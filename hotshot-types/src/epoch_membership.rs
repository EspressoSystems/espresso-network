--- conflicted
+++ resolved
@@ -121,14 +121,12 @@
 
         // Get the epoch root headers and update our membership with them, finally sync them
         // Verification of the root is handled in get_epoch_root
-        let (next_epoch, header) = root_membership
+        let Ok((next_epoch, header)) = root_membership
             .get_epoch_root(root_block_in_epoch(*root_epoch, self.epoch_height))
             .await
-<<<<<<< HEAD
-            .ok()?;
-=======
-            .ok_or(anytrace::warn!("get epoch root failed"))?;
->>>>>>> 4edbba68
+        else {
+            anytrace::bail!("get epoch root failed");
+        };
         let updater = self
             .membership
             .read()
