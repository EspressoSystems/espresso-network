// Copyright (c) 2021-2024 Espresso Systems (espressosys.com)
// This file is part of the HotShot repository.

// You should have received a copy of the MIT License
// along with the HotShot repository. If not, see <https://mit-license.org/>.

//! Provides the core consensus types

use std::{
    collections::{BTreeMap, HashMap},
    mem::ManuallyDrop,
    ops::{Deref, DerefMut},
    sync::Arc,
};

use async_lock::{RwLock, RwLockReadGuard, RwLockUpgradableReadGuard, RwLockWriteGuard};
use committable::{Commitment, Committable};
use hotshot_utils::anytrace::*;
use tracing::instrument;
use vec1::Vec1;

pub use crate::utils::{View, ViewInner};
use crate::{
    data::{Leaf2, QuorumProposalWrapper, VidCommitment, VidDisperse, VidDisperseShare},
    drb::DrbResults,
    epoch_membership::EpochMembershipCoordinator,
    error::HotShotError,
    event::{HotShotAction, LeafInfo},
    message::{Proposal, UpgradeLock},
    simple_certificate::{
        DaCertificate2, LightClientStateUpdateCertificate, NextEpochQuorumCertificate2,
        QuorumCertificate2,
    },
    traits::{
        block_contents::BuilderFee,
        metrics::{Counter, Gauge, Histogram, Metrics, NoMetrics},
        node_implementation::{ConsensusTime, NodeType, Versions},
        signature_key::SignatureKey,
        BlockPayload, ValidatedState,
    },
    utils::{
        epoch_from_block_number, is_epoch_transition, is_ge_epoch_root, is_last_block,
        is_transition_block, option_epoch_from_block_number, BuilderCommitment, LeafCommitment,
        StateAndDelta, Terminator,
    },
    vote::{Certificate, HasViewNumber},
};

/// A type alias for `HashMap<Commitment<T>, T>`
pub type CommitmentMap<T> = HashMap<Commitment<T>, T>;

/// A type alias for `BTreeMap<T::Time, HashMap<T::SignatureKey, Proposal<T, VidDisperseShare<T>>>>`
pub type VidShares<TYPES> = BTreeMap<
    <TYPES as NodeType>::View,
    HashMap<<TYPES as NodeType>::SignatureKey, Proposal<TYPES, VidDisperseShare<TYPES>>>,
>;

/// Type alias for consensus state wrapped in a lock.
pub type LockedConsensusState<TYPES> = Arc<RwLock<Consensus<TYPES>>>;

/// A thin wrapper around `LockedConsensusState` that helps debugging locks
#[derive(Clone, Debug)]
pub struct OuterConsensus<TYPES: NodeType> {
    /// Inner `LockedConsensusState`
    pub inner_consensus: LockedConsensusState<TYPES>,
}

impl<TYPES: NodeType> OuterConsensus<TYPES> {
    /// Create a new instance of `OuterConsensus`, hopefully uniquely named
    pub fn new(consensus: LockedConsensusState<TYPES>) -> Self {
        Self {
            inner_consensus: consensus,
        }
    }

    /// Locks inner consensus for reading and leaves debug traces
    #[instrument(skip_all, target = "OuterConsensus")]
    pub async fn read(&self) -> ConsensusReadLockGuard<'_, TYPES> {
        tracing::trace!("Trying to acquire read lock on consensus");
        let ret = self.inner_consensus.read().await;
        tracing::trace!("Acquired read lock on consensus");
        ConsensusReadLockGuard::new(ret)
    }

    /// Locks inner consensus for writing and leaves debug traces
    #[instrument(skip_all, target = "OuterConsensus")]
    pub async fn write(&self) -> ConsensusWriteLockGuard<'_, TYPES> {
        tracing::trace!("Trying to acquire write lock on consensus");
        let ret = self.inner_consensus.write().await;
        tracing::trace!("Acquired write lock on consensus");
        ConsensusWriteLockGuard::new(ret)
    }

    /// Tries to acquire write lock on inner consensus and leaves debug traces
    #[instrument(skip_all, target = "OuterConsensus")]
    pub fn try_write(&self) -> Option<ConsensusWriteLockGuard<'_, TYPES>> {
        tracing::trace!("Trying to acquire write lock on consensus");
        let ret = self.inner_consensus.try_write();
        if let Some(guard) = ret {
            tracing::trace!("Acquired write lock on consensus");
            Some(ConsensusWriteLockGuard::new(guard))
        } else {
            tracing::trace!("Failed to acquire write lock");
            None
        }
    }

    /// Acquires upgradable read lock on inner consensus and leaves debug traces
    #[instrument(skip_all, target = "OuterConsensus")]
    pub async fn upgradable_read(&self) -> ConsensusUpgradableReadLockGuard<'_, TYPES> {
        tracing::trace!("Trying to acquire upgradable read lock on consensus");
        let ret = self.inner_consensus.upgradable_read().await;
        tracing::trace!("Acquired upgradable read lock on consensus");
        ConsensusUpgradableReadLockGuard::new(ret)
    }

    /// Tries to acquire read lock on inner consensus and leaves debug traces
    #[instrument(skip_all, target = "OuterConsensus")]
    pub fn try_read(&self) -> Option<ConsensusReadLockGuard<'_, TYPES>> {
        tracing::trace!("Trying to acquire read lock on consensus");
        let ret = self.inner_consensus.try_read();
        if let Some(guard) = ret {
            tracing::trace!("Acquired read lock on consensus");
            Some(ConsensusReadLockGuard::new(guard))
        } else {
            tracing::trace!("Failed to acquire read lock");
            None
        }
    }
}

/// A thin wrapper around `RwLockReadGuard` for `Consensus` that leaves debug traces when the lock is freed
pub struct ConsensusReadLockGuard<'a, TYPES: NodeType> {
    /// Inner `RwLockReadGuard`
    lock_guard: RwLockReadGuard<'a, Consensus<TYPES>>,
}

impl<'a, TYPES: NodeType> ConsensusReadLockGuard<'a, TYPES> {
    /// Creates a new instance of `ConsensusReadLockGuard` with the same name as parent `OuterConsensus`
    #[must_use]
    pub fn new(lock_guard: RwLockReadGuard<'a, Consensus<TYPES>>) -> Self {
        Self { lock_guard }
    }
}

impl<TYPES: NodeType> Deref for ConsensusReadLockGuard<'_, TYPES> {
    type Target = Consensus<TYPES>;
    fn deref(&self) -> &Self::Target {
        &self.lock_guard
    }
}

impl<TYPES: NodeType> Drop for ConsensusReadLockGuard<'_, TYPES> {
    #[instrument(skip_all, target = "ConsensusReadLockGuard")]
    fn drop(&mut self) {
        tracing::trace!("Read lock on consensus dropped");
    }
}

/// A thin wrapper around `RwLockWriteGuard` for `Consensus` that leaves debug traces when the lock is freed
pub struct ConsensusWriteLockGuard<'a, TYPES: NodeType> {
    /// Inner `RwLockWriteGuard`
    lock_guard: RwLockWriteGuard<'a, Consensus<TYPES>>,
}

impl<'a, TYPES: NodeType> ConsensusWriteLockGuard<'a, TYPES> {
    /// Creates a new instance of `ConsensusWriteLockGuard` with the same name as parent `OuterConsensus`
    #[must_use]
    pub fn new(lock_guard: RwLockWriteGuard<'a, Consensus<TYPES>>) -> Self {
        Self { lock_guard }
    }
}

impl<TYPES: NodeType> Deref for ConsensusWriteLockGuard<'_, TYPES> {
    type Target = Consensus<TYPES>;
    fn deref(&self) -> &Self::Target {
        &self.lock_guard
    }
}

impl<TYPES: NodeType> DerefMut for ConsensusWriteLockGuard<'_, TYPES> {
    fn deref_mut(&mut self) -> &mut Self::Target {
        &mut self.lock_guard
    }
}

impl<TYPES: NodeType> Drop for ConsensusWriteLockGuard<'_, TYPES> {
    #[instrument(skip_all, target = "ConsensusWriteLockGuard")]
    fn drop(&mut self) {
        tracing::debug!("Write lock on consensus dropped");
    }
}

/// A thin wrapper around `RwLockUpgradableReadGuard` for `Consensus` that leaves debug traces when the lock is freed or upgraded
pub struct ConsensusUpgradableReadLockGuard<'a, TYPES: NodeType> {
    /// Inner `RwLockUpgradableReadGuard`
    lock_guard: ManuallyDrop<RwLockUpgradableReadGuard<'a, Consensus<TYPES>>>,
    /// A helper bool to indicate whether inner lock has been unsafely taken or not
    taken: bool,
}

impl<'a, TYPES: NodeType> ConsensusUpgradableReadLockGuard<'a, TYPES> {
    /// Creates a new instance of `ConsensusUpgradableReadLockGuard` with the same name as parent `OuterConsensus`
    #[must_use]
    pub fn new(lock_guard: RwLockUpgradableReadGuard<'a, Consensus<TYPES>>) -> Self {
        Self {
            lock_guard: ManuallyDrop::new(lock_guard),
            taken: false,
        }
    }

    /// Upgrades the inner `RwLockUpgradableReadGuard` and leaves debug traces
    #[instrument(skip_all, target = "ConsensusUpgradableReadLockGuard")]
    pub async fn upgrade(mut guard: Self) -> ConsensusWriteLockGuard<'a, TYPES> {
        let inner_guard = unsafe { ManuallyDrop::take(&mut guard.lock_guard) };
        guard.taken = true;
        tracing::debug!("Trying to upgrade upgradable read lock on consensus");
        let ret = RwLockUpgradableReadGuard::upgrade(inner_guard).await;
        tracing::debug!("Upgraded upgradable read lock on consensus");
        ConsensusWriteLockGuard::new(ret)
    }
}

impl<TYPES: NodeType> Deref for ConsensusUpgradableReadLockGuard<'_, TYPES> {
    type Target = Consensus<TYPES>;

    fn deref(&self) -> &Self::Target {
        &self.lock_guard
    }
}

impl<TYPES: NodeType> Drop for ConsensusUpgradableReadLockGuard<'_, TYPES> {
    #[instrument(skip_all, target = "ConsensusUpgradableReadLockGuard")]
    fn drop(&mut self) {
        if !self.taken {
            unsafe { ManuallyDrop::drop(&mut self.lock_guard) }
            tracing::debug!("Upgradable read lock on consensus dropped");
        }
    }
}

/// A bundle of views that we have most recently performed some action
#[derive(Debug, Clone, Copy)]
struct HotShotActionViews<T: ConsensusTime> {
    /// View we last proposed in to the Quorum
    proposed: T,
    /// View we last voted in for a QuorumProposal
    voted: T,
    /// View we last proposed to the DA committee
    da_proposed: T,
    /// View we lasted voted for DA proposal
    da_vote: T,
}

impl<T: ConsensusTime> Default for HotShotActionViews<T> {
    fn default() -> Self {
        let genesis = T::genesis();
        Self {
            proposed: genesis,
            voted: genesis,
            da_proposed: genesis,
            da_vote: genesis,
        }
    }
}
impl<T: ConsensusTime> HotShotActionViews<T> {
    /// Create HotShotActionViews from a view number
    fn from_view(view: T) -> Self {
        Self {
            proposed: view,
            voted: view,
            da_proposed: view,
            da_vote: view,
        }
    }
}
/// A reference to the consensus algorithm
///
/// This will contain the state of all rounds.
#[derive(derive_more::Debug, Clone)]
pub struct Consensus<TYPES: NodeType> {
    /// The validated states that are currently loaded in memory.
    validated_state_map: BTreeMap<TYPES::View, View<TYPES>>,

    /// All the VID shares we've received for current and future views.
    vid_shares: VidShares<TYPES>,

    /// All the DA certs we've received for current and future views.
    /// view -> DA cert
    saved_da_certs: HashMap<TYPES::View, DaCertificate2<TYPES>>,

    /// View number that is currently on.
    cur_view: TYPES::View,

    /// Epoch number that is currently on.
    cur_epoch: Option<TYPES::Epoch>,

    /// Last proposals we sent out, None if we haven't proposed yet.
    /// Prevents duplicate proposals, and can be served to those trying to catchup
    last_proposals: BTreeMap<TYPES::View, Proposal<TYPES, QuorumProposalWrapper<TYPES>>>,

    /// last view had a successful decide event
    last_decided_view: TYPES::View,

    /// The `locked_qc` view number
    locked_view: TYPES::View,

    /// Map of leaf hash -> leaf
    /// - contains undecided leaves
    /// - includes the MOST RECENT decided leaf
    saved_leaves: CommitmentMap<Leaf2<TYPES>>,

    /// Bundle of views which we performed the most recent action
    /// visibible to the network.  Actions are votes and proposals
    /// for DA and Quorum
    last_actions: HotShotActionViews<TYPES::View>,

    /// Saved payloads.
    ///
    /// Encoded transactions for every view if we got a payload for that view.
    saved_payloads: BTreeMap<TYPES::View, Arc<PayloadWithMetadata<TYPES>>>,

    /// the highqc per spec
    high_qc: QuorumCertificate2<TYPES>,

    /// The high QC for the next epoch
    next_epoch_high_qc: Option<NextEpochQuorumCertificate2<TYPES>>,

    /// A reference to the metrics trait
    pub metrics: Arc<ConsensusMetricsValue>,

    /// Number of blocks in an epoch, zero means there are no epochs
    pub epoch_height: u64,

    /// Tables for the DRB seeds and results.
    pub drb_results: DrbResults<TYPES>,

<<<<<<< HEAD
    /// The transition QC for the current epoch
    transition_qc: Option<(
        QuorumCertificate2<TYPES>,
        NextEpochQuorumCertificate2<TYPES>,
    )>,

    /// The highest block number that we have seen
    pub highest_block: u64,
=======
    /// The light client state update certificate
    pub state_cert: LightClientStateUpdateCertificate<TYPES>,
>>>>>>> 7578c645
}

/// This struct holds a payload and its metadata
#[derive(Debug, Clone, Hash, Eq, PartialEq)]
pub struct PayloadWithMetadata<TYPES: NodeType> {
    pub payload: TYPES::BlockPayload,
    pub metadata: <TYPES::BlockPayload as BlockPayload<TYPES>>::Metadata,
}

/// Contains several `ConsensusMetrics` that we're interested in from the consensus interfaces
#[derive(Clone, Debug)]
pub struct ConsensusMetricsValue {
    /// The number of last synced block height
    pub last_synced_block_height: Box<dyn Gauge>,
    /// The number of last decided view
    pub last_decided_view: Box<dyn Gauge>,
    /// The number of the last voted view
    pub last_voted_view: Box<dyn Gauge>,
    /// Number of timestamp for the last decided time
    pub last_decided_time: Box<dyn Gauge>,
    /// The current view
    pub current_view: Box<dyn Gauge>,
    /// Number of views that are in-flight since the last decided view
    pub number_of_views_since_last_decide: Box<dyn Gauge>,
    /// Number of views that are in-flight since the last anchor view
    pub number_of_views_per_decide_event: Box<dyn Histogram>,
    /// Duration of views as leader
    pub view_duration_as_leader: Box<dyn Histogram>,
    /// Number of invalid QCs we've seen since the last commit.
    pub invalid_qc: Box<dyn Gauge>,
    /// Number of outstanding transactions
    pub outstanding_transactions: Box<dyn Gauge>,
    /// Memory size in bytes of the serialized transactions still outstanding
    pub outstanding_transactions_memory_size: Box<dyn Gauge>,
    /// Number of views that timed out
    pub number_of_timeouts: Box<dyn Counter>,
    /// Number of views that timed out as leader
    pub number_of_timeouts_as_leader: Box<dyn Counter>,
    /// The number of empty blocks that have been proposed
    pub number_of_empty_blocks_proposed: Box<dyn Counter>,
    /// Number of events in the hotshot event queue
    pub internal_event_queue_len: Box<dyn Gauge>,
}

impl ConsensusMetricsValue {
    /// Create a new instance of this [`ConsensusMetricsValue`] struct, setting all the counters and gauges
    #[must_use]
    pub fn new(metrics: &dyn Metrics) -> Self {
        Self {
            last_synced_block_height: metrics
                .create_gauge(String::from("last_synced_block_height"), None),
            last_decided_view: metrics.create_gauge(String::from("last_decided_view"), None),
            last_voted_view: metrics.create_gauge(String::from("last_voted_view"), None),
            last_decided_time: metrics.create_gauge(String::from("last_decided_time"), None),
            current_view: metrics.create_gauge(String::from("current_view"), None),
            number_of_views_since_last_decide: metrics
                .create_gauge(String::from("number_of_views_since_last_decide"), None),
            number_of_views_per_decide_event: metrics
                .create_histogram(String::from("number_of_views_per_decide_event"), None),
            view_duration_as_leader: metrics
                .create_histogram(String::from("view_duration_as_leader"), None),
            invalid_qc: metrics.create_gauge(String::from("invalid_qc"), None),
            outstanding_transactions: metrics
                .create_gauge(String::from("outstanding_transactions"), None),
            outstanding_transactions_memory_size: metrics
                .create_gauge(String::from("outstanding_transactions_memory_size"), None),
            number_of_timeouts: metrics.create_counter(String::from("number_of_timeouts"), None),
            number_of_timeouts_as_leader: metrics
                .create_counter(String::from("number_of_timeouts_as_leader"), None),
            number_of_empty_blocks_proposed: metrics
                .create_counter(String::from("number_of_empty_blocks_proposed"), None),
            internal_event_queue_len: metrics
                .create_gauge(String::from("internal_event_queue_len"), None),
        }
    }
}

impl Default for ConsensusMetricsValue {
    fn default() -> Self {
        Self::new(&*NoMetrics::boxed())
    }
}

impl<TYPES: NodeType> Consensus<TYPES> {
    /// Constructor.
    #[allow(clippy::too_many_arguments)]
    pub fn new(
        validated_state_map: BTreeMap<TYPES::View, View<TYPES>>,
        vid_shares: Option<VidShares<TYPES>>,
        cur_view: TYPES::View,
        cur_epoch: Option<TYPES::Epoch>,
        locked_view: TYPES::View,
        last_decided_view: TYPES::View,
        last_actioned_view: TYPES::View,
        last_proposals: BTreeMap<TYPES::View, Proposal<TYPES, QuorumProposalWrapper<TYPES>>>,
        saved_leaves: CommitmentMap<Leaf2<TYPES>>,
        saved_payloads: BTreeMap<TYPES::View, Arc<PayloadWithMetadata<TYPES>>>,
        high_qc: QuorumCertificate2<TYPES>,
        next_epoch_high_qc: Option<NextEpochQuorumCertificate2<TYPES>>,
        metrics: Arc<ConsensusMetricsValue>,
        epoch_height: u64,
        state_cert: LightClientStateUpdateCertificate<TYPES>,
    ) -> Self {
        let transition_qc = if let Some(ref next_epoch_high_qc) = next_epoch_high_qc {
            if high_qc
                .data
                .block_number
                .is_some_and(|bn| is_transition_block(bn, epoch_height))
            {
                if high_qc.data.leaf_commit == next_epoch_high_qc.data.leaf_commit {
                    Some((high_qc.clone(), next_epoch_high_qc.clone()))
                } else {
                    tracing::error!("Next epoch high QC has different leaf commit to high QC");
                    None
                }
            } else {
                None
            }
        } else {
            None
        };
        Consensus {
            validated_state_map,
            vid_shares: vid_shares.unwrap_or_default(),
            saved_da_certs: HashMap::new(),
            cur_view,
            cur_epoch,
            last_decided_view,
            last_proposals,
            last_actions: HotShotActionViews::from_view(last_actioned_view),
            locked_view,
            saved_leaves,
            saved_payloads,
            high_qc,
            next_epoch_high_qc,
            metrics,
            epoch_height,
            drb_results: DrbResults::new(),
<<<<<<< HEAD
            transition_qc,
            highest_block: 0,
=======
            state_cert,
>>>>>>> 7578c645
        }
    }

    /// Get the current view.
    pub fn cur_view(&self) -> TYPES::View {
        self.cur_view
    }

    /// Get the current epoch.
    pub fn cur_epoch(&self) -> Option<TYPES::Epoch> {
        self.cur_epoch
    }

    /// Get the last decided view.
    pub fn last_decided_view(&self) -> TYPES::View {
        self.last_decided_view
    }

    /// Get the locked view.
    pub fn locked_view(&self) -> TYPES::View {
        self.locked_view
    }

    /// Get the high QC.
    pub fn high_qc(&self) -> &QuorumCertificate2<TYPES> {
        &self.high_qc
    }

<<<<<<< HEAD
    /// Get the transition QC.
    pub fn transition_qc(
        &self,
    ) -> Option<&(
        QuorumCertificate2<TYPES>,
        NextEpochQuorumCertificate2<TYPES>,
    )> {
        self.transition_qc.as_ref()
    }

    /// Update the transition QC.
    pub fn update_transition_qc(
        &mut self,
        qc: QuorumCertificate2<TYPES>,
        next_epoch_qc: NextEpochQuorumCertificate2<TYPES>,
    ) {
        if let Some((transition_qc, next_epoch_qc)) = &self.transition_qc {
            if transition_qc.view_number() == qc.view_number() {
                if transition_qc.data().leaf_commit != qc.data().leaf_commit {
                    tracing::error!(
                        "Transition QC for view {:?} has different leaf commit {:?} to {:?}",
                        qc.view_number(),
                        transition_qc.data().leaf_commit,
                        qc.data().leaf_commit
                    );
                }
                return;
            }
            if next_epoch_qc.data.leaf_commit != qc.data().leaf_commit {
                tracing::error!(
                    "Next epoch QC for view {:?} has different leaf commit {:?} to {:?}",
                    qc.view_number(),
                    next_epoch_qc.data.leaf_commit,
                    qc.data().leaf_commit
                );
            }
        }
        self.transition_qc = Some((qc, next_epoch_qc));
=======
    /// Get the light client state certificate
    pub fn state_cert(&self) -> &LightClientStateUpdateCertificate<TYPES> {
        &self.state_cert
>>>>>>> 7578c645
    }

    /// Get the next epoch high QC.
    pub fn next_epoch_high_qc(&self) -> Option<&NextEpochQuorumCertificate2<TYPES>> {
        self.next_epoch_high_qc.as_ref()
    }

    /// Get the validated state map.
    pub fn validated_state_map(&self) -> &BTreeMap<TYPES::View, View<TYPES>> {
        &self.validated_state_map
    }

    /// Get the saved leaves.
    pub fn saved_leaves(&self) -> &CommitmentMap<Leaf2<TYPES>> {
        &self.saved_leaves
    }

    /// Get the saved payloads.
    pub fn saved_payloads(&self) -> &BTreeMap<TYPES::View, Arc<PayloadWithMetadata<TYPES>>> {
        &self.saved_payloads
    }

    /// Get the vid shares.
    pub fn vid_shares(&self) -> &VidShares<TYPES> {
        &self.vid_shares
    }

    /// Get the saved DA certs.
    pub fn saved_da_certs(&self) -> &HashMap<TYPES::View, DaCertificate2<TYPES>> {
        &self.saved_da_certs
    }

    /// Get the map of our recent proposals
    pub fn last_proposals(
        &self,
    ) -> &BTreeMap<TYPES::View, Proposal<TYPES, QuorumProposalWrapper<TYPES>>> {
        &self.last_proposals
    }

    /// Update the current view.
    /// # Errors
    /// Can return an error when the new view_number is not higher than the existing view number.
    pub fn update_view(&mut self, view_number: TYPES::View) -> Result<()> {
        ensure!(
            view_number > self.cur_view,
            debug!("New view isn't newer than the current view.")
        );
        self.cur_view = view_number;
        Ok(())
    }

    /// Get the parent Leaf Info from a given leaf and our public key.
    /// Returns None if we don't have the data in out state
    pub fn parent_leaf_info(
        &self,
        leaf: &Leaf2<TYPES>,
        public_key: &TYPES::SignatureKey,
    ) -> Option<LeafInfo<TYPES>> {
        let parent_view_number = leaf.justify_qc().view_number();
        let parent_leaf = self
            .saved_leaves
            .get(&leaf.justify_qc().data().leaf_commit)?;
        let parent_state_and_delta = self.state_and_delta(parent_view_number);
        let (Some(state), delta) = parent_state_and_delta else {
            return None;
        };
        let parent_vid = self
            .vid_shares()
            .get(&parent_view_number)
            .and_then(|inner_map| inner_map.get(public_key).cloned())
            .map(|prop| prop.data);

        Some(LeafInfo {
            leaf: parent_leaf.clone(),
            state,
            delta,
            vid_share: parent_vid,
        })
    }

    /// Update the current epoch.
    /// # Errors
    /// Can return an error when the new epoch_number is not higher than the existing epoch number.
    pub fn update_epoch(&mut self, epoch_number: TYPES::Epoch) -> Result<()> {
        ensure!(
            self.cur_epoch.is_none() || Some(epoch_number) > self.cur_epoch,
            debug!("New epoch isn't newer than the current epoch.")
        );
        tracing::trace!(
            "Updating epoch from {:?} to {}",
            self.cur_epoch,
            epoch_number
        );
        self.cur_epoch = Some(epoch_number);
        Ok(())
    }

    /// Update the last actioned view internally for votes and proposals
    ///
    /// Returns true if the action is for a newer view than the last action of that type
    pub fn update_action(&mut self, action: HotShotAction, view: TYPES::View) -> bool {
        let old_view = match action {
            HotShotAction::Vote => &mut self.last_actions.voted,
            HotShotAction::Propose => &mut self.last_actions.proposed,
            HotShotAction::DaPropose => &mut self.last_actions.da_proposed,
            HotShotAction::DaVote => {
                if view > self.last_actions.da_vote {
                    self.last_actions.da_vote = view;
                }
                // TODO Add logic to prevent double voting.  For now the simple check if
                // the last voted view is less than the view we are trying to vote doesn't work
                // because the leader of view n + 1 may propose to the DA (and we would vote)
                // before the leader of view n.
                return true;
            },
            _ => return true,
        };
        if view > *old_view {
            *old_view = view;
            return true;
        }
        false
    }

    /// reset last actions to genesis so we can resend events in tests
    pub fn reset_actions(&mut self) {
        self.last_actions = HotShotActionViews::default();
    }

    /// Update the last proposal.
    ///
    /// # Errors
    /// Can return an error when the new view_number is not higher than the existing proposed view number.
    pub fn update_proposed_view(
        &mut self,
        proposal: Proposal<TYPES, QuorumProposalWrapper<TYPES>>,
    ) -> Result<()> {
        ensure!(
            proposal.data.view_number()
                > self
                    .last_proposals
                    .last_key_value()
                    .map_or(TYPES::View::genesis(), |(k, _)| { *k }),
            debug!("New view isn't newer than the previously proposed view.")
        );
        self.last_proposals
            .insert(proposal.data.view_number(), proposal);
        Ok(())
    }

    /// Update the last decided view.
    ///
    /// # Errors
    /// Can return an error when the new view_number is not higher than the existing decided view number.
    pub fn update_last_decided_view(&mut self, view_number: TYPES::View) -> Result<()> {
        ensure!(
            view_number > self.last_decided_view,
            debug!("New view isn't newer than the previously decided view.")
        );
        self.last_decided_view = view_number;
        Ok(())
    }

    /// Update the locked view.
    ///
    /// # Errors
    /// Can return an error when the new view_number is not higher than the existing locked view number.
    pub fn update_locked_view(&mut self, view_number: TYPES::View) -> Result<()> {
        ensure!(
            view_number > self.locked_view,
            debug!("New view isn't newer than the previously locked view.")
        );
        self.locked_view = view_number;
        Ok(())
    }

    /// Update the validated state map with a new view_number/view combo.
    ///
    /// # Errors
    /// Can return an error when the new view contains less information than the existing view
    /// with the same view number.
    pub fn update_da_view(
        &mut self,
        view_number: TYPES::View,
        epoch: Option<TYPES::Epoch>,
        payload_commitment: VidCommitment,
    ) -> Result<()> {
        let view = View {
            view_inner: ViewInner::Da {
                payload_commitment,
                epoch,
            },
        };
        self.update_validated_state_map(view_number, view)
    }

    /// Update the validated state map with a new view_number/view combo.
    ///
    /// # Errors
    /// Can return an error when the new view contains less information than the existing view
    /// with the same view number.
    pub fn update_leaf(
        &mut self,
        leaf: Leaf2<TYPES>,
        state: Arc<TYPES::ValidatedState>,
        delta: Option<Arc<<TYPES::ValidatedState as ValidatedState<TYPES>>::Delta>>,
    ) -> Result<()> {
        let view_number = leaf.view_number();
        let epoch = option_epoch_from_block_number::<TYPES>(
            leaf.with_epoch,
            leaf.height(),
            self.epoch_height,
        );
        let view = View {
            view_inner: ViewInner::Leaf {
                leaf: leaf.commit(),
                state,
                delta,
                epoch,
            },
        };
        self.update_validated_state_map(view_number, view)?;
        self.update_saved_leaves(leaf);
        Ok(())
    }

    /// Update the validated state map with a new view_number/view combo.
    ///
    /// # Errors
    /// Can return an error when the new view contains less information than the existing view
    /// with the same view number.
    fn update_validated_state_map(
        &mut self,
        view_number: TYPES::View,
        new_view: View<TYPES>,
    ) -> Result<()> {
        if let Some(existing_view) = self.validated_state_map().get(&view_number) {
            if let ViewInner::Leaf {
                delta: ref existing_delta,
                ..
            } = existing_view.view_inner
            {
                if let ViewInner::Leaf {
                    delta: ref new_delta,
                    ..
                } = new_view.view_inner
                {
                    ensure!(
                         new_delta.is_some() || existing_delta.is_none(),
                         debug!("Skipping the state update to not override a `Leaf` view with `Some` state delta.")
                     );
                } else {
                    bail!("Skipping the state update to not override a `Leaf` view with a non-`Leaf` view.");
                }
            }
        }
        self.validated_state_map.insert(view_number, new_view);
        Ok(())
    }

    /// Update the saved leaves with a new leaf.
    fn update_saved_leaves(&mut self, leaf: Leaf2<TYPES>) {
        self.saved_leaves.insert(leaf.commit(), leaf);
    }

    /// Update the saved payloads with a new encoded transaction.
    ///
    /// # Errors
    /// Can return an error when there's an existing payload corresponding to the same view number.
    pub fn update_saved_payloads(
        &mut self,
        view_number: TYPES::View,
        payload: Arc<PayloadWithMetadata<TYPES>>,
    ) -> Result<()> {
        ensure!(
            !self.saved_payloads.contains_key(&view_number),
            "Payload with the same view already exists."
        );
        self.saved_payloads.insert(view_number, payload);
        Ok(())
    }

    /// Update the high QC if given a newer one.
    /// # Errors
    /// Can return an error when the provided high_qc is not newer than the existing entry.
    pub fn update_high_qc(&mut self, high_qc: QuorumCertificate2<TYPES>) -> Result<()> {
        ensure!(
            high_qc.view_number > self.high_qc.view_number
                || high_qc == self.high_qc
                || high_qc
                    .data
                    .block_number
                    .is_some_and(|bn| is_transition_block(bn, self.epoch_height)),
            debug!("High QC with an equal or higher view exists.")
        );
        tracing::debug!("Updating high QC");
        self.high_qc = high_qc;

        Ok(())
    }

    /// Update the next epoch high QC if given a newer one.
    /// # Errors
    /// Can return an error when the provided high_qc is not newer than the existing entry.
    /// # Panics
    /// It can't actually panic. If the option is None, we will not call unwrap on it.
    pub fn update_next_epoch_high_qc(
        &mut self,
        high_qc: NextEpochQuorumCertificate2<TYPES>,
    ) -> Result<()> {
        if let Some(next_epoch_high_qc) = self.next_epoch_high_qc() {
            ensure!(
                high_qc.view_number > next_epoch_high_qc.view_number
                    || high_qc == *next_epoch_high_qc
                    || high_qc
                        .data
                        .block_number
                        .is_some_and(|bn| is_transition_block(bn, self.epoch_height)),
                debug!("Next epoch high QC with an equal or higher view exists.")
            );
        }
        tracing::debug!("Updating next epoch high QC");
        self.next_epoch_high_qc = Some(high_qc);

        Ok(())
    }

    /// Update the light client state update certificate if given a newer one.
    /// # Errors
    /// Can return an error when the provided state_cert is not newer than the existing entry.
    pub fn update_state_cert(
        &mut self,
        state_cert: LightClientStateUpdateCertificate<TYPES>,
    ) -> Result<()> {
        ensure!(
            state_cert.epoch > self.state_cert.epoch || state_cert == self.state_cert,
            debug!("Light client state update certification with an equal or higher epoch exists.")
        );
        tracing::debug!("Updating light client state update certification");
        self.state_cert = state_cert;

        Ok(())
    }

    /// Add a new entry to the vid_shares map.
    pub fn update_vid_shares(
        &mut self,
        view_number: TYPES::View,
        disperse: Proposal<TYPES, VidDisperseShare<TYPES>>,
    ) {
        self.vid_shares
            .entry(view_number)
            .or_default()
            .insert(disperse.data.recipient_key().clone(), disperse);
    }

    /// Add a new entry to the da_certs map.
    pub fn update_saved_da_certs(&mut self, view_number: TYPES::View, cert: DaCertificate2<TYPES>) {
        self.saved_da_certs.insert(view_number, cert);
    }

    /// gather information from the parent chain of leaves
    /// # Errors
    /// If the leaf or its ancestors are not found in storage
    pub fn visit_leaf_ancestors<F>(
        &self,
        start_from: TYPES::View,
        terminator: Terminator<TYPES::View>,
        ok_when_finished: bool,
        mut f: F,
    ) -> std::result::Result<(), HotShotError<TYPES>>
    where
        F: FnMut(
            &Leaf2<TYPES>,
            Arc<<TYPES as NodeType>::ValidatedState>,
            Option<Arc<<<TYPES as NodeType>::ValidatedState as ValidatedState<TYPES>>::Delta>>,
        ) -> bool,
    {
        let mut next_leaf = if let Some(view) = self.validated_state_map.get(&start_from) {
            view.leaf_commitment().ok_or_else(|| {
                HotShotError::InvalidState(format!(
                    "Visited failed view {start_from:?} leaf. Expected successful leaf"
                ))
            })?
        } else {
            return Err(HotShotError::InvalidState(format!(
                "View {start_from:?} leaf does not exist in state map "
            )));
        };

        while let Some(leaf) = self.saved_leaves.get(&next_leaf) {
            let view = leaf.view_number();
            if let (Some(state), delta) = self.state_and_delta(view) {
                if let Terminator::Exclusive(stop_before) = terminator {
                    if stop_before == view {
                        if ok_when_finished {
                            return Ok(());
                        }
                        break;
                    }
                }
                next_leaf = leaf.parent_commitment();
                if !f(leaf, state, delta) {
                    return Ok(());
                }
                if let Terminator::Inclusive(stop_after) = terminator {
                    if stop_after == view {
                        if ok_when_finished {
                            return Ok(());
                        }
                        break;
                    }
                }
            } else {
                return Err(HotShotError::InvalidState(format!(
                    "View {view:?} state does not exist in state map"
                )));
            }
        }
        Err(HotShotError::MissingLeaf(next_leaf))
    }

    /// Garbage collects based on state change right now, this removes from both the
    /// `saved_payloads` and `validated_state_map` fields of `Consensus`.
    /// # Panics
    /// On inconsistent stored entries
    pub fn collect_garbage(&mut self, old_anchor_view: TYPES::View, new_anchor_view: TYPES::View) {
        // Nothing to collect
        if new_anchor_view <= old_anchor_view {
            return;
        }
        let gc_view = TYPES::View::new(new_anchor_view.saturating_sub(1));
        // state check
        let anchor_entry = self
            .validated_state_map
            .iter()
            .next()
            .expect("INCONSISTENT STATE: anchor leaf not in state map!");
        if **anchor_entry.0 != old_anchor_view.saturating_sub(1) {
            tracing::error!(
                "Something about GC has failed. Older leaf exists than the previous anchor leaf."
            );
        }
        // perform gc
        self.saved_da_certs
            .retain(|view_number, _| *view_number >= old_anchor_view);
        self.validated_state_map
            .range(old_anchor_view..gc_view)
            .filter_map(|(_view_number, view)| view.leaf_commitment())
            .for_each(|leaf| {
                self.saved_leaves.remove(&leaf);
            });
        self.validated_state_map = self.validated_state_map.split_off(&gc_view);
        self.saved_payloads = self.saved_payloads.split_off(&gc_view);
        self.vid_shares = self.vid_shares.split_off(&gc_view);
        self.last_proposals = self.last_proposals.split_off(&gc_view);
    }

    /// Gets the last decided leaf.
    ///
    /// # Panics
    /// if the last decided view's leaf does not exist in the state map or saved leaves, which
    /// should never happen.
    #[must_use]
    pub fn decided_leaf(&self) -> Leaf2<TYPES> {
        let decided_view_num = self.last_decided_view;
        let view = self.validated_state_map.get(&decided_view_num).unwrap();
        let leaf = view
            .leaf_commitment()
            .expect("Decided leaf not found! Consensus internally inconsistent");
        self.saved_leaves.get(&leaf).unwrap().clone()
    }

    pub fn undecided_leaves(&self) -> Vec<Leaf2<TYPES>> {
        self.saved_leaves.values().cloned().collect::<Vec<_>>()
    }

    /// Gets the validated state with the given view number, if in the state map.
    #[must_use]
    pub fn state(&self, view_number: TYPES::View) -> Option<&Arc<TYPES::ValidatedState>> {
        match self.validated_state_map.get(&view_number) {
            Some(view) => view.state(),
            None => None,
        }
    }

    /// Gets the validated state and state delta with the given view number, if in the state map.
    #[must_use]
    pub fn state_and_delta(&self, view_number: TYPES::View) -> StateAndDelta<TYPES> {
        match self.validated_state_map.get(&view_number) {
            Some(view) => view.state_and_delta(),
            None => (None, None),
        }
    }

    /// Gets the last decided validated state.
    ///
    /// # Panics
    /// If the last decided view's state does not exist in the state map, which should never
    /// happen.
    #[must_use]
    pub fn decided_state(&self) -> Arc<TYPES::ValidatedState> {
        let decided_view_num = self.last_decided_view;
        self.state_and_delta(decided_view_num)
            .0
            .expect("Decided state not found! Consensus internally inconsistent")
    }

    /// Associated helper function:
    /// Takes `LockedConsensusState` which will be updated; locks it for read and write accordingly.
    /// Calculates `VidDisperse` based on the view, the txns and the membership,
    /// and updates `vid_shares` map with the signed `VidDisperseShare` proposals.
    /// Returned `Option` indicates whether the update has actually happened or not.
    #[instrument(skip_all, target = "Consensus", fields(view = *view))]
    pub async fn calculate_and_update_vid<V: Versions>(
        consensus: OuterConsensus<TYPES>,
        view: <TYPES as NodeType>::View,
        target_epoch: Option<<TYPES as NodeType>::Epoch>,
        membership_coordinator: EpochMembershipCoordinator<TYPES>,
        private_key: &<TYPES::SignatureKey as SignatureKey>::PrivateKey,
        upgrade_lock: &UpgradeLock<TYPES, V>,
    ) -> Option<()> {
        let payload_with_metadata = Arc::clone(consensus.read().await.saved_payloads().get(&view)?);
        let epoch = consensus
            .read()
            .await
            .validated_state_map()
            .get(&view)?
            .view_inner
            .epoch()?;

        let vid = VidDisperse::calculate_vid_disperse::<V>(
            &payload_with_metadata.payload,
            &membership_coordinator,
            view,
            target_epoch,
            epoch,
            &payload_with_metadata.metadata,
            upgrade_lock,
        )
        .await
        .ok()?;

        let shares = VidDisperseShare::from_vid_disperse(vid);
        let mut consensus_writer = consensus.write().await;
        for share in shares {
            if let Some(prop) = share.to_proposal(private_key) {
                consensus_writer.update_vid_shares(view, prop);
            }
        }

        Some(())
    }

    /// Returns true if the given leaf can form an extended Quorum Certificate
    /// The Extended Quorum Certificate (eQC) is the third Quorum Certificate formed in three
    /// consecutive views for the last block in the epoch.
    pub fn is_leaf_extended(&self, leaf_commit: LeafCommitment<TYPES>) -> bool {
        self.is_leaf_for_last_block(leaf_commit)
    }

    /// Returns true if a given leaf is for the epoch transition
    pub fn is_epoch_transition(&self, leaf_commit: LeafCommitment<TYPES>) -> bool {
        let Some(leaf) = self.saved_leaves.get(&leaf_commit) else {
            tracing::trace!("We don't have a leaf corresponding to the leaf commit");
            return false;
        };
        let block_height = leaf.height();
        is_epoch_transition(block_height, self.epoch_height)
    }

    /// Returns true if a given leaf is for the last block in the epoch
    pub fn is_leaf_for_last_block(&self, leaf_commit: LeafCommitment<TYPES>) -> bool {
        let Some(leaf) = self.saved_leaves.get(&leaf_commit) else {
            tracing::trace!("We don't have a leaf corresponding to the leaf commit");
            return false;
        };
        let block_height = leaf.height();
        is_last_block(block_height, self.epoch_height)
    }

    /// Returns true if our high QC is for the last block in the epoch
    pub fn is_high_qc_for_last_block(&self) -> bool {
        let Some(leaf) = self.saved_leaves.get(&self.high_qc().data.leaf_commit) else {
            tracing::trace!("We don't have a leaf corresponding to the high QC");
            return false;
        };
        let block_height = leaf.height();
        is_epoch_transition(block_height, self.epoch_height)
    }

    /// Returns true if the `parent_leaf` formed an eQC for the previous epoch to the `proposed_leaf`
    pub fn check_eqc(&self, proposed_leaf: &Leaf2<TYPES>, parent_leaf: &Leaf2<TYPES>) -> bool {
        if parent_leaf.view_number() == TYPES::View::genesis() {
            return true;
        }
        let new_epoch = epoch_from_block_number(proposed_leaf.height(), self.epoch_height);
        let old_epoch = epoch_from_block_number(parent_leaf.height(), self.epoch_height);

        new_epoch - 1 == old_epoch && self.is_leaf_extended(parent_leaf.commit())
    }

    /// Returns true if our high QC is for the block equal or greater than the root epoch block
    pub fn is_high_qc_ge_root_block(&self) -> bool {
        let Some(leaf) = self.saved_leaves.get(&self.high_qc().data.leaf_commit) else {
            tracing::trace!("We don't have a leaf corresponding to the high QC");
            return false;
        };
        let block_height = leaf.height();
        is_ge_epoch_root(block_height, self.epoch_height)
    }
}

/// Alias for the block payload commitment and the associated metadata. The primary data
/// needed in order to submit a proposal.
#[derive(Eq, PartialEq, Debug, Clone)]
pub struct CommitmentAndMetadata<TYPES: NodeType> {
    /// Vid Commitment
    pub commitment: VidCommitment,
    /// Builder Commitment
    pub builder_commitment: BuilderCommitment,
    /// Metadata for the block payload
    pub metadata: <TYPES::BlockPayload as BlockPayload<TYPES>>::Metadata,
    /// Builder fee data
    pub fees: Vec1<BuilderFee<TYPES>>,
    /// View number this block is for
    pub block_view: TYPES::View,
    /// auction result that the block was produced from, if any
    pub auction_result: Option<TYPES::AuctionResult>,
}<|MERGE_RESOLUTION|>--- conflicted
+++ resolved
@@ -335,7 +335,6 @@
     /// Tables for the DRB seeds and results.
     pub drb_results: DrbResults<TYPES>,
 
-<<<<<<< HEAD
     /// The transition QC for the current epoch
     transition_qc: Option<(
         QuorumCertificate2<TYPES>,
@@ -344,10 +343,8 @@
 
     /// The highest block number that we have seen
     pub highest_block: u64,
-=======
     /// The light client state update certificate
     pub state_cert: LightClientStateUpdateCertificate<TYPES>,
->>>>>>> 7578c645
 }
 
 /// This struct holds a payload and its metadata
@@ -486,12 +483,9 @@
             metrics,
             epoch_height,
             drb_results: DrbResults::new(),
-<<<<<<< HEAD
             transition_qc,
             highest_block: 0,
-=======
             state_cert,
->>>>>>> 7578c645
         }
     }
 
@@ -520,7 +514,6 @@
         &self.high_qc
     }
 
-<<<<<<< HEAD
     /// Get the transition QC.
     pub fn transition_qc(
         &self,
@@ -559,11 +552,10 @@
             }
         }
         self.transition_qc = Some((qc, next_epoch_qc));
-=======
+    }
     /// Get the light client state certificate
     pub fn state_cert(&self) -> &LightClientStateUpdateCertificate<TYPES> {
         &self.state_cert
->>>>>>> 7578c645
     }
 
     /// Get the next epoch high QC.
