// Copyright (c) 2021-2024 Espresso Systems (espressosys.com)
// This file is part of the HotShot repository.

// You should have received a copy of the MIT License
// along with the HotShot repository. If not, see <https://mit-license.org/>.

//! Provides the core consensus types

use std::{
    collections::{BTreeMap, HashMap},
    mem::ManuallyDrop,
    ops::{Deref, DerefMut},
    sync::Arc,
};

use async_lock::{RwLock, RwLockReadGuard, RwLockUpgradableReadGuard, RwLockWriteGuard};
use committable::{Commitment, Committable};
use hotshot_utils::anytrace::*;
use tracing::instrument;
use vec1::Vec1;

pub use crate::utils::{View, ViewInner};
use crate::{
    data::{Leaf2, QuorumProposalWrapper, VidCommitment, VidDisperse, VidDisperseShare},
    drb::DrbResults,
    epoch_membership::EpochMembershipCoordinator,
    error::HotShotError,
    event::{HotShotAction, LeafInfo},
    message::{Proposal, UpgradeLock},
    simple_certificate::{
        DaCertificate2, LightClientStateUpdateCertificate, NextEpochQuorumCertificate2,
        QuorumCertificate2,
    },
    traits::{
        block_contents::BuilderFee,
        metrics::{Counter, Gauge, Histogram, Metrics, NoMetrics},
        node_implementation::{ConsensusTime, NodeType, Versions},
        signature_key::SignatureKey,
        BlockPayload, ValidatedState,
    },
    utils::{
        epoch_from_block_number, is_ge_epoch_root, is_last_block_in_epoch,
        option_epoch_from_block_number, BuilderCommitment, LeafCommitment, StateAndDelta,
        Terminator,
    },
    vote::{Certificate, HasViewNumber},
};

/// A type alias for `HashMap<Commitment<T>, T>`
pub type CommitmentMap<T> = HashMap<Commitment<T>, T>;

/// A type alias for `BTreeMap<T::Time, HashMap<T::SignatureKey, Proposal<T, VidDisperseShare<T>>>>`
pub type VidShares<TYPES> = BTreeMap<
    <TYPES as NodeType>::View,
    HashMap<<TYPES as NodeType>::SignatureKey, Proposal<TYPES, VidDisperseShare<TYPES>>>,
>;

/// Type alias for consensus state wrapped in a lock.
pub type LockedConsensusState<TYPES> = Arc<RwLock<Consensus<TYPES>>>;

/// A thin wrapper around `LockedConsensusState` that helps debugging locks
#[derive(Clone, Debug)]
pub struct OuterConsensus<TYPES: NodeType> {
    /// Inner `LockedConsensusState`
    pub inner_consensus: LockedConsensusState<TYPES>,
}

impl<TYPES: NodeType> OuterConsensus<TYPES> {
    /// Create a new instance of `OuterConsensus`, hopefully uniquely named
    pub fn new(consensus: LockedConsensusState<TYPES>) -> Self {
        Self {
            inner_consensus: consensus,
        }
    }

    /// Locks inner consensus for reading and leaves debug traces
    #[instrument(skip_all, target = "OuterConsensus")]
    pub async fn read(&self) -> ConsensusReadLockGuard<'_, TYPES> {
        tracing::trace!("Trying to acquire read lock on consensus");
        let ret = self.inner_consensus.read().await;
        tracing::trace!("Acquired read lock on consensus");
        ConsensusReadLockGuard::new(ret)
    }

    /// Locks inner consensus for writing and leaves debug traces
    #[instrument(skip_all, target = "OuterConsensus")]
    pub async fn write(&self) -> ConsensusWriteLockGuard<'_, TYPES> {
        tracing::trace!("Trying to acquire write lock on consensus");
        let ret = self.inner_consensus.write().await;
        tracing::trace!("Acquired write lock on consensus");
        ConsensusWriteLockGuard::new(ret)
    }

    /// Tries to acquire write lock on inner consensus and leaves debug traces
    #[instrument(skip_all, target = "OuterConsensus")]
    pub fn try_write(&self) -> Option<ConsensusWriteLockGuard<'_, TYPES>> {
        tracing::trace!("Trying to acquire write lock on consensus");
        let ret = self.inner_consensus.try_write();
        if let Some(guard) = ret {
            tracing::trace!("Acquired write lock on consensus");
            Some(ConsensusWriteLockGuard::new(guard))
        } else {
            tracing::trace!("Failed to acquire write lock");
            None
        }
    }

    /// Acquires upgradable read lock on inner consensus and leaves debug traces
    #[instrument(skip_all, target = "OuterConsensus")]
    pub async fn upgradable_read(&self) -> ConsensusUpgradableReadLockGuard<'_, TYPES> {
        tracing::trace!("Trying to acquire upgradable read lock on consensus");
        let ret = self.inner_consensus.upgradable_read().await;
        tracing::trace!("Acquired upgradable read lock on consensus");
        ConsensusUpgradableReadLockGuard::new(ret)
    }

    /// Tries to acquire read lock on inner consensus and leaves debug traces
    #[instrument(skip_all, target = "OuterConsensus")]
    pub fn try_read(&self) -> Option<ConsensusReadLockGuard<'_, TYPES>> {
        tracing::trace!("Trying to acquire read lock on consensus");
        let ret = self.inner_consensus.try_read();
        if let Some(guard) = ret {
            tracing::trace!("Acquired read lock on consensus");
            Some(ConsensusReadLockGuard::new(guard))
        } else {
            tracing::trace!("Failed to acquire read lock");
            None
        }
    }
}

/// A thin wrapper around `RwLockReadGuard` for `Consensus` that leaves debug traces when the lock is freed
pub struct ConsensusReadLockGuard<'a, TYPES: NodeType> {
    /// Inner `RwLockReadGuard`
    lock_guard: RwLockReadGuard<'a, Consensus<TYPES>>,
}

impl<'a, TYPES: NodeType> ConsensusReadLockGuard<'a, TYPES> {
    /// Creates a new instance of `ConsensusReadLockGuard` with the same name as parent `OuterConsensus`
    #[must_use]
    pub fn new(lock_guard: RwLockReadGuard<'a, Consensus<TYPES>>) -> Self {
        Self { lock_guard }
    }
}

impl<TYPES: NodeType> Deref for ConsensusReadLockGuard<'_, TYPES> {
    type Target = Consensus<TYPES>;
    fn deref(&self) -> &Self::Target {
        &self.lock_guard
    }
}

impl<TYPES: NodeType> Drop for ConsensusReadLockGuard<'_, TYPES> {
    #[instrument(skip_all, target = "ConsensusReadLockGuard")]
    fn drop(&mut self) {
        tracing::trace!("Read lock on consensus dropped");
    }
}

/// A thin wrapper around `RwLockWriteGuard` for `Consensus` that leaves debug traces when the lock is freed
pub struct ConsensusWriteLockGuard<'a, TYPES: NodeType> {
    /// Inner `RwLockWriteGuard`
    lock_guard: RwLockWriteGuard<'a, Consensus<TYPES>>,
}

impl<'a, TYPES: NodeType> ConsensusWriteLockGuard<'a, TYPES> {
    /// Creates a new instance of `ConsensusWriteLockGuard` with the same name as parent `OuterConsensus`
    #[must_use]
    pub fn new(lock_guard: RwLockWriteGuard<'a, Consensus<TYPES>>) -> Self {
        Self { lock_guard }
    }
}

impl<TYPES: NodeType> Deref for ConsensusWriteLockGuard<'_, TYPES> {
    type Target = Consensus<TYPES>;
    fn deref(&self) -> &Self::Target {
        &self.lock_guard
    }
}

impl<TYPES: NodeType> DerefMut for ConsensusWriteLockGuard<'_, TYPES> {
    fn deref_mut(&mut self) -> &mut Self::Target {
        &mut self.lock_guard
    }
}

impl<TYPES: NodeType> Drop for ConsensusWriteLockGuard<'_, TYPES> {
    #[instrument(skip_all, target = "ConsensusWriteLockGuard")]
    fn drop(&mut self) {
        tracing::debug!("Write lock on consensus dropped");
    }
}

/// A thin wrapper around `RwLockUpgradableReadGuard` for `Consensus` that leaves debug traces when the lock is freed or upgraded
pub struct ConsensusUpgradableReadLockGuard<'a, TYPES: NodeType> {
    /// Inner `RwLockUpgradableReadGuard`
    lock_guard: ManuallyDrop<RwLockUpgradableReadGuard<'a, Consensus<TYPES>>>,
    /// A helper bool to indicate whether inner lock has been unsafely taken or not
    taken: bool,
}

impl<'a, TYPES: NodeType> ConsensusUpgradableReadLockGuard<'a, TYPES> {
    /// Creates a new instance of `ConsensusUpgradableReadLockGuard` with the same name as parent `OuterConsensus`
    #[must_use]
    pub fn new(lock_guard: RwLockUpgradableReadGuard<'a, Consensus<TYPES>>) -> Self {
        Self {
            lock_guard: ManuallyDrop::new(lock_guard),
            taken: false,
        }
    }

    /// Upgrades the inner `RwLockUpgradableReadGuard` and leaves debug traces
    #[instrument(skip_all, target = "ConsensusUpgradableReadLockGuard")]
    pub async fn upgrade(mut guard: Self) -> ConsensusWriteLockGuard<'a, TYPES> {
        let inner_guard = unsafe { ManuallyDrop::take(&mut guard.lock_guard) };
        guard.taken = true;
        tracing::debug!("Trying to upgrade upgradable read lock on consensus");
        let ret = RwLockUpgradableReadGuard::upgrade(inner_guard).await;
        tracing::debug!("Upgraded upgradable read lock on consensus");
        ConsensusWriteLockGuard::new(ret)
    }
}

impl<TYPES: NodeType> Deref for ConsensusUpgradableReadLockGuard<'_, TYPES> {
    type Target = Consensus<TYPES>;

    fn deref(&self) -> &Self::Target {
        &self.lock_guard
    }
}

impl<TYPES: NodeType> Drop for ConsensusUpgradableReadLockGuard<'_, TYPES> {
    #[instrument(skip_all, target = "ConsensusUpgradableReadLockGuard")]
    fn drop(&mut self) {
        if !self.taken {
            unsafe { ManuallyDrop::drop(&mut self.lock_guard) }
            tracing::debug!("Upgradable read lock on consensus dropped");
        }
    }
}

/// A bundle of views that we have most recently performed some action
#[derive(Debug, Clone, Copy)]
struct HotShotActionViews<T: ConsensusTime> {
    /// View we last proposed in to the Quorum
    proposed: T,
    /// View we last voted in for a QuorumProposal
    voted: T,
    /// View we last proposed to the DA committee
    da_proposed: T,
    /// View we lasted voted for DA proposal
    da_vote: T,
}

impl<T: ConsensusTime> Default for HotShotActionViews<T> {
    fn default() -> Self {
        let genesis = T::genesis();
        Self {
            proposed: genesis,
            voted: genesis,
            da_proposed: genesis,
            da_vote: genesis,
        }
    }
}
impl<T: ConsensusTime> HotShotActionViews<T> {
    /// Create HotShotActionViews from a view number
    fn from_view(view: T) -> Self {
        Self {
            proposed: view,
            voted: view,
            da_proposed: view,
            da_vote: view,
        }
    }
}
/// A reference to the consensus algorithm
///
/// This will contain the state of all rounds.
#[derive(derive_more::Debug, Clone)]
pub struct Consensus<TYPES: NodeType> {
    /// The validated states that are currently loaded in memory.
    validated_state_map: BTreeMap<TYPES::View, View<TYPES>>,

    /// All the VID shares we've received for current and future views.
    vid_shares: VidShares<TYPES>,

    /// All the DA certs we've received for current and future views.
    /// view -> DA cert
    saved_da_certs: HashMap<TYPES::View, DaCertificate2<TYPES>>,

    /// View number that is currently on.
    cur_view: TYPES::View,

    /// Epoch number that is currently on.
    cur_epoch: Option<TYPES::Epoch>,

    /// Last proposals we sent out, None if we haven't proposed yet.
    /// Prevents duplicate proposals, and can be served to those trying to catchup
    last_proposals: BTreeMap<TYPES::View, Proposal<TYPES, QuorumProposalWrapper<TYPES>>>,

    /// last view had a successful decide event
    last_decided_view: TYPES::View,

    /// The `locked_qc` view number
    locked_view: TYPES::View,

    /// Map of leaf hash -> leaf
    /// - contains undecided leaves
    /// - includes the MOST RECENT decided leaf
    saved_leaves: CommitmentMap<Leaf2<TYPES>>,

    /// Bundle of views which we performed the most recent action
    /// visibible to the network.  Actions are votes and proposals
    /// for DA and Quorum
    last_actions: HotShotActionViews<TYPES::View>,

    /// Saved payloads.
    ///
    /// Encoded transactions for every view if we got a payload for that view.
    saved_payloads: BTreeMap<TYPES::View, Arc<PayloadWithMetadata<TYPES>>>,

    /// the highqc per spec
    high_qc: QuorumCertificate2<TYPES>,

    /// The high QC for the next epoch
    next_epoch_high_qc: Option<NextEpochQuorumCertificate2<TYPES>>,

    /// A reference to the metrics trait
    pub metrics: Arc<ConsensusMetricsValue>,

    /// Number of blocks in an epoch, zero means there are no epochs
    pub epoch_height: u64,

    /// Tables for the DRB seeds and results.
<<<<<<< HEAD
    pub drb_seeds_and_results: DrbSeedsAndResults<TYPES>,

    /// The light client state update certificate
    pub state_cert: LightClientStateUpdateCertificate<TYPES>,
=======
    pub drb_results: DrbResults<TYPES>,
>>>>>>> 82d63e52
}

/// This struct holds a payload and its metadata
#[derive(Debug, Clone, Hash, Eq, PartialEq)]
pub struct PayloadWithMetadata<TYPES: NodeType> {
    pub payload: TYPES::BlockPayload,
    pub metadata: <TYPES::BlockPayload as BlockPayload<TYPES>>::Metadata,
}

/// Contains several `ConsensusMetrics` that we're interested in from the consensus interfaces
#[derive(Clone, Debug)]
pub struct ConsensusMetricsValue {
    /// The number of last synced block height
    pub last_synced_block_height: Box<dyn Gauge>,
    /// The number of last decided view
    pub last_decided_view: Box<dyn Gauge>,
    /// The number of the last voted view
    pub last_voted_view: Box<dyn Gauge>,
    /// Number of timestamp for the last decided time
    pub last_decided_time: Box<dyn Gauge>,
    /// The current view
    pub current_view: Box<dyn Gauge>,
    /// Number of views that are in-flight since the last decided view
    pub number_of_views_since_last_decide: Box<dyn Gauge>,
    /// Number of views that are in-flight since the last anchor view
    pub number_of_views_per_decide_event: Box<dyn Histogram>,
    /// Duration of views as leader
    pub view_duration_as_leader: Box<dyn Histogram>,
    /// Number of invalid QCs we've seen since the last commit.
    pub invalid_qc: Box<dyn Gauge>,
    /// Number of outstanding transactions
    pub outstanding_transactions: Box<dyn Gauge>,
    /// Memory size in bytes of the serialized transactions still outstanding
    pub outstanding_transactions_memory_size: Box<dyn Gauge>,
    /// Number of views that timed out
    pub number_of_timeouts: Box<dyn Counter>,
    /// Number of views that timed out as leader
    pub number_of_timeouts_as_leader: Box<dyn Counter>,
    /// The number of empty blocks that have been proposed
    pub number_of_empty_blocks_proposed: Box<dyn Counter>,
    /// Number of events in the hotshot event queue
    pub internal_event_queue_len: Box<dyn Gauge>,
}

impl ConsensusMetricsValue {
    /// Create a new instance of this [`ConsensusMetricsValue`] struct, setting all the counters and gauges
    #[must_use]
    pub fn new(metrics: &dyn Metrics) -> Self {
        Self {
            last_synced_block_height: metrics
                .create_gauge(String::from("last_synced_block_height"), None),
            last_decided_view: metrics.create_gauge(String::from("last_decided_view"), None),
            last_voted_view: metrics.create_gauge(String::from("last_voted_view"), None),
            last_decided_time: metrics.create_gauge(String::from("last_decided_time"), None),
            current_view: metrics.create_gauge(String::from("current_view"), None),
            number_of_views_since_last_decide: metrics
                .create_gauge(String::from("number_of_views_since_last_decide"), None),
            number_of_views_per_decide_event: metrics
                .create_histogram(String::from("number_of_views_per_decide_event"), None),
            view_duration_as_leader: metrics
                .create_histogram(String::from("view_duration_as_leader"), None),
            invalid_qc: metrics.create_gauge(String::from("invalid_qc"), None),
            outstanding_transactions: metrics
                .create_gauge(String::from("outstanding_transactions"), None),
            outstanding_transactions_memory_size: metrics
                .create_gauge(String::from("outstanding_transactions_memory_size"), None),
            number_of_timeouts: metrics.create_counter(String::from("number_of_timeouts"), None),
            number_of_timeouts_as_leader: metrics
                .create_counter(String::from("number_of_timeouts_as_leader"), None),
            number_of_empty_blocks_proposed: metrics
                .create_counter(String::from("number_of_empty_blocks_proposed"), None),
            internal_event_queue_len: metrics
                .create_gauge(String::from("internal_event_queue_len"), None),
        }
    }
}

impl Default for ConsensusMetricsValue {
    fn default() -> Self {
        Self::new(&*NoMetrics::boxed())
    }
}

impl<TYPES: NodeType> Consensus<TYPES> {
    /// Constructor.
    #[allow(clippy::too_many_arguments)]
    pub fn new(
        validated_state_map: BTreeMap<TYPES::View, View<TYPES>>,
        vid_shares: Option<VidShares<TYPES>>,
        cur_view: TYPES::View,
        cur_epoch: Option<TYPES::Epoch>,
        locked_view: TYPES::View,
        last_decided_view: TYPES::View,
        last_actioned_view: TYPES::View,
        last_proposals: BTreeMap<TYPES::View, Proposal<TYPES, QuorumProposalWrapper<TYPES>>>,
        saved_leaves: CommitmentMap<Leaf2<TYPES>>,
        saved_payloads: BTreeMap<TYPES::View, Arc<PayloadWithMetadata<TYPES>>>,
        high_qc: QuorumCertificate2<TYPES>,
        next_epoch_high_qc: Option<NextEpochQuorumCertificate2<TYPES>>,
        metrics: Arc<ConsensusMetricsValue>,
        epoch_height: u64,
        state_cert: LightClientStateUpdateCertificate<TYPES>,
    ) -> Self {
        Consensus {
            validated_state_map,
            vid_shares: vid_shares.unwrap_or_default(),
            saved_da_certs: HashMap::new(),
            cur_view,
            cur_epoch,
            last_decided_view,
            last_proposals,
            last_actions: HotShotActionViews::from_view(last_actioned_view),
            locked_view,
            saved_leaves,
            saved_payloads,
            high_qc,
            next_epoch_high_qc,
            metrics,
            epoch_height,
<<<<<<< HEAD
            drb_seeds_and_results: DrbSeedsAndResults::new(),
            state_cert,
=======
            drb_results: DrbResults::new(),
>>>>>>> 82d63e52
        }
    }

    /// Get the current view.
    pub fn cur_view(&self) -> TYPES::View {
        self.cur_view
    }

    /// Get the current epoch.
    pub fn cur_epoch(&self) -> Option<TYPES::Epoch> {
        self.cur_epoch
    }

    /// Get the last decided view.
    pub fn last_decided_view(&self) -> TYPES::View {
        self.last_decided_view
    }

    /// Get the locked view.
    pub fn locked_view(&self) -> TYPES::View {
        self.locked_view
    }

    /// Get the high QC.
    pub fn high_qc(&self) -> &QuorumCertificate2<TYPES> {
        &self.high_qc
    }

    /// Get the light client state certificate
    pub fn state_cert(&self) -> &LightClientStateUpdateCertificate<TYPES> {
        &self.state_cert
    }

    /// Get the next epoch high QC.
    pub fn next_epoch_high_qc(&self) -> Option<&NextEpochQuorumCertificate2<TYPES>> {
        self.next_epoch_high_qc.as_ref()
    }

    /// Get the validated state map.
    pub fn validated_state_map(&self) -> &BTreeMap<TYPES::View, View<TYPES>> {
        &self.validated_state_map
    }

    /// Get the saved leaves.
    pub fn saved_leaves(&self) -> &CommitmentMap<Leaf2<TYPES>> {
        &self.saved_leaves
    }

    /// Get the saved payloads.
    pub fn saved_payloads(&self) -> &BTreeMap<TYPES::View, Arc<PayloadWithMetadata<TYPES>>> {
        &self.saved_payloads
    }

    /// Get the vid shares.
    pub fn vid_shares(&self) -> &VidShares<TYPES> {
        &self.vid_shares
    }

    /// Get the saved DA certs.
    pub fn saved_da_certs(&self) -> &HashMap<TYPES::View, DaCertificate2<TYPES>> {
        &self.saved_da_certs
    }

    /// Get the map of our recent proposals
    pub fn last_proposals(
        &self,
    ) -> &BTreeMap<TYPES::View, Proposal<TYPES, QuorumProposalWrapper<TYPES>>> {
        &self.last_proposals
    }

    /// Update the current view.
    /// # Errors
    /// Can return an error when the new view_number is not higher than the existing view number.
    pub fn update_view(&mut self, view_number: TYPES::View) -> Result<()> {
        ensure!(
            view_number > self.cur_view,
            debug!("New view isn't newer than the current view.")
        );
        self.cur_view = view_number;
        Ok(())
    }

    /// Get the parent Leaf Info from a given leaf and our public key.
    /// Returns None if we don't have the data in out state
    pub fn parent_leaf_info(
        &self,
        leaf: &Leaf2<TYPES>,
        public_key: &TYPES::SignatureKey,
    ) -> Option<LeafInfo<TYPES>> {
        let parent_view_number = leaf.justify_qc().view_number();
        let parent_leaf = self
            .saved_leaves
            .get(&leaf.justify_qc().data().leaf_commit)?;
        let parent_state_and_delta = self.state_and_delta(parent_view_number);
        let (Some(state), delta) = parent_state_and_delta else {
            return None;
        };
        let parent_vid = self
            .vid_shares()
            .get(&parent_view_number)
            .and_then(|inner_map| inner_map.get(public_key).cloned())
            .map(|prop| prop.data);

        Some(LeafInfo {
            leaf: parent_leaf.clone(),
            state,
            delta,
            vid_share: parent_vid,
        })
    }

    /// Update the current epoch.
    /// # Errors
    /// Can return an error when the new epoch_number is not higher than the existing epoch number.
    pub fn update_epoch(&mut self, epoch_number: TYPES::Epoch) -> Result<()> {
        ensure!(
            self.cur_epoch.is_none() || Some(epoch_number) > self.cur_epoch,
            debug!("New epoch isn't newer than the current epoch.")
        );
        tracing::trace!(
            "Updating epoch from {:?} to {}",
            self.cur_epoch,
            epoch_number
        );
        self.cur_epoch = Some(epoch_number);
        Ok(())
    }

    /// Update the last actioned view internally for votes and proposals
    ///
    /// Returns true if the action is for a newer view than the last action of that type
    pub fn update_action(&mut self, action: HotShotAction, view: TYPES::View) -> bool {
        let old_view = match action {
            HotShotAction::Vote => &mut self.last_actions.voted,
            HotShotAction::Propose => &mut self.last_actions.proposed,
            HotShotAction::DaPropose => &mut self.last_actions.da_proposed,
            HotShotAction::DaVote => {
                if view > self.last_actions.da_vote {
                    self.last_actions.da_vote = view;
                }
                // TODO Add logic to prevent double voting.  For now the simple check if
                // the last voted view is less than the view we are trying to vote doesn't work
                // because the leader of view n + 1 may propose to the DA (and we would vote)
                // before the leader of view n.
                return true;
            },
            _ => return true,
        };
        if view > *old_view {
            *old_view = view;
            return true;
        }
        false
    }

    /// reset last actions to genesis so we can resend events in tests
    pub fn reset_actions(&mut self) {
        self.last_actions = HotShotActionViews::default();
    }

    /// Update the last proposal.
    ///
    /// # Errors
    /// Can return an error when the new view_number is not higher than the existing proposed view number.
    pub fn update_proposed_view(
        &mut self,
        proposal: Proposal<TYPES, QuorumProposalWrapper<TYPES>>,
    ) -> Result<()> {
        ensure!(
            proposal.data.view_number()
                > self
                    .last_proposals
                    .last_key_value()
                    .map_or(TYPES::View::genesis(), |(k, _)| { *k }),
            debug!("New view isn't newer than the previously proposed view.")
        );
        self.last_proposals
            .insert(proposal.data.view_number(), proposal);
        Ok(())
    }

    /// Update the last decided view.
    ///
    /// # Errors
    /// Can return an error when the new view_number is not higher than the existing decided view number.
    pub fn update_last_decided_view(&mut self, view_number: TYPES::View) -> Result<()> {
        ensure!(
            view_number > self.last_decided_view,
            debug!("New view isn't newer than the previously decided view.")
        );
        self.last_decided_view = view_number;
        Ok(())
    }

    /// Update the locked view.
    ///
    /// # Errors
    /// Can return an error when the new view_number is not higher than the existing locked view number.
    pub fn update_locked_view(&mut self, view_number: TYPES::View) -> Result<()> {
        ensure!(
            view_number > self.locked_view,
            debug!("New view isn't newer than the previously locked view.")
        );
        self.locked_view = view_number;
        Ok(())
    }

    /// Update the validated state map with a new view_number/view combo.
    ///
    /// # Errors
    /// Can return an error when the new view contains less information than the existing view
    /// with the same view number.
    pub fn update_da_view(
        &mut self,
        view_number: TYPES::View,
        epoch: Option<TYPES::Epoch>,
        payload_commitment: VidCommitment,
    ) -> Result<()> {
        let view = View {
            view_inner: ViewInner::Da {
                payload_commitment,
                epoch,
            },
        };
        self.update_validated_state_map(view_number, view)
    }

    /// Update the validated state map with a new view_number/view combo.
    ///
    /// # Errors
    /// Can return an error when the new view contains less information than the existing view
    /// with the same view number.
    pub fn update_leaf(
        &mut self,
        leaf: Leaf2<TYPES>,
        state: Arc<TYPES::ValidatedState>,
        delta: Option<Arc<<TYPES::ValidatedState as ValidatedState<TYPES>>::Delta>>,
    ) -> Result<()> {
        let view_number = leaf.view_number();
        let epoch = option_epoch_from_block_number::<TYPES>(
            leaf.with_epoch,
            leaf.height(),
            self.epoch_height,
        );
        let view = View {
            view_inner: ViewInner::Leaf {
                leaf: leaf.commit(),
                state,
                delta,
                epoch,
            },
        };
        self.update_validated_state_map(view_number, view)?;
        self.update_saved_leaves(leaf);
        Ok(())
    }

    /// Update the validated state map with a new view_number/view combo.
    ///
    /// # Errors
    /// Can return an error when the new view contains less information than the existing view
    /// with the same view number.
    fn update_validated_state_map(
        &mut self,
        view_number: TYPES::View,
        new_view: View<TYPES>,
    ) -> Result<()> {
        if let Some(existing_view) = self.validated_state_map().get(&view_number) {
            if let ViewInner::Leaf {
                delta: ref existing_delta,
                ..
            } = existing_view.view_inner
            {
                if let ViewInner::Leaf {
                    delta: ref new_delta,
                    ..
                } = new_view.view_inner
                {
                    ensure!(
                         new_delta.is_some() || existing_delta.is_none(),
                         debug!("Skipping the state update to not override a `Leaf` view with `Some` state delta.")
                     );
                } else {
                    bail!("Skipping the state update to not override a `Leaf` view with a non-`Leaf` view.");
                }
            }
        }
        self.validated_state_map.insert(view_number, new_view);
        Ok(())
    }

    /// Update the saved leaves with a new leaf.
    fn update_saved_leaves(&mut self, leaf: Leaf2<TYPES>) {
        self.saved_leaves.insert(leaf.commit(), leaf);
    }

    /// Update the saved payloads with a new encoded transaction.
    ///
    /// # Errors
    /// Can return an error when there's an existing payload corresponding to the same view number.
    pub fn update_saved_payloads(
        &mut self,
        view_number: TYPES::View,
        payload: Arc<PayloadWithMetadata<TYPES>>,
    ) -> Result<()> {
        ensure!(
            !self.saved_payloads.contains_key(&view_number),
            "Payload with the same view already exists."
        );
        self.saved_payloads.insert(view_number, payload);
        Ok(())
    }

    /// Update the high QC if given a newer one.
    /// # Errors
    /// Can return an error when the provided high_qc is not newer than the existing entry.
    pub fn update_high_qc(&mut self, high_qc: QuorumCertificate2<TYPES>) -> Result<()> {
        ensure!(
            high_qc.view_number > self.high_qc.view_number || high_qc == self.high_qc,
            debug!("High QC with an equal or higher view exists.")
        );
        tracing::debug!("Updating high QC");
        self.high_qc = high_qc;

        Ok(())
    }

    /// Update the next epoch high QC if given a newer one.
    /// # Errors
    /// Can return an error when the provided high_qc is not newer than the existing entry.
    /// # Panics
    /// It can't actually panic. If the option is None, we will not call unwrap on it.
    pub fn update_next_epoch_high_qc(
        &mut self,
        high_qc: NextEpochQuorumCertificate2<TYPES>,
    ) -> Result<()> {
        if let Some(next_epoch_high_qc) = self.next_epoch_high_qc() {
            ensure!(
                high_qc.view_number > next_epoch_high_qc.view_number
                    || high_qc == *next_epoch_high_qc,
                debug!("Next epoch high QC with an equal or higher view exists.")
            );
        }
        tracing::debug!("Updating next epoch high QC");
        self.next_epoch_high_qc = Some(high_qc);

        Ok(())
    }

    /// Update the light client state update certificate if given a newer one.
    /// # Errors
    /// Can return an error when the provided state_cert is not newer than the existing entry.
    pub fn update_state_cert(
        &mut self,
        state_cert: LightClientStateUpdateCertificate<TYPES>,
    ) -> Result<()> {
        ensure!(
            state_cert.epoch > self.state_cert.epoch || state_cert == self.state_cert,
            debug!("Light client state update certification with an equal or higher epoch exists.")
        );
        tracing::debug!("Updating light client state update certification");
        self.state_cert = state_cert;

        Ok(())
    }

    /// Add a new entry to the vid_shares map.
    pub fn update_vid_shares(
        &mut self,
        view_number: TYPES::View,
        disperse: Proposal<TYPES, VidDisperseShare<TYPES>>,
    ) {
        self.vid_shares
            .entry(view_number)
            .or_default()
            .insert(disperse.data.recipient_key().clone(), disperse);
    }

    /// Add a new entry to the da_certs map.
    pub fn update_saved_da_certs(&mut self, view_number: TYPES::View, cert: DaCertificate2<TYPES>) {
        self.saved_da_certs.insert(view_number, cert);
    }

    /// gather information from the parent chain of leaves
    /// # Errors
    /// If the leaf or its ancestors are not found in storage
    pub fn visit_leaf_ancestors<F>(
        &self,
        start_from: TYPES::View,
        terminator: Terminator<TYPES::View>,
        ok_when_finished: bool,
        mut f: F,
    ) -> std::result::Result<(), HotShotError<TYPES>>
    where
        F: FnMut(
            &Leaf2<TYPES>,
            Arc<<TYPES as NodeType>::ValidatedState>,
            Option<Arc<<<TYPES as NodeType>::ValidatedState as ValidatedState<TYPES>>::Delta>>,
        ) -> bool,
    {
        let mut next_leaf = if let Some(view) = self.validated_state_map.get(&start_from) {
            view.leaf_commitment().ok_or_else(|| {
                HotShotError::InvalidState(format!(
                    "Visited failed view {start_from:?} leaf. Expected successful leaf"
                ))
            })?
        } else {
            return Err(HotShotError::InvalidState(format!(
                "View {start_from:?} leaf does not exist in state map "
            )));
        };

        while let Some(leaf) = self.saved_leaves.get(&next_leaf) {
            let view = leaf.view_number();
            if let (Some(state), delta) = self.state_and_delta(view) {
                if let Terminator::Exclusive(stop_before) = terminator {
                    if stop_before == view {
                        if ok_when_finished {
                            return Ok(());
                        }
                        break;
                    }
                }
                next_leaf = leaf.parent_commitment();
                if !f(leaf, state, delta) {
                    return Ok(());
                }
                if let Terminator::Inclusive(stop_after) = terminator {
                    if stop_after == view {
                        if ok_when_finished {
                            return Ok(());
                        }
                        break;
                    }
                }
            } else {
                return Err(HotShotError::InvalidState(format!(
                    "View {view:?} state does not exist in state map"
                )));
            }
        }
        Err(HotShotError::MissingLeaf(next_leaf))
    }

    /// Garbage collects based on state change right now, this removes from both the
    /// `saved_payloads` and `validated_state_map` fields of `Consensus`.
    /// # Panics
    /// On inconsistent stored entries
    pub fn collect_garbage(&mut self, old_anchor_view: TYPES::View, new_anchor_view: TYPES::View) {
        // Nothing to collect
        if new_anchor_view <= old_anchor_view {
            return;
        }
        let gc_view = TYPES::View::new(new_anchor_view.saturating_sub(1));
        // state check
        let anchor_entry = self
            .validated_state_map
            .iter()
            .next()
            .expect("INCONSISTENT STATE: anchor leaf not in state map!");
        if **anchor_entry.0 != old_anchor_view.saturating_sub(1) {
            tracing::error!(
                "Something about GC has failed. Older leaf exists than the previous anchor leaf."
            );
        }
        // perform gc
        self.saved_da_certs
            .retain(|view_number, _| *view_number >= old_anchor_view);
        self.validated_state_map
            .range(old_anchor_view..gc_view)
            .filter_map(|(_view_number, view)| view.leaf_commitment())
            .for_each(|leaf| {
                self.saved_leaves.remove(&leaf);
            });
        self.validated_state_map = self.validated_state_map.split_off(&gc_view);
        self.saved_payloads = self.saved_payloads.split_off(&gc_view);
        self.vid_shares = self.vid_shares.split_off(&gc_view);
        self.last_proposals = self.last_proposals.split_off(&gc_view);
    }

    /// Gets the last decided leaf.
    ///
    /// # Panics
    /// if the last decided view's leaf does not exist in the state map or saved leaves, which
    /// should never happen.
    #[must_use]
    pub fn decided_leaf(&self) -> Leaf2<TYPES> {
        let decided_view_num = self.last_decided_view;
        let view = self.validated_state_map.get(&decided_view_num).unwrap();
        let leaf = view
            .leaf_commitment()
            .expect("Decided leaf not found! Consensus internally inconsistent");
        self.saved_leaves.get(&leaf).unwrap().clone()
    }

    pub fn undecided_leaves(&self) -> Vec<Leaf2<TYPES>> {
        self.saved_leaves.values().cloned().collect::<Vec<_>>()
    }

    /// Gets the validated state with the given view number, if in the state map.
    #[must_use]
    pub fn state(&self, view_number: TYPES::View) -> Option<&Arc<TYPES::ValidatedState>> {
        match self.validated_state_map.get(&view_number) {
            Some(view) => view.state(),
            None => None,
        }
    }

    /// Gets the validated state and state delta with the given view number, if in the state map.
    #[must_use]
    pub fn state_and_delta(&self, view_number: TYPES::View) -> StateAndDelta<TYPES> {
        match self.validated_state_map.get(&view_number) {
            Some(view) => view.state_and_delta(),
            None => (None, None),
        }
    }

    /// Gets the last decided validated state.
    ///
    /// # Panics
    /// If the last decided view's state does not exist in the state map, which should never
    /// happen.
    #[must_use]
    pub fn decided_state(&self) -> Arc<TYPES::ValidatedState> {
        let decided_view_num = self.last_decided_view;
        self.state_and_delta(decided_view_num)
            .0
            .expect("Decided state not found! Consensus internally inconsistent")
    }

    /// Associated helper function:
    /// Takes `LockedConsensusState` which will be updated; locks it for read and write accordingly.
    /// Calculates `VidDisperse` based on the view, the txns and the membership,
    /// and updates `vid_shares` map with the signed `VidDisperseShare` proposals.
    /// Returned `Option` indicates whether the update has actually happened or not.
    #[instrument(skip_all, target = "Consensus", fields(view = *view))]
    pub async fn calculate_and_update_vid<V: Versions>(
        consensus: OuterConsensus<TYPES>,
        view: <TYPES as NodeType>::View,
        target_epoch: Option<<TYPES as NodeType>::Epoch>,
        membership_coordinator: EpochMembershipCoordinator<TYPES>,
        private_key: &<TYPES::SignatureKey as SignatureKey>::PrivateKey,
        upgrade_lock: &UpgradeLock<TYPES, V>,
    ) -> Option<()> {
        let payload_with_metadata = Arc::clone(consensus.read().await.saved_payloads().get(&view)?);
        let epoch = consensus
            .read()
            .await
            .validated_state_map()
            .get(&view)?
            .view_inner
            .epoch()?;

        let vid = VidDisperse::calculate_vid_disperse::<V>(
            &payload_with_metadata.payload,
            &membership_coordinator,
            view,
            target_epoch,
            epoch,
            &payload_with_metadata.metadata,
            upgrade_lock,
        )
        .await
        .ok()?;

        let shares = VidDisperseShare::from_vid_disperse(vid);
        let mut consensus_writer = consensus.write().await;
        for share in shares {
            if let Some(prop) = share.to_proposal(private_key) {
                consensus_writer.update_vid_shares(view, prop);
            }
        }

        Some(())
    }

    /// Return true if the QC takes part in forming an eQC, i.e.
    /// it is one of the 3-chain certificates but not the eQC itself
    pub fn is_qc_forming_eqc(&self, qc: &QuorumCertificate2<TYPES>) -> bool {
        let high_qc_leaf_commit = qc.data.leaf_commit;
        let is_high_qc_extended = self.is_leaf_extended(high_qc_leaf_commit);
        if is_high_qc_extended {
            tracing::debug!("We have formed an eQC!");
        }
        self.is_leaf_for_last_block(high_qc_leaf_commit) && !is_high_qc_extended
    }

    /// Returns true if our high qc is forming an eQC
    pub fn is_high_qc_forming_eqc(&self) -> bool {
        self.is_qc_forming_eqc(self.high_qc())
    }

    /// Return true if the given leaf takes part in forming an eQC, i.e.
    /// it is one of the 3-chain leaves but not the eQC leaf itself
    pub fn is_leaf_forming_eqc(&self, leaf_commit: LeafCommitment<TYPES>) -> bool {
        self.is_leaf_for_last_block(leaf_commit) && !self.is_leaf_extended(leaf_commit)
    }

    /// Returns true if the given leaf can form an extended Quorum Certificate
    /// The Extended Quorum Certificate (eQC) is the third Quorum Certificate formed in three
    /// consecutive views for the last block in the epoch.
    pub fn is_leaf_extended(&self, leaf_commit: LeafCommitment<TYPES>) -> bool {
        if !self.is_leaf_for_last_block(leaf_commit) {
            tracing::trace!("The given leaf is not for the last block in the epoch.");
            return false;
        }

        let Some(leaf) = self.saved_leaves.get(&leaf_commit) else {
            tracing::trace!("We don't have a leaf corresponding to the leaf commit");
            return false;
        };
        let leaf_view = leaf.view_number();
        let leaf_block_number = leaf.height();

        let mut last_visited_view_number = leaf_view;
        let mut is_leaf_extended = true;
        if let Err(e) = self.visit_leaf_ancestors(
            leaf_view,
            Terminator::Inclusive(leaf_view - 2),
            true,
            |leaf, _, _| {
                tracing::trace!(
                    "last_visited_view_number = {}, leaf.view_number = {}",
                    *last_visited_view_number,
                    *leaf.view_number()
                );

                if leaf.view_number() == leaf_view {
                    return true;
                }

                if last_visited_view_number - 1 != leaf.view_number() {
                    tracing::trace!("The chain is broken. Non consecutive views.");
                    is_leaf_extended = false;
                    return false;
                }
                if leaf_block_number != leaf.height() {
                    tracing::trace!("The chain is broken. Block numbers do not match.");
                    is_leaf_extended = false;
                    return false;
                }
                last_visited_view_number = leaf.view_number();
                true
            },
        ) {
            is_leaf_extended = false;
            tracing::debug!("Leaf ascension failed; error={e}");
        }
        tracing::trace!("Can the given leaf form an eQC? {}", is_leaf_extended);
        is_leaf_extended
    }

    /// Returns true if a given leaf is for the last block in the epoch
    pub fn is_leaf_for_last_block(&self, leaf_commit: LeafCommitment<TYPES>) -> bool {
        let Some(leaf) = self.saved_leaves.get(&leaf_commit) else {
            tracing::trace!("We don't have a leaf corresponding to the leaf commit");
            return false;
        };
        let block_height = leaf.height();
        is_last_block_in_epoch(block_height, self.epoch_height)
    }

    /// Returns true if our high QC is for the last block in the epoch
    pub fn is_high_qc_for_last_block(&self) -> bool {
        let Some(leaf) = self.saved_leaves.get(&self.high_qc().data.leaf_commit) else {
            tracing::trace!("We don't have a leaf corresponding to the high QC");
            return false;
        };
        let block_height = leaf.height();
        is_last_block_in_epoch(block_height, self.epoch_height)
    }

    /// Returns true if the `parent_leaf` formed an eQC for the previous epoch to the `proposed_leaf`
    pub fn check_eqc(&self, proposed_leaf: &Leaf2<TYPES>, parent_leaf: &Leaf2<TYPES>) -> bool {
        if parent_leaf.view_number() == TYPES::View::genesis() {
            return true;
        }
        let new_epoch = epoch_from_block_number(proposed_leaf.height(), self.epoch_height);
        let old_epoch = epoch_from_block_number(parent_leaf.height(), self.epoch_height);

        new_epoch - 1 == old_epoch && self.is_leaf_extended(parent_leaf.commit())
    }

    /// Returns true if our high QC is for the block equal or greater than the root epoch block
    pub fn is_high_qc_ge_root_block(&self) -> bool {
        let Some(leaf) = self.saved_leaves.get(&self.high_qc().data.leaf_commit) else {
            tracing::trace!("We don't have a leaf corresponding to the high QC");
            return false;
        };
        let block_height = leaf.height();
        is_ge_epoch_root(block_height, self.epoch_height)
    }
}

/// Alias for the block payload commitment and the associated metadata. The primary data
/// needed in order to submit a proposal.
#[derive(Eq, PartialEq, Debug, Clone)]
pub struct CommitmentAndMetadata<TYPES: NodeType> {
    /// Vid Commitment
    pub commitment: VidCommitment,
    /// Builder Commitment
    pub builder_commitment: BuilderCommitment,
    /// Metadata for the block payload
    pub metadata: <TYPES::BlockPayload as BlockPayload<TYPES>>::Metadata,
    /// Builder fee data
    pub fees: Vec1<BuilderFee<TYPES>>,
    /// View number this block is for
    pub block_view: TYPES::View,
    /// auction result that the block was produced from, if any
    pub auction_result: Option<TYPES::AuctionResult>,
}<|MERGE_RESOLUTION|>--- conflicted
+++ resolved
@@ -333,14 +333,10 @@
     pub epoch_height: u64,
 
     /// Tables for the DRB seeds and results.
-<<<<<<< HEAD
-    pub drb_seeds_and_results: DrbSeedsAndResults<TYPES>,
+    pub drb_results: DrbResults<TYPES>,
 
     /// The light client state update certificate
     pub state_cert: LightClientStateUpdateCertificate<TYPES>,
-=======
-    pub drb_results: DrbResults<TYPES>,
->>>>>>> 82d63e52
 }
 
 /// This struct holds a payload and its metadata
@@ -460,12 +456,8 @@
             next_epoch_high_qc,
             metrics,
             epoch_height,
-<<<<<<< HEAD
-            drb_seeds_and_results: DrbSeedsAndResults::new(),
+            drb_results: DrbResults::new(),
             state_cert,
-=======
-            drb_results: DrbResults::new(),
->>>>>>> 82d63e52
         }
     }
 
