--- conflicted
+++ resolved
@@ -76,17 +76,11 @@
     /// The validator's private key, should be in the mempool, not public
     pub private_key: <TYPES::SignatureKey as SignatureKey>::PrivateKey,
     /// The validator's stake
-<<<<<<< HEAD
     pub stake_value: U256,
-    /// the validator's key pairs for state signing/verification
-    pub state_key_pair: light_client::StateKeyPair,
-=======
-    pub stake_value: u64,
     /// the validator's key pairs for state verification
     pub state_public_key: TYPES::StateSignatureKey,
     /// the validator's key pairs for state verification
     pub state_private_key: <TYPES::StateSignatureKey as StateSignatureKey>::StatePrivateKey,
->>>>>>> 183426d9
     /// Whether or not this validator is DA
     pub is_da: bool,
 }
@@ -100,17 +94,12 @@
         stake_value: u64,
         is_da: bool,
     ) -> Self {
-<<<<<<< HEAD
         let stake_value = U256::from(stake_value);
 
-        let (public_key, private_key) = KEY::generated_from_seed_indexed(seed, index);
-        let state_key_pairs = light_client::StateKeyPair::generate_from_seed_indexed(seed, index);
-=======
         let (public_key, private_key) =
             TYPES::SignatureKey::generated_from_seed_indexed(seed, index);
         let (state_public_key, state_private_key) =
             TYPES::StateSignatureKey::generated_from_seed_indexed(seed, index);
->>>>>>> 183426d9
         Self {
             public_key,
             private_key,
@@ -123,18 +112,11 @@
 
     /// get the public config of the validator
     pub fn public_config(&self) -> PeerConfig<TYPES> {
-        PeerConfig {
-<<<<<<< HEAD
-            stake_table_entry: self.public_key.stake_table_entry(self.stake_value),
-            state_ver_key: self.state_key_pair.0.ver_key(),
-=======
-            stake_table_entry: self
-                .public_key
-                .stake_table_entry(U256::from(self.stake_value)),
-            state_ver_key: self.state_public_key.clone(),
->>>>>>> 183426d9
-        }
-    }
+    PeerConfig {
+        stake_table_entry: self.public_key.stake_table_entry(self.stake_value),
+        state_ver_key: self.state_public_key.clone(),
+    }
+}
 }
 
 impl<TYPES: NodeType> Default for ValidatorConfig<TYPES> {
