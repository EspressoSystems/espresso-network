--- conflicted
+++ resolved
@@ -9,11 +9,7 @@
 
 use bincode::Options;
 use displaydoc::Display;
-<<<<<<< HEAD
-=======
-use light_client::StateVerKey;
 use primitive_types::U256;
->>>>>>> 82d63e52
 use tracing::error;
 use traits::{
     node_implementation::NodeType,
@@ -115,15 +111,10 @@
     /// get the public config of the validator
     pub fn public_config(&self) -> PeerConfig<TYPES> {
         PeerConfig {
-<<<<<<< HEAD
-            stake_table_entry: self.public_key.stake_table_entry(self.stake_value),
-            state_ver_key: self.state_public_key.clone(),
-=======
             stake_table_entry: self
                 .public_key
                 .stake_table_entry(U256::from(self.stake_value)),
-            state_ver_key: self.state_key_pair.0.ver_key(),
->>>>>>> 82d63e52
+            state_ver_key: self.state_public_key.clone(),
         }
     }
 }
@@ -249,15 +240,11 @@
     pub epoch_start_block: u64,
 }
 
-<<<<<<< HEAD
-impl<TYPES: NodeType> HotShotConfig<TYPES> {
-=======
 fn default_epoch_start_block() -> u64 {
     1
 }
 
-impl<KEY: SignatureKey> HotShotConfig<KEY> {
->>>>>>> 82d63e52
+impl<TYPES: NodeType> HotShotConfig<TYPES> {
     /// Update a hotshot config to have a view-based upgrade.
     pub fn set_view_upgrade(&mut self, view: u64) {
         self.start_proposing_view = view;
