// Copyright (c) 2021-2024 Espresso Systems (espressosys.com)
// This file is part of the HotShot repository.

// You should have received a copy of the MIT License
// along with the HotShot repository. If not, see <https://mit-license.org/>.

//! Provides types useful for representing `HotShot`'s data structures
//!
//! This module provides types for representing consensus internal state, such as leaves,
//! `HotShot`'s version of a block, and proposals, messages upon which to reach the consensus.

use std::{
    fmt::{Debug, Display},
    hash::Hash,
    marker::PhantomData,
    sync::Arc,
};

use async_lock::RwLock;
use bincode::Options;
use committable::{Commitment, CommitmentBoundsArkless, Committable, RawCommitmentBuilder};
use hotshot_utils::anytrace::*;
use jf_vid::VidScheme;
use rand::Rng;
use serde::{Deserialize, Serialize};
use tagged_base64::TaggedBase64;
use thiserror::Error;
use vbs::version::{StaticVersionType, Version};
use vec1::Vec1;
use vid_disperse::{ADVZDisperse, ADVZDisperseShare, AvidMDisperse, VidDisperseShare2};

use crate::{
    drb::DrbResult,
    impl_has_epoch, impl_has_none_epoch,
    message::{convert_proposal, Proposal, UpgradeLock},
    simple_certificate::{
        NextEpochQuorumCertificate2, QuorumCertificate, QuorumCertificate2, TimeoutCertificate,
        TimeoutCertificate2, UpgradeCertificate, ViewSyncFinalizeCertificate,
        ViewSyncFinalizeCertificate2,
    },
    simple_vote::{HasEpoch, QuorumData, QuorumData2, UpgradeProposalData, VersionedVoteData},
    traits::{
        block_contents::{
            BlockHeader, BuilderFee, EncodeBytes, TestableBlock, GENESIS_VID_NUM_STORAGE_NODES,
        },
        node_implementation::{ConsensusTime, NodeType, Versions},
        signature_key::SignatureKey,
        states::TestableState,
        BlockPayload,
    },
    utils::{bincode_opts, genesis_epoch_from_version, option_epoch_from_block_number},
    vid::{
        advz::{advz_scheme, ADVZCommitment, ADVZShare},
        avidm::{init_avidm_param, AvidMCommitment, AvidMScheme, AvidMShare},
    },
    vote::{Certificate, HasViewNumber},
};

/// Implements `ConsensusTime`, `Display`, `Add`, `AddAssign`, `Deref` and `Sub`
/// for the given thing wrapper type around u64.
macro_rules! impl_u64_wrapper {
    ($t:ty) => {
        impl ConsensusTime for $t {
            /// Create a genesis number (0)
            fn genesis() -> Self {
                Self(0)
            }
            /// Create a new number with the given value.
            fn new(n: u64) -> Self {
                Self(n)
            }
            /// Return the u64 format
            fn u64(&self) -> u64 {
                self.0
            }
        }

        impl Display for $t {
            fn fmt(&self, f: &mut std::fmt::Formatter<'_>) -> std::fmt::Result {
                write!(f, "{}", self.0)
            }
        }

        impl std::ops::Add<u64> for $t {
            type Output = $t;

            fn add(self, rhs: u64) -> Self::Output {
                Self(self.0 + rhs)
            }
        }

        impl std::ops::AddAssign<u64> for $t {
            fn add_assign(&mut self, rhs: u64) {
                self.0 += rhs;
            }
        }

        impl std::ops::Deref for $t {
            type Target = u64;

            fn deref(&self) -> &Self::Target {
                &self.0
            }
        }

        impl std::ops::Sub<u64> for $t {
            type Output = $t;
            fn sub(self, rhs: u64) -> Self::Output {
                Self(self.0 - rhs)
            }
        }
    };
}

/// Type-safe wrapper around `u64` so we know the thing we're talking about is a view number.
#[derive(Copy, Clone, Debug, PartialEq, Eq, PartialOrd, Ord, Hash, Serialize, Deserialize)]
pub struct ViewNumber(u64);

impl Committable for ViewNumber {
    fn commit(&self) -> Commitment<Self> {
        let builder = RawCommitmentBuilder::new("View Number Commitment");
        builder.u64(self.0).finalize()
    }
}

impl_u64_wrapper!(ViewNumber);

/// Type-safe wrapper around `u64` so we know the thing we're talking about is a epoch number.
#[derive(Copy, Clone, Debug, PartialEq, Eq, PartialOrd, Ord, Hash, Serialize, Deserialize)]
pub struct EpochNumber(u64);

impl Committable for EpochNumber {
    fn commit(&self) -> Commitment<Self> {
        let builder = RawCommitmentBuilder::new("Epoch Number Commitment");
        builder.u64(self.0).finalize()
    }
}

impl_u64_wrapper!(EpochNumber);

impl EpochNumber {
    /// Create a genesis number (1)
    #[allow(dead_code)]
    fn genesis() -> Self {
        Self(1)
    }
}

/// A proposal to start providing data availability for a block.
#[derive(derive_more::Debug, Serialize, Deserialize, Clone, Eq, PartialEq, Hash)]
#[serde(bound = "TYPES: NodeType")]
pub struct DaProposal<TYPES: NodeType> {
    /// Encoded transactions in the block to be applied.
    pub encoded_transactions: Arc<[u8]>,
    /// Metadata of the block to be applied.
    pub metadata: <TYPES::BlockPayload as BlockPayload<TYPES>>::Metadata,
    /// View this proposal applies to
    pub view_number: TYPES::View,
}

/// A proposal to start providing data availability for a block.
#[derive(derive_more::Debug, Serialize, Deserialize, Clone, Eq, PartialEq, Hash)]
#[serde(bound = "TYPES: NodeType")]
pub struct DaProposal2<TYPES: NodeType> {
    /// Encoded transactions in the block to be applied.
    pub encoded_transactions: Arc<[u8]>,
    /// Metadata of the block to be applied.
    pub metadata: <TYPES::BlockPayload as BlockPayload<TYPES>>::Metadata,
    /// View this proposal applies to
    pub view_number: TYPES::View,
    /// Epoch this proposal applies to
    pub epoch: Option<TYPES::Epoch>,
}

impl<TYPES: NodeType> From<DaProposal<TYPES>> for DaProposal2<TYPES> {
    fn from(da_proposal: DaProposal<TYPES>) -> Self {
        Self {
            encoded_transactions: da_proposal.encoded_transactions,
            metadata: da_proposal.metadata,
            view_number: da_proposal.view_number,
            epoch: None,
        }
    }
}

impl<TYPES: NodeType> From<DaProposal2<TYPES>> for DaProposal<TYPES> {
    fn from(da_proposal2: DaProposal2<TYPES>) -> Self {
        Self {
            encoded_transactions: da_proposal2.encoded_transactions,
            metadata: da_proposal2.metadata,
            view_number: da_proposal2.view_number,
        }
    }
}

/// A proposal to upgrade the network
#[derive(derive_more::Debug, Serialize, Deserialize, Clone, Eq, PartialEq, Hash)]
#[serde(bound = "TYPES: NodeType")]
pub struct UpgradeProposal<TYPES>
where
    TYPES: NodeType,
{
    /// The information about which version we are upgrading to.
    pub upgrade_proposal: UpgradeProposalData<TYPES>,
    /// View this proposal applies to
    pub view_number: TYPES::View,
}

/// VID Commitment type
#[derive(Clone, Copy, Debug, Eq, PartialEq, Hash, Serialize, Deserialize, Ord, PartialOrd)]
#[serde(
    try_from = "tagged_base64::TaggedBase64",
    into = "tagged_base64::TaggedBase64"
)]
pub enum VidCommitment {
    V0(ADVZCommitment),
    V1(AvidMCommitment),
}

impl Default for VidCommitment {
    fn default() -> Self {
        Self::V0(Default::default())
    }
}

impl Display for VidCommitment {
    fn fmt(&self, f: &mut std::fmt::Formatter<'_>) -> std::fmt::Result {
        std::write!(f, "{}", TaggedBase64::from(self))
    }
}

impl From<VidCommitment> for TaggedBase64 {
    fn from(val: VidCommitment) -> Self {
        match val {
            VidCommitment::V0(comm) => comm.into(),
            VidCommitment::V1(comm) => comm.into(),
        }
    }
}

impl From<&VidCommitment> for TaggedBase64 {
    fn from(val: &VidCommitment) -> Self {
        match val {
            VidCommitment::V0(comm) => comm.into(),
            VidCommitment::V1(comm) => comm.into(),
        }
    }
}

impl TryFrom<TaggedBase64> for VidCommitment {
    type Error = tagged_base64::Tb64Error;

    fn try_from(value: TaggedBase64) -> std::result::Result<Self, Self::Error> {
        ADVZCommitment::try_from(&value)
            .map(Self::V0)
            .or(AvidMCommitment::try_from(value).map(Self::V1))
    }
}

impl<'a> TryFrom<&'a TaggedBase64> for VidCommitment {
    type Error = tagged_base64::Tb64Error;

    fn try_from(value: &'a TaggedBase64) -> std::result::Result<Self, Self::Error> {
        ADVZCommitment::try_from(value)
            .map(Self::V0)
            .or(AvidMCommitment::try_from(value).map(Self::V1))
    }
}

impl std::str::FromStr for VidCommitment {
    type Err = tagged_base64::Tb64Error;
    fn from_str(s: &str) -> std::result::Result<Self, Self::Err> {
        use core::convert::TryFrom;
        Self::try_from(TaggedBase64::from_str(s)?)
            .map_err(|_| tagged_base64::Tb64Error::InvalidData)
    }
}

// TODO(Chengyu): cannot have this because of `impl<H> From<Output<H>> for HasherNode<H>`.
// impl From<ADVZCommitment> for VidCommitment {
//     fn from(comm: ADVZCommitment) -> Self {
//         Self::V0(comm)
//     }
// }

impl From<AvidMCommitment> for VidCommitment {
    fn from(comm: AvidMCommitment) -> Self {
        Self::V1(comm)
    }
}

impl AsRef<[u8]> for VidCommitment {
    fn as_ref(&self) -> &[u8] {
        match self {
            Self::V0(comm) => comm.as_ref(),
            Self::V1(comm) => comm.as_ref(),
        }
    }
}

impl AsRef<[u8; 32]> for VidCommitment {
    fn as_ref(&self) -> &[u8; 32] {
        match self {
            Self::V0(comm) => comm.as_ref().as_ref(),
            Self::V1(comm) => comm.as_ref(),
        }
    }
}

impl VidCommitment {
    /// Unwrap an ADVZCommitment. Panic if incorrect version.
    pub fn unwrap_v0(self) -> ADVZCommitment {
        match self {
            VidCommitment::V0(comm) => comm,
            _ => panic!("Unexpected version for this commitment"),
        }
    }
    /// Unwrap an AvidMCommitment. Panic if incorrect version.
    pub fn unwrap_v1(self) -> AvidMCommitment {
        match self {
            VidCommitment::V1(comm) => comm,
            _ => panic!("Unexpected version for this commitment"),
        }
    }
}

/// Compute the VID payload commitment.
/// TODO(Gus) delete this function?
/// # Panics
/// If the VID computation fails.
#[must_use]
#[allow(clippy::panic)]
pub fn vid_commitment<V: Versions>(
    encoded_transactions: &[u8],
    metadata: &[u8],
    num_storage_nodes: usize,
    version: Version,
) -> VidCommitment {
    if version < V::Epochs::VERSION {
        let encoded_tx_len = encoded_transactions.len();
        advz_scheme(num_storage_nodes).commit_only(encoded_transactions).map(VidCommitment::V0).unwrap_or_else(|err| panic!("VidScheme::commit_only failure:(num_storage_nodes,payload_byte_len)=({num_storage_nodes},{encoded_tx_len}) error: {err}"))
    } else {
        let param = init_avidm_param(num_storage_nodes).unwrap();
        let encoded_tx_len = encoded_transactions.len();
        AvidMScheme::commit(
            &param,
            encoded_transactions,
            ns_table::parse_ns_table(encoded_tx_len, metadata),
        )
        .map(VidCommitment::V1)
        .unwrap()
    }
}

/// VID share type
#[derive(Clone, Debug, Eq, PartialEq, Hash, Serialize, Deserialize)]
pub enum VidShare {
    V0(ADVZShare),
    V1(AvidMShare),
}

// TODO(Chengyu): cannot have this
// impl From<ADVZShare> for VidShare {
//     fn from(share: ADVZShare) -> Self {
//         Self::V0(share)
//     }
// }

impl From<AvidMShare> for VidShare {
    fn from(share: AvidMShare) -> Self {
        Self::V1(share)
    }
}

mod ns_table;
pub mod vid_disperse;

/// VID dispersal data
///
/// Like [`DaProposal`].
///
/// TODO move to vid.rs?
#[derive(Debug, Serialize, Deserialize, Clone, Eq, PartialEq, Hash)]
#[serde(bound = "TYPES: NodeType")]
pub enum VidDisperse<TYPES: NodeType> {
    /// Disperse type for first VID version
    V0(vid_disperse::ADVZDisperse<TYPES>),
    /// Place holder for VID upgrade
    V1(vid_disperse::AvidMDisperse<TYPES>),
}

impl<TYPES: NodeType> From<vid_disperse::ADVZDisperse<TYPES>> for VidDisperse<TYPES> {
    fn from(disperse: vid_disperse::ADVZDisperse<TYPES>) -> Self {
        Self::V0(disperse)
    }
}

impl<TYPES: NodeType> From<vid_disperse::AvidMDisperse<TYPES>> for VidDisperse<TYPES> {
    fn from(disperse: vid_disperse::AvidMDisperse<TYPES>) -> Self {
        Self::V1(disperse)
    }
}

impl<TYPES: NodeType> HasViewNumber<TYPES> for VidDisperse<TYPES> {
    fn view_number(&self) -> TYPES::View {
        match self {
            Self::V0(disperse) => disperse.view_number(),
            Self::V1(disperse) => disperse.view_number(),
        }
    }
}

impl<TYPES: NodeType> HasEpoch<TYPES> for VidDisperse<TYPES> {
    fn epoch(&self) -> Option<TYPES::Epoch> {
        match self {
            Self::V0(disperse) => disperse.epoch(),
            Self::V1(disperse) => disperse.epoch(),
        }
    }
}

impl<TYPES: NodeType> VidDisperse<TYPES> {
<<<<<<< HEAD
    /// Create VID dispersal from a specified membership for the target epoch.
    /// Uses the specified function to calculate share dispersal
    /// Allows for more complex stake table functionality
    pub async fn from_membership(
        view_number: TYPES::View,
        vid_disperse: JfVidDisperse<VidSchemeType>,
        membership: &Arc<RwLock<TYPES::Membership>>,
        target_epoch: Option<TYPES::Epoch>,
        data_epoch: Option<TYPES::Epoch>,
    ) -> Self {
        Self::V0(
            ADVZDisperse::from_membership(
                view_number,
                vid_disperse,
                membership,
                target_epoch,
                data_epoch,
            )
            .await,
        )
    }

=======
>>>>>>> a3128726
    /// Calculate the vid disperse information from the payload given a view, epoch and membership,
    /// If the sender epoch is missing, it means it's the same as the target epoch.
    ///
    /// # Errors
    /// Returns an error if the disperse or commitment calculation fails
    #[allow(clippy::panic)]
    pub async fn calculate_vid_disperse<V: Versions>(
        payload: &TYPES::BlockPayload,
        membership: &Arc<RwLock<TYPES::Membership>>,
        view: TYPES::View,
        target_epoch: Option<TYPES::Epoch>,
        data_epoch: Option<TYPES::Epoch>,
        metadata: &<TYPES::BlockPayload as BlockPayload<TYPES>>::Metadata,
        upgrade_lock: &UpgradeLock<TYPES, V>,
    ) -> Result<Self> {
        let version = upgrade_lock.version_infallible(view).await;
        if version < V::Epochs::VERSION {
            ADVZDisperse::calculate_vid_disperse(
                payload,
                membership,
                view,
                target_epoch,
                data_epoch,
            )
            .await
            .map(|disperse| Self::V0(disperse))
        } else {
            AvidMDisperse::calculate_vid_disperse(
                payload,
                membership,
                view,
                target_epoch,
                data_epoch,
                metadata,
            )
            .await
            .map(|disperse| Self::V1(disperse))
        }
    }

    /// Return the internal payload commitment
    pub fn payload_commitment(&self) -> VidCommitment {
        match self {
            Self::V0(disperse) => VidCommitment::V0(disperse.payload_commitment),
            Self::V1(disperse) => disperse.payload_commitment.into(),
        }
    }

    /// Return a slice reference to the payload commitment. Should be used for signature.
    pub fn payload_commitment_ref(&self) -> &[u8] {
        match self {
            Self::V0(disperse) => disperse.payload_commitment.as_ref(),
            Self::V1(disperse) => disperse.payload_commitment.as_ref(),
        }
    }

    /// Set the view number
    pub fn set_view_number(&mut self, view_number: <TYPES as NodeType>::View) {
        match self {
            Self::V0(share) => share.view_number = view_number,
            Self::V1(share) => share.view_number = view_number,
        }
    }
}

/// VID share and associated metadata for a single node
#[derive(Debug, Serialize, Deserialize, Clone, Eq, PartialEq, Hash)]
#[serde(bound = "TYPES: NodeType")]
pub enum VidDisperseShare<TYPES: NodeType> {
    /// VID disperse share type for first version VID
    V0(vid_disperse::ADVZDisperseShare<TYPES>),
    /// VID disperse share type after epoch upgrade and VID upgrade
    V1(vid_disperse::VidDisperseShare2<TYPES>),
}

impl<TYPES: NodeType> VidDisperseShare<TYPES> {
    /// Create a vector of `VidDisperseShare` from `VidDisperse`
    pub fn from_vid_disperse(vid_disperse: VidDisperse<TYPES>) -> Vec<Self> {
        match vid_disperse {
            VidDisperse::V0(vid_disperse) => {
                ADVZDisperseShare::<TYPES>::from_advz_disperse(vid_disperse)
                    .into_iter()
                    .map(|share| Self::V0(share))
                    .collect()
            }
            VidDisperse::V1(vid_disperse) => {
                VidDisperseShare2::<TYPES>::from_vid_disperse(vid_disperse)
                    .into_iter()
                    .map(|share| Self::V1(share))
                    .collect()
            }
        }
    }

    /// Consume `self` and return a `Proposal`
    pub fn to_proposal(
        self,
        private_key: &<TYPES::SignatureKey as SignatureKey>::PrivateKey,
    ) -> Option<Proposal<TYPES, Self>> {
        let payload_commitment_ref: &[u8] = match &self {
            Self::V0(share) => share.payload_commitment.as_ref(),
            Self::V1(share) => share.payload_commitment.as_ref(),
        };
        let Ok(signature) = TYPES::SignatureKey::sign(private_key, payload_commitment_ref) else {
            tracing::error!("VID: failed to sign dispersal share payload");
            return None;
        };
        Some(Proposal {
            signature,
            _pd: PhantomData,
            data: self,
        })
    }

    /// Split a VID share proposal into a proposal for each recipient.
    pub fn to_vid_share_proposals(
        vid_disperse_proposal: Proposal<TYPES, VidDisperse<TYPES>>,
    ) -> Vec<Proposal<TYPES, Self>> {
        match vid_disperse_proposal.data {
            VidDisperse::V0(disperse) => ADVZDisperseShare::to_vid_share_proposals(
                disperse,
                &vid_disperse_proposal.signature,
            )
            .into_iter()
            .map(|proposal| convert_proposal(proposal))
            .collect(),
            VidDisperse::V1(disperse) => VidDisperseShare2::to_vid_share_proposals(
                disperse,
                &vid_disperse_proposal.signature,
            )
            .into_iter()
            .map(|proposal| convert_proposal(proposal))
            .collect(),
        }
    }

    /// Return the internal `recipient_key`
    pub fn recipient_key(&self) -> &TYPES::SignatureKey {
        match self {
            Self::V0(share) => &share.recipient_key,
            Self::V1(share) => &share.recipient_key,
        }
    }

    /// Return the payload length in bytes.
    pub fn payload_byte_len(&self) -> u32 {
        match self {
            Self::V0(share) => share.payload_byte_len(),
            Self::V1(share) => share.payload_byte_len(),
        }
    }

    /// Return a reference to the internal payload VID commitment
    pub fn payload_commitment_ref(&self) -> &[u8] {
        match self {
            Self::V0(share) => share.payload_commitment.as_ref(),
            Self::V1(share) => share.payload_commitment.as_ref(),
        }
    }

    /// Return the internal payload VID commitment
    pub fn payload_commitment(&self) -> VidCommitment {
        match self {
            Self::V0(share) => VidCommitment::V0(share.payload_commitment),
            Self::V1(share) => share.payload_commitment.into(),
        }
    }
<<<<<<< HEAD
=======
    /// Return the internal data epoch payload VID commitment
    pub fn data_epoch_payload_commitment(&self) -> Option<AvidMCommitment> {
        match self {
            Self::V0(_) => None,
            Self::V1(share) => share.data_epoch_payload_commitment,
        }
    }
>>>>>>> a3128726

    /// Return the target epoch
    pub fn target_epoch(&self) -> Option<<TYPES as NodeType>::Epoch> {
        match self {
            Self::V0(_) => None,
            Self::V1(share) => share.target_epoch,
        }
    }

    /// Internally verify the share given necessary information
    ///
    /// # Errors
    #[allow(clippy::result_unit_err)]
    pub fn verify_share(&self, total_nodes: usize) -> std::result::Result<(), ()> {
        match self {
            Self::V0(share) => share.verify_share(total_nodes),
            Self::V1(share) => share.verify_share(total_nodes),
        }
    }

    /// Set the view number
    pub fn set_view_number(&mut self, view_number: <TYPES as NodeType>::View) {
        match self {
            Self::V0(share) => share.view_number = view_number,
            Self::V1(share) => share.view_number = view_number,
        }
    }
}

impl<TYPES: NodeType> HasViewNumber<TYPES> for VidDisperseShare<TYPES> {
    fn view_number(&self) -> TYPES::View {
        match self {
            Self::V0(disperse) => disperse.view_number(),
            Self::V1(disperse) => disperse.view_number(),
        }
    }
}

impl<TYPES: NodeType> HasEpoch<TYPES> for VidDisperseShare<TYPES> {
    fn epoch(&self) -> Option<TYPES::Epoch> {
        match self {
            Self::V0(_) => None,
            Self::V1(share) => share.epoch(),
        }
    }
}

impl<TYPES: NodeType> From<vid_disperse::ADVZDisperseShare<TYPES>> for VidDisperseShare<TYPES> {
    fn from(share: vid_disperse::ADVZDisperseShare<TYPES>) -> Self {
        Self::V0(share)
    }
}

impl<TYPES: NodeType> From<vid_disperse::VidDisperseShare2<TYPES>> for VidDisperseShare<TYPES> {
    fn from(share: vid_disperse::VidDisperseShare2<TYPES>) -> Self {
        Self::V1(share)
    }
}

/// Helper type to encapsulate the various ways that proposal certificates can be captured and
/// stored.
#[derive(derive_more::Debug, Serialize, Deserialize, Clone, Eq, PartialEq, Hash)]
#[serde(bound(deserialize = ""))]
pub enum ViewChangeEvidence<TYPES: NodeType> {
    /// Holds a timeout certificate.
    Timeout(TimeoutCertificate<TYPES>),
    /// Holds a view sync finalized certificate.
    ViewSync(ViewSyncFinalizeCertificate<TYPES>),
}

impl<TYPES: NodeType> ViewChangeEvidence<TYPES> {
    /// Check that the given ViewChangeEvidence is relevant to the current view.
    pub fn is_valid_for_view(&self, view: &TYPES::View) -> bool {
        match self {
            ViewChangeEvidence::Timeout(timeout_cert) => timeout_cert.data().view == *view - 1,
            ViewChangeEvidence::ViewSync(view_sync_cert) => view_sync_cert.view_number == *view,
        }
    }

    /// Convert to ViewChangeEvidence2
    pub fn to_evidence2(self) -> ViewChangeEvidence2<TYPES> {
        match self {
            ViewChangeEvidence::Timeout(timeout_cert) => {
                ViewChangeEvidence2::Timeout(timeout_cert.to_tc2())
            }
            ViewChangeEvidence::ViewSync(view_sync_cert) => {
                ViewChangeEvidence2::ViewSync(view_sync_cert.to_vsc2())
            }
        }
    }
}

/// Helper type to encapsulate the various ways that proposal certificates can be captured and
/// stored.
#[derive(derive_more::Debug, Serialize, Deserialize, Clone, Eq, PartialEq, Hash)]
#[serde(bound(deserialize = ""))]
pub enum ViewChangeEvidence2<TYPES: NodeType> {
    /// Holds a timeout certificate.
    Timeout(TimeoutCertificate2<TYPES>),
    /// Holds a view sync finalized certificate.
    ViewSync(ViewSyncFinalizeCertificate2<TYPES>),
}

impl<TYPES: NodeType> ViewChangeEvidence2<TYPES> {
    /// Check that the given ViewChangeEvidence2 is relevant to the current view.
    pub fn is_valid_for_view(&self, view: &TYPES::View) -> bool {
        match self {
            ViewChangeEvidence2::Timeout(timeout_cert) => timeout_cert.data().view == *view - 1,
            ViewChangeEvidence2::ViewSync(view_sync_cert) => view_sync_cert.view_number == *view,
        }
    }

    /// Convert to ViewChangeEvidence
    pub fn to_evidence(self) -> ViewChangeEvidence<TYPES> {
        match self {
            ViewChangeEvidence2::Timeout(timeout_cert) => {
                ViewChangeEvidence::Timeout(timeout_cert.to_tc())
            }
            ViewChangeEvidence2::ViewSync(view_sync_cert) => {
                ViewChangeEvidence::ViewSync(view_sync_cert.to_vsc())
            }
        }
    }
}

/// Proposal to append a block.
#[derive(derive_more::Debug, Serialize, Deserialize, Clone, Eq, PartialEq, Hash)]
#[serde(bound(deserialize = ""))]
pub struct QuorumProposal<TYPES: NodeType> {
    /// The block header to append
    pub block_header: TYPES::BlockHeader,

    /// CurView from leader when proposing leaf
    pub view_number: TYPES::View,

    /// Per spec, justification
    pub justify_qc: QuorumCertificate<TYPES>,

    /// Possible upgrade certificate, which the leader may optionally attach.
    pub upgrade_certificate: Option<UpgradeCertificate<TYPES>>,

    /// Possible timeout or view sync certificate.
    /// - A timeout certificate is only present if the justify_qc is not for the preceding view
    /// - A view sync certificate is only present if the justify_qc and timeout_cert are not
    ///   present.
    pub proposal_certificate: Option<ViewChangeEvidence<TYPES>>,
}

/// Proposal to append a block.
#[derive(derive_more::Debug, Serialize, Deserialize, Clone, Eq, PartialEq, Hash)]
#[serde(bound(deserialize = ""))]
pub struct QuorumProposal2<TYPES: NodeType> {
    /// The block header to append
    pub block_header: TYPES::BlockHeader,

    /// view number for the proposal
    pub view_number: TYPES::View,

    /// The epoch number corresponding to the block number. Can be `None` for pre-epoch version.
    pub epoch: Option<TYPES::Epoch>,

    /// certificate that the proposal is chaining from
    pub justify_qc: QuorumCertificate2<TYPES>,

    /// certificate that the proposal is chaining from formed by the next epoch nodes
    pub next_epoch_justify_qc: Option<NextEpochQuorumCertificate2<TYPES>>,

    /// Possible upgrade certificate, which the leader may optionally attach.
    pub upgrade_certificate: Option<UpgradeCertificate<TYPES>>,

    /// Possible timeout or view sync certificate. If the `justify_qc` is not for a proposal in the immediately preceding view, then either a timeout or view sync certificate must be attached.
    pub view_change_evidence: Option<ViewChangeEvidence2<TYPES>>,

    /// The DRB result for the next epoch.
    ///
    /// This is required only for the last block of the epoch. Nodes will verify that it's
    /// consistent with the result from their computations.
    #[serde(with = "serde_bytes")]
    pub next_drb_result: Option<DrbResult>,
}

/// Wrapper around a proposal to append a block
#[derive(derive_more::Debug, Serialize, Deserialize, Clone, Eq, PartialEq, Hash)]
#[serde(bound(deserialize = ""))]
pub struct QuorumProposalWrapper<TYPES: NodeType> {
    /// The wrapped proposal
    pub proposal: QuorumProposal2<TYPES>,
}

impl<TYPES: NodeType> QuorumProposal2<TYPES> {
    /// Validates whether the epoch is consistent with the version and the block number
    /// # Errors
    /// Returns an error if the epoch is inconsistent with the version or the block number
    pub async fn validate_epoch<V: Versions>(
        &self,
        upgrade_lock: &UpgradeLock<TYPES, V>,
        epoch_height: u64,
    ) -> Result<()> {
        let calculated_epoch = option_epoch_from_block_number::<TYPES>(
            upgrade_lock.epochs_enabled(self.view_number()).await,
            self.block_header.block_number(),
            epoch_height,
        );
        ensure!(
            calculated_epoch == self.epoch(),
            "Quorum proposal invalid: inconsistent epoch."
        );
        Ok(())
    }
}

impl<TYPES: NodeType> QuorumProposalWrapper<TYPES> {
    /// Helper function to get the proposal's block_header
    pub fn block_header(&self) -> &TYPES::BlockHeader {
        &self.proposal.block_header
    }

    /// Helper function to get the proposal's view_number
    pub fn view_number(&self) -> TYPES::View {
        self.proposal.view_number
    }

    /// Helper function to get the proposal's justify_qc
    pub fn justify_qc(&self) -> &QuorumCertificate2<TYPES> {
        &self.proposal.justify_qc
    }

    /// Helper function to get the proposal's next_epoch_justify_qc
    pub fn next_epoch_justify_qc(&self) -> &Option<NextEpochQuorumCertificate2<TYPES>> {
        &self.proposal.next_epoch_justify_qc
    }

    /// Helper function to get the proposal's upgrade_certificate
    pub fn upgrade_certificate(&self) -> &Option<UpgradeCertificate<TYPES>> {
        &self.proposal.upgrade_certificate
    }

    /// Helper function to get the proposal's view_change_evidence
    pub fn view_change_evidence(&self) -> &Option<ViewChangeEvidence2<TYPES>> {
        &self.proposal.view_change_evidence
    }

    /// Helper function to get the proposal's next_drb_result
    pub fn next_drb_result(&self) -> &Option<DrbResult> {
        &self.proposal.next_drb_result
    }

    /// Validates whether the epoch is consistent with the version and the block number
    /// # Errors
    /// Returns an error if the epoch is inconsistent with the version or the block number
    pub async fn validate_epoch<V: Versions>(
        &self,
        upgrade_lock: &UpgradeLock<TYPES, V>,
        epoch_height: u64,
    ) -> Result<()> {
        self.proposal
            .validate_epoch(upgrade_lock, epoch_height)
            .await
    }
}

impl<TYPES: NodeType> From<QuorumProposal<TYPES>> for QuorumProposalWrapper<TYPES> {
    fn from(quorum_proposal: QuorumProposal<TYPES>) -> Self {
        Self {
            proposal: quorum_proposal.into(),
        }
    }
}

impl<TYPES: NodeType> From<QuorumProposal2<TYPES>> for QuorumProposalWrapper<TYPES> {
    fn from(quorum_proposal2: QuorumProposal2<TYPES>) -> Self {
        Self {
            proposal: quorum_proposal2,
        }
    }
}

impl<TYPES: NodeType> From<QuorumProposalWrapper<TYPES>> for QuorumProposal<TYPES> {
    fn from(quorum_proposal_wrapper: QuorumProposalWrapper<TYPES>) -> Self {
        quorum_proposal_wrapper.proposal.into()
    }
}

impl<TYPES: NodeType> From<QuorumProposalWrapper<TYPES>> for QuorumProposal2<TYPES> {
    fn from(quorum_proposal_wrapper: QuorumProposalWrapper<TYPES>) -> Self {
        quorum_proposal_wrapper.proposal
    }
}

impl<TYPES: NodeType> From<QuorumProposal<TYPES>> for QuorumProposal2<TYPES> {
    fn from(quorum_proposal: QuorumProposal<TYPES>) -> Self {
        Self {
            block_header: quorum_proposal.block_header,
            view_number: quorum_proposal.view_number,
            epoch: None,
            justify_qc: quorum_proposal.justify_qc.to_qc2(),
            next_epoch_justify_qc: None,
            upgrade_certificate: quorum_proposal.upgrade_certificate,
            view_change_evidence: quorum_proposal
                .proposal_certificate
                .map(ViewChangeEvidence::to_evidence2),
            next_drb_result: None,
        }
    }
}

impl<TYPES: NodeType> From<QuorumProposal2<TYPES>> for QuorumProposal<TYPES> {
    fn from(quorum_proposal2: QuorumProposal2<TYPES>) -> Self {
        Self {
            block_header: quorum_proposal2.block_header,
            view_number: quorum_proposal2.view_number,
            justify_qc: quorum_proposal2.justify_qc.to_qc(),
            upgrade_certificate: quorum_proposal2.upgrade_certificate,
            proposal_certificate: quorum_proposal2
                .view_change_evidence
                .map(ViewChangeEvidence2::to_evidence),
        }
    }
}

impl<TYPES: NodeType> From<Leaf<TYPES>> for Leaf2<TYPES> {
    fn from(leaf: Leaf<TYPES>) -> Self {
        let bytes: [u8; 32] = leaf.parent_commitment.into();

        Self {
            view_number: leaf.view_number,
            justify_qc: leaf.justify_qc.to_qc2(),
            next_epoch_justify_qc: None,
            parent_commitment: Commitment::from_raw(bytes),
            block_header: leaf.block_header,
            upgrade_certificate: leaf.upgrade_certificate,
            block_payload: leaf.block_payload,
            view_change_evidence: None,
            next_drb_result: None,
            with_epoch: false,
        }
    }
}

impl<TYPES: NodeType> HasViewNumber<TYPES> for DaProposal<TYPES> {
    fn view_number(&self) -> TYPES::View {
        self.view_number
    }
}

impl<TYPES: NodeType> HasViewNumber<TYPES> for DaProposal2<TYPES> {
    fn view_number(&self) -> TYPES::View {
        self.view_number
    }
}

impl<TYPES: NodeType> HasViewNumber<TYPES> for QuorumProposal<TYPES> {
    fn view_number(&self) -> TYPES::View {
        self.view_number
    }
}

impl<TYPES: NodeType> HasViewNumber<TYPES> for QuorumProposal2<TYPES> {
    fn view_number(&self) -> TYPES::View {
        self.view_number
    }
}

impl<TYPES: NodeType> HasViewNumber<TYPES> for QuorumProposalWrapper<TYPES> {
    fn view_number(&self) -> TYPES::View {
        self.proposal.view_number
    }
}

impl<TYPES: NodeType> HasViewNumber<TYPES> for UpgradeProposal<TYPES> {
    fn view_number(&self) -> TYPES::View {
        self.view_number
    }
}

impl_has_epoch!(QuorumProposal2<TYPES>, DaProposal2<TYPES>);

impl_has_none_epoch!(
    QuorumProposal<TYPES>,
    DaProposal<TYPES>,
    UpgradeProposal<TYPES>,
    ADVZDisperseShare<TYPES>
);

impl<TYPES: NodeType> HasEpoch<TYPES> for QuorumProposalWrapper<TYPES> {
    /// Return an underlying proposal's epoch
    #[allow(clippy::panic)]
    fn epoch(&self) -> Option<TYPES::Epoch> {
        self.proposal.epoch()
    }
}

/// The error type for block and its transactions.
#[derive(Error, Debug, Serialize, Deserialize)]
pub enum BlockError {
    /// The block header is invalid
    #[error("Invalid block header: {0}")]
    InvalidBlockHeader(String),

    /// The payload commitment does not match the block header's payload commitment
    #[error("Inconsistent payload commitment")]
    InconsistentPayloadCommitment,
}

/// Additional functions required to use a [`Leaf`] with hotshot-testing.
pub trait TestableLeaf {
    /// Type of nodes participating in the network.
    type NodeType: NodeType;

    /// Create a transaction that can be added to the block contained in this leaf.
    fn create_random_transaction(
        &self,
        rng: &mut dyn rand::RngCore,
        padding: u64,
    ) -> <<Self::NodeType as NodeType>::BlockPayload as BlockPayload<Self::NodeType>>::Transaction;
}

/// This is the consensus-internal analogous concept to a block, and it contains the block proper,
/// as well as the hash of its parent `Leaf`.
/// NOTE: `State` is constrained to implementing `BlockContents`, is `TypeMap::BlockPayload`
#[derive(Serialize, Deserialize, Clone, Debug, Eq)]
#[serde(bound(deserialize = ""))]
pub struct Leaf<TYPES: NodeType> {
    /// CurView from leader when proposing leaf
    view_number: TYPES::View,

    /// Per spec, justification
    justify_qc: QuorumCertificate<TYPES>,

    /// The hash of the parent `Leaf`
    /// So we can ask if it extends
    parent_commitment: Commitment<Self>,

    /// Block header.
    block_header: TYPES::BlockHeader,

    /// Optional upgrade certificate, if one was attached to the quorum proposal for this view.
    upgrade_certificate: Option<UpgradeCertificate<TYPES>>,

    /// Optional block payload.
    ///
    /// It may be empty for nodes not in the DA committee.
    block_payload: Option<TYPES::BlockPayload>,
}

/// This is the consensus-internal analogous concept to a block, and it contains the block proper,
/// as well as the hash of its parent `Leaf`.
#[derive(Serialize, Deserialize, Clone, Debug, Eq)]
#[serde(bound(deserialize = ""))]
pub struct Leaf2<TYPES: NodeType> {
    /// CurView from leader when proposing leaf
    view_number: TYPES::View,

    /// Per spec, justification
    justify_qc: QuorumCertificate2<TYPES>,

    /// certificate that the proposal is chaining from formed by the next epoch nodes
    next_epoch_justify_qc: Option<NextEpochQuorumCertificate2<TYPES>>,

    /// The hash of the parent `Leaf`
    /// So we can ask if it extends
    parent_commitment: Commitment<Self>,

    /// Block header.
    block_header: TYPES::BlockHeader,

    /// Optional upgrade certificate, if one was attached to the quorum proposal for this view.
    upgrade_certificate: Option<UpgradeCertificate<TYPES>>,

    /// Optional block payload.
    ///
    /// It may be empty for nodes not in the DA committee.
    block_payload: Option<TYPES::BlockPayload>,

    /// Possible timeout or view sync certificate. If the `justify_qc` is not for a proposal in the immediately preceding view, then either a timeout or view sync certificate must be attached.
    pub view_change_evidence: Option<ViewChangeEvidence2<TYPES>>,

    /// The DRB result for the next epoch.
    ///
    /// This is required only for the last block of the epoch. Nodes will verify that it's
    /// consistent with the result from their computations.
    #[serde(with = "serde_bytes")]
    pub next_drb_result: Option<DrbResult>,

    /// Indicates whether or not epochs were enabled.
    pub with_epoch: bool,
}

impl<TYPES: NodeType> Leaf2<TYPES> {
    /// Create a new leaf from its components.
    ///
    /// # Panics
    ///
    /// Panics if the genesis payload (`TYPES::BlockPayload::genesis()`) is malformed (unable to be
    /// interpreted as bytes).
    #[must_use]
    pub async fn genesis<V: Versions>(
        validated_state: &TYPES::ValidatedState,
        instance_state: &TYPES::InstanceState,
    ) -> Self {
        let epoch = genesis_epoch_from_version::<V, TYPES>();

        let (payload, metadata) =
            TYPES::BlockPayload::from_transactions([], validated_state, instance_state)
                .await
                .unwrap();
        let builder_commitment = payload.builder_commitment(&metadata);
        let payload_bytes = payload.encode();

        let genesis_view = TYPES::View::genesis();
        let upgrade_lock = UpgradeLock::<TYPES, V>::new();
        let genesis_version = upgrade_lock.version_infallible(genesis_view).await;
        let payload_commitment = vid_commitment::<V>(
            &payload_bytes,
            &metadata.encode(),
            GENESIS_VID_NUM_STORAGE_NODES,
            genesis_version,
        );

        let block_header = TYPES::BlockHeader::genesis(
            instance_state,
            payload_commitment,
            builder_commitment,
            metadata,
        );

        let null_quorum_data = QuorumData2 {
            leaf_commit: Commitment::<Leaf2<TYPES>>::default_commitment_no_preimage(),
            epoch,
        };

        let justify_qc = QuorumCertificate2::new(
            null_quorum_data.clone(),
            null_quorum_data.commit(),
            genesis_view,
            None,
            PhantomData,
        );

        Self {
            view_number: genesis_view,
            justify_qc,
            next_epoch_justify_qc: None,
            parent_commitment: null_quorum_data.leaf_commit,
            upgrade_certificate: None,
            block_header: block_header.clone(),
            block_payload: Some(payload),
            view_change_evidence: None,
            next_drb_result: None,
            with_epoch: epoch.is_some(),
        }
    }
    /// Time when this leaf was created.
    pub fn view_number(&self) -> TYPES::View {
        self.view_number
    }
    /// Epoch in which this leaf was created.
    pub fn epoch(&self, epoch_height: u64) -> Option<TYPES::Epoch> {
        option_epoch_from_block_number::<TYPES>(
            self.with_epoch,
            self.block_header.block_number(),
            epoch_height,
        )
    }
    /// Height of this leaf in the chain.
    ///
    /// Equivalently, this is the number of leaves before this one in the chain.
    pub fn height(&self) -> u64 {
        self.block_header.block_number()
    }
    /// The QC linking this leaf to its parent in the chain.
    pub fn justify_qc(&self) -> QuorumCertificate2<TYPES> {
        self.justify_qc.clone()
    }
    /// The QC linking this leaf to its parent in the chain.
    pub fn upgrade_certificate(&self) -> Option<UpgradeCertificate<TYPES>> {
        self.upgrade_certificate.clone()
    }
    /// Commitment to this leaf's parent.
    pub fn parent_commitment(&self) -> Commitment<Self> {
        self.parent_commitment
    }
    /// The block header contained in this leaf.
    pub fn block_header(&self) -> &<TYPES as NodeType>::BlockHeader {
        &self.block_header
    }

    /// Get a mutable reference to the block header contained in this leaf.
    pub fn block_header_mut(&mut self) -> &mut <TYPES as NodeType>::BlockHeader {
        &mut self.block_header
    }
    /// Fill this leaf with the block payload.
    ///
    /// # Errors
    ///
    /// Fails if the payload commitment doesn't match `self.block_header.payload_commitment()`
    /// or if the transactions are of invalid length
    pub fn fill_block_payload<V: Versions>(
        &mut self,
        block_payload: TYPES::BlockPayload,
        num_storage_nodes: usize,
        version: Version,
    ) -> std::result::Result<(), BlockError> {
        let encoded_txns = block_payload.encode();
        let commitment = vid_commitment::<V>(
            &encoded_txns,
            &self.block_header.metadata().encode(),
            num_storage_nodes,
            version,
        );
        if commitment != self.block_header.payload_commitment() {
            return Err(BlockError::InconsistentPayloadCommitment);
        }
        self.block_payload = Some(block_payload);
        Ok(())
    }

    /// Take the block payload from the leaf and return it if it is present
    pub fn unfill_block_payload(&mut self) -> Option<TYPES::BlockPayload> {
        self.block_payload.take()
    }

    /// Fill this leaf with the block payload, without checking
    /// header and payload consistency
    pub fn fill_block_payload_unchecked(&mut self, block_payload: TYPES::BlockPayload) {
        self.block_payload = Some(block_payload);
    }

    /// Optional block payload.
    pub fn block_payload(&self) -> Option<TYPES::BlockPayload> {
        self.block_payload.clone()
    }

    /// A commitment to the block payload contained in this leaf.
    pub fn payload_commitment(&self) -> VidCommitment {
        self.block_header().payload_commitment()
    }

    /// Validate that a leaf has the right upgrade certificate to be the immediate child of another leaf
    ///
    /// This may not be a complete function. Please double-check that it performs the checks you expect before substituting validation logic with it.
    ///
    /// # Errors
    /// Returns an error if the certificates are not identical, or that when we no longer see a
    /// cert, it's for the right reason.
    pub async fn extends_upgrade(
        &self,
        parent: &Self,
        decided_upgrade_certificate: &Arc<RwLock<Option<UpgradeCertificate<TYPES>>>>,
    ) -> Result<()> {
        match (self.upgrade_certificate(), parent.upgrade_certificate()) {
            // Easiest cases are:
            //   - no upgrade certificate on either: this is the most common case, and is always fine.
            //   - if the parent didn't have a certificate, but we see one now, it just means that we have begun an upgrade: again, this is always fine.
            (None | Some(_), None) => {}
            // If we no longer see a cert, we have to make sure that we either:
            //    - no longer care because we have passed new_version_first_view, or
            //    - no longer care because we have passed `decide_by` without deciding the certificate.
            (None, Some(parent_cert)) => {
                let decided_upgrade_certificate_read = decided_upgrade_certificate.read().await;
                ensure!(self.view_number() > parent_cert.data.new_version_first_view
                    || (self.view_number() > parent_cert.data.decide_by && decided_upgrade_certificate_read.is_none()),
                       "The new leaf is missing an upgrade certificate that was present in its parent, and should still be live."
                );
            }
            // If we both have a certificate, they should be identical.
            // Technically, this prevents us from initiating a new upgrade in the view immediately following an upgrade.
            // I think this is a fairly lax restriction.
            (Some(cert), Some(parent_cert)) => {
                ensure!(cert == parent_cert, "The new leaf does not extend the parent leaf, because it has attached a different upgrade certificate.");
            }
        }

        // This check should be added once we sort out the genesis leaf/justify_qc issue.
        // ensure!(self.parent_commitment() == parent_leaf.commit(), "The commitment of the parent leaf does not match the specified parent commitment.");

        Ok(())
    }

    /// Converts a `Leaf2` to a `Leaf`. This operation is fundamentally unsafe and should not be used.
    pub fn to_leaf_unsafe(self) -> Leaf<TYPES> {
        let bytes: [u8; 32] = self.parent_commitment.into();

        Leaf {
            view_number: self.view_number,
            justify_qc: self.justify_qc.to_qc(),
            parent_commitment: Commitment::from_raw(bytes),
            block_header: self.block_header,
            upgrade_certificate: self.upgrade_certificate,
            block_payload: self.block_payload,
        }
    }
}

impl<TYPES: NodeType> Committable for Leaf2<TYPES> {
    fn commit(&self) -> committable::Commitment<Self> {
        let Leaf2 {
            view_number,
            justify_qc,
            next_epoch_justify_qc,
            parent_commitment,
            block_header,
            upgrade_certificate,
            block_payload: _,
            view_change_evidence: _,
            next_drb_result,
            with_epoch,
        } = self;

        let mut cb = RawCommitmentBuilder::new("leaf commitment")
            .u64_field("view number", **view_number)
            .field("parent leaf commitment", *parent_commitment)
            .field("block header", block_header.commit())
            .field("justify qc", justify_qc.commit())
            .optional("upgrade certificate", upgrade_certificate);

        if *with_epoch {
            cb = cb
                .constant_str("with_epoch")
                .optional("next_epoch_justify_qc", next_epoch_justify_qc);

            if let Some(next_drb_result) = next_drb_result {
                cb = cb
                    .constant_str("next_drb_result")
                    .fixed_size_bytes(next_drb_result);
            }
        }

        cb.finalize()
    }
}

impl<TYPES: NodeType> Leaf<TYPES> {
    #[allow(clippy::unused_async)]
    /// Calculate the leaf commitment,
    /// which is gated on the version to include the block header.
    pub async fn commit<V: Versions>(
        &self,
        _upgrade_lock: &UpgradeLock<TYPES, V>,
    ) -> Commitment<Self> {
        <Self as Committable>::commit(self)
    }
}

impl<TYPES: NodeType> PartialEq for Leaf<TYPES> {
    fn eq(&self, other: &Self) -> bool {
        self.view_number == other.view_number
            && self.justify_qc == other.justify_qc
            && self.parent_commitment == other.parent_commitment
            && self.block_header == other.block_header
    }
}

impl<TYPES: NodeType> PartialEq for Leaf2<TYPES> {
    fn eq(&self, other: &Self) -> bool {
        let Leaf2 {
            view_number,
            justify_qc,
            next_epoch_justify_qc,
            parent_commitment,
            block_header,
            upgrade_certificate,
            block_payload: _,
            view_change_evidence,
            next_drb_result,
            with_epoch,
        } = self;

        *view_number == other.view_number
            && *justify_qc == other.justify_qc
            && *next_epoch_justify_qc == other.next_epoch_justify_qc
            && *parent_commitment == other.parent_commitment
            && *block_header == other.block_header
            && *upgrade_certificate == other.upgrade_certificate
            && *view_change_evidence == other.view_change_evidence
            && *next_drb_result == other.next_drb_result
            && *with_epoch == other.with_epoch
    }
}

impl<TYPES: NodeType> Hash for Leaf<TYPES> {
    fn hash<H: std::hash::Hasher>(&self, state: &mut H) {
        self.view_number.hash(state);
        self.justify_qc.hash(state);
        self.parent_commitment.hash(state);
        self.block_header.hash(state);
    }
}

impl<TYPES: NodeType> Hash for Leaf2<TYPES> {
    fn hash<H: std::hash::Hasher>(&self, state: &mut H) {
        self.commit().hash(state);
        self.view_number.hash(state);
        self.justify_qc.hash(state);
        self.parent_commitment.hash(state);
        self.block_header.hash(state);
    }
}

impl<TYPES: NodeType> Display for Leaf<TYPES> {
    fn fmt(&self, f: &mut std::fmt::Formatter<'_>) -> std::fmt::Result {
        write!(
            f,
            "view: {:?}, height: {:?}, justify: {}",
            self.view_number,
            self.height(),
            self.justify_qc
        )
    }
}

impl<TYPES: NodeType> QuorumCertificate<TYPES> {
    #[must_use]
    /// Creat the Genesis certificate
    pub async fn genesis<V: Versions>(
        validated_state: &TYPES::ValidatedState,
        instance_state: &TYPES::InstanceState,
    ) -> Self {
        // since this is genesis, we should never have a decided upgrade certificate.
        let upgrade_lock = UpgradeLock::<TYPES, V>::new();

        let genesis_view = <TYPES::View as ConsensusTime>::genesis();

        let data = QuorumData {
            leaf_commit: Leaf::genesis::<V>(validated_state, instance_state)
                .await
                .commit(&upgrade_lock)
                .await,
        };

        let versioned_data =
            VersionedVoteData::<_, _, V>::new_infallible(data.clone(), genesis_view, &upgrade_lock)
                .await;

        let bytes: [u8; 32] = versioned_data.commit().into();

        Self::new(
            data,
            Commitment::from_raw(bytes),
            genesis_view,
            None,
            PhantomData,
        )
    }
}

impl<TYPES: NodeType> QuorumCertificate2<TYPES> {
    #[must_use]
    /// Create the Genesis certificate
    pub async fn genesis<V: Versions>(
        validated_state: &TYPES::ValidatedState,
        instance_state: &TYPES::InstanceState,
    ) -> Self {
        // since this is genesis, we should never have a decided upgrade certificate.
        let upgrade_lock = UpgradeLock::<TYPES, V>::new();

        let genesis_view = <TYPES::View as ConsensusTime>::genesis();

        let data = QuorumData2 {
            leaf_commit: Leaf2::genesis::<V>(validated_state, instance_state)
                .await
                .commit(),
            epoch: genesis_epoch_from_version::<V, TYPES>(), // #3967 make sure this is enough of a gate for epochs
        };

        let versioned_data =
            VersionedVoteData::<_, _, V>::new_infallible(data.clone(), genesis_view, &upgrade_lock)
                .await;

        let bytes: [u8; 32] = versioned_data.commit().into();

        Self::new(
            data,
            Commitment::from_raw(bytes),
            genesis_view,
            None,
            PhantomData,
        )
    }
}

impl<TYPES: NodeType> Leaf<TYPES> {
    /// Create a new leaf from its components.
    ///
    /// # Panics
    ///
    /// Panics if the genesis payload (`TYPES::BlockPayload::genesis()`) is malformed (unable to be
    /// interpreted as bytes).
    #[must_use]
    pub async fn genesis<V: Versions>(
        validated_state: &TYPES::ValidatedState,
        instance_state: &TYPES::InstanceState,
    ) -> Self {
        let (payload, metadata) =
            TYPES::BlockPayload::from_transactions([], validated_state, instance_state)
                .await
                .unwrap();
        let builder_commitment = payload.builder_commitment(&metadata);
        let payload_bytes = payload.encode();

        let genesis_view = TYPES::View::genesis();
        let upgrade_lock = UpgradeLock::<TYPES, V>::new();
        let genesis_version = upgrade_lock.version_infallible(genesis_view).await;
        let payload_commitment = vid_commitment::<V>(
            &payload_bytes,
            &metadata.encode(),
            GENESIS_VID_NUM_STORAGE_NODES,
            genesis_version,
        );

        let block_header = TYPES::BlockHeader::genesis(
            instance_state,
            payload_commitment,
            builder_commitment,
            metadata,
        );

        let null_quorum_data = QuorumData {
            leaf_commit: Commitment::<Leaf<TYPES>>::default_commitment_no_preimage(),
        };

        let justify_qc = QuorumCertificate::new(
            null_quorum_data.clone(),
            null_quorum_data.commit(),
            genesis_view,
            None,
            PhantomData,
        );

        Self {
            view_number: genesis_view,
            justify_qc,
            parent_commitment: null_quorum_data.leaf_commit,
            upgrade_certificate: None,
            block_header: block_header.clone(),
            block_payload: Some(payload),
        }
    }

    /// Time when this leaf was created.
    pub fn view_number(&self) -> TYPES::View {
        self.view_number
    }
    /// Height of this leaf in the chain.
    ///
    /// Equivalently, this is the number of leaves before this one in the chain.
    pub fn height(&self) -> u64 {
        self.block_header.block_number()
    }
    /// The QC linking this leaf to its parent in the chain.
    pub fn justify_qc(&self) -> QuorumCertificate<TYPES> {
        self.justify_qc.clone()
    }
    /// The QC linking this leaf to its parent in the chain.
    pub fn upgrade_certificate(&self) -> Option<UpgradeCertificate<TYPES>> {
        self.upgrade_certificate.clone()
    }
    /// Commitment to this leaf's parent.
    pub fn parent_commitment(&self) -> Commitment<Self> {
        self.parent_commitment
    }
    /// The block header contained in this leaf.
    pub fn block_header(&self) -> &<TYPES as NodeType>::BlockHeader {
        &self.block_header
    }

    /// Get a mutable reference to the block header contained in this leaf.
    pub fn block_header_mut(&mut self) -> &mut <TYPES as NodeType>::BlockHeader {
        &mut self.block_header
    }
    /// Fill this leaf with the block payload.
    ///
    /// # Errors
    ///
    /// Fails if the payload commitment doesn't match `self.block_header.payload_commitment()`
    /// or if the transactions are of invalid length
    pub fn fill_block_payload<V: Versions>(
        &mut self,
        block_payload: TYPES::BlockPayload,
        num_storage_nodes: usize,
        version: Version,
    ) -> std::result::Result<(), BlockError> {
        let encoded_txns = block_payload.encode();
        let commitment = vid_commitment::<V>(
            &encoded_txns,
            &self.block_header.metadata().encode(),
            num_storage_nodes,
            version,
        );
        if commitment != self.block_header.payload_commitment() {
            return Err(BlockError::InconsistentPayloadCommitment);
        }
        self.block_payload = Some(block_payload);
        Ok(())
    }

    /// Take the block payload from the leaf and return it if it is present
    pub fn unfill_block_payload(&mut self) -> Option<TYPES::BlockPayload> {
        self.block_payload.take()
    }

    /// Fill this leaf with the block payload, without checking
    /// header and payload consistency
    pub fn fill_block_payload_unchecked(&mut self, block_payload: TYPES::BlockPayload) {
        self.block_payload = Some(block_payload);
    }

    /// Optional block payload.
    pub fn block_payload(&self) -> Option<TYPES::BlockPayload> {
        self.block_payload.clone()
    }

    /// A commitment to the block payload contained in this leaf.
    pub fn payload_commitment(&self) -> VidCommitment {
        self.block_header().payload_commitment()
    }

    /// Validate that a leaf has the right upgrade certificate to be the immediate child of another leaf
    ///
    /// This may not be a complete function. Please double-check that it performs the checks you expect before substituting validation logic with it.
    ///
    /// # Errors
    /// Returns an error if the certificates are not identical, or that when we no longer see a
    /// cert, it's for the right reason.
    pub async fn extends_upgrade(
        &self,
        parent: &Self,
        decided_upgrade_certificate: &Arc<RwLock<Option<UpgradeCertificate<TYPES>>>>,
    ) -> Result<()> {
        match (self.upgrade_certificate(), parent.upgrade_certificate()) {
            // Easiest cases are:
            //   - no upgrade certificate on either: this is the most common case, and is always fine.
            //   - if the parent didn't have a certificate, but we see one now, it just means that we have begun an upgrade: again, this is always fine.
            (None | Some(_), None) => {}
            // If we no longer see a cert, we have to make sure that we either:
            //    - no longer care because we have passed new_version_first_view, or
            //    - no longer care because we have passed `decide_by` without deciding the certificate.
            (None, Some(parent_cert)) => {
                let decided_upgrade_certificate_read = decided_upgrade_certificate.read().await;
                ensure!(self.view_number() > parent_cert.data.new_version_first_view
                    || (self.view_number() > parent_cert.data.decide_by && decided_upgrade_certificate_read.is_none()),
                       "The new leaf is missing an upgrade certificate that was present in its parent, and should still be live."
                );
            }
            // If we both have a certificate, they should be identical.
            // Technically, this prevents us from initiating a new upgrade in the view immediately following an upgrade.
            // I think this is a fairly lax restriction.
            (Some(cert), Some(parent_cert)) => {
                ensure!(cert == parent_cert, "The new leaf does not extend the parent leaf, because it has attached a different upgrade certificate.");
            }
        }

        // This check should be added once we sort out the genesis leaf/justify_qc issue.
        // ensure!(self.parent_commitment() == parent_leaf.commit(), "The commitment of the parent leaf does not match the specified parent commitment.");

        Ok(())
    }
}

impl<TYPES: NodeType> TestableLeaf for Leaf<TYPES>
where
    TYPES::ValidatedState: TestableState<TYPES>,
    TYPES::BlockPayload: TestableBlock<TYPES>,
{
    type NodeType = TYPES;

    fn create_random_transaction(
        &self,
        rng: &mut dyn rand::RngCore,
        padding: u64,
    ) -> <<Self::NodeType as NodeType>::BlockPayload as BlockPayload<Self::NodeType>>::Transaction
    {
        TYPES::ValidatedState::create_random_transaction(None, rng, padding)
    }
}
impl<TYPES: NodeType> TestableLeaf for Leaf2<TYPES>
where
    TYPES::ValidatedState: TestableState<TYPES>,
    TYPES::BlockPayload: TestableBlock<TYPES>,
{
    type NodeType = TYPES;

    fn create_random_transaction(
        &self,
        rng: &mut dyn rand::RngCore,
        padding: u64,
    ) -> <<Self::NodeType as NodeType>::BlockPayload as BlockPayload<Self::NodeType>>::Transaction
    {
        TYPES::ValidatedState::create_random_transaction(None, rng, padding)
    }
}
/// Fake the thing a genesis block points to. Needed to avoid infinite recursion
#[must_use]
pub fn fake_commitment<S: Committable>() -> Commitment<S> {
    RawCommitmentBuilder::new("Dummy commitment for arbitrary genesis").finalize()
}

/// create a random commitment
#[must_use]
pub fn random_commitment<S: Committable>(rng: &mut dyn rand::RngCore) -> Commitment<S> {
    let random_array: Vec<u8> = (0u8..100u8).map(|_| rng.gen_range(0..255)).collect();
    RawCommitmentBuilder::new("Random Commitment")
        .constant_str("Random Field")
        .var_size_bytes(&random_array)
        .finalize()
}

/// Serialization for the QC assembled signature
/// # Panics
/// if serialization fails
pub fn serialize_signature2<TYPES: NodeType>(
    signatures: &<TYPES::SignatureKey as SignatureKey>::QcType,
) -> Vec<u8> {
    let mut signatures_bytes = vec![];
    signatures_bytes.extend("Yes".as_bytes());

    let (sig, proof) = TYPES::SignatureKey::sig_proof(signatures);
    let proof_bytes = bincode_opts()
        .serialize(&proof.as_bitslice())
        .expect("This serialization shouldn't be able to fail");
    signatures_bytes.extend("bitvec proof".as_bytes());
    signatures_bytes.extend(proof_bytes.as_slice());
    let sig_bytes = bincode_opts()
        .serialize(&sig)
        .expect("This serialization shouldn't be able to fail");
    signatures_bytes.extend("aggregated signature".as_bytes());
    signatures_bytes.extend(sig_bytes.as_slice());
    signatures_bytes
}

impl<TYPES: NodeType> Committable for Leaf<TYPES> {
    fn commit(&self) -> committable::Commitment<Self> {
        RawCommitmentBuilder::new("leaf commitment")
            .u64_field("view number", *self.view_number)
            .field("parent leaf commitment", self.parent_commitment)
            .field("block header", self.block_header.commit())
            .field("justify qc", self.justify_qc.commit())
            .optional("upgrade certificate", &self.upgrade_certificate)
            .finalize()
    }
}

impl<TYPES: NodeType> Leaf2<TYPES> {
    /// Constructs a leaf from a given quorum proposal.
    pub fn from_quorum_proposal(quorum_proposal: &QuorumProposalWrapper<TYPES>) -> Self {
        // WARNING: Do NOT change this to a wildcard match, or reference the fields directly in the construction of the leaf.
        // The point of this match is that we will get a compile-time error if we add a field without updating this.
        let QuorumProposalWrapper {
            proposal:
                QuorumProposal2 {
                    view_number,
                    epoch,
                    justify_qc,
                    next_epoch_justify_qc,
                    block_header,
                    upgrade_certificate,
                    view_change_evidence,
                    next_drb_result,
                },
        } = quorum_proposal;

        Self {
            view_number: *view_number,
            justify_qc: justify_qc.clone(),
            next_epoch_justify_qc: next_epoch_justify_qc.clone(),
            parent_commitment: justify_qc.data().leaf_commit,
            block_header: block_header.clone(),
            upgrade_certificate: upgrade_certificate.clone(),
            block_payload: None,
            view_change_evidence: view_change_evidence.clone(),
            next_drb_result: *next_drb_result,
            with_epoch: epoch.is_some(),
        }
    }
}

impl<TYPES: NodeType> Leaf<TYPES> {
    /// Constructs a leaf from a given quorum proposal.
    pub fn from_quorum_proposal(quorum_proposal: &QuorumProposal<TYPES>) -> Self {
        // WARNING: Do NOT change this to a wildcard match, or reference the fields directly in the construction of the leaf.
        // The point of this match is that we will get a compile-time error if we add a field without updating this.
        let QuorumProposal {
            view_number,
            justify_qc,
            block_header,
            upgrade_certificate,
            proposal_certificate: _,
        } = quorum_proposal;

        Self {
            view_number: *view_number,
            justify_qc: justify_qc.clone(),
            parent_commitment: justify_qc.data().leaf_commit,
            block_header: block_header.clone(),
            upgrade_certificate: upgrade_certificate.clone(),
            block_payload: None,
        }
    }
}

pub mod null_block {
    #![allow(missing_docs)]

    use jf_vid::VidScheme;
    use vbs::version::StaticVersionType;

    use crate::{
        data::VidCommitment,
        traits::{
            block_contents::BuilderFee,
            node_implementation::{NodeType, Versions},
            signature_key::BuilderSignatureKey,
            BlockPayload,
        },
        vid::advz::advz_scheme,
    };

    /// The commitment for a null block payload.
    ///
    /// Note: the commitment depends on the network (via `num_storage_nodes`),
    /// and may change (albeit rarely) during execution.
    ///
    /// We memoize the result to avoid having to recalculate it.
    // TODO(Chengyu): fix it. Empty commitment must be computed at every upgrade.
    // #[memoize(SharedCache, Capacity: 10)]
    #[must_use]
    pub fn commitment<V: Versions>(num_storage_nodes: usize) -> Option<VidCommitment> {
        let vid_result = advz_scheme(num_storage_nodes).commit_only(Vec::new());

        match vid_result {
            Ok(r) => Some(VidCommitment::V0(r)),
            Err(_) => None,
        }
    }

    /// Builder fee data for a null block payload
    #[must_use]
    pub fn builder_fee<TYPES: NodeType, V: Versions>(
        version: vbs::version::Version,
        view_number: u64,
    ) -> Option<BuilderFee<TYPES>> {
        /// Arbitrary fee amount, this block doesn't actually come from a builder
        const FEE_AMOUNT: u64 = 0;

        let (pub_key, priv_key) =
            <TYPES::BuilderSignatureKey as BuilderSignatureKey>::generated_from_seed_indexed(
                [0_u8; 32], 0,
            );

        if version >= V::Marketplace::VERSION {
            match TYPES::BuilderSignatureKey::sign_sequencing_fee_marketplace(
                &priv_key,
                FEE_AMOUNT,
                view_number,
            ) {
                Ok(sig) => Some(BuilderFee {
                    fee_amount: FEE_AMOUNT,
                    fee_account: pub_key,
                    fee_signature: sig,
                }),
                Err(_) => None,
            }
        } else {
            let (_null_block, null_block_metadata) =
                <TYPES::BlockPayload as BlockPayload<TYPES>>::empty();

            match TYPES::BuilderSignatureKey::sign_fee(&priv_key, FEE_AMOUNT, &null_block_metadata)
            {
                Ok(sig) => Some(BuilderFee {
                    fee_amount: FEE_AMOUNT,
                    fee_account: pub_key,
                    fee_signature: sig,
                }),
                Err(_) => None,
            }
        }
    }
}

/// A packed bundle constructed from a sequence of bundles.
#[derive(Debug, Eq, PartialEq, Clone)]
pub struct PackedBundle<TYPES: NodeType> {
    /// The combined transactions as bytes.
    pub encoded_transactions: Arc<[u8]>,

    /// The metadata of the block.
    pub metadata: <TYPES::BlockPayload as BlockPayload<TYPES>>::Metadata,

    /// The view number that this block is associated with.
    pub view_number: TYPES::View,

    /// The view number that this block is associated with.
    pub epoch_number: Option<TYPES::Epoch>,

    /// The sequencing fee for submitting bundles.
    pub sequencing_fees: Vec1<BuilderFee<TYPES>>,

    /// The auction results for the block, if it was produced as the result of an auction
    pub auction_result: Option<TYPES::AuctionResult>,
}

impl<TYPES: NodeType> PackedBundle<TYPES> {
    /// Create a new [`PackedBundle`].
    pub fn new(
        encoded_transactions: Arc<[u8]>,
        metadata: <TYPES::BlockPayload as BlockPayload<TYPES>>::Metadata,
        view_number: TYPES::View,
        epoch_number: Option<TYPES::Epoch>,
        sequencing_fees: Vec1<BuilderFee<TYPES>>,
        auction_result: Option<TYPES::AuctionResult>,
    ) -> Self {
        Self {
            encoded_transactions,
            metadata,
            view_number,
            epoch_number,
            sequencing_fees,
            auction_result,
        }
    }
}<|MERGE_RESOLUTION|>--- conflicted
+++ resolved
@@ -420,31 +420,6 @@
 }
 
 impl<TYPES: NodeType> VidDisperse<TYPES> {
-<<<<<<< HEAD
-    /// Create VID dispersal from a specified membership for the target epoch.
-    /// Uses the specified function to calculate share dispersal
-    /// Allows for more complex stake table functionality
-    pub async fn from_membership(
-        view_number: TYPES::View,
-        vid_disperse: JfVidDisperse<VidSchemeType>,
-        membership: &Arc<RwLock<TYPES::Membership>>,
-        target_epoch: Option<TYPES::Epoch>,
-        data_epoch: Option<TYPES::Epoch>,
-    ) -> Self {
-        Self::V0(
-            ADVZDisperse::from_membership(
-                view_number,
-                vid_disperse,
-                membership,
-                target_epoch,
-                data_epoch,
-            )
-            .await,
-        )
-    }
-
-=======
->>>>>>> a3128726
     /// Calculate the vid disperse information from the payload given a view, epoch and membership,
     /// If the sender epoch is missing, it means it's the same as the target epoch.
     ///
@@ -612,16 +587,6 @@
             Self::V1(share) => share.payload_commitment.into(),
         }
     }
-<<<<<<< HEAD
-=======
-    /// Return the internal data epoch payload VID commitment
-    pub fn data_epoch_payload_commitment(&self) -> Option<AvidMCommitment> {
-        match self {
-            Self::V0(_) => None,
-            Self::V1(share) => share.data_epoch_payload_commitment,
-        }
-    }
->>>>>>> a3128726
 
     /// Return the target epoch
     pub fn target_epoch(&self) -> Option<<TYPES as NodeType>::Epoch> {
