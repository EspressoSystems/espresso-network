// Copyright (c) 2021-2024 Espresso Systems (espressosys.com)
// This file is part of the HotShot repository.

// You should have received a copy of the MIT License
// along with the HotShot repository. If not, see <https://mit-license.org/>.

//! The election trait, used to decide which node is the leader and determine if a vote is valid.
use std::{collections::BTreeSet, fmt::Debug, num::NonZeroU64};

use sha2::{Digest, Sha256, Sha512};

use crate::traits::signature_key::StakeTableEntryType;
use async_trait::async_trait;
use hotshot_utils::anytrace::Result;
use primitive_types::{U256, U512};

use super::node_implementation::NodeType;
use crate::{drb::DrbResult, traits::signature_key::SignatureKey, PeerConfig};

#[async_trait]
/// A protocol for determining membership in and participating in a committee.
pub trait Membership<TYPES: NodeType>: Debug + Send + Sync {
    /// The error type returned by methods like `lookup_leader`.
    type Error: std::fmt::Display;

    /// Create a committee
    fn new(
        // Note: eligible_leaders is currently a hack because the DA leader == the quorum leader
        // but they should not have voting power.
        stake_committee_members: Vec<PeerConfig<TYPES::SignatureKey>>,
        da_committee_members: Vec<PeerConfig<TYPES::SignatureKey>>,
    ) -> Self;

    /// Get all participants in the committee (including their stake) for a specific epoch
    fn stake_table(
        &self,
        epoch: Option<TYPES::Epoch>,
    ) -> Vec<<TYPES::SignatureKey as SignatureKey>::StakeTableEntry>;

    /// Get all participants in the committee (including their stake) for a specific epoch
    fn da_stake_table(
        &self,
        epoch: Option<TYPES::Epoch>,
    ) -> Vec<<TYPES::SignatureKey as SignatureKey>::StakeTableEntry>;

    /// Get all participants in the committee for a specific view for a specific epoch
    fn committee_members(
        &self,
        view_number: TYPES::View,
        epoch: Option<TYPES::Epoch>,
    ) -> BTreeSet<TYPES::SignatureKey>;

    /// Get all participants in the committee for a specific view for a specific epoch
    fn da_committee_members(
        &self,
        view_number: TYPES::View,
        epoch: Option<TYPES::Epoch>,
    ) -> BTreeSet<TYPES::SignatureKey>;

    /// Get all leaders in the committee for a specific view for a specific epoch
    fn committee_leaders(
        &self,
        view_number: TYPES::View,
        epoch: Option<TYPES::Epoch>,
    ) -> BTreeSet<TYPES::SignatureKey>;

    /// Get the stake table entry for a public key, returns `None` if the
    /// key is not in the table for a specific epoch
    fn stake(
        &self,
        pub_key: &TYPES::SignatureKey,
        epoch: Option<TYPES::Epoch>,
    ) -> Option<<TYPES::SignatureKey as SignatureKey>::StakeTableEntry>;

    /// Get the DA stake table entry for a public key, returns `None` if the
    /// key is not in the table for a specific epoch
    fn da_stake(
        &self,
        pub_key: &TYPES::SignatureKey,
        epoch: Option<TYPES::Epoch>,
    ) -> Option<<TYPES::SignatureKey as SignatureKey>::StakeTableEntry>;

    /// See if a node has stake in the committee in a specific epoch
    fn has_stake(&self, pub_key: &TYPES::SignatureKey, epoch: Option<TYPES::Epoch>) -> bool;

    /// See if a node has stake in the committee in a specific epoch
    fn has_da_stake(&self, pub_key: &TYPES::SignatureKey, epoch: Option<TYPES::Epoch>) -> bool;

    /// The leader of the committee for view `view_number` in `epoch`.
    ///
    /// Note: this function uses a HotShot-internal error type.
    /// You should implement `lookup_leader`, rather than implementing this function directly.
    ///
    /// # Errors
    /// Returns an error if the leader cannot be calculated.
    fn leader(
        &self,
        view: TYPES::View,
        epoch: Option<TYPES::Epoch>,
    ) -> Result<TYPES::SignatureKey> {
        use hotshot_utils::anytrace::*;

        self.lookup_leader(view, epoch).wrap().context(info!(
            "Failed to get leader for view {view} in epoch {epoch}"
        ))
    }

    /// The leader of the committee for view `view_number` in `epoch`.
    ///
    /// Note: There is no such thing as a DA leader, so any consumer
    /// requiring a leader should call this.
    ///
    /// # Errors
    /// Returns an error if the leader cannot be calculated
    fn lookup_leader(
        &self,
        view: TYPES::View,
        epoch: Option<TYPES::Epoch>,
    ) -> std::result::Result<TYPES::SignatureKey, Self::Error>;

    /// Returns the number of total nodes in the committee in an epoch `epoch`
    fn total_nodes(&self, epoch: Option<TYPES::Epoch>) -> usize;

    /// Returns the number of total DA nodes in the committee in an epoch `epoch`
    fn da_total_nodes(&self, epoch: Option<TYPES::Epoch>) -> usize;

    /// Returns the threshold for a specific `Membership` implementation
    fn success_threshold(&self, epoch: Option<TYPES::Epoch>) -> NonZeroU64;

    /// Returns the DA threshold for a specific `Membership` implementation
    fn da_success_threshold(&self, epoch: Option<TYPES::Epoch>) -> NonZeroU64;

    /// Returns the threshold for a specific `Membership` implementation
    fn failure_threshold(&self, epoch: Option<TYPES::Epoch>) -> NonZeroU64;

    /// Returns the threshold required to upgrade the network protocol
    fn upgrade_threshold(&self, epoch: Option<TYPES::Epoch>) -> NonZeroU64;

    #[allow(clippy::type_complexity)]
    /// Handles notifications that a new epoch root has been created
    /// Is called under a read lock to the Membership. Return a callback
    /// with Some to have that callback invoked under a write lock.
    ///
    /// #3967 REVIEW NOTE: this is only called if epoch is Some. Is there any reason to do otherwise?
    async fn add_epoch_root(
        &self,
        _epoch: TYPES::Epoch,
        _block_header: TYPES::BlockHeader,
    ) -> Option<Box<dyn FnOnce(&mut Self) + Send>> {
        None
    }

    #[allow(clippy::type_complexity)]
    /// Called after add_epoch_root runs and any callback has been invoked.
    /// Causes a read lock to be reacquired for this functionality.
    async fn sync_l1(&self) -> Option<Box<dyn FnOnce(&mut Self) + Send>> {
        None
    }
<<<<<<< HEAD
}

/// Calculate `xor(drb.cycle(), public_key)`, returning the result as a vector of bytes
fn cyclic_xor(drb: [u8; 32], public_key: Vec<u8>) -> Vec<u8> {
    let drb: Vec<u8> = drb.to_vec();

    let mut result: Vec<u8> = vec![];

    for (drb_byte, public_key_byte) in public_key.iter().zip(drb.iter().cycle()) {
        result.push(drb_byte ^ public_key_byte);
    }

    result
}

/// Generate the stake table CDF, as well as a hash of the resulting stake table
pub fn generate_stake_cdf<Key: SignatureKey, Entry: StakeTableEntryType<Key>>(
    mut stake_table: Vec<Entry>,
    drb: [u8; 32],
) -> (Vec<(Entry, U256)>, [u8; 32]) {
    // sort by xor(public_key, drb_result)
    stake_table.sort_by(|a, b| {
        cyclic_xor(drb, a.public_key().to_bytes()).cmp(&cyclic_xor(drb, b.public_key().to_bytes()))
    });

    let mut hasher = Sha256::new();

    let mut cumulative_stake = U256::from(0);
    let mut cdf = vec![];

    for entry in stake_table {
        cumulative_stake += entry.stake();
        hasher.update(entry.public_key().to_bytes());

        cdf.push((entry, cumulative_stake));
    }

    (cdf, hasher.finalize().into())
}

/// select the leader for a view
///
/// # Panics
/// Panics if `cdf` is empty. Results in undefined behaviour if `cdf` is not ordered.
///
/// Note that we try to downcast a U512 to a U256,
/// but this should never panic because the U512 should be strictly smaller than U256::MAX by construction.
pub fn select_randomized_leader<SignatureKey, Entry: StakeTableEntryType<SignatureKey> + Clone>(
    cdf: Vec<(Entry, U256)>,
    stake_table_hash: [u8; 32],
    drb: [u8; 32],
    view: u64,
) -> Entry {
    // We hash the concatenated drb, view and stake table hash.
    let mut hasher = Sha512::new();
    hasher.update(drb);
    hasher.update(view.to_le_bytes());
    hasher.update(stake_table_hash);
    let raw_breakpoint: [u8; 64] = hasher.finalize().into();

    // then calculate the remainder modulo the total stake as a U512
    let remainder: U512 =
        U512::from_little_endian(&raw_breakpoint) % U512::from(cdf.last().unwrap().1);

    // and drop the top 32 bytes, downcasting to a U256
    let breakpoint: U256 = U256::try_from(remainder).unwrap();

    // now find the first index where the breakpoint is strictly smaller than the cdf
    let index = cdf.partition_point(|(_, cumulative_stake)| breakpoint < *cumulative_stake);

    // and return the corresponding entry
    cdf[index].0.clone()
=======

    /// Called to notify the Membership when a new DRB result has been calculated.
    /// Observes the same semantics as add_epoch_root
    fn add_drb_result(&mut self, _epoch: TYPES::Epoch, _drb_result: DrbResult);
>>>>>>> d10b00b7
}<|MERGE_RESOLUTION|>--- conflicted
+++ resolved
@@ -156,7 +156,10 @@
     async fn sync_l1(&self) -> Option<Box<dyn FnOnce(&mut Self) + Send>> {
         None
     }
-<<<<<<< HEAD
+
+    /// Called to notify the Membership when a new DRB result has been calculated.
+    /// Observes the same semantics as add_epoch_root
+    fn add_drb_result(&mut self, _epoch: TYPES::Epoch, _drb_result: DrbResult);
 }
 
 /// Calculate `xor(drb.cycle(), public_key)`, returning the result as a vector of bytes
@@ -229,10 +232,4 @@
 
     // and return the corresponding entry
     cdf[index].0.clone()
-=======
-
-    /// Called to notify the Membership when a new DRB result has been calculated.
-    /// Observes the same semantics as add_epoch_root
-    fn add_drb_result(&mut self, _epoch: TYPES::Epoch, _drb_result: DrbResult);
->>>>>>> d10b00b7
 }