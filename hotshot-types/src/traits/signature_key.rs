--- conflicted
+++ resolved
@@ -24,15 +24,11 @@
 
 use super::EncodeBytes;
 use crate::{
-<<<<<<< HEAD
-    bundle::Bundle, data::VidCommitment, light_client::LightClientStateMsg,
-    traits::node_implementation::NodeType, utils::BuilderCommitment,
-=======
     bundle::Bundle,
+    data::VidCommitment,
     light_client::{LightClientState, StakeTableState, ToFieldsLightClientCompat},
     traits::node_implementation::NodeType,
     utils::BuilderCommitment,
->>>>>>> e7f062da
 };
 
 /// Type representing stake table entries in a `StakeTable`
