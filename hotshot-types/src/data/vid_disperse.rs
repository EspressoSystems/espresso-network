--- conflicted
+++ resolved
@@ -372,16 +372,11 @@
         let num_txns = txns.len();
 
         let avidm_param = init_avidm_param(num_nodes)?;
-<<<<<<< HEAD
+        let common = avidm_param.clone();
 
         let stake_table = target_mem.stake_table().await;
         let weights = approximate_weights::<TYPES>(stake_table);
 
-=======
-        let common = avidm_param.clone();
-        // TODO: get weight distribution
-        let weights = vec![1u32; num_nodes];
->>>>>>> ce2a014b
         let ns_table = parse_ns_table(num_txns, &metadata.encode());
         let ns_table_clone = ns_table.clone();
         let (commit, shares) = spawn_blocking(move || {
