// Copyright (c) 2021-2024 Espresso Systems (espressosys.com)
// This file is part of the HotShot repository.

// You should have received a copy of the MIT License
// along with the HotShot repository. If not, see <https://mit-license.org/>.

//! Utility functions, type aliases, helper structs and enum definitions.

use anyhow::{anyhow, ensure};
use ark_serialize::{CanonicalDeserialize, CanonicalSerialize};
use bincode::{
    config::{
        FixintEncoding, LittleEndian, RejectTrailing, WithOtherEndian, WithOtherIntEncoding,
        WithOtherLimit, WithOtherTrailing,
    },
    DefaultOptions, Options,
};
use committable::{Commitment, Committable};
use digest::OutputSizeUser;
use serde::{Deserialize, Serialize};
use sha2::Digest;
use std::{
    hash::{Hash, Hasher},
    ops::Deref,
    sync::Arc,
};
use tagged_base64::tagged;
use typenum::Unsigned;
use vbs::version::StaticVersionType;

use crate::{
    data::{Leaf2, VidCommitment},
    traits::{
        election::Membership,
        node_implementation::{ConsensusTime, NodeType, Versions},
        ValidatedState,
    },
<<<<<<< HEAD
    vid::VidCommitment,
    vote::{Certificate, HasViewNumber},
=======
>>>>>>> fb3770b7
};

/// A view's state
#[derive(Debug, Deserialize, Serialize, PartialEq, Eq)]
#[serde(bound = "")]
pub enum ViewInner<TYPES: NodeType> {
    /// A pending view with an available block but not leaf proposal yet.
    ///
    /// Storing this state allows us to garbage collect blocks for views where a proposal is never
    /// made. This saves memory when a leader fails and subverts a DoS attack where malicious
    /// leaders repeatedly request availability for blocks that they never propose.
    Da {
        /// Payload commitment to the available block.
        payload_commitment: VidCommitment,
        /// An epoch to which the data belongs to. Relevant for validating against the correct stake table
        epoch: Option<TYPES::Epoch>,
    },
    /// Undecided view
    Leaf {
        /// Proposed leaf
        leaf: LeafCommitment<TYPES>,
        /// Validated state.
        state: Arc<TYPES::ValidatedState>,
        /// Optional state delta.
        delta: Option<Arc<<TYPES::ValidatedState as ValidatedState<TYPES>>::Delta>>,
        /// An epoch to which the data belongs to. Relevant for validating against the correct stake table
        epoch: Option<TYPES::Epoch>,
    },
    /// Leaf has failed
    Failed,
}
impl<TYPES: NodeType> Clone for ViewInner<TYPES> {
    fn clone(&self) -> Self {
        match self {
            Self::Da {
                payload_commitment,
                epoch,
            } => Self::Da {
                payload_commitment: *payload_commitment,
                epoch: *epoch,
            },
            Self::Leaf {
                leaf,
                state,
                delta,
                epoch,
            } => Self::Leaf {
                leaf: *leaf,
                state: Arc::clone(state),
                delta: delta.clone(),
                epoch: *epoch,
            },
            Self::Failed => Self::Failed,
        }
    }
}
/// The hash of a leaf.
pub type LeafCommitment<TYPES> = Commitment<Leaf2<TYPES>>;

/// Optional validated state and state delta.
pub type StateAndDelta<TYPES> = (
    Option<Arc<<TYPES as NodeType>::ValidatedState>>,
    Option<Arc<<<TYPES as NodeType>::ValidatedState as ValidatedState<TYPES>>::Delta>>,
);

pub async fn verify_epoch_root_chain<T: NodeType, V: Versions>(
    leaf_chain: Vec<Leaf2<T>>,
    membership: &T::Membership,
    epoch: T::Epoch,
    epoch_height: u64,
    upgrade_lock: &crate::message::UpgradeLock<T, V>,
) -> anyhow::Result<Leaf2<T>> {
    // Check we actually have a chain long enough for deciding
    if leaf_chain.len() < 3 {
        return Err(anyhow!("Leaf chain is not long enough for a decide"));
    }

    let newest_leaf = leaf_chain.first().unwrap();
    let parent = &leaf_chain[1];
    let grand_parent = &leaf_chain[2];

    // Check if the leaves form a decide
    if newest_leaf.justify_qc().view_number() != parent.view_number()
        || parent.justify_qc().view_number() != grand_parent.view_number()
    {
        return Err(anyhow!("Leaf views do not chain"));
    }
    if newest_leaf.justify_qc().data.leaf_commit != parent.commit()
        || parent.justify_qc().data().leaf_commit != grand_parent.commit()
    {
        return Err(anyhow!("Leaf commits do not chain"));
    }
    if parent.view_number() != grand_parent.view_number() + 1 {
        return Err(anyhow::anyhow!(
            "Decide rule failed, parent does not directly extend grandparent"
        ));
    }

    // verify all QCs are valid
    let stake_table = membership.stake_table(Some(epoch));
    let threshold = membership.success_threshold(Some(epoch));
    newest_leaf
        .justify_qc()
        .is_valid_cert(stake_table.clone(), threshold, upgrade_lock)
        .await?;
    parent
        .justify_qc()
        .is_valid_cert(stake_table.clone(), threshold, upgrade_lock)
        .await?;
    grand_parent
        .justify_qc()
        .is_valid_cert(stake_table.clone(), threshold, upgrade_lock)
        .await?;

    // Verify the
    let root_height_interval = epoch_height - 3;
    let mut last_leaf = parent;
    for leaf in leaf_chain.iter().skip(2) {
        ensure!(last_leaf.justify_qc().view_number() == leaf.view_number());
        ensure!(last_leaf.justify_qc().data().leaf_commit == leaf.commit());
        leaf.justify_qc()
            .is_valid_cert(stake_table.clone(), threshold, upgrade_lock)
            .await?;
        if leaf.height() % root_height_interval == 0 {
            return Ok(leaf.clone());
        }
        last_leaf = leaf;
    }
    Err(anyhow!("Epoch Root was not found in the decided chain"))
}

impl<TYPES: NodeType> ViewInner<TYPES> {
    /// Return the underlying undecide leaf commitment and validated state if they exist.
    #[must_use]
    pub fn leaf_and_state(&self) -> Option<(LeafCommitment<TYPES>, &Arc<TYPES::ValidatedState>)> {
        if let Self::Leaf { leaf, state, .. } = self {
            Some((*leaf, state))
        } else {
            None
        }
    }

    /// return the underlying leaf hash if it exists
    #[must_use]
    pub fn leaf_commitment(&self) -> Option<LeafCommitment<TYPES>> {
        if let Self::Leaf { leaf, .. } = self {
            Some(*leaf)
        } else {
            None
        }
    }

    /// return the underlying validated state if it exists
    #[must_use]
    pub fn state(&self) -> Option<&Arc<TYPES::ValidatedState>> {
        if let Self::Leaf { state, .. } = self {
            Some(state)
        } else {
            None
        }
    }

    /// Return the underlying validated state and state delta if they exist.
    #[must_use]
    pub fn state_and_delta(&self) -> StateAndDelta<TYPES> {
        if let Self::Leaf { state, delta, .. } = self {
            (Some(Arc::clone(state)), delta.clone())
        } else {
            (None, None)
        }
    }

    /// return the underlying block payload commitment if it exists
    #[must_use]
    pub fn payload_commitment(&self) -> Option<VidCommitment> {
        if let Self::Da {
            payload_commitment, ..
        } = self
        {
            Some(*payload_commitment)
        } else {
            None
        }
    }

    /// Returns `Epoch` if possible
    /// #3967 REVIEW NOTE: This type is kinda ugly, should we Result<Option<Epoch>> instead?
    pub fn epoch(&self) -> Option<Option<TYPES::Epoch>> {
        match self {
            Self::Da { epoch, .. } | Self::Leaf { epoch, .. } => Some(*epoch),
            Self::Failed => None,
        }
    }
}

impl<TYPES: NodeType> Deref for View<TYPES> {
    type Target = ViewInner<TYPES>;

    fn deref(&self) -> &Self::Target {
        &self.view_inner
    }
}

/// This exists so we can perform state transitions mutably
#[derive(Debug, Clone, Deserialize, Serialize, PartialEq, Eq)]
#[serde(bound = "")]
pub struct View<TYPES: NodeType> {
    /// The view data. Wrapped in a struct so we can mutate
    pub view_inner: ViewInner<TYPES>,
}

/// A struct containing information about a finished round.
#[derive(Debug, Clone)]
pub struct RoundFinishedEvent<TYPES: NodeType> {
    /// The round that finished
    pub view_number: TYPES::View,
}

/// Whether or not to stop inclusively or exclusively when walking
#[derive(Copy, Clone, Debug)]
pub enum Terminator<T> {
    /// Stop right before this view number
    Exclusive(T),
    /// Stop including this view number
    Inclusive(T),
}

/// Type alias for byte array of SHA256 digest length
type Sha256Digest = [u8; <sha2::Sha256 as OutputSizeUser>::OutputSize::USIZE];

#[tagged("BUILDER_COMMITMENT")]
#[derive(Clone, Debug, Hash, PartialEq, Eq, CanonicalSerialize, CanonicalDeserialize)]
/// Commitment that builders use to sign block options.
/// A thin wrapper around a Sha256 digest.
pub struct BuilderCommitment(Sha256Digest);

impl BuilderCommitment {
    /// Create new commitment for `data`
    pub fn from_bytes(data: impl AsRef<[u8]>) -> Self {
        Self(sha2::Sha256::digest(data.as_ref()).into())
    }

    /// Create a new commitment from a raw Sha256 digest
    pub fn from_raw_digest(digest: impl Into<Sha256Digest>) -> Self {
        Self(digest.into())
    }
}

impl AsRef<Sha256Digest> for BuilderCommitment {
    fn as_ref(&self) -> &Sha256Digest {
        &self.0
    }
}

/// For the wire format, we use bincode with the following options:
///   - No upper size limit
///   - Little endian encoding
///   - Varint encoding
///   - Reject trailing bytes
#[allow(clippy::type_complexity)]
#[must_use]
#[allow(clippy::type_complexity)]
pub fn bincode_opts() -> WithOtherTrailing<
    WithOtherIntEncoding<
        WithOtherEndian<WithOtherLimit<DefaultOptions, bincode::config::Infinite>, LittleEndian>,
        FixintEncoding,
    >,
    RejectTrailing,
> {
    bincode::DefaultOptions::new()
        .with_no_limit()
        .with_little_endian()
        .with_fixint_encoding()
        .reject_trailing_bytes()
}

/// Returns an epoch number given a block number and an epoch height
#[must_use]
pub fn epoch_from_block_number(block_number: u64, epoch_height: u64) -> u64 {
    if epoch_height == 0 {
        0
    } else if block_number % epoch_height == 0 {
        block_number / epoch_height
    } else {
        block_number / epoch_height + 1
    }
}

/// Returns the block number of the epoch root in the given epoch
///
/// WARNING: This is NOT the root block for the given epoch.
/// To find that root block number for epoch e, call `root_block_in_epoch(e-2,_)`.
#[must_use]
pub fn root_block_in_epoch(epoch: u64, epoch_height: u64) -> u64 {
    if epoch_height == 0 || epoch < 1 {
        0
    } else {
        epoch_height * epoch - 2
    }
}

/// Returns an Option<Epoch> based on a boolean condition of whether or not epochs are enabled, a block number,
/// and the epoch height. If epochs are disabled or the epoch height is zero, returns None.
#[must_use]
pub fn option_epoch_from_block_number<TYPES: NodeType>(
    with_epoch: bool,
    block_number: u64,
    epoch_height: u64,
) -> Option<TYPES::Epoch> {
    if with_epoch {
        if epoch_height == 0 {
            None
        } else if block_number % epoch_height == 0 {
            Some(block_number / epoch_height)
        } else {
            Some(block_number / epoch_height + 1)
        }
        .map(TYPES::Epoch::new)
    } else {
        None
    }
}

/// Returns Some(0) if epochs are enabled by V::Base, otherwise returns None
#[must_use]
pub fn genesis_epoch_from_version<V: Versions, TYPES: NodeType>() -> Option<TYPES::Epoch> {
    (V::Base::VERSION >= V::Epochs::VERSION).then(|| TYPES::Epoch::new(1))
}

/// A function for generating a cute little user mnemonic from a hash
#[must_use]
pub fn mnemonic<H: Hash>(bytes: H) -> String {
    let mut state = std::collections::hash_map::DefaultHasher::new();
    bytes.hash(&mut state);
    mnemonic::to_string(state.finish().to_le_bytes())
}

/// A helper enum to indicate whether a node is in the epoch transition
/// A node is in epoch transition when its high QC is for the last block in an epoch
#[derive(Debug, Clone)]
pub enum EpochTransitionIndicator {
    /// A node is currently in the epoch transition
    InTransition,
    /// A node is not in the epoch transition
    NotInTransition,
}

/// Returns true if the given block number is the last in the epoch based on the given epoch height.
#[must_use]
pub fn is_last_block_in_epoch(block_number: u64, epoch_height: u64) -> bool {
    if block_number == 0 || epoch_height == 0 {
        false
    } else {
        block_number % epoch_height == 0
    }
}

/// Returns true if the given block number is the third from the last in the epoch based on the
/// given epoch height.
#[must_use]
pub fn is_epoch_root(block_number: u64, epoch_height: u64) -> bool {
    if block_number == 0 || epoch_height == 0 {
        false
    } else {
        (block_number + 2) % epoch_height == 0
    }
}

#[cfg(test)]
mod test {
    use super::*;

    #[test]
    fn test_epoch_from_block_number() {
        // block 0 is always epoch 0
        let epoch = epoch_from_block_number(0, 10);
        assert_eq!(0, epoch);

        let epoch = epoch_from_block_number(1, 10);
        assert_eq!(1, epoch);

        let epoch = epoch_from_block_number(10, 10);
        assert_eq!(1, epoch);

        let epoch = epoch_from_block_number(11, 10);
        assert_eq!(2, epoch);

        let epoch = epoch_from_block_number(20, 10);
        assert_eq!(2, epoch);

        let epoch = epoch_from_block_number(21, 10);
        assert_eq!(3, epoch);

        let epoch = epoch_from_block_number(21, 0);
        assert_eq!(0, epoch);
    }

    #[test]
    fn test_is_last_block_in_epoch() {
        assert!(!is_last_block_in_epoch(8, 10));
        assert!(!is_last_block_in_epoch(9, 10));
        assert!(is_last_block_in_epoch(10, 10));
        assert!(!is_last_block_in_epoch(11, 10));

        assert!(!is_last_block_in_epoch(10, 0));
    }

    #[test]
    fn test_is_epoch_root() {
        assert!(is_epoch_root(8, 10));
        assert!(!is_epoch_root(9, 10));
        assert!(!is_epoch_root(10, 10));
        assert!(!is_epoch_root(11, 10));

        assert!(!is_last_block_in_epoch(10, 0));
    }

    #[test]
    fn test_root_block_in_epoch() {
        // block 0 is always epoch 0
        let epoch = 3;
        let epoch_height = 10;
        let epoch_root_block_number = root_block_in_epoch(3, epoch_height);

        assert!(is_epoch_root(28, epoch_height));

        assert_eq!(epoch_root_block_number, 28);

        assert_eq!(
            epoch,
            epoch_from_block_number(epoch_root_block_number, epoch_height)
        );
    }
}<|MERGE_RESOLUTION|>--- conflicted
+++ resolved
@@ -35,11 +35,7 @@
         node_implementation::{ConsensusTime, NodeType, Versions},
         ValidatedState,
     },
-<<<<<<< HEAD
-    vid::VidCommitment,
     vote::{Certificate, HasViewNumber},
-=======
->>>>>>> fb3770b7
 };
 
 /// A view's state
