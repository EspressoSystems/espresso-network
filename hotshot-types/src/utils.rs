// Copyright (c) 2021-2024 Espresso Systems (espressosys.com)
// This file is part of the HotShot repository.

// You should have received a copy of the MIT License
// along with the HotShot repository. If not, see <https://mit-license.org/>.

//! Utility functions, type aliases, helper structs and enum definitions.

use std::{
    hash::{Hash, Hasher},
    num::NonZeroU64,
    ops::Deref,
    sync::Arc,
};

use anyhow::{anyhow, ensure};
use ark_serialize::{CanonicalDeserialize, CanonicalSerialize};
use bincode::{
    config::{
        FixintEncoding, LittleEndian, RejectTrailing, WithOtherEndian, WithOtherIntEncoding,
        WithOtherLimit, WithOtherTrailing,
    },
    DefaultOptions, Options,
};
use committable::{Commitment, Committable};
use digest::OutputSizeUser;
use serde::{Deserialize, Serialize};
use sha2::Digest;
use tagged_base64::tagged;
use typenum::Unsigned;
use vbs::version::StaticVersionType;

use crate::{
    data::{Leaf2, VidCommitment},
    traits::{
        node_implementation::{ConsensusTime, NodeType, Versions},
        ValidatedState,
    },
    vote::{Certificate, HasViewNumber},
    PeerConfig, StakeTableEntries,
};

/// A view's state
#[derive(Debug, Deserialize, Serialize, PartialEq, Eq)]
#[serde(bound = "")]
pub enum ViewInner<TYPES: NodeType> {
    /// A pending view with an available block but not leaf proposal yet.
    ///
    /// Storing this state allows us to garbage collect blocks for views where a proposal is never
    /// made. This saves memory when a leader fails and subverts a DoS attack where malicious
    /// leaders repeatedly request availability for blocks that they never propose.
    Da {
        /// Payload commitment to the available block.
        payload_commitment: VidCommitment,
        /// An epoch to which the data belongs to. Relevant for validating against the correct stake table
        epoch: Option<TYPES::Epoch>,
    },
    /// Undecided view
    Leaf {
        /// Proposed leaf
        leaf: LeafCommitment<TYPES>,
        /// Validated state.
        state: Arc<TYPES::ValidatedState>,
        /// Optional state delta.
        delta: Option<Arc<<TYPES::ValidatedState as ValidatedState<TYPES>>::Delta>>,
        /// An epoch to which the data belongs to. Relevant for validating against the correct stake table
        epoch: Option<TYPES::Epoch>,
    },
    /// Leaf has failed
    Failed,
}
impl<TYPES: NodeType> Clone for ViewInner<TYPES> {
    fn clone(&self) -> Self {
        match self {
            Self::Da {
                payload_commitment,
                epoch,
            } => Self::Da {
                payload_commitment: *payload_commitment,
                epoch: *epoch,
            },
            Self::Leaf {
                leaf,
                state,
                delta,
                epoch,
            } => Self::Leaf {
                leaf: *leaf,
                state: Arc::clone(state),
                delta: delta.clone(),
                epoch: *epoch,
            },
            Self::Failed => Self::Failed,
        }
    }
}
/// The hash of a leaf.
pub type LeafCommitment<TYPES> = Commitment<Leaf2<TYPES>>;

/// Optional validated state and state delta.
pub type StateAndDelta<TYPES> = (
    Option<Arc<<TYPES as NodeType>::ValidatedState>>,
    Option<Arc<<<TYPES as NodeType>::ValidatedState as ValidatedState<TYPES>>::Delta>>,
);

pub async fn verify_epoch_root_chain<T: NodeType, V: Versions>(
    leaf_chain: Vec<Leaf2<T>>,
    stake_table: Vec<PeerConfig<T::SignatureKey>>,
    success_threshold: NonZeroU64,
    epoch_height: u64,
    upgrade_lock: &crate::message::UpgradeLock<T, V>,
) -> anyhow::Result<Leaf2<T>> {
    // Check we actually have a chain long enough for deciding
    if leaf_chain.len() < 3 {
        return Err(anyhow!("Leaf chain is not long enough for a decide"));
    }

    let newest_leaf = leaf_chain.first().unwrap();
    let parent = &leaf_chain[1];
    let grand_parent = &leaf_chain[2];

    // Check if the leaves form a decide
    if newest_leaf.justify_qc().view_number() != parent.view_number()
        || parent.justify_qc().view_number() != grand_parent.view_number()
    {
        return Err(anyhow!("Leaf views do not chain"));
    }
    if newest_leaf.justify_qc().data.leaf_commit != parent.commit()
        || parent.justify_qc().data().leaf_commit != grand_parent.commit()
    {
        return Err(anyhow!("Leaf commits do not chain"));
    }
    if parent.view_number() != grand_parent.view_number() + 1 {
        return Err(anyhow::anyhow!(
            "Decide rule failed, parent does not directly extend grandparent"
        ));
    }

    // verify all QCs are valid
    newest_leaf
        .justify_qc()
        .is_valid_cert(
            StakeTableEntries::<T>::from(stake_table.clone()).0,
            success_threshold,
            upgrade_lock,
        )
        .await?;
    parent
        .justify_qc()
        .is_valid_cert(
            StakeTableEntries::<T>::from(stake_table.clone()).0,
            success_threshold,
            upgrade_lock,
        )
        .await?;
    grand_parent
        .justify_qc()
        .is_valid_cert(
            StakeTableEntries::<T>::from(stake_table.clone()).0,
            success_threshold,
            upgrade_lock,
        )
        .await?;

    // Verify the root is in the chain of decided leaves
    let mut last_leaf = parent;
    for leaf in leaf_chain.iter().skip(2) {
        ensure!(last_leaf.justify_qc().view_number() == leaf.view_number());
        ensure!(last_leaf.justify_qc().data().leaf_commit == leaf.commit());
        leaf.justify_qc()
            .is_valid_cert(
                StakeTableEntries::<T>::from(stake_table.clone()).0,
                success_threshold,
                upgrade_lock,
            )
            .await?;
        if leaf.height() % epoch_height == epoch_height - 2 {
            return Ok(leaf.clone());
        }
        last_leaf = leaf;
    }
    Err(anyhow!("Epoch Root was not found in the decided chain"))
}

impl<TYPES: NodeType> ViewInner<TYPES> {
    /// Return the underlying undecide leaf commitment and validated state if they exist.
    #[must_use]
    pub fn leaf_and_state(&self) -> Option<(LeafCommitment<TYPES>, &Arc<TYPES::ValidatedState>)> {
        if let Self::Leaf { leaf, state, .. } = self {
            Some((*leaf, state))
        } else {
            None
        }
    }

    /// return the underlying leaf hash if it exists
    #[must_use]
    pub fn leaf_commitment(&self) -> Option<LeafCommitment<TYPES>> {
        if let Self::Leaf { leaf, .. } = self {
            Some(*leaf)
        } else {
            None
        }
    }

    /// return the underlying validated state if it exists
    #[must_use]
    pub fn state(&self) -> Option<&Arc<TYPES::ValidatedState>> {
        if let Self::Leaf { state, .. } = self {
            Some(state)
        } else {
            None
        }
    }

    /// Return the underlying validated state and state delta if they exist.
    #[must_use]
    pub fn state_and_delta(&self) -> StateAndDelta<TYPES> {
        if let Self::Leaf { state, delta, .. } = self {
            (Some(Arc::clone(state)), delta.clone())
        } else {
            (None, None)
        }
    }

    /// return the underlying block payload commitment if it exists
    #[must_use]
    pub fn payload_commitment(&self) -> Option<VidCommitment> {
        if let Self::Da {
            payload_commitment, ..
        } = self
        {
            Some(*payload_commitment)
        } else {
            None
        }
    }

    /// Returns `Epoch` if possible
    /// #3967 REVIEW NOTE: This type is kinda ugly, should we Result<Option<Epoch>> instead?
    pub fn epoch(&self) -> Option<Option<TYPES::Epoch>> {
        match self {
            Self::Da { epoch, .. } | Self::Leaf { epoch, .. } => Some(*epoch),
            Self::Failed => None,
        }
    }
}

impl<TYPES: NodeType> Deref for View<TYPES> {
    type Target = ViewInner<TYPES>;

    fn deref(&self) -> &Self::Target {
        &self.view_inner
    }
}

/// This exists so we can perform state transitions mutably
#[derive(Debug, Clone, Deserialize, Serialize, PartialEq, Eq)]
#[serde(bound = "")]
pub struct View<TYPES: NodeType> {
    /// The view data. Wrapped in a struct so we can mutate
    pub view_inner: ViewInner<TYPES>,
}

/// A struct containing information about a finished round.
#[derive(Debug, Clone)]
pub struct RoundFinishedEvent<TYPES: NodeType> {
    /// The round that finished
    pub view_number: TYPES::View,
}

/// Whether or not to stop inclusively or exclusively when walking
#[derive(Copy, Clone, Debug)]
pub enum Terminator<T> {
    /// Stop right before this view number
    Exclusive(T),
    /// Stop including this view number
    Inclusive(T),
}

/// Type alias for byte array of SHA256 digest length
type Sha256Digest = [u8; <sha2::Sha256 as OutputSizeUser>::OutputSize::USIZE];

#[tagged("BUILDER_COMMITMENT")]
#[derive(Clone, Debug, Default, Hash, PartialEq, Eq, CanonicalSerialize, CanonicalDeserialize)]
/// Commitment that builders use to sign block options.
/// A thin wrapper around a Sha256 digest.
pub struct BuilderCommitment(Sha256Digest);

impl BuilderCommitment {
    /// Create new commitment for `data`
    pub fn from_bytes(data: impl AsRef<[u8]>) -> Self {
        Self(sha2::Sha256::digest(data.as_ref()).into())
    }

    /// Create a new commitment from a raw Sha256 digest
    pub fn from_raw_digest(digest: impl Into<Sha256Digest>) -> Self {
        Self(digest.into())
    }
}

impl AsRef<Sha256Digest> for BuilderCommitment {
    fn as_ref(&self) -> &Sha256Digest {
        &self.0
    }
}

/// For the wire format, we use bincode with the following options:
///   - No upper size limit
///   - Little endian encoding
///   - Varint encoding
///   - Reject trailing bytes
#[allow(clippy::type_complexity)]
#[must_use]
#[allow(clippy::type_complexity)]
pub fn bincode_opts() -> WithOtherTrailing<
    WithOtherIntEncoding<
        WithOtherEndian<WithOtherLimit<DefaultOptions, bincode::config::Infinite>, LittleEndian>,
        FixintEncoding,
    >,
    RejectTrailing,
> {
    bincode::DefaultOptions::new()
        .with_no_limit()
        .with_little_endian()
        .with_fixint_encoding()
        .reject_trailing_bytes()
}

/// Returns an epoch number given a block number and an epoch height
#[must_use]
pub fn epoch_from_block_number(block_number: u64, epoch_height: u64) -> u64 {
    if epoch_height == 0 {
        0
    } else if block_number % epoch_height == 0 {
        block_number / epoch_height
    } else {
        block_number / epoch_height + 1
    }
}

/// Returns the block number of the epoch root in the given epoch
///
/// WARNING: This is NOT the root block for the given epoch.
/// To find that root block number for epoch e, call `root_block_in_epoch(e-2,_)`.
#[must_use]
pub fn root_block_in_epoch(epoch: u64, epoch_height: u64) -> u64 {
    if epoch_height == 0 || epoch < 1 {
        0
    } else {
        epoch_height * epoch - 2
    }
}

/// Returns an Option<Epoch> based on a boolean condition of whether or not epochs are enabled, a block number,
/// and the epoch height. If epochs are disabled or the epoch height is zero, returns None.
#[must_use]
pub fn option_epoch_from_block_number<TYPES: NodeType>(
    with_epoch: bool,
    block_number: u64,
    epoch_height: u64,
) -> Option<TYPES::Epoch> {
    if with_epoch {
        if epoch_height == 0 {
            None
        } else if block_number % epoch_height == 0 {
            Some(block_number / epoch_height)
        } else {
            Some(block_number / epoch_height + 1)
        }
        .map(TYPES::Epoch::new)
    } else {
        None
    }
}

/// Returns Some(0) if epochs are enabled by V::Base, otherwise returns None
#[must_use]
pub fn genesis_epoch_from_version<V: Versions, TYPES: NodeType>() -> Option<TYPES::Epoch> {
    (V::Base::VERSION >= V::Epochs::VERSION).then(|| TYPES::Epoch::new(1))
}

/// A function for generating a cute little user mnemonic from a hash
#[must_use]
pub fn mnemonic<H: Hash>(bytes: H) -> String {
    let mut state = std::collections::hash_map::DefaultHasher::new();
    bytes.hash(&mut state);
    mnemonic::to_string(state.finish().to_le_bytes())
}

/// A helper enum to indicate whether a node is in the epoch transition
/// A node is in epoch transition when its high QC is for the last block in an epoch
#[derive(Debug, Clone, Serialize, Deserialize, PartialEq, Eq, Hash)]
pub enum EpochTransitionIndicator {
    /// A node is currently in the epoch transition
    InTransition,
    /// A node is not in the epoch transition
    NotInTransition,
}

/// Returns true if the given block number is the last in the epoch based on the given epoch height.
#[must_use]
pub fn is_last_block_in_epoch(block_number: u64, epoch_height: u64) -> bool {
    if block_number == 0 || epoch_height == 0 {
        false
    } else {
        block_number % epoch_height == 0
    }
}

/// Returns true if the given block number is the third from the last in the epoch based on the
/// given epoch height.
#[must_use]
pub fn is_epoch_root(block_number: u64, epoch_height: u64) -> bool {
    if block_number == 0 || epoch_height == 0 {
        false
    } else {
        (block_number + 2) % epoch_height == 0
    }
}

/// Returns true if the given block number is equal or greater than the epoch root block
#[must_use]
pub fn is_ge_epoch_root(block_number: u64, epoch_height: u64) -> bool {
    if block_number == 0 || epoch_height == 0 {
        false
    } else {
<<<<<<< HEAD
        block_number % epoch_height >= epoch_height - 2
=======
        block_number % epoch_height >= epoch_height - 2 || block_number % epoch_height == 0
>>>>>>> f61169e2
    }
}

#[cfg(test)]
mod test {
    use super::*;

    #[test]
    fn test_epoch_from_block_number() {
        // block 0 is always epoch 0
        let epoch = epoch_from_block_number(0, 10);
        assert_eq!(0, epoch);

        let epoch = epoch_from_block_number(1, 10);
        assert_eq!(1, epoch);

        let epoch = epoch_from_block_number(10, 10);
        assert_eq!(1, epoch);

        let epoch = epoch_from_block_number(11, 10);
        assert_eq!(2, epoch);

        let epoch = epoch_from_block_number(20, 10);
        assert_eq!(2, epoch);

        let epoch = epoch_from_block_number(21, 10);
        assert_eq!(3, epoch);

        let epoch = epoch_from_block_number(21, 0);
        assert_eq!(0, epoch);
    }

    #[test]
    fn test_is_last_block_in_epoch() {
        assert!(!is_last_block_in_epoch(8, 10));
        assert!(!is_last_block_in_epoch(9, 10));
        assert!(is_last_block_in_epoch(10, 10));
        assert!(!is_last_block_in_epoch(11, 10));

        assert!(!is_last_block_in_epoch(10, 0));
    }

    #[test]
    fn test_is_epoch_root() {
        assert!(is_epoch_root(8, 10));
        assert!(!is_epoch_root(9, 10));
        assert!(!is_epoch_root(10, 10));
        assert!(!is_epoch_root(11, 10));

        assert!(!is_last_block_in_epoch(10, 0));
    }

    #[test]
    fn test_root_block_in_epoch() {
        // block 0 is always epoch 0
        let epoch = 3;
        let epoch_height = 10;
        let epoch_root_block_number = root_block_in_epoch(3, epoch_height);

        assert!(is_epoch_root(28, epoch_height));

        assert_eq!(epoch_root_block_number, 28);

        assert_eq!(
            epoch,
            epoch_from_block_number(epoch_root_block_number, epoch_height)
        );
    }
}<|MERGE_RESOLUTION|>--- conflicted
+++ resolved
@@ -425,11 +425,7 @@
     if block_number == 0 || epoch_height == 0 {
         false
     } else {
-<<<<<<< HEAD
-        block_number % epoch_height >= epoch_height - 2
-=======
         block_number % epoch_height >= epoch_height - 2 || block_number % epoch_height == 0
->>>>>>> f61169e2
     }
 }
 
