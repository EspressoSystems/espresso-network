pub use light_client::*;
/// This module was auto-generated with ethers-rs Abigen.
/// More information at: <https://github.com/gakonst/ethers-rs>
#[allow(
    clippy::enum_variant_names,
    clippy::too_many_arguments,
    clippy::upper_case_acronyms,
    clippy::type_complexity,
    dead_code,
    non_camel_case_types
)]
pub mod light_client {
    pub use super::super::shared_types::*;
    #[allow(deprecated)]
    fn __abi() -> ::ethers::core::abi::Abi {
        ::ethers::core::abi::ethabi::Contract {
            constructor: ::core::option::Option::Some(::ethers::core::abi::ethabi::Constructor {
                inputs: ::std::vec![],
            }),
            functions: ::core::convert::From::from([
                (
                    ::std::borrow::ToOwned::to_owned("UPGRADE_INTERFACE_VERSION"),
                    ::std::vec![::ethers::core::abi::ethabi::Function {
                        name: ::std::borrow::ToOwned::to_owned("UPGRADE_INTERFACE_VERSION",),
                        inputs: ::std::vec![],
                        outputs: ::std::vec![::ethers::core::abi::ethabi::Param {
                            name: ::std::string::String::new(),
                            kind: ::ethers::core::abi::ethabi::ParamType::String,
                            internal_type: ::core::option::Option::Some(
                                ::std::borrow::ToOwned::to_owned("string"),
                            ),
                        },],
                        constant: ::core::option::Option::None,
                        state_mutability: ::ethers::core::abi::ethabi::StateMutability::View,
                    },],
                ),
                (
                    ::std::borrow::ToOwned::to_owned("_blocksPerEpoch"),
                    ::std::vec![::ethers::core::abi::ethabi::Function {
                        name: ::std::borrow::ToOwned::to_owned("_blocksPerEpoch"),
                        inputs: ::std::vec![],
                        outputs: ::std::vec![::ethers::core::abi::ethabi::Param {
                            name: ::std::string::String::new(),
                            kind: ::ethers::core::abi::ethabi::ParamType::Uint(64usize),
                            internal_type: ::core::option::Option::Some(
                                ::std::borrow::ToOwned::to_owned("uint64"),
                            ),
                        },],
                        constant: ::core::option::Option::None,
                        state_mutability: ::ethers::core::abi::ethabi::StateMutability::View,
                    },],
                ),
                (
                    ::std::borrow::ToOwned::to_owned("currentBlockNumber"),
                    ::std::vec![::ethers::core::abi::ethabi::Function {
                        name: ::std::borrow::ToOwned::to_owned("currentBlockNumber"),
                        inputs: ::std::vec![],
                        outputs: ::std::vec![::ethers::core::abi::ethabi::Param {
                            name: ::std::string::String::new(),
                            kind: ::ethers::core::abi::ethabi::ParamType::Uint(256usize,),
                            internal_type: ::core::option::Option::Some(
                                ::std::borrow::ToOwned::to_owned("uint256"),
                            ),
                        },],
                        constant: ::core::option::Option::None,
                        state_mutability: ::ethers::core::abi::ethabi::StateMutability::View,
                    },],
                ),
                (
                    ::std::borrow::ToOwned::to_owned("currentEpoch"),
                    ::std::vec![::ethers::core::abi::ethabi::Function {
                        name: ::std::borrow::ToOwned::to_owned("currentEpoch"),
                        inputs: ::std::vec![],
                        outputs: ::std::vec![::ethers::core::abi::ethabi::Param {
                            name: ::std::string::String::new(),
                            kind: ::ethers::core::abi::ethabi::ParamType::Uint(64usize),
                            internal_type: ::core::option::Option::Some(
                                ::std::borrow::ToOwned::to_owned("uint64"),
                            ),
                        },],
                        constant: ::core::option::Option::None,
                        state_mutability: ::ethers::core::abi::ethabi::StateMutability::View,
                    },],
                ),
                (
                    ::std::borrow::ToOwned::to_owned("disablePermissionedProverMode"),
                    ::std::vec![::ethers::core::abi::ethabi::Function {
                        name: ::std::borrow::ToOwned::to_owned("disablePermissionedProverMode",),
                        inputs: ::std::vec![],
                        outputs: ::std::vec![],
                        constant: ::core::option::Option::None,
                        state_mutability: ::ethers::core::abi::ethabi::StateMutability::NonPayable,
                    },],
                ),
                (
                    ::std::borrow::ToOwned::to_owned("epochFromBlockNumber"),
                    ::std::vec![::ethers::core::abi::ethabi::Function {
                        name: ::std::borrow::ToOwned::to_owned("epochFromBlockNumber",),
                        inputs: ::std::vec![
                            ::ethers::core::abi::ethabi::Param {
                                name: ::std::borrow::ToOwned::to_owned("blockNum"),
                                kind: ::ethers::core::abi::ethabi::ParamType::Uint(64usize),
                                internal_type: ::core::option::Option::Some(
                                    ::std::borrow::ToOwned::to_owned("uint64"),
                                ),
                            },
                            ::ethers::core::abi::ethabi::Param {
                                name: ::std::borrow::ToOwned::to_owned("blocksPerEpoch"),
                                kind: ::ethers::core::abi::ethabi::ParamType::Uint(64usize),
                                internal_type: ::core::option::Option::Some(
                                    ::std::borrow::ToOwned::to_owned("uint64"),
                                ),
                            },
                        ],
                        outputs: ::std::vec![::ethers::core::abi::ethabi::Param {
                            name: ::std::string::String::new(),
                            kind: ::ethers::core::abi::ethabi::ParamType::Uint(64usize),
                            internal_type: ::core::option::Option::Some(
                                ::std::borrow::ToOwned::to_owned("uint64"),
                            ),
                        },],
                        constant: ::core::option::Option::None,
                        state_mutability: ::ethers::core::abi::ethabi::StateMutability::Pure,
                    },],
                ),
                (
                    ::std::borrow::ToOwned::to_owned("finalizedState"),
                    ::std::vec![::ethers::core::abi::ethabi::Function {
                        name: ::std::borrow::ToOwned::to_owned("finalizedState"),
                        inputs: ::std::vec![],
                        outputs: ::std::vec![
                            ::ethers::core::abi::ethabi::Param {
                                name: ::std::borrow::ToOwned::to_owned("viewNum"),
                                kind: ::ethers::core::abi::ethabi::ParamType::Uint(64usize),
                                internal_type: ::core::option::Option::Some(
                                    ::std::borrow::ToOwned::to_owned("uint64"),
                                ),
                            },
                            ::ethers::core::abi::ethabi::Param {
                                name: ::std::borrow::ToOwned::to_owned("blockHeight"),
                                kind: ::ethers::core::abi::ethabi::ParamType::Uint(64usize),
                                internal_type: ::core::option::Option::Some(
                                    ::std::borrow::ToOwned::to_owned("uint64"),
                                ),
                            },
                            ::ethers::core::abi::ethabi::Param {
                                name: ::std::borrow::ToOwned::to_owned("blockCommRoot"),
                                kind: ::ethers::core::abi::ethabi::ParamType::Uint(256usize,),
                                internal_type: ::core::option::Option::Some(
                                    ::std::borrow::ToOwned::to_owned("BN254.ScalarField"),
                                ),
                            },
                        ],
                        constant: ::core::option::Option::None,
                        state_mutability: ::ethers::core::abi::ethabi::StateMutability::View,
                    },],
                ),
                (
                    ::std::borrow::ToOwned::to_owned("genesisStakeTableState"),
                    ::std::vec![::ethers::core::abi::ethabi::Function {
                        name: ::std::borrow::ToOwned::to_owned("genesisStakeTableState",),
                        inputs: ::std::vec![],
                        outputs: ::std::vec![
                            ::ethers::core::abi::ethabi::Param {
                                name: ::std::borrow::ToOwned::to_owned("threshold"),
                                kind: ::ethers::core::abi::ethabi::ParamType::Uint(256usize,),
                                internal_type: ::core::option::Option::Some(
                                    ::std::borrow::ToOwned::to_owned("uint256"),
                                ),
                            },
                            ::ethers::core::abi::ethabi::Param {
                                name: ::std::borrow::ToOwned::to_owned("blsKeyComm"),
                                kind: ::ethers::core::abi::ethabi::ParamType::Uint(256usize,),
                                internal_type: ::core::option::Option::Some(
                                    ::std::borrow::ToOwned::to_owned("BN254.ScalarField"),
                                ),
                            },
                            ::ethers::core::abi::ethabi::Param {
                                name: ::std::borrow::ToOwned::to_owned("schnorrKeyComm"),
                                kind: ::ethers::core::abi::ethabi::ParamType::Uint(256usize,),
                                internal_type: ::core::option::Option::Some(
                                    ::std::borrow::ToOwned::to_owned("BN254.ScalarField"),
                                ),
                            },
                            ::ethers::core::abi::ethabi::Param {
                                name: ::std::borrow::ToOwned::to_owned("amountComm"),
                                kind: ::ethers::core::abi::ethabi::ParamType::Uint(256usize,),
                                internal_type: ::core::option::Option::Some(
                                    ::std::borrow::ToOwned::to_owned("BN254.ScalarField"),
                                ),
                            },
                        ],
                        constant: ::core::option::Option::None,
                        state_mutability: ::ethers::core::abi::ethabi::StateMutability::View,
                    },],
                ),
                (
                    ::std::borrow::ToOwned::to_owned("genesisState"),
                    ::std::vec![::ethers::core::abi::ethabi::Function {
                        name: ::std::borrow::ToOwned::to_owned("genesisState"),
                        inputs: ::std::vec![],
                        outputs: ::std::vec![
                            ::ethers::core::abi::ethabi::Param {
                                name: ::std::borrow::ToOwned::to_owned("viewNum"),
                                kind: ::ethers::core::abi::ethabi::ParamType::Uint(64usize),
                                internal_type: ::core::option::Option::Some(
                                    ::std::borrow::ToOwned::to_owned("uint64"),
                                ),
                            },
                            ::ethers::core::abi::ethabi::Param {
                                name: ::std::borrow::ToOwned::to_owned("blockHeight"),
                                kind: ::ethers::core::abi::ethabi::ParamType::Uint(64usize),
                                internal_type: ::core::option::Option::Some(
                                    ::std::borrow::ToOwned::to_owned("uint64"),
                                ),
                            },
                            ::ethers::core::abi::ethabi::Param {
                                name: ::std::borrow::ToOwned::to_owned("blockCommRoot"),
                                kind: ::ethers::core::abi::ethabi::ParamType::Uint(256usize,),
                                internal_type: ::core::option::Option::Some(
                                    ::std::borrow::ToOwned::to_owned("BN254.ScalarField"),
                                ),
                            },
                        ],
                        constant: ::core::option::Option::None,
                        state_mutability: ::ethers::core::abi::ethabi::StateMutability::View,
                    },],
                ),
                (
                    ::std::borrow::ToOwned::to_owned("getHotShotCommitment"),
                    ::std::vec![::ethers::core::abi::ethabi::Function {
                        name: ::std::borrow::ToOwned::to_owned("getHotShotCommitment",),
                        inputs: ::std::vec![::ethers::core::abi::ethabi::Param {
                            name: ::std::borrow::ToOwned::to_owned("hotShotBlockHeight",),
                            kind: ::ethers::core::abi::ethabi::ParamType::Uint(256usize,),
                            internal_type: ::core::option::Option::Some(
                                ::std::borrow::ToOwned::to_owned("uint256"),
                            ),
                        },],
                        outputs: ::std::vec![
                            ::ethers::core::abi::ethabi::Param {
                                name: ::std::borrow::ToOwned::to_owned("hotShotBlockCommRoot",),
                                kind: ::ethers::core::abi::ethabi::ParamType::Uint(256usize,),
                                internal_type: ::core::option::Option::Some(
                                    ::std::borrow::ToOwned::to_owned("BN254.ScalarField"),
                                ),
                            },
                            ::ethers::core::abi::ethabi::Param {
                                name: ::std::borrow::ToOwned::to_owned("hotshotBlockHeight",),
                                kind: ::ethers::core::abi::ethabi::ParamType::Uint(64usize),
                                internal_type: ::core::option::Option::Some(
                                    ::std::borrow::ToOwned::to_owned("uint64"),
                                ),
                            },
                        ],
                        constant: ::core::option::Option::None,
                        state_mutability: ::ethers::core::abi::ethabi::StateMutability::View,
                    },],
                ),
                (
                    ::std::borrow::ToOwned::to_owned("getStateHistoryCount"),
                    ::std::vec![::ethers::core::abi::ethabi::Function {
                        name: ::std::borrow::ToOwned::to_owned("getStateHistoryCount",),
                        inputs: ::std::vec![],
                        outputs: ::std::vec![::ethers::core::abi::ethabi::Param {
                            name: ::std::string::String::new(),
                            kind: ::ethers::core::abi::ethabi::ParamType::Uint(256usize,),
                            internal_type: ::core::option::Option::Some(
                                ::std::borrow::ToOwned::to_owned("uint256"),
                            ),
                        },],
                        constant: ::core::option::Option::None,
                        state_mutability: ::ethers::core::abi::ethabi::StateMutability::View,
                    },],
                ),
                (
                    ::std::borrow::ToOwned::to_owned("getVersion"),
                    ::std::vec![::ethers::core::abi::ethabi::Function {
                        name: ::std::borrow::ToOwned::to_owned("getVersion"),
                        inputs: ::std::vec![],
                        outputs: ::std::vec![
                            ::ethers::core::abi::ethabi::Param {
                                name: ::std::borrow::ToOwned::to_owned("majorVersion"),
                                kind: ::ethers::core::abi::ethabi::ParamType::Uint(8usize),
                                internal_type: ::core::option::Option::Some(
                                    ::std::borrow::ToOwned::to_owned("uint8"),
                                ),
                            },
                            ::ethers::core::abi::ethabi::Param {
                                name: ::std::borrow::ToOwned::to_owned("minorVersion"),
                                kind: ::ethers::core::abi::ethabi::ParamType::Uint(8usize),
                                internal_type: ::core::option::Option::Some(
                                    ::std::borrow::ToOwned::to_owned("uint8"),
                                ),
                            },
                            ::ethers::core::abi::ethabi::Param {
                                name: ::std::borrow::ToOwned::to_owned("patchVersion"),
                                kind: ::ethers::core::abi::ethabi::ParamType::Uint(8usize),
                                internal_type: ::core::option::Option::Some(
                                    ::std::borrow::ToOwned::to_owned("uint8"),
                                ),
                            },
                        ],
                        constant: ::core::option::Option::None,
                        state_mutability: ::ethers::core::abi::ethabi::StateMutability::Pure,
                    },],
                ),
                (
                    ::std::borrow::ToOwned::to_owned("initialize"),
                    ::std::vec![::ethers::core::abi::ethabi::Function {
                        name: ::std::borrow::ToOwned::to_owned("initialize"),
                        inputs: ::std::vec![
                            ::ethers::core::abi::ethabi::Param {
                                name: ::std::borrow::ToOwned::to_owned("_genesis"),
                                kind: ::ethers::core::abi::ethabi::ParamType::Tuple(::std::vec![
                                    ::ethers::core::abi::ethabi::ParamType::Uint(64usize),
                                    ::ethers::core::abi::ethabi::ParamType::Uint(64usize),
                                    ::ethers::core::abi::ethabi::ParamType::Uint(256usize),
                                ],),
                                internal_type: ::core::option::Option::Some(
                                    ::std::borrow::ToOwned::to_owned(
                                        "struct LightClient.LightClientState",
                                    ),
                                ),
                            },
                            ::ethers::core::abi::ethabi::Param {
                                name: ::std::borrow::ToOwned::to_owned("_genesisStakeTableState",),
                                kind: ::ethers::core::abi::ethabi::ParamType::Tuple(::std::vec![
                                    ::ethers::core::abi::ethabi::ParamType::Uint(256usize),
                                    ::ethers::core::abi::ethabi::ParamType::Uint(256usize),
                                    ::ethers::core::abi::ethabi::ParamType::Uint(256usize),
                                    ::ethers::core::abi::ethabi::ParamType::Uint(256usize),
                                ],),
                                internal_type: ::core::option::Option::Some(
                                    ::std::borrow::ToOwned::to_owned(
                                        "struct LightClient.StakeTableState",
                                    ),
                                ),
                            },
                            ::ethers::core::abi::ethabi::Param {
                                name: ::std::borrow::ToOwned::to_owned(
                                    "_stateHistoryRetentionPeriod",
                                ),
                                kind: ::ethers::core::abi::ethabi::ParamType::Uint(32usize),
                                internal_type: ::core::option::Option::Some(
                                    ::std::borrow::ToOwned::to_owned("uint32"),
                                ),
                            },
                            ::ethers::core::abi::ethabi::Param {
                                name: ::std::borrow::ToOwned::to_owned("owner"),
                                kind: ::ethers::core::abi::ethabi::ParamType::Address,
                                internal_type: ::core::option::Option::Some(
                                    ::std::borrow::ToOwned::to_owned("address"),
                                ),
                            },
                            ::ethers::core::abi::ethabi::Param {
                                name: ::std::borrow::ToOwned::to_owned("blocksPerEpoch"),
                                kind: ::ethers::core::abi::ethabi::ParamType::Uint(64usize),
                                internal_type: ::core::option::Option::Some(
                                    ::std::borrow::ToOwned::to_owned("uint64"),
                                ),
                            },
                        ],
                        outputs: ::std::vec![],
                        constant: ::core::option::Option::None,
                        state_mutability: ::ethers::core::abi::ethabi::StateMutability::NonPayable,
                    },],
                ),
                (
                    ::std::borrow::ToOwned::to_owned("isLastBlockInEpoch"),
                    ::std::vec![::ethers::core::abi::ethabi::Function {
                        name: ::std::borrow::ToOwned::to_owned("isLastBlockInEpoch"),
                        inputs: ::std::vec![::ethers::core::abi::ethabi::Param {
                            name: ::std::borrow::ToOwned::to_owned("blockHeight"),
                            kind: ::ethers::core::abi::ethabi::ParamType::Uint(64usize),
                            internal_type: ::core::option::Option::Some(
                                ::std::borrow::ToOwned::to_owned("uint64"),
                            ),
                        },],
                        outputs: ::std::vec![::ethers::core::abi::ethabi::Param {
                            name: ::std::string::String::new(),
                            kind: ::ethers::core::abi::ethabi::ParamType::Bool,
                            internal_type: ::core::option::Option::Some(
                                ::std::borrow::ToOwned::to_owned("bool"),
                            ),
                        },],
                        constant: ::core::option::Option::None,
                        state_mutability: ::ethers::core::abi::ethabi::StateMutability::View,
                    },],
                ),
                (
                    ::std::borrow::ToOwned::to_owned("isPermissionedProverEnabled"),
                    ::std::vec![::ethers::core::abi::ethabi::Function {
                        name: ::std::borrow::ToOwned::to_owned("isPermissionedProverEnabled",),
                        inputs: ::std::vec![],
                        outputs: ::std::vec![::ethers::core::abi::ethabi::Param {
                            name: ::std::string::String::new(),
                            kind: ::ethers::core::abi::ethabi::ParamType::Bool,
                            internal_type: ::core::option::Option::Some(
                                ::std::borrow::ToOwned::to_owned("bool"),
                            ),
                        },],
                        constant: ::core::option::Option::None,
                        state_mutability: ::ethers::core::abi::ethabi::StateMutability::View,
                    },],
                ),
                (
                    ::std::borrow::ToOwned::to_owned("lagOverEscapeHatchThreshold"),
                    ::std::vec![::ethers::core::abi::ethabi::Function {
                        name: ::std::borrow::ToOwned::to_owned("lagOverEscapeHatchThreshold",),
                        inputs: ::std::vec![
                            ::ethers::core::abi::ethabi::Param {
                                name: ::std::borrow::ToOwned::to_owned("blockNumber"),
                                kind: ::ethers::core::abi::ethabi::ParamType::Uint(256usize,),
                                internal_type: ::core::option::Option::Some(
                                    ::std::borrow::ToOwned::to_owned("uint256"),
                                ),
                            },
                            ::ethers::core::abi::ethabi::Param {
                                name: ::std::borrow::ToOwned::to_owned("blockThreshold"),
                                kind: ::ethers::core::abi::ethabi::ParamType::Uint(256usize,),
                                internal_type: ::core::option::Option::Some(
                                    ::std::borrow::ToOwned::to_owned("uint256"),
                                ),
                            },
                        ],
                        outputs: ::std::vec![::ethers::core::abi::ethabi::Param {
                            name: ::std::string::String::new(),
                            kind: ::ethers::core::abi::ethabi::ParamType::Bool,
                            internal_type: ::core::option::Option::Some(
                                ::std::borrow::ToOwned::to_owned("bool"),
                            ),
                        },],
                        constant: ::core::option::Option::None,
                        state_mutability: ::ethers::core::abi::ethabi::StateMutability::View,
                    },],
                ),
                (
                    ::std::borrow::ToOwned::to_owned("newFinalizedState"),
                    ::std::vec![::ethers::core::abi::ethabi::Function {
                        name: ::std::borrow::ToOwned::to_owned("newFinalizedState"),
                        inputs: ::std::vec![
                            ::ethers::core::abi::ethabi::Param {
                                name: ::std::borrow::ToOwned::to_owned("newState"),
                                kind: ::ethers::core::abi::ethabi::ParamType::Tuple(::std::vec![
                                    ::ethers::core::abi::ethabi::ParamType::Uint(64usize),
                                    ::ethers::core::abi::ethabi::ParamType::Uint(64usize),
                                    ::ethers::core::abi::ethabi::ParamType::Uint(256usize),
                                ],),
                                internal_type: ::core::option::Option::Some(
                                    ::std::borrow::ToOwned::to_owned(
                                        "struct LightClient.LightClientState",
                                    ),
                                ),
                            },
                            ::ethers::core::abi::ethabi::Param {
                                name: ::std::borrow::ToOwned::to_owned("nextStakeTable"),
                                kind: ::ethers::core::abi::ethabi::ParamType::Tuple(::std::vec![
                                    ::ethers::core::abi::ethabi::ParamType::Uint(256usize),
                                    ::ethers::core::abi::ethabi::ParamType::Uint(256usize),
                                    ::ethers::core::abi::ethabi::ParamType::Uint(256usize),
                                    ::ethers::core::abi::ethabi::ParamType::Uint(256usize),
                                ],),
                                internal_type: ::core::option::Option::Some(
                                    ::std::borrow::ToOwned::to_owned(
                                        "struct LightClient.StakeTableState",
                                    ),
                                ),
                            },
                            ::ethers::core::abi::ethabi::Param {
                                name: ::std::borrow::ToOwned::to_owned("proof"),
                                kind: ::ethers::core::abi::ethabi::ParamType::Tuple(::std::vec![
                                    ::ethers::core::abi::ethabi::ParamType::Tuple(::std::vec![
                                        ::ethers::core::abi::ethabi::ParamType::Uint(256usize),
                                        ::ethers::core::abi::ethabi::ParamType::Uint(256usize),
                                    ],),
                                    ::ethers::core::abi::ethabi::ParamType::Tuple(::std::vec![
                                        ::ethers::core::abi::ethabi::ParamType::Uint(256usize),
                                        ::ethers::core::abi::ethabi::ParamType::Uint(256usize),
                                    ],),
                                    ::ethers::core::abi::ethabi::ParamType::Tuple(::std::vec![
                                        ::ethers::core::abi::ethabi::ParamType::Uint(256usize),
                                        ::ethers::core::abi::ethabi::ParamType::Uint(256usize),
                                    ],),
                                    ::ethers::core::abi::ethabi::ParamType::Tuple(::std::vec![
                                        ::ethers::core::abi::ethabi::ParamType::Uint(256usize),
                                        ::ethers::core::abi::ethabi::ParamType::Uint(256usize),
                                    ],),
                                    ::ethers::core::abi::ethabi::ParamType::Tuple(::std::vec![
                                        ::ethers::core::abi::ethabi::ParamType::Uint(256usize),
                                        ::ethers::core::abi::ethabi::ParamType::Uint(256usize),
                                    ],),
                                    ::ethers::core::abi::ethabi::ParamType::Tuple(::std::vec![
                                        ::ethers::core::abi::ethabi::ParamType::Uint(256usize),
                                        ::ethers::core::abi::ethabi::ParamType::Uint(256usize),
                                    ],),
                                    ::ethers::core::abi::ethabi::ParamType::Tuple(::std::vec![
                                        ::ethers::core::abi::ethabi::ParamType::Uint(256usize),
                                        ::ethers::core::abi::ethabi::ParamType::Uint(256usize),
                                    ],),
                                    ::ethers::core::abi::ethabi::ParamType::Tuple(::std::vec![
                                        ::ethers::core::abi::ethabi::ParamType::Uint(256usize),
                                        ::ethers::core::abi::ethabi::ParamType::Uint(256usize),
                                    ],),
                                    ::ethers::core::abi::ethabi::ParamType::Tuple(::std::vec![
                                        ::ethers::core::abi::ethabi::ParamType::Uint(256usize),
                                        ::ethers::core::abi::ethabi::ParamType::Uint(256usize),
                                    ],),
                                    ::ethers::core::abi::ethabi::ParamType::Tuple(::std::vec![
                                        ::ethers::core::abi::ethabi::ParamType::Uint(256usize),
                                        ::ethers::core::abi::ethabi::ParamType::Uint(256usize),
                                    ],),
                                    ::ethers::core::abi::ethabi::ParamType::Tuple(::std::vec![
                                        ::ethers::core::abi::ethabi::ParamType::Uint(256usize),
                                        ::ethers::core::abi::ethabi::ParamType::Uint(256usize),
                                    ],),
                                    ::ethers::core::abi::ethabi::ParamType::Tuple(::std::vec![
                                        ::ethers::core::abi::ethabi::ParamType::Uint(256usize),
                                        ::ethers::core::abi::ethabi::ParamType::Uint(256usize),
                                    ],),
                                    ::ethers::core::abi::ethabi::ParamType::Tuple(::std::vec![
                                        ::ethers::core::abi::ethabi::ParamType::Uint(256usize),
                                        ::ethers::core::abi::ethabi::ParamType::Uint(256usize),
                                    ],),
                                    ::ethers::core::abi::ethabi::ParamType::Uint(256usize),
                                    ::ethers::core::abi::ethabi::ParamType::Uint(256usize),
                                    ::ethers::core::abi::ethabi::ParamType::Uint(256usize),
                                    ::ethers::core::abi::ethabi::ParamType::Uint(256usize),
                                    ::ethers::core::abi::ethabi::ParamType::Uint(256usize),
                                    ::ethers::core::abi::ethabi::ParamType::Uint(256usize),
                                    ::ethers::core::abi::ethabi::ParamType::Uint(256usize),
                                    ::ethers::core::abi::ethabi::ParamType::Uint(256usize),
                                    ::ethers::core::abi::ethabi::ParamType::Uint(256usize),
                                    ::ethers::core::abi::ethabi::ParamType::Uint(256usize),
                                ],),
                                internal_type: ::core::option::Option::Some(
                                    ::std::borrow::ToOwned::to_owned(
                                        "struct IPlonkVerifier.PlonkProof",
                                    ),
                                ),
                            },
                        ],
                        outputs: ::std::vec![],
                        constant: ::core::option::Option::None,
                        state_mutability: ::ethers::core::abi::ethabi::StateMutability::NonPayable,
                    },],
                ),
                (
                    ::std::borrow::ToOwned::to_owned("owner"),
                    ::std::vec![::ethers::core::abi::ethabi::Function {
                        name: ::std::borrow::ToOwned::to_owned("owner"),
                        inputs: ::std::vec![],
                        outputs: ::std::vec![::ethers::core::abi::ethabi::Param {
                            name: ::std::string::String::new(),
                            kind: ::ethers::core::abi::ethabi::ParamType::Address,
                            internal_type: ::core::option::Option::Some(
                                ::std::borrow::ToOwned::to_owned("address"),
                            ),
                        },],
                        constant: ::core::option::Option::None,
                        state_mutability: ::ethers::core::abi::ethabi::StateMutability::View,
                    },],
                ),
                (
                    ::std::borrow::ToOwned::to_owned("permissionedProver"),
                    ::std::vec![::ethers::core::abi::ethabi::Function {
                        name: ::std::borrow::ToOwned::to_owned("permissionedProver"),
                        inputs: ::std::vec![],
                        outputs: ::std::vec![::ethers::core::abi::ethabi::Param {
                            name: ::std::string::String::new(),
                            kind: ::ethers::core::abi::ethabi::ParamType::Address,
                            internal_type: ::core::option::Option::Some(
                                ::std::borrow::ToOwned::to_owned("address"),
                            ),
                        },],
                        constant: ::core::option::Option::None,
                        state_mutability: ::ethers::core::abi::ethabi::StateMutability::View,
                    },],
                ),
                (
                    ::std::borrow::ToOwned::to_owned("proxiableUUID"),
                    ::std::vec![::ethers::core::abi::ethabi::Function {
                        name: ::std::borrow::ToOwned::to_owned("proxiableUUID"),
                        inputs: ::std::vec![],
                        outputs: ::std::vec![::ethers::core::abi::ethabi::Param {
                            name: ::std::string::String::new(),
                            kind: ::ethers::core::abi::ethabi::ParamType::FixedBytes(32usize,),
                            internal_type: ::core::option::Option::Some(
                                ::std::borrow::ToOwned::to_owned("bytes32"),
                            ),
                        },],
                        constant: ::core::option::Option::None,
                        state_mutability: ::ethers::core::abi::ethabi::StateMutability::View,
                    },],
                ),
                (
                    ::std::borrow::ToOwned::to_owned("renounceOwnership"),
                    ::std::vec![::ethers::core::abi::ethabi::Function {
                        name: ::std::borrow::ToOwned::to_owned("renounceOwnership"),
                        inputs: ::std::vec![],
                        outputs: ::std::vec![],
                        constant: ::core::option::Option::None,
                        state_mutability: ::ethers::core::abi::ethabi::StateMutability::NonPayable,
                    },],
                ),
                (
                    ::std::borrow::ToOwned::to_owned("setPermissionedProver"),
                    ::std::vec![::ethers::core::abi::ethabi::Function {
                        name: ::std::borrow::ToOwned::to_owned("setPermissionedProver",),
                        inputs: ::std::vec![::ethers::core::abi::ethabi::Param {
                            name: ::std::borrow::ToOwned::to_owned("prover"),
                            kind: ::ethers::core::abi::ethabi::ParamType::Address,
                            internal_type: ::core::option::Option::Some(
                                ::std::borrow::ToOwned::to_owned("address"),
                            ),
                        },],
                        outputs: ::std::vec![],
                        constant: ::core::option::Option::None,
                        state_mutability: ::ethers::core::abi::ethabi::StateMutability::NonPayable,
                    },],
                ),
                (
                    ::std::borrow::ToOwned::to_owned("setstateHistoryRetentionPeriod"),
                    ::std::vec![::ethers::core::abi::ethabi::Function {
                        name: ::std::borrow::ToOwned::to_owned("setstateHistoryRetentionPeriod",),
                        inputs: ::std::vec![::ethers::core::abi::ethabi::Param {
                            name: ::std::borrow::ToOwned::to_owned("historySeconds"),
                            kind: ::ethers::core::abi::ethabi::ParamType::Uint(32usize),
                            internal_type: ::core::option::Option::Some(
                                ::std::borrow::ToOwned::to_owned("uint32"),
                            ),
                        },],
                        outputs: ::std::vec![],
                        constant: ::core::option::Option::None,
                        state_mutability: ::ethers::core::abi::ethabi::StateMutability::NonPayable,
                    },],
                ),
                (
                    ::std::borrow::ToOwned::to_owned("stateHistoryCommitments"),
                    ::std::vec![::ethers::core::abi::ethabi::Function {
                        name: ::std::borrow::ToOwned::to_owned("stateHistoryCommitments",),
                        inputs: ::std::vec![::ethers::core::abi::ethabi::Param {
                            name: ::std::string::String::new(),
                            kind: ::ethers::core::abi::ethabi::ParamType::Uint(256usize,),
                            internal_type: ::core::option::Option::Some(
                                ::std::borrow::ToOwned::to_owned("uint256"),
                            ),
                        },],
                        outputs: ::std::vec![
                            ::ethers::core::abi::ethabi::Param {
                                name: ::std::borrow::ToOwned::to_owned("l1BlockHeight"),
                                kind: ::ethers::core::abi::ethabi::ParamType::Uint(64usize),
                                internal_type: ::core::option::Option::Some(
                                    ::std::borrow::ToOwned::to_owned("uint64"),
                                ),
                            },
                            ::ethers::core::abi::ethabi::Param {
                                name: ::std::borrow::ToOwned::to_owned("l1BlockTimestamp"),
                                kind: ::ethers::core::abi::ethabi::ParamType::Uint(64usize),
                                internal_type: ::core::option::Option::Some(
                                    ::std::borrow::ToOwned::to_owned("uint64"),
                                ),
                            },
                            ::ethers::core::abi::ethabi::Param {
                                name: ::std::borrow::ToOwned::to_owned("hotShotBlockHeight",),
                                kind: ::ethers::core::abi::ethabi::ParamType::Uint(64usize),
                                internal_type: ::core::option::Option::Some(
                                    ::std::borrow::ToOwned::to_owned("uint64"),
                                ),
                            },
                            ::ethers::core::abi::ethabi::Param {
                                name: ::std::borrow::ToOwned::to_owned("hotShotBlockCommRoot",),
                                kind: ::ethers::core::abi::ethabi::ParamType::Uint(256usize,),
                                internal_type: ::core::option::Option::Some(
                                    ::std::borrow::ToOwned::to_owned("BN254.ScalarField"),
                                ),
                            },
                        ],
                        constant: ::core::option::Option::None,
                        state_mutability: ::ethers::core::abi::ethabi::StateMutability::View,
                    },],
                ),
                (
                    ::std::borrow::ToOwned::to_owned("stateHistoryFirstIndex"),
                    ::std::vec![::ethers::core::abi::ethabi::Function {
                        name: ::std::borrow::ToOwned::to_owned("stateHistoryFirstIndex",),
                        inputs: ::std::vec![],
                        outputs: ::std::vec![::ethers::core::abi::ethabi::Param {
                            name: ::std::string::String::new(),
                            kind: ::ethers::core::abi::ethabi::ParamType::Uint(64usize),
                            internal_type: ::core::option::Option::Some(
                                ::std::borrow::ToOwned::to_owned("uint64"),
                            ),
                        },],
                        constant: ::core::option::Option::None,
                        state_mutability: ::ethers::core::abi::ethabi::StateMutability::View,
                    },],
                ),
                (
                    ::std::borrow::ToOwned::to_owned("stateHistoryRetentionPeriod"),
                    ::std::vec![::ethers::core::abi::ethabi::Function {
                        name: ::std::borrow::ToOwned::to_owned("stateHistoryRetentionPeriod",),
                        inputs: ::std::vec![],
                        outputs: ::std::vec![::ethers::core::abi::ethabi::Param {
                            name: ::std::string::String::new(),
                            kind: ::ethers::core::abi::ethabi::ParamType::Uint(32usize),
                            internal_type: ::core::option::Option::Some(
                                ::std::borrow::ToOwned::to_owned("uint32"),
                            ),
                        },],
                        constant: ::core::option::Option::None,
                        state_mutability: ::ethers::core::abi::ethabi::StateMutability::View,
                    },],
                ),
                (
                    ::std::borrow::ToOwned::to_owned("transferOwnership"),
                    ::std::vec![::ethers::core::abi::ethabi::Function {
                        name: ::std::borrow::ToOwned::to_owned("transferOwnership"),
                        inputs: ::std::vec![::ethers::core::abi::ethabi::Param {
                            name: ::std::borrow::ToOwned::to_owned("newOwner"),
                            kind: ::ethers::core::abi::ethabi::ParamType::Address,
                            internal_type: ::core::option::Option::Some(
                                ::std::borrow::ToOwned::to_owned("address"),
                            ),
                        },],
                        outputs: ::std::vec![],
                        constant: ::core::option::Option::None,
                        state_mutability: ::ethers::core::abi::ethabi::StateMutability::NonPayable,
                    },],
                ),
                (
                    ::std::borrow::ToOwned::to_owned("upgradeToAndCall"),
                    ::std::vec![::ethers::core::abi::ethabi::Function {
                        name: ::std::borrow::ToOwned::to_owned("upgradeToAndCall"),
                        inputs: ::std::vec![
                            ::ethers::core::abi::ethabi::Param {
                                name: ::std::borrow::ToOwned::to_owned("newImplementation"),
                                kind: ::ethers::core::abi::ethabi::ParamType::Address,
                                internal_type: ::core::option::Option::Some(
                                    ::std::borrow::ToOwned::to_owned("address"),
                                ),
                            },
                            ::ethers::core::abi::ethabi::Param {
                                name: ::std::borrow::ToOwned::to_owned("data"),
                                kind: ::ethers::core::abi::ethabi::ParamType::Bytes,
                                internal_type: ::core::option::Option::Some(
                                    ::std::borrow::ToOwned::to_owned("bytes"),
                                ),
                            },
                        ],
                        outputs: ::std::vec![],
                        constant: ::core::option::Option::None,
                        state_mutability: ::ethers::core::abi::ethabi::StateMutability::Payable,
                    },],
                ),
                (
                    ::std::borrow::ToOwned::to_owned("votingStakeTableState"),
                    ::std::vec![::ethers::core::abi::ethabi::Function {
                        name: ::std::borrow::ToOwned::to_owned("votingStakeTableState",),
                        inputs: ::std::vec![],
                        outputs: ::std::vec![
                            ::ethers::core::abi::ethabi::Param {
                                name: ::std::borrow::ToOwned::to_owned("threshold"),
                                kind: ::ethers::core::abi::ethabi::ParamType::Uint(256usize,),
                                internal_type: ::core::option::Option::Some(
                                    ::std::borrow::ToOwned::to_owned("uint256"),
                                ),
                            },
                            ::ethers::core::abi::ethabi::Param {
                                name: ::std::borrow::ToOwned::to_owned("blsKeyComm"),
                                kind: ::ethers::core::abi::ethabi::ParamType::Uint(256usize,),
                                internal_type: ::core::option::Option::Some(
                                    ::std::borrow::ToOwned::to_owned("BN254.ScalarField"),
                                ),
                            },
                            ::ethers::core::abi::ethabi::Param {
                                name: ::std::borrow::ToOwned::to_owned("schnorrKeyComm"),
                                kind: ::ethers::core::abi::ethabi::ParamType::Uint(256usize,),
                                internal_type: ::core::option::Option::Some(
                                    ::std::borrow::ToOwned::to_owned("BN254.ScalarField"),
                                ),
                            },
                            ::ethers::core::abi::ethabi::Param {
                                name: ::std::borrow::ToOwned::to_owned("amountComm"),
                                kind: ::ethers::core::abi::ethabi::ParamType::Uint(256usize,),
                                internal_type: ::core::option::Option::Some(
                                    ::std::borrow::ToOwned::to_owned("BN254.ScalarField"),
                                ),
                            },
                        ],
                        constant: ::core::option::Option::None,
                        state_mutability: ::ethers::core::abi::ethabi::StateMutability::View,
                    },],
                ),
            ]),
            events: ::core::convert::From::from([
                (
                    ::std::borrow::ToOwned::to_owned("Initialized"),
                    ::std::vec![::ethers::core::abi::ethabi::Event {
                        name: ::std::borrow::ToOwned::to_owned("Initialized"),
                        inputs: ::std::vec![::ethers::core::abi::ethabi::EventParam {
                            name: ::std::borrow::ToOwned::to_owned("version"),
                            kind: ::ethers::core::abi::ethabi::ParamType::Uint(64usize),
                            indexed: false,
                        },],
                        anonymous: false,
                    },],
                ),
                (
                    ::std::borrow::ToOwned::to_owned("NewEpoch"),
                    ::std::vec![::ethers::core::abi::ethabi::Event {
                        name: ::std::borrow::ToOwned::to_owned("NewEpoch"),
                        inputs: ::std::vec![::ethers::core::abi::ethabi::EventParam {
                            name: ::std::borrow::ToOwned::to_owned("epoch"),
                            kind: ::ethers::core::abi::ethabi::ParamType::Uint(64usize),
                            indexed: false,
                        },],
                        anonymous: false,
                    },],
                ),
                (
                    ::std::borrow::ToOwned::to_owned("NewState"),
                    ::std::vec![::ethers::core::abi::ethabi::Event {
                        name: ::std::borrow::ToOwned::to_owned("NewState"),
                        inputs: ::std::vec![
                            ::ethers::core::abi::ethabi::EventParam {
                                name: ::std::borrow::ToOwned::to_owned("viewNum"),
                                kind: ::ethers::core::abi::ethabi::ParamType::Uint(64usize),
                                indexed: true,
                            },
                            ::ethers::core::abi::ethabi::EventParam {
                                name: ::std::borrow::ToOwned::to_owned("blockHeight"),
                                kind: ::ethers::core::abi::ethabi::ParamType::Uint(64usize),
                                indexed: true,
                            },
                            ::ethers::core::abi::ethabi::EventParam {
                                name: ::std::borrow::ToOwned::to_owned("blockCommRoot"),
                                kind: ::ethers::core::abi::ethabi::ParamType::Uint(256usize,),
                                indexed: false,
                            },
                        ],
                        anonymous: false,
                    },],
                ),
                (
                    ::std::borrow::ToOwned::to_owned("OwnershipTransferred"),
                    ::std::vec![::ethers::core::abi::ethabi::Event {
                        name: ::std::borrow::ToOwned::to_owned("OwnershipTransferred",),
                        inputs: ::std::vec![
                            ::ethers::core::abi::ethabi::EventParam {
                                name: ::std::borrow::ToOwned::to_owned("previousOwner"),
                                kind: ::ethers::core::abi::ethabi::ParamType::Address,
                                indexed: true,
                            },
                            ::ethers::core::abi::ethabi::EventParam {
                                name: ::std::borrow::ToOwned::to_owned("newOwner"),
                                kind: ::ethers::core::abi::ethabi::ParamType::Address,
                                indexed: true,
                            },
                        ],
                        anonymous: false,
                    },],
                ),
                (
                    ::std::borrow::ToOwned::to_owned("PermissionedProverNotRequired"),
                    ::std::vec![::ethers::core::abi::ethabi::Event {
                        name: ::std::borrow::ToOwned::to_owned("PermissionedProverNotRequired",),
                        inputs: ::std::vec![],
                        anonymous: false,
                    },],
                ),
                (
                    ::std::borrow::ToOwned::to_owned("PermissionedProverRequired"),
                    ::std::vec![::ethers::core::abi::ethabi::Event {
                        name: ::std::borrow::ToOwned::to_owned("PermissionedProverRequired",),
                        inputs: ::std::vec![::ethers::core::abi::ethabi::EventParam {
                            name: ::std::borrow::ToOwned::to_owned("permissionedProver",),
                            kind: ::ethers::core::abi::ethabi::ParamType::Address,
                            indexed: false,
                        },],
                        anonymous: false,
                    },],
                ),
                (
                    ::std::borrow::ToOwned::to_owned("Upgrade"),
                    ::std::vec![::ethers::core::abi::ethabi::Event {
                        name: ::std::borrow::ToOwned::to_owned("Upgrade"),
                        inputs: ::std::vec![::ethers::core::abi::ethabi::EventParam {
                            name: ::std::borrow::ToOwned::to_owned("implementation"),
                            kind: ::ethers::core::abi::ethabi::ParamType::Address,
                            indexed: false,
                        },],
                        anonymous: false,
                    },],
                ),
                (
                    ::std::borrow::ToOwned::to_owned("Upgraded"),
                    ::std::vec![::ethers::core::abi::ethabi::Event {
                        name: ::std::borrow::ToOwned::to_owned("Upgraded"),
                        inputs: ::std::vec![::ethers::core::abi::ethabi::EventParam {
                            name: ::std::borrow::ToOwned::to_owned("implementation"),
                            kind: ::ethers::core::abi::ethabi::ParamType::Address,
                            indexed: true,
                        },],
                        anonymous: false,
                    },],
                ),
            ]),
            errors: ::core::convert::From::from([
                (
                    ::std::borrow::ToOwned::to_owned("AddressEmptyCode"),
                    ::std::vec![::ethers::core::abi::ethabi::AbiError {
                        name: ::std::borrow::ToOwned::to_owned("AddressEmptyCode"),
                        inputs: ::std::vec![::ethers::core::abi::ethabi::Param {
                            name: ::std::borrow::ToOwned::to_owned("target"),
                            kind: ::ethers::core::abi::ethabi::ParamType::Address,
                            internal_type: ::core::option::Option::Some(
                                ::std::borrow::ToOwned::to_owned("address"),
                            ),
                        },],
                    },],
                ),
                (
                    ::std::borrow::ToOwned::to_owned("ERC1967InvalidImplementation"),
                    ::std::vec![::ethers::core::abi::ethabi::AbiError {
                        name: ::std::borrow::ToOwned::to_owned("ERC1967InvalidImplementation",),
                        inputs: ::std::vec![::ethers::core::abi::ethabi::Param {
                            name: ::std::borrow::ToOwned::to_owned("implementation"),
                            kind: ::ethers::core::abi::ethabi::ParamType::Address,
                            internal_type: ::core::option::Option::Some(
                                ::std::borrow::ToOwned::to_owned("address"),
                            ),
                        },],
                    },],
                ),
                (
                    ::std::borrow::ToOwned::to_owned("ERC1967NonPayable"),
                    ::std::vec![::ethers::core::abi::ethabi::AbiError {
                        name: ::std::borrow::ToOwned::to_owned("ERC1967NonPayable"),
                        inputs: ::std::vec![],
                    },],
                ),
                (
                    ::std::borrow::ToOwned::to_owned("FailedInnerCall"),
                    ::std::vec![::ethers::core::abi::ethabi::AbiError {
                        name: ::std::borrow::ToOwned::to_owned("FailedInnerCall"),
                        inputs: ::std::vec![],
                    },],
                ),
                (
                    ::std::borrow::ToOwned::to_owned("InsufficientSnapshotHistory"),
                    ::std::vec![::ethers::core::abi::ethabi::AbiError {
                        name: ::std::borrow::ToOwned::to_owned("InsufficientSnapshotHistory",),
                        inputs: ::std::vec![],
                    },],
                ),
                (
                    ::std::borrow::ToOwned::to_owned("InvalidAddress"),
                    ::std::vec![::ethers::core::abi::ethabi::AbiError {
                        name: ::std::borrow::ToOwned::to_owned("InvalidAddress"),
                        inputs: ::std::vec![],
                    },],
                ),
                (
                    ::std::borrow::ToOwned::to_owned("InvalidArgs"),
                    ::std::vec![::ethers::core::abi::ethabi::AbiError {
                        name: ::std::borrow::ToOwned::to_owned("InvalidArgs"),
                        inputs: ::std::vec![],
                    },],
                ),
                (
                    ::std::borrow::ToOwned::to_owned("InvalidHotShotBlockForCommitmentCheck"),
                    ::std::vec![::ethers::core::abi::ethabi::AbiError {
                        name: ::std::borrow::ToOwned::to_owned(
                            "InvalidHotShotBlockForCommitmentCheck",
                        ),
                        inputs: ::std::vec![],
                    },],
                ),
                (
                    ::std::borrow::ToOwned::to_owned("InvalidInitialization"),
                    ::std::vec![::ethers::core::abi::ethabi::AbiError {
                        name: ::std::borrow::ToOwned::to_owned("InvalidInitialization",),
                        inputs: ::std::vec![],
                    },],
                ),
                (
                    ::std::borrow::ToOwned::to_owned("InvalidMaxStateHistory"),
                    ::std::vec![::ethers::core::abi::ethabi::AbiError {
                        name: ::std::borrow::ToOwned::to_owned("InvalidMaxStateHistory",),
                        inputs: ::std::vec![],
                    },],
                ),
                (
                    ::std::borrow::ToOwned::to_owned("InvalidProof"),
                    ::std::vec![::ethers::core::abi::ethabi::AbiError {
                        name: ::std::borrow::ToOwned::to_owned("InvalidProof"),
                        inputs: ::std::vec![],
                    },],
                ),
                (
                    ::std::borrow::ToOwned::to_owned("MissingLastBlockInEpochUpdate"),
                    ::std::vec![::ethers::core::abi::ethabi::AbiError {
                        name: ::std::borrow::ToOwned::to_owned("MissingLastBlockInEpochUpdate",),
                        inputs: ::std::vec![],
                    },],
                ),
                (
                    ::std::borrow::ToOwned::to_owned("NoChangeRequired"),
                    ::std::vec![::ethers::core::abi::ethabi::AbiError {
                        name: ::std::borrow::ToOwned::to_owned("NoChangeRequired"),
                        inputs: ::std::vec![],
                    },],
                ),
                (
                    ::std::borrow::ToOwned::to_owned("NotInitializing"),
                    ::std::vec![::ethers::core::abi::ethabi::AbiError {
                        name: ::std::borrow::ToOwned::to_owned("NotInitializing"),
                        inputs: ::std::vec![],
                    },],
                ),
                (
                    ::std::borrow::ToOwned::to_owned("OutdatedState"),
                    ::std::vec![::ethers::core::abi::ethabi::AbiError {
                        name: ::std::borrow::ToOwned::to_owned("OutdatedState"),
                        inputs: ::std::vec![],
                    },],
                ),
                (
                    ::std::borrow::ToOwned::to_owned("OwnableInvalidOwner"),
                    ::std::vec![::ethers::core::abi::ethabi::AbiError {
                        name: ::std::borrow::ToOwned::to_owned("OwnableInvalidOwner",),
                        inputs: ::std::vec![::ethers::core::abi::ethabi::Param {
                            name: ::std::borrow::ToOwned::to_owned("owner"),
                            kind: ::ethers::core::abi::ethabi::ParamType::Address,
                            internal_type: ::core::option::Option::Some(
                                ::std::borrow::ToOwned::to_owned("address"),
                            ),
                        },],
                    },],
                ),
                (
                    ::std::borrow::ToOwned::to_owned("OwnableUnauthorizedAccount"),
                    ::std::vec![::ethers::core::abi::ethabi::AbiError {
                        name: ::std::borrow::ToOwned::to_owned("OwnableUnauthorizedAccount",),
                        inputs: ::std::vec![::ethers::core::abi::ethabi::Param {
                            name: ::std::borrow::ToOwned::to_owned("account"),
                            kind: ::ethers::core::abi::ethabi::ParamType::Address,
                            internal_type: ::core::option::Option::Some(
                                ::std::borrow::ToOwned::to_owned("address"),
                            ),
                        },],
                    },],
                ),
                (
                    ::std::borrow::ToOwned::to_owned("ProverNotPermissioned"),
                    ::std::vec![::ethers::core::abi::ethabi::AbiError {
                        name: ::std::borrow::ToOwned::to_owned("ProverNotPermissioned",),
                        inputs: ::std::vec![],
                    },],
                ),
                (
                    ::std::borrow::ToOwned::to_owned("UUPSUnauthorizedCallContext"),
                    ::std::vec![::ethers::core::abi::ethabi::AbiError {
                        name: ::std::borrow::ToOwned::to_owned("UUPSUnauthorizedCallContext",),
                        inputs: ::std::vec![],
                    },],
                ),
                (
                    ::std::borrow::ToOwned::to_owned("UUPSUnsupportedProxiableUUID"),
                    ::std::vec![::ethers::core::abi::ethabi::AbiError {
                        name: ::std::borrow::ToOwned::to_owned("UUPSUnsupportedProxiableUUID",),
                        inputs: ::std::vec![::ethers::core::abi::ethabi::Param {
                            name: ::std::borrow::ToOwned::to_owned("slot"),
                            kind: ::ethers::core::abi::ethabi::ParamType::FixedBytes(32usize,),
                            internal_type: ::core::option::Option::Some(
                                ::std::borrow::ToOwned::to_owned("bytes32"),
                            ),
                        },],
                    },],
                ),
                (
                    ::std::borrow::ToOwned::to_owned("WrongStakeTableUsed"),
                    ::std::vec![::ethers::core::abi::ethabi::AbiError {
                        name: ::std::borrow::ToOwned::to_owned("WrongStakeTableUsed",),
                        inputs: ::std::vec![],
                    },],
                ),
            ]),
            receive: false,
            fallback: false,
        }
    }
    ///The parsed JSON ABI of the contract.
    pub static LIGHTCLIENT_ABI: ::ethers::contract::Lazy<::ethers::core::abi::Abi> =
        ::ethers::contract::Lazy::new(__abi);
    pub struct LightClient<M>(::ethers::contract::Contract<M>);
    impl<M> ::core::clone::Clone for LightClient<M> {
        fn clone(&self) -> Self {
            Self(::core::clone::Clone::clone(&self.0))
        }
    }
    impl<M> ::core::ops::Deref for LightClient<M> {
        type Target = ::ethers::contract::Contract<M>;
        fn deref(&self) -> &Self::Target {
            &self.0
        }
    }
    impl<M> ::core::ops::DerefMut for LightClient<M> {
        fn deref_mut(&mut self) -> &mut Self::Target {
            &mut self.0
        }
    }
    impl<M> ::core::fmt::Debug for LightClient<M> {
        fn fmt(&self, f: &mut ::core::fmt::Formatter<'_>) -> ::core::fmt::Result {
            f.debug_tuple(::core::stringify!(LightClient))
                .field(&self.address())
                .finish()
        }
    }
    impl<M: ::ethers::providers::Middleware> LightClient<M> {
        /// Creates a new contract instance with the specified `ethers` client at
        /// `address`. The contract derefs to a `ethers::Contract` object.
        pub fn new<T: Into<::ethers::core::types::Address>>(
            address: T,
            client: ::std::sync::Arc<M>,
        ) -> Self {
            Self(::ethers::contract::Contract::new(
                address.into(),
                LIGHTCLIENT_ABI.clone(),
                client,
            ))
        }
        ///Calls the contract's `UPGRADE_INTERFACE_VERSION` (0xad3cb1cc) function
        pub fn upgrade_interface_version(
            &self,
        ) -> ::ethers::contract::builders::ContractCall<M, ::std::string::String> {
            self.0
                .method_hash([173, 60, 177, 204], ())
                .expect("method not found (this should never happen)")
        }
        ///Calls the contract's `_blocksPerEpoch` (0xb2424e3f) function
        pub fn blocks_per_epoch(&self) -> ::ethers::contract::builders::ContractCall<M, u64> {
            self.0
                .method_hash([178, 66, 78, 63], ())
                .expect("method not found (this should never happen)")
        }
        ///Calls the contract's `currentBlockNumber` (0x378ec23b) function
        pub fn current_block_number(
            &self,
        ) -> ::ethers::contract::builders::ContractCall<M, ::ethers::core::types::U256> {
            self.0
                .method_hash([55, 142, 194, 59], ())
                .expect("method not found (this should never happen)")
        }
        ///Calls the contract's `currentEpoch` (0x76671808) function
        pub fn current_epoch(&self) -> ::ethers::contract::builders::ContractCall<M, u64> {
            self.0
                .method_hash([118, 103, 24, 8], ())
                .expect("method not found (this should never happen)")
        }
        ///Calls the contract's `disablePermissionedProverMode` (0x69cc6a04) function
        pub fn disable_permissioned_prover_mode(
            &self,
        ) -> ::ethers::contract::builders::ContractCall<M, ()> {
            self.0
                .method_hash([105, 204, 106, 4], ())
                .expect("method not found (this should never happen)")
        }
        ///Calls the contract's `epochFromBlockNumber` (0x90c14390) function
        pub fn epoch_from_block_number(
            &self,
            block_num: u64,
            blocks_per_epoch: u64,
        ) -> ::ethers::contract::builders::ContractCall<M, u64> {
            self.0
                .method_hash([144, 193, 67, 144], (block_num, blocks_per_epoch))
                .expect("method not found (this should never happen)")
        }
        ///Calls the contract's `finalizedState` (0x9fdb54a7) function
        pub fn finalized_state(
            &self,
        ) -> ::ethers::contract::builders::ContractCall<M, (u64, u64, ::ethers::core::types::U256)>
        {
            self.0
                .method_hash([159, 219, 84, 167], ())
                .expect("method not found (this should never happen)")
        }
        ///Calls the contract's `genesisStakeTableState` (0x426d3194) function
        pub fn genesis_stake_table_state(
            &self,
        ) -> ::ethers::contract::builders::ContractCall<
            M,
            (
                ::ethers::core::types::U256,
                ::ethers::core::types::U256,
                ::ethers::core::types::U256,
                ::ethers::core::types::U256,
            ),
        > {
            self.0
                .method_hash([66, 109, 49, 148], ())
                .expect("method not found (this should never happen)")
        }
        ///Calls the contract's `genesisState` (0xd24d933d) function
        pub fn genesis_state(
            &self,
        ) -> ::ethers::contract::builders::ContractCall<M, (u64, u64, ::ethers::core::types::U256)>
        {
            self.0
                .method_hash([210, 77, 147, 61], ())
                .expect("method not found (this should never happen)")
        }
        ///Calls the contract's `getHotShotCommitment` (0x8584d23f) function
        pub fn get_hot_shot_commitment(
            &self,
            hot_shot_block_height: ::ethers::core::types::U256,
        ) -> ::ethers::contract::builders::ContractCall<M, (::ethers::core::types::U256, u64)>
        {
            self.0
                .method_hash([133, 132, 210, 63], hot_shot_block_height)
                .expect("method not found (this should never happen)")
        }
        ///Calls the contract's `getStateHistoryCount` (0xf9e50d19) function
        pub fn get_state_history_count(
            &self,
        ) -> ::ethers::contract::builders::ContractCall<M, ::ethers::core::types::U256> {
            self.0
                .method_hash([249, 229, 13, 25], ())
                .expect("method not found (this should never happen)")
        }
        ///Calls the contract's `getVersion` (0x0d8e6e2c) function
        pub fn get_version(&self) -> ::ethers::contract::builders::ContractCall<M, (u8, u8, u8)> {
            self.0
                .method_hash([13, 142, 110, 44], ())
                .expect("method not found (this should never happen)")
        }
        ///Calls the contract's `initialize` (0x811f853f) function
        pub fn initialize(
            &self,
            genesis: LightClientState,
            genesis_stake_table_state: StakeTableState,
            state_history_retention_period: u32,
            owner: ::ethers::core::types::Address,
            blocks_per_epoch: u64,
        ) -> ::ethers::contract::builders::ContractCall<M, ()> {
            self.0
                .method_hash(
                    [129, 31, 133, 63],
                    (
                        genesis,
                        genesis_stake_table_state,
                        state_history_retention_period,
                        owner,
                        blocks_per_epoch,
                    ),
                )
                .expect("method not found (this should never happen)")
        }
        ///Calls the contract's `isLastBlockInEpoch` (0xa1be8d52) function
        pub fn is_last_block_in_epoch(
            &self,
            block_height: u64,
        ) -> ::ethers::contract::builders::ContractCall<M, bool> {
            self.0
                .method_hash([161, 190, 141, 82], block_height)
                .expect("method not found (this should never happen)")
        }
        ///Calls the contract's `isPermissionedProverEnabled` (0x826e41fc) function
        pub fn is_permissioned_prover_enabled(
            &self,
        ) -> ::ethers::contract::builders::ContractCall<M, bool> {
            self.0
                .method_hash([130, 110, 65, 252], ())
                .expect("method not found (this should never happen)")
        }
        ///Calls the contract's `lagOverEscapeHatchThreshold` (0xe0303301) function
        pub fn lag_over_escape_hatch_threshold(
            &self,
            block_number: ::ethers::core::types::U256,
            block_threshold: ::ethers::core::types::U256,
        ) -> ::ethers::contract::builders::ContractCall<M, bool> {
            self.0
                .method_hash([224, 48, 51, 1], (block_number, block_threshold))
                .expect("method not found (this should never happen)")
        }
        ///Calls the contract's `newFinalizedState` (0x757c37ad) function
        pub fn new_finalized_state(
            &self,
            new_state: LightClientState,
            next_stake_table: StakeTableState,
            proof: PlonkProof,
        ) -> ::ethers::contract::builders::ContractCall<M, ()> {
            self.0
                .method_hash([117, 124, 55, 173], (new_state, next_stake_table, proof))
                .expect("method not found (this should never happen)")
        }
        ///Calls the contract's `owner` (0x8da5cb5b) function
        pub fn owner(
            &self,
        ) -> ::ethers::contract::builders::ContractCall<M, ::ethers::core::types::Address> {
            self.0
                .method_hash([141, 165, 203, 91], ())
                .expect("method not found (this should never happen)")
        }
        ///Calls the contract's `permissionedProver` (0x313df7b1) function
        pub fn permissioned_prover(
            &self,
        ) -> ::ethers::contract::builders::ContractCall<M, ::ethers::core::types::Address> {
            self.0
                .method_hash([49, 61, 247, 177], ())
                .expect("method not found (this should never happen)")
        }
        ///Calls the contract's `proxiableUUID` (0x52d1902d) function
        pub fn proxiable_uuid(&self) -> ::ethers::contract::builders::ContractCall<M, [u8; 32]> {
            self.0
                .method_hash([82, 209, 144, 45], ())
                .expect("method not found (this should never happen)")
        }
        ///Calls the contract's `renounceOwnership` (0x715018a6) function
        pub fn renounce_ownership(&self) -> ::ethers::contract::builders::ContractCall<M, ()> {
            self.0
                .method_hash([113, 80, 24, 166], ())
                .expect("method not found (this should never happen)")
        }
        ///Calls the contract's `setPermissionedProver` (0x013fa5fc) function
        pub fn set_permissioned_prover(
            &self,
            prover: ::ethers::core::types::Address,
        ) -> ::ethers::contract::builders::ContractCall<M, ()> {
            self.0
                .method_hash([1, 63, 165, 252], prover)
                .expect("method not found (this should never happen)")
        }
        ///Calls the contract's `setstateHistoryRetentionPeriod` (0x96c1ca61) function
        pub fn setstate_history_retention_period(
            &self,
            history_seconds: u32,
        ) -> ::ethers::contract::builders::ContractCall<M, ()> {
            self.0
                .method_hash([150, 193, 202, 97], history_seconds)
                .expect("method not found (this should never happen)")
        }
        ///Calls the contract's `stateHistoryCommitments` (0x02b592f3) function
        pub fn state_history_commitments(
            &self,
            p0: ::ethers::core::types::U256,
        ) -> ::ethers::contract::builders::ContractCall<
            M,
            (u64, u64, u64, ::ethers::core::types::U256),
        > {
            self.0
                .method_hash([2, 181, 146, 243], p0)
                .expect("method not found (this should never happen)")
        }
        ///Calls the contract's `stateHistoryFirstIndex` (0x2f79889d) function
        pub fn state_history_first_index(
            &self,
        ) -> ::ethers::contract::builders::ContractCall<M, u64> {
            self.0
                .method_hash([47, 121, 136, 157], ())
                .expect("method not found (this should never happen)")
        }
        ///Calls the contract's `stateHistoryRetentionPeriod` (0xc23b9e9e) function
        pub fn state_history_retention_period(
            &self,
        ) -> ::ethers::contract::builders::ContractCall<M, u32> {
            self.0
                .method_hash([194, 59, 158, 158], ())
                .expect("method not found (this should never happen)")
        }
        ///Calls the contract's `transferOwnership` (0xf2fde38b) function
        pub fn transfer_ownership(
            &self,
            new_owner: ::ethers::core::types::Address,
        ) -> ::ethers::contract::builders::ContractCall<M, ()> {
            self.0
                .method_hash([242, 253, 227, 139], new_owner)
                .expect("method not found (this should never happen)")
        }
        ///Calls the contract's `upgradeToAndCall` (0x4f1ef286) function
        pub fn upgrade_to_and_call(
            &self,
            new_implementation: ::ethers::core::types::Address,
            data: ::ethers::core::types::Bytes,
        ) -> ::ethers::contract::builders::ContractCall<M, ()> {
            self.0
                .method_hash([79, 30, 242, 134], (new_implementation, data))
                .expect("method not found (this should never happen)")
        }
        ///Calls the contract's `votingStakeTableState` (0x0625e19b) function
        pub fn voting_stake_table_state(
            &self,
        ) -> ::ethers::contract::builders::ContractCall<
            M,
            (
                ::ethers::core::types::U256,
                ::ethers::core::types::U256,
                ::ethers::core::types::U256,
                ::ethers::core::types::U256,
            ),
        > {
            self.0
                .method_hash([6, 37, 225, 155], ())
                .expect("method not found (this should never happen)")
        }
        ///Gets the contract's `Initialized` event
        pub fn initialized_filter(
            &self,
        ) -> ::ethers::contract::builders::Event<::std::sync::Arc<M>, M, InitializedFilter>
        {
            self.0.event()
        }
        ///Gets the contract's `NewEpoch` event
        pub fn new_epoch_filter(
            &self,
        ) -> ::ethers::contract::builders::Event<::std::sync::Arc<M>, M, NewEpochFilter> {
            self.0.event()
        }
        ///Gets the contract's `NewState` event
        pub fn new_state_filter(
            &self,
        ) -> ::ethers::contract::builders::Event<::std::sync::Arc<M>, M, NewStateFilter> {
            self.0.event()
        }
        ///Gets the contract's `OwnershipTransferred` event
        pub fn ownership_transferred_filter(
            &self,
        ) -> ::ethers::contract::builders::Event<::std::sync::Arc<M>, M, OwnershipTransferredFilter>
        {
            self.0.event()
        }
        ///Gets the contract's `PermissionedProverNotRequired` event
        pub fn permissioned_prover_not_required_filter(
            &self,
        ) -> ::ethers::contract::builders::Event<
            ::std::sync::Arc<M>,
            M,
            PermissionedProverNotRequiredFilter,
        > {
            self.0.event()
        }
        ///Gets the contract's `PermissionedProverRequired` event
        pub fn permissioned_prover_required_filter(
            &self,
        ) -> ::ethers::contract::builders::Event<
            ::std::sync::Arc<M>,
            M,
            PermissionedProverRequiredFilter,
        > {
            self.0.event()
        }
        ///Gets the contract's `Upgrade` event
        pub fn upgrade_filter(
            &self,
        ) -> ::ethers::contract::builders::Event<::std::sync::Arc<M>, M, UpgradeFilter> {
            self.0.event()
        }
        ///Gets the contract's `Upgraded` event
        pub fn upgraded_filter(
            &self,
        ) -> ::ethers::contract::builders::Event<::std::sync::Arc<M>, M, UpgradedFilter> {
            self.0.event()
        }
        /// Returns an `Event` builder for all the events of this contract.
        pub fn events(
            &self,
        ) -> ::ethers::contract::builders::Event<::std::sync::Arc<M>, M, LightClientEvents>
        {
            self.0
                .event_with_filter(::core::default::Default::default())
        }
    }
    impl<M: ::ethers::providers::Middleware> From<::ethers::contract::Contract<M>> for LightClient<M> {
        fn from(contract: ::ethers::contract::Contract<M>) -> Self {
            Self::new(contract.address(), contract.client())
        }
    }
    ///Custom Error type `AddressEmptyCode` with signature `AddressEmptyCode(address)` and selector `0x9996b315`
    #[derive(
        Clone,
        ::ethers::contract::EthError,
        ::ethers::contract::EthDisplay,
        serde::Serialize,
        serde::Deserialize,
        Default,
        Debug,
        PartialEq,
        Eq,
        Hash,
    )]
    #[etherror(name = "AddressEmptyCode", abi = "AddressEmptyCode(address)")]
    pub struct AddressEmptyCode {
        pub target: ::ethers::core::types::Address,
    }
    ///Custom Error type `ERC1967InvalidImplementation` with signature `ERC1967InvalidImplementation(address)` and selector `0x4c9c8ce3`
    #[derive(
        Clone,
        ::ethers::contract::EthError,
        ::ethers::contract::EthDisplay,
        serde::Serialize,
        serde::Deserialize,
        Default,
        Debug,
        PartialEq,
        Eq,
        Hash,
    )]
    #[etherror(
        name = "ERC1967InvalidImplementation",
        abi = "ERC1967InvalidImplementation(address)"
    )]
    pub struct ERC1967InvalidImplementation {
        pub implementation: ::ethers::core::types::Address,
    }
    ///Custom Error type `ERC1967NonPayable` with signature `ERC1967NonPayable()` and selector `0xb398979f`
    #[derive(
        Clone,
        ::ethers::contract::EthError,
        ::ethers::contract::EthDisplay,
        serde::Serialize,
        serde::Deserialize,
        Default,
        Debug,
        PartialEq,
        Eq,
        Hash,
    )]
    #[etherror(name = "ERC1967NonPayable", abi = "ERC1967NonPayable()")]
    pub struct ERC1967NonPayable;
    ///Custom Error type `FailedInnerCall` with signature `FailedInnerCall()` and selector `0x1425ea42`
    #[derive(
        Clone,
        ::ethers::contract::EthError,
        ::ethers::contract::EthDisplay,
        serde::Serialize,
        serde::Deserialize,
        Default,
        Debug,
        PartialEq,
        Eq,
        Hash,
    )]
    #[etherror(name = "FailedInnerCall", abi = "FailedInnerCall()")]
    pub struct FailedInnerCall;
    ///Custom Error type `InsufficientSnapshotHistory` with signature `InsufficientSnapshotHistory()` and selector `0xb0b43877`
    #[derive(
        Clone,
        ::ethers::contract::EthError,
        ::ethers::contract::EthDisplay,
        serde::Serialize,
        serde::Deserialize,
        Default,
        Debug,
        PartialEq,
        Eq,
        Hash,
    )]
    #[etherror(
        name = "InsufficientSnapshotHistory",
        abi = "InsufficientSnapshotHistory()"
    )]
    pub struct InsufficientSnapshotHistory;
    ///Custom Error type `InvalidAddress` with signature `InvalidAddress()` and selector `0xe6c4247b`
    #[derive(
        Clone,
        ::ethers::contract::EthError,
        ::ethers::contract::EthDisplay,
        serde::Serialize,
        serde::Deserialize,
        Default,
        Debug,
        PartialEq,
        Eq,
        Hash,
    )]
    #[etherror(name = "InvalidAddress", abi = "InvalidAddress()")]
    pub struct InvalidAddress;
    ///Custom Error type `InvalidArgs` with signature `InvalidArgs()` and selector `0xa1ba07ee`
    #[derive(
        Clone,
        ::ethers::contract::EthError,
        ::ethers::contract::EthDisplay,
        serde::Serialize,
        serde::Deserialize,
        Default,
        Debug,
        PartialEq,
        Eq,
        Hash,
    )]
    #[etherror(name = "InvalidArgs", abi = "InvalidArgs()")]
    pub struct InvalidArgs;
    ///Custom Error type `InvalidHotShotBlockForCommitmentCheck` with signature `InvalidHotShotBlockForCommitmentCheck()` and selector `0x615a9264`
    #[derive(
        Clone,
        ::ethers::contract::EthError,
        ::ethers::contract::EthDisplay,
        serde::Serialize,
        serde::Deserialize,
        Default,
        Debug,
        PartialEq,
        Eq,
        Hash,
    )]
    #[etherror(
        name = "InvalidHotShotBlockForCommitmentCheck",
        abi = "InvalidHotShotBlockForCommitmentCheck()"
    )]
    pub struct InvalidHotShotBlockForCommitmentCheck;
    ///Custom Error type `InvalidInitialization` with signature `InvalidInitialization()` and selector `0xf92ee8a9`
    #[derive(
        Clone,
        ::ethers::contract::EthError,
        ::ethers::contract::EthDisplay,
        serde::Serialize,
        serde::Deserialize,
        Default,
        Debug,
        PartialEq,
        Eq,
        Hash,
    )]
    #[etherror(name = "InvalidInitialization", abi = "InvalidInitialization()")]
    pub struct InvalidInitialization;
    ///Custom Error type `InvalidMaxStateHistory` with signature `InvalidMaxStateHistory()` and selector `0xf4a0eee0`
    #[derive(
        Clone,
        ::ethers::contract::EthError,
        ::ethers::contract::EthDisplay,
        serde::Serialize,
        serde::Deserialize,
        Default,
        Debug,
        PartialEq,
        Eq,
        Hash,
    )]
    #[etherror(name = "InvalidMaxStateHistory", abi = "InvalidMaxStateHistory()")]
    pub struct InvalidMaxStateHistory;
    ///Custom Error type `InvalidProof` with signature `InvalidProof()` and selector `0x09bde339`
    #[derive(
        Clone,
        ::ethers::contract::EthError,
        ::ethers::contract::EthDisplay,
        serde::Serialize,
        serde::Deserialize,
        Default,
        Debug,
        PartialEq,
        Eq,
        Hash,
    )]
    #[etherror(name = "InvalidProof", abi = "InvalidProof()")]
    pub struct InvalidProof;
    ///Custom Error type `MissingLastBlockInEpochUpdate` with signature `MissingLastBlockInEpochUpdate()` and selector `0x7150de45`
    #[derive(
        Clone,
        ::ethers::contract::EthError,
        ::ethers::contract::EthDisplay,
        serde::Serialize,
        serde::Deserialize,
        Default,
        Debug,
        PartialEq,
        Eq,
        Hash,
    )]
    #[etherror(
        name = "MissingLastBlockInEpochUpdate",
        abi = "MissingLastBlockInEpochUpdate()"
    )]
    pub struct MissingLastBlockInEpochUpdate;
    ///Custom Error type `NoChangeRequired` with signature `NoChangeRequired()` and selector `0xa863aec9`
    #[derive(
        Clone,
        ::ethers::contract::EthError,
        ::ethers::contract::EthDisplay,
        serde::Serialize,
        serde::Deserialize,
        Default,
        Debug,
        PartialEq,
        Eq,
        Hash,
    )]
    #[etherror(name = "NoChangeRequired", abi = "NoChangeRequired()")]
    pub struct NoChangeRequired;
    ///Custom Error type `NotInitializing` with signature `NotInitializing()` and selector `0xd7e6bcf8`
    #[derive(
        Clone,
        ::ethers::contract::EthError,
        ::ethers::contract::EthDisplay,
        serde::Serialize,
        serde::Deserialize,
        Default,
        Debug,
        PartialEq,
        Eq,
        Hash,
    )]
    #[etherror(name = "NotInitializing", abi = "NotInitializing()")]
    pub struct NotInitializing;
    ///Custom Error type `OutdatedState` with signature `OutdatedState()` and selector `0x051c46ef`
    #[derive(
        Clone,
        ::ethers::contract::EthError,
        ::ethers::contract::EthDisplay,
        serde::Serialize,
        serde::Deserialize,
        Default,
        Debug,
        PartialEq,
        Eq,
        Hash,
    )]
    #[etherror(name = "OutdatedState", abi = "OutdatedState()")]
    pub struct OutdatedState;
    ///Custom Error type `OwnableInvalidOwner` with signature `OwnableInvalidOwner(address)` and selector `0x1e4fbdf7`
    #[derive(
        Clone,
        ::ethers::contract::EthError,
        ::ethers::contract::EthDisplay,
        serde::Serialize,
        serde::Deserialize,
        Default,
        Debug,
        PartialEq,
        Eq,
        Hash,
    )]
    #[etherror(name = "OwnableInvalidOwner", abi = "OwnableInvalidOwner(address)")]
    pub struct OwnableInvalidOwner {
        pub owner: ::ethers::core::types::Address,
    }
    ///Custom Error type `OwnableUnauthorizedAccount` with signature `OwnableUnauthorizedAccount(address)` and selector `0x118cdaa7`
    #[derive(
        Clone,
        ::ethers::contract::EthError,
        ::ethers::contract::EthDisplay,
        serde::Serialize,
        serde::Deserialize,
        Default,
        Debug,
        PartialEq,
        Eq,
        Hash,
    )]
    #[etherror(
        name = "OwnableUnauthorizedAccount",
        abi = "OwnableUnauthorizedAccount(address)"
    )]
    pub struct OwnableUnauthorizedAccount {
        pub account: ::ethers::core::types::Address,
    }
    ///Custom Error type `ProverNotPermissioned` with signature `ProverNotPermissioned()` and selector `0xa3a64780`
    #[derive(
        Clone,
        ::ethers::contract::EthError,
        ::ethers::contract::EthDisplay,
        serde::Serialize,
        serde::Deserialize,
        Default,
        Debug,
        PartialEq,
        Eq,
        Hash,
    )]
    #[etherror(name = "ProverNotPermissioned", abi = "ProverNotPermissioned()")]
    pub struct ProverNotPermissioned;
    ///Custom Error type `UUPSUnauthorizedCallContext` with signature `UUPSUnauthorizedCallContext()` and selector `0xe07c8dba`
    #[derive(
        Clone,
        ::ethers::contract::EthError,
        ::ethers::contract::EthDisplay,
        serde::Serialize,
        serde::Deserialize,
        Default,
        Debug,
        PartialEq,
        Eq,
        Hash,
    )]
    #[etherror(
        name = "UUPSUnauthorizedCallContext",
        abi = "UUPSUnauthorizedCallContext()"
    )]
    pub struct UUPSUnauthorizedCallContext;
    ///Custom Error type `UUPSUnsupportedProxiableUUID` with signature `UUPSUnsupportedProxiableUUID(bytes32)` and selector `0xaa1d49a4`
    #[derive(
        Clone,
        ::ethers::contract::EthError,
        ::ethers::contract::EthDisplay,
        serde::Serialize,
        serde::Deserialize,
        Default,
        Debug,
        PartialEq,
        Eq,
        Hash,
    )]
    #[etherror(
        name = "UUPSUnsupportedProxiableUUID",
        abi = "UUPSUnsupportedProxiableUUID(bytes32)"
    )]
    pub struct UUPSUnsupportedProxiableUUID {
        pub slot: [u8; 32],
    }
    ///Custom Error type `WrongStakeTableUsed` with signature `WrongStakeTableUsed()` and selector `0x51618089`
    #[derive(
        Clone,
        ::ethers::contract::EthError,
        ::ethers::contract::EthDisplay,
        serde::Serialize,
        serde::Deserialize,
        Default,
        Debug,
        PartialEq,
        Eq,
        Hash,
    )]
    #[etherror(name = "WrongStakeTableUsed", abi = "WrongStakeTableUsed()")]
    pub struct WrongStakeTableUsed;
    ///Container type for all of the contract's custom errors
    #[derive(
        Clone,
        ::ethers::contract::EthAbiType,
        serde::Serialize,
        serde::Deserialize,
        Debug,
        PartialEq,
        Eq,
        Hash,
    )]
    pub enum LightClientErrors {
        AddressEmptyCode(AddressEmptyCode),
        ERC1967InvalidImplementation(ERC1967InvalidImplementation),
        ERC1967NonPayable(ERC1967NonPayable),
        FailedInnerCall(FailedInnerCall),
        InsufficientSnapshotHistory(InsufficientSnapshotHistory),
        InvalidAddress(InvalidAddress),
        InvalidArgs(InvalidArgs),
        InvalidHotShotBlockForCommitmentCheck(InvalidHotShotBlockForCommitmentCheck),
        InvalidInitialization(InvalidInitialization),
        InvalidMaxStateHistory(InvalidMaxStateHistory),
        InvalidProof(InvalidProof),
        MissingLastBlockInEpochUpdate(MissingLastBlockInEpochUpdate),
        NoChangeRequired(NoChangeRequired),
        NotInitializing(NotInitializing),
        OutdatedState(OutdatedState),
        OwnableInvalidOwner(OwnableInvalidOwner),
        OwnableUnauthorizedAccount(OwnableUnauthorizedAccount),
        ProverNotPermissioned(ProverNotPermissioned),
        UUPSUnauthorizedCallContext(UUPSUnauthorizedCallContext),
        UUPSUnsupportedProxiableUUID(UUPSUnsupportedProxiableUUID),
        WrongStakeTableUsed(WrongStakeTableUsed),
        /// The standard solidity revert string, with selector
        /// Error(string) -- 0x08c379a0
        RevertString(::std::string::String),
    }
    impl ::ethers::core::abi::AbiDecode for LightClientErrors {
        fn decode(
            data: impl AsRef<[u8]>,
        ) -> ::core::result::Result<Self, ::ethers::core::abi::AbiError> {
            let data = data.as_ref();
            if let Ok(decoded) =
                <::std::string::String as ::ethers::core::abi::AbiDecode>::decode(data)
            {
                return Ok(Self::RevertString(decoded));
            }
            if let Ok(decoded) = <AddressEmptyCode as ::ethers::core::abi::AbiDecode>::decode(data)
            {
                return Ok(Self::AddressEmptyCode(decoded));
            }
            if let Ok(decoded) =
                <ERC1967InvalidImplementation as ::ethers::core::abi::AbiDecode>::decode(data)
            {
                return Ok(Self::ERC1967InvalidImplementation(decoded));
            }
            if let Ok(decoded) = <ERC1967NonPayable as ::ethers::core::abi::AbiDecode>::decode(data)
            {
                return Ok(Self::ERC1967NonPayable(decoded));
            }
            if let Ok(decoded) = <FailedInnerCall as ::ethers::core::abi::AbiDecode>::decode(data) {
                return Ok(Self::FailedInnerCall(decoded));
            }
            if let Ok(decoded) =
                <InsufficientSnapshotHistory as ::ethers::core::abi::AbiDecode>::decode(data)
            {
                return Ok(Self::InsufficientSnapshotHistory(decoded));
            }
            if let Ok(decoded) = <InvalidAddress as ::ethers::core::abi::AbiDecode>::decode(data) {
                return Ok(Self::InvalidAddress(decoded));
            }
            if let Ok(decoded) = <InvalidArgs as ::ethers::core::abi::AbiDecode>::decode(data) {
                return Ok(Self::InvalidArgs(decoded));
            }
            if let Ok(decoded) =
                <InvalidHotShotBlockForCommitmentCheck as ::ethers::core::abi::AbiDecode>::decode(
                    data,
                )
            {
                return Ok(Self::InvalidHotShotBlockForCommitmentCheck(decoded));
            }
            if let Ok(decoded) =
                <InvalidInitialization as ::ethers::core::abi::AbiDecode>::decode(data)
            {
                return Ok(Self::InvalidInitialization(decoded));
            }
            if let Ok(decoded) =
                <InvalidMaxStateHistory as ::ethers::core::abi::AbiDecode>::decode(data)
            {
                return Ok(Self::InvalidMaxStateHistory(decoded));
            }
            if let Ok(decoded) = <InvalidProof as ::ethers::core::abi::AbiDecode>::decode(data) {
                return Ok(Self::InvalidProof(decoded));
            }
            if let Ok(decoded) =
                <MissingLastBlockInEpochUpdate as ::ethers::core::abi::AbiDecode>::decode(data)
            {
                return Ok(Self::MissingLastBlockInEpochUpdate(decoded));
            }
            if let Ok(decoded) = <NoChangeRequired as ::ethers::core::abi::AbiDecode>::decode(data)
            {
                return Ok(Self::NoChangeRequired(decoded));
            }
            if let Ok(decoded) = <NotInitializing as ::ethers::core::abi::AbiDecode>::decode(data) {
                return Ok(Self::NotInitializing(decoded));
            }
            if let Ok(decoded) = <OutdatedState as ::ethers::core::abi::AbiDecode>::decode(data) {
                return Ok(Self::OutdatedState(decoded));
            }
            if let Ok(decoded) =
                <OwnableInvalidOwner as ::ethers::core::abi::AbiDecode>::decode(data)
            {
                return Ok(Self::OwnableInvalidOwner(decoded));
            }
            if let Ok(decoded) =
                <OwnableUnauthorizedAccount as ::ethers::core::abi::AbiDecode>::decode(data)
            {
                return Ok(Self::OwnableUnauthorizedAccount(decoded));
            }
            if let Ok(decoded) =
                <ProverNotPermissioned as ::ethers::core::abi::AbiDecode>::decode(data)
            {
                return Ok(Self::ProverNotPermissioned(decoded));
            }
            if let Ok(decoded) =
                <UUPSUnauthorizedCallContext as ::ethers::core::abi::AbiDecode>::decode(data)
            {
                return Ok(Self::UUPSUnauthorizedCallContext(decoded));
            }
            if let Ok(decoded) =
                <UUPSUnsupportedProxiableUUID as ::ethers::core::abi::AbiDecode>::decode(data)
            {
                return Ok(Self::UUPSUnsupportedProxiableUUID(decoded));
            }
            if let Ok(decoded) =
                <WrongStakeTableUsed as ::ethers::core::abi::AbiDecode>::decode(data)
            {
                return Ok(Self::WrongStakeTableUsed(decoded));
            }
            Err(::ethers::core::abi::Error::InvalidData.into())
        }
    }
    impl ::ethers::core::abi::AbiEncode for LightClientErrors {
        fn encode(self) -> ::std::vec::Vec<u8> {
            match self {
                Self::AddressEmptyCode(element) => ::ethers::core::abi::AbiEncode::encode(element),
                Self::ERC1967InvalidImplementation(element) => {
                    ::ethers::core::abi::AbiEncode::encode(element)
                },
                Self::ERC1967NonPayable(element) => ::ethers::core::abi::AbiEncode::encode(element),
                Self::FailedInnerCall(element) => ::ethers::core::abi::AbiEncode::encode(element),
                Self::InsufficientSnapshotHistory(element) => {
                    ::ethers::core::abi::AbiEncode::encode(element)
                },
                Self::InvalidAddress(element) => ::ethers::core::abi::AbiEncode::encode(element),
                Self::InvalidArgs(element) => ::ethers::core::abi::AbiEncode::encode(element),
                Self::InvalidHotShotBlockForCommitmentCheck(element) => {
                    ::ethers::core::abi::AbiEncode::encode(element)
                },
                Self::InvalidInitialization(element) => {
                    ::ethers::core::abi::AbiEncode::encode(element)
                },
                Self::InvalidMaxStateHistory(element) => {
                    ::ethers::core::abi::AbiEncode::encode(element)
                },
                Self::InvalidProof(element) => ::ethers::core::abi::AbiEncode::encode(element),
                Self::MissingLastBlockInEpochUpdate(element) => {
                    ::ethers::core::abi::AbiEncode::encode(element)
                }
                Self::NoChangeRequired(element) => ::ethers::core::abi::AbiEncode::encode(element),
                Self::NotInitializing(element) => ::ethers::core::abi::AbiEncode::encode(element),
                Self::OutdatedState(element) => ::ethers::core::abi::AbiEncode::encode(element),
                Self::OwnableInvalidOwner(element) => {
                    ::ethers::core::abi::AbiEncode::encode(element)
                },
                Self::OwnableUnauthorizedAccount(element) => {
                    ::ethers::core::abi::AbiEncode::encode(element)
                },
                Self::ProverNotPermissioned(element) => {
                    ::ethers::core::abi::AbiEncode::encode(element)
                },
                Self::UUPSUnauthorizedCallContext(element) => {
                    ::ethers::core::abi::AbiEncode::encode(element)
                },
                Self::UUPSUnsupportedProxiableUUID(element) => {
                    ::ethers::core::abi::AbiEncode::encode(element)
                },
                Self::WrongStakeTableUsed(element) => {
                    ::ethers::core::abi::AbiEncode::encode(element)
                },
                Self::RevertString(s) => ::ethers::core::abi::AbiEncode::encode(s),
            }
        }
    }
    impl ::ethers::contract::ContractRevert for LightClientErrors {
        fn valid_selector(selector: [u8; 4]) -> bool {
            match selector {
                [0x08, 0xc3, 0x79, 0xa0] => true,
                _ if selector
                    == <AddressEmptyCode as ::ethers::contract::EthError>::selector() => {
                    true
                }
                _ if selector
                    == <ERC1967InvalidImplementation as ::ethers::contract::EthError>::selector() => {
                    true
                }
                _ if selector
                    == <ERC1967NonPayable as ::ethers::contract::EthError>::selector() => {
                    true
                }
                _ if selector
                    == <FailedInnerCall as ::ethers::contract::EthError>::selector() => {
                    true
                }
                _ if selector
                    == <InsufficientSnapshotHistory as ::ethers::contract::EthError>::selector() => {
                    true
                }
                _ if selector
                    == <InvalidAddress as ::ethers::contract::EthError>::selector() => {
                    true
                }
                _ if selector
                    == <InvalidArgs as ::ethers::contract::EthError>::selector() => true,
                _ if selector
                    == <InvalidHotShotBlockForCommitmentCheck as ::ethers::contract::EthError>::selector() => {
                    true
                }
                _ if selector
                    == <InvalidInitialization as ::ethers::contract::EthError>::selector() => {
                    true
                }
                _ if selector
                    == <InvalidMaxStateHistory as ::ethers::contract::EthError>::selector() => {
                    true
                }
                _ if selector
                    == <InvalidProof as ::ethers::contract::EthError>::selector() => true,
                _ if selector
                    == <MissingLastBlockInEpochUpdate as ::ethers::contract::EthError>::selector() => {
                    true
                }
                _ if selector
                    == <NoChangeRequired as ::ethers::contract::EthError>::selector() => {
                    true
                }
                _ if selector
                    == <NotInitializing as ::ethers::contract::EthError>::selector() => {
                    true
                }
                _ if selector
                    == <OutdatedState as ::ethers::contract::EthError>::selector() => {
                    true
                }
                _ if selector
                    == <OwnableInvalidOwner as ::ethers::contract::EthError>::selector() => {
                    true
                }
                _ if selector
                    == <OwnableUnauthorizedAccount as ::ethers::contract::EthError>::selector() => {
                    true
                }
                _ if selector
                    == <ProverNotPermissioned as ::ethers::contract::EthError>::selector() => {
                    true
                }
                _ if selector
                    == <UUPSUnauthorizedCallContext as ::ethers::contract::EthError>::selector() => {
                    true
                }
                _ if selector
                    == <UUPSUnsupportedProxiableUUID as ::ethers::contract::EthError>::selector() => {
                    true
                }
                _ if selector
                    == <WrongStakeTableUsed as ::ethers::contract::EthError>::selector() => {
                    true
                }
                _ => false,
            }
        }
    }
    impl ::core::fmt::Display for LightClientErrors {
        fn fmt(&self, f: &mut ::core::fmt::Formatter<'_>) -> ::core::fmt::Result {
            match self {
                Self::AddressEmptyCode(element) => ::core::fmt::Display::fmt(element, f),
                Self::ERC1967InvalidImplementation(element) => {
                    ::core::fmt::Display::fmt(element, f)
                },
                Self::ERC1967NonPayable(element) => ::core::fmt::Display::fmt(element, f),
                Self::FailedInnerCall(element) => ::core::fmt::Display::fmt(element, f),
                Self::InsufficientSnapshotHistory(element) => ::core::fmt::Display::fmt(element, f),
                Self::InvalidAddress(element) => ::core::fmt::Display::fmt(element, f),
                Self::InvalidArgs(element) => ::core::fmt::Display::fmt(element, f),
                Self::InvalidHotShotBlockForCommitmentCheck(element) => {
                    ::core::fmt::Display::fmt(element, f)
                },
                Self::InvalidInitialization(element) => ::core::fmt::Display::fmt(element, f),
                Self::InvalidMaxStateHistory(element) => ::core::fmt::Display::fmt(element, f),
                Self::InvalidProof(element) => ::core::fmt::Display::fmt(element, f),
                Self::MissingLastBlockInEpochUpdate(element) => {
                    ::core::fmt::Display::fmt(element, f)
                }
                Self::NoChangeRequired(element) => ::core::fmt::Display::fmt(element, f),
                Self::NotInitializing(element) => ::core::fmt::Display::fmt(element, f),
                Self::OutdatedState(element) => ::core::fmt::Display::fmt(element, f),
                Self::OwnableInvalidOwner(element) => ::core::fmt::Display::fmt(element, f),
                Self::OwnableUnauthorizedAccount(element) => ::core::fmt::Display::fmt(element, f),
                Self::ProverNotPermissioned(element) => ::core::fmt::Display::fmt(element, f),
                Self::UUPSUnauthorizedCallContext(element) => ::core::fmt::Display::fmt(element, f),
                Self::UUPSUnsupportedProxiableUUID(element) => {
                    ::core::fmt::Display::fmt(element, f)
                },
                Self::WrongStakeTableUsed(element) => ::core::fmt::Display::fmt(element, f),
                Self::RevertString(s) => ::core::fmt::Display::fmt(s, f),
            }
        }
    }
    impl ::core::convert::From<::std::string::String> for LightClientErrors {
        fn from(value: String) -> Self {
            Self::RevertString(value)
        }
    }
    impl ::core::convert::From<AddressEmptyCode> for LightClientErrors {
        fn from(value: AddressEmptyCode) -> Self {
            Self::AddressEmptyCode(value)
        }
    }
    impl ::core::convert::From<ERC1967InvalidImplementation> for LightClientErrors {
        fn from(value: ERC1967InvalidImplementation) -> Self {
            Self::ERC1967InvalidImplementation(value)
        }
    }
    impl ::core::convert::From<ERC1967NonPayable> for LightClientErrors {
        fn from(value: ERC1967NonPayable) -> Self {
            Self::ERC1967NonPayable(value)
        }
    }
    impl ::core::convert::From<FailedInnerCall> for LightClientErrors {
        fn from(value: FailedInnerCall) -> Self {
            Self::FailedInnerCall(value)
        }
    }
    impl ::core::convert::From<InsufficientSnapshotHistory> for LightClientErrors {
        fn from(value: InsufficientSnapshotHistory) -> Self {
            Self::InsufficientSnapshotHistory(value)
        }
    }
    impl ::core::convert::From<InvalidAddress> for LightClientErrors {
        fn from(value: InvalidAddress) -> Self {
            Self::InvalidAddress(value)
        }
    }
    impl ::core::convert::From<InvalidArgs> for LightClientErrors {
        fn from(value: InvalidArgs) -> Self {
            Self::InvalidArgs(value)
        }
    }
    impl ::core::convert::From<InvalidHotShotBlockForCommitmentCheck> for LightClientErrors {
        fn from(value: InvalidHotShotBlockForCommitmentCheck) -> Self {
            Self::InvalidHotShotBlockForCommitmentCheck(value)
        }
    }
    impl ::core::convert::From<InvalidInitialization> for LightClientErrors {
        fn from(value: InvalidInitialization) -> Self {
            Self::InvalidInitialization(value)
        }
    }
    impl ::core::convert::From<InvalidMaxStateHistory> for LightClientErrors {
        fn from(value: InvalidMaxStateHistory) -> Self {
            Self::InvalidMaxStateHistory(value)
        }
    }
    impl ::core::convert::From<InvalidProof> for LightClientErrors {
        fn from(value: InvalidProof) -> Self {
            Self::InvalidProof(value)
        }
    }
    impl ::core::convert::From<MissingLastBlockInEpochUpdate> for LightClientErrors {
        fn from(value: MissingLastBlockInEpochUpdate) -> Self {
            Self::MissingLastBlockInEpochUpdate(value)
        }
    }
    impl ::core::convert::From<NoChangeRequired> for LightClientErrors {
        fn from(value: NoChangeRequired) -> Self {
            Self::NoChangeRequired(value)
        }
    }
    impl ::core::convert::From<NotInitializing> for LightClientErrors {
        fn from(value: NotInitializing) -> Self {
            Self::NotInitializing(value)
        }
    }
    impl ::core::convert::From<OutdatedState> for LightClientErrors {
        fn from(value: OutdatedState) -> Self {
            Self::OutdatedState(value)
        }
    }
    impl ::core::convert::From<OwnableInvalidOwner> for LightClientErrors {
        fn from(value: OwnableInvalidOwner) -> Self {
            Self::OwnableInvalidOwner(value)
        }
    }
    impl ::core::convert::From<OwnableUnauthorizedAccount> for LightClientErrors {
        fn from(value: OwnableUnauthorizedAccount) -> Self {
            Self::OwnableUnauthorizedAccount(value)
        }
    }
    impl ::core::convert::From<ProverNotPermissioned> for LightClientErrors {
        fn from(value: ProverNotPermissioned) -> Self {
            Self::ProverNotPermissioned(value)
        }
    }
    impl ::core::convert::From<UUPSUnauthorizedCallContext> for LightClientErrors {
        fn from(value: UUPSUnauthorizedCallContext) -> Self {
            Self::UUPSUnauthorizedCallContext(value)
        }
    }
    impl ::core::convert::From<UUPSUnsupportedProxiableUUID> for LightClientErrors {
        fn from(value: UUPSUnsupportedProxiableUUID) -> Self {
            Self::UUPSUnsupportedProxiableUUID(value)
        }
    }
    impl ::core::convert::From<WrongStakeTableUsed> for LightClientErrors {
        fn from(value: WrongStakeTableUsed) -> Self {
            Self::WrongStakeTableUsed(value)
        }
    }
    #[derive(
        Clone,
        ::ethers::contract::EthEvent,
        ::ethers::contract::EthDisplay,
        serde::Serialize,
        serde::Deserialize,
        Default,
        Debug,
        PartialEq,
        Eq,
        Hash,
    )]
    #[ethevent(name = "Initialized", abi = "Initialized(uint64)")]
    pub struct InitializedFilter {
        pub version: u64,
    }
    #[derive(
        Clone,
        ::ethers::contract::EthEvent,
        ::ethers::contract::EthDisplay,
        serde::Serialize,
        serde::Deserialize,
        Default,
        Debug,
        PartialEq,
        Eq,
        Hash,
    )]
    #[ethevent(name = "NewEpoch", abi = "NewEpoch(uint64)")]
    pub struct NewEpochFilter {
        pub epoch: u64,
    }
    #[derive(
        Clone,
        ::ethers::contract::EthEvent,
        ::ethers::contract::EthDisplay,
        serde::Serialize,
        serde::Deserialize,
        Default,
        Debug,
        PartialEq,
        Eq,
        Hash,
    )]
    #[ethevent(name = "NewState", abi = "NewState(uint64,uint64,uint256)")]
    pub struct NewStateFilter {
        #[ethevent(indexed)]
        pub view_num: u64,
        #[ethevent(indexed)]
        pub block_height: u64,
        pub block_comm_root: ::ethers::core::types::U256,
    }
    #[derive(
        Clone,
        ::ethers::contract::EthEvent,
        ::ethers::contract::EthDisplay,
        serde::Serialize,
        serde::Deserialize,
        Default,
        Debug,
        PartialEq,
        Eq,
        Hash,
    )]
    #[ethevent(
        name = "OwnershipTransferred",
        abi = "OwnershipTransferred(address,address)"
    )]
    pub struct OwnershipTransferredFilter {
        #[ethevent(indexed)]
        pub previous_owner: ::ethers::core::types::Address,
        #[ethevent(indexed)]
        pub new_owner: ::ethers::core::types::Address,
    }
    #[derive(
        Clone,
        ::ethers::contract::EthEvent,
        ::ethers::contract::EthDisplay,
        serde::Serialize,
        serde::Deserialize,
        Default,
        Debug,
        PartialEq,
        Eq,
        Hash,
    )]
    #[ethevent(
        name = "PermissionedProverNotRequired",
        abi = "PermissionedProverNotRequired()"
    )]
    pub struct PermissionedProverNotRequiredFilter;
    #[derive(
        Clone,
        ::ethers::contract::EthEvent,
        ::ethers::contract::EthDisplay,
        serde::Serialize,
        serde::Deserialize,
        Default,
        Debug,
        PartialEq,
        Eq,
        Hash,
    )]
    #[ethevent(
        name = "PermissionedProverRequired",
        abi = "PermissionedProverRequired(address)"
    )]
    pub struct PermissionedProverRequiredFilter {
        pub permissioned_prover: ::ethers::core::types::Address,
    }
    #[derive(
        Clone,
        ::ethers::contract::EthEvent,
        ::ethers::contract::EthDisplay,
        serde::Serialize,
        serde::Deserialize,
        Default,
        Debug,
        PartialEq,
        Eq,
        Hash,
    )]
    #[ethevent(name = "Upgrade", abi = "Upgrade(address)")]
    pub struct UpgradeFilter {
        pub implementation: ::ethers::core::types::Address,
    }
    #[derive(
        Clone,
        ::ethers::contract::EthEvent,
        ::ethers::contract::EthDisplay,
        serde::Serialize,
        serde::Deserialize,
        Default,
        Debug,
        PartialEq,
        Eq,
        Hash,
    )]
    #[ethevent(name = "Upgraded", abi = "Upgraded(address)")]
    pub struct UpgradedFilter {
        #[ethevent(indexed)]
        pub implementation: ::ethers::core::types::Address,
    }
    ///Container type for all of the contract's events
    #[derive(
        Clone,
        ::ethers::contract::EthAbiType,
        serde::Serialize,
        serde::Deserialize,
        Debug,
        PartialEq,
        Eq,
        Hash,
    )]
    pub enum LightClientEvents {
        InitializedFilter(InitializedFilter),
        NewEpochFilter(NewEpochFilter),
        NewStateFilter(NewStateFilter),
        OwnershipTransferredFilter(OwnershipTransferredFilter),
        PermissionedProverNotRequiredFilter(PermissionedProverNotRequiredFilter),
        PermissionedProverRequiredFilter(PermissionedProverRequiredFilter),
        UpgradeFilter(UpgradeFilter),
        UpgradedFilter(UpgradedFilter),
    }
    impl ::ethers::contract::EthLogDecode for LightClientEvents {
        fn decode_log(
            log: &::ethers::core::abi::RawLog,
        ) -> ::core::result::Result<Self, ::ethers::core::abi::Error> {
            if let Ok(decoded) = InitializedFilter::decode_log(log) {
                return Ok(LightClientEvents::InitializedFilter(decoded));
            }
            if let Ok(decoded) = NewEpochFilter::decode_log(log) {
                return Ok(LightClientEvents::NewEpochFilter(decoded));
            }
            if let Ok(decoded) = NewStateFilter::decode_log(log) {
                return Ok(LightClientEvents::NewStateFilter(decoded));
            }
            if let Ok(decoded) = OwnershipTransferredFilter::decode_log(log) {
                return Ok(LightClientEvents::OwnershipTransferredFilter(decoded));
            }
            if let Ok(decoded) = PermissionedProverNotRequiredFilter::decode_log(log) {
                return Ok(LightClientEvents::PermissionedProverNotRequiredFilter(
                    decoded,
                ));
            }
            if let Ok(decoded) = PermissionedProverRequiredFilter::decode_log(log) {
                return Ok(LightClientEvents::PermissionedProverRequiredFilter(decoded));
            }
            if let Ok(decoded) = UpgradeFilter::decode_log(log) {
                return Ok(LightClientEvents::UpgradeFilter(decoded));
            }
            if let Ok(decoded) = UpgradedFilter::decode_log(log) {
                return Ok(LightClientEvents::UpgradedFilter(decoded));
            }
            Err(::ethers::core::abi::Error::InvalidData)
        }
    }
    impl ::core::fmt::Display for LightClientEvents {
        fn fmt(&self, f: &mut ::core::fmt::Formatter<'_>) -> ::core::fmt::Result {
            match self {
                Self::InitializedFilter(element) => ::core::fmt::Display::fmt(element, f),
                Self::NewEpochFilter(element) => ::core::fmt::Display::fmt(element, f),
                Self::NewStateFilter(element) => ::core::fmt::Display::fmt(element, f),
                Self::OwnershipTransferredFilter(element) => ::core::fmt::Display::fmt(element, f),
                Self::PermissionedProverNotRequiredFilter(element) => {
                    ::core::fmt::Display::fmt(element, f)
                },
                Self::PermissionedProverRequiredFilter(element) => {
                    ::core::fmt::Display::fmt(element, f)
                },
                Self::UpgradeFilter(element) => ::core::fmt::Display::fmt(element, f),
                Self::UpgradedFilter(element) => ::core::fmt::Display::fmt(element, f),
            }
        }
    }
    impl ::core::convert::From<InitializedFilter> for LightClientEvents {
        fn from(value: InitializedFilter) -> Self {
            Self::InitializedFilter(value)
        }
    }
    impl ::core::convert::From<NewEpochFilter> for LightClientEvents {
        fn from(value: NewEpochFilter) -> Self {
            Self::NewEpochFilter(value)
        }
    }
    impl ::core::convert::From<NewStateFilter> for LightClientEvents {
        fn from(value: NewStateFilter) -> Self {
            Self::NewStateFilter(value)
        }
    }
    impl ::core::convert::From<OwnershipTransferredFilter> for LightClientEvents {
        fn from(value: OwnershipTransferredFilter) -> Self {
            Self::OwnershipTransferredFilter(value)
        }
    }
    impl ::core::convert::From<PermissionedProverNotRequiredFilter> for LightClientEvents {
        fn from(value: PermissionedProverNotRequiredFilter) -> Self {
            Self::PermissionedProverNotRequiredFilter(value)
        }
    }
    impl ::core::convert::From<PermissionedProverRequiredFilter> for LightClientEvents {
        fn from(value: PermissionedProverRequiredFilter) -> Self {
            Self::PermissionedProverRequiredFilter(value)
        }
    }
    impl ::core::convert::From<UpgradeFilter> for LightClientEvents {
        fn from(value: UpgradeFilter) -> Self {
            Self::UpgradeFilter(value)
        }
    }
    impl ::core::convert::From<UpgradedFilter> for LightClientEvents {
        fn from(value: UpgradedFilter) -> Self {
            Self::UpgradedFilter(value)
        }
    }
    ///Container type for all input parameters for the `UPGRADE_INTERFACE_VERSION` function with signature `UPGRADE_INTERFACE_VERSION()` and selector `0xad3cb1cc`
    #[derive(
        Clone,
        ::ethers::contract::EthCall,
        ::ethers::contract::EthDisplay,
        serde::Serialize,
        serde::Deserialize,
        Default,
        Debug,
        PartialEq,
        Eq,
        Hash,
    )]
    #[ethcall(
        name = "UPGRADE_INTERFACE_VERSION",
        abi = "UPGRADE_INTERFACE_VERSION()"
    )]
    pub struct UpgradeInterfaceVersionCall;
    ///Container type for all input parameters for the `_blocksPerEpoch` function with signature `_blocksPerEpoch()` and selector `0xb2424e3f`
    #[derive(
        Clone,
        ::ethers::contract::EthCall,
        ::ethers::contract::EthDisplay,
        serde::Serialize,
        serde::Deserialize,
        Default,
        Debug,
        PartialEq,
        Eq,
        Hash,
    )]
    #[ethcall(name = "_blocksPerEpoch", abi = "_blocksPerEpoch()")]
    pub struct BlocksPerEpochCall;
    ///Container type for all input parameters for the `currentBlockNumber` function with signature `currentBlockNumber()` and selector `0x378ec23b`
    #[derive(
        Clone,
        ::ethers::contract::EthCall,
        ::ethers::contract::EthDisplay,
        serde::Serialize,
        serde::Deserialize,
        Default,
        Debug,
        PartialEq,
        Eq,
        Hash,
    )]
    #[ethcall(name = "currentBlockNumber", abi = "currentBlockNumber()")]
    pub struct CurrentBlockNumberCall;
    ///Container type for all input parameters for the `currentEpoch` function with signature `currentEpoch()` and selector `0x76671808`
    #[derive(
        Clone,
        ::ethers::contract::EthCall,
        ::ethers::contract::EthDisplay,
        serde::Serialize,
        serde::Deserialize,
        Default,
        Debug,
        PartialEq,
        Eq,
        Hash,
    )]
    #[ethcall(name = "currentEpoch", abi = "currentEpoch()")]
    pub struct CurrentEpochCall;
    ///Container type for all input parameters for the `disablePermissionedProverMode` function with signature `disablePermissionedProverMode()` and selector `0x69cc6a04`
    #[derive(
        Clone,
        ::ethers::contract::EthCall,
        ::ethers::contract::EthDisplay,
        serde::Serialize,
        serde::Deserialize,
        Default,
        Debug,
        PartialEq,
        Eq,
        Hash,
    )]
    #[ethcall(
        name = "disablePermissionedProverMode",
        abi = "disablePermissionedProverMode()"
    )]
    pub struct DisablePermissionedProverModeCall;
    ///Container type for all input parameters for the `epochFromBlockNumber` function with signature `epochFromBlockNumber(uint64,uint64)` and selector `0x90c14390`
    #[derive(
        Clone,
        ::ethers::contract::EthCall,
        ::ethers::contract::EthDisplay,
        serde::Serialize,
        serde::Deserialize,
        Default,
        Debug,
        PartialEq,
        Eq,
        Hash,
    )]
    #[ethcall(
        name = "epochFromBlockNumber",
        abi = "epochFromBlockNumber(uint64,uint64)"
    )]
    pub struct EpochFromBlockNumberCall {
        pub block_num: u64,
        pub blocks_per_epoch: u64,
    }
    ///Container type for all input parameters for the `finalizedState` function with signature `finalizedState()` and selector `0x9fdb54a7`
    #[derive(
        Clone,
        ::ethers::contract::EthCall,
        ::ethers::contract::EthDisplay,
        serde::Serialize,
        serde::Deserialize,
        Default,
        Debug,
        PartialEq,
        Eq,
        Hash,
    )]
    #[ethcall(name = "finalizedState", abi = "finalizedState()")]
    pub struct FinalizedStateCall;
    ///Container type for all input parameters for the `genesisStakeTableState` function with signature `genesisStakeTableState()` and selector `0x426d3194`
    #[derive(
        Clone,
        ::ethers::contract::EthCall,
        ::ethers::contract::EthDisplay,
        serde::Serialize,
        serde::Deserialize,
        Default,
        Debug,
        PartialEq,
        Eq,
        Hash,
    )]
    #[ethcall(name = "genesisStakeTableState", abi = "genesisStakeTableState()")]
    pub struct GenesisStakeTableStateCall;
    ///Container type for all input parameters for the `genesisState` function with signature `genesisState()` and selector `0xd24d933d`
    #[derive(
        Clone,
        ::ethers::contract::EthCall,
        ::ethers::contract::EthDisplay,
        serde::Serialize,
        serde::Deserialize,
        Default,
        Debug,
        PartialEq,
        Eq,
        Hash,
    )]
    #[ethcall(name = "genesisState", abi = "genesisState()")]
    pub struct GenesisStateCall;
    ///Container type for all input parameters for the `getHotShotCommitment` function with signature `getHotShotCommitment(uint256)` and selector `0x8584d23f`
    #[derive(
        Clone,
        ::ethers::contract::EthCall,
        ::ethers::contract::EthDisplay,
        serde::Serialize,
        serde::Deserialize,
        Default,
        Debug,
        PartialEq,
        Eq,
        Hash,
    )]
    #[ethcall(name = "getHotShotCommitment", abi = "getHotShotCommitment(uint256)")]
    pub struct GetHotShotCommitmentCall {
        pub hot_shot_block_height: ::ethers::core::types::U256,
    }
    ///Container type for all input parameters for the `getStateHistoryCount` function with signature `getStateHistoryCount()` and selector `0xf9e50d19`
    #[derive(
        Clone,
        ::ethers::contract::EthCall,
        ::ethers::contract::EthDisplay,
        serde::Serialize,
        serde::Deserialize,
        Default,
        Debug,
        PartialEq,
        Eq,
        Hash,
    )]
    #[ethcall(name = "getStateHistoryCount", abi = "getStateHistoryCount()")]
    pub struct GetStateHistoryCountCall;
    ///Container type for all input parameters for the `getVersion` function with signature `getVersion()` and selector `0x0d8e6e2c`
    #[derive(
        Clone,
        ::ethers::contract::EthCall,
        ::ethers::contract::EthDisplay,
        serde::Serialize,
        serde::Deserialize,
        Default,
        Debug,
        PartialEq,
        Eq,
        Hash,
    )]
    #[ethcall(name = "getVersion", abi = "getVersion()")]
    pub struct GetVersionCall;
    ///Container type for all input parameters for the `initialize` function with signature `initialize((uint64,uint64,uint256),(uint256,uint256,uint256,uint256),uint32,address,uint64)` and selector `0x811f853f`
    #[derive(
        Clone,
        ::ethers::contract::EthCall,
        ::ethers::contract::EthDisplay,
        serde::Serialize,
        serde::Deserialize,
        Default,
        Debug,
        PartialEq,
        Eq,
        Hash,
    )]
    #[ethcall(
        name = "initialize",
        abi = "initialize((uint64,uint64,uint256),(uint256,uint256,uint256,uint256),uint32,address,uint64)"
    )]
    pub struct InitializeCall {
        pub genesis: LightClientState,
        pub genesis_stake_table_state: StakeTableState,
        pub state_history_retention_period: u32,
        pub owner: ::ethers::core::types::Address,
        pub blocks_per_epoch: u64,
    }
    ///Container type for all input parameters for the `isLastBlockInEpoch` function with signature `isLastBlockInEpoch(uint64)` and selector `0xa1be8d52`
    #[derive(
        Clone,
        ::ethers::contract::EthCall,
        ::ethers::contract::EthDisplay,
        serde::Serialize,
        serde::Deserialize,
        Default,
        Debug,
        PartialEq,
        Eq,
        Hash,
    )]
    #[ethcall(name = "isLastBlockInEpoch", abi = "isLastBlockInEpoch(uint64)")]
    pub struct IsLastBlockInEpochCall {
        pub block_height: u64,
    }
    ///Container type for all input parameters for the `isPermissionedProverEnabled` function with signature `isPermissionedProverEnabled()` and selector `0x826e41fc`
    #[derive(
        Clone,
        ::ethers::contract::EthCall,
        ::ethers::contract::EthDisplay,
        serde::Serialize,
        serde::Deserialize,
        Default,
        Debug,
        PartialEq,
        Eq,
        Hash,
    )]
    #[ethcall(
        name = "isPermissionedProverEnabled",
        abi = "isPermissionedProverEnabled()"
    )]
    pub struct IsPermissionedProverEnabledCall;
    ///Container type for all input parameters for the `lagOverEscapeHatchThreshold` function with signature `lagOverEscapeHatchThreshold(uint256,uint256)` and selector `0xe0303301`
    #[derive(
        Clone,
        ::ethers::contract::EthCall,
        ::ethers::contract::EthDisplay,
        serde::Serialize,
        serde::Deserialize,
        Default,
        Debug,
        PartialEq,
        Eq,
        Hash,
    )]
    #[ethcall(
        name = "lagOverEscapeHatchThreshold",
        abi = "lagOverEscapeHatchThreshold(uint256,uint256)"
    )]
    pub struct LagOverEscapeHatchThresholdCall {
        pub block_number: ::ethers::core::types::U256,
        pub block_threshold: ::ethers::core::types::U256,
    }
    ///Container type for all input parameters for the `newFinalizedState` function with signature `newFinalizedState((uint64,uint64,uint256),(uint256,uint256,uint256,uint256),((uint256,uint256),(uint256,uint256),(uint256,uint256),(uint256,uint256),(uint256,uint256),(uint256,uint256),(uint256,uint256),(uint256,uint256),(uint256,uint256),(uint256,uint256),(uint256,uint256),(uint256,uint256),(uint256,uint256),uint256,uint256,uint256,uint256,uint256,uint256,uint256,uint256,uint256,uint256))` and selector `0x757c37ad`
    #[derive(
        Clone,
        ::ethers::contract::EthCall,
        ::ethers::contract::EthDisplay,
        serde::Serialize,
        serde::Deserialize,
    )]
    #[ethcall(
        name = "newFinalizedState",
        abi = "newFinalizedState((uint64,uint64,uint256),(uint256,uint256,uint256,uint256),((uint256,uint256),(uint256,uint256),(uint256,uint256),(uint256,uint256),(uint256,uint256),(uint256,uint256),(uint256,uint256),(uint256,uint256),(uint256,uint256),(uint256,uint256),(uint256,uint256),(uint256,uint256),(uint256,uint256),uint256,uint256,uint256,uint256,uint256,uint256,uint256,uint256,uint256,uint256))"
    )]
    pub struct NewFinalizedStateCall {
        pub new_state: LightClientState,
        pub next_stake_table: StakeTableState,
        pub proof: PlonkProof,
    }
    ///Container type for all input parameters for the `owner` function with signature `owner()` and selector `0x8da5cb5b`
    #[derive(
        Clone,
        ::ethers::contract::EthCall,
        ::ethers::contract::EthDisplay,
        serde::Serialize,
        serde::Deserialize,
        Default,
        Debug,
        PartialEq,
        Eq,
        Hash,
    )]
    #[ethcall(name = "owner", abi = "owner()")]
    pub struct OwnerCall;
    ///Container type for all input parameters for the `permissionedProver` function with signature `permissionedProver()` and selector `0x313df7b1`
    #[derive(
        Clone,
        ::ethers::contract::EthCall,
        ::ethers::contract::EthDisplay,
        serde::Serialize,
        serde::Deserialize,
        Default,
        Debug,
        PartialEq,
        Eq,
        Hash,
    )]
    #[ethcall(name = "permissionedProver", abi = "permissionedProver()")]
    pub struct PermissionedProverCall;
    ///Container type for all input parameters for the `proxiableUUID` function with signature `proxiableUUID()` and selector `0x52d1902d`
    #[derive(
        Clone,
        ::ethers::contract::EthCall,
        ::ethers::contract::EthDisplay,
        serde::Serialize,
        serde::Deserialize,
        Default,
        Debug,
        PartialEq,
        Eq,
        Hash,
    )]
    #[ethcall(name = "proxiableUUID", abi = "proxiableUUID()")]
    pub struct ProxiableUUIDCall;
    ///Container type for all input parameters for the `renounceOwnership` function with signature `renounceOwnership()` and selector `0x715018a6`
    #[derive(
        Clone,
        ::ethers::contract::EthCall,
        ::ethers::contract::EthDisplay,
        serde::Serialize,
        serde::Deserialize,
        Default,
        Debug,
        PartialEq,
        Eq,
        Hash,
    )]
    #[ethcall(name = "renounceOwnership", abi = "renounceOwnership()")]
    pub struct RenounceOwnershipCall;
    ///Container type for all input parameters for the `setPermissionedProver` function with signature `setPermissionedProver(address)` and selector `0x013fa5fc`
    #[derive(
        Clone,
        ::ethers::contract::EthCall,
        ::ethers::contract::EthDisplay,
        serde::Serialize,
        serde::Deserialize,
        Default,
        Debug,
        PartialEq,
        Eq,
        Hash,
    )]
    #[ethcall(name = "setPermissionedProver", abi = "setPermissionedProver(address)")]
    pub struct SetPermissionedProverCall {
        pub prover: ::ethers::core::types::Address,
    }
    ///Container type for all input parameters for the `setstateHistoryRetentionPeriod` function with signature `setstateHistoryRetentionPeriod(uint32)` and selector `0x96c1ca61`
    #[derive(
        Clone,
        ::ethers::contract::EthCall,
        ::ethers::contract::EthDisplay,
        serde::Serialize,
        serde::Deserialize,
        Default,
        Debug,
        PartialEq,
        Eq,
        Hash,
    )]
    #[ethcall(
        name = "setstateHistoryRetentionPeriod",
        abi = "setstateHistoryRetentionPeriod(uint32)"
    )]
    pub struct SetstateHistoryRetentionPeriodCall {
        pub history_seconds: u32,
    }
    ///Container type for all input parameters for the `stateHistoryCommitments` function with signature `stateHistoryCommitments(uint256)` and selector `0x02b592f3`
    #[derive(
        Clone,
        ::ethers::contract::EthCall,
        ::ethers::contract::EthDisplay,
        serde::Serialize,
        serde::Deserialize,
        Default,
        Debug,
        PartialEq,
        Eq,
        Hash,
    )]
    #[ethcall(
        name = "stateHistoryCommitments",
        abi = "stateHistoryCommitments(uint256)"
    )]
    pub struct StateHistoryCommitmentsCall(pub ::ethers::core::types::U256);
    ///Container type for all input parameters for the `stateHistoryFirstIndex` function with signature `stateHistoryFirstIndex()` and selector `0x2f79889d`
    #[derive(
        Clone,
        ::ethers::contract::EthCall,
        ::ethers::contract::EthDisplay,
        serde::Serialize,
        serde::Deserialize,
        Default,
        Debug,
        PartialEq,
        Eq,
        Hash,
    )]
    #[ethcall(name = "stateHistoryFirstIndex", abi = "stateHistoryFirstIndex()")]
    pub struct StateHistoryFirstIndexCall;
    ///Container type for all input parameters for the `stateHistoryRetentionPeriod` function with signature `stateHistoryRetentionPeriod()` and selector `0xc23b9e9e`
    #[derive(
        Clone,
        ::ethers::contract::EthCall,
        ::ethers::contract::EthDisplay,
        serde::Serialize,
        serde::Deserialize,
        Default,
        Debug,
        PartialEq,
        Eq,
        Hash,
    )]
    #[ethcall(
        name = "stateHistoryRetentionPeriod",
        abi = "stateHistoryRetentionPeriod()"
    )]
    pub struct StateHistoryRetentionPeriodCall;
    ///Container type for all input parameters for the `transferOwnership` function with signature `transferOwnership(address)` and selector `0xf2fde38b`
    #[derive(
        Clone,
        ::ethers::contract::EthCall,
        ::ethers::contract::EthDisplay,
        serde::Serialize,
        serde::Deserialize,
        Default,
        Debug,
        PartialEq,
        Eq,
        Hash,
    )]
    #[ethcall(name = "transferOwnership", abi = "transferOwnership(address)")]
    pub struct TransferOwnershipCall {
        pub new_owner: ::ethers::core::types::Address,
    }
    ///Container type for all input parameters for the `upgradeToAndCall` function with signature `upgradeToAndCall(address,bytes)` and selector `0x4f1ef286`
    #[derive(
        Clone,
        ::ethers::contract::EthCall,
        ::ethers::contract::EthDisplay,
        serde::Serialize,
        serde::Deserialize,
        Default,
        Debug,
        PartialEq,
        Eq,
        Hash,
    )]
    #[ethcall(name = "upgradeToAndCall", abi = "upgradeToAndCall(address,bytes)")]
    pub struct UpgradeToAndCallCall {
        pub new_implementation: ::ethers::core::types::Address,
        pub data: ::ethers::core::types::Bytes,
    }
    ///Container type for all input parameters for the `votingStakeTableState` function with signature `votingStakeTableState()` and selector `0x0625e19b`
    #[derive(
        Clone,
        ::ethers::contract::EthCall,
        ::ethers::contract::EthDisplay,
        serde::Serialize,
        serde::Deserialize,
        Default,
        Debug,
        PartialEq,
        Eq,
        Hash,
    )]
    #[ethcall(name = "votingStakeTableState", abi = "votingStakeTableState()")]
    pub struct VotingStakeTableStateCall;
    ///Container type for all of the contract's call
    #[derive(Clone, ::ethers::contract::EthAbiType, serde::Serialize, serde::Deserialize)]
    pub enum LightClientCalls {
        UpgradeInterfaceVersion(UpgradeInterfaceVersionCall),
        BlocksPerEpoch(BlocksPerEpochCall),
        CurrentBlockNumber(CurrentBlockNumberCall),
        CurrentEpoch(CurrentEpochCall),
        DisablePermissionedProverMode(DisablePermissionedProverModeCall),
        EpochFromBlockNumber(EpochFromBlockNumberCall),
        FinalizedState(FinalizedStateCall),
        GenesisStakeTableState(GenesisStakeTableStateCall),
        GenesisState(GenesisStateCall),
        GetHotShotCommitment(GetHotShotCommitmentCall),
        GetStateHistoryCount(GetStateHistoryCountCall),
        GetVersion(GetVersionCall),
        Initialize(InitializeCall),
        IsLastBlockInEpoch(IsLastBlockInEpochCall),
        IsPermissionedProverEnabled(IsPermissionedProverEnabledCall),
        LagOverEscapeHatchThreshold(LagOverEscapeHatchThresholdCall),
        NewFinalizedState(NewFinalizedStateCall),
        Owner(OwnerCall),
        PermissionedProver(PermissionedProverCall),
        ProxiableUUID(ProxiableUUIDCall),
        RenounceOwnership(RenounceOwnershipCall),
        SetPermissionedProver(SetPermissionedProverCall),
        SetstateHistoryRetentionPeriod(SetstateHistoryRetentionPeriodCall),
        StateHistoryCommitments(StateHistoryCommitmentsCall),
        StateHistoryFirstIndex(StateHistoryFirstIndexCall),
        StateHistoryRetentionPeriod(StateHistoryRetentionPeriodCall),
        TransferOwnership(TransferOwnershipCall),
        UpgradeToAndCall(UpgradeToAndCallCall),
        VotingStakeTableState(VotingStakeTableStateCall),
    }
    impl ::ethers::core::abi::AbiDecode for LightClientCalls {
        fn decode(
            data: impl AsRef<[u8]>,
        ) -> ::core::result::Result<Self, ::ethers::core::abi::AbiError> {
            let data = data.as_ref();
            if let Ok(decoded) =
                <UpgradeInterfaceVersionCall as ::ethers::core::abi::AbiDecode>::decode(data)
            {
                return Ok(Self::UpgradeInterfaceVersion(decoded));
            }
            if let Ok(decoded) =
                <BlocksPerEpochCall as ::ethers::core::abi::AbiDecode>::decode(data)
            {
                return Ok(Self::BlocksPerEpoch(decoded));
            }
            if let Ok(decoded) =
                <CurrentBlockNumberCall as ::ethers::core::abi::AbiDecode>::decode(data)
            {
                return Ok(Self::CurrentBlockNumber(decoded));
            }
            if let Ok(decoded) = <CurrentEpochCall as ::ethers::core::abi::AbiDecode>::decode(data)
            {
                return Ok(Self::CurrentEpoch(decoded));
            }
            if let Ok(decoded) =
                <DisablePermissionedProverModeCall as ::ethers::core::abi::AbiDecode>::decode(data)
            {
                return Ok(Self::DisablePermissionedProverMode(decoded));
            }
            if let Ok(decoded) =
                <EpochFromBlockNumberCall as ::ethers::core::abi::AbiDecode>::decode(data)
            {
                return Ok(Self::EpochFromBlockNumber(decoded));
            }
            if let Ok(decoded) =
                <FinalizedStateCall as ::ethers::core::abi::AbiDecode>::decode(data)
            {
                return Ok(Self::FinalizedState(decoded));
            }
            if let Ok(decoded) =
                <GenesisStakeTableStateCall as ::ethers::core::abi::AbiDecode>::decode(data)
            {
                return Ok(Self::GenesisStakeTableState(decoded));
            }
            if let Ok(decoded) = <GenesisStateCall as ::ethers::core::abi::AbiDecode>::decode(data)
            {
                return Ok(Self::GenesisState(decoded));
            }
            if let Ok(decoded) =
                <GetHotShotCommitmentCall as ::ethers::core::abi::AbiDecode>::decode(data)
            {
                return Ok(Self::GetHotShotCommitment(decoded));
            }
            if let Ok(decoded) =
                <GetStateHistoryCountCall as ::ethers::core::abi::AbiDecode>::decode(data)
            {
                return Ok(Self::GetStateHistoryCount(decoded));
            }
            if let Ok(decoded) = <GetVersionCall as ::ethers::core::abi::AbiDecode>::decode(data) {
                return Ok(Self::GetVersion(decoded));
            }
            if let Ok(decoded) = <InitializeCall as ::ethers::core::abi::AbiDecode>::decode(data) {
                return Ok(Self::Initialize(decoded));
            }
            if let Ok(decoded) =
                <IsLastBlockInEpochCall as ::ethers::core::abi::AbiDecode>::decode(data)
            {
                return Ok(Self::IsLastBlockInEpoch(decoded));
            }
            if let Ok(decoded) =
                <IsPermissionedProverEnabledCall as ::ethers::core::abi::AbiDecode>::decode(data)
            {
                return Ok(Self::IsPermissionedProverEnabled(decoded));
            }
            if let Ok(decoded) =
                <LagOverEscapeHatchThresholdCall as ::ethers::core::abi::AbiDecode>::decode(data)
            {
                return Ok(Self::LagOverEscapeHatchThreshold(decoded));
            }
            if let Ok(decoded) =
                <NewFinalizedStateCall as ::ethers::core::abi::AbiDecode>::decode(data)
            {
                return Ok(Self::NewFinalizedState(decoded));
            }
            if let Ok(decoded) = <OwnerCall as ::ethers::core::abi::AbiDecode>::decode(data) {
                return Ok(Self::Owner(decoded));
            }
            if let Ok(decoded) =
                <PermissionedProverCall as ::ethers::core::abi::AbiDecode>::decode(data)
            {
                return Ok(Self::PermissionedProver(decoded));
            }
            if let Ok(decoded) = <ProxiableUUIDCall as ::ethers::core::abi::AbiDecode>::decode(data)
            {
                return Ok(Self::ProxiableUUID(decoded));
            }
            if let Ok(decoded) =
                <RenounceOwnershipCall as ::ethers::core::abi::AbiDecode>::decode(data)
            {
                return Ok(Self::RenounceOwnership(decoded));
            }
            if let Ok(decoded) =
                <SetPermissionedProverCall as ::ethers::core::abi::AbiDecode>::decode(data)
            {
                return Ok(Self::SetPermissionedProver(decoded));
            }
            if let Ok(decoded) =
                <SetstateHistoryRetentionPeriodCall as ::ethers::core::abi::AbiDecode>::decode(data)
            {
                return Ok(Self::SetstateHistoryRetentionPeriod(decoded));
            }
            if let Ok(decoded) =
                <StateHistoryCommitmentsCall as ::ethers::core::abi::AbiDecode>::decode(data)
            {
                return Ok(Self::StateHistoryCommitments(decoded));
            }
            if let Ok(decoded) =
                <StateHistoryFirstIndexCall as ::ethers::core::abi::AbiDecode>::decode(data)
            {
                return Ok(Self::StateHistoryFirstIndex(decoded));
            }
            if let Ok(decoded) =
                <StateHistoryRetentionPeriodCall as ::ethers::core::abi::AbiDecode>::decode(data)
            {
                return Ok(Self::StateHistoryRetentionPeriod(decoded));
            }
            if let Ok(decoded) =
                <TransferOwnershipCall as ::ethers::core::abi::AbiDecode>::decode(data)
            {
                return Ok(Self::TransferOwnership(decoded));
            }
            if let Ok(decoded) =
                <UpgradeToAndCallCall as ::ethers::core::abi::AbiDecode>::decode(data)
            {
                return Ok(Self::UpgradeToAndCall(decoded));
            }
            if let Ok(decoded) =
                <VotingStakeTableStateCall as ::ethers::core::abi::AbiDecode>::decode(data)
            {
                return Ok(Self::VotingStakeTableState(decoded));
            }
            Err(::ethers::core::abi::Error::InvalidData.into())
        }
    }
    impl ::ethers::core::abi::AbiEncode for LightClientCalls {
        fn encode(self) -> Vec<u8> {
            match self {
                Self::UpgradeInterfaceVersion(element) => {
                    ::ethers::core::abi::AbiEncode::encode(element)
<<<<<<< HEAD
                }
                Self::BlocksPerEpoch(element) => ::ethers::core::abi::AbiEncode::encode(element),
                Self::CurrentBlockNumber(element) => {
                    ::ethers::core::abi::AbiEncode::encode(element)
                }
                Self::CurrentEpoch(element) => ::ethers::core::abi::AbiEncode::encode(element),
                Self::DisablePermissionedProverMode(element) => {
                    ::ethers::core::abi::AbiEncode::encode(element)
                }
                Self::EpochFromBlockNumber(element) => {
                    ::ethers::core::abi::AbiEncode::encode(element)
                }
=======
                },
                Self::CurrentBlockNumber(element) => {
                    ::ethers::core::abi::AbiEncode::encode(element)
                },
                Self::DisablePermissionedProverMode(element) => {
                    ::ethers::core::abi::AbiEncode::encode(element)
                },
>>>>>>> ce2a014b
                Self::FinalizedState(element) => ::ethers::core::abi::AbiEncode::encode(element),
                Self::GenesisStakeTableState(element) => {
                    ::ethers::core::abi::AbiEncode::encode(element)
                },
                Self::GenesisState(element) => ::ethers::core::abi::AbiEncode::encode(element),
                Self::GetHotShotCommitment(element) => {
                    ::ethers::core::abi::AbiEncode::encode(element)
                },
                Self::GetStateHistoryCount(element) => {
                    ::ethers::core::abi::AbiEncode::encode(element)
                },
                Self::GetVersion(element) => ::ethers::core::abi::AbiEncode::encode(element),
                Self::Initialize(element) => ::ethers::core::abi::AbiEncode::encode(element),
                Self::IsLastBlockInEpoch(element) => {
                    ::ethers::core::abi::AbiEncode::encode(element)
                }
                Self::IsPermissionedProverEnabled(element) => {
                    ::ethers::core::abi::AbiEncode::encode(element)
                },
                Self::LagOverEscapeHatchThreshold(element) => {
                    ::ethers::core::abi::AbiEncode::encode(element)
                },
                Self::NewFinalizedState(element) => ::ethers::core::abi::AbiEncode::encode(element),
                Self::Owner(element) => ::ethers::core::abi::AbiEncode::encode(element),
                Self::PermissionedProver(element) => {
                    ::ethers::core::abi::AbiEncode::encode(element)
                },
                Self::ProxiableUUID(element) => ::ethers::core::abi::AbiEncode::encode(element),
                Self::RenounceOwnership(element) => ::ethers::core::abi::AbiEncode::encode(element),
                Self::SetPermissionedProver(element) => {
                    ::ethers::core::abi::AbiEncode::encode(element)
                },
                Self::SetstateHistoryRetentionPeriod(element) => {
                    ::ethers::core::abi::AbiEncode::encode(element)
                },
                Self::StateHistoryCommitments(element) => {
                    ::ethers::core::abi::AbiEncode::encode(element)
                },
                Self::StateHistoryFirstIndex(element) => {
                    ::ethers::core::abi::AbiEncode::encode(element)
                },
                Self::StateHistoryRetentionPeriod(element) => {
                    ::ethers::core::abi::AbiEncode::encode(element)
                },
                Self::TransferOwnership(element) => ::ethers::core::abi::AbiEncode::encode(element),
                Self::UpgradeToAndCall(element) => ::ethers::core::abi::AbiEncode::encode(element),
                Self::VotingStakeTableState(element) => {
                    ::ethers::core::abi::AbiEncode::encode(element)
                }
            }
        }
    }
    impl ::core::fmt::Display for LightClientCalls {
        fn fmt(&self, f: &mut ::core::fmt::Formatter<'_>) -> ::core::fmt::Result {
            match self {
                Self::UpgradeInterfaceVersion(element) => ::core::fmt::Display::fmt(element, f),
                Self::BlocksPerEpoch(element) => ::core::fmt::Display::fmt(element, f),
                Self::CurrentBlockNumber(element) => ::core::fmt::Display::fmt(element, f),
                Self::CurrentEpoch(element) => ::core::fmt::Display::fmt(element, f),
                Self::DisablePermissionedProverMode(element) => {
                    ::core::fmt::Display::fmt(element, f)
<<<<<<< HEAD
                }
                Self::EpochFromBlockNumber(element) => ::core::fmt::Display::fmt(element, f),
=======
                },
>>>>>>> ce2a014b
                Self::FinalizedState(element) => ::core::fmt::Display::fmt(element, f),
                Self::GenesisStakeTableState(element) => ::core::fmt::Display::fmt(element, f),
                Self::GenesisState(element) => ::core::fmt::Display::fmt(element, f),
                Self::GetHotShotCommitment(element) => ::core::fmt::Display::fmt(element, f),
                Self::GetStateHistoryCount(element) => ::core::fmt::Display::fmt(element, f),
                Self::GetVersion(element) => ::core::fmt::Display::fmt(element, f),
                Self::Initialize(element) => ::core::fmt::Display::fmt(element, f),
                Self::IsLastBlockInEpoch(element) => ::core::fmt::Display::fmt(element, f),
                Self::IsPermissionedProverEnabled(element) => ::core::fmt::Display::fmt(element, f),
                Self::LagOverEscapeHatchThreshold(element) => ::core::fmt::Display::fmt(element, f),
                Self::NewFinalizedState(element) => ::core::fmt::Display::fmt(element, f),
                Self::Owner(element) => ::core::fmt::Display::fmt(element, f),
                Self::PermissionedProver(element) => ::core::fmt::Display::fmt(element, f),
                Self::ProxiableUUID(element) => ::core::fmt::Display::fmt(element, f),
                Self::RenounceOwnership(element) => ::core::fmt::Display::fmt(element, f),
                Self::SetPermissionedProver(element) => ::core::fmt::Display::fmt(element, f),
                Self::SetstateHistoryRetentionPeriod(element) => {
                    ::core::fmt::Display::fmt(element, f)
                },
                Self::StateHistoryCommitments(element) => ::core::fmt::Display::fmt(element, f),
                Self::StateHistoryFirstIndex(element) => ::core::fmt::Display::fmt(element, f),
                Self::StateHistoryRetentionPeriod(element) => ::core::fmt::Display::fmt(element, f),
                Self::TransferOwnership(element) => ::core::fmt::Display::fmt(element, f),
                Self::UpgradeToAndCall(element) => ::core::fmt::Display::fmt(element, f),
                Self::VotingStakeTableState(element) => ::core::fmt::Display::fmt(element, f),
            }
        }
    }
    impl ::core::convert::From<UpgradeInterfaceVersionCall> for LightClientCalls {
        fn from(value: UpgradeInterfaceVersionCall) -> Self {
            Self::UpgradeInterfaceVersion(value)
        }
    }
    impl ::core::convert::From<BlocksPerEpochCall> for LightClientCalls {
        fn from(value: BlocksPerEpochCall) -> Self {
            Self::BlocksPerEpoch(value)
        }
    }
    impl ::core::convert::From<CurrentBlockNumberCall> for LightClientCalls {
        fn from(value: CurrentBlockNumberCall) -> Self {
            Self::CurrentBlockNumber(value)
        }
    }
    impl ::core::convert::From<CurrentEpochCall> for LightClientCalls {
        fn from(value: CurrentEpochCall) -> Self {
            Self::CurrentEpoch(value)
        }
    }
    impl ::core::convert::From<DisablePermissionedProverModeCall> for LightClientCalls {
        fn from(value: DisablePermissionedProverModeCall) -> Self {
            Self::DisablePermissionedProverMode(value)
        }
    }
    impl ::core::convert::From<EpochFromBlockNumberCall> for LightClientCalls {
        fn from(value: EpochFromBlockNumberCall) -> Self {
            Self::EpochFromBlockNumber(value)
        }
    }
    impl ::core::convert::From<FinalizedStateCall> for LightClientCalls {
        fn from(value: FinalizedStateCall) -> Self {
            Self::FinalizedState(value)
        }
    }
    impl ::core::convert::From<GenesisStakeTableStateCall> for LightClientCalls {
        fn from(value: GenesisStakeTableStateCall) -> Self {
            Self::GenesisStakeTableState(value)
        }
    }
    impl ::core::convert::From<GenesisStateCall> for LightClientCalls {
        fn from(value: GenesisStateCall) -> Self {
            Self::GenesisState(value)
        }
    }
    impl ::core::convert::From<GetHotShotCommitmentCall> for LightClientCalls {
        fn from(value: GetHotShotCommitmentCall) -> Self {
            Self::GetHotShotCommitment(value)
        }
    }
    impl ::core::convert::From<GetStateHistoryCountCall> for LightClientCalls {
        fn from(value: GetStateHistoryCountCall) -> Self {
            Self::GetStateHistoryCount(value)
        }
    }
    impl ::core::convert::From<GetVersionCall> for LightClientCalls {
        fn from(value: GetVersionCall) -> Self {
            Self::GetVersion(value)
        }
    }
    impl ::core::convert::From<InitializeCall> for LightClientCalls {
        fn from(value: InitializeCall) -> Self {
            Self::Initialize(value)
        }
    }
    impl ::core::convert::From<IsLastBlockInEpochCall> for LightClientCalls {
        fn from(value: IsLastBlockInEpochCall) -> Self {
            Self::IsLastBlockInEpoch(value)
        }
    }
    impl ::core::convert::From<IsPermissionedProverEnabledCall> for LightClientCalls {
        fn from(value: IsPermissionedProverEnabledCall) -> Self {
            Self::IsPermissionedProverEnabled(value)
        }
    }
    impl ::core::convert::From<LagOverEscapeHatchThresholdCall> for LightClientCalls {
        fn from(value: LagOverEscapeHatchThresholdCall) -> Self {
            Self::LagOverEscapeHatchThreshold(value)
        }
    }
    impl ::core::convert::From<NewFinalizedStateCall> for LightClientCalls {
        fn from(value: NewFinalizedStateCall) -> Self {
            Self::NewFinalizedState(value)
        }
    }
    impl ::core::convert::From<OwnerCall> for LightClientCalls {
        fn from(value: OwnerCall) -> Self {
            Self::Owner(value)
        }
    }
    impl ::core::convert::From<PermissionedProverCall> for LightClientCalls {
        fn from(value: PermissionedProverCall) -> Self {
            Self::PermissionedProver(value)
        }
    }
    impl ::core::convert::From<ProxiableUUIDCall> for LightClientCalls {
        fn from(value: ProxiableUUIDCall) -> Self {
            Self::ProxiableUUID(value)
        }
    }
    impl ::core::convert::From<RenounceOwnershipCall> for LightClientCalls {
        fn from(value: RenounceOwnershipCall) -> Self {
            Self::RenounceOwnership(value)
        }
    }
    impl ::core::convert::From<SetPermissionedProverCall> for LightClientCalls {
        fn from(value: SetPermissionedProverCall) -> Self {
            Self::SetPermissionedProver(value)
        }
    }
    impl ::core::convert::From<SetstateHistoryRetentionPeriodCall> for LightClientCalls {
        fn from(value: SetstateHistoryRetentionPeriodCall) -> Self {
            Self::SetstateHistoryRetentionPeriod(value)
        }
    }
    impl ::core::convert::From<StateHistoryCommitmentsCall> for LightClientCalls {
        fn from(value: StateHistoryCommitmentsCall) -> Self {
            Self::StateHistoryCommitments(value)
        }
    }
    impl ::core::convert::From<StateHistoryFirstIndexCall> for LightClientCalls {
        fn from(value: StateHistoryFirstIndexCall) -> Self {
            Self::StateHistoryFirstIndex(value)
        }
    }
    impl ::core::convert::From<StateHistoryRetentionPeriodCall> for LightClientCalls {
        fn from(value: StateHistoryRetentionPeriodCall) -> Self {
            Self::StateHistoryRetentionPeriod(value)
        }
    }
    impl ::core::convert::From<TransferOwnershipCall> for LightClientCalls {
        fn from(value: TransferOwnershipCall) -> Self {
            Self::TransferOwnership(value)
        }
    }
    impl ::core::convert::From<UpgradeToAndCallCall> for LightClientCalls {
        fn from(value: UpgradeToAndCallCall) -> Self {
            Self::UpgradeToAndCall(value)
        }
    }
    impl ::core::convert::From<VotingStakeTableStateCall> for LightClientCalls {
        fn from(value: VotingStakeTableStateCall) -> Self {
            Self::VotingStakeTableState(value)
        }
    }
    ///Container type for all return fields from the `UPGRADE_INTERFACE_VERSION` function with signature `UPGRADE_INTERFACE_VERSION()` and selector `0xad3cb1cc`
    #[derive(
        Clone,
        ::ethers::contract::EthAbiType,
        ::ethers::contract::EthAbiCodec,
        serde::Serialize,
        serde::Deserialize,
        Default,
        Debug,
        PartialEq,
        Eq,
        Hash,
    )]
    pub struct UpgradeInterfaceVersionReturn(pub ::std::string::String);
    ///Container type for all return fields from the `_blocksPerEpoch` function with signature `_blocksPerEpoch()` and selector `0xb2424e3f`
    #[derive(
        Clone,
        ::ethers::contract::EthAbiType,
        ::ethers::contract::EthAbiCodec,
        serde::Serialize,
        serde::Deserialize,
        Default,
        Debug,
        PartialEq,
        Eq,
        Hash,
    )]
    pub struct BlocksPerEpochReturn(pub u64);
    ///Container type for all return fields from the `currentBlockNumber` function with signature `currentBlockNumber()` and selector `0x378ec23b`
    #[derive(
        Clone,
        ::ethers::contract::EthAbiType,
        ::ethers::contract::EthAbiCodec,
        serde::Serialize,
        serde::Deserialize,
        Default,
        Debug,
        PartialEq,
        Eq,
        Hash,
    )]
    pub struct CurrentBlockNumberReturn(pub ::ethers::core::types::U256);
    ///Container type for all return fields from the `currentEpoch` function with signature `currentEpoch()` and selector `0x76671808`
    #[derive(
        Clone,
        ::ethers::contract::EthAbiType,
        ::ethers::contract::EthAbiCodec,
        serde::Serialize,
        serde::Deserialize,
        Default,
        Debug,
        PartialEq,
        Eq,
        Hash,
    )]
    pub struct CurrentEpochReturn(pub u64);
    ///Container type for all return fields from the `epochFromBlockNumber` function with signature `epochFromBlockNumber(uint64,uint64)` and selector `0x90c14390`
    #[derive(
        Clone,
        ::ethers::contract::EthAbiType,
        ::ethers::contract::EthAbiCodec,
        serde::Serialize,
        serde::Deserialize,
        Default,
        Debug,
        PartialEq,
        Eq,
        Hash,
    )]
    pub struct EpochFromBlockNumberReturn(pub u64);
    ///Container type for all return fields from the `finalizedState` function with signature `finalizedState()` and selector `0x9fdb54a7`
    #[derive(
        Clone,
        ::ethers::contract::EthAbiType,
        ::ethers::contract::EthAbiCodec,
        serde::Serialize,
        serde::Deserialize,
        Default,
        Debug,
        PartialEq,
        Eq,
        Hash,
    )]
    pub struct FinalizedStateReturn {
        pub view_num: u64,
        pub block_height: u64,
        pub block_comm_root: ::ethers::core::types::U256,
    }
    ///Container type for all return fields from the `genesisStakeTableState` function with signature `genesisStakeTableState()` and selector `0x426d3194`
    #[derive(
        Clone,
        ::ethers::contract::EthAbiType,
        ::ethers::contract::EthAbiCodec,
        serde::Serialize,
        serde::Deserialize,
        Default,
        Debug,
        PartialEq,
        Eq,
        Hash,
    )]
    pub struct GenesisStakeTableStateReturn {
        pub threshold: ::ethers::core::types::U256,
        pub bls_key_comm: ::ethers::core::types::U256,
        pub schnorr_key_comm: ::ethers::core::types::U256,
        pub amount_comm: ::ethers::core::types::U256,
    }
    ///Container type for all return fields from the `genesisState` function with signature `genesisState()` and selector `0xd24d933d`
    #[derive(
        Clone,
        ::ethers::contract::EthAbiType,
        ::ethers::contract::EthAbiCodec,
        serde::Serialize,
        serde::Deserialize,
        Default,
        Debug,
        PartialEq,
        Eq,
        Hash,
    )]
    pub struct GenesisStateReturn {
        pub view_num: u64,
        pub block_height: u64,
        pub block_comm_root: ::ethers::core::types::U256,
    }
    ///Container type for all return fields from the `getHotShotCommitment` function with signature `getHotShotCommitment(uint256)` and selector `0x8584d23f`
    #[derive(
        Clone,
        ::ethers::contract::EthAbiType,
        ::ethers::contract::EthAbiCodec,
        serde::Serialize,
        serde::Deserialize,
        Default,
        Debug,
        PartialEq,
        Eq,
        Hash,
    )]
    pub struct GetHotShotCommitmentReturn {
        pub hot_shot_block_comm_root: ::ethers::core::types::U256,
        pub hotshot_block_height: u64,
    }
    ///Container type for all return fields from the `getStateHistoryCount` function with signature `getStateHistoryCount()` and selector `0xf9e50d19`
    #[derive(
        Clone,
        ::ethers::contract::EthAbiType,
        ::ethers::contract::EthAbiCodec,
        serde::Serialize,
        serde::Deserialize,
        Default,
        Debug,
        PartialEq,
        Eq,
        Hash,
    )]
    pub struct GetStateHistoryCountReturn(pub ::ethers::core::types::U256);
    ///Container type for all return fields from the `getVersion` function with signature `getVersion()` and selector `0x0d8e6e2c`
    #[derive(
        Clone,
        ::ethers::contract::EthAbiType,
        ::ethers::contract::EthAbiCodec,
        serde::Serialize,
        serde::Deserialize,
        Default,
        Debug,
        PartialEq,
        Eq,
        Hash,
    )]
    pub struct GetVersionReturn {
        pub major_version: u8,
        pub minor_version: u8,
        pub patch_version: u8,
    }
    ///Container type for all return fields from the `isLastBlockInEpoch` function with signature `isLastBlockInEpoch(uint64)` and selector `0xa1be8d52`
    #[derive(
        Clone,
        ::ethers::contract::EthAbiType,
        ::ethers::contract::EthAbiCodec,
        serde::Serialize,
        serde::Deserialize,
        Default,
        Debug,
        PartialEq,
        Eq,
        Hash,
    )]
    pub struct IsLastBlockInEpochReturn(pub bool);
    ///Container type for all return fields from the `isPermissionedProverEnabled` function with signature `isPermissionedProverEnabled()` and selector `0x826e41fc`
    #[derive(
        Clone,
        ::ethers::contract::EthAbiType,
        ::ethers::contract::EthAbiCodec,
        serde::Serialize,
        serde::Deserialize,
        Default,
        Debug,
        PartialEq,
        Eq,
        Hash,
    )]
    pub struct IsPermissionedProverEnabledReturn(pub bool);
    ///Container type for all return fields from the `lagOverEscapeHatchThreshold` function with signature `lagOverEscapeHatchThreshold(uint256,uint256)` and selector `0xe0303301`
    #[derive(
        Clone,
        ::ethers::contract::EthAbiType,
        ::ethers::contract::EthAbiCodec,
        serde::Serialize,
        serde::Deserialize,
        Default,
        Debug,
        PartialEq,
        Eq,
        Hash,
    )]
    pub struct LagOverEscapeHatchThresholdReturn(pub bool);
    ///Container type for all return fields from the `owner` function with signature `owner()` and selector `0x8da5cb5b`
    #[derive(
        Clone,
        ::ethers::contract::EthAbiType,
        ::ethers::contract::EthAbiCodec,
        serde::Serialize,
        serde::Deserialize,
        Default,
        Debug,
        PartialEq,
        Eq,
        Hash,
    )]
    pub struct OwnerReturn(pub ::ethers::core::types::Address);
    ///Container type for all return fields from the `permissionedProver` function with signature `permissionedProver()` and selector `0x313df7b1`
    #[derive(
        Clone,
        ::ethers::contract::EthAbiType,
        ::ethers::contract::EthAbiCodec,
        serde::Serialize,
        serde::Deserialize,
        Default,
        Debug,
        PartialEq,
        Eq,
        Hash,
    )]
    pub struct PermissionedProverReturn(pub ::ethers::core::types::Address);
    ///Container type for all return fields from the `proxiableUUID` function with signature `proxiableUUID()` and selector `0x52d1902d`
    #[derive(
        Clone,
        ::ethers::contract::EthAbiType,
        ::ethers::contract::EthAbiCodec,
        serde::Serialize,
        serde::Deserialize,
        Default,
        Debug,
        PartialEq,
        Eq,
        Hash,
    )]
    pub struct ProxiableUUIDReturn(pub [u8; 32]);
    ///Container type for all return fields from the `stateHistoryCommitments` function with signature `stateHistoryCommitments(uint256)` and selector `0x02b592f3`
    #[derive(
        Clone,
        ::ethers::contract::EthAbiType,
        ::ethers::contract::EthAbiCodec,
        serde::Serialize,
        serde::Deserialize,
        Default,
        Debug,
        PartialEq,
        Eq,
        Hash,
    )]
    pub struct StateHistoryCommitmentsReturn {
        pub l_1_block_height: u64,
        pub l_1_block_timestamp: u64,
        pub hot_shot_block_height: u64,
        pub hot_shot_block_comm_root: ::ethers::core::types::U256,
    }
    ///Container type for all return fields from the `stateHistoryFirstIndex` function with signature `stateHistoryFirstIndex()` and selector `0x2f79889d`
    #[derive(
        Clone,
        ::ethers::contract::EthAbiType,
        ::ethers::contract::EthAbiCodec,
        serde::Serialize,
        serde::Deserialize,
        Default,
        Debug,
        PartialEq,
        Eq,
        Hash,
    )]
    pub struct StateHistoryFirstIndexReturn(pub u64);
    ///Container type for all return fields from the `stateHistoryRetentionPeriod` function with signature `stateHistoryRetentionPeriod()` and selector `0xc23b9e9e`
    #[derive(
        Clone,
        ::ethers::contract::EthAbiType,
        ::ethers::contract::EthAbiCodec,
        serde::Serialize,
        serde::Deserialize,
        Default,
        Debug,
        PartialEq,
        Eq,
        Hash,
    )]
    pub struct StateHistoryRetentionPeriodReturn(pub u32);
    ///Container type for all return fields from the `votingStakeTableState` function with signature `votingStakeTableState()` and selector `0x0625e19b`
    #[derive(
        Clone,
        ::ethers::contract::EthAbiType,
        ::ethers::contract::EthAbiCodec,
        serde::Serialize,
        serde::Deserialize,
        Default,
        Debug,
        PartialEq,
        Eq,
        Hash,
    )]
    pub struct VotingStakeTableStateReturn {
        pub threshold: ::ethers::core::types::U256,
        pub bls_key_comm: ::ethers::core::types::U256,
        pub schnorr_key_comm: ::ethers::core::types::U256,
        pub amount_comm: ::ethers::core::types::U256,
    }
}<|MERGE_RESOLUTION|>--- conflicted
+++ resolved
@@ -1990,7 +1990,7 @@
                 Self::InvalidProof(element) => ::ethers::core::abi::AbiEncode::encode(element),
                 Self::MissingLastBlockInEpochUpdate(element) => {
                     ::ethers::core::abi::AbiEncode::encode(element)
-                }
+                },
                 Self::NoChangeRequired(element) => ::ethers::core::abi::AbiEncode::encode(element),
                 Self::NotInitializing(element) => ::ethers::core::abi::AbiEncode::encode(element),
                 Self::OutdatedState(element) => ::ethers::core::abi::AbiEncode::encode(element),
@@ -2124,7 +2124,7 @@
                 Self::InvalidProof(element) => ::core::fmt::Display::fmt(element, f),
                 Self::MissingLastBlockInEpochUpdate(element) => {
                     ::core::fmt::Display::fmt(element, f)
-                }
+                },
                 Self::NoChangeRequired(element) => ::core::fmt::Display::fmt(element, f),
                 Self::NotInitializing(element) => ::core::fmt::Display::fmt(element, f),
                 Self::OutdatedState(element) => ::core::fmt::Display::fmt(element, f),
@@ -3176,20 +3176,6 @@
             match self {
                 Self::UpgradeInterfaceVersion(element) => {
                     ::ethers::core::abi::AbiEncode::encode(element)
-<<<<<<< HEAD
-                }
-                Self::BlocksPerEpoch(element) => ::ethers::core::abi::AbiEncode::encode(element),
-                Self::CurrentBlockNumber(element) => {
-                    ::ethers::core::abi::AbiEncode::encode(element)
-                }
-                Self::CurrentEpoch(element) => ::ethers::core::abi::AbiEncode::encode(element),
-                Self::DisablePermissionedProverMode(element) => {
-                    ::ethers::core::abi::AbiEncode::encode(element)
-                }
-                Self::EpochFromBlockNumber(element) => {
-                    ::ethers::core::abi::AbiEncode::encode(element)
-                }
-=======
                 },
                 Self::CurrentBlockNumber(element) => {
                     ::ethers::core::abi::AbiEncode::encode(element)
@@ -3197,7 +3183,6 @@
                 Self::DisablePermissionedProverMode(element) => {
                     ::ethers::core::abi::AbiEncode::encode(element)
                 },
->>>>>>> ce2a014b
                 Self::FinalizedState(element) => ::ethers::core::abi::AbiEncode::encode(element),
                 Self::GenesisStakeTableState(element) => {
                     ::ethers::core::abi::AbiEncode::encode(element)
@@ -3213,7 +3198,7 @@
                 Self::Initialize(element) => ::ethers::core::abi::AbiEncode::encode(element),
                 Self::IsLastBlockInEpoch(element) => {
                     ::ethers::core::abi::AbiEncode::encode(element)
-                }
+                },
                 Self::IsPermissionedProverEnabled(element) => {
                     ::ethers::core::abi::AbiEncode::encode(element)
                 },
@@ -3246,7 +3231,7 @@
                 Self::UpgradeToAndCall(element) => ::ethers::core::abi::AbiEncode::encode(element),
                 Self::VotingStakeTableState(element) => {
                     ::ethers::core::abi::AbiEncode::encode(element)
-                }
+                },
             }
         }
     }
@@ -3259,12 +3244,7 @@
                 Self::CurrentEpoch(element) => ::core::fmt::Display::fmt(element, f),
                 Self::DisablePermissionedProverMode(element) => {
                     ::core::fmt::Display::fmt(element, f)
-<<<<<<< HEAD
-                }
-                Self::EpochFromBlockNumber(element) => ::core::fmt::Display::fmt(element, f),
-=======
                 },
->>>>>>> ce2a014b
                 Self::FinalizedState(element) => ::core::fmt::Display::fmt(element, f),
                 Self::GenesisStakeTableState(element) => ::core::fmt::Display::fmt(element, f),
                 Self::GenesisState(element) => ::core::fmt::Display::fmt(element, f),
