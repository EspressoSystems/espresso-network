//! Implementations for examples and tests only
use commit::{Commitment, Committable};

use hotshot_types::{
    data::{fake_commitment, BlockError, ViewNumber},
    traits::{
        state::{ConsensusTime, TestableState},
        BlockPayload, State,
    },
};

use serde::{Deserialize, Serialize};
use std::fmt::Debug;

use crate::block_types::TestTransaction;
use crate::block_types::{TestBlockHeader, TestBlockPayload};
pub use crate::node_types::TestTypes;

/// sequencing demo entry state
#[derive(PartialEq, Eq, Hash, Serialize, Deserialize, Clone, Debug)]
pub struct TestState {
    /// the block height
    block_height: u64,
    /// the view number
    view_number: ViewNumber,
    /// the previous state commitment
    prev_state_commitment: Commitment<Self>,
}

impl Committable for TestState {
    fn commit(&self) -> Commitment<Self> {
        commit::RawCommitmentBuilder::new("Test State Commit")
            .u64_field("block_height", self.block_height)
            .u64_field("view_number", *self.view_number)
            .field("prev_state_commitment", self.prev_state_commitment)
            .finalize()
    }

    fn tag() -> String {
        "TEST_STATE".to_string()
    }
}

impl Default for TestState {
    fn default() -> Self {
        Self {
            block_height: 0,
            view_number: ViewNumber::genesis(),
            prev_state_commitment: fake_commitment(),
        }
    }
}

impl State for TestState {
    type Error = BlockError;

    type BlockHeader = TestBlockHeader;

    type BlockPayload = TestBlockPayload;

    type Time = ViewNumber;

<<<<<<< HEAD
    type Metadata = ();

    fn validate_block(&self, _block_header: &Self::BlockHeader, view_number: &Self::Time) -> bool {
        if view_number == &ViewNumber::genesis() {
            &self.view_number == view_number
        } else {
            self.view_number < *view_number
        }
    }

    fn initialize() -> Self {
        let mut state = Self::default();
        state.block_height += 1;
        state
    }

    fn append(
=======
    fn validate_and_apply_header(
>>>>>>> c1368321
        &self,
        _proposed_header: &Self::BlockHeader,
        _parent_header: &Self::BlockHeader,
        view_number: &Self::Time,
    ) -> Result<Self, Self::Error> {
        if view_number == &ViewNumber::genesis() {
            if &self.view_number != view_number {
                return Err(BlockError::InvalidBlockHeader);
            }
        } else if self.view_number >= *view_number {
            return Err(BlockError::InvalidBlockHeader);
        }
        Ok(TestState {
            block_height: self.block_height + 1,
            view_number: *view_number,
            prev_state_commitment: self.commit(),
        })
    }

    fn initialize() -> Self {
        let mut state = Self::default();
        state.block_height += 1;
        state
    }

    fn on_commit(&self) {}

    fn metadata(&self) -> Self::Metadata {}
}

impl TestableState for TestState {
    fn create_random_transaction(
        _state: Option<&Self>,
        _rng: &mut dyn rand::RngCore,
        padding: u64,
    ) -> <Self::BlockPayload as BlockPayload>::Transaction {
        /// clippy appeasement for `RANDOM_TX_BASE_SIZE`
        const RANDOM_TX_BASE_SIZE: usize = 8;
        TestTransaction(vec![0; RANDOM_TX_BASE_SIZE + (padding as usize)])
    }
}<|MERGE_RESOLUTION|>--- conflicted
+++ resolved
@@ -60,27 +60,7 @@
 
     type Time = ViewNumber;
 
-<<<<<<< HEAD
-    type Metadata = ();
-
-    fn validate_block(&self, _block_header: &Self::BlockHeader, view_number: &Self::Time) -> bool {
-        if view_number == &ViewNumber::genesis() {
-            &self.view_number == view_number
-        } else {
-            self.view_number < *view_number
-        }
-    }
-
-    fn initialize() -> Self {
-        let mut state = Self::default();
-        state.block_height += 1;
-        state
-    }
-
-    fn append(
-=======
     fn validate_and_apply_header(
->>>>>>> c1368321
         &self,
         _proposed_header: &Self::BlockHeader,
         _parent_header: &Self::BlockHeader,
