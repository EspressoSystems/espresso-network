use hotshot::types::SignatureKey;
use hotshot_types::traits::election::{ConsensusExchange, Membership};
use std::{num::NonZeroUsize, sync::Arc, time::Duration};

use hotshot::traits::{NetworkReliability, NodeImplementation, TestableNodeImplementation};
use hotshot_types::message::{Message, SequencingMessage};

use hotshot_types::{
    traits::node_implementation::{NodeType, QuorumEx, TestableExchange},
    ExecutionType, HotShotConfig,
};

use super::completion_task::{CompletionTaskDescription, TimeBasedCompletionTaskDescription};
use crate::{
    spinning_task::SpinningTaskDescription,
    test_launcher::{ResourceGenerators, TestLauncher},
};

use super::{
    overall_safety_task::OverallSafetyPropertiesDescription, txn_task::TxnTaskDescription,
};
use hotshot::{HotShotType, SystemContext};

/// data describing how a round should be timed.
#[derive(Clone, Debug, Copy)]
pub struct TimingData {
    /// Base duration for next-view timeout, in milliseconds
    pub next_view_timeout: u64,
    /// The exponential backoff ration for the next-view timeout
    pub timeout_ratio: (u64, u64),
    /// The delay a leader inserts before starting pre-commit, in milliseconds
    pub round_start_delay: u64,
    /// Delay after init before starting consensus, in milliseconds
    pub start_delay: u64,
    /// The minimum amount of time a leader has to wait to start a round
    pub propose_min_round_time: Duration,
    /// The maximum amount of time a leader can wait to start a round
    pub propose_max_round_time: Duration,
}

/// metadata describing a test
#[derive(Clone, Debug)]
pub struct TestMetadata {
    /// Total number of nodes in the test
    pub total_nodes: usize,
    /// nodes available at start
    pub start_nodes: usize,
    /// number of bootstrap nodes (libp2p usage only)
    pub num_bootstrap_nodes: usize,
    /// Size of the DA committee for the test
    pub da_committee_size: usize,
    // overall safety property description
    pub overall_safety_properties: OverallSafetyPropertiesDescription,
    /// spinning properties
    pub spinning_properties: SpinningTaskDescription,
    // txns timing
    pub txn_description: TxnTaskDescription,
    // completion task
    pub completion_task_description: CompletionTaskDescription,
    /// Minimum transactions required for a block
    pub min_transactions: usize,
    /// timing data
    pub timing_data: TimingData,
    /// byzantine node metadata
    pub byzantine_metadata: Option<Box<dyn NetworkReliability>>,
}

impl Default for TimingData {
    fn default() -> Self {
        Self {
            next_view_timeout: 10000,
            timeout_ratio: (11, 10),
            round_start_delay: 1,
            start_delay: 1,
            propose_min_round_time: Duration::new(0, 0),
            propose_max_round_time: Duration::new(5, 0),
        }
    }
}

impl TestMetadata {
    pub fn default_stress() -> Self {
        TestMetadata {
            num_bootstrap_nodes: 15,
            total_nodes: 100,
            start_nodes: 100,
            overall_safety_properties: OverallSafetyPropertiesDescription {
                num_successful_views: 50,
                check_leaf: true,
                check_state: true,
                check_block: true,
                num_failed_views: 15,
                transaction_threshold: 0,
                threshold_calculator: Arc::new(|_active, total| (2 * total / 3 + 1)),
            },
            timing_data: TimingData {
                next_view_timeout: 2000,
                timeout_ratio: (1, 1),
                start_delay: 20000,
                round_start_delay: 25,
                ..TimingData::default()
            },
            ..TestMetadata::default()
        }
    }

    pub fn default_multiple_rounds() -> TestMetadata {
        TestMetadata {
            total_nodes: 10,
            start_nodes: 10,
            overall_safety_properties: OverallSafetyPropertiesDescription {
                num_successful_views: 20,
                check_leaf: true,
                check_state: true,
                check_block: true,
                num_failed_views: 8,
                transaction_threshold: 0,
                threshold_calculator: Arc::new(|_active, total| (2 * total / 3 + 1)),
            },
            timing_data: TimingData {
                start_delay: 120000,
                round_start_delay: 25,
                ..TimingData::default()
            },
            ..TestMetadata::default()
        }
    }

    /// Default setting with 20 nodes and 8 views of successful views.
    pub fn default_more_nodes_less_success() -> TestMetadata {
        TestMetadata {
            total_nodes: 20,
            start_nodes: 20,
            num_bootstrap_nodes: 20,
            // The first 14 (i.e., 20 - f) nodes are in the DA committee and we may shutdown the
            // remaining 6 (i.e., f) nodes. We could remove this restriction after fixing the
            // following issue.
            // TODO: Update message broadcasting to avoid hanging
            // <https://github.com/EspressoSystems/HotShot/issues/1567>
            da_committee_size: 14,
            completion_task_description: CompletionTaskDescription::TimeBasedCompletionTaskBuilder(
                TimeBasedCompletionTaskDescription {
                    // Increase the duration to get the expected number of successful views.
                    duration: Duration::new(200, 0),
                },
            ),
            overall_safety_properties: OverallSafetyPropertiesDescription {
                num_successful_views: 8,
                ..Default::default()
            },
            ..TestMetadata::default()
        }
    }
}

impl Default for TestMetadata {
    /// by default, just a single round
    fn default() -> Self {
        Self {
            timing_data: TimingData::default(),
            min_transactions: 0,
            total_nodes: 5,
            start_nodes: 5,
            num_bootstrap_nodes: 5,
            da_committee_size: 5,
            spinning_properties: SpinningTaskDescription {
                node_changes: vec![],
            },
            overall_safety_properties: OverallSafetyPropertiesDescription::default(),
            // arbitrary, haven't done the math on this
            txn_description: TxnTaskDescription::RoundRobinTimeBased(Duration::from_millis(10)),
            completion_task_description: CompletionTaskDescription::TimeBasedCompletionTaskBuilder(
                TimeBasedCompletionTaskDescription {
                    // TODO ED Put a configurable time here - 10 seconds for now
                    duration: Duration::from_millis(10000),
                },
            ),
            byzantine_metadata: None,
        }
    }
}

impl TestMetadata {
    pub fn gen_launcher<TYPES: NodeType, I: TestableNodeImplementation<TYPES>>(
        self,
    ) -> TestLauncher<TYPES, I>
    where
        I: NodeImplementation<TYPES, ConsensusMessage = SequencingMessage<TYPES, I>>,
        <I as NodeImplementation<TYPES>>::Exchanges:
            TestableExchange<TYPES, <I as NodeImplementation<TYPES>>::Leaf, Message<TYPES, I>>,
        SystemContext<TYPES, I>: HotShotType<TYPES, I>,
    {
        let TestMetadata {
            total_nodes,
            num_bootstrap_nodes,
            min_transactions,
            timing_data,
            da_committee_size,
            txn_description,
            completion_task_description,
            overall_safety_properties,
            spinning_properties,
            byzantine_metadata,
            ..
        } = self.clone();

        let known_nodes: Vec<<TYPES as NodeType>::SignatureKey> = (0..total_nodes)
            .map(|id| {
                let priv_key =
                    TYPES::SignatureKey::generated_from_seed_indexed([0u8; 32], id as u64).1;
                TYPES::SignatureKey::from_private(&priv_key)
            })
            .collect();
        let known_nodes_with_stake: Vec<<TYPES::SignatureKey as SignatureKey>::StakeTableEntry> =
            (0..total_nodes)
                .map(|id| known_nodes[id].get_stake_table_entry(1u64))
                .collect();
        // let da_committee_nodes = known_nodes[0..da_committee_size].to_vec();
        let config = HotShotConfig {
            // TODO this doesn't exist anymore
            execution_type: ExecutionType::Incremental,
            total_nodes: NonZeroUsize::new(total_nodes).unwrap(),
            num_bootstrap: num_bootstrap_nodes,
            min_transactions,
            max_transactions: NonZeroUsize::new(99999).unwrap(),
            known_nodes_with_stake,
            da_committee_size,
            next_view_timeout: 500,
            timeout_ratio: (11, 10),
            round_start_delay: 1,
            start_delay: 1,
            // TODO do we use these fields??
            propose_min_round_time: Duration::from_millis(0),
            propose_max_round_time: Duration::from_millis(1000),
            // TODO what's the difference between this and the second config?
            election_config: Some(<QuorumEx<TYPES, I> as ConsensusExchange<
                TYPES,
                Message<TYPES, I>,
            >>::Membership::default_election_config(
                total_nodes as u64
            )),
        };
        let TimingData {
            next_view_timeout,
            timeout_ratio,
            round_start_delay,
            start_delay,
            propose_min_round_time,
            propose_max_round_time,
        } = timing_data;
        let mod_config =
            // TODO this should really be using the timing config struct
            |a: &mut HotShotConfig<<TYPES::SignatureKey as SignatureKey>::StakeTableEntry, TYPES::ElectionConfigType>| {
                a.next_view_timeout = next_view_timeout;
                a.timeout_ratio = timeout_ratio;
                a.round_start_delay = round_start_delay;
                a.start_delay = start_delay;
                a.propose_min_round_time = propose_min_round_time;
                a.propose_max_round_time = propose_max_round_time;
            };

        let txn_task_generator = txn_description.build();
        let completion_task_generator = completion_task_description.build_and_launch();
        let overall_safety_task_generator = overall_safety_properties.build();
        let spinning_task_generator = spinning_properties.build();
        TestLauncher {
<<<<<<< HEAD
            resource_generator: ResourceGenerators {
                channel_generator: <<I as NodeImplementation<TYPES>>::Exchanges as TestableExchange<_, _, _>>::gen_comm_channels(total_nodes, num_bootstrap_nodes, da_committee_size, byzantine_metadata),
                storage: Box::new(|_| I::construct_tmp_storage().unwrap()),
                config,
            },
=======
            resource_generator:
                ResourceGenerators {
                    channel_generator:
                        <<I as NodeImplementation<TYPES>>::Exchanges as TestableExchange<
                            _,
                            _,
                            _,
                        >>::gen_comm_channels(
                            total_nodes, num_bootstrap_nodes, da_committee_size
                        ),
                    storage: Box::new(|_| I::construct_tmp_storage().unwrap()),
                    config,
                },
>>>>>>> ecfd2764
            metadata: self,
            txn_task_generator,
            overall_safety_task_generator,
            completion_task_generator,
            spinning_task_generator,
            hooks: vec![],
        }
        .modify_default_config(mod_config)
    }
}<|MERGE_RESOLUTION|>--- conflicted
+++ resolved
@@ -264,13 +264,6 @@
         let overall_safety_task_generator = overall_safety_properties.build();
         let spinning_task_generator = spinning_properties.build();
         TestLauncher {
-<<<<<<< HEAD
-            resource_generator: ResourceGenerators {
-                channel_generator: <<I as NodeImplementation<TYPES>>::Exchanges as TestableExchange<_, _, _>>::gen_comm_channels(total_nodes, num_bootstrap_nodes, da_committee_size, byzantine_metadata),
-                storage: Box::new(|_| I::construct_tmp_storage().unwrap()),
-                config,
-            },
-=======
             resource_generator:
                 ResourceGenerators {
                     channel_generator:
@@ -279,12 +272,11 @@
                             _,
                             _,
                         >>::gen_comm_channels(
-                            total_nodes, num_bootstrap_nodes, da_committee_size
+                            total_nodes, num_bootstrap_nodes, da_committee_size, byzantine_metadata
                         ),
                     storage: Box::new(|_| I::construct_tmp_storage().unwrap()),
                     config,
                 },
->>>>>>> ecfd2764
             metadata: self,
             txn_task_generator,
             overall_safety_task_generator,
