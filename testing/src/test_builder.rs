use hotshot::types::SignatureKey;
use hotshot_orchestrator::config::ValidatorConfigFile;
use hotshot_types::traits::election::Membership;
use std::{num::NonZeroUsize, sync::Arc, time::Duration};

use hotshot::traits::{NodeImplementation, TestableNodeImplementation};

use hotshot_types::{
    traits::node_implementation::NodeType, ExecutionType, HotShotConfig, ValidatorConfig,
};

use super::completion_task::{CompletionTaskDescription, TimeBasedCompletionTaskDescription};
use crate::{
    spinning_task::SpinningTaskDescription,
    test_launcher::{ResourceGenerators, TestLauncher},
};

use super::{
    overall_safety_task::OverallSafetyPropertiesDescription, txn_task::TxnTaskDescription,
};
use hotshot::{HotShotType, SystemContext};
/// data describing how a round should be timed.
#[derive(Clone, Debug, Copy)]
pub struct TimingData {
    /// Base duration for next-view timeout, in milliseconds
    pub next_view_timeout: u64,
    /// The exponential backoff ration for the next-view timeout
    pub timeout_ratio: (u64, u64),
    /// The delay a leader inserts before starting pre-commit, in milliseconds
    pub round_start_delay: u64,
    /// Delay after init before starting consensus, in milliseconds
    pub start_delay: u64,
    /// The minimum amount of time a leader has to wait to start a round
    pub propose_min_round_time: Duration,
    /// The maximum amount of time a leader can wait to start a round
    pub propose_max_round_time: Duration,
}

/// metadata describing a test
#[derive(Clone, Debug)]
pub struct TestMetadata {
    /// Total number of nodes in the test
    pub total_nodes: usize,
    /// nodes available at start
    pub start_nodes: usize,
    /// number of bootstrap nodes (libp2p usage only)
    pub num_bootstrap_nodes: usize,
    /// Size of the DA committee for the test
    pub da_committee_size: usize,
    // overall safety property description
    pub overall_safety_properties: OverallSafetyPropertiesDescription,
    /// spinning properties
    pub spinning_properties: SpinningTaskDescription,
    // txns timing
    pub txn_description: TxnTaskDescription,
    // completion task
    pub completion_task_description: CompletionTaskDescription,
    /// Minimum transactions required for a block
    pub min_transactions: usize,
    /// timing data
    pub timing_data: TimingData,
}

impl Default for TimingData {
    fn default() -> Self {
        Self {
<<<<<<< HEAD
            next_view_timeout: 1000,
=======
            next_view_timeout: 1500,
>>>>>>> 640e43a8
            timeout_ratio: (11, 10),
            round_start_delay: 100,
            start_delay: 100,
            propose_min_round_time: Duration::new(0, 0),
            propose_max_round_time: Duration::from_millis(100),
        }
    }
}

impl TestMetadata {
    pub fn default_stress() -> Self {
        TestMetadata {
            num_bootstrap_nodes: 15,
            total_nodes: 100,
            start_nodes: 100,
            overall_safety_properties: OverallSafetyPropertiesDescription {
                num_successful_views: 50,
                check_leaf: true,
                check_state: true,
                check_block: true,
                num_failed_views: 15,
                transaction_threshold: 0,
                threshold_calculator: Arc::new(|_active, total| (2 * total / 3 + 1)),
            },
            timing_data: TimingData {
                next_view_timeout: 2000,
                timeout_ratio: (1, 1),
                start_delay: 20000,
                round_start_delay: 25,
                ..TimingData::default()
            },
            ..TestMetadata::default()
        }
    }

    pub fn default_multiple_rounds() -> TestMetadata {
        TestMetadata {
            total_nodes: 10,
            start_nodes: 10,
            overall_safety_properties: OverallSafetyPropertiesDescription {
                num_successful_views: 20,
                check_leaf: true,
                check_state: true,
                check_block: true,
                num_failed_views: 8,
                transaction_threshold: 0,
                threshold_calculator: Arc::new(|_active, total| (2 * total / 3 + 1)),
            },
            timing_data: TimingData {
                start_delay: 120000,
                round_start_delay: 25,
                ..TimingData::default()
            },
            ..TestMetadata::default()
        }
    }

<<<<<<< HEAD
    /// Default setting with 20 nodes and 10 views of successful views.
=======
    /// Default setting with 20 nodes and 8 views of successful views.
>>>>>>> 640e43a8
    pub fn default_more_nodes() -> TestMetadata {
        TestMetadata {
            total_nodes: 20,
            start_nodes: 20,
            num_bootstrap_nodes: 20,
            // The first 14 (i.e., 20 - f) nodes are in the DA committee and we may shutdown the
            // remaining 6 (i.e., f) nodes. We could remove this restriction after fixing the
            // following issue.
            // TODO: Update message broadcasting to avoid hanging
            // <https://github.com/EspressoSystems/HotShot/issues/1567>
            da_committee_size: 14,
            completion_task_description: CompletionTaskDescription::TimeBasedCompletionTaskBuilder(
                TimeBasedCompletionTaskDescription {
                    // Increase the duration to get the expected number of successful views.
<<<<<<< HEAD
                    duration: Duration::new(140, 0),
                },
            ),
            overall_safety_properties: Default::default(),
            timing_data: TimingData {
                next_view_timeout: 1000,
                ..TimingData::default()
=======
                    duration: Duration::new(200, 0),
                },
            ),
            overall_safety_properties: OverallSafetyPropertiesDescription {
                ..Default::default()
>>>>>>> 640e43a8
            },
            timing_data: TimingData {
                next_view_timeout: 3000,
                ..TimingData::default()
            },
            ..TestMetadata::default()
        }
    }
}

impl Default for TestMetadata {
    /// by default, just a single round
    fn default() -> Self {
        Self {
            timing_data: TimingData::default(),
            min_transactions: 0,
            total_nodes: 5,
            start_nodes: 5,
            num_bootstrap_nodes: 5,
            da_committee_size: 5,
            spinning_properties: SpinningTaskDescription {
                node_changes: vec![],
            },
            overall_safety_properties: OverallSafetyPropertiesDescription::default(),
            // arbitrary, haven't done the math on this
            txn_description: TxnTaskDescription::RoundRobinTimeBased(Duration::from_millis(10)),
            completion_task_description: CompletionTaskDescription::TimeBasedCompletionTaskBuilder(
                TimeBasedCompletionTaskDescription {
                    // TODO ED Put a configurable time here - 10 seconds for now
                    duration: Duration::from_millis(10000),
                },
            ),
        }
    }
}

impl TestMetadata {
    pub fn gen_launcher<TYPES: NodeType, I: TestableNodeImplementation<TYPES>>(
        self,
        node_id: u64,
    ) -> TestLauncher<TYPES, I>
    where
        I: NodeImplementation<TYPES>,
        SystemContext<TYPES, I>: HotShotType<TYPES, I>,
    {
        let TestMetadata {
            total_nodes,
            num_bootstrap_nodes,
            min_transactions,
            timing_data,
            da_committee_size,
            txn_description,
            completion_task_description,
            overall_safety_properties,
            spinning_properties,
            ..
        } = self.clone();

        // We assign known_nodes' public key and stake value here rather than read from config file since it's a test.
        let known_nodes_with_stake = (0..total_nodes)
            .map(|node_id_| {
                let cur_validator_config: ValidatorConfig<TYPES::SignatureKey> =
                    ValidatorConfig::generated_from_seed_indexed([0u8; 32], node_id_ as u64, 1);

                cur_validator_config
                    .public_key
                    .get_stake_table_entry(cur_validator_config.stake_value)
            })
            .collect();
        // But now to test validator's config, we input the info of my_own_validator from config file when node_id == 0.
        let mut my_own_validator_config =
            ValidatorConfig::generated_from_seed_indexed([0u8; 32], node_id, 1);
        if node_id == 0 {
            my_own_validator_config = ValidatorConfig::from(ValidatorConfigFile::from_file(
                "config/ValidatorConfigFile.toml",
            ));
        }
        // let da_committee_nodes = known_nodes[0..da_committee_size].to_vec();
        let config = HotShotConfig {
            // TODO this doesn't exist anymore
            execution_type: ExecutionType::Incremental,
            total_nodes: NonZeroUsize::new(total_nodes).unwrap(),
            num_bootstrap: num_bootstrap_nodes,
            min_transactions,
            max_transactions: NonZeroUsize::new(99999).unwrap(),
            known_nodes_with_stake,
            my_own_validator_config,
            da_committee_size,
            next_view_timeout: 500,
            timeout_ratio: (11, 10),
            round_start_delay: 1,
            start_delay: 1,
            // TODO do we use these fields??
            propose_min_round_time: Duration::from_millis(0),
            propose_max_round_time: Duration::from_millis(1000),
            // TODO what's the difference between this and the second config?
            election_config: Some(TYPES::Membership::default_election_config(
                total_nodes as u64,
            )),
        };
        let TimingData {
            next_view_timeout,
            timeout_ratio,
            round_start_delay,
            start_delay,
            propose_min_round_time,
            propose_max_round_time,
        } = timing_data;
        let mod_config =
            // TODO this should really be using the timing config struct
            |a: &mut HotShotConfig<TYPES::SignatureKey, TYPES::ElectionConfigType>| {
                a.next_view_timeout = next_view_timeout;
                a.timeout_ratio = timeout_ratio;
                a.round_start_delay = round_start_delay;
                a.start_delay = start_delay;
                a.propose_min_round_time = propose_min_round_time;
                a.propose_max_round_time = propose_max_round_time;
            };

        let txn_task_generator = txn_description.build();
        let completion_task_generator = completion_task_description.build_and_launch();
        let overall_safety_task_generator = overall_safety_properties.build();
        let spinning_task_generator = spinning_properties.build();
        TestLauncher {
            resource_generator: ResourceGenerators {
                channel_generator: <I as TestableNodeImplementation<TYPES>>::gen_comm_channels(
                    total_nodes,
                    num_bootstrap_nodes,
                    da_committee_size,
                ),
                storage: Box::new(|_| I::construct_tmp_storage().unwrap()),
                config,
            },
            metadata: self,
            txn_task_generator,
            overall_safety_task_generator,
            completion_task_generator,
            spinning_task_generator,
            hooks: vec![],
        }
        .modify_default_config(mod_config)
    }
}<|MERGE_RESOLUTION|>--- conflicted
+++ resolved
@@ -64,11 +64,7 @@
 impl Default for TimingData {
     fn default() -> Self {
         Self {
-<<<<<<< HEAD
-            next_view_timeout: 1000,
-=======
             next_view_timeout: 1500,
->>>>>>> 640e43a8
             timeout_ratio: (11, 10),
             round_start_delay: 100,
             start_delay: 100,
@@ -126,11 +122,7 @@
         }
     }
 
-<<<<<<< HEAD
-    /// Default setting with 20 nodes and 10 views of successful views.
-=======
     /// Default setting with 20 nodes and 8 views of successful views.
->>>>>>> 640e43a8
     pub fn default_more_nodes() -> TestMetadata {
         TestMetadata {
             total_nodes: 20,
@@ -145,21 +137,11 @@
             completion_task_description: CompletionTaskDescription::TimeBasedCompletionTaskBuilder(
                 TimeBasedCompletionTaskDescription {
                     // Increase the duration to get the expected number of successful views.
-<<<<<<< HEAD
-                    duration: Duration::new(140, 0),
-                },
-            ),
-            overall_safety_properties: Default::default(),
-            timing_data: TimingData {
-                next_view_timeout: 1000,
-                ..TimingData::default()
-=======
                     duration: Duration::new(200, 0),
                 },
             ),
             overall_safety_properties: OverallSafetyPropertiesDescription {
                 ..Default::default()
->>>>>>> 640e43a8
             },
             timing_data: TimingData {
                 next_view_timeout: 3000,
