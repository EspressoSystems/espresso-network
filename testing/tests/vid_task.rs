use commit::Committable;
use hotshot::{tasks::add_vid_task, types::SignatureKey, HotShotConsensusApi};
use hotshot_task_impls::events::HotShotEvent;
use hotshot_testing::{
    node_types::{MemoryImpl, TestTypes},
    task_helpers::vid_init,
};
use hotshot_types::{
    block_impl::VIDTransaction,
<<<<<<< HEAD
    data::{DAProposal, VidDisperse, ViewNumber},
    traits::{
        consensus_api::ConsensusSharedApi, election::ConsensusExchange,
        node_implementation::ExchangesType, state::ConsensusTime,
    },
=======
    data::{DAProposal, VidDisperse, VidSchemeTrait, ViewNumber},
    traits::{consensus_api::ConsensusSharedApi, state::ConsensusTime},
>>>>>>> 8b426980
};
use hotshot_types::{simple_vote::VIDVote, traits::node_implementation::NodeType};
use std::collections::HashMap;
use std::marker::PhantomData;

#[cfg_attr(
    async_executor_impl = "tokio",
    tokio::test(flavor = "multi_thread", worker_threads = 2)
)]
#[cfg_attr(async_executor_impl = "async-std", async_std::test)]
async fn test_vid_task() {
    use hotshot_task_impls::harness::run_harness;
    use hotshot_testing::task_helpers::build_system_handle;
    use hotshot_types::{block_impl::VIDBlockPayload, message::Proposal};

    async_compatibility_layer::logging::setup_logging();
    async_compatibility_layer::logging::setup_backtrace();

    // Build the API for node 2.
    let handle = build_system_handle(2).await.0;
    let api: HotShotConsensusApi<TestTypes, MemoryImpl> = HotShotConsensusApi {
        inner: handle.hotshot.inner.clone(),
    };
    let pub_key = *api.public_key();

    let vid = vid_init();
    let transactions = vec![VIDTransaction(vec![0])];
    let encoded_transactions = VIDTransaction::encode(transactions.clone()).unwrap();
    let vid_disperse = vid.disperse(&encoded_transactions).unwrap();
    let payload_commitment = vid_disperse.commit;
    let block = VIDBlockPayload {
        transactions,
        payload_commitment,
    };

    let signature =
        <TestTypes as NodeType>::SignatureKey::sign(api.private_key(), block.commit().as_ref());
    let proposal: DAProposal<TestTypes> = DAProposal {
        encoded_transactions,
        view_number: ViewNumber::new(2),
    };
    let message = Proposal {
        data: proposal,
        signature,
        _pd: PhantomData,
    };
    let vid_proposal = Proposal {
        data: VidDisperse {
            view_number: message.data.view_number,
            payload_commitment: block.commit(),
            shares: vid_disperse.shares,
            common: vid_disperse.common,
        },
        signature: message.signature.clone(),
        _pd: PhantomData,
    };

    // Every event input is seen on the event stream in the output.
    let mut input = Vec::new();
    let mut output = HashMap::new();

    // In view 1, node 2 is the next leader.
    input.push(HotShotEvent::ViewChange(ViewNumber::new(1)));
    input.push(HotShotEvent::ViewChange(ViewNumber::new(2)));
    input.push(HotShotEvent::BlockReady(
        encoded_transactions,
        (),
        ViewNumber::new(2),
    ));

    input.push(HotShotEvent::VidDisperseRecv(vid_proposal.clone(), pub_key));
    input.push(HotShotEvent::Shutdown);

    output.insert(HotShotEvent::ViewChange(ViewNumber::new(1)), 1);
    output.insert(
        HotShotEvent::BlockReady(encoded_transactions, (), ViewNumber::new(2)),
        1,
    );

    let vid_vote = VIDVote::create_signed_vote(
        hotshot_types::simple_vote::VIDData {
            payload_commit: block.commit(),
        },
        ViewNumber::new(2),
        api.public_key(),
        api.private_key(),
    );
    output.insert(HotShotEvent::VidVoteSend(vid_vote), 1);

    output.insert(HotShotEvent::VidDisperseRecv(vid_proposal, pub_key), 1);
    output.insert(HotShotEvent::ViewChange(ViewNumber::new(2)), 1);
    output.insert(HotShotEvent::Shutdown, 1);

    let build_fn = |task_runner, event_stream| add_vid_task(task_runner, event_stream, handle);

    run_harness(input, output, None, build_fn).await;
}<|MERGE_RESOLUTION|>--- conflicted
+++ resolved
@@ -7,16 +7,8 @@
 };
 use hotshot_types::{
     block_impl::VIDTransaction,
-<<<<<<< HEAD
-    data::{DAProposal, VidDisperse, ViewNumber},
-    traits::{
-        consensus_api::ConsensusSharedApi, election::ConsensusExchange,
-        node_implementation::ExchangesType, state::ConsensusTime,
-    },
-=======
     data::{DAProposal, VidDisperse, VidSchemeTrait, ViewNumber},
     traits::{consensus_api::ConsensusSharedApi, state::ConsensusTime},
->>>>>>> 8b426980
 };
 use hotshot_types::{simple_vote::VIDVote, traits::node_implementation::NodeType};
 use std::collections::HashMap;
