use hotshot::{types::SignatureKey, HotShotConsensusApi};
use hotshot_task_impls::events::HotShotEvent;
use hotshot_testing::{
    node_types::{MemoryImpl, TestTypes},
    task_helpers::{build_quorum_proposal, vid_init},
};
use hotshot_types::{
    data::{DAProposal, VidSchemeTrait, ViewNumber},
    traits::{consensus_api::ConsensusApi, state::ConsensusTime},
};
use sha2::{Digest, Sha256};
use std::{collections::HashMap, marker::PhantomData};

#[cfg(test)]
#[cfg_attr(
    async_executor_impl = "tokio",
    tokio::test(flavor = "multi_thread", worker_threads = 2)
)]
#[cfg_attr(async_executor_impl = "async-std", async_std::test)]
#[ignore]
async fn test_network_task() {
    use hotshot_task_impls::harness::run_harness;
    use hotshot_testing::task_helpers::build_system_handle;
    use hotshot_types::{data::VidDisperse, message::Proposal};

    async_compatibility_layer::logging::setup_logging();
    async_compatibility_layer::logging::setup_backtrace();

    // Build the API for node 2.
    let (handle, event_stream) = build_system_handle(2).await;
    let api: HotShotConsensusApi<TestTypes, MemoryImpl> = HotShotConsensusApi {
        inner: handle.hotshot.inner.clone(),
    };
    let pub_key = *api.public_key();
    let priv_key = api.private_key();
    // quorum membership for VID share distribution
    let quorum_membership = handle.hotshot.inner.memberships.quorum_membership.clone();

    let encoded_transactions = Vec::new();
    let encoded_transactions_hash = Sha256::digest(&encoded_transactions);
    let da_signature =
        <TestTypes as hotshot_types::traits::node_implementation::NodeType>::SignatureKey::sign(
            api.private_key(),
            &encoded_transactions_hash,
<<<<<<< HEAD
        );
    let vid = vid_init::<TestTypes>(&quorum_membership, ViewNumber::new(2));
=======
        )
        .expect("Failed to sign block payload");
    let vid = vid_init::<TestTypes>(quorum_membership.clone(), ViewNumber::new(2));
>>>>>>> 523efb72
    let vid_disperse = vid.disperse(&encoded_transactions).unwrap();
    let payload_commitment = vid_disperse.commit;
    let vid_signature =
        <TestTypes as hotshot_types::traits::node_implementation::NodeType>::SignatureKey::sign(
            api.private_key(),
            payload_commitment.as_ref(),
        )
        .expect("Failed to sign block commitment");

    let da_proposal = Proposal {
        data: DAProposal {
            encoded_transactions: encoded_transactions.clone(),
            metadata: (),
            view_number: ViewNumber::new(2),
        },
        signature: da_signature,
        _pd: PhantomData,
    };
    let quorum_proposal = build_quorum_proposal(&handle, priv_key, 2).await;

    let vid_disperse_inner = VidDisperse::from_membership(
        da_proposal.data.view_number,
        vid_disperse,
        &quorum_membership.clone().into(),
    );

    // TODO for now reuse the same block payload commitment and signature as DA committee
    // https://github.com/EspressoSystems/jellyfish/issues/369
    let vid_proposal = Proposal {
        data: vid_disperse_inner.clone(),
        signature: vid_signature,
        _pd: PhantomData,
    };

    // Every event input is seen on the event stream in the output.
    let mut input = Vec::new();
    let mut output = HashMap::new();

    input.push(HotShotEvent::ViewChange(ViewNumber::new(1)));
    input.push(HotShotEvent::ViewChange(ViewNumber::new(2)));
    input.push(HotShotEvent::TransactionsSequenced(
        encoded_transactions.clone(),
        (),
        ViewNumber::new(2),
    ));
    input.push(HotShotEvent::BlockReady(
        vid_disperse_inner.clone(),
        ViewNumber::new(2),
    ));
    input.push(HotShotEvent::DAProposalSend(da_proposal.clone(), pub_key));
    input.push(HotShotEvent::VidDisperseSend(vid_proposal.clone(), pub_key));
    input.push(HotShotEvent::QuorumProposalSend(
        quorum_proposal.clone(),
        pub_key,
    ));
    // Don't send `Shutdown` as other task unit tests do, to avoid nondeterministic behaviors due
    // to some tasks shut down earlier than the testing harness and we don't get all the expected
    // events.

    output.insert(HotShotEvent::ViewChange(ViewNumber::new(1)), 2);
    output.insert(
        HotShotEvent::TransactionsSequenced(encoded_transactions, (), ViewNumber::new(2)),
        2, // 2 occurrences: 1 from `input`, 1 from the transactions task
    );
    output.insert(
        HotShotEvent::BlockReady(vid_disperse_inner, ViewNumber::new(2)),
        2, // 2 occurrences: 1 from `input`, 1 from the VID task
    );
    output.insert(
        HotShotEvent::DAProposalSend(da_proposal.clone(), pub_key),
        3, // 2 occurrences: 1 from `input`, 2 from the DA task
    );
    output.insert(
        HotShotEvent::VidDisperseSend(vid_proposal.clone(), pub_key),
        2, // 2 occurrences: 1 from `input`, 1 from the VID task
    );
    // Only one output from the input.
    // The consensus task will fail to send a second proposal, like the DA task does, due to the
    // view number check in `publish_proposal_if_able` in consensus.rs, and we will see an error in
    // logging, but that is fine for testing as long as the network task is correctly handling
    // events.
    output.insert(
        HotShotEvent::QuorumProposalSend(quorum_proposal.clone(), pub_key),
        1,
    );
    output.insert(HotShotEvent::ViewChange(ViewNumber::new(2)), 2);
    output.insert(
        HotShotEvent::SendPayloadCommitmentAndMetadata(payload_commitment, (), ViewNumber::new(2)),
        2, // 2 occurrences: both from the VID task
    );
    output.insert(
        HotShotEvent::QuorumProposalRecv(quorum_proposal, pub_key),
        1,
    );
    output.insert(HotShotEvent::VidDisperseRecv(vid_proposal, pub_key), 1);
    output.insert(HotShotEvent::DAProposalRecv(da_proposal, pub_key), 1);

    let build_fn = |task_runner, _| async { task_runner };
    // There may be extra outputs not in the expected set, e.g., a second `VidDisperseRecv` if the
    // VID task runs fast. All event types we want to test should be seen by this point, so waiting
    // for more events will not help us test more cases for now. Therefore, we set
    // `allow_extra_output` to `true` for deterministic test result.
    run_harness(input, output, Some(event_stream), build_fn, true).await;
}<|MERGE_RESOLUTION|>--- conflicted
+++ resolved
@@ -18,6 +18,7 @@
 )]
 #[cfg_attr(async_executor_impl = "async-std", async_std::test)]
 #[ignore]
+#[allow(clippy::too_many_lines)]
 async fn test_network_task() {
     use hotshot_task_impls::harness::run_harness;
     use hotshot_testing::task_helpers::build_system_handle;
@@ -42,14 +43,9 @@
         <TestTypes as hotshot_types::traits::node_implementation::NodeType>::SignatureKey::sign(
             api.private_key(),
             &encoded_transactions_hash,
-<<<<<<< HEAD
-        );
-    let vid = vid_init::<TestTypes>(&quorum_membership, ViewNumber::new(2));
-=======
         )
         .expect("Failed to sign block payload");
-    let vid = vid_init::<TestTypes>(quorum_membership.clone(), ViewNumber::new(2));
->>>>>>> 523efb72
+    let vid = vid_init::<TestTypes>(&quorum_membership, ViewNumber::new(2));
     let vid_disperse = vid.disperse(&encoded_transactions).unwrap();
     let payload_commitment = vid_disperse.commit;
     let vid_signature =
