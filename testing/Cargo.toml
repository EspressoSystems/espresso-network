--- conflicted
+++ resolved
@@ -30,15 +30,9 @@
 tracing = { workspace = true }
 serde = { workspace = true }
 sha2 = { workspace = true }
-<<<<<<< HEAD
-
-[dev-dependencies]
-bincode = { workspace = true }    # GG any better options for serialization?
-=======
 async-lock = { workspace = true }
 bitvec = { workspace = true }
 ethereum-types = { workspace = true }
->>>>>>> 523efb72
 
 [target.'cfg(all(async_executor_impl = "tokio"))'.dependencies]
 tokio = { workspace = true }
