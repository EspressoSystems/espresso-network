use hotshot::types::Event;
use hotshot_builder_api::{
    v0_1::{
        block_info::{AvailableBlockData, AvailableBlockInfo},
        builder::{
            define_api, submit_api, BuildError, Error as BuilderApiError, TransactionStatus,
        },
        data_source::{AcceptsTxnSubmits, BuilderDataSource},
    },
    v0_2::block_info::AvailableBlockHeaderInputV1,
};
use hotshot_types::traits::block_contents::{precompute_vid_commitment, Transaction};
use hotshot_types::traits::EncodeBytes;
use hotshot_types::{
    event::EventType,
    traits::{
        block_contents::BlockPayload,
        node_implementation::{ConsensusTime, NodeType},
        signature_key::{BuilderSignatureKey, SignatureKey},
    },
    utils::BuilderCommitment,
    vid::VidCommitment,
};
use marketplace_builder_shared::coordinator::BuilderStateLookup;
use marketplace_builder_shared::error::Error;
use marketplace_builder_shared::state::BuilderState;
use marketplace_builder_shared::utils::{BuilderKeys, WaitAndKeep};
use marketplace_builder_shared::{
    block::{BlockId, BuilderStateId, ReceivedTransaction, TransactionSource},
    coordinator::BuilderStateCoordinator,
};
use tide_disco::app::AppError;
use tokio::spawn;
use tokio::time::{sleep, timeout};
use tracing::{error, info, instrument, trace, warn};
use vbs::version::StaticVersion;

use crate::block_size_limits::BlockSizeLimits;
use crate::block_store::{BlockInfo, BlockStore};
pub use async_broadcast::{broadcast, RecvError, TryRecvError};
use async_lock::RwLock;
use async_trait::async_trait;
use committable::Commitment;
use futures::{future::BoxFuture, Stream};
use futures::{
    stream::{FuturesOrdered, FuturesUnordered, StreamExt},
    TryStreamExt,
};
use std::sync::atomic::AtomicUsize;
use std::sync::atomic::Ordering;
use std::sync::Arc;
use std::time::Duration;
use std::{fmt::Display, time::Instant};
use tagged_base64::TaggedBase64;
use tide_disco::{method::ReadState, App};
use tokio::task::JoinHandle;

/// Proportion of overall allotted time to wait for optimal builder state
/// to appear before resorting to highest view builder state
const BUILDER_STATE_EXACT_MATCH_DIVISOR: u32 = 2;

/// This constant governs duration of sleep in various retry loops
/// in the API. If we're re-trying something with a timeout of `X`,
/// we will sleep for `X / RETRY_LOOP_RESOLUTION` between attempts.
const RETRY_LOOP_RESOLUTION: u32 = 10;

/// We will not increment max block value if we aren't able to serve a response
/// with a margin below [`GlobalState::max_api_waiting_time`]
/// more than [`GlobalState::max_api_waiting_time`] / `VID_RESPONSE_TARGET_MARGIN_DIVISOR`
const VID_RESPONSE_TARGET_MARGIN_DIVISOR: u32 = 10;

/// [`ALLOW_EMPTY_BLOCK_PERIOD`] is a constant that is used to determine the
/// number of future views that we will allow building empty blocks for.
///
/// This value governs the ability for the Builder to prioritize finalizing
/// transactions by producing empty blocks rather than avoiding the creation
/// of them, following the proposal that contains transactions.
pub(crate) const ALLOW_EMPTY_BLOCK_PERIOD: u64 = 3;

/// Configuration to initialize the builder
#[derive(Debug, Clone)]
pub struct BuilderConfig<Types: NodeType> {
    /// Keys that this builder will use to sign responses
    pub builder_keys: BuilderKeys<Types>,
    /// Maximum time allotted for the builder to respond to an API call.
    /// If the response isn't ready by this time, an error will be returned
    /// to the caller.
    pub max_api_waiting_time: Duration,
    /// Interval at which the builder will optimistically increment its maximum
    /// allowed block size in case it becomes lower than the protocol maximum.
    pub max_block_size_increment_period: Duration,
    /// Time the builder will wait for new transactions before answering an
    /// `available_blocks` API call if the builder doesn't have any transactions at the moment
    /// of the call. Should be less than [`Self::max_api_waiting_time`]
    pub maximize_txn_capture_timeout: Duration,
    /// (Approximate) duration over which included transaction hashes will be stored
    /// by the builder for deduplication of incoming transactions.
    pub txn_garbage_collect_duration: Duration,
    /// Channel capacity for incoming transactions for a single builder state.
    pub txn_channel_capacity: usize,
    /// Capacity of cache storing information for transaction status API
    pub tx_status_cache_capacity: usize,
    /// Base fee; the sequencing fee for a block is calculated as block size × base fee
    pub base_fee: u64,
}

#[cfg(test)]
impl<Types: NodeType> BuilderConfig<Types> {
    pub(crate) fn test() -> Self {
        use marketplace_builder_shared::testing::constants::*;
        Self {
            builder_keys:
                <Types::BuilderSignatureKey as BuilderSignatureKey>::generated_from_seed_indexed(
                    [0u8; 32], 42,
                ),
            max_api_waiting_time: TEST_API_TIMEOUT,
            max_block_size_increment_period: TEST_MAX_BLOCK_SIZE_INCREMENT_PERIOD,
            maximize_txn_capture_timeout: TEST_MAXIMIZE_TX_CAPTURE_TIMEOUT,
            txn_garbage_collect_duration: TEST_INCLUDED_TX_GC_PERIOD,
            txn_channel_capacity: TEST_CHANNEL_BUFFER_SIZE,
            tx_status_cache_capacity: TEST_TX_STATUS_CACHE_CAPACITY,
            base_fee: TEST_BASE_FEE,
        }
    }
}

pub struct GlobalState<Types: NodeType> {
    /// Underlying coordinator, responsible for builder state lifecycle
    pub(crate) coordinator: Arc<BuilderStateCoordinator<Types>>,
    /// Keys that this builder will use to sign responses
    pub(crate) builder_keys: BuilderKeys<Types>,
    /// Stores blocks built by this builder
    pub(crate) block_store: RwLock<BlockStore<Types>>,
    /// Limits on block size. See [`BlockSizeLimits`] documentation for more details.
    pub(crate) block_size_limits: BlockSizeLimits,
    /// Number of DA nodes used in VID computation
    pub(crate) num_nodes: AtomicUsize,
    /// Instance state, used to construct new blocks
    pub(crate) instance_state: Types::InstanceState,
    /// See [`BuilderConfig::max_api_waiting_time`]
    pub(crate) max_api_waiting_time: Duration,
    /// See [`BuilderConfig::maximize_txn_capture_timeout`]
    pub(crate) maximize_txn_capture_timeout: Duration,
    /// See [`BuilderConfig::base_fee`]
    pub(crate) base_fee: u64,
}

impl<Types: NodeType> GlobalState<Types>
where
    for<'a> <<Types::SignatureKey as SignatureKey>::PureAssembledSignatureType as TryFrom<
        &'a TaggedBase64,
    >>::Error: Display,
    for<'a> <Types::SignatureKey as TryFrom<&'a TaggedBase64>>::Error: Display,
{
    pub fn new(
        config: BuilderConfig<Types>,
        instance_state: Types::InstanceState,
        protocol_max_block_size: u64,
        num_nodes: usize,
    ) -> Arc<Self> {
        Arc::new(Self {
            coordinator: Arc::new(BuilderStateCoordinator::new(
                config.txn_channel_capacity,
                config.txn_garbage_collect_duration,
                config.tx_status_cache_capacity,
            )),
            block_store: RwLock::new(BlockStore::new()),
            block_size_limits: BlockSizeLimits::new(
                protocol_max_block_size,
                config.max_block_size_increment_period,
            ),
            num_nodes: num_nodes.into(),
            builder_keys: config.builder_keys,
            max_api_waiting_time: config.max_api_waiting_time,
            maximize_txn_capture_timeout: config.maximize_txn_capture_timeout,
            instance_state,
            base_fee: config.base_fee,
        })
    }

    /// Spawns an event loop handling HotShot events from the provided stream.
    /// Returns a handle for the spawned task.
    pub fn start_event_loop(
        self: Arc<Self>,
        event_stream: impl Stream<Item = Event<Types>> + Unpin + Send + 'static,
    ) -> JoinHandle<anyhow::Result<()>> {
        spawn(self.event_loop(event_stream))
    }

    /// Internal implementation of the event loop, drives the underlying coordinator
    /// and runs hooks
    async fn event_loop(
        self: Arc<Self>,
        mut event_stream: impl Stream<Item = Event<Types>> + Unpin + Send + 'static,
    ) -> anyhow::Result<()> {
        loop {
            let Some(event) = event_stream.next().await else {
                anyhow::bail!("Event stream ended");
            };

            match event.event {
                EventType::Error { error } => {
                    error!("Error event in HotShot: {:?}", error);
                }
                EventType::Transactions { transactions } => {
                    let this = Arc::clone(&self);
                    spawn(async move {
                        transactions
                            .into_iter()
                            .map(|txn| {
                                this.handle_transaction(ReceivedTransaction::new(
                                    txn,
                                    TransactionSource::Public,
                                ))
                            })
                            .collect::<FuturesUnordered<_>>()
                            .collect::<Vec<_>>()
                            .await;
                    });
                }
                EventType::Decide { leaf_chain, .. } => {
                    let prune_cutoff = leaf_chain[0].leaf.view_number();

                    let coordinator = Arc::clone(&self.coordinator);
                    spawn(async move { coordinator.handle_decide(leaf_chain).await });

                    let this = Arc::clone(&self);
                    spawn(async move { this.block_store.write().await.prune(prune_cutoff) });
                }
                EventType::DaProposal { proposal, .. } => {
                    let coordinator = Arc::clone(&self.coordinator);
                    spawn(async move { coordinator.handle_da_proposal(proposal.data).await });
                }
                EventType::QuorumProposal { proposal, .. } => {
                    let coordinator = Arc::clone(&self.coordinator);
                    spawn(async move { coordinator.handle_quorum_proposal(proposal.data).await });
                }
                _ => {}
            }
        }
    }

    /// Consumes `self` and returns a `tide_disco` [`App`] with builder and private mempool APIs registered
    pub fn into_app(
        self: Arc<Self>,
    ) -> Result<App<ProxyGlobalState<Types>, BuilderApiError>, AppError> {
        let proxy = ProxyGlobalState(self);
        let builder_api = define_api::<ProxyGlobalState<Types>, Types>(&Default::default())?;

        // TODO: Replace StaticVersion with proper constant when added in HotShot
        let private_mempool_api =
            submit_api::<ProxyGlobalState<Types>, Types, StaticVersion<0, 1>>(&Default::default())?;

        let mut app: App<ProxyGlobalState<Types>, BuilderApiError> = App::with_state(proxy);

        app.register_module(hotshot_types::constants::LEGACY_BUILDER_MODULE, builder_api)?;

        app.register_module("txn_submit", private_mempool_api)?;

        Ok(app)
    }

    async fn handle_transaction(&self, tx: ReceivedTransaction<Types>) -> Result<(), Error<Types>> {
        let len = tx.transaction.minimum_block_size();
        let max_tx_len = self.block_size_limits.max_block_size();
        if len > max_tx_len {
            tracing::warn!(%tx.commit, %len, %max_tx_len, "Transaction too big");
            let error = Error::TxTooBig { len, max_tx_len };
            self.coordinator.update_txn_status(
                &tx.commit,
                TransactionStatus::Rejected {
                    reason: error.to_string(),
                },
            );
            return Err(error);
        }
        self.coordinator.handle_transaction(tx).await
    }

    async fn wait_for_builder_state(
        &self,
        state_id: &BuilderStateId<Types>,
        check_period: Duration,
    ) -> Result<Arc<BuilderState<Types>>, Error<Types>> {
        loop {
            match self.coordinator.lookup_builder_state(state_id).await {
                BuilderStateLookup::Found(builder) => break Ok(builder),
                BuilderStateLookup::Decided => {
                    return Err(Error::AlreadyDecided);
                }
                BuilderStateLookup::NotFound => {
                    sleep(check_period).await;
                }
            };
        }
    }

    /// Build a block with provided builder state
    ///
    /// Returns None if there are no transactions to include
    /// and we aren't prioritizing finalization for this builder state
    pub(crate) async fn build_block(
        &self,
        builder_state: Arc<BuilderState<Types>>,
    ) -> Result<Option<BlockInfo<Types>>, Error<Types>> {
        let timeout_after = Instant::now() + self.maximize_txn_capture_timeout;
        let sleep_interval = self.maximize_txn_capture_timeout / RETRY_LOOP_RESOLUTION;

        while Instant::now() <= timeout_after {
            let queue_populated = builder_state.collect_txns(timeout_after).await;

            if queue_populated || Instant::now() + sleep_interval > timeout_after {
                // we don't have time for another iteration
                break;
            }

            sleep(sleep_interval).await
        }

        // If the parent block had transactions included and [`ALLOW_EMPTY_BLOCK_PERIOD`] views has not
        // passed since, we will allow building empty blocks. This is done to allow for faster finalization
        // of previous blocks that have had transactions included in them.
        let should_prioritize_finalization = builder_state.parent_block_references.tx_count != 0
            && builder_state
                .parent_block_references
                .last_nonempty_view
                .map(|nonempty_view| {
                    nonempty_view.saturating_sub(*builder_state.parent_block_references.view_number)
                        < ALLOW_EMPTY_BLOCK_PERIOD
                })
                .unwrap_or(false);

        let builder: &Arc<BuilderState<Types>> = &builder_state;
        let max_block_size = self.block_size_limits.max_block_size();

        let transactions_to_include = {
            let txn_queue = builder.txn_queue.read().await;
            if txn_queue.is_empty() && !should_prioritize_finalization {
                // Don't build an empty block
                return Ok(None);
            }
            txn_queue
                .iter()
                .scan(0, |total_size, tx| {
                    let prev_size = *total_size;
                    *total_size += tx.min_block_size;
                    // We will include one transaction over our target block length
                    // if it's the first transaction in queue, otherwise we'd have a possible failure
                    // state where a single transaction larger than target block state is stuck in
                    // queue and we just build empty blocks forever
                    if *total_size >= max_block_size && prev_size != 0 {
                        None
                    } else {
                        // Note: we're going to map from ReceivedTransaction to
                        // Transaction it contains later, so we can just clone
                        // the Arc here to reduce the time we hold the lock
                        Some(Arc::clone(tx))
                    }
                })
                .collect::<Vec<_>>()
        };

        let (payload, metadata) =
            match <Types::BlockPayload as BlockPayload<Types>>::from_transactions(
                transactions_to_include
                    .into_iter()
                    .map(|tx| tx.transaction.clone()),
                &builder.validated_state,
                &self.instance_state,
            )
            .await
            {
                Ok((payload, metadata)) => (payload, metadata),
                Err(error) => {
                    warn!(?error, "Failed to build block payload");
                    return Err(Error::BuildBlock(error));
                }
            };

        // count the number of txns
        let actual_txn_count = payload.num_transactions(&metadata);
        let truncated = actual_txn_count == 0;

        // Payload is empty despite us checking that tx_queue isn't empty earlier.
        //
        // This means that the block was truncated due to *sequencer* block length
        // limits, which are different from our `max_block_size`. There's no good way
        // for us to check for this in advance, so we detect transactions too big for
        // the sequencer indirectly, by observing that we passed some transactions
        // to `<Types::BlockPayload as BlockPayload<Types>>::from_transactions`, but
        // it returned an empty block.
        // Thus we deduce that the first transaction in our queue is too big to *ever*
        // be included, because it alone goes over sequencer's block size limit.
        if truncated {
            builder.txn_queue.write().await.pop_front();
            if !should_prioritize_finalization {
                return Ok(None);
            }
        }

        let encoded_txns: Vec<u8> = payload.encode().to_vec();
        let block_size: u64 = encoded_txns.len() as u64;
        let offered_fee: u64 = self.base_fee * block_size;

        // Get the number of nodes stored while processing the `claim_block_with_num_nodes` request
        // or upon initialization.
        let num_nodes = self.num_nodes.load(Ordering::Relaxed);

        let fut = async move {
            let join_handle = tokio::task::spawn_blocking(move || {
                precompute_vid_commitment(&encoded_txns, num_nodes)
            });
            join_handle.await.unwrap()
        };

        info!(
            builder_id = %builder.id(),
            txn_count = actual_txn_count,
            block_size,
            "Built a block",
        );

        Ok(Some(BlockInfo {
            block_payload: payload,
            block_size,
            metadata,
            vid_data: WaitAndKeep::new(Box::pin(fut)),
            offered_fee,
            truncated,
        }))
    }

    #[instrument(skip_all,
        fields(state_id = %state_id)
    )]
    pub(crate) async fn available_blocks_implementation(
        &self,
        state_id: BuilderStateId<Types>,
    ) -> Result<Vec<AvailableBlockInfo<Types>>, Error<Types>> {
        let start = Instant::now();

        let check_period = self.max_api_waiting_time / RETRY_LOOP_RESOLUTION;
        let time_to_wait_for_matching_builder =
            self.max_api_waiting_time / BUILDER_STATE_EXACT_MATCH_DIVISOR;

        let builder = match timeout(
            time_to_wait_for_matching_builder,
            self.wait_for_builder_state(&state_id, check_period),
        )
        .await
        {
            Ok(Ok(builder)) => Some(builder),
            Err(_) => {
                // Timeout waiting for ideal state, get the highest view builder instead
                warn!("Couldn't find the ideal builder state");
                self.coordinator.highest_view_builder().await
            }
            Ok(Err(e)) => {
                // State already decided
                let lowest_view = self.coordinator.lowest_view().await;
                warn!(
                    ?lowest_view,
                    "get_available_blocks request for decided view"
                );
                return Err(e);
            }
        };

        let Some(builder) = builder else {
            if let Some(cached_block) = self.block_store.read().await.get_cached(&state_id) {
                return Ok(vec![cached_block.signed_response(&self.builder_keys)?]);
            } else {
                return Err(Error::NotFound);
            };
        };

        let build_block_timeout = self
            .max_api_waiting_time
            .saturating_sub(start.elapsed())
            .div_f32(1.1);
        match timeout(build_block_timeout, self.build_block(builder))
            .await
            .map_err(|_| Error::ApiTimeout)
        {
            // Success
            Ok(Ok(Some(info))) => {
                let block_id = BlockId {
                    hash: info.block_payload.builder_commitment(&info.metadata),
                    view: state_id.parent_view,
                };

                let response = info.signed_response(&self.builder_keys)?;

                {
                    let mut mutable_state = self.block_store.write().await;
                    mutable_state.update(state_id, block_id, info);
                }

                Ok(vec![response])
            }
            // Success, but no block: we don't have transactions and aren't prioritizing finalization
            Ok(Ok(None)) => Ok(vec![]),
            // Error building block, try to respond with a cached one as last-ditch attempt
            Ok(Err(e)) | Err(e) => {
                if let Some(cached_block) = self.block_store.read().await.get_cached(&state_id) {
                    Ok(vec![cached_block.signed_response(&self.builder_keys)?])
                } else {
                    Err(e)
                }
            }
        }
    }

    #[instrument(skip_all,
        fields(block_id = %block_id)
    )]
    pub(crate) async fn claim_block_implementation(
        &self,
        block_id: BlockId<Types>,
    ) -> Result<AvailableBlockData<Types>, Error<Types>> {
        let (block_payload, metadata) = {
            // We store this read lock guard separately to make it explicit
            // that this will end up holding a lock for the duration of this
            // closure.
            //
            // Additionally, we clone the properties from the block_info that
            // end up being cloned if found anyway.  Since we know this already
            // we can perform the clone here to avoid holding the lock for
            // longer than needed.
            let mutable_state_read = self.block_store.read().await;
            let block_info = mutable_state_read
                .get_block(&block_id)
                .ok_or(Error::NotFound)?;

            (
                block_info.block_payload.clone(),
                block_info.metadata.clone(),
            )
        };

        let (pub_key, sign_key) = self.builder_keys.clone();

        // sign over the builder commitment, as the proposer can computer it based on provide block_payload
        // and the metadata
        let response_block_hash = block_payload.builder_commitment(&metadata);
        let signature_over_builder_commitment =
            <Types as NodeType>::BuilderSignatureKey::sign_builder_message(
                &sign_key,
                response_block_hash.as_ref(),
            )
            .map_err(Error::Signing)?;

        let block_data = AvailableBlockData::<Types> {
            block_payload,
            metadata,
            signature: signature_over_builder_commitment,
            sender: pub_key,
        };

        info!("Sending Claim Block data for {block_id}",);
        Ok(block_data)
    }

    #[instrument(skip_all,
        fields(block_id = %block_id)
    )]
    pub(crate) async fn claim_block_header_input_implementation(
        &self,
        block_id: BlockId<Types>,
    ) -> Result<(bool, AvailableBlockHeaderInputV1<Types>), Error<Types>> {
        let metadata;
        let offered_fee;
        let truncated;
        {
            // We store this read lock guard separately to make it explicit
            // that this will end up holding a lock for the duration of this
            // closure.
            //
            // Additionally, we clone the properties from the block_info that
            // end up being cloned if found anyway.  Since we know this already
            // we can perform the clone here to avoid holding the lock for
            // longer than needed.
            let mutable_state_read_lock_guard = self.block_store.read().await;
            let block_info = mutable_state_read_lock_guard
                .get_block(&block_id)
                .ok_or(Error::NotFound)?;

            metadata = block_info.metadata.clone();
            offered_fee = block_info.offered_fee;
            truncated = block_info.truncated;
        };

<<<<<<< HEAD
        let signature_over_fee_info =
            Types::BuilderSignatureKey::sign_fee(&self.builder_keys.1, offered_fee, &metadata)
                .map_err(Error::Signing)?;

        let response = AvailableBlockHeaderInput::<Types> {
            vid_precompute_data: None,
=======
        let (vid_commitment, vid_precompute_data) = vid_data.resolve().await;

        // sign over the vid commitment
        let signature_over_vid_commitment =
            <Types as NodeType>::BuilderSignatureKey::sign_builder_message(
                &self.builder_keys.1,
                vid_commitment.as_ref(),
            )
            .map_err(Error::Signing)?;

        let signature_over_fee_info = Types::BuilderSignatureKey::sign_fee(
            &self.builder_keys.1,
            offered_fee,
            &metadata,
            &vid_commitment,
        )
        .map_err(Error::Signing)?;

        let response = AvailableBlockHeaderInputV1 {
            vid_commitment,
            vid_precompute_data,
>>>>>>> 78d7dd12
            fee_signature: signature_over_fee_info,
            sender: self.builder_keys.0.clone(),
        };
        info!("Sending Claim Block Header Input response");
        Ok((truncated, response))
    }
}

#[derive(derive_more::Deref, derive_more::DerefMut)]
#[deref(forward)]
#[deref_mut(forward)]
pub struct ProxyGlobalState<Types: NodeType>(pub Arc<GlobalState<Types>>);

/*
Handling Builder API responses
*/
#[async_trait]
impl<Types: NodeType> BuilderDataSource<Types> for ProxyGlobalState<Types>
where
    for<'a> <<Types::SignatureKey as SignatureKey>::PureAssembledSignatureType as TryFrom<
        &'a TaggedBase64,
    >>::Error: Display,
    for<'a> <Types::SignatureKey as TryFrom<&'a TaggedBase64>>::Error: Display,
{
    #[tracing::instrument(skip_all)]
    async fn available_blocks(
        &self,
        parent_block: &VidCommitment,
        parent_view: u64,
        sender: Types::SignatureKey,
        signature: &<Types::SignatureKey as SignatureKey>::PureAssembledSignatureType,
    ) -> Result<Vec<AvailableBlockInfo<Types>>, BuildError> {
        // verify the signature
        if !sender.validate(signature, parent_block.as_ref()) {
            warn!("Signature validation failed");
            return Err(Error::<Types>::SignatureValidation.into());
        }

        let state_id = BuilderStateId {
            parent_commitment: *parent_block,
            parent_view: Types::View::new(parent_view),
        };

        trace!("Requesting available blocks");

        let available_blocks = timeout(
            self.max_api_waiting_time,
            self.available_blocks_implementation(state_id),
        )
        .await
        .map_err(|_| Error::<Types>::ApiTimeout)??;

        Ok(available_blocks)
    }

    #[tracing::instrument(skip_all)]
    async fn claim_block(
        &self,
        block_hash: &BuilderCommitment,
        view_number: u64,
        sender: Types::SignatureKey,
        signature: &<<Types as NodeType>::SignatureKey as SignatureKey>::PureAssembledSignatureType,
    ) -> Result<AvailableBlockData<Types>, BuildError> {
        // verify the signature
        if !sender.validate(signature, block_hash.as_ref()) {
            warn!("Signature validation failed");
            return Err(Error::<Types>::SignatureValidation.into());
        }

        let block_id = BlockId {
            hash: block_hash.clone(),
            view: Types::View::new(view_number),
        };

        trace!("Processing claim block request");

        let block = timeout(
            self.max_api_waiting_time,
            self.claim_block_implementation(block_id),
        )
        .await
        .map_err(|_| Error::<Types>::ApiTimeout)??;

        Ok(block)
    }

    #[tracing::instrument(skip_all)]
    async fn claim_block_with_num_nodes(
        &self,
        block_hash: &BuilderCommitment,
        view_number: u64,
        sender: <Types as NodeType>::SignatureKey,
        signature: &<<Types as NodeType>::SignatureKey as SignatureKey>::PureAssembledSignatureType,
        num_nodes: usize,
    ) -> Result<AvailableBlockData<Types>, BuildError> {
        // Update the stored `num_nodes` with the given value, which will be used for VID computation.
        trace!(
            new_num_nodes = num_nodes,
            old_num_nodes = self.num_nodes.load(Ordering::Relaxed),
            "Updating num_nodes"
        );

        self.num_nodes.store(num_nodes, Ordering::Relaxed);

        self.claim_block(block_hash, view_number, sender, signature)
            .await
    }

    #[tracing::instrument(skip_all)]
    async fn claim_block_header_input(
        &self,
        block_hash: &BuilderCommitment,
        view_number: u64,
        sender: Types::SignatureKey,
        signature: &<<Types as NodeType>::SignatureKey as SignatureKey>::PureAssembledSignatureType,
    ) -> Result<AvailableBlockHeaderInputV1<Types>, BuildError> {
        let start = Instant::now();
        // verify the signature
        if !sender.validate(signature, block_hash.as_ref()) {
            warn!("Signature validation failed in claim_block_header_input");
            return Err(Error::<Types>::SignatureValidation.into());
        }

        let block_id = BlockId {
            hash: block_hash.clone(),
            view: Types::View::new(view_number),
        };

        trace!("Processing claim_block_header_input request");

        let (truncated, info) = timeout(
            self.max_api_waiting_time,
            self.claim_block_header_input_implementation(block_id),
        )
        .await
        .inspect_err(|_| {
            // we can't keep up with this block size, reduce max block size
            self.block_size_limits.decrement_block_size();
        })
        .map_err(|_| Error::<Types>::ApiTimeout)??;

        if self.max_api_waiting_time.saturating_sub(start.elapsed())
            > self.max_api_waiting_time / VID_RESPONSE_TARGET_MARGIN_DIVISOR
        {
            // Increase max block size
            self.block_size_limits.try_increment_block_size(truncated);
        }

        Ok(info)
    }

    /// Returns the public key of the builder
    #[tracing::instrument(skip_all)]
    async fn builder_address(
        &self,
    ) -> Result<<Types as NodeType>::BuilderSignatureKey, BuildError> {
        Ok(self.builder_keys.0.clone())
    }
}

#[async_trait]
impl<Types: NodeType> AcceptsTxnSubmits<Types> for ProxyGlobalState<Types>
where
    for<'a> <<Types::SignatureKey as SignatureKey>::PureAssembledSignatureType as TryFrom<
        &'a TaggedBase64,
    >>::Error: Display,
    for<'a> <Types::SignatureKey as TryFrom<&'a TaggedBase64>>::Error: Display,
{
    async fn submit_txns(
        &self,
        txns: Vec<<Types as NodeType>::Transaction>,
    ) -> Result<Vec<Commitment<<Types as NodeType>::Transaction>>, BuildError> {
        txns.into_iter()
            .map(|txn| ReceivedTransaction::new(txn, TransactionSource::Private))
            .map(|txn| async {
                let commit = txn.commit;
                self.0.handle_transaction(txn).await?;
                Ok(commit)
            })
            .collect::<FuturesOrdered<_>>()
            .try_collect()
            .await
    }

    async fn txn_status(
        &self,
        txn_hash: Commitment<<Types as NodeType>::Transaction>,
    ) -> Result<TransactionStatus, BuildError> {
        Ok(self.coordinator.tx_status(&txn_hash))
    }
}

#[async_trait]
impl<Types: NodeType> ReadState for ProxyGlobalState<Types> {
    type State = ProxyGlobalState<Types>;

    async fn read<T>(
        &self,
        op: impl Send + for<'a> FnOnce(&'a Self::State) -> BoxFuture<'a, T> + 'async_trait,
    ) -> T {
        op(self).await
    }
}<|MERGE_RESOLUTION|>--- conflicted
+++ resolved
@@ -590,36 +590,14 @@
             truncated = block_info.truncated;
         };
 
-<<<<<<< HEAD
+        // TODO Add precompute back.
+
         let signature_over_fee_info =
             Types::BuilderSignatureKey::sign_fee(&self.builder_keys.1, offered_fee, &metadata)
                 .map_err(Error::Signing)?;
 
         let response = AvailableBlockHeaderInput::<Types> {
             vid_precompute_data: None,
-=======
-        let (vid_commitment, vid_precompute_data) = vid_data.resolve().await;
-
-        // sign over the vid commitment
-        let signature_over_vid_commitment =
-            <Types as NodeType>::BuilderSignatureKey::sign_builder_message(
-                &self.builder_keys.1,
-                vid_commitment.as_ref(),
-            )
-            .map_err(Error::Signing)?;
-
-        let signature_over_fee_info = Types::BuilderSignatureKey::sign_fee(
-            &self.builder_keys.1,
-            offered_fee,
-            &metadata,
-            &vid_commitment,
-        )
-        .map_err(Error::Signing)?;
-
-        let response = AvailableBlockHeaderInputV1 {
-            vid_commitment,
-            vid_precompute_data,
->>>>>>> 78d7dd12
             fee_signature: signature_over_fee_info,
             sender: self.builder_keys.0.clone(),
         };
