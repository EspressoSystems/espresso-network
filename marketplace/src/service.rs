use std::time::Duration;

use marketplace_builder_shared::{
    block::{BuilderStateId, ReceivedTransaction, TransactionSource},
    coordinator::{BuilderStateCoordinator, BuilderStateLookup},
    state::BuilderState,
};

pub use async_broadcast::{broadcast, RecvError, TryRecvError};
use async_trait::async_trait;
use committable::{Commitment, Committable};
use futures::{future::BoxFuture, stream::FuturesUnordered, Stream};
use futures::{
    stream::{FuturesOrdered, StreamExt},
    TryStreamExt,
};
use hotshot::types::Event;
use hotshot_builder_api::{
    v0_2::builder::TransactionStatus,
    v0_3::{
        builder::{define_api, submit_api, BuildError, Error as BuilderApiError},
        data_source::{AcceptsTxnSubmits, BuilderDataSource},
    },
};
use hotshot_types::bundle::Bundle;
use hotshot_types::traits::block_contents::{BuilderFee, Transaction};
use hotshot_types::{
    event::EventType,
    traits::{
        node_implementation::{ConsensusTime, NodeType},
        signature_key::{BuilderSignatureKey, SignatureKey},
    },
    vid::VidCommitment,
};
use std::sync::Arc;
use std::{fmt::Display, time::Instant};
use tagged_base64::TaggedBase64;
use tide_disco::{app::AppError, method::ReadState, App};
use tokio::{spawn, task::JoinHandle, time::sleep};
use tracing::Level;
use vbs::version::StaticVersion;

pub use marketplace_builder_shared::utils::EventServiceStream;

<<<<<<< HEAD
// It holds all the necessary information for a block
#[derive(Debug)]
pub struct BlockInfo<Types: NodeType> {
    pub block_payload: Types::BlockPayload,
    pub metadata: <<Types as NodeType>::BlockPayload as BlockPayload<Types>>::Metadata,
    pub offered_fee: u64,
}

// It holds the information for the proposed block
#[derive(Debug)]
pub struct ProposedBlockId<Types: NodeType> {
    pub parent_commitment: VidCommitment,
    pub payload_commitment: BuilderCommitment,
    pub parent_view: Types::View,
}

impl<Types: NodeType> ProposedBlockId<Types> {
    pub fn new(
        parent_commitment: VidCommitment,
        payload_commitment: BuilderCommitment,
        parent_view: Types::View,
    ) -> Self {
        ProposedBlockId {
            parent_commitment,
            payload_commitment,
            parent_view,
        }
    }
}

#[derive(Debug, Derivative)]
#[derivative(Default(bound = ""))]
pub struct BuilderStatesInfo<Types: NodeType> {
    // list of all the builder states spawned for a view
    pub vid_commitments: Vec<VidCommitment>,
    // list of all the proposed blocks for a view
    pub block_ids: Vec<ProposedBlockId<Types>>,
}

#[derive(Debug)]
pub struct ReceivedTransaction<Types: NodeType> {
    // the transaction
    pub tx: Types::Transaction,
    // its hash
    pub commit: Commitment<Types::Transaction>,
    // its source
    pub source: TransactionSource,
    // received time
    pub time_in: Instant,
}

#[allow(clippy::type_complexity)]
#[derive(Debug)]
pub struct GlobalState<Types: NodeType> {
    // data store for the blocks
    pub blocks: lru::LruCache<BlockId<Types>, BlockInfo<Types>>,

    // registered builder states
    pub spawned_builder_states: HashMap<
        BuilderStateId<Types>,
        (
            // This is provided as an Option for convenience with initialization.
            // When we build the initial state, we don't necessarily want to
            // have to generate a valid `ParentBlockReferences` object and register its leaf
            // commitment, as doing such would require a bit of setup.  Additionally it would
            // result in the call signature to `GlobalState::new` changing.
            // However for every subsequent BuilderState, we expect this value
            // to be populated.
            Option<Commitment<Leaf<Types>>>,
            BroadcastSender<MessageType<Types>>,
        ),
    >,

    // builder state -> last built block , it is used to respond the client
    // if the req channel times out during get_available_blocks
    pub builder_state_to_last_built_block: HashMap<BuilderStateId<Types>, ResponseMessage<Types>>,

    // sending a transaction from the hotshot/private mempool to the builder states
    // NOTE: Currently, we don't differentiate between the transactions from the hotshot and the private mempool
    pub tx_sender: BroadcastSender<Arc<ReceivedTransaction<Types>>>,

    // last garbage collected view number
    pub last_garbage_collected_view_num: Types::View,

    // highest view running builder task
    pub highest_view_num_builder_id: BuilderStateId<Types>,

    // A mapping from transaction hash to its status
    pub tx_status: HashMap<Commitment<Types::Transaction>, TransactionStatus>,
}

impl<Types: NodeType> GlobalState<Types> {
    #[allow(clippy::too_many_arguments)]
    pub fn new(
        bootstrap_sender: BroadcastSender<MessageType<Types>>,
        tx_sender: BroadcastSender<Arc<ReceivedTransaction<Types>>>,
        bootstrapped_builder_state_id: VidCommitment,
        bootstrapped_view_num: Types::View,
    ) -> Self {
        let mut spawned_builder_states = HashMap::new();
        let bootstrap_id = BuilderStateId {
            parent_commitment: bootstrapped_builder_state_id,
            parent_view: bootstrapped_view_num,
        };
        spawned_builder_states.insert(bootstrap_id.clone(), (None, bootstrap_sender.clone()));
        GlobalState {
            blocks: lru::LruCache::new(NonZeroUsize::new(256).unwrap()),
            spawned_builder_states,
            tx_sender,
            last_garbage_collected_view_num: bootstrapped_view_num,
            builder_state_to_last_built_block: Default::default(),
            highest_view_num_builder_id: bootstrap_id,
            tx_status: HashMap::new(),
        }
    }

    pub fn register_builder_state(
        &mut self,
        parent_id: BuilderStateId<Types>,
        parent_block_references: ParentBlockReferences<Types>,
        request_sender: BroadcastSender<MessageType<Types>>,
    ) {
        // register the builder state
        self.spawned_builder_states.insert(
            parent_id.clone(),
            (Some(parent_block_references.leaf_commit), request_sender),
        );

        // keep track of the max view number
        if parent_id.parent_view > self.highest_view_num_builder_id.parent_view {
            tracing::info!("registering builder {parent_id} as highest",);
            self.highest_view_num_builder_id = parent_id;
        } else {
            tracing::warn!(
                "builder {parent_id} created; highest registered is {}",
                self.highest_view_num_builder_id,
            );
        }
    }

    pub fn update_global_state(
        &mut self,
        state_id: BuilderStateId<Types>,
        build_block_info: BuildBlockInfo<Types>,
        response_msg: ResponseMessage<Types>,
    ) {
        if self.blocks.contains(&build_block_info.id) {
            self.blocks.promote(&build_block_info.id)
        } else {
            self.blocks.push(
                build_block_info.id,
                BlockInfo {
                    block_payload: build_block_info.block_payload,
                    metadata: build_block_info.metadata,
                    offered_fee: build_block_info.offered_fee,
                },
            );
        }

        // update the builder state to last built block
        self.builder_state_to_last_built_block
            .insert(state_id, response_msg);
    }

    // remove the builder state handles based on the decide event
    pub fn remove_handles(&mut self, on_decide_view: Types::View) -> Types::View {
        // remove everything from the spawned builder states when view_num <= on_decide_view;
        // if we don't have a highest view > decide, use highest view as cutoff.
        let cutoff = std::cmp::min(self.highest_view_num_builder_id.parent_view, on_decide_view);
        self.spawned_builder_states
            .retain(|id, _| id.parent_view >= cutoff);

        let cutoff_u64 = cutoff.u64();
        let gc_view = if cutoff_u64 > 0 { cutoff_u64 - 1 } else { 0 };

        self.last_garbage_collected_view_num = Types::View::new(gc_view);

        cutoff
    }

    // private mempool submit txn
    // Currently, we don't differentiate between the transactions from the hotshot and the private mempool
    pub async fn submit_client_txns(
        &self,
        txns: Vec<<Types as NodeType>::Transaction>,
    ) -> Vec<Result<Commitment<<Types as NodeType>::Transaction>, BuildError>> {
        handle_received_txns(&self.tx_sender, txns, TransactionSource::External).await
    }

    // get transaction status
    // return one of "pending", "sequenced", "rejected" or "unknown"
    pub async fn claim_tx_status(
        &self,
        txn_hash: Commitment<<Types as NodeType>::Transaction>,
    ) -> Result<TransactionStatus, BuildError> {
        if let Some(status) = self.tx_status.get(&txn_hash) {
            Ok(status.clone())
        } else {
            Ok(TransactionStatus::Unknown)
        }
    }

    // set transaction status
    pub fn set_tx_status(
        &mut self,
        txn_hash: Commitment<<Types as NodeType>::Transaction>,
        txn_status: TransactionStatus,
    ) -> Result<(), BuildError> {
        if self.tx_status.contains_key(&txn_hash) {
            tracing::debug!(
                "change status of transaction {txn_hash} from {:?} to {:?}",
                self.tx_status.get(&txn_hash),
                txn_status
            );
        } else {
            tracing::debug!("insert status of transaction {txn_hash} : {:?}", txn_status);
        }
        self.tx_status.insert(txn_hash, txn_status);
        Ok(())
    }

    pub fn get_channel_for_matching_builder_or_highest_view_buider(
        &self,
        key: &BuilderStateId<Types>,
    ) -> Result<&BroadcastSender<MessageType<Types>>, BuildError> {
        if let Some(id_and_sender) = self.spawned_builder_states.get(key) {
            tracing::info!("Got matching builder for parent {}", key);
            Ok(&id_and_sender.1)
        } else {
            tracing::warn!(
                "failed to recover builder for parent {}, using higest view num builder with {}",
                key,
                self.highest_view_num_builder_id,
            );
            // get the sender for the highest view number builder
            self.spawned_builder_states
                .get(&self.highest_view_num_builder_id)
                .map(|(_, sender)| sender)
                .ok_or_else(|| BuildError::Error("No builder state found".to_string()))
        }
    }

    // check for the existence of the builder state for a view
    pub fn check_builder_state_existence_for_a_view(&self, key: &Types::View) -> bool {
        // iterate over the spawned builder states and check if the view number exists
        self.spawned_builder_states
            .iter()
            .any(|(id, _)| id.parent_view == *key)
    }

    pub fn should_view_handle_other_proposals(
        &self,
        builder_view: &Types::View,
        proposal_view: &Types::View,
    ) -> bool {
        *builder_view == self.highest_view_num_builder_id.parent_view
            && !self.check_builder_state_existence_for_a_view(proposal_view)
    }
}

pub struct ProxyGlobalState<Types: NodeType, H: BuilderHooks<Types>> {
    // global state
    global_state: Arc<RwLock<GlobalState<Types>>>,

    // hooks
    hooks: Arc<H>,

    // identity keys for the builder
    // May be ideal place as GlobalState interacts with hotshot apis
    // and then can sign on responders as desired
=======
use crate::hooks::BuilderHooks;

/// The main type implementing the marketplace builder.
pub struct GlobalState<Types, Hooks>
where
    Types: NodeType,
    Hooks: BuilderHooks<Types>,
{
    /// Coordinator we'll rely on to manage builder states
    coordinator: Arc<BuilderStateCoordinator<Types>>,
    /// Identity keys for the builder
>>>>>>> 3f932cea
    builder_keys: (
        Types::BuilderSignatureKey, // pub key
        <<Types as NodeType>::BuilderSignatureKey as BuilderSignatureKey>::BuilderPrivateKey, // private key
    ),

    /// Maximum time allotted to wait for bundle before returning an error
    api_timeout: Duration,
    /// Maximum time we're allowed to expend waiting for more transactions to
    /// arrive when serving a bundle.
    tx_capture_timeout: Duration,
    /// Base fee per bundle byte
    base_fee: u64,
    hooks: Arc<Hooks>,
}

impl<Types, Hooks> GlobalState<Types, Hooks>
where
    Types: NodeType,
    Hooks: BuilderHooks<Types>,
    for<'a> <<Types::SignatureKey as SignatureKey>::PureAssembledSignatureType as TryFrom<
        &'a TaggedBase64,
    >>::Error: Display,
    for<'a> <Types::SignatureKey as TryFrom<&'a TaggedBase64>>::Error: Display,
{
    pub fn new(
        builder_keys: (
            Types::BuilderSignatureKey,
            <<Types as NodeType>::BuilderSignatureKey as BuilderSignatureKey>::BuilderPrivateKey,
        ),
        api_timeout: Duration,
        tx_capture_timeout: Duration,
        txn_garbage_collect_duration: Duration,
        txn_channel_capacity: usize,
        base_fee: u64,
        hooks: Hooks,
    ) -> Arc<Self> {
        let coordinator =
            BuilderStateCoordinator::new(txn_channel_capacity, txn_garbage_collect_duration);
        Arc::new(Self {
            hooks: Arc::new(hooks),
            coordinator: Arc::new(coordinator),
            builder_keys,
            api_timeout,
            tx_capture_timeout,
            base_fee,
        })
    }

    /// Consumes `self` and returns a `tide_disco` [`App`] with builder and private mempool APIs registered
    pub fn into_app(
        self: Arc<Self>,
    ) -> Result<App<ProxyGlobalState<Types, Hooks>, BuilderApiError>, AppError> {
        let proxy = ProxyGlobalState(self);
        let builder_api = define_api::<ProxyGlobalState<Types, Hooks>, Types>(&Default::default())?;

        // TODO: Replace StaticVersion with proper constant when added in HotShot
        let private_mempool_api =
            submit_api::<ProxyGlobalState<Types, Hooks>, Types, StaticVersion<0, 1>>(
                &Default::default(),
            )?;

        let mut app: App<ProxyGlobalState<Types, Hooks>, BuilderApiError> = App::with_state(proxy);

        app.register_module(
            hotshot_types::constants::MARKETPLACE_BUILDER_MODULE,
            builder_api,
        )?;

        app.register_module("txn_submit", private_mempool_api)?;

        Ok(app)
    }

    /// Spawns an event loop handling HotShot events from the provided stream.
    /// Returns a handle for the spawned task.
    pub fn start_event_loop(
        &self,
        event_stream: impl Stream<Item = Event<Types>> + Unpin + Send + 'static,
    ) -> JoinHandle<anyhow::Result<()>> {
        spawn(Self::event_loop(
            self.coordinator.clone(),
            self.hooks.clone(),
            event_stream,
        ))
    }

    /// Internal implementation of the event loop, drives the underlying coordinator
    /// and runs hooks
    async fn event_loop(
        coordinator: Arc<BuilderStateCoordinator<Types>>,
        hooks: Arc<Hooks>,
        mut event_stream: impl Stream<Item = Event<Types>> + Unpin + Send + 'static,
    ) -> anyhow::Result<()> {
        loop {
            let Some(event) = event_stream.next().await else {
                anyhow::bail!("Event stream ended");
            };

            hooks.handle_hotshot_event(&event).await;

            match event.event {
                EventType::Error { error } => {
                    tracing::error!("Error event in HotShot: {:?}", error);
                }
                EventType::Transactions { transactions } => {
                    let transactions = hooks.process_transactions(transactions).await;

                    let _ = transactions
                        .into_iter()
                        .map(|txn| {
                            coordinator.handle_transaction(ReceivedTransaction::new(
                                txn,
                                TransactionSource::Public,
                            ))
                        })
                        .collect::<FuturesUnordered<_>>()
                        .collect::<Vec<_>>()
                        .await;
                }
                EventType::Decide { leaf_chain, .. } => {
                    coordinator.handle_decide(leaf_chain).await;
                }
                EventType::DaProposal { proposal, .. } => {
                    coordinator.handle_da_proposal(proposal.data).await;
                }
                EventType::QuorumProposal { proposal, .. } => {
                    coordinator.handle_quorum_proposal(proposal.data).await;
                }
                _ => {}
            }
        }
    }

    /// Collect transactions to include in the bundle. Will wait until we have
    /// at least one transaction or up to the configured `tx_capture_timeout` duration elapses.
    #[tracing::instrument(skip_all, fields(builder_parent_block_references = %state.parent_block_references))]
    async fn collect_transactions(
        &self,
        state: &Arc<BuilderState<Types>>,
    ) -> Option<Vec<Types::Transaction>> {
        // collect all the transactions from the near future
        let timeout_after = Instant::now() + self.tx_capture_timeout;
        let sleep_interval = self.tx_capture_timeout / 10;
        while Instant::now() <= timeout_after {
            let queue_populated = state.collect_txns(timeout_after).await;

            if queue_populated || Instant::now() + sleep_interval > timeout_after {
                // we don't have time for another iteration
                break;
            }

            sleep(sleep_interval).await
        }

        let transactions = state
            .txn_queue
            .read()
            .await
            .iter()
            .map(|txn| txn.transaction.clone())
            .collect();

        Some(transactions)
    }

    /// Assembles a [`Bundle`] for a certain view from a list of transactions by adding fee and signature
    async fn assemble_bundle(
        &self,
        transactions: Vec<Types::Transaction>,
        view_number: u64,
    ) -> Result<Bundle<Types>, BuildError> {
        let bundle_size: u64 = transactions
            .iter()
            .map(|txn| txn.minimum_block_size())
            .sum();
        let offered_fee = self.base_fee * bundle_size;

        let fee_signature =
            <Types::BuilderSignatureKey as BuilderSignatureKey>::sign_sequencing_fee_marketplace(
                &self.builder_keys.1,
                offered_fee,
                view_number,
            )
            .map_err(|e| BuildError::Error(e.to_string()))?;

        let sequencing_fee: BuilderFee<Types> = BuilderFee {
            fee_amount: offered_fee,
            fee_account: self.builder_keys.0.clone(),
            fee_signature,
        };

        let commitments = transactions
            .iter()
            .flat_map(|txn| <[u8; 32]>::from(txn.commit()))
            .collect::<Vec<u8>>();

        let signature = <Types::BuilderSignatureKey as BuilderSignatureKey>::sign_builder_message(
            &self.builder_keys.1,
            &commitments,
        )
        .map_err(|e| BuildError::Error(e.to_string()))?;

        Ok(Bundle {
            sequencing_fee,
            transactions,
            signature,
        })
    }
}

#[derive(derive_more::Deref, derive_more::DerefMut)]
#[deref(forward)]
#[deref_mut(forward)]
pub struct ProxyGlobalState<Types, Hooks>(pub Arc<GlobalState<Types, Hooks>>)
where
    Types: NodeType,
    Hooks: BuilderHooks<Types>;

/*
Handling Builder API responses
*/
#[async_trait]
impl<Types, Hooks> BuilderDataSource<Types> for ProxyGlobalState<Types, Hooks>
where
    Types: NodeType,
    Hooks: BuilderHooks<Types>,
    for<'a> <<Types::SignatureKey as SignatureKey>::PureAssembledSignatureType as TryFrom<
        &'a TaggedBase64,
    >>::Error: Display,
    for<'a> <Types::SignatureKey as TryFrom<&'a TaggedBase64>>::Error: Display,
{
    #[tracing::instrument(
        skip(self),
        err(level = Level::INFO)
        ret(level = Level::TRACE)
    )]
    async fn bundle(
        &self,
        parent_view: u64,
        parent_hash: &VidCommitment,
        view_number: u64,
    ) -> Result<Bundle<Types>, BuildError> {
        let start = Instant::now();

        let parent_view = Types::View::new(parent_view);
        let state_id = BuilderStateId {
            parent_view,
            parent_commitment: *parent_hash,
        };

        loop {
            // Couldn't serve a bundle in time
            if start.elapsed() > self.api_timeout {
                tracing::warn!("Timeout while trying to serve a bundle");
                return Err(BuildError::NotFound);
            };

            let builder_state = match self.coordinator.lookup_builder_state(&state_id).await {
                BuilderStateLookup::Found(builder_state_entry) => builder_state_entry,
                BuilderStateLookup::NotFound => {
                    // If we couldn't find the state because it hasn't yet been created, try again
                    sleep(self.api_timeout / 10).await;
                    continue;
                }
                BuilderStateLookup::Decided => {
                    // If we couldn't find the state because the view has already been decided, we can just return an error
                    tracing::warn!("Requested a bundle for view we already GCd as decided",);
                    return Err(BuildError::Error(
                        "Request for a bundle for a view that has already been decided.".to_owned(),
                    ));
                }
            };

            tracing::info!(
                "Request handled by builder with view {}@{:?} for (view_num: {:?})",
                builder_state.parent_block_references.vid_commitment,
                builder_state.parent_block_references.view_number,
                parent_view
            );

<<<<<<< HEAD
            let response = async_compatibility_layer::art::async_timeout(
                self.api_timeout.saturating_sub(start.elapsed()),
                response_receiver.recv(),
            )
            .await
            .map_err(|err| {
                tracing::warn!(%err, "Couldn't get a bundle in time");

                BuildError::NotFound
            })?
            .map_err(|err| {
                tracing::warn!(%err, "Channel closed while waiting for bundle");

                BuildError::Error("Channel closed while waiting for bundle".to_owned())
            })?;

            let fee_signature =
                <Types::BuilderSignatureKey as BuilderSignatureKey>::sign_sequencing_fee_marketplace(
                    &self.builder_keys.1,
                    response.offered_fee,
                    view_number,
                )
                .map_err(|e| BuildError::Error(e.to_string()))?;

            let sequencing_fee: BuilderFee<Types> = BuilderFee {
                fee_amount: response.offered_fee,
                fee_account: self.builder_keys.0.clone(),
                fee_signature,
=======
            let Some(transactions) = self.collect_transactions(&builder_state).await else {
                tracing::debug!("No response to send");
                return Err(BuildError::NotFound);
>>>>>>> 3f932cea
            };

            let bundle = self.assemble_bundle(transactions, view_number).await?;

            tracing::info!("Serving bundle");

            return Ok(bundle);
        }
    }

    async fn builder_address(
        &self,
    ) -> Result<<Types as NodeType>::BuilderSignatureKey, BuildError> {
        Ok(self.builder_keys.0.clone())
    }
}

#[async_trait]
impl<Types, Hooks> AcceptsTxnSubmits<Types> for ProxyGlobalState<Types, Hooks>
where
    Hooks: BuilderHooks<Types>,
    Types: NodeType,
{
    async fn submit_txns(
        &self,
        txns: Vec<<Types as NodeType>::Transaction>,
    ) -> Result<Vec<Commitment<<Types as NodeType>::Transaction>>, BuildError> {
        let txns = self.hooks.process_transactions(txns).await;
<<<<<<< HEAD
        for txn in txns.clone() {
            let _ = self
                .global_state
                .write_arc()
                .await
                .set_tx_status(txn.commit(), TransactionStatus::Pending);
        }
        let response = self
            .global_state
            .read_arc()
            .await
            .submit_client_txns(txns.clone())
            .await;

        let pairs: Vec<(<Types as NodeType>::Transaction, Result<_, _>)> = (0..txns.len())
            .map(|i| (txns[i].clone(), response[i].clone()))
            .collect();
        for (txn, res) in pairs {
            if let Err(some) = res {
                let _ = self.global_state.write_arc().await.set_tx_status(
                    txn.commit(),
                    TransactionStatus::Rejected {
                        reason: some.to_string(),
                    },
                );
            }
        }

        tracing::debug!(
            "Transaction submitted to the builder states, sending response: {:?}",
            response
        );

        // NOTE: ideally we want to respond with original Vec<Result>
        // instead of Result<Vec> not to loose any information,
        //  but this requires changes to builder API
        response.into_iter().collect()
=======

        txns.into_iter()
            .map(|txn| ReceivedTransaction::new(txn, TransactionSource::Private))
            .map(|txn| async {
                let commit = txn.commit;
                self.coordinator
                    .handle_transaction(txn)
                    .await
                    .map(|_| commit)
            })
            .collect::<FuturesOrdered<_>>()
            .try_collect()
            .await
>>>>>>> 3f932cea
    }

    async fn claim_tx_status(
        &self,
        txn_hash: Commitment<<Types as NodeType>::Transaction>,
    ) -> Result<TransactionStatus, BuildError> {
        self.global_state
            .read_arc()
            .await
            .claim_tx_status(txn_hash)
            .await
    }
}

#[async_trait]
impl<Types, Hooks> ReadState for ProxyGlobalState<Types, Hooks>
where
    Types: NodeType,
    Hooks: BuilderHooks<Types>,
{
    type State = Self;

    async fn read<T>(
        &self,
        op: impl Send + for<'a> FnOnce(&'a Self::State) -> BoxFuture<'a, T> + 'async_trait,
    ) -> T {
        op(self).await
    }
}<|MERGE_RESOLUTION|>--- conflicted
+++ resolved
@@ -42,278 +42,6 @@
 
 pub use marketplace_builder_shared::utils::EventServiceStream;
 
-<<<<<<< HEAD
-// It holds all the necessary information for a block
-#[derive(Debug)]
-pub struct BlockInfo<Types: NodeType> {
-    pub block_payload: Types::BlockPayload,
-    pub metadata: <<Types as NodeType>::BlockPayload as BlockPayload<Types>>::Metadata,
-    pub offered_fee: u64,
-}
-
-// It holds the information for the proposed block
-#[derive(Debug)]
-pub struct ProposedBlockId<Types: NodeType> {
-    pub parent_commitment: VidCommitment,
-    pub payload_commitment: BuilderCommitment,
-    pub parent_view: Types::View,
-}
-
-impl<Types: NodeType> ProposedBlockId<Types> {
-    pub fn new(
-        parent_commitment: VidCommitment,
-        payload_commitment: BuilderCommitment,
-        parent_view: Types::View,
-    ) -> Self {
-        ProposedBlockId {
-            parent_commitment,
-            payload_commitment,
-            parent_view,
-        }
-    }
-}
-
-#[derive(Debug, Derivative)]
-#[derivative(Default(bound = ""))]
-pub struct BuilderStatesInfo<Types: NodeType> {
-    // list of all the builder states spawned for a view
-    pub vid_commitments: Vec<VidCommitment>,
-    // list of all the proposed blocks for a view
-    pub block_ids: Vec<ProposedBlockId<Types>>,
-}
-
-#[derive(Debug)]
-pub struct ReceivedTransaction<Types: NodeType> {
-    // the transaction
-    pub tx: Types::Transaction,
-    // its hash
-    pub commit: Commitment<Types::Transaction>,
-    // its source
-    pub source: TransactionSource,
-    // received time
-    pub time_in: Instant,
-}
-
-#[allow(clippy::type_complexity)]
-#[derive(Debug)]
-pub struct GlobalState<Types: NodeType> {
-    // data store for the blocks
-    pub blocks: lru::LruCache<BlockId<Types>, BlockInfo<Types>>,
-
-    // registered builder states
-    pub spawned_builder_states: HashMap<
-        BuilderStateId<Types>,
-        (
-            // This is provided as an Option for convenience with initialization.
-            // When we build the initial state, we don't necessarily want to
-            // have to generate a valid `ParentBlockReferences` object and register its leaf
-            // commitment, as doing such would require a bit of setup.  Additionally it would
-            // result in the call signature to `GlobalState::new` changing.
-            // However for every subsequent BuilderState, we expect this value
-            // to be populated.
-            Option<Commitment<Leaf<Types>>>,
-            BroadcastSender<MessageType<Types>>,
-        ),
-    >,
-
-    // builder state -> last built block , it is used to respond the client
-    // if the req channel times out during get_available_blocks
-    pub builder_state_to_last_built_block: HashMap<BuilderStateId<Types>, ResponseMessage<Types>>,
-
-    // sending a transaction from the hotshot/private mempool to the builder states
-    // NOTE: Currently, we don't differentiate between the transactions from the hotshot and the private mempool
-    pub tx_sender: BroadcastSender<Arc<ReceivedTransaction<Types>>>,
-
-    // last garbage collected view number
-    pub last_garbage_collected_view_num: Types::View,
-
-    // highest view running builder task
-    pub highest_view_num_builder_id: BuilderStateId<Types>,
-
-    // A mapping from transaction hash to its status
-    pub tx_status: HashMap<Commitment<Types::Transaction>, TransactionStatus>,
-}
-
-impl<Types: NodeType> GlobalState<Types> {
-    #[allow(clippy::too_many_arguments)]
-    pub fn new(
-        bootstrap_sender: BroadcastSender<MessageType<Types>>,
-        tx_sender: BroadcastSender<Arc<ReceivedTransaction<Types>>>,
-        bootstrapped_builder_state_id: VidCommitment,
-        bootstrapped_view_num: Types::View,
-    ) -> Self {
-        let mut spawned_builder_states = HashMap::new();
-        let bootstrap_id = BuilderStateId {
-            parent_commitment: bootstrapped_builder_state_id,
-            parent_view: bootstrapped_view_num,
-        };
-        spawned_builder_states.insert(bootstrap_id.clone(), (None, bootstrap_sender.clone()));
-        GlobalState {
-            blocks: lru::LruCache::new(NonZeroUsize::new(256).unwrap()),
-            spawned_builder_states,
-            tx_sender,
-            last_garbage_collected_view_num: bootstrapped_view_num,
-            builder_state_to_last_built_block: Default::default(),
-            highest_view_num_builder_id: bootstrap_id,
-            tx_status: HashMap::new(),
-        }
-    }
-
-    pub fn register_builder_state(
-        &mut self,
-        parent_id: BuilderStateId<Types>,
-        parent_block_references: ParentBlockReferences<Types>,
-        request_sender: BroadcastSender<MessageType<Types>>,
-    ) {
-        // register the builder state
-        self.spawned_builder_states.insert(
-            parent_id.clone(),
-            (Some(parent_block_references.leaf_commit), request_sender),
-        );
-
-        // keep track of the max view number
-        if parent_id.parent_view > self.highest_view_num_builder_id.parent_view {
-            tracing::info!("registering builder {parent_id} as highest",);
-            self.highest_view_num_builder_id = parent_id;
-        } else {
-            tracing::warn!(
-                "builder {parent_id} created; highest registered is {}",
-                self.highest_view_num_builder_id,
-            );
-        }
-    }
-
-    pub fn update_global_state(
-        &mut self,
-        state_id: BuilderStateId<Types>,
-        build_block_info: BuildBlockInfo<Types>,
-        response_msg: ResponseMessage<Types>,
-    ) {
-        if self.blocks.contains(&build_block_info.id) {
-            self.blocks.promote(&build_block_info.id)
-        } else {
-            self.blocks.push(
-                build_block_info.id,
-                BlockInfo {
-                    block_payload: build_block_info.block_payload,
-                    metadata: build_block_info.metadata,
-                    offered_fee: build_block_info.offered_fee,
-                },
-            );
-        }
-
-        // update the builder state to last built block
-        self.builder_state_to_last_built_block
-            .insert(state_id, response_msg);
-    }
-
-    // remove the builder state handles based on the decide event
-    pub fn remove_handles(&mut self, on_decide_view: Types::View) -> Types::View {
-        // remove everything from the spawned builder states when view_num <= on_decide_view;
-        // if we don't have a highest view > decide, use highest view as cutoff.
-        let cutoff = std::cmp::min(self.highest_view_num_builder_id.parent_view, on_decide_view);
-        self.spawned_builder_states
-            .retain(|id, _| id.parent_view >= cutoff);
-
-        let cutoff_u64 = cutoff.u64();
-        let gc_view = if cutoff_u64 > 0 { cutoff_u64 - 1 } else { 0 };
-
-        self.last_garbage_collected_view_num = Types::View::new(gc_view);
-
-        cutoff
-    }
-
-    // private mempool submit txn
-    // Currently, we don't differentiate between the transactions from the hotshot and the private mempool
-    pub async fn submit_client_txns(
-        &self,
-        txns: Vec<<Types as NodeType>::Transaction>,
-    ) -> Vec<Result<Commitment<<Types as NodeType>::Transaction>, BuildError>> {
-        handle_received_txns(&self.tx_sender, txns, TransactionSource::External).await
-    }
-
-    // get transaction status
-    // return one of "pending", "sequenced", "rejected" or "unknown"
-    pub async fn claim_tx_status(
-        &self,
-        txn_hash: Commitment<<Types as NodeType>::Transaction>,
-    ) -> Result<TransactionStatus, BuildError> {
-        if let Some(status) = self.tx_status.get(&txn_hash) {
-            Ok(status.clone())
-        } else {
-            Ok(TransactionStatus::Unknown)
-        }
-    }
-
-    // set transaction status
-    pub fn set_tx_status(
-        &mut self,
-        txn_hash: Commitment<<Types as NodeType>::Transaction>,
-        txn_status: TransactionStatus,
-    ) -> Result<(), BuildError> {
-        if self.tx_status.contains_key(&txn_hash) {
-            tracing::debug!(
-                "change status of transaction {txn_hash} from {:?} to {:?}",
-                self.tx_status.get(&txn_hash),
-                txn_status
-            );
-        } else {
-            tracing::debug!("insert status of transaction {txn_hash} : {:?}", txn_status);
-        }
-        self.tx_status.insert(txn_hash, txn_status);
-        Ok(())
-    }
-
-    pub fn get_channel_for_matching_builder_or_highest_view_buider(
-        &self,
-        key: &BuilderStateId<Types>,
-    ) -> Result<&BroadcastSender<MessageType<Types>>, BuildError> {
-        if let Some(id_and_sender) = self.spawned_builder_states.get(key) {
-            tracing::info!("Got matching builder for parent {}", key);
-            Ok(&id_and_sender.1)
-        } else {
-            tracing::warn!(
-                "failed to recover builder for parent {}, using higest view num builder with {}",
-                key,
-                self.highest_view_num_builder_id,
-            );
-            // get the sender for the highest view number builder
-            self.spawned_builder_states
-                .get(&self.highest_view_num_builder_id)
-                .map(|(_, sender)| sender)
-                .ok_or_else(|| BuildError::Error("No builder state found".to_string()))
-        }
-    }
-
-    // check for the existence of the builder state for a view
-    pub fn check_builder_state_existence_for_a_view(&self, key: &Types::View) -> bool {
-        // iterate over the spawned builder states and check if the view number exists
-        self.spawned_builder_states
-            .iter()
-            .any(|(id, _)| id.parent_view == *key)
-    }
-
-    pub fn should_view_handle_other_proposals(
-        &self,
-        builder_view: &Types::View,
-        proposal_view: &Types::View,
-    ) -> bool {
-        *builder_view == self.highest_view_num_builder_id.parent_view
-            && !self.check_builder_state_existence_for_a_view(proposal_view)
-    }
-}
-
-pub struct ProxyGlobalState<Types: NodeType, H: BuilderHooks<Types>> {
-    // global state
-    global_state: Arc<RwLock<GlobalState<Types>>>,
-
-    // hooks
-    hooks: Arc<H>,
-
-    // identity keys for the builder
-    // May be ideal place as GlobalState interacts with hotshot apis
-    // and then can sign on responders as desired
-=======
 use crate::hooks::BuilderHooks;
 
 /// The main type implementing the marketplace builder.
@@ -325,7 +53,6 @@
     /// Coordinator we'll rely on to manage builder states
     coordinator: Arc<BuilderStateCoordinator<Types>>,
     /// Identity keys for the builder
->>>>>>> 3f932cea
     builder_keys: (
         Types::BuilderSignatureKey, // pub key
         <<Types as NodeType>::BuilderSignatureKey as BuilderSignatureKey>::BuilderPrivateKey, // private key
@@ -606,40 +333,9 @@
                 parent_view
             );
 
-<<<<<<< HEAD
-            let response = async_compatibility_layer::art::async_timeout(
-                self.api_timeout.saturating_sub(start.elapsed()),
-                response_receiver.recv(),
-            )
-            .await
-            .map_err(|err| {
-                tracing::warn!(%err, "Couldn't get a bundle in time");
-
-                BuildError::NotFound
-            })?
-            .map_err(|err| {
-                tracing::warn!(%err, "Channel closed while waiting for bundle");
-
-                BuildError::Error("Channel closed while waiting for bundle".to_owned())
-            })?;
-
-            let fee_signature =
-                <Types::BuilderSignatureKey as BuilderSignatureKey>::sign_sequencing_fee_marketplace(
-                    &self.builder_keys.1,
-                    response.offered_fee,
-                    view_number,
-                )
-                .map_err(|e| BuildError::Error(e.to_string()))?;
-
-            let sequencing_fee: BuilderFee<Types> = BuilderFee {
-                fee_amount: response.offered_fee,
-                fee_account: self.builder_keys.0.clone(),
-                fee_signature,
-=======
             let Some(transactions) = self.collect_transactions(&builder_state).await else {
                 tracing::debug!("No response to send");
                 return Err(BuildError::NotFound);
->>>>>>> 3f932cea
             };
 
             let bundle = self.assemble_bundle(transactions, view_number).await?;
@@ -668,45 +364,6 @@
         txns: Vec<<Types as NodeType>::Transaction>,
     ) -> Result<Vec<Commitment<<Types as NodeType>::Transaction>>, BuildError> {
         let txns = self.hooks.process_transactions(txns).await;
-<<<<<<< HEAD
-        for txn in txns.clone() {
-            let _ = self
-                .global_state
-                .write_arc()
-                .await
-                .set_tx_status(txn.commit(), TransactionStatus::Pending);
-        }
-        let response = self
-            .global_state
-            .read_arc()
-            .await
-            .submit_client_txns(txns.clone())
-            .await;
-
-        let pairs: Vec<(<Types as NodeType>::Transaction, Result<_, _>)> = (0..txns.len())
-            .map(|i| (txns[i].clone(), response[i].clone()))
-            .collect();
-        for (txn, res) in pairs {
-            if let Err(some) = res {
-                let _ = self.global_state.write_arc().await.set_tx_status(
-                    txn.commit(),
-                    TransactionStatus::Rejected {
-                        reason: some.to_string(),
-                    },
-                );
-            }
-        }
-
-        tracing::debug!(
-            "Transaction submitted to the builder states, sending response: {:?}",
-            response
-        );
-
-        // NOTE: ideally we want to respond with original Vec<Result>
-        // instead of Result<Vec> not to loose any information,
-        //  but this requires changes to builder API
-        response.into_iter().collect()
-=======
 
         txns.into_iter()
             .map(|txn| ReceivedTransaction::new(txn, TransactionSource::Private))
@@ -720,7 +377,6 @@
             .collect::<FuturesOrdered<_>>()
             .try_collect()
             .await
->>>>>>> 3f932cea
     }
 
     async fn claim_tx_status(
