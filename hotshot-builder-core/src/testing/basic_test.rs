pub use async_broadcast::broadcast;
pub use hotshot::traits::election::static_committee::StaticCommittee;
pub use hotshot_types::{
    data::{EpochNumber, Leaf, ViewNumber},
    message::Proposal,
    signature_key::BLSPubKey,
    simple_certificate::{QuorumCertificate2, SimpleCertificate, SuccessThreshold},
    traits::{
        block_contents::BlockPayload,
        node_implementation::{ConsensusTime, NodeType},
    },
};
use vbs::version::StaticVersionType;

pub use crate::builder_state::{BuilderState, MessageType};
/// The following tests are performed:
#[cfg(test)]
mod tests {
    use std::{collections::VecDeque, hash::Hash, marker::PhantomData, sync::Arc, time::Duration};

    use async_lock::RwLock;
    use committable::{Commitment, CommitmentBoundsArkless, Committable};
    use hotshot::types::SignatureKey;
    use hotshot_builder_api::v0_2::data_source::BuilderDataSource;
    use hotshot_example_types::auction_results_provider_types::TestAuctionResult;
    use hotshot_example_types::node_types::TestVersions;
    use hotshot_types::data::{DaProposal2, Leaf2, QuorumProposal2, QuorumProposalWrapper};
    use hotshot_types::signature_key::SchnorrPubKey;
    use hotshot_types::simple_vote::QuorumData2;
    use hotshot_types::traits::node_implementation::Versions;
    use hotshot_types::{
        data::vid_commitment, signature_key::BuilderKey, traits::block_contents::BlockHeader,
        traits::EncodeBytes, utils::BuilderCommitment,
    };

    use hotshot_example_types::{
        block_types::{TestBlockHeader, TestBlockPayload, TestMetadata, TestTransaction},
        state_types::{TestInstanceState, TestValidatedState},
    };
<<<<<<< HEAD

=======
    use hotshot_types::{
        data::{vid_commitment, DaProposal2, Leaf2, QuorumProposal2, QuorumProposalWrapper},
        signature_key::BuilderKey,
        simple_vote::QuorumData2,
        traits::{block_contents::BlockHeader, node_implementation::Versions, EncodeBytes},
        utils::{BuilderCommitment, EpochTransitionIndicator},
    };
>>>>>>> df7a9ed6
    use marketplace_builder_shared::{
        block::ParentBlockReferences,
        testing::constants::{
            TEST_MAX_BLOCK_SIZE_INCREMENT_PERIOD, TEST_MAX_TX_NUM,
            TEST_NUM_NODES_IN_VID_COMPUTATION, TEST_PROTOCOL_MAX_BLOCK_SIZE,
        },
    };
    use serde::{Deserialize, Serialize};
    use sha2::{Digest, Sha256};
    use tokio::time::{error::Elapsed, timeout};
    use tracing_subscriber::EnvFilter;

    use super::*;
    use crate::{
        builder_state::{
            DaProposalMessage, DecideMessage, QuorumProposalMessage, TransactionSource,
        },
        service::{handle_received_txns, GlobalState, ProxyGlobalState, ReceivedTransaction},
    };
    /// This test simulates multiple builder states receiving messages from the channels and processing them
    #[tokio::test]
    //#[instrument]
    async fn test_builder() {
        // Setup logging
        let _ = tracing_subscriber::fmt()
            .with_env_filter(EnvFilter::from_default_env())
            .try_init();
        tracing::info!("Testing the builder core with multiple messages from the channels");
        #[derive(
            Copy,
            Clone,
            Debug,
            Default,
            Hash,
            PartialEq,
            Eq,
            PartialOrd,
            Ord,
            Serialize,
            Deserialize,
        )]
        struct TestTypes;
        impl NodeType for TestTypes {
            type View = ViewNumber;
            type Epoch = EpochNumber;
            type BlockHeader = TestBlockHeader;
            type BlockPayload = TestBlockPayload;
            type SignatureKey = BLSPubKey;
            type Transaction = TestTransaction;
            type ValidatedState = TestValidatedState;
            type InstanceState = TestInstanceState;
            type Membership = StaticCommittee<Self>;
            type BuilderSignatureKey = BuilderKey;
            type AuctionResult = TestAuctionResult;
            type StateSignatureKey = SchnorrPubKey;
        }
        // no of test messages to send
        let num_test_messages = 5;
        let multiplication_factor = 5;
        const NUM_NODES_IN_VID_COMPUTATION: usize = 4;

        // settingup the broadcast channels i.e [From hostshot: (tx, decide, da, quorum, )], [From api:(req - broadcast, res - mpsc channel) ]
        let (decide_sender, decide_receiver) =
            broadcast::<MessageType<TestTypes>>(num_test_messages * multiplication_factor);
        let (da_sender, da_receiver) =
            broadcast::<MessageType<TestTypes>>(num_test_messages * multiplication_factor);
        let (quorum_sender, quorum_proposal_receiver) =
            broadcast::<MessageType<TestTypes>>(num_test_messages * multiplication_factor);
        let (bootstrap_sender, bootstrap_receiver) =
            broadcast::<MessageType<TestTypes>>(num_test_messages * multiplication_factor);
        let (tx_sender, tx_receiver) = broadcast::<Arc<ReceivedTransaction<TestTypes>>>(
            num_test_messages * multiplication_factor,
        );
        let tx_queue = VecDeque::new();
        // generate the keys for the builder
        let seed = [201_u8; 32];
        let (builder_pub_key, builder_private_key) =
            BLSPubKey::generated_from_seed_indexed(seed, 2011_u64);
        // instantiate the global state also
        let initial_commitment = vid_commitment::<TestVersions>(
            &[],
            &[],
            TEST_NUM_NODES_IN_VID_COMPUTATION,
            <TestVersions as Versions>::Base::VERSION,
        );
        let global_state = Arc::new(RwLock::new(GlobalState::<TestTypes>::new(
            bootstrap_sender,
            tx_sender.clone(),
            initial_commitment,
            ViewNumber::new(0),
            ViewNumber::new(0),
            TEST_MAX_BLOCK_SIZE_INCREMENT_PERIOD,
            TEST_PROTOCOL_MAX_BLOCK_SIZE,
            TEST_NUM_NODES_IN_VID_COMPUTATION,
            TEST_MAX_TX_NUM,
        )));

        let bootstrap_builder_state = BuilderState::<TestTypes, TestVersions>::new(
            ParentBlockReferences {
                view_number: ViewNumber::new(0),
                vid_commitment: initial_commitment,
                leaf_commit: Commitment::<Leaf2<TestTypes>>::default_commitment_no_preimage(),
                builder_commitment: BuilderCommitment::from_bytes([]),
                // Unused in old legacy builder:
                last_nonempty_view: None,
                tx_count: 0,
            },
            decide_receiver.clone(),
            da_receiver.clone(),
            quorum_proposal_receiver.clone(),
            bootstrap_receiver,
            tx_receiver,
            tx_queue,
            global_state.clone(),
            Duration::from_millis(100),
            1,
            Arc::new(TestInstanceState::default()),
            Duration::from_millis(100),
            Arc::new(TestValidatedState::default()),
        );

        // Kick off async look for the bootstrap builder state
        bootstrap_builder_state.event_loop();

        let proxy_global_state = ProxyGlobalState::new(
            global_state.clone(),
            (builder_pub_key, builder_private_key),
            Duration::from_millis(100),
        );

        // to store all the sent messages
        // storing response messages
        let mut previous_commitment = initial_commitment;
        let mut previous_view = ViewNumber::new(0);
        let mut previous_quorum_proposal = {
            let previous_jc = QuorumCertificate2::<TestTypes>::genesis::<TestVersions>(
                &TestValidatedState::default(),
                &TestInstanceState::default(),
            )
            .await;

            QuorumProposalWrapper::<TestTypes> {
                proposal: QuorumProposal2::<TestTypes> {
                    block_header: TestBlockHeader {
                        block_number: 0,
                        payload_commitment: previous_commitment,
                        builder_commitment: BuilderCommitment::from_bytes([]),
                        timestamp: 0,
                        metadata: TestMetadata {
                            num_transactions: 0,
                        },
                        random: 1, // arbitrary
                    },
                    view_number: ViewNumber::new(0),
                    justify_qc: previous_jc.clone(),
                    upgrade_certificate: None,
                    view_change_evidence: None,
                    next_epoch_justify_qc: None,
                    next_drb_result: None,
                    epoch: None,
                },
            }
        };

        // generate num_test messages for each type and send it to the respective channels;
        for round in 0..num_test_messages as u32 {
            // Submit Transactions to the Builder
            {
                // Prepare the transaction message
                let tx = TestTransaction::new(vec![round as u8]);

                let tx_vec = vec![tx];
                assert_eq!(
                    handle_received_txns(
                        &tx_sender,
                        tx_vec.clone(),
                        TransactionSource::HotShot,
                        u64::MAX,
                    )
                    .await
                    .into_iter()
                    .map(|res| res.unwrap())
                    .collect::<Vec<_>>(),
                    tx_vec.iter().map(|tx| tx.commit()).collect::<Vec<_>>(),
                    "handle_received_txns should have the commits for all transactions submitted",
                );
            }

            // Request available blocks from the builder
            {
                let (leader_pub, leader_priv) =
                    BLSPubKey::generated_from_seed_indexed(seed, round as u64);

                let commitment_signature =
                    <BLSPubKey as SignatureKey>::sign(&leader_priv, previous_commitment.as_ref())
                        .unwrap();

                let available_blocks = proxy_global_state
                    .available_blocks(
                        &previous_commitment,
                        previous_view.u64(),
                        leader_pub,
                        &commitment_signature,
                    )
                    .await
                    .unwrap();

                // The available blocks should **NOT** be empty
                assert!(
                    available_blocks.len() == 1,
                    "available blocks should return a single entry"
                );
                assert!(
                    available_blocks[0].offered_fee >= 1,
                    "offered fee should be greater than 1"
                );

                let block_hash = available_blocks[0].block_hash.clone();

                // Let's claim this block, and this block header
                let block_hash_signature =
                    <BLSPubKey as SignatureKey>::sign(&leader_priv, block_hash.as_ref()).unwrap();

                let claimed_block = proxy_global_state
                    .claim_block_with_num_nodes(
                        &block_hash,
                        previous_view.u64(),
                        leader_pub,
                        &block_hash_signature,
                        // Increment to test whether `num_nodes` is updated properly.
                        TEST_NUM_NODES_IN_VID_COMPUTATION + 1,
                    )
                    .await
                    .unwrap();

                let _claimed_block_header = proxy_global_state
                    .claim_block_header_input(
                        &block_hash,
                        previous_view.u64(),
                        leader_pub,
                        &block_hash_signature,
                    )
                    .await
                    .unwrap();

                // Create the proposals from the transactions contained within
                // the claim_block result.

                let proposed_transactions = claimed_block.block_payload.transactions.clone();
                assert_eq!(
                    proposed_transactions.len(),
                    1,
                    "there should be one transaction in the proposed block"
                );

                let encoded_transactions = TestTransaction::encode(&proposed_transactions);

                // Prepare the DA proposal message
                let da_proposal_message = {
                    let da_proposal = DaProposal2 {
                        encoded_transactions: encoded_transactions.clone().into(),
                        metadata: TestMetadata {
                            num_transactions: encoded_transactions.len() as u64,
                        },
                        view_number: ViewNumber::new(round as u64),
                        epoch: None, // TODO: check if this is okay
                        epoch_transition_indicator: EpochTransitionIndicator::NotInTransition,
                    };
                    let encoded_transactions_hash = Sha256::digest(&encoded_transactions);
                    let seed = [round as u8; 32];
                    let (pub_key, private_key) =
                        BLSPubKey::generated_from_seed_indexed(seed, round as u64);
                    let da_signature =
                <TestTypes as hotshot_types::traits::node_implementation::NodeType>::SignatureKey::sign(
                    &private_key,
                    &encoded_transactions_hash,
                )
                .expect("Failed to sign encoded tx hash while preparing da proposal");

                    DaProposalMessage::<TestTypes> {
                        proposal: Arc::new(Proposal {
                            data: da_proposal,
                            signature: da_signature.clone(),
                            _pd: PhantomData,
                        }),
                        sender: pub_key,
                    }
                };

                // Prepare the Quorum proposal message
                // calculate the vid commitment over the encoded_transactions
                let quorum_certificate_message = {
                    let block_payload = claimed_block.block_payload.clone();
                    let metadata = claimed_block.metadata;

                    tracing::debug!(
                        "Encoded transactions: {:?} Num nodes:{}",
                        encoded_transactions,
                        NUM_NODES_IN_VID_COMPUTATION
                    );

                    let block_payload_commitment = vid_commitment::<TestVersions>(
                        &encoded_transactions,
                        &metadata.encode(),
                        NUM_NODES_IN_VID_COMPUTATION,
                        <TestVersions as Versions>::Base::VERSION,
                    );

                    tracing::debug!(
                        "Block Payload vid commitment: {:?}",
                        block_payload_commitment
                    );

                    let builder_commitment =
                        <TestBlockPayload as BlockPayload<TestTypes>>::builder_commitment(
                            &block_payload,
                            &metadata,
                        );

                    let block_header = TestBlockHeader {
                        block_number: round as u64,
                        payload_commitment: block_payload_commitment,
                        builder_commitment,
                        timestamp: round as u64,
                        metadata,
                        random: 1, // arbitrary
                    };

                    let justify_qc = {
                        let previous_justify_qc = previous_quorum_proposal.justify_qc().clone();
                        // metadata
                        let _metadata = <TestBlockHeader as BlockHeader<TestTypes>>::metadata(
                            previous_quorum_proposal.block_header(),
                        );
                        let leaf = Leaf2::from_quorum_proposal(&previous_quorum_proposal);

                        let q_data = QuorumData2::<TestTypes> {
                            leaf_commit: leaf.commit(),
                            epoch: None, // TODO: check if this is okay
                        };

                        let previous_quorum_view_number =
                            previous_quorum_proposal.view_number().u64();
                        let view_number = if previous_quorum_view_number == 0
                            && previous_justify_qc.view_number.u64() == 0
                        {
                            ViewNumber::new(0)
                        } else {
                            ViewNumber::new(1 + previous_justify_qc.view_number.u64())
                        };
                        // form a justify qc
                        SimpleCertificate::<TestTypes, QuorumData2<TestTypes>, SuccessThreshold>::new(
                            q_data.clone(),
                            q_data.commit(),
                            view_number,
                            previous_justify_qc.signatures.clone(),
                            PhantomData,
                        )
                    };

                    tracing::debug!("Iteration: {} justify_qc: {:?}", round, justify_qc);

                    let quorum_proposal = QuorumProposalWrapper::<TestTypes> {
                        proposal: QuorumProposal2::<TestTypes> {
                            block_header,
                            view_number: ViewNumber::new(round as u64),
                            justify_qc: justify_qc.clone(),
                            upgrade_certificate: None,
                            view_change_evidence: None,
                            next_epoch_justify_qc: None,
                            next_drb_result: None,
                            epoch: None,
                        },
                    };

                    let payload_vid_commitment =
                        <TestBlockHeader as BlockHeader<TestTypes>>::payload_commitment(
                            quorum_proposal.block_header(),
                        );

                    let quorum_signature = <BLSPubKey as SignatureKey>::sign(
                        &leader_priv,
                        payload_vid_commitment.as_ref(),
                    )
                    .expect("Failed to sign payload commitment while preparing Quorum proposal");

                    QuorumProposalMessage::<TestTypes> {
                        proposal: Arc::new(Proposal {
                            data: quorum_proposal.clone(),
                            signature: quorum_signature,
                            _pd: PhantomData,
                        }),
                        sender: leader_pub,
                    }
                };

                // Prepare the Decide Message
                // The Decide is mainly for cleanup of old BuilderStates.
                // This may not be necessary for this test
                let decide_message = {
                    let leaf = match round {
                        0 => Leaf::genesis::<TestVersions>(
                            &TestValidatedState::default(),
                            &TestInstanceState::default(),
                        )
                        .await
                        .into(),
                        _ => {
                            let block_payload = BlockPayload::<TestTypes>::from_bytes(
                                &encoded_transactions,
                                <TestBlockHeader as BlockHeader<TestTypes>>::metadata(
                                    quorum_certificate_message.proposal.data.block_header(),
                                ),
                            );
                            let mut current_leaf = Leaf2::from_quorum_proposal(
                                &quorum_certificate_message.proposal.data,
                            );
                            current_leaf
                                .fill_block_payload::<TestVersions>(
                                    block_payload,
                                    NUM_NODES_IN_VID_COMPUTATION,
                                    <TestVersions as Versions>::Base::VERSION,
                                )
                                .unwrap();
                            current_leaf
                        },
                    };

                    DecideMessage::<TestTypes> {
                        latest_decide_view_number: leaf.view_number(),
                    }
                };

                // Increment the view and the previous commitment
                previous_commitment = quorum_certificate_message
                    .proposal
                    .data
                    .block_header()
                    .payload_commitment;
                previous_view = quorum_certificate_message.proposal.data.view_number();
                previous_quorum_proposal =
                    quorum_certificate_message.proposal.as_ref().data.clone();

                // Broadcast the DA proposal
                da_sender
                    .broadcast(MessageType::DaProposalMessage(da_proposal_message))
                    .await
                    .unwrap();

                // Broadcast the Quorum Certificate
                quorum_sender
                    .broadcast(MessageType::QuorumProposalMessage(
                        quorum_certificate_message,
                    ))
                    .await
                    .unwrap();

                // Send the Decide Message
                decide_sender
                    .broadcast(MessageType::DecideMessage(decide_message))
                    .await
                    .unwrap();
            }
        }

        // We cloned these receivers to ensure that progress was being made
        // by the Builder processes.  Using these broadcast receivers we can
        // verify the number of messages received in this entire process, as
        // well as the order of them, should we be so inclined.

        // There should be num_test_messages messages in the receivers
        let mut da_receiver = da_receiver;
        let mut quorum_proposal_receiver = quorum_proposal_receiver;
        let mut decide_receiver = decide_receiver;
        for _ in 0..num_test_messages {
            da_receiver.recv().await.unwrap();
            quorum_proposal_receiver.recv().await.unwrap();
            decide_receiver.recv().await.unwrap();
        }

        // There should not be any other messages to receive
        let Err(Elapsed { .. }) = timeout(Duration::from_millis(100), da_receiver.recv()).await
        else {
            panic!("There should not be any more messages in the da_receiver");
        };
        let Err(Elapsed { .. }) =
            timeout(Duration::from_millis(100), quorum_proposal_receiver.recv()).await
        else {
            panic!("There should not be any more messages in the da_receiver");
        };
        let Err(Elapsed { .. }) = timeout(Duration::from_millis(100), decide_receiver.recv()).await
        else {
            panic!("There should not be any more messages in the da_receiver");
        };

        // Verify `num_nodes`.
        assert_eq!(
            global_state.read_arc().await.num_nodes,
            TEST_NUM_NODES_IN_VID_COMPUTATION + 1
        );
    }
}<|MERGE_RESOLUTION|>--- conflicted
+++ resolved
@@ -37,9 +37,6 @@
         block_types::{TestBlockHeader, TestBlockPayload, TestMetadata, TestTransaction},
         state_types::{TestInstanceState, TestValidatedState},
     };
-<<<<<<< HEAD
-
-=======
     use hotshot_types::{
         data::{vid_commitment, DaProposal2, Leaf2, QuorumProposal2, QuorumProposalWrapper},
         signature_key::BuilderKey,
@@ -47,7 +44,6 @@
         traits::{block_contents::BlockHeader, node_implementation::Versions, EncodeBytes},
         utils::{BuilderCommitment, EpochTransitionIndicator},
     };
->>>>>>> df7a9ed6
     use marketplace_builder_shared::{
         block::ParentBlockReferences,
         testing::constants::{
