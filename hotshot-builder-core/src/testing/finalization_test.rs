use std::{sync::Arc, time::Duration};

use async_broadcast::{broadcast, Sender};
use async_lock::RwLock;
use committable::Commitment;
use hotshot::{
    traits::BlockPayload,
    types::{BLSPubKey, SignatureKey},
};
use hotshot_builder_api::v0_1::{
    block_info::AvailableBlockInfo,
    builder::BuildError,
    data_source::{AcceptsTxnSubmits, BuilderDataSource},
};
use hotshot_example_types::{
    block_types::{TestBlockHeader, TestBlockPayload, TestMetadata, TestTransaction},
    node_types::{TestTypes, TestVersions},
    state_types::{TestInstanceState, TestValidatedState},
};
use hotshot_types::simple_certificate::QuorumCertificate2;
use hotshot_types::{
    data::{vid_commitment, DaProposal2, QuorumProposal2, QuorumProposalWrapper, ViewNumber},
    message::Proposal,
<<<<<<< HEAD
=======
    simple_certificate::QuorumCertificate2,
>>>>>>> 3e4ace45
    traits::{
        block_contents::BlockHeader,
        node_implementation::{ConsensusTime, Versions},
        EncodeBytes,
    },
    utils::BuilderCommitment,
};
use marketplace_builder_shared::{
    block::{BuilderStateId, ParentBlockReferences},
    testing::constants::{
        TEST_CHANNEL_BUFFER_SIZE, TEST_MAX_BLOCK_SIZE_INCREMENT_PERIOD, TEST_MAX_TX_NUM,
        TEST_NUM_CONSENSUS_RETRIES, TEST_NUM_NODES_IN_VID_COMPUTATION,
        TEST_PROTOCOL_MAX_BLOCK_SIZE,
    },
};
use sha2::{Digest, Sha256};
use vbs::version::StaticVersionType;

use super::basic_test::{BuilderState, MessageType};
use crate::{
    builder_state::{DaProposalMessage, QuorumProposalMessage, ALLOW_EMPTY_BLOCK_PERIOD},
    service::{GlobalState, ProxyGlobalState, ReceivedTransaction},
};

type TestSetup = (
    ProxyGlobalState<TestTypes>,
    async_broadcast::Sender<MessageType<TestTypes>>,
    async_broadcast::Sender<MessageType<TestTypes>>,
    async_broadcast::Sender<MessageType<TestTypes>>,
    async_broadcast::Sender<Arc<ReceivedTransaction<TestTypes>>>,
);

/// [`setup_builder_for_test`] sets up a test environment for the builder state.
/// It returns a tuple containing the proxy global state, the sender for decide
/// messages, the sender for data availability proposals,
pub fn setup_builder_for_test() -> TestSetup {
    let (req_sender, req_receiver) = broadcast(TEST_CHANNEL_BUFFER_SIZE);
    let (tx_sender, tx_receiver) = broadcast(TEST_CHANNEL_BUFFER_SIZE);

    let parent_commitment = vid_commitment::<TestVersions>(
        &[],
        &[],
        TEST_NUM_NODES_IN_VID_COMPUTATION,
        <TestVersions as Versions>::Base::VERSION,
    );
    let bootstrap_builder_state_id = BuilderStateId::<TestTypes> {
        parent_commitment,
        parent_view: ViewNumber::genesis(),
    };

    let global_state = Arc::new(RwLock::new(GlobalState::new(
        req_sender,
        tx_sender.clone(),
        bootstrap_builder_state_id.parent_commitment,
        bootstrap_builder_state_id.parent_view,
        bootstrap_builder_state_id.parent_view,
        TEST_MAX_BLOCK_SIZE_INCREMENT_PERIOD,
        TEST_PROTOCOL_MAX_BLOCK_SIZE,
        TEST_NUM_NODES_IN_VID_COMPUTATION,
        TEST_MAX_TX_NUM,
    )));

    let max_api_duration = Duration::from_millis(100);

    let proxy_global_state = ProxyGlobalState::new(
        global_state.clone(),
        BLSPubKey::generated_from_seed_indexed([1; 32], 0),
        max_api_duration,
    );

    let (decide_sender, decide_receiver) = broadcast(TEST_CHANNEL_BUFFER_SIZE);
    let (da_proposal_sender, da_proposal_receiver) = broadcast(TEST_CHANNEL_BUFFER_SIZE);
    let (quorum_proposal_sender, quorum_proposal_receiver) = broadcast(TEST_CHANNEL_BUFFER_SIZE);
    let bootstrap_builder_state = BuilderState::<TestTypes, TestVersions>::new(
        ParentBlockReferences {
            vid_commitment: parent_commitment,
            view_number: ViewNumber::genesis(),
            leaf_commit: Commitment::from_raw([0; 32]),
            builder_commitment: BuilderCommitment::from_bytes([0; 32]),
            // Unused in old legacy builder:
            last_nonempty_view: None,
            tx_count: 0,
        },
        decide_receiver,
        da_proposal_receiver,
        quorum_proposal_receiver,
        req_receiver,
        tx_receiver,
        Default::default(),
        global_state.clone(),
        Duration::from_millis(40),
        1,
        Default::default(),
        Duration::from_secs(1),
        Default::default(),
    );

    bootstrap_builder_state.event_loop();

    (
        proxy_global_state,
        decide_sender,
        da_proposal_sender,
        quorum_proposal_sender,
        tx_sender,
    )
}

/// [`process_available_blocks_round`] processes available rounds for a given
/// round. It returns the number of attempts made to get the available blocks
/// and the result of the available blocks.
///
/// By default Consensus will retry 3-4 times to get available blocks from the
/// Builder.
pub async fn process_available_blocks_round(
    proxy_global_state: &ProxyGlobalState<TestTypes>,
    builder_state_id: BuilderStateId<TestTypes>,
    round: u64,
) -> (
    usize,
    Result<Vec<AvailableBlockInfo<TestTypes>>, BuildError>,
) {
    let (leader_pub, leader_priv) = BLSPubKey::generated_from_seed_indexed([0; 32], round);

    let current_commit_signature = <BLSPubKey as SignatureKey>::sign(
        &leader_priv,
        builder_state_id.parent_commitment.as_ref(),
    )
    .unwrap();

    // Simulate Consensus retries

    let mut attempt = 0;
    loop {
        attempt += 1;

        let available_blocks_result = proxy_global_state
            .available_blocks(
                &builder_state_id.parent_commitment,
                builder_state_id.parent_view.u64(),
                leader_pub,
                &current_commit_signature,
            )
            .await;

        if available_blocks_result.is_ok() {
            return (attempt, available_blocks_result);
        }

        if attempt >= TEST_NUM_CONSENSUS_RETRIES {
            return (attempt, available_blocks_result);
        }
    }
}

/// [`progress_round_with_available_block_info`] is a helper function that
/// progresses the round with the information returned from a call to
/// [`process_available_blocks_round`]. This function simulates decide events
/// if the next call to [`ProxyGlobalState::available_blocks`] returns something
/// successfully rather than an error.
///
/// This is the workflow that happens if the builder has a block to propose,
/// and the block is included by consensus.
pub async fn progress_round_with_available_block_info(
    proxy_global_state: &ProxyGlobalState<TestTypes>,
    available_block_info: AvailableBlockInfo<TestTypes>,
    builder_state_id: BuilderStateId<TestTypes>,
    round: u64,
    da_proposal_sender: &Sender<MessageType<TestTypes>>,
    quorum_proposal_sender: &Sender<MessageType<TestTypes>>,
) -> BuilderStateId<TestTypes> {
    let (leader_pub, leader_priv) = BLSPubKey::generated_from_seed_indexed([0; 32], round);

    let signed_parent_commitment =
        <BLSPubKey as SignatureKey>::sign(&leader_priv, available_block_info.block_hash.as_ref())
            .unwrap();

    let claim_block_result = proxy_global_state
        .claim_block(
            &available_block_info.block_hash,
            builder_state_id.parent_view.u64(),
            leader_pub,
            &signed_parent_commitment,
        )
        .await
        .unwrap_or_else(|_| panic!("claim block should succeed for round {round}"));

    let _claim_block_header_result = proxy_global_state
        .claim_block_header_input(
            &available_block_info.block_hash,
            builder_state_id.parent_view.u64(),
            leader_pub,
            &signed_parent_commitment,
        )
        .await
        .unwrap_or_else(|_| panic!("claim block header input should succeed for round {round}"));

    progress_round_with_transactions(
        builder_state_id,
        claim_block_result.block_payload.transactions,
        round,
        da_proposal_sender,
        quorum_proposal_sender,
    )
    .await
}

/// [`progress_round_without_available_block_info`] is a helper function that
/// progresses the round without any available block information.
///
/// This is the workflow that happens if the builder does not have a block to
/// propose, and consensus must continue to progress without a block built by
/// any builder.
pub async fn progress_round_without_available_block_info(
    builder_state_id: BuilderStateId<TestTypes>,
    round: u64,
    da_proposal_sender: &Sender<MessageType<TestTypes>>,
    quorum_proposal_sender: &Sender<MessageType<TestTypes>>,
) -> BuilderStateId<TestTypes> {
    progress_round_with_transactions(
        builder_state_id,
        vec![],
        round,
        da_proposal_sender,
        quorum_proposal_sender,
    )
    .await
}

/// [`progress_round_with_transactions`] is a helper function that progress
/// consensus with the given list of transactions.
///
/// This function is used by [`progress_round_without_available_block_info`] and
/// by [`progress_round_with_available_block_info`] to progress the round with
/// the given transactions.
async fn progress_round_with_transactions(
    builder_state_id: BuilderStateId<TestTypes>,
    transactions: Vec<TestTransaction>,
    round: u64,
    da_proposal_sender: &Sender<MessageType<TestTypes>>,
    quorum_proposal_sender: &Sender<MessageType<TestTypes>>,
) -> BuilderStateId<TestTypes> {
    let (leader_pub, leader_priv) = BLSPubKey::generated_from_seed_indexed([0; 32], round);
    let encoded_transactions = TestTransaction::encode(&transactions);
    let next_view = builder_state_id.parent_view + 1;

    // Create and send the DA Proposals and Quorum Proposals
    {
        let encoded_transactions_hash = Sha256::digest(&encoded_transactions);
        let da_signature =
        <TestTypes as hotshot_types::traits::node_implementation::NodeType>::SignatureKey::sign(
            &leader_priv,
            &encoded_transactions_hash,
        )
        .expect("should sign encoded transactions hash successfully");

        let metadata = TestMetadata {
            num_transactions: transactions.len() as u64,
        };

        da_proposal_sender
            .broadcast(MessageType::DaProposalMessage(DaProposalMessage {
                proposal: Arc::new(Proposal {
                    data: DaProposal2::<TestTypes> {
                        encoded_transactions: encoded_transactions.clone().into(),
                        metadata,
                        view_number: next_view,
                        epoch: None, // TODO
                    },
                    signature: da_signature,
                    _pd: Default::default(),
                }),
                sender: leader_pub,
            }))
            .await
            .expect("should broadcast DA Proposal successfully");

        let payload_commitment = vid_commitment::<TestVersions>(
            &encoded_transactions,
            &metadata.encode(),
            TEST_NUM_NODES_IN_VID_COMPUTATION,
            <TestVersions as Versions>::Base::VERSION,
        );

        let (block_payload, metadata) =
            <TestBlockPayload as BlockPayload<TestTypes>>::from_transactions(
                transactions,
                &TestValidatedState::default(),
                &TestInstanceState::default(),
            )
            .await
            .unwrap();

        let builder_commitment = <TestBlockPayload as BlockPayload<TestTypes>>::builder_commitment(
            &block_payload,
            &metadata,
        );

        let block_header = TestBlockHeader {
            block_number: round,
            payload_commitment,
            builder_commitment,
            timestamp: round,
            metadata,
            random: 0,
        };

        let qc_proposal = QuorumProposalWrapper::<TestTypes> {
            proposal: QuorumProposal2::<TestTypes> {
                block_header,
                view_number: next_view,
                justify_qc: QuorumCertificate2::<TestTypes>::genesis::<TestVersions>(
                    &TestValidatedState::default(),
                    &TestInstanceState::default(),
                )
                .await,
                upgrade_certificate: None,
                view_change_evidence: None,
                next_epoch_justify_qc: None,
                next_drb_result: None,
                epoch: None,
            },
        };

        let payload_vid_commitment =
            <TestBlockHeader as BlockHeader<TestTypes>>::payload_commitment(
                qc_proposal.block_header(),
            );

        let qc_signature = <TestTypes as hotshot_types::traits::node_implementation::NodeType>::SignatureKey::sign(
                        &leader_priv,
                        payload_vid_commitment.as_ref(),
                        ).expect("Failed to sign payload commitment while preparing QC proposal");

        quorum_proposal_sender
            .broadcast(MessageType::QuorumProposalMessage(QuorumProposalMessage {
                proposal: Arc::new(Proposal {
                    data: qc_proposal.clone(),
                    signature: qc_signature,
                    _pd: Default::default(),
                }),
                sender: leader_pub,
            }))
            .await
            .expect("should broadcast QC Proposal successfully");

        BuilderStateId {
            parent_commitment: payload_vid_commitment,
            parent_view: next_view,
        }
    }
}

/// [test_empty_block_rate] is a test to ensure that if we don't have any
/// transactions being submitted, that the builder will continue it's current
/// behavior of not proposing empty blocks.
///
/// |> Note: this test simulates how consensus interacts with the Builder in a
/// |> very basic way.  When consensus asks for available blocks, and the
/// |> Builder returns an error that indicates that it does not have any blocks
/// |> to propose, consensus will retry a few times before giving up. As a
/// |> result the number of times that consensus has to ask the Builder for
/// |> block is an integral part of this test.
#[tokio::test]
async fn test_empty_block_rate() {
    let (proxy_global_state, _, da_proposal_sender, quorum_proposal_sender, _) =
        setup_builder_for_test();

    let mut current_builder_state_id = BuilderStateId::<TestTypes> {
        parent_commitment: vid_commitment::<TestVersions>(
            &[],
            &[],
            TEST_NUM_NODES_IN_VID_COMPUTATION,
            <TestVersions as Versions>::Base::VERSION,
        ),
        parent_view: ViewNumber::genesis(),
    };

    for round in 0..10 {
        let (attempts, available_available_blocks_result) = process_available_blocks_round(
            &proxy_global_state,
            current_builder_state_id.clone(),
            round,
        )
        .await;

        assert_eq!(
            attempts, TEST_NUM_CONSENSUS_RETRIES,
            "Consensus should retry {TEST_NUM_CONSENSUS_RETRIES} times to get available blocks"
        );
        assert!(available_available_blocks_result.is_err());

        current_builder_state_id = progress_round_without_available_block_info(
            current_builder_state_id,
            round,
            &da_proposal_sender,
            &quorum_proposal_sender,
        )
        .await;
    }
}

/// [test_eager_block_rate] is a test that ensures that the builder will propose
/// empty blocks, if consensus indicates a proposal included transactions.
///
/// It checks initially that it does not propose any empty blocks in round 0.
/// It checks that it proposes a block with transactions in round 1, which
/// gets included by consensus.
/// It then checks that the next `allow_empty_block_period` rounds return empty
/// blocks without the need to retry.
/// It then checks that the remaining round up to 9 will not propose any empty
/// blocks.
///
/// |> Note: this test simulates how consensus interacts with the Builder in a
/// |> very basic way.  When consensus asks for available blocks, and the
/// |> Builder returns an error that indicates that it does not have any blocks
/// |> to propose, consensus will retry a few times before giving up. As a
/// |> result the number of times that consensus has to ask the Builder for
/// |> block is an integral part of this test.
#[tokio::test]
async fn test_eager_block_rate() {
    let (proxy_global_state, _, da_proposal_sender, quorum_proposal_sender, _) =
        setup_builder_for_test();

    let mut current_builder_state_id = BuilderStateId::<TestTypes> {
        parent_commitment: vid_commitment::<TestVersions>(
            &[],
            &[],
            TEST_NUM_NODES_IN_VID_COMPUTATION,
            <TestVersions as Versions>::Base::VERSION,
        ),
        parent_view: ViewNumber::genesis(),
    };

    // Round 0
    {
        let round = 0;
        let (attempts, available_available_blocks_result) = process_available_blocks_round(
            &proxy_global_state,
            current_builder_state_id.clone(),
            round,
        )
        .await;

        assert_eq!(
            attempts, TEST_NUM_CONSENSUS_RETRIES,
            "Consensus should retry {TEST_NUM_CONSENSUS_RETRIES} times to get available blocks for round {round}"
        );

        assert!(
            available_available_blocks_result.is_err(),
            "builder should not propose empty blocks for round {round}"
        );

        current_builder_state_id = progress_round_without_available_block_info(
            current_builder_state_id,
            round,
            &da_proposal_sender,
            &quorum_proposal_sender,
        )
        .await;
    }

    // Round 1, submit a single transaction, and advance the round
    {
        proxy_global_state
            .submit_txns(vec![TestTransaction::new(vec![1])])
            .await
            .expect("should submit transaction without issue");

        let round = 1;

        let (attempts, available_available_blocks_result) = process_available_blocks_round(
            &proxy_global_state,
            current_builder_state_id.clone(),
            round,
        )
        .await;

        assert_eq!(
            attempts, 1,
            "Consensus should not have needed to retry at all for round {round}"
        );

        assert!(
            available_available_blocks_result.is_ok(),
            "builder should be proposing empty blocks for round {round}"
        );

        current_builder_state_id = progress_round_with_available_block_info(
            &proxy_global_state,
            available_available_blocks_result.unwrap()[0].clone(),
            current_builder_state_id,
            round,
            &da_proposal_sender,
            &quorum_proposal_sender,
        )
        .await;
    }

    // rounds 2 through 2 + ALLOW_EMPTY_BLOCK_PERIOD - 1 should propose empty
    // blocks.
    for round in 2..(2 + ALLOW_EMPTY_BLOCK_PERIOD) {
        let (attempts, available_blocks_result) = process_available_blocks_round(
            &proxy_global_state,
            current_builder_state_id.clone(),
            round,
        )
        .await;

        assert_eq!(
            attempts, 1,
            "Consensus should not have needed to retry at all for round {round}"
        );

        assert!(
            available_blocks_result.is_ok(),
            "builder should be proposing empty blocks for round {round}"
        );

        let available_blocks_result = available_blocks_result.unwrap();

        assert_eq!(
            available_blocks_result[0].block_size, 0,
            "the block should be empty for round {round}"
        );

        current_builder_state_id = progress_round_with_available_block_info(
            &proxy_global_state,
            available_blocks_result[0].clone(),
            current_builder_state_id,
            round,
            &da_proposal_sender,
            &quorum_proposal_sender,
        )
        .await;
    }

    // rounds 2 + ALLOW_EMPTY_BLOCK_PERIOD through 9 should not propose empty
    for round in (2 + ALLOW_EMPTY_BLOCK_PERIOD)..10 {
        let (attempts, available_blocks_result) = process_available_blocks_round(
            &proxy_global_state,
            current_builder_state_id.clone(),
            round,
        )
        .await;

        assert_eq!(
            attempts, TEST_NUM_CONSENSUS_RETRIES,
            "Consensus should have retries {TEST_NUM_CONSENSUS_RETRIES} times for round {round}"
        );
        assert!(available_blocks_result.is_err());

        current_builder_state_id = progress_round_without_available_block_info(
            current_builder_state_id,
            round,
            &da_proposal_sender,
            &quorum_proposal_sender,
        )
        .await;
    }
}<|MERGE_RESOLUTION|>--- conflicted
+++ resolved
@@ -17,14 +17,10 @@
     node_types::{TestTypes, TestVersions},
     state_types::{TestInstanceState, TestValidatedState},
 };
-use hotshot_types::simple_certificate::QuorumCertificate2;
 use hotshot_types::{
     data::{vid_commitment, DaProposal2, QuorumProposal2, QuorumProposalWrapper, ViewNumber},
     message::Proposal,
-<<<<<<< HEAD
-=======
     simple_certificate::QuorumCertificate2,
->>>>>>> 3e4ace45
     traits::{
         block_contents::BlockHeader,
         node_implementation::{ConsensusTime, Versions},
