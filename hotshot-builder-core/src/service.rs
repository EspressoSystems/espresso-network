use hotshot::types::Event;
use hotshot_builder_api::{
    v0_1::{
        block_info::{AvailableBlockData, AvailableBlockHeaderInputV1, AvailableBlockInfo},
        builder::BuildError,
        data_source::{AcceptsTxnSubmits, BuilderDataSource},
    },
    v0_2::builder::TransactionStatus,
};
use hotshot_types::{
    data::VidCommitment,
    data::{DaProposal2, Leaf2, QuorumProposalWrapper},
    event::EventType,
    message::Proposal,
    traits::{
        block_contents::{BlockPayload, Transaction},
        node_implementation::{ConsensusTime, NodeType},
        signature_key::{BuilderSignatureKey, SignatureKey},
    },
    utils::BuilderCommitment,
};
use lru::LruCache;
use vbs::version::StaticVersionType;

use crate::builder_state::{
    BuildBlockInfo, DaProposalMessage, DecideMessage, QuorumProposalMessage, TransactionSource,
    TriggerStatus,
};
use crate::builder_state::{MessageType, RequestMessage, ResponseMessage};
pub use async_broadcast::{broadcast, RecvError, TryRecvError};
use async_broadcast::{Sender as BroadcastSender, TrySendError};
use async_lock::RwLock;
use async_trait::async_trait;
use committable::{Commitment, Committable};
use futures::stream::StreamExt;
use futures::{future::BoxFuture, Stream};
use marketplace_builder_shared::block::{BlockId, BuilderStateId, ParentBlockReferences};
use sha2::{Digest, Sha256};
use std::collections::HashMap;
use std::num::NonZeroUsize;
use std::sync::Arc;
use std::time::Duration;
use std::{fmt::Display, time::Instant};
use tagged_base64::TaggedBase64;
use tide_disco::method::ReadState;
use tokio::{
    sync::{mpsc::unbounded_channel, oneshot},
    time::{sleep, timeout},
};

// It holds all the necessary information for a block
#[derive(Debug)]
pub struct BlockInfo<Types: NodeType> {
    pub block_payload: Types::BlockPayload,
    pub metadata: <<Types as NodeType>::BlockPayload as BlockPayload<Types>>::Metadata,
    pub vid_trigger: Arc<RwLock<Option<oneshot::Sender<TriggerStatus>>>>,
    // TODO Add precompute back.
    pub offered_fee: u64,
    // Could we have included more transactions with this block, but chose not to?
    pub truncated: bool,
}

/// [`ReceivedTransaction`] represents receipt information concerning a received
/// [`NodeType::Transaction`].
#[derive(Debug)]
pub struct ReceivedTransaction<Types: NodeType> {
    // the transaction
    pub tx: Types::Transaction,
    // transaction's hash
    pub commit: Commitment<Types::Transaction>,
    // transaction's estimated length
    pub len: u64,
    // transaction's source
    pub source: TransactionSource,
    // received time
    pub time_in: Instant,
}

/// Adjustable limits for block size ceiled by
/// maximum block size allowed by the protocol
#[derive(Debug, Clone)]
pub struct BlockSizeLimits {
    // maximum block size allowed by the protocol
    pub protocol_max_block_size: u64,
    // estimated maximum block size we can build in time
    pub max_block_size: u64,
    pub increment_period: Duration,
    pub last_block_size_increment: Instant,
}

impl BlockSizeLimits {
    /// Never go lower than 10 kilobytes
    pub const MAX_BLOCK_SIZE_FLOOR: u64 = 10_000;
    /// When adjusting max block size, it will be decremented or incremented
    /// by current value / `MAX_BLOCK_SIZE_CHANGE_DIVISOR`
    pub const MAX_BLOCK_SIZE_CHANGE_DIVISOR: u64 = 10;

    pub fn new(protocol_max_block_size: u64, increment_period: Duration) -> Self {
        Self {
            protocol_max_block_size,
            max_block_size: protocol_max_block_size,
            increment_period,
            last_block_size_increment: Instant::now(),
        }
    }

    /// If increment period has elapsed or `force` flag is set,
    /// increment [`Self::max_block_size`] by current value * [`Self::MAX_BLOCK_SIZE_CHANGE_DIVISOR`]
    /// with [`Self::protocol_max_block_size`] as a ceiling
    pub fn try_increment_block_size(&mut self, force: bool) {
        if force || self.last_block_size_increment.elapsed() >= self.increment_period {
            self.max_block_size = std::cmp::min(
                self.max_block_size
                    + self
                        .max_block_size
                        .div_ceil(Self::MAX_BLOCK_SIZE_CHANGE_DIVISOR),
                self.protocol_max_block_size,
            );
            self.last_block_size_increment = Instant::now();
        }
    }

    /// Decrement [`Self::max_block_size`] by current value * [`Self::MAX_BLOCK_SIZE_CHANGE_DIVISOR`]
    /// with [`Self::MAX_BLOCK_SIZE_FLOOR`] as a floor
    pub fn decrement_block_size(&mut self) {
        self.max_block_size = std::cmp::max(
            self.max_block_size
                - self
                    .max_block_size
                    .div_ceil(Self::MAX_BLOCK_SIZE_CHANGE_DIVISOR),
            Self::MAX_BLOCK_SIZE_FLOOR,
        );
    }
}

/// [`GlobalState`] represents the internalized state of the Builder service as
/// represented from its public facing API.
#[allow(clippy::type_complexity)]
#[derive(Debug)]
pub struct GlobalState<Types: NodeType> {
    // data store for the blocks
    pub blocks: lru::LruCache<BlockId<Types>, BlockInfo<Types>>,

    // registered builder states
    pub spawned_builder_states: HashMap<
        BuilderStateId<Types>,
        (
            // This is provided as an Option for convenience with initialization.
            // When we build the initial state, we don't necessarily want to
            // have to generate a valid ParentBlockReferences object.  As doing
            // such would require a bit of setup.  Additionally it would
            // result in the call signature to `GlobalState::new` changing.
            // However for every subsequent BuilderState, we expect this value
            // to be populated.
            Option<ParentBlockReferences<Types>>,
            BroadcastSender<MessageType<Types>>,
        ),
    >,

    // builder state -> last built block , it is used to respond the client
    // if the req channel times out during get_available_blocks
    pub builder_state_to_last_built_block: HashMap<BuilderStateId<Types>, ResponseMessage>,

    // sending a transaction from the hotshot/private mempool to the builder states
    // NOTE: Currently, we don't differentiate between the transactions from the hotshot and the private mempool
    pub tx_sender: BroadcastSender<Arc<ReceivedTransaction<Types>>>,

    // last garbage collected view number
    pub last_garbage_collected_view_num: Types::View,

    // highest view running builder task
    pub highest_view_num_builder_id: BuilderStateId<Types>,

    pub block_size_limits: BlockSizeLimits,

    // A mapping from transaction hash to its status
    pub tx_status: RwLock<lru::LruCache<Commitment<Types::Transaction>, TransactionStatus>>,

    /// Number of nodes.
    ///
    /// Initial value may be updated by the `claim_block_with_num_nodes` endpoint.
    pub num_nodes: usize,
}

/// `GetChannelForMatchingBuilderError` is an error enum that represents the
/// class of possible errors that can be returned when calling
/// `get_channel_for_matching_builder_or_highest_view_builder` on a
/// `GlobalState`.  These errors are used for internal representations for
/// consistency and testing, and do not leak beyond the `GlobalState` API.
/// As such, they intentionally do not implement traits for serialization.
#[derive(Debug)]
pub(crate) enum GetChannelForMatchingBuilderError {
    NoBuilderStateFound,
}

impl From<GetChannelForMatchingBuilderError> for BuildError {
    fn from(_error: GetChannelForMatchingBuilderError) -> Self {
        BuildError::Error("No builder state found".to_string())
    }
}

impl<Types: NodeType> GlobalState<Types> {
    /// Creates a new [`GlobalState`] with the given parameters.
    /// The resulting [`GlobalState`] will have the given
    /// `last_garbage_collected_view_num` as passed.  Additionally, the
    /// `highest_view_num_builder_id` will be set to a [`BuilderStateId`]
    /// comprised of the given `bootstrapped_builder_state_id` and
    /// `bootstrapped_view_num`.  The `spawned_builder_states` will be created
    /// with a single entry of the same [`BuilderStateId`] and the given
    /// `bootstrap_sender`.
    /// `protocol_max_block_size` is maximum block size allowed by the protocol,
    /// e.g. `chain_config.max_block_size` for espresso-sequencer.
    /// `max_block_size_increment_period` determines the interval between attempts
    /// to increase the builder's block size limit if it is less than the protocol maximum.
    #[allow(clippy::too_many_arguments)]
    pub fn new(
        bootstrap_sender: BroadcastSender<MessageType<Types>>,
        tx_sender: BroadcastSender<Arc<ReceivedTransaction<Types>>>,
        bootstrapped_builder_state_id: VidCommitment,
        bootstrapped_view_num: Types::View,
        last_garbage_collected_view_num: Types::View,
        max_block_size_increment_period: Duration,
        protocol_max_block_size: u64,
        num_nodes: usize,
        max_txn_num: usize,
    ) -> Self {
        let mut spawned_builder_states = HashMap::new();
        let bootstrap_id = BuilderStateId {
            parent_commitment: bootstrapped_builder_state_id,
            parent_view: bootstrapped_view_num,
        };
        spawned_builder_states.insert(bootstrap_id.clone(), (None, bootstrap_sender.clone()));
        GlobalState {
            blocks: LruCache::new(NonZeroUsize::new(256).unwrap()),
            spawned_builder_states,
            tx_sender,
            last_garbage_collected_view_num,
            builder_state_to_last_built_block: Default::default(),
            highest_view_num_builder_id: bootstrap_id,
            block_size_limits: BlockSizeLimits::new(
                protocol_max_block_size,
                max_block_size_increment_period,
            ),
            tx_status: RwLock::new(LruCache::new(
                NonZeroUsize::new(max_txn_num).expect("max_txn_num must be greater than zero "),
            )),
            num_nodes,
        }
    }

    /// Associates the given [`BuilderStateId`] with
    /// the given [`BroadcastSender`] in the [`GlobalState`].
    ///
    /// Additionally, if the view of the [`BuilderStateId`] is greater than the
    /// current highest view number, the [`BuilderStateId`] is set as the new
    /// highest view number.
    ///
    /// There is potential here for data loss.  Since we just blindly insert
    /// the [`BuilderStateId`] and [`BroadcastSender`] into the hashmap, we could
    /// potentially be overwriting an existing entry.  This would result in
    /// the loss of access to a [`BroadcastSender`], and could potentially
    /// result in unexpected behavior.
    pub fn register_builder_state(
        &mut self,
        parent_id: BuilderStateId<Types>,
        built_from_proposed_block: ParentBlockReferences<Types>,
        request_sender: BroadcastSender<MessageType<Types>>,
    ) {
        // register the builder state
        let previous_value = self.spawned_builder_states.insert(
            parent_id.clone(),
            (Some(built_from_proposed_block), request_sender),
        );

        if let Some(previous_value) = previous_value {
            tracing::warn!(
                "builder {parent_id} overwrote previous spawned_builder_state entry: {:?}",
                previous_value
            );
        }

        // keep track of the max view number
        if parent_id.parent_view > self.highest_view_num_builder_id.parent_view {
            tracing::info!("registering builder {parent_id} as highest",);
            self.highest_view_num_builder_id = parent_id;
        } else {
            tracing::warn!(
                "builder {parent_id} created; highest registered is {}",
                self.highest_view_num_builder_id,
            );
        }
    }

    /// Ensures that the given [`BuildBlockInfo`]'d id
    /// is within the [`GlobalState`]'s [`blocks`](GlobalState::blocks) LRU Cache.  The cache stores the
    /// [`BlockInfo`] associated with the given [`BuildBlockInfo`]'s id.  However
    /// if it already exists within the LRU cache, then the `BlockInfo` is not
    /// updated.
    ///
    /// Additionally, the [`BuilderStateId`] is associated with the given
    /// [`ResponseMessage`] in the [`Self::builder_state_to_last_built_block`] hashmap.
    ///
    /// No care or consideration is given to anything that may have been
    /// stored with the same key in the [`Self::builder_state_to_last_built_block`].
    pub fn update_global_state(
        &mut self,
        state_id: BuilderStateId<Types>,
        build_block_info: BuildBlockInfo<Types>,
        response_msg: ResponseMessage,
    ) {
        let BuildBlockInfo {
            id,
            block_payload,
            metadata,
            vid_trigger,
            offered_fee,
            truncated,
            ..
        } = build_block_info;

        let previous_cache_entry = self.blocks.put(
            id.clone(),
            BlockInfo {
                block_payload,
                metadata,
                vid_trigger: Arc::new(RwLock::new(Some(vid_trigger))),
                offered_fee,
                truncated,
            },
        );

        // update the builder state to last built block
        let previous_builder_state_entry = self
            .builder_state_to_last_built_block
            .insert(state_id, response_msg);

        if let Some(previous_builder_state_entry) = previous_builder_state_entry {
            tracing::warn!(
                "block {id} overwrote previous block: {:?}.  previous cache entry: {:?}",
                previous_builder_state_entry,
                previous_cache_entry
            );
        }
    }

    /// Cleans up the [`GlobalState`] by removing all
    /// `spawned_builder_states` that have been stored, up to a derived
    /// reference view.  This cutoff point can be up to the given
    /// `on_decide_view` so long as the provided value is less than or equal
    /// to the `highest_view_num_builder_id`'s view stored on the state.
    /// Beyond that, the state prefers to drop all `spawned_builder_states`
    /// preceding the derived cutoff view.
    ///
    /// In addition the `last_garbage_collected_view_num` is updated to the
    /// target cutoff view number for tracking purposes.  The value returned
    /// is the cutoff view number such that the returned value indicates the
    /// point before which everything was cleaned up.
    pub fn remove_handles(&mut self, on_decide_view: Types::View) -> Types::View {
        // remove everything from the spawned builder states when view_num <= on_decide_view;
        // if we don't have a highest view > decide, use highest view as cutoff.
        let cutoff = std::cmp::min(self.highest_view_num_builder_id.parent_view, on_decide_view);
        self.spawned_builder_states
            .retain(|id, _| id.parent_view >= cutoff);

        let cutoff_u64 = cutoff.u64();
        let gc_view = if cutoff_u64 > 0 { cutoff_u64 - 1 } else { 0 };

        self.last_garbage_collected_view_num = Types::View::new(gc_view);

        cutoff
    }

    // private mempool submit txn
    // Currently, we don't differentiate between the transactions from the hotshot and the private mempool
    pub async fn submit_client_txns(
        &self,
        txns: Vec<<Types as NodeType>::Transaction>,
    ) -> Vec<Result<Commitment<<Types as NodeType>::Transaction>, BuildError>> {
        handle_received_txns(
            &self.tx_sender,
            txns,
            TransactionSource::External,
            self.block_size_limits.max_block_size,
        )
        .await
    }

    // get transaction status
    // return one of "pending", "sequenced", "rejected" or "unknown"
    pub async fn txn_status(
        &self,
        txn_hash: Commitment<<Types as NodeType>::Transaction>,
    ) -> Result<TransactionStatus, BuildError> {
        if let Some(status) = self.tx_status.write().await.get(&txn_hash) {
            Ok(status.clone())
        } else {
            Ok(TransactionStatus::Unknown)
        }
    }

    pub async fn set_txn_status(
        &mut self,
        txn_hash: Commitment<<Types as NodeType>::Transaction>,
        txn_status: TransactionStatus,
    ) -> Result<(), BuildError> {
        let mut write_guard = self.tx_status.write().await;
        if write_guard.contains(&txn_hash) {
            let old_status = write_guard.get(&txn_hash);
            match old_status {
                Some(TransactionStatus::Rejected { reason }) => {
                    tracing::debug!("Changing the status of a rejected transaction to status {:?}! The reason it is previously rejected is {:?}", txn_status, reason);
                }
                Some(TransactionStatus::Sequenced { leaf }) => {
                    let e = format!("Changing the status of a sequenced transaction to status {:?} is not allowed! The transaction is sequenced in leaf {:?}", txn_status, leaf);
                    tracing::error!(e);
                    return Err(BuildError::Error(e));
                }
                _ => {
                    tracing::debug!(
                        "change status of transaction {txn_hash} from {:?} to {:?}",
                        old_status,
                        txn_status
                    );
                }
            }
        } else {
            tracing::debug!(
                "insert status of a first-seen transaction {txn_hash} : {:?}",
                txn_status
            );
        }
        write_guard.put(txn_hash, txn_status);
        Ok(())
    }

    /// Helper function that attempts to retrieve the broadcast sender for the given
    /// [`BuilderStateId`]. If the sender does not exist, it will return the
    /// broadcast sender for the for the highest view number [`BuilderStateId`]
    /// instead.
    pub(crate) fn get_channel_for_matching_builder_or_highest_view_builder(
        &self,
        key: &BuilderStateId<Types>,
    ) -> Result<&BroadcastSender<MessageType<Types>>, GetChannelForMatchingBuilderError> {
        if let Some(id_and_sender) = self.spawned_builder_states.get(key) {
            tracing::info!("Got matching builder for parent {}", key);
            Ok(&id_and_sender.1)
        } else {
            tracing::warn!(
                "failed to recover builder for parent {}, using highest view num builder with {}",
                key,
                self.highest_view_num_builder_id,
            );
            // get the sender for the highest view number builder
            self.spawned_builder_states
                .get(&self.highest_view_num_builder_id)
                .map(|(_, sender)| sender)
                .ok_or(GetChannelForMatchingBuilderError::NoBuilderStateFound)
        }
    }

    // check for the existence of the builder state for a view
    pub fn check_builder_state_existence_for_a_view(&self, key: &Types::View) -> bool {
        // iterate over the spawned builder states and check if the view number exists
        self.spawned_builder_states
            .iter()
            .any(|(id, _)| id.parent_view == *key)
    }

    pub fn should_view_handle_other_proposals(
        &self,
        builder_view: &Types::View,
        proposal_view: &Types::View,
    ) -> bool {
        *builder_view == self.highest_view_num_builder_id.parent_view
            && !self.check_builder_state_existence_for_a_view(proposal_view)
    }
}

#[derive(derive_more::Deref, derive_more::DerefMut)]
pub struct ProxyGlobalState<Types: NodeType> {
    #[deref(forward)]
    #[deref_mut(forward)]
    // global state
    global_state: Arc<RwLock<GlobalState<Types>>>,

    // identity keys for the builder
    // May be ideal place as GlobalState interacts with hotshot apis
    // and then can sign on responders as desired
    builder_keys: (
        Types::BuilderSignatureKey, // pub key
        <<Types as NodeType>::BuilderSignatureKey as BuilderSignatureKey>::BuilderPrivateKey, // private key
    ),

    // max waiting time to serve first api request
    max_api_waiting_time: Duration,
}

impl<Types: NodeType> ProxyGlobalState<Types> {
    pub fn new(
        global_state: Arc<RwLock<GlobalState<Types>>>,
        builder_keys: (
            Types::BuilderSignatureKey,
            <<Types as NodeType>::BuilderSignatureKey as BuilderSignatureKey>::BuilderPrivateKey,
        ),
        max_api_waiting_time: Duration,
    ) -> Self {
        ProxyGlobalState {
            global_state,
            builder_keys,
            max_api_waiting_time,
        }
    }
}

/// `AvailableBlocksError` is an error enum that represents the class of possible
/// errors  that can be returned when calling `available_blocks` on a
/// `ProxyGlobalState`.  These errors are used for internal representations
/// for consistency and testing, and do not leak beyond the `ProxyGlobalState`
/// API.  As such, they intentionally do not implement traits for serialization.
#[derive(Debug)]
enum AvailableBlocksError<Types: NodeType> {
    SignatureValidationFailed,
    RequestForAvailableViewThatHasAlreadyBeenDecided,
    SigningBlockFailed(
        <<Types as NodeType>::BuilderSignatureKey as BuilderSignatureKey>::SignError,
    ),
    GetChannelForMatchingBuilderError(GetChannelForMatchingBuilderError),
    NoBlocksAvailable,
    ChannelUnexpectedlyClosed,
}

impl<Types: NodeType> From<GetChannelForMatchingBuilderError> for AvailableBlocksError<Types> {
    fn from(error: GetChannelForMatchingBuilderError) -> Self {
        AvailableBlocksError::GetChannelForMatchingBuilderError(error)
    }
}

impl<Types: NodeType> From<AvailableBlocksError<Types>> for BuildError {
    fn from(error: AvailableBlocksError<Types>) -> Self {
        match error {
            AvailableBlocksError::SignatureValidationFailed => {
                BuildError::Error("Signature validation failed in get_available_blocks".to_string())
            }
            AvailableBlocksError::RequestForAvailableViewThatHasAlreadyBeenDecided => {
                BuildError::Error(
                    "Request for available blocks for a view that has already been decided."
                        .to_string(),
                )
            }
            AvailableBlocksError::SigningBlockFailed(e) => {
                BuildError::Error(format!("Signing over block info failed: {:?}", e))
            }
            AvailableBlocksError::GetChannelForMatchingBuilderError(e) => e.into(),
            AvailableBlocksError::NoBlocksAvailable => {
                BuildError::Error("No blocks available".to_string())
            }
            AvailableBlocksError::ChannelUnexpectedlyClosed => {
                BuildError::Error("Channel unexpectedly closed".to_string())
            }
        }
    }
}

/// `ClaimBlockError` is an error enum that represents the class of possible
/// errors that can be returned when calling `claim_block` on a
/// `ProxyGlobalState`.  These errors are used for internal representations
/// for consistency and testing, and do not leak beyond the `ProxyGlobalState`
/// API.  As such, they intentionally do not implement traits for serialization.
#[derive(Debug)]
enum ClaimBlockError<Types: NodeType> {
    SignatureValidationFailed,
    SigningCommitmentFailed(
        <<Types as NodeType>::BuilderSignatureKey as BuilderSignatureKey>::SignError,
    ),
    BlockDataNotFound,
}

impl<Types: NodeType> From<ClaimBlockError<Types>> for BuildError {
    fn from(error: ClaimBlockError<Types>) -> Self {
        match error {
            ClaimBlockError::SignatureValidationFailed => {
                BuildError::Error("Signature validation failed in claim block".to_string())
            }
            ClaimBlockError::SigningCommitmentFailed(e) => {
                BuildError::Error(format!("Signing over builder commitment failed: {:?}", e))
            }
            ClaimBlockError::BlockDataNotFound => {
                BuildError::Error("Block data not found".to_string())
            }
        }
    }
}

#[derive(Debug)]
enum ClaimBlockHeaderInputError<Types: NodeType> {
    SignatureValidationFailed,
    BlockHeaderNotFound,
    FailedToSignFeeInfo(
        <<Types as NodeType>::BuilderSignatureKey as BuilderSignatureKey>::SignError,
    ),
}

impl<Types: NodeType> From<ClaimBlockHeaderInputError<Types>> for BuildError {
    fn from(error: ClaimBlockHeaderInputError<Types>) -> Self {
        match error {
            ClaimBlockHeaderInputError::SignatureValidationFailed => BuildError::Error(
                "Signature validation failed in claim block header input".to_string(),
            ),
            ClaimBlockHeaderInputError::BlockHeaderNotFound => {
                BuildError::Error("Block header not found".to_string())
            }
            ClaimBlockHeaderInputError::FailedToSignFeeInfo(e) => {
                BuildError::Error(format!("Failed to sign fee info: {:?}", e))
            }
        }
    }
}

impl<Types: NodeType> ProxyGlobalState<Types> {
    async fn available_blocks_implementation(
        &self,
        for_parent: &VidCommitment,
        view_number: u64,
        sender: Types::SignatureKey,
        signature: &<Types::SignatureKey as SignatureKey>::PureAssembledSignatureType,
    ) -> Result<Vec<AvailableBlockInfo<Types>>, AvailableBlocksError<Types>> {
        let starting_time = Instant::now();

        let state_id = BuilderStateId {
            parent_commitment: *for_parent,
            parent_view: Types::View::new(view_number),
        };

        // verify the signature
        if !sender.validate(signature, state_id.parent_commitment.as_ref()) {
            tracing::error!("Signature validation failed in get_available_blocks");
            return Err(AvailableBlocksError::SignatureValidationFailed);
        }

        tracing::info!("Requesting available blocks for {state_id}",);

        let view_num = state_id.parent_view;
        // check in the local spawned builder states
        // if it doesn't exist; there are three cases
        // 1) it has already been garbage collected (view < decide) and we should return an error
        // 2) it has not yet been created, and we should try to wait
        // 3) we missed the triggering event, and should use the BuilderState with the highest available view

        {
            // 1st case: Decide event received, and not bootstrapping.
            // If this `BlockBuilder` hasn't been reaped, it should have been.
            let global_state = self.global_state.read_arc().await;
            if view_num < global_state.last_garbage_collected_view_num
                && global_state.highest_view_num_builder_id.parent_view
                    != global_state.last_garbage_collected_view_num
            {
                tracing::warn!(
                    "Requesting for view {:?}, last decide-triggered cleanup on view {:?}, highest view num is {:?}",
                    view_num,
                    global_state.last_garbage_collected_view_num,
                    global_state.highest_view_num_builder_id.parent_view
                );
                return Err(AvailableBlocksError::RequestForAvailableViewThatHasAlreadyBeenDecided);
            }
        }

        let (response_sender, mut response_receiver) = unbounded_channel();
        let req_msg = RequestMessage {
            state_id: state_id.clone(),
            response_channel: response_sender,
        };
        let timeout_after = starting_time + self.max_api_waiting_time;
        let check_duration = self.max_api_waiting_time / 10;

        let time_to_wait_for_matching_builder = starting_time + self.max_api_waiting_time / 2;

        let mut sent = false;
        while Instant::now() < time_to_wait_for_matching_builder {
            // try to broadcast the request to the correct builder state
            let found_builder_state = {
                let global_state_read_lock_guard = self.global_state.read_arc().await;

                global_state_read_lock_guard
                    .spawned_builder_states
                    .get(&state_id)
                    .cloned()
            };

            if let Some(id_and_sender) = found_builder_state {
                tracing::info!(
                    "Got matching BlockBuilder for {state_id}, sending get_available_blocks request",
                );

                if let Err(e) = id_and_sender
                    .1
                    .broadcast(MessageType::RequestMessage(req_msg.clone()))
                    .await
                {
                    tracing::warn!("Error {e} sending get_available_blocks request for {state_id}",);
                }
                sent = true;
                break;
            }

            tracing::info!("Failed to get matching BlockBuilder for {state_id}, will try again",);
            sleep(check_duration).await;
        }

        if !sent {
            // broadcast the request to the best fallback builder state
            if let Err(e) = self
                .global_state
                .read_arc()
                .await
                .get_channel_for_matching_builder_or_highest_view_builder(&state_id)?
                .broadcast(MessageType::RequestMessage(req_msg.clone()))
                .await
            {
                tracing::warn!(
                    "Error {e} sending get_available_blocks request for parent {state_id}",
                );
            }
        }

        tracing::debug!("Waiting for response for get_available_blocks with parent {state_id}",);

        let response_received = loop {
            match timeout(check_duration, response_receiver.recv()).await {
                Err(toe) => {
                    if Instant::now() >= timeout_after {
                        tracing::debug!(%toe, "Couldn't get available blocks in time for parent {state_id}");
                        // lookup into the builder_state_to_last_built_block, if it contains the result, return that otherwise return error
                        if let Some(last_built_block) = self
                            .global_state
                            .read_arc()
                            .await
                            .builder_state_to_last_built_block
                            .get(&state_id)
                        {
                            tracing::info!("Returning last built block for parent {state_id}",);
                            break Ok(last_built_block.clone());
                        }
                        break Err(AvailableBlocksError::NoBlocksAvailable);
                    }
                    continue;
                }
                Ok(recv_attempt) => {
                    if recv_attempt.is_none() {
                        tracing::error!(
                            "Channel closed while getting available blocks for parent {state_id}"
                        );
                    }
                    break recv_attempt
                        .ok_or_else(|| AvailableBlocksError::ChannelUnexpectedlyClosed);
                }
            }
        };

        match response_received {
            Ok(response) => {
                let (pub_key, sign_key) = self.builder_keys.clone();
                // sign over the block info
                let signature_over_block_info =
                    <Types as NodeType>::BuilderSignatureKey::sign_block_info(
                        &sign_key,
                        response.block_size,
                        response.offered_fee,
                        &response.builder_hash,
                    )
                    .map_err(AvailableBlocksError::SigningBlockFailed)?;

                // insert the block info into local hashmap
                let initial_block_info = AvailableBlockInfo::<Types> {
                    block_hash: response.builder_hash.clone(),
                    block_size: response.block_size,
                    offered_fee: response.offered_fee,
                    signature: signature_over_block_info,
                    sender: pub_key.clone(),
                    _phantom: Default::default(),
                };
                tracing::info!(
                    "Sending available Block info response for {state_id} with block hash: {:?}",
                    response.builder_hash
                );
                Ok(vec![initial_block_info])
            }

            // We failed to get available blocks
            Err(e) => {
                tracing::debug!("Failed to get available blocks for parent {state_id}",);
                Err(e)
            }
        }
    }

    async fn claim_block_implementation(
        &self,
        block_hash: &BuilderCommitment,
        view_number: u64,
        sender: Types::SignatureKey,
        signature: &<<Types as NodeType>::SignatureKey as SignatureKey>::PureAssembledSignatureType,
    ) -> Result<AvailableBlockData<Types>, ClaimBlockError<Types>> {
        let block_id = BlockId {
            hash: block_hash.clone(),
            view: Types::View::new(view_number),
        };

        tracing::info!("Received request for claiming block {block_id}",);
        // verify the signature
        if !sender.validate(signature, block_id.hash.as_ref()) {
            tracing::error!("Signature validation failed in claim block");
            return Err(ClaimBlockError::SignatureValidationFailed);
        }
        let (pub_key, sign_key) = self.builder_keys.clone();

        let extracted_block_info_option = {
            // We store this write lock guard separately to make it explicit
            // that this will end up holding a lock for the duration of this
            // closure.
            //
            // Additionally, we clone the properties from the block_info that
            // end up being cloned if found anyway.  Since we know this already
            // we can perform the clone here to avoid holding the lock for
            // longer than needed.
            let mut global_state_write_lock_guard = self.global_state.write_arc().await;
            let block_info_some = global_state_write_lock_guard.blocks.get(&block_id);

            block_info_some.map(|block_info| {
                (
                    block_info.vid_trigger.clone(),
                    block_info.block_payload.clone(),
                    block_info.metadata.clone(),
                )
            })
        };

        if let Some((vid_trigger, block_payload, metadata)) = extracted_block_info_option {
            tracing::info!("Trying sending vid trigger info for {block_id}",);

            if let Some(trigger_writer) = vid_trigger.write().await.take() {
                tracing::info!("Sending vid trigger for {block_id}");
                let _ = trigger_writer.send(TriggerStatus::Start);
                tracing::info!("Sent vid trigger for {block_id}");
            }
            tracing::info!("Done Trying sending vid trigger info for {block_id}",);

            // sign over the builder commitment, as the proposer can computer it based on provide block_payload
            // and the metadata
            let response_block_hash = block_payload.builder_commitment(&metadata);
            let signature_over_builder_commitment =
                <Types as NodeType>::BuilderSignatureKey::sign_builder_message(
                    &sign_key,
                    response_block_hash.as_ref(),
                )
                .map_err(ClaimBlockError::SigningCommitmentFailed)?;

            let block_data = AvailableBlockData::<Types> {
                block_payload: block_payload.clone(),
                metadata: metadata.clone(),
                signature: signature_over_builder_commitment,
                sender: pub_key.clone(),
            };
            tracing::info!("Sending Claim Block data for {block_id}",);
            Ok(block_data)
        } else {
            tracing::warn!("Claim Block not found");
            Err(ClaimBlockError::BlockDataNotFound)
        }
    }

    async fn claim_block_header_input_implementation(
        &self,
        block_hash: &BuilderCommitment,
        view_number: u64,
        sender: Types::SignatureKey,
        signature: &<<Types as NodeType>::SignatureKey as SignatureKey>::PureAssembledSignatureType,
    ) -> Result<AvailableBlockHeaderInputV1<Types>, ClaimBlockHeaderInputError<Types>> {
        let id = BlockId {
            hash: block_hash.clone(),
            view: Types::View::new(view_number),
        };

        tracing::info!("Received request for claiming block header input for block {id}");
        // verify the signature
        if !sender.validate(signature, id.hash.as_ref()) {
            tracing::error!("Signature validation failed in claim block header input");
            return Err(ClaimBlockHeaderInputError::SignatureValidationFailed);
        }
        let (pub_key, sign_key) = self.builder_keys.clone();

        let extracted_block_info_option = {
            // We store this write lock guard separately to make it explicit
            // that this will end up holding a lock for the duration of this
            // closure.
            //
            // Additionally, we clone the properties from the block_info that
            // end up being cloned if found anyway.  Since we know this already
            // we can perform the clone here to avoid holding the lock for
            // longer than needed.
            let mut global_state_write_lock_guard = self.global_state.write_arc().await;
            let block_info_some = global_state_write_lock_guard.blocks.get(&id);

            block_info_some.map(|block_info| {
                (
                    block_info.metadata.clone(),
                    block_info.offered_fee,
                    block_info.truncated,
                )
            })
        };

        // TODO Add precompute back.
        if let Some((metadata, offered_fee, _)) = extracted_block_info_option {
            let signature_over_fee_info =
                Types::BuilderSignatureKey::sign_fee(&sign_key, offered_fee, &metadata)
                    .map_err(ClaimBlockHeaderInputError::FailedToSignFeeInfo)?;

            let response = AvailableBlockHeaderInputV1::<Types> {
                fee_signature: signature_over_fee_info,
                sender: pub_key.clone(),
            };
            tracing::info!("Sending Claim Block Header Input response for {id}",);
            Ok(response)
        } else {
            tracing::warn!("Claim Block Header Input not found");
            Err(ClaimBlockHeaderInputError::BlockHeaderNotFound)
        }
    }
}

/*
Handling Builder API responses
*/
#[async_trait]
impl<Types: NodeType> BuilderDataSource<Types> for ProxyGlobalState<Types>
where
    for<'a> <<Types::SignatureKey as SignatureKey>::PureAssembledSignatureType as TryFrom<
        &'a TaggedBase64,
    >>::Error: Display,
    for<'a> <Types::SignatureKey as TryFrom<&'a TaggedBase64>>::Error: Display,
{
    async fn available_blocks(
        &self,
        for_parent: &VidCommitment,
        view_number: u64,
        sender: Types::SignatureKey,
        signature: &<Types::SignatureKey as SignatureKey>::PureAssembledSignatureType,
    ) -> Result<Vec<AvailableBlockInfo<Types>>, BuildError> {
        Ok(self
            .available_blocks_implementation(for_parent, view_number, sender, signature)
            .await?)
    }

    async fn claim_block(
        &self,
        block_hash: &BuilderCommitment,
        view_number: u64,
        sender: Types::SignatureKey,
        signature: &<<Types as NodeType>::SignatureKey as SignatureKey>::PureAssembledSignatureType,
    ) -> Result<AvailableBlockData<Types>, BuildError> {
        Ok(self
            .claim_block_implementation(block_hash, view_number, sender, signature)
            .await?)
    }

    async fn claim_block_with_num_nodes(
        &self,
        block_hash: &BuilderCommitment,
        view_number: u64,
        sender: <Types as NodeType>::SignatureKey,
        signature: &<<Types as NodeType>::SignatureKey as SignatureKey>::PureAssembledSignatureType,
        num_nodes: usize,
    ) -> Result<AvailableBlockData<Types>, BuildError> {
        // Update the stored `num_nodes` with the given value, which will be used for VID computation.
        self.global_state.write_arc().await.num_nodes = num_nodes;

        self.claim_block(block_hash, view_number, sender, signature)
            .await
    }

    async fn claim_block_header_input(
        &self,
        block_hash: &BuilderCommitment,
        view_number: u64,
        sender: Types::SignatureKey,
        signature: &<<Types as NodeType>::SignatureKey as SignatureKey>::PureAssembledSignatureType,
    ) -> Result<AvailableBlockHeaderInputV1<Types>, BuildError> {
        Ok(self
            .claim_block_header_input_implementation(block_hash, view_number, sender, signature)
            .await?)
    }

    /// Returns the public key of the builder
    async fn builder_address(
        &self,
    ) -> Result<<Types as NodeType>::BuilderSignatureKey, BuildError> {
        Ok(self.builder_keys.0.clone())
    }
}

#[async_trait]
impl<Types: NodeType> AcceptsTxnSubmits<Types> for ProxyGlobalState<Types> {
    async fn submit_txns(
        &self,
        txns: Vec<<Types as NodeType>::Transaction>,
    ) -> Result<Vec<Commitment<<Types as NodeType>::Transaction>>, BuildError> {
        tracing::debug!(
            "Submitting {:?} transactions to the builder states{:?}",
            txns.len(),
            txns.iter().map(|txn| txn.commit()).collect::<Vec<_>>()
        );
        let response = self
            .global_state
            .read_arc()
            .await
            .submit_client_txns(txns.clone())
            .await;

        let pairs: Vec<(Commitment<<Types as NodeType>::Transaction>, Result<_, _>)> = (0..txns
            .len())
            .map(|i| (txns[i].commit(), response[i].clone()))
            .collect();
        let mut write_guard = self.global_state.write_arc().await;
        for (txn_commit, res) in pairs {
            if let Err(some) = res {
                write_guard
                    .set_txn_status(
                        txn_commit,
                        TransactionStatus::Rejected {
                            reason: some.to_string(),
                        },
                    )
                    .await?;
            } else {
                write_guard
                    .set_txn_status(txn_commit, TransactionStatus::Pending)
                    .await?;
            }
        }

        tracing::debug!(
            "Transaction submitted to the builder states, sending response: {:?}",
            response
        );

        // NOTE: ideally we want to respond with original Vec<Result>
        // instead of Result<Vec> not to loose any information,
        //  but this requires changes to builder API
        response.into_iter().collect()
    }

    async fn txn_status(
        &self,
        txn_hash: Commitment<<Types as NodeType>::Transaction>,
    ) -> Result<TransactionStatus, BuildError> {
        self.global_state
            .read_arc()
            .await
            .txn_status(txn_hash)
            .await
    }
}
#[async_trait]
impl<Types: NodeType> ReadState for ProxyGlobalState<Types> {
    type State = ProxyGlobalState<Types>;

    async fn read<T>(
        &self,
        op: impl Send + for<'a> FnOnce(&'a Self::State) -> BoxFuture<'a, T> + 'async_trait,
    ) -> T {
        op(self).await
    }
}

/*
Running Non-Permissioned Builder Service
*/
pub async fn run_non_permissioned_standalone_builder_service<
    Types: NodeType,
    Ver: StaticVersionType,
    S: Stream<Item = Event<Types>> + Unpin,
>(
    // sending a DA proposal from the hotshot to the builder states
    da_sender: BroadcastSender<MessageType<Types>>,

    // sending a Quorum proposal from the hotshot to the builder states
    quorum_sender: BroadcastSender<MessageType<Types>>,

    // sending a Decide event from the hotshot to the builder states
    decide_sender: BroadcastSender<MessageType<Types>>,

    // HotShot event stream
    hotshot_event_stream: S,

    // Global state
    global_state: Arc<RwLock<GlobalState<Types>>>,
) -> Result<(), anyhow::Error> {
    let tx_sender = {
        // This closure is likely unnecessary, but we want to play it safe
        // with our RWLocks.
        let global_state_read_lock_guard = global_state.read_arc().await;
        global_state_read_lock_guard.tx_sender.clone()
    };
    let mut hotshot_event_stream = std::pin::pin!(hotshot_event_stream);

    loop {
        let Some(event) = hotshot_event_stream.next().await else {
            anyhow::bail!("Event stream ended");
        };

        match event.event {
            EventType::Error { error } => {
                tracing::error!("Error event in HotShot: {:?}", error);
            }
            // tx event
            EventType::Transactions { transactions } => {
                let max_block_size = {
                    // This closure is likely unnecessary, but we want
                    // to play it safe with our RWLocks.
                    let global_state_read_lock_guard = global_state.read_arc().await;
                    global_state_read_lock_guard
                        .block_size_limits
                        .max_block_size
                };

                let response = handle_received_txns(
                    &tx_sender,
                    transactions.clone(),
                    TransactionSource::HotShot,
                    max_block_size,
                )
                .await;
                let pairs: Vec<(Commitment<<Types as NodeType>::Transaction>, Result<_, _>)> = (0
                    ..transactions.len())
                    .map(|i| (transactions[i].commit(), response[i].clone()))
                    .collect();
                let mut write_guard = global_state.write_arc().await;
                for (txn_commit, res) in pairs {
                    if let Err(some) = res {
                        write_guard
                            .set_txn_status(
                                txn_commit,
                                TransactionStatus::Rejected {
                                    reason: some.to_string(),
                                },
                            )
                            .await?;
                    } else {
                        write_guard
                            .set_txn_status(txn_commit, TransactionStatus::Pending)
                            .await?;
                    }
                }
            }
            // decide event
            EventType::Decide {
                block_size: _,
                leaf_chain,
                qc: _,
            } => {
                let latest_decide_view_num = leaf_chain[0].leaf.view_number();
                handle_decide_event(&decide_sender, latest_decide_view_num).await;
            }
            // DA proposal event
            EventType::DaProposal { proposal, sender } => {
                handle_da_event(&da_sender, Arc::new(proposal), sender).await;
            }
            // QC proposal event
            EventType::QuorumProposal { proposal, sender } => {
                // get the leader for current view
                handle_quorum_event(&quorum_sender, Arc::new(proposal), sender).await;
            }
            _ => {
                tracing::debug!("Unhandled event from Builder");
            }
        }
    }
}

/// [`HandleDaEventError`] represents the internal class of errors that can
/// occur when attempting to process an incoming da proposal event.  More
/// specifically these are the class of error that can be returned from
/// [`handle_da_event_implementation`].
#[derive(Debug)]
enum HandleDaEventError<Types: NodeType> {
    SignatureValidationFailed,
    BroadcastFailed(async_broadcast::SendError<MessageType<Types>>),
}

/// [`handle_da_event`] is a utility function that will attempt to broadcast the
/// given `da_proposal` to the given `da_channel_sender` if the given details
/// pass validation checks, and the [`BroadcastSender`] `da_channel_sender` is
/// still open.
async fn handle_da_event<Types: NodeType>(
    da_channel_sender: &BroadcastSender<MessageType<Types>>,
    da_proposal: Arc<Proposal<Types, DaProposal2<Types>>>,
    sender: <Types as NodeType>::SignatureKey,
) {
    // We're explicitly not inspecting this error, as this function is not
    // expected to return an error or any indication of an error.
    let _ = handle_da_event_implementation(da_channel_sender, da_proposal, sender).await;
}

/// [`handle_da_event_implementation`] is a utility function that will attempt
/// to broadcast the given `da_proposal` to the given `da_channel_sender` if the
/// given details pass all relevant checks.
///
/// There are only three conditions under which this will fail to send the
/// message via the given `da_channel_sender`, and they are all represented
/// via [`HandleDaEventError`]. They are as follows:
/// - [`HandleDaEventError::SignatureValidationFailed`]: The signature validation failed
/// - [`HandleDaEventError::BroadcastFailed`]: The broadcast failed as no receiver
///    is in place to receive the message
///
/// This function is the implementation for [`handle_da_event`].
async fn handle_da_event_implementation<Types: NodeType>(
    da_channel_sender: &BroadcastSender<MessageType<Types>>,
    da_proposal: Arc<Proposal<Types, DaProposal2<Types>>>,
    sender: <Types as NodeType>::SignatureKey,
) -> Result<(), HandleDaEventError<Types>> {
    tracing::debug!(
        "DaProposal: Leader: {:?} for the view: {:?}",
        sender,
        da_proposal.data.view_number
    );

    // get the encoded transactions hash
    let encoded_txns_hash = Sha256::digest(&da_proposal.data.encoded_transactions);
    // check if the sender is the leader and the signature is valid; if yes, broadcast the DA proposal

    if !sender.validate(&da_proposal.signature, &encoded_txns_hash) {
        tracing::error!(
            "Validation Failure on DaProposal for view {:?}: Leader: {:?}",
            da_proposal.data.view_number,
            sender
        );
        return Err(HandleDaEventError::SignatureValidationFailed);
    }

    let da_msg = DaProposalMessage::<Types> {
        proposal: da_proposal,
        sender,
    };

    let view_number = da_msg.proposal.data.view_number;
    tracing::debug!(
        "Sending DA proposal to the builder states for view {:?}",
        view_number
    );

    if let Err(e) = da_channel_sender
        .broadcast(MessageType::DaProposalMessage(da_msg))
        .await
    {
        tracing::warn!(
            "Error {e}, failed to send DA proposal to builder states for view {:?}",
            view_number
        );

        return Err(HandleDaEventError::BroadcastFailed(e));
    }

    Ok(())
}

/// [`HandleQuorumEventError`] represents the internal class of errors that can
/// occur when attempting to process an incoming quorum proposal event.  More
/// specifically these are the class of error that can be returned from
/// [`handle_quorum_event_implementation`].
#[derive(Debug)]
enum HandleQuorumEventError<Types: NodeType> {
    SignatureValidationFailed,
    BroadcastFailed(async_broadcast::SendError<MessageType<Types>>),
}

/// [`handle_quorum_event`] is a utility function that will attempt to broadcast the
/// given `quorum_proposal` to the given `quorum_channel_sender` if the given details
/// pass validation checks, and the [`BroadcastSender`] `quorum_channel_sender` is
/// still open.
async fn handle_quorum_event<Types: NodeType>(
    quorum_channel_sender: &BroadcastSender<MessageType<Types>>,
    quorum_proposal: Arc<Proposal<Types, QuorumProposalWrapper<Types>>>,
    sender: <Types as NodeType>::SignatureKey,
) {
    // We're explicitly not inspecting this error, as this function is not
    // expected to return an error or any indication of an error.
    let _ =
        handle_quorum_event_implementation(quorum_channel_sender, quorum_proposal, sender).await;
}

/// Utility function that will attempt to broadcast the given `quorum_proposal`
/// to the given `quorum_channel_sender` if the given details pass all relevant checks.
///
/// There are only three conditions under which this will fail to send the
/// message via the given `quorum_channel_sender`, and they are all represented
/// via [`HandleQuorumEventError`]. They are as follows:
/// - [`HandleQuorumEventError::SignatureValidationFailed`]: The signature validation failed
/// - [`HandleQuorumEventError::BroadcastFailed`]: The broadcast failed as no receiver
///   is in place to receive the message
///
/// This function is the implementation for [`handle_quorum_event`].
async fn handle_quorum_event_implementation<Types: NodeType>(
    quorum_channel_sender: &BroadcastSender<MessageType<Types>>,
    quorum_proposal: Arc<Proposal<Types, QuorumProposalWrapper<Types>>>,
    sender: <Types as NodeType>::SignatureKey,
) -> Result<(), HandleQuorumEventError<Types>> {
    tracing::debug!(
        "QuorumProposal: Leader: {:?} for the view: {:?}",
        sender,
        quorum_proposal.data.view_number()
    );

    let leaf = Leaf2::from_quorum_proposal(&quorum_proposal.data);

    if !sender.validate(&quorum_proposal.signature, leaf.commit().as_ref()) {
        tracing::error!(
            "Validation Failure on QuorumProposal for view {:?}: Leader for the current view: {:?}",
            quorum_proposal.data.view_number(),
            sender
        );
        return Err(HandleQuorumEventError::SignatureValidationFailed);
    }

    let quorum_msg = QuorumProposalMessage::<Types> {
        proposal: quorum_proposal,
        sender,
    };
    let view_number = quorum_msg.proposal.data.view_number();
    tracing::debug!(
        "Sending Quorum proposal to the builder states for view {:?}",
        view_number
    );

    if let Err(e) = quorum_channel_sender
        .broadcast(MessageType::QuorumProposalMessage(quorum_msg))
        .await
    {
        tracing::warn!(
            "Error {e}, failed to send Quorum proposal to builder states for view {:?}",
            view_number
        );
        return Err(HandleQuorumEventError::BroadcastFailed(e));
    }

    Ok(())
}

async fn handle_decide_event<Types: NodeType>(
    decide_channel_sender: &BroadcastSender<MessageType<Types>>,
    latest_decide_view_number: Types::View,
) {
    let decide_msg: DecideMessage<Types> = DecideMessage::<Types> {
        latest_decide_view_number,
    };
    tracing::debug!(
        "Sending Decide event to builder states for view {:?}",
        latest_decide_view_number
    );
    if let Err(e) = decide_channel_sender
        .broadcast(MessageType::DecideMessage(decide_msg))
        .await
    {
        tracing::warn!(
            "Error {e}, failed to send Decide event to builder states for view {:?}",
            latest_decide_view_number
        );
    }
}

#[derive(Debug)]
enum HandleReceivedTxnsError<Types: NodeType> {
    TransactionTooBig {
        estimated_length: u64,
        max_txn_len: u64,
    },

    TooManyTransactions,

    Internal(TrySendError<Arc<ReceivedTransaction<Types>>>),
}

impl<Types: NodeType> From<HandleReceivedTxnsError<Types>> for BuildError {
    fn from(error: HandleReceivedTxnsError<Types>) -> Self {
        match error {
            HandleReceivedTxnsError::TransactionTooBig {
                estimated_length,
                max_txn_len,
            } => BuildError::Error(format!("Transaction too big (estimated length {estimated_length}, currently accepting <= {max_txn_len})")),
            HandleReceivedTxnsError::TooManyTransactions => BuildError::Error("Too many transactions".to_owned()),
            HandleReceivedTxnsError::Internal(err) => BuildError::Error(format!("Internal error when submitting transaction: {}", err)),
        }
    }
}

impl<Types: NodeType> From<TrySendError<Arc<ReceivedTransaction<Types>>>>
    for HandleReceivedTxnsError<Types>
{
    fn from(err: TrySendError<Arc<ReceivedTransaction<Types>>>) -> Self {
        match err {
            TrySendError::Full(_) => HandleReceivedTxnsError::TooManyTransactions,
            err => HandleReceivedTxnsError::Internal(err),
        }
    }
}

/// Utility function that will take the given list
/// of transactions, `txns`, wraps them in a [`ReceivedTransaction`] struct
/// and attempt to broadcast them to the given transaction [`BroadcastSender`]
/// `tx_sender`. The broadcast itself it a non-blocking operation, and any
/// failures of the broadcast are collected into the returned vector
/// of [Result]s.
///
/// There is also a `max_txn_len` parameter that is used to check to ensure
/// that transactions that exceed this threshold will also not be broadcasted.
pub(crate) async fn handle_received_txns<Types: NodeType>(
    tx_sender: &BroadcastSender<Arc<ReceivedTransaction<Types>>>,
    txns: Vec<Types::Transaction>,
    source: TransactionSource,
    max_txn_len: u64,
) -> Vec<Result<Commitment<<Types as NodeType>::Transaction>, BuildError>> {
    HandleReceivedTxns::new(tx_sender.clone(), txns, source, max_txn_len)
        .map(|res| res.map_err(Into::into))
        .collect()
}

/// `HandleReceivedTxns` is a struct that is used to handle the processing of
/// the function [`handle_received_txns`].  In order to avoid the need to
/// double allocate a [Vec] from processing these entries, this struct exists
/// to be processed as an [Iterator] instead.
struct HandleReceivedTxns<Types: NodeType> {
    tx_sender: BroadcastSender<Arc<ReceivedTransaction<Types>>>,
    txns: Vec<Types::Transaction>,
    source: TransactionSource,
    max_txn_len: u64,
    offset: usize,
    txns_length: usize,
    time_in: Instant,
}

impl<Types: NodeType> HandleReceivedTxns<Types> {
    fn new(
        tx_sender: BroadcastSender<Arc<ReceivedTransaction<Types>>>,
        txns: Vec<Types::Transaction>,
        source: TransactionSource,
        max_txn_len: u64,
    ) -> Self {
        let txns_length = txns.len();

        Self {
            tx_sender,
            txns,
            source,
            max_txn_len,
            offset: 0,
            txns_length,
            time_in: Instant::now(),
        }
    }
}

impl<Types: NodeType> Iterator for HandleReceivedTxns<Types>
where
    Types::Transaction: Transaction,
{
    type Item =
        Result<Commitment<<Types as NodeType>::Transaction>, HandleReceivedTxnsError<Types>>;

    fn next(&mut self) -> Option<Self::Item> {
        if self.txns.is_empty() {
            return None;
        }

        if self.offset >= self.txns_length {
            return None;
        }

        let offset = self.offset;
        // increment the offset so we can ensure we're making progress;
        self.offset += 1;

        let tx = self.txns[offset].clone();
        let commit = tx.commit();
        // This is a rough estimate, but we don't have any other way to get real
        // encoded transaction length. Luckily, this being roughly proportional
        // to encoded length is enough, because we only use this value to estimate
        // our limitations on computing the VID in time.
        let len = tx.minimum_block_size();
        let max_txn_len = self.max_txn_len;
        if len > max_txn_len {
            tracing::warn!(%commit, %len, %max_txn_len, "Transaction too big");
            return Some(Err(HandleReceivedTxnsError::TransactionTooBig {
                estimated_length: len,
                max_txn_len: self.max_txn_len,
            }));
        }

        let res = self
            .tx_sender
            .try_broadcast(Arc::new(ReceivedTransaction {
                tx,
                source: self.source.clone(),
                commit,
                time_in: self.time_in,
                len,
            }))
            .inspect(|val| {
                if let Some(evicted_txn) = val {
                    tracing::warn!(
                        "Overflow mode enabled, transaction {} evicted",
                        evicted_txn.commit
                    );
                }
            })
            .map(|_| commit)
            .inspect_err(|err| {
                tracing::warn!("Failed to broadcast txn with commit {:?}: {}", commit, err);
            })
            .map_err(HandleReceivedTxnsError::from);

        Some(res)
    }

    fn size_hint(&self) -> (usize, Option<usize>) {
        (
            self.txns_length - self.offset,
            Some(self.txns.capacity() - self.offset),
        )
    }
}

#[cfg(test)]
mod test {
    use std::{sync::Arc, time::Duration};

    use async_lock::RwLock;
    use committable::Commitment;
    use committable::Committable;
    use futures::StreamExt;
    use hotshot::{
        traits::BlockPayload,
        types::{BLSPubKey, SignatureKey},
    };
    use hotshot_builder_api::v0_1::data_source::AcceptsTxnSubmits;
    use hotshot_builder_api::v0_2::block_info::AvailableBlockInfo;
    use hotshot_builder_api::v0_2::builder::TransactionStatus;
    use hotshot_example_types::{
        block_types::{TestBlockPayload, TestMetadata, TestTransaction},
        node_types::{TestTypes, TestVersions},
        state_types::{TestInstanceState, TestValidatedState},
    };
    use hotshot_types::data::DaProposal2;
    use hotshot_types::data::EpochNumber;
    use hotshot_types::data::Leaf2;
    use hotshot_types::data::{QuorumProposal2, QuorumProposalWrapper};
    use hotshot_types::simple_certificate::QuorumCertificate2;
    use hotshot_types::traits::block_contents::Transaction;
    use hotshot_types::traits::node_implementation::Versions;
    use hotshot_types::{
        data::{vid_commitment, Leaf, ViewNumber},
        message::Proposal,
<<<<<<< HEAD
        traits::{
            block_contents::vid_commitment, node_implementation::ConsensusTime,
            signature_key::BuilderSignatureKey,
        },
=======
        simple_certificate::QuorumCertificate,
        traits::{node_implementation::ConsensusTime, signature_key::BuilderSignatureKey},
>>>>>>> a3128726
        utils::BuilderCommitment,
    };
    use marketplace_builder_shared::{
        block::{BlockId, BuilderStateId, ParentBlockReferences},
        testing::constants::{
            TEST_MAX_BLOCK_SIZE_INCREMENT_PERIOD, TEST_MAX_TX_NUM,
            TEST_NUM_NODES_IN_VID_COMPUTATION, TEST_PROTOCOL_MAX_BLOCK_SIZE,
        },
    };
    use sha2::{Digest, Sha256};
    use tokio::{
        spawn,
        sync::{mpsc::unbounded_channel, oneshot},
    };
    use vbs::version::StaticVersionType;

    use crate::{
        builder_state::{
            BuildBlockInfo, MessageType, RequestMessage, ResponseMessage, TransactionSource,
            TriggerStatus,
        },
        service::{BlockSizeLimits, HandleReceivedTxnsError},
        testing::finalization_test::{
            process_available_blocks_round, progress_round_with_available_block_info,
            progress_round_without_available_block_info, setup_builder_for_test,
        },
    };

    use super::{
        handle_da_event_implementation, handle_quorum_event_implementation, AvailableBlocksError,
        BlockInfo, ClaimBlockError, ClaimBlockHeaderInputError, GlobalState, HandleDaEventError,
        HandleQuorumEventError, HandleReceivedTxns, ProxyGlobalState,
    };

    /// A const number on `max_tx_len` to be used consistently spanning all the tests
    /// It is set to 1 as current estimation on `TestTransaction` is 1
    const TEST_MAX_TX_LEN: u64 = 1;

    // GlobalState Tests

    // GlobalState::new Tests

    /// This test checks a [GlobalState] created from [GlobalState::new] has
    /// the appropriate values stored within it.
    #[tokio::test]
    async fn test_global_state_new() {
        let (bootstrap_sender, _) = async_broadcast::broadcast(10);
        let (tx_sender, _) = async_broadcast::broadcast(10);
        let parent_commit = vid_commitment::<TestVersions>(
            &[],
            &[],
            TEST_NUM_NODES_IN_VID_COMPUTATION,
            <TestVersions as Versions>::Base::VERSION,
        );
        let state = GlobalState::<TestTypes>::new(
            bootstrap_sender,
            tx_sender,
            parent_commit,
            ViewNumber::new(1),
            ViewNumber::new(2),
            TEST_MAX_BLOCK_SIZE_INCREMENT_PERIOD,
            TEST_PROTOCOL_MAX_BLOCK_SIZE,
            TEST_NUM_NODES_IN_VID_COMPUTATION,
            TEST_MAX_TX_NUM,
        );

        assert_eq!(state.blocks.len(), 0, "The blocks LRU should be empty");

        let builder_state_id = BuilderStateId {
            parent_commitment: parent_commit,
            parent_view: ViewNumber::new(1),
        };

        // There should be a single entry within the spawned_builder_states,
        // and it should be the one that was just created.
        assert_eq!(
            state.spawned_builder_states.len(),
            1,
            "There should be a single entry in the spawned builder states hashmap"
        );

        assert!(state.spawned_builder_states.contains_key(&builder_state_id), "The spawned builder states should contain an entry with the bootstrapped parameters passed into new");

        assert!(!state.spawned_builder_states.contains_key(&BuilderStateId { parent_commitment: parent_commit, parent_view: ViewNumber::new(0) }), "The spawned builder states should not contain any other entry, as such it should not contain any entry with a higher view number, but the same parent commit");

        // We can't compare the Senders directly

        assert_eq!(
            state.last_garbage_collected_view_num,
            ViewNumber::new(2),
            "The last garbage collected view number should be the one passed into new"
        );

        assert_eq!(
            state.builder_state_to_last_built_block.len(),
            0,
            "The builder state to last built block should be empty"
        );

        assert_eq!(
            state.highest_view_num_builder_id, builder_state_id,
            "The highest view number builder id should be the bootstrapped build state id"
        );

        assert_eq!(
            state.block_size_limits.protocol_max_block_size, TEST_PROTOCOL_MAX_BLOCK_SIZE,
            "The protocol max block size should be the one passed into new"
        );

        assert_eq!(
            state.block_size_limits.max_block_size, state.block_size_limits.protocol_max_block_size,
            "The max block size should be initialized to protocol max block size"
        );
    }

    // GlobalState::register_builder_state Tests

    /// This test checks that the [GlobalState::register_builder_state] function
    /// will correctly register a new builder state, and that the highest view
    /// number builder id will be updated to the new builder state id.
    /// Additionally, it will check that the spawned builder states hashmap
    /// will contain the new builder state id.
    #[tokio::test]
    async fn test_global_state_register_builder_state_different_states() {
        let (bootstrap_sender, _) = async_broadcast::broadcast(10);
        let (tx_sender, _) = async_broadcast::broadcast(10);
        let parent_commit = vid_commitment::<TestVersions>(
            &[],
            &[],
            TEST_NUM_NODES_IN_VID_COMPUTATION,
            <TestVersions as Versions>::Base::VERSION,
        );
        let mut state = GlobalState::<TestTypes>::new(
            bootstrap_sender,
            tx_sender,
            parent_commit,
            ViewNumber::new(0),
            ViewNumber::new(0),
            TEST_MAX_BLOCK_SIZE_INCREMENT_PERIOD,
            TEST_PROTOCOL_MAX_BLOCK_SIZE,
            TEST_NUM_NODES_IN_VID_COMPUTATION,
            TEST_MAX_TX_NUM,
        );

        {
            let (req_sender, _) = async_broadcast::broadcast(10);
            let builder_state_id = BuilderStateId {
                parent_commitment: parent_commit,
                parent_view: ViewNumber::new(5),
            };

            state.register_builder_state(
                builder_state_id.clone(),
                ParentBlockReferences {
                    view_number: ViewNumber::new(5),
                    vid_commitment: parent_commit,
                    leaf_commit: Commitment::from_raw([0; 32]),
                    builder_commitment: BuilderCommitment::from_bytes([]),
                    // Unused in old legacy builder:
                    last_nonempty_view: None,
                    tx_count: 0,
                },
                req_sender.clone(),
            );

            assert_eq!(
                state.spawned_builder_states.len(),
                2,
                "The spawned_builder_states should now have 2 elements in it"
            );
            assert_eq!(
                state.highest_view_num_builder_id, builder_state_id,
                "The highest view number builder id should now be the one that was just registered"
            );
            assert!(
                state.spawned_builder_states.contains_key(&builder_state_id),
                "The spawned builder states should contain the new builder state id"
            );
        };

        {
            let (req_sender, _) = async_broadcast::broadcast(10);
            let builder_state_id = BuilderStateId {
                parent_commitment: parent_commit,
                parent_view: ViewNumber::new(6),
            };

            state.register_builder_state(
                builder_state_id.clone(),
                ParentBlockReferences {
                    view_number: ViewNumber::new(6),
                    vid_commitment: parent_commit,
                    leaf_commit: Commitment::from_raw([0; 32]),
                    builder_commitment: BuilderCommitment::from_bytes([]),
                    // Unused in old legacy builder:
                    last_nonempty_view: None,
                    tx_count: 0,
                },
                req_sender.clone(),
            );

            assert_eq!(
                state.spawned_builder_states.len(),
                3,
                "The spawned_builder_states should now have 3 elements in it"
            );
            assert_eq!(
                state.highest_view_num_builder_id, builder_state_id,
                "The highest view number builder id should now be the one that was just registered"
            );
            assert!(
                state.spawned_builder_states.contains_key(&builder_state_id),
                "The spawned builder states should contain the new builder state id"
            );
        };
    }

    /// This test checks that the register_builder_state method will overwrite
    /// the previous sender in the `spawned_builder_states` hashmap if the same
    /// `BuilderStateId` is used to register a new sender.
    ///
    /// It also demonstrates that doing this will drop the previous sender,
    /// effectively closing it if it is the only reference to it.
    #[tokio::test]
    async fn test_global_state_register_builder_state_same_builder_state_id() {
        let (bootstrap_sender, _) = async_broadcast::broadcast(10);
        let (tx_sender, _) = async_broadcast::broadcast(10);
        let parent_commit = vid_commitment::<TestVersions>(
            &[],
            &[],
            TEST_NUM_NODES_IN_VID_COMPUTATION,
            <TestVersions as Versions>::Base::VERSION,
        );
        let mut state = GlobalState::<TestTypes>::new(
            bootstrap_sender,
            tx_sender,
            parent_commit,
            ViewNumber::new(0),
            ViewNumber::new(0),
            TEST_MAX_BLOCK_SIZE_INCREMENT_PERIOD,
            TEST_PROTOCOL_MAX_BLOCK_SIZE,
            TEST_NUM_NODES_IN_VID_COMPUTATION,
            TEST_MAX_TX_NUM,
        );

        let mut req_receiver_1 = {
            let (req_sender, req_receiver) = async_broadcast::broadcast(10);
            let builder_state_id = BuilderStateId {
                parent_commitment: parent_commit,
                parent_view: ViewNumber::new(5),
            };

            state.register_builder_state(
                builder_state_id.clone(),
                ParentBlockReferences {
                    view_number: ViewNumber::new(5),
                    vid_commitment: parent_commit,
                    leaf_commit: Commitment::from_raw([0; 32]),
                    builder_commitment: BuilderCommitment::from_bytes([]),
                    // Unused in old legacy builder:
                    last_nonempty_view: None,
                    tx_count: 0,
                },
                req_sender.clone(),
            );

            assert_eq!(
                state.spawned_builder_states.len(),
                2,
                "The spawned_builder_states should now have 2 elements in it"
            );
            assert_eq!(
                state.highest_view_num_builder_id, builder_state_id,
                "The highest view number builder id should now be the one that was just registered"
            );

            req_receiver
        };

        let mut req_receiver_2 = {
            let (req_sender, req_receiver) = async_broadcast::broadcast(10);
            let builder_state_id = BuilderStateId {
                parent_commitment: parent_commit,
                parent_view: ViewNumber::new(5),
            };

            // This is the same BuilderStateId as the previous one, so it should
            // replace the previous one.  Which means that the previous one
            // may no longer be published to.
            state.register_builder_state(
                builder_state_id.clone(),
                ParentBlockReferences {
                    view_number: ViewNumber::new(5),
                    vid_commitment: parent_commit,
                    leaf_commit: Commitment::from_raw([0; 32]),
                    builder_commitment: BuilderCommitment::from_bytes([]),
                    // Unused in old legacy builder:
                    last_nonempty_view: None,
                    tx_count: 0,
                },
                req_sender.clone(),
            );

            assert_eq!(
                state.spawned_builder_states.len(),
                2,
                "The spawned_builder_states should still have 2 elements in it"
            );
            assert_eq!(state.highest_view_num_builder_id, builder_state_id, "The highest view number builder id should still be the one that was just registered");

            req_receiver
        };

        {
            let builder_state_id = BuilderStateId {
                parent_commitment: parent_commit,
                parent_view: ViewNumber::new(5),
            };

            let req_id_and_sender = state.spawned_builder_states.get(&builder_state_id).unwrap();
            let (response_sender, _) = unbounded_channel();

            assert!(
                req_id_and_sender
                    .1
                    .broadcast(MessageType::RequestMessage(RequestMessage {
                        state_id: builder_state_id,
                        response_channel: response_sender,
                    }))
                    .await
                    .is_ok(),
                "This should be able to send a Message through the sender"
            );
        }

        // The first receiver should have been replaced, so we won't get any
        // results from it.

        assert!(
            req_receiver_1.recv().await.is_err(),
            "This first receiver should be closed"
        );
        assert!(
            req_receiver_2.recv().await.is_ok(),
            "The second receiver should receive a message"
        );
    }

    /// This test checks that the register_builder_state method will only
    /// update the highest_view_num_builder_id if the new [BuilderStateId] has
    /// a higher view number than the current highest_view_num_builder_id.
    #[tokio::test]
    async fn test_global_state_register_builder_state_decrementing_builder_state_ids() {
        let (bootstrap_sender, _) = async_broadcast::broadcast(10);
        let (tx_sender, _) = async_broadcast::broadcast(10);
        let parent_commit = vid_commitment::<TestVersions>(
            &[],
            &[],
            TEST_NUM_NODES_IN_VID_COMPUTATION,
            <TestVersions as Versions>::Base::VERSION,
        );
        let mut state = GlobalState::<TestTypes>::new(
            bootstrap_sender,
            tx_sender,
            parent_commit,
            ViewNumber::new(0),
            ViewNumber::new(0),
            TEST_MAX_BLOCK_SIZE_INCREMENT_PERIOD,
            TEST_PROTOCOL_MAX_BLOCK_SIZE,
            TEST_NUM_NODES_IN_VID_COMPUTATION,
            TEST_MAX_TX_NUM,
        );

        {
            let (req_sender, _) = async_broadcast::broadcast(10);
            let builder_state_id = BuilderStateId {
                parent_commitment: parent_commit,
                parent_view: ViewNumber::new(6),
            };

            state.register_builder_state(
                builder_state_id.clone(),
                ParentBlockReferences {
                    view_number: ViewNumber::new(6),
                    vid_commitment: parent_commit,
                    leaf_commit: Commitment::from_raw([0; 32]),
                    builder_commitment: BuilderCommitment::from_bytes([]),
                    // Unused in old legacy builder:
                    last_nonempty_view: None,
                    tx_count: 0,
                },
                req_sender.clone(),
            );

            assert_eq!(
                state.spawned_builder_states.len(),
                2,
                "The spawned_builder_states should now have 2 elements in it"
            );
            assert_eq!(
                state.highest_view_num_builder_id, builder_state_id,
                "The highest view number builder id should now be the one that was just registered"
            );
            assert!(
                state.spawned_builder_states.contains_key(&builder_state_id),
                "The spawned builder states should contain the new builder state id"
            );
        };

        {
            let (req_sender, _) = async_broadcast::broadcast(10);
            let builder_state_id = BuilderStateId {
                parent_commitment: parent_commit,
                parent_view: ViewNumber::new(5),
            };

            state.register_builder_state(
                builder_state_id.clone(),
                ParentBlockReferences {
                    view_number: ViewNumber::new(5),
                    vid_commitment: parent_commit,
                    leaf_commit: Commitment::from_raw([0; 32]),
                    builder_commitment: BuilderCommitment::from_bytes([]),
                    // Unused in old legacy builder:
                    last_nonempty_view: None,
                    tx_count: 0,
                },
                req_sender.clone(),
            );

            assert_eq!(
                state.spawned_builder_states.len(),
                3,
                "The spawned_builder_states should now have 3 elements in it"
            );
            assert_eq!(
                state.highest_view_num_builder_id,
                BuilderStateId {
                    parent_commitment: parent_commit,
                    parent_view: ViewNumber::new(6)
                },
                "The highest view number builder id should now be the one that was just registered"
            );
            assert!(
                state.spawned_builder_states.contains_key(&builder_state_id),
                "The spawned builder states should contain the new builder state id"
            );
        };
    }

    // GlobalState::update_global_state Tests

    /// This test checks that the update_global_state method will correctly
    /// update the LRU blocks cache and the builder_state_to_last_built_block
    /// hashmap with values derived from the parameters passed into the method.
    ///
    /// The assumption behind this test is that the values being stored were
    /// not being stored previously.
    #[tokio::test]
    async fn test_global_state_update_global_state_success() {
        let (bootstrap_sender, _) = async_broadcast::broadcast(10);
        let (tx_sender, _) = async_broadcast::broadcast(10);
        let parent_commit = vid_commitment::<TestVersions>(
            &[],
            &[],
            TEST_NUM_NODES_IN_VID_COMPUTATION,
            <TestVersions as Versions>::Base::VERSION,
        );
        let mut state = GlobalState::<TestTypes>::new(
            bootstrap_sender,
            tx_sender,
            parent_commit,
            ViewNumber::new(0),
            ViewNumber::new(0),
            TEST_MAX_BLOCK_SIZE_INCREMENT_PERIOD,
            TEST_PROTOCOL_MAX_BLOCK_SIZE,
            TEST_NUM_NODES_IN_VID_COMPUTATION,
            TEST_MAX_TX_NUM,
        );

        let new_parent_commit =
            vid_commitment::<TestVersions>(&[], &[], 9, <TestVersions as Versions>::Base::VERSION);
        let new_view_num = ViewNumber::new(1);
        let builder_state_id = BuilderStateId {
            parent_commitment: new_parent_commit,
            parent_view: new_view_num,
        };

        let builder_hash_1 = BuilderCommitment::from_bytes([1, 2, 3, 4]);
        let block_id = BlockId {
            hash: builder_hash_1,
            view: new_view_num,
        };

        let (vid_trigger_sender, vid_trigger_receiver) = oneshot::channel();
        let (block_payload, metadata) =
            <TestBlockPayload as BlockPayload<TestTypes>>::from_transactions(
                vec![TestTransaction::new(vec![1, 2, 3, 4, 5, 6, 7, 8, 9, 10])],
                &TestValidatedState::default(),
                &TestInstanceState::default(),
            )
            .await
            .unwrap();
        let offered_fee = 64u64;
        let block_size = 64u64;
        let truncated = false;

        let build_block_info = BuildBlockInfo {
            id: block_id.clone(),
            block_size,
            offered_fee,
            block_payload: block_payload.clone(),
            metadata,
            vid_trigger: vid_trigger_sender,
            truncated,
        };

        let builder_hash_2 = BuilderCommitment::from_bytes([2, 3, 4, 5]);
        let response_msg = ResponseMessage {
            builder_hash: builder_hash_2.clone(),
            block_size: 32,
            offered_fee: 128,
        };

        // Now that every object is prepared and setup for storage, we can
        // test the `update_global_state` method.

        // `update_global_state` has not return value from its method, so can
        // only inspect its "success" based on the mutation of the state object.
        state.update_global_state(builder_state_id.clone(), build_block_info, response_msg);

        // two things should be adjusted by `update_global_state`:
        // - state.blocks
        // - state.builder_state_to_last_built_block

        // start with blocks

        assert_eq!(
            state.blocks.len(),
            1,
            "The blocks LRU should have a single entry"
        );

        let retrieved_block_info = state.blocks.get(&block_id);
        assert!(
            retrieved_block_info.is_some(),
            "Retrieval of the block id should result is a valid block info data"
        );

        let retrieved_block_info = retrieved_block_info.unwrap();

        assert_eq!(
            retrieved_block_info.block_payload, block_payload,
            "The block payloads should match"
        );
        assert_eq!(
            retrieved_block_info.metadata, metadata,
            "The metadata should match"
        );
        assert_eq!(
            retrieved_block_info.offered_fee, offered_fee,
            "The offered fee should match"
        );
        assert_eq!(
            retrieved_block_info.truncated, truncated,
            "The truncated flag should match"
        );

        {
            // This ensures that the vid_trigger that is stored is still the
            // same, or links to the vid_trigger_receiver that we submitted.
            let mut vid_trigger_write_lock_guard =
                retrieved_block_info.vid_trigger.write_arc().await;
            if let Some(vid_trigger_sender) = vid_trigger_write_lock_guard.take() {
                vid_trigger_sender
                    .send(TriggerStatus::Start)
                    .expect("vid_trigger_sender failed");
            }

            match vid_trigger_receiver.await {
                Ok(TriggerStatus::Start) => {
                    // This is expected
                }
                _ => {
                    panic!("did not receive TriggerStatus::Start from vid_trigger_receiver as expected");
                }
            }
        }

        // TODO Add precompute back.

        // finish with builder_state_to_last_built_block

        assert_eq!(
            state.builder_state_to_last_built_block.len(),
            1,
            "The builder state to last built block should have a single entry"
        );

        let last_built_block = state
            .builder_state_to_last_built_block
            .get(&builder_state_id);

        assert!(
            last_built_block.is_some(),
            "The last built block should be retrievable"
        );

        let last_built_block = last_built_block.unwrap();

        assert_eq!(
            last_built_block.builder_hash, builder_hash_2,
            "The last built block id should match the block id"
        );

        assert_eq!(
            last_built_block.block_size, 32,
            "The last built block size should match the response message"
        );

        assert_eq!(
            last_built_block.offered_fee, 128,
            "The last built block offered fee should match the response message"
        );
    }

    /// This test demonstrates the replacement behavior of the the
    /// `update_global_state` method.
    ///
    /// When given a `BuilderStateId` that already exists in the `blocks` LRU,
    /// and the `builder_state_to_last_built_block` hashmap, the method will
    /// replace the values in the `builder_state_to_last_built_block` hashmap,
    /// and it will also replace the entry in the `block`s LRU.
    #[tokio::test]
    async fn test_global_state_update_global_state_replacement() {
        let (bootstrap_sender, _) = async_broadcast::broadcast(10);
        let (tx_sender, _) = async_broadcast::broadcast(10);
        let parent_commit = vid_commitment::<TestVersions>(
            &[],
            &[],
            TEST_NUM_NODES_IN_VID_COMPUTATION,
            <TestVersions as Versions>::Base::VERSION,
        );
        let mut state = GlobalState::<TestTypes>::new(
            bootstrap_sender,
            tx_sender,
            parent_commit,
            ViewNumber::new(0),
            ViewNumber::new(0),
            TEST_MAX_BLOCK_SIZE_INCREMENT_PERIOD,
            TEST_PROTOCOL_MAX_BLOCK_SIZE,
            TEST_NUM_NODES_IN_VID_COMPUTATION,
            TEST_MAX_TX_NUM,
        );

        let new_parent_commit =
            vid_commitment::<TestVersions>(&[], &[], 9, <TestVersions as Versions>::Base::VERSION);
        let new_view_num = ViewNumber::new(1);
        let builder_state_id = BuilderStateId {
            parent_commitment: new_parent_commit,
            parent_view: new_view_num,
        };

        let builder_hash = BuilderCommitment::from_bytes([1, 2, 3, 4]);
        let block_id_1 = BlockId {
            hash: builder_hash.clone(),
            view: new_view_num,
        };
        let (vid_trigger_sender_1, vid_trigger_receiver_1) = oneshot::channel();
        let (block_payload_1, metadata_1) =
            <TestBlockPayload as BlockPayload<TestTypes>>::from_transactions(
                vec![TestTransaction::new(vec![1, 2, 3, 4, 5, 6, 7, 8, 9, 10])],
                &TestValidatedState::default(),
                &TestInstanceState::default(),
            )
            .await
            .unwrap();
        let offered_fee_1 = 64u64;
        let block_size_1 = 64u64;
        let truncated_1 = false;
        let build_block_info_1 = BuildBlockInfo {
            id: block_id_1.clone(),
            block_size: block_size_1,
            offered_fee: offered_fee_1,
            block_payload: block_payload_1.clone(),
            metadata: metadata_1,
            vid_trigger: vid_trigger_sender_1,
            truncated: truncated_1,
        };
        let response_msg_1 = ResponseMessage {
            builder_hash: builder_hash.clone(),
            block_size: block_size_1,
            offered_fee: offered_fee_1,
        };

        // Now that every object is prepared and setup for storage, we can
        // test the `update_global_state` method.

        // `update_global_state` has no return value from its method, so we can
        // only inspect its "success" based on the mutation of the state object.
        state.update_global_state(builder_state_id.clone(), build_block_info_1, response_msg_1);

        // We're going to enter another update_global_state_entry with the same
        // builder_state_id, but with different values for the block info and
        // response message.  This should highlight that the values get replaced
        // in this update.

        let block_id_2 = BlockId {
            hash: builder_hash.clone(),
            view: new_view_num,
        };
        let (vid_trigger_sender_2, vid_trigger_receiver_2) = oneshot::channel();
        let (block_payload_2, metadata_2) =
            <TestBlockPayload as BlockPayload<TestTypes>>::from_transactions(
                vec![TestTransaction::new(vec![2, 3, 4, 5, 6, 7, 8, 9, 10, 11])],
                &TestValidatedState::default(),
                &TestInstanceState::default(),
            )
            .await
            .unwrap();
        let offered_fee_2 = 16u64;
        let block_size_2 = 32u64;
        let truncated_2 = true;
        let build_block_info_2 = BuildBlockInfo {
            id: block_id_2.clone(),
            block_size: block_size_2,
            offered_fee: offered_fee_2,
            block_payload: block_payload_2.clone(),
            metadata: metadata_2,
            vid_trigger: vid_trigger_sender_2,
            truncated: truncated_2,
        };
        let response_msg_2: ResponseMessage = ResponseMessage {
            builder_hash: builder_hash.clone(),
            block_size: block_size_2,
            offered_fee: offered_fee_2,
        };

        // two things should be adjusted by `update_global_state`:
        // When given the same build_state_ids.
        state.update_global_state(builder_state_id.clone(), build_block_info_2, response_msg_2);

        // start with blocks

        assert_eq!(
            state.blocks.len(),
            1,
            "The blocks LRU should have a single entry"
        );

        let retrieved_block_info = state.blocks.get(&block_id_2);
        assert!(
            retrieved_block_info.is_some(),
            "Retrieval of the block id should result is a valid block info data"
        );

        let retrieved_block_info = retrieved_block_info.unwrap();

        assert_eq!(
            retrieved_block_info.block_payload, block_payload_2,
            "The block payloads should match"
        );
        assert_ne!(
            retrieved_block_info.block_payload, block_payload_1,
            "The block payloads should not match"
        );
        assert_eq!(
            retrieved_block_info.metadata, metadata_2,
            "The metadata should match"
        );
        assert_eq!(
            retrieved_block_info.metadata, metadata_1,
            "The metadata should match"
        );
        // TestMetadata will always match

        assert_eq!(
            retrieved_block_info.offered_fee, offered_fee_2,
            "The offered fee should match"
        );
        assert_ne!(
            retrieved_block_info.offered_fee, offered_fee_1,
            "The offered fee should not match"
        );
        assert_eq!(
            retrieved_block_info.truncated, truncated_2,
            "The truncated flag should match"
        );
        assert_ne!(
            retrieved_block_info.truncated, truncated_1,
            "The truncated flag should not match"
        );

        {
            // This ensures that the vid_trigger that is stored is still the
            // same, or links to the vid_trigger_receiver that we submitted.
            let mut vid_trigger_write_lock_guard =
                retrieved_block_info.vid_trigger.write_arc().await;
            if let Some(vid_trigger_sender) = vid_trigger_write_lock_guard.take() {
                vid_trigger_sender
                    .send(TriggerStatus::Start)
                    .expect("vid_trigger_sender failed");
            }

            match vid_trigger_receiver_2.await {
                Ok(TriggerStatus::Start) => {
                    // This is expected
                }
                _ => {
                    panic!("did not receive TriggerStatus::Start from vid_trigger_receiver as expected");
                }
            }

            assert!(
                vid_trigger_receiver_1.await.is_err(),
                "This should not receive anything from vid_trigger_receiver_1"
            );
        }

        // TODO Add precompute back.

        // finish with builder_state_to_last_built_block

        assert_eq!(
            state.builder_state_to_last_built_block.len(),
            1,
            "The builder state to last built block should have a single entry"
        );

        let last_built_block = state
            .builder_state_to_last_built_block
            .get(&builder_state_id);

        assert!(
            last_built_block.is_some(),
            "The last built block should be retrievable"
        );

        let last_built_block = last_built_block.unwrap();

        assert_eq!(
            last_built_block.builder_hash, builder_hash,
            "The last built block id should match the block id"
        );

        assert_eq!(
            last_built_block.block_size, block_size_2,
            "The last built block size should match the response message"
        );
        assert_ne!(
            last_built_block.block_size, block_size_1,
            "The last built block size should not match the previous block size"
        );

        assert_eq!(
            last_built_block.offered_fee, offered_fee_2,
            "The last built block offered fee should match the response message"
        );
        assert_ne!(
            last_built_block.offered_fee, offered_fee_1,
            "The last built block offered fee should not match the previous block offered fee"
        );
    }

    // GlobalState::remove_handles Tests

    /// This test checks to ensure that remove_handles will only consider
    /// views up to what is known to have been stored. As a result it will
    /// indicate that is has only targeted to the highest view number that it
    /// is aware of.
    #[tokio::test]
    async fn test_global_state_remove_handles_prune_up_to_latest() {
        let (bootstrap_sender, _) = async_broadcast::broadcast(10);
        let (tx_sender, _) = async_broadcast::broadcast(10);
        let parent_commit = vid_commitment::<TestVersions>(
            &[0],
            &[],
            TEST_NUM_NODES_IN_VID_COMPUTATION,
            <TestVersions as Versions>::Base::VERSION,
        );
        let mut state = GlobalState::<TestTypes>::new(
            bootstrap_sender,
            tx_sender,
            parent_commit,
            ViewNumber::new(0),
            ViewNumber::new(0),
            TEST_MAX_BLOCK_SIZE_INCREMENT_PERIOD,
            TEST_PROTOCOL_MAX_BLOCK_SIZE,
            TEST_NUM_NODES_IN_VID_COMPUTATION,
            TEST_MAX_TX_NUM,
        );

        // We register a few builder states.
        for i in 1..=10 {
            let vid_commit = vid_commitment::<TestVersions>(
                &[i],
                &[],
                TEST_NUM_NODES_IN_VID_COMPUTATION,
                <TestVersions as Versions>::Base::VERSION,
            );
            let view = ViewNumber::new(i as u64);

            state.register_builder_state(
                BuilderStateId {
                    parent_commitment: vid_commit,
                    parent_view: view,
                },
                ParentBlockReferences {
                    view_number: view,
                    vid_commitment: vid_commit,
                    leaf_commit: Commitment::from_raw([0; 32]),
                    builder_commitment: BuilderCommitment::from_bytes([]),
                    // Unused in old legacy builder:
                    last_nonempty_view: None,
                    tx_count: 0,
                },
                async_broadcast::broadcast(10).0,
            );
        }

        assert_eq!(
            state.spawned_builder_states.len(),
            11,
            "The spawned_builder_states should have the expected number of entries",
        );

        assert_eq!(
            state.remove_handles(ViewNumber::new(100)),
            ViewNumber::new(10),
            "It should only be able to prune up to what has been stored"
        );

        assert_eq!(
            state.spawned_builder_states.len(),
            1,
            "The spawned_builder_states should only have a single entry in it"
        );

        let builder_state_id = BuilderStateId {
            parent_commitment: vid_commitment::<TestVersions>(
                &[10],
                &[],
                TEST_NUM_NODES_IN_VID_COMPUTATION,
                <TestVersions as Versions>::Base::VERSION,
            ),
            parent_view: ViewNumber::new(10),
        };
        assert_eq!(
            state.highest_view_num_builder_id, builder_state_id,
            "The highest view number builder id should be the one that was just registered"
        );

        assert_eq!(
            state.last_garbage_collected_view_num,
            ViewNumber::new(9),
            "The last garbage collected view number should match expected value"
        );

        assert!(
            state.spawned_builder_states.contains_key(&BuilderStateId {
                parent_commitment: vid_commitment::<TestVersions>(
                    &[10],
                    &[],
                    TEST_NUM_NODES_IN_VID_COMPUTATION,
                    <TestVersions as Versions>::Base::VERSION
                ),
                parent_view: ViewNumber::new(10),
            }),
            "The spawned builder states should contain the builder state id: {builder_state_id}"
        );
    }

    /// This test checks that the remove_handles doesn't ensure that the
    /// `last_garbage_collected_view_num` is strictly increasing. By first
    /// removing a higher view  number, followed by a smaller view number
    /// (with the highest_view_num_builder_id having a view greater than or
    /// equal to both targets) we can demonstrate this property.
    ///
    /// Furthermore this demonstrates that by supplying any view number to
    /// remove_handles that is less than `last_garbage_collected_view_num` will
    /// result in `last_garbage_collected_view_num` being updated to the given
    /// value minus 1, without regard for it actually removing / cleaning
    /// anything, or whether it is moving backwards in view numbers.
    ///
    /// If we were to account for the view numbers actually being cleaned up,
    /// we could still trigger this behavior be re-adding the builder states
    /// with a view number that precedes the last garbage collected view number,
    /// then removing them would trigger the same behavior.
    #[tokio::test]
    async fn test_global_state_remove_handles_can_reduce_last_garbage_collected_view_num_simple() {
        let (bootstrap_sender, _) = async_broadcast::broadcast(10);
        let (tx_sender, _) = async_broadcast::broadcast(10);
        let parent_commit = vid_commitment::<TestVersions>(
            &[0],
            &[],
            TEST_NUM_NODES_IN_VID_COMPUTATION,
            <TestVersions as Versions>::Base::VERSION,
        );
        let mut state = GlobalState::<TestTypes>::new(
            bootstrap_sender,
            tx_sender,
            parent_commit,
            ViewNumber::new(0),
            ViewNumber::new(0),
            TEST_MAX_BLOCK_SIZE_INCREMENT_PERIOD,
            TEST_PROTOCOL_MAX_BLOCK_SIZE,
            TEST_NUM_NODES_IN_VID_COMPUTATION,
            TEST_MAX_TX_NUM,
        );

        // We register a few builder states.
        for i in 1..=10 {
            let vid_commit = vid_commitment::<TestVersions>(
                &[i],
                &[],
                TEST_NUM_NODES_IN_VID_COMPUTATION,
                <TestVersions as Versions>::Base::VERSION,
            );
            let view = ViewNumber::new(i as u64);

            state.register_builder_state(
                BuilderStateId {
                    parent_commitment: vid_commit,
                    parent_view: view,
                },
                ParentBlockReferences {
                    view_number: view,
                    vid_commitment: vid_commit,
                    leaf_commit: Commitment::from_raw([0; 32]),
                    builder_commitment: BuilderCommitment::from_bytes([]),
                    // Unused in old legacy builder:
                    last_nonempty_view: None,
                    tx_count: 0,
                },
                async_broadcast::broadcast(10).0,
            );
        }

        assert_eq!(
            state.highest_view_num_builder_id,
            BuilderStateId {
                parent_commitment: vid_commitment::<TestVersions>(
                    &[10],
                    &[],
                    TEST_NUM_NODES_IN_VID_COMPUTATION,
                    <TestVersions as Versions>::Base::VERSION
                ),
                parent_view: ViewNumber::new(10),
            },
            "The highest view number builder id should be the one that was just registered"
        );

        assert_eq!(
            state.remove_handles(ViewNumber::new(10)),
            ViewNumber::new(10),
            "It should remove what has been stored"
        );

        assert_eq!(
            state.last_garbage_collected_view_num,
            ViewNumber::new(9),
            "The last garbage collected view number should match expected value"
        );

        assert_eq!(
            state.remove_handles(ViewNumber::new(5)),
            ViewNumber::new(5),
            "If we only remove up to view 5, then only entries preceding view 5 should be removed"
        );

        // The last garbage collected view has gone down as a result of our
        // new remove_handles target, demonstrating that this number isn't
        // strictly increasing in value.
        assert_eq!(
            state.last_garbage_collected_view_num,
            ViewNumber::new(4),
            "The last garbage collected view number should match expected value",
        );
    }

    /// This test checks that the remove_handles doesn't ensure that the
    /// `last_garbage_collected_view_num` is strictly increasing. It is very
    /// similar to `test_global_state_remove_handles_can_reduce_last_garbage_collected_view_num_simple`
    /// but differs in that it re-adds the removed builder states, just in case
    /// the previous test's behavior is erroneous and fixed by ensuring that we
    /// only consider removed view numbers.
    #[tokio::test]
    async fn test_global_state_remove_handles_can_reduce_last_garbage_collected_view_num_strict() {
        let (bootstrap_sender, _) = async_broadcast::broadcast(10);
        let (tx_sender, _) = async_broadcast::broadcast(10);
        let parent_commit = vid_commitment::<TestVersions>(
            &[0],
            &[],
            TEST_NUM_NODES_IN_VID_COMPUTATION,
            <TestVersions as Versions>::Base::VERSION,
        );
        let mut state = GlobalState::<TestTypes>::new(
            bootstrap_sender,
            tx_sender,
            parent_commit,
            ViewNumber::new(0),
            ViewNumber::new(0),
            TEST_MAX_BLOCK_SIZE_INCREMENT_PERIOD,
            TEST_PROTOCOL_MAX_BLOCK_SIZE,
            TEST_NUM_NODES_IN_VID_COMPUTATION,
            TEST_MAX_TX_NUM,
        );

        // We register a few builder states.
        for i in 1..=10 {
            let vid_commit = vid_commitment::<TestVersions>(
                &[i],
                &[],
                TEST_NUM_NODES_IN_VID_COMPUTATION,
                <TestVersions as Versions>::Base::VERSION,
            );
            let view = ViewNumber::new(i as u64);

            state.register_builder_state(
                BuilderStateId {
                    parent_commitment: vid_commit,
                    parent_view: view,
                },
                ParentBlockReferences {
                    view_number: view,
                    vid_commitment: vid_commit,
                    leaf_commit: Commitment::from_raw([0; 32]),
                    builder_commitment: BuilderCommitment::from_bytes([]),
                    // Unused in old legacy builder:
                    last_nonempty_view: None,
                    tx_count: 0,
                },
                async_broadcast::broadcast(10).0,
            );
        }

        assert_eq!(
            state.highest_view_num_builder_id,
            BuilderStateId {
                parent_commitment: vid_commitment::<TestVersions>(
                    &[10],
                    &[],
                    TEST_NUM_NODES_IN_VID_COMPUTATION,
                    <TestVersions as Versions>::Base::VERSION
                ),
                parent_view: ViewNumber::new(10),
            },
            "The highest view number builder id should be the one that was just registered"
        );

        assert_eq!(
            state.remove_handles(ViewNumber::new(10)),
            ViewNumber::new(10),
            "It should remove what has been stored"
        );

        assert_eq!(
            state.last_garbage_collected_view_num,
            ViewNumber::new(9),
            "The last garbage collected view number should match expected value"
        );

        // We re-add these removed builder_state_ids
        for i in 1..10 {
            let vid_commit = vid_commitment::<TestVersions>(
                &[i],
                &[],
                TEST_NUM_NODES_IN_VID_COMPUTATION,
                <TestVersions as Versions>::Base::VERSION,
            );
            let view = ViewNumber::new(i as u64);

            state.register_builder_state(
                BuilderStateId {
                    parent_commitment: vid_commit,
                    parent_view: view,
                },
                ParentBlockReferences {
                    view_number: view,
                    vid_commitment: vid_commit,
                    leaf_commit: Commitment::from_raw([0; 32]),
                    builder_commitment: BuilderCommitment::from_bytes([]),
                    // Unused in old legacy builder:
                    last_nonempty_view: None,
                    tx_count: 0,
                },
                async_broadcast::broadcast(10).0,
            );
        }

        assert_eq!(
            state.remove_handles(ViewNumber::new(5)),
            ViewNumber::new(5),
            "If we only remove up to view 5, then only entries preceding view 5 should be removed"
        );

        // The last garbage collected view has gone down as a result of our
        // new remove_handles target, demonstrating that this number isn't
        // strictly increasing in value.
        assert_eq!(
            state.last_garbage_collected_view_num,
            ViewNumber::new(4),
            "The last garbage collected view number should match expected value",
        );
    }

    /// This test checks that the remove_handles methods will correctly remove
    /// The expected number of builder states from the spawned_builder_states
    /// hashmap.  It does this by specifically controlling the number of builder
    /// states that are registered, and then removing a subset of them. It
    /// verifies the absence of the entries that should have been removed, and
    /// the presence of the entries that should have been kept.
    #[tokio::test]
    async fn test_global_state_remove_handles_expected() {
        let (bootstrap_sender, _) = async_broadcast::broadcast(10);
        let (tx_sender, _) = async_broadcast::broadcast(10);
        let parent_commit = vid_commitment::<TestVersions>(
            &[0],
            &[],
            TEST_NUM_NODES_IN_VID_COMPUTATION,
            <TestVersions as Versions>::Base::VERSION,
        );
        let mut state = GlobalState::<TestTypes>::new(
            bootstrap_sender,
            tx_sender,
            parent_commit,
            ViewNumber::new(0),
            ViewNumber::new(0),
            TEST_MAX_BLOCK_SIZE_INCREMENT_PERIOD,
            TEST_PROTOCOL_MAX_BLOCK_SIZE,
            TEST_NUM_NODES_IN_VID_COMPUTATION,
            TEST_MAX_TX_NUM,
        );

        // We register a few builder states.
        for i in 1..=10 {
            let vid_commit = vid_commitment::<TestVersions>(
                &[i],
                &[],
                TEST_NUM_NODES_IN_VID_COMPUTATION,
                <TestVersions as Versions>::Base::VERSION,
            );
            let view = ViewNumber::new(i as u64);

            state.register_builder_state(
                BuilderStateId {
                    parent_commitment: vid_commit,
                    parent_view: view,
                },
                ParentBlockReferences {
                    view_number: view,
                    vid_commitment: vid_commit,
                    leaf_commit: Commitment::from_raw([0; 32]),
                    builder_commitment: BuilderCommitment::from_bytes([]),
                    // Unused in old legacy builder:
                    last_nonempty_view: None,
                    tx_count: 0,
                },
                async_broadcast::broadcast(10).0,
            );
        }

        assert_eq!(
            state.spawned_builder_states.len(),
            11,
            "The spawned_builder_states should have 11 elements in it"
        );

        assert_eq!(
            state.highest_view_num_builder_id,
            BuilderStateId {
                parent_commitment: vid_commitment::<TestVersions>(
                    &[10],
                    &[],
                    TEST_NUM_NODES_IN_VID_COMPUTATION,
                    <TestVersions as Versions>::Base::VERSION
                ),
                parent_view: ViewNumber::new(10),
            },
            "The highest view number builder id should be the one that was just registered"
        );

        assert_eq!(
            state.last_garbage_collected_view_num,
            ViewNumber::new(0),
            "The last garbage collected view number should be hat was passed in"
        );

        // Now we want to clean up some previous builder states to ensure that we
        // remove the appropriate targets.

        // This should remove the view builder states preceding the view number 5
        assert_eq!(
            state.remove_handles(ViewNumber::new(5)),
            ViewNumber::new(5),
            "The last garbage collected view number should match expected value"
        );

        // There should be 11 - 5 entries remaining
        assert_eq!(
            state.spawned_builder_states.len(),
            6,
            "The spawned_builder_states should have 6 elements in it"
        );

        for i in 0..5 {
            let builder_state_id = BuilderStateId {
                parent_commitment: vid_commitment::<TestVersions>(
                    &[i],
                    &[],
                    TEST_NUM_NODES_IN_VID_COMPUTATION,
                    <TestVersions as Versions>::Base::VERSION,
                ),
                parent_view: ViewNumber::new(i as u64),
            };
            assert!(
                !state.spawned_builder_states.contains_key(&builder_state_id),
                "the spawned builder states should contain the builder state id, {builder_state_id}"
            );
        }

        for i in 5..=10 {
            let builder_state_id = BuilderStateId {
                parent_commitment: vid_commitment::<TestVersions>(
                    &[i],
                    &[],
                    TEST_NUM_NODES_IN_VID_COMPUTATION,
                    <TestVersions as Versions>::Base::VERSION,
                ),
                parent_view: ViewNumber::new(i as u64),
            };
            assert!(
                state.spawned_builder_states.contains_key(&builder_state_id),
                "The spawned builder states should contain the builder state id: {builder_state_id}"
            );
        }
    }

    // Get Available Blocks Tests

    /// This test checks that the error `AvailableBlocksError::NoBlocksAvailable`
    /// is returned when no blocks are available.
    ///
    /// To trigger this condition, we simply submit a request to the
    /// implementation of get_available_blocks, and we do not provide any
    /// information for the block view number requested.  As a result, the
    /// implementation will ultimately timeout, and return an error that
    /// indicates that no blocks were available.
    #[tokio::test]
    async fn test_get_available_blocks_error_no_blocks_available() {
        let (bootstrap_sender, _) = async_broadcast::broadcast(10);
        let (tx_sender, _) = async_broadcast::broadcast(10);
        let (builder_public_key, builder_private_key) =
            <BLSPubKey as BuilderSignatureKey>::generated_from_seed_indexed([0; 32], 0);
        let (leader_public_key, leader_private_key) =
            <BLSPubKey as SignatureKey>::generated_from_seed_indexed([0; 32], 1);
        let parent_commit = vid_commitment::<TestVersions>(
            &[],
            &[],
            TEST_NUM_NODES_IN_VID_COMPUTATION,
            <TestVersions as Versions>::Base::VERSION,
        );

        let state = ProxyGlobalState::<TestTypes>::new(
            Arc::new(RwLock::new(GlobalState::<TestTypes>::new(
                bootstrap_sender,
                tx_sender,
                parent_commit,
                ViewNumber::new(0),
                ViewNumber::new(0),
                TEST_MAX_BLOCK_SIZE_INCREMENT_PERIOD,
                TEST_PROTOCOL_MAX_BLOCK_SIZE,
                TEST_NUM_NODES_IN_VID_COMPUTATION,
                TEST_MAX_TX_NUM,
            ))),
            (builder_public_key, builder_private_key),
            Duration::from_millis(100),
        );

        // leader_private_key
        let signature = BLSPubKey::sign(&leader_private_key, parent_commit.as_ref()).unwrap();

        // This *should* just time out
        let result = state
            .available_blocks_implementation(
                &vid_commitment::<TestVersions>(
                    &[],
                    &[],
                    TEST_NUM_NODES_IN_VID_COMPUTATION,
                    <TestVersions as Versions>::Base::VERSION,
                ),
                1,
                leader_public_key,
                &signature,
            )
            .await;

        match result {
            Err(AvailableBlocksError::NoBlocksAvailable) => {
                // This is what we expect.
                // This message *should* indicate that no blocks were available.
            }
            Err(err) => {
                panic!("Unexpected error: {:?}", err);
            }
            Ok(_) => {
                panic!("Expected an error, but got a result");
            }
        }
    }

    /// This test checks that the error `AvailableBlocksError::SignatureValidationFailed`
    /// is returned when the signature is invalid.
    ///
    /// To trigger this condition, we simply submit a request to the
    /// implementation of get_available_blocks, but we sign the request with
    /// the builder's private key instead of the leader's private key.  Since
    /// these keys do not match, this will result in a signature verification
    /// error.
    #[tokio::test]
    async fn test_get_available_blocks_error_invalid_signature() {
        let (bootstrap_sender, _) = async_broadcast::broadcast(10);
        let (tx_sender, _) = async_broadcast::broadcast(10);
        let (builder_public_key, builder_private_key) =
            <BLSPubKey as BuilderSignatureKey>::generated_from_seed_indexed([0; 32], 0);
        let (leader_public_key, _leader_private_key) =
            <BLSPubKey as SignatureKey>::generated_from_seed_indexed([0; 32], 1);
        let parent_commit = vid_commitment::<TestVersions>(
            &[],
            &[],
            TEST_NUM_NODES_IN_VID_COMPUTATION,
            <TestVersions as Versions>::Base::VERSION,
        );

        let state = ProxyGlobalState::<TestTypes>::new(
            Arc::new(RwLock::new(GlobalState::<TestTypes>::new(
                bootstrap_sender,
                tx_sender,
                parent_commit,
                ViewNumber::new(0),
                ViewNumber::new(0),
                TEST_MAX_BLOCK_SIZE_INCREMENT_PERIOD,
                TEST_PROTOCOL_MAX_BLOCK_SIZE,
                TEST_NUM_NODES_IN_VID_COMPUTATION,
                TEST_MAX_TX_NUM,
            ))),
            (builder_public_key, builder_private_key.clone()),
            Duration::from_millis(100),
        );

        // leader_private_key
        let signature = BLSPubKey::sign(&builder_private_key, parent_commit.as_ref()).unwrap();

        // This *should* just time out
        let result = state
            .available_blocks_implementation(
                &vid_commitment::<TestVersions>(
                    &[],
                    &[],
                    TEST_NUM_NODES_IN_VID_COMPUTATION,
                    <TestVersions as Versions>::Base::VERSION,
                ),
                1,
                leader_public_key,
                &signature,
            )
            .await;

        match result {
            Err(AvailableBlocksError::SignatureValidationFailed) => {
                // This is what we expect.
                // This message *should* indicate that the signature passed
                // did not match the given public key.
            }
            Err(err) => {
                panic!("Unexpected error: {:?}", err);
            }
            Ok(_) => {
                panic!("Expected an error, but got a result");
            }
        }
    }

    /// This test checks that the error `AvailableBlocksError::RequestForAvailableViewThatHasAlreadyBeenDecided`
    /// is returned when the requested view number has already been garbage
    /// collected.
    ///
    /// To trigger this condition, we initialize the GlobalState with a
    /// garbage collected view number that is higher than the view that will
    /// be requested.
    #[tokio::test]
    async fn test_get_available_blocks_error_requesting_previous_view_number() {
        let (bootstrap_sender, _) = async_broadcast::broadcast(10);
        let (tx_sender, _) = async_broadcast::broadcast(10);
        let (builder_public_key, builder_private_key) =
            <BLSPubKey as BuilderSignatureKey>::generated_from_seed_indexed([0; 32], 0);
        let (leader_public_key, leader_private_key) =
            <BLSPubKey as SignatureKey>::generated_from_seed_indexed([0; 32], 1);
        let parent_commit = vid_commitment::<TestVersions>(
            &[],
            &[],
            TEST_NUM_NODES_IN_VID_COMPUTATION,
            <TestVersions as Versions>::Base::VERSION,
        );

        let state = ProxyGlobalState::<TestTypes>::new(
            Arc::new(RwLock::new(GlobalState::<TestTypes>::new(
                bootstrap_sender,
                tx_sender,
                parent_commit,
                ViewNumber::new(0),
                ViewNumber::new(2),
                TEST_MAX_BLOCK_SIZE_INCREMENT_PERIOD,
                TEST_PROTOCOL_MAX_BLOCK_SIZE,
                TEST_NUM_NODES_IN_VID_COMPUTATION,
                TEST_MAX_TX_NUM,
            ))),
            (builder_public_key, builder_private_key),
            Duration::from_millis(100),
        );

        // leader_private_key
        let signature = BLSPubKey::sign(&leader_private_key, parent_commit.as_ref()).unwrap();

        // This *should* just time out
        let result = state
            .available_blocks_implementation(
                &vid_commitment::<TestVersions>(
                    &[],
                    &[],
                    TEST_NUM_NODES_IN_VID_COMPUTATION,
                    <TestVersions as Versions>::Base::VERSION,
                ),
                1,
                leader_public_key,
                &signature,
            )
            .await;

        match result {
            Err(AvailableBlocksError::RequestForAvailableViewThatHasAlreadyBeenDecided) => {
                // This is what we expect.
                // This message *should* indicate that the signature passed
                // did not match the given public key.
            }
            Err(err) => {
                panic!("Unexpected error: {:?}", err);
            }
            Ok(_) => {
                panic!("Expected an error, but got a result");
            }
        }
    }

    /// This test checks that the error `AvailableBlocksError::GetChannelForMatchingBuilderError`
    /// is returned when attempting to retrieve a view that is not stored within the state, and
    /// the highest view is also no longer stored within the state.
    ///
    /// To trigger this condition, we initialize the GlobalState with an initial
    /// state, and then we mutate the state to record the wrong latest state id.
    /// When interacted with `GlobalState` via `register_builder_state`, and
    /// `remove_handles`, this error doesn't seem possible immediately possible.
    #[tokio::test]
    async fn test_get_available_blocks_error_get_channel_for_matching_builder() {
        let (bootstrap_sender, _) = async_broadcast::broadcast(10);
        let (tx_sender, _) = async_broadcast::broadcast(10);
        let (builder_public_key, builder_private_key) =
            <BLSPubKey as BuilderSignatureKey>::generated_from_seed_indexed([0; 32], 0);
        let (leader_public_key, leader_private_key) =
            <BLSPubKey as SignatureKey>::generated_from_seed_indexed([0; 32], 1);
        let parent_commit = vid_commitment::<TestVersions>(
            &[],
            &[],
            TEST_NUM_NODES_IN_VID_COMPUTATION,
            <TestVersions as Versions>::Base::VERSION,
        );

        let state = Arc::new(ProxyGlobalState::<TestTypes>::new(
            Arc::new(RwLock::new(GlobalState::<TestTypes>::new(
                bootstrap_sender,
                tx_sender,
                parent_commit,
                ViewNumber::new(4),
                ViewNumber::new(4),
                TEST_MAX_BLOCK_SIZE_INCREMENT_PERIOD,
                TEST_PROTOCOL_MAX_BLOCK_SIZE,
                TEST_NUM_NODES_IN_VID_COMPUTATION,
                TEST_MAX_TX_NUM,
            ))),
            (builder_public_key, builder_private_key.clone()),
            Duration::from_secs(1),
        ));

        {
            let mut write_locked_global_state = state.global_state.write_arc().await;
            write_locked_global_state.highest_view_num_builder_id = BuilderStateId {
                parent_commitment: parent_commit,
                parent_view: ViewNumber::new(5),
            };
        }

        // As a result, we **should** be receiving a request for the available
        // blocks with our expected state id on the receiver, along with a channel
        // to send the response back to the caller.

        let signature = BLSPubKey::sign(&leader_private_key, parent_commit.as_ref()).unwrap();
        let result = state
            .available_blocks_implementation(&parent_commit, 6, leader_public_key, &signature)
            .await;
        match result {
            Err(AvailableBlocksError::GetChannelForMatchingBuilderError(_)) => {
                // This is what we expect.
                // This message *should* indicate that the response channel was closed.
            }
            Err(err) => {
                panic!("Unexpected error: {:?}", err);
            }
            Ok(_) => {
                panic!("Expected an error, but got a result");
            }
        }
    }

    // We have two error cases for `available_blocks_implementation` that we
    // cannot seem trigger directly due to the nature of how the implementation
    // performs.
    //
    // The first is ChannelUnexpectedlyClosed, which doesn't seem to be
    // producible as the unbounded channel doesn't seem to be able to be
    // closed.
    //
    // The second is SigningBlockFailed, which doesn't seem to be producible
    // with a valid private key, and it's not clear how to create an invalid
    // private key.

    /// This test checks that call to `available_blocks_implementation` returns
    /// a successful response when the function is called before blocks are
    /// made available.
    #[tokio::test]
    async fn test_get_available_blocks_requested_before_blocks_available() {
        let (bootstrap_sender, _) = async_broadcast::broadcast(10);
        let (tx_sender, _) = async_broadcast::broadcast(10);
        let (builder_public_key, builder_private_key) =
            <BLSPubKey as BuilderSignatureKey>::generated_from_seed_indexed([0; 32], 0);
        let (leader_public_key, leader_private_key) =
            <BLSPubKey as SignatureKey>::generated_from_seed_indexed([0; 32], 1);
        let parent_commit = vid_commitment::<TestVersions>(
            &[],
            &[],
            TEST_NUM_NODES_IN_VID_COMPUTATION,
            <TestVersions as Versions>::Base::VERSION,
        );

        let state = Arc::new(ProxyGlobalState::<TestTypes>::new(
            Arc::new(RwLock::new(GlobalState::<TestTypes>::new(
                bootstrap_sender,
                tx_sender,
                parent_commit,
                ViewNumber::new(0),
                ViewNumber::new(0),
                TEST_MAX_BLOCK_SIZE_INCREMENT_PERIOD,
                TEST_PROTOCOL_MAX_BLOCK_SIZE,
                TEST_NUM_NODES_IN_VID_COMPUTATION,
                TEST_MAX_TX_NUM,
            ))),
            (builder_public_key, builder_private_key.clone()),
            Duration::from_secs(1),
        ));

        let cloned_parent_commit = parent_commit;
        let cloned_state = state.clone();
        let cloned_leader_private_key = leader_private_key.clone();

        // We want to trigger a request for the available blocks, before we make the available block available
        let get_available_blocks_handle = spawn(async move {
            // leader_private_key
            let signature =
                BLSPubKey::sign(&cloned_leader_private_key, cloned_parent_commit.as_ref()).unwrap();
            cloned_state
                .available_blocks_implementation(
                    &cloned_parent_commit,
                    1,
                    leader_public_key,
                    &signature,
                )
                .await
        });

        // Now we want to make the block data available to the state.
        let expected_builder_state_id = BuilderStateId {
            parent_commitment: parent_commit,
            parent_view: ViewNumber::new(1),
        };

        let mut response_receiver = {
            // We only want to keep this write lock for the time needed, and
            // no more.
            let mut write_locked_global_state = state.global_state.write_arc().await;

            // We insert a sender so that the next time this stateId is requested,
            // it will be available to send data back.
            let (response_sender, response_receiver) = async_broadcast::broadcast(10);
            write_locked_global_state.register_builder_state(
                expected_builder_state_id.clone(),
                ParentBlockReferences {
                    view_number: expected_builder_state_id.parent_view,
                    vid_commitment: expected_builder_state_id.parent_commitment,
                    leaf_commit: Commitment::from_raw([0; 32]),
                    builder_commitment: BuilderCommitment::from_bytes([]),
                    // Unused in old legacy builder:
                    last_nonempty_view: None,
                    tx_count: 0,
                },
                response_sender,
            );

            response_receiver
        };

        // As a result, we **should** be receiving a request for the available
        // blocks with our expected state id on the receiver, along with a channel
        // to send the response back to the caller.

        let response_channel = match response_receiver.next().await {
            None => {
                panic!("Expected a request for available blocks, but didn't get one");
            }
            Some(MessageType::RequestMessage(req_msg)) => {
                assert_eq!(req_msg.state_id, expected_builder_state_id);
                req_msg.response_channel
            }
            Some(message) => {
                panic!(
                    "Expected a request for available blocks, but got a different message: {:?}",
                    message
                );
            }
        };

        // We want to send a ResponseMessage to the channel
        let expected_response = ResponseMessage {
            block_size: 9,
            offered_fee: 7,
            builder_hash: BuilderCommitment::from_bytes([1, 2, 3, 4, 5]),
        };

        assert!(
            response_channel.send(expected_response.clone()).is_ok(),
            "failed to send ResponseMessage"
        );

        let result = get_available_blocks_handle
            .await
            .expect("get_available_blocks_handle failed");
        match result {
            Err(err) => {
                panic!("Unexpected error: {:?}", err);
            }
            Ok(result) => {
                assert_eq!(
                    result,
                    vec![AvailableBlockInfo {
                        block_hash: expected_response.builder_hash.clone(),
                        block_size: expected_response.block_size,
                        offered_fee: expected_response.offered_fee,
                        signature: <BLSPubKey as BuilderSignatureKey>::sign_block_info(
                            &builder_private_key,
                            expected_response.block_size,
                            expected_response.offered_fee,
                            &expected_response.builder_hash,
                        )
                        .unwrap(),
                        sender: builder_public_key,
                        _phantom: Default::default(),
                    }],
                    "get_available_blocks response matches expectation"
                );
            }
        }
    }

    /// This test checks that call to `available_blocks_implementation` returns
    /// a successful response when the function is called after blocks are
    /// made available.
    #[tokio::test]
    async fn test_get_available_blocks_requested_after_blocks_available() {
        let (bootstrap_sender, _) = async_broadcast::broadcast(10);
        let (tx_sender, _) = async_broadcast::broadcast(10);
        let (builder_public_key, builder_private_key) =
            <BLSPubKey as BuilderSignatureKey>::generated_from_seed_indexed([0; 32], 0);
        let (leader_public_key, leader_private_key) =
            <BLSPubKey as SignatureKey>::generated_from_seed_indexed([0; 32], 1);
        let parent_commit = vid_commitment::<TestVersions>(
            &[],
            &[],
            TEST_NUM_NODES_IN_VID_COMPUTATION,
            <TestVersions as Versions>::Base::VERSION,
        );

        let state = Arc::new(ProxyGlobalState::<TestTypes>::new(
            Arc::new(RwLock::new(GlobalState::<TestTypes>::new(
                bootstrap_sender,
                tx_sender,
                parent_commit,
                ViewNumber::new(0),
                ViewNumber::new(0),
                TEST_MAX_BLOCK_SIZE_INCREMENT_PERIOD,
                TEST_PROTOCOL_MAX_BLOCK_SIZE,
                TEST_NUM_NODES_IN_VID_COMPUTATION,
                TEST_MAX_TX_NUM,
            ))),
            (builder_public_key, builder_private_key.clone()),
            Duration::from_secs(1),
        ));

        let cloned_parent_commit = parent_commit;
        let cloned_state = state.clone();
        let cloned_leader_private_key = leader_private_key.clone();

        // Now we want to make the block data available to the state.
        let expected_builder_state_id = BuilderStateId {
            parent_commitment: parent_commit,
            parent_view: ViewNumber::new(1),
        };

        let mut response_receiver = {
            // We only want to keep this write lock for the time needed, and
            // no more.
            let mut write_locked_global_state = state.global_state.write_arc().await;

            // We insert a sender so that the next time this stateId is requested,
            // it will be available to send data back.
            let (response_sender, response_receiver) = async_broadcast::broadcast(10);
            write_locked_global_state.register_builder_state(
                expected_builder_state_id.clone(),
                ParentBlockReferences {
                    view_number: expected_builder_state_id.parent_view,
                    vid_commitment: expected_builder_state_id.parent_commitment,
                    leaf_commit: Commitment::from_raw([0; 32]),
                    builder_commitment: BuilderCommitment::from_bytes([]),
                    // Unused in old legacy builder:
                    last_nonempty_view: None,
                    tx_count: 0,
                },
                response_sender,
            );

            response_receiver
        };

        // We want to trigger a request for the available blocks, before we make the available block available
        let get_available_blocks_handle = spawn(async move {
            // leader_private_key
            let signature =
                BLSPubKey::sign(&cloned_leader_private_key, cloned_parent_commit.as_ref()).unwrap();
            cloned_state
                .available_blocks_implementation(
                    &cloned_parent_commit,
                    1,
                    leader_public_key,
                    &signature,
                )
                .await
        });

        // As a result, we **should** be receiving a request for the available
        // blocks with our expected state id on the receiver, along with a channel
        // to send the response back to the caller.

        let response_channel = match response_receiver.next().await {
            None => {
                panic!("Expected a request for available blocks, but didn't get one");
            }
            Some(MessageType::RequestMessage(req_msg)) => {
                assert_eq!(req_msg.state_id, expected_builder_state_id);
                req_msg.response_channel
            }
            Some(message) => {
                panic!(
                    "Expected a request for available blocks, but got a different message: {:?}",
                    message
                );
            }
        };

        // We want to send a ResponseMessage to the channel
        let expected_response = ResponseMessage {
            block_size: 9,
            offered_fee: 7,
            builder_hash: BuilderCommitment::from_bytes([1, 2, 3, 4, 5]),
        };

        assert!(
            response_channel.send(expected_response.clone()).is_ok(),
            "failed to send ResponseMessage"
        );

        let result = get_available_blocks_handle
            .await
            .expect("get_available_blocks_handle failed");
        match result {
            Err(err) => {
                panic!("Unexpected error: {:?}", err);
            }
            Ok(result) => {
                assert_eq!(
                    result,
                    vec![AvailableBlockInfo {
                        block_hash: expected_response.builder_hash.clone(),
                        block_size: expected_response.block_size,
                        offered_fee: expected_response.offered_fee,
                        signature: <BLSPubKey as BuilderSignatureKey>::sign_block_info(
                            &builder_private_key,
                            expected_response.block_size,
                            expected_response.offered_fee,
                            &expected_response.builder_hash,
                        )
                        .unwrap(),
                        sender: builder_public_key,
                        _phantom: Default::default(),
                    }],
                    "get_available_blocks response matches expectation"
                );
            }
        }
    }

    // Claim Block Tests

    /// This test checks that the error `ClaimBlockError::SignatureValidationFailed`
    /// is returned when the signature is invalid.
    ///
    /// To trigger this condition, we simply submit a request to the
    /// implementation of claim_block, but we sign the request with
    /// the builder's private key instead of the leader's private key.  Since
    /// these keys do not match, this will result in a signature verification
    /// error.
    #[tokio::test]
    async fn test_claim_block_error_signature_validation_failed() {
        let (bootstrap_sender, _) = async_broadcast::broadcast(10);
        let (tx_sender, _) = async_broadcast::broadcast(10);
        let (builder_public_key, builder_private_key) =
            <BLSPubKey as BuilderSignatureKey>::generated_from_seed_indexed([0; 32], 0);
        let (leader_public_key, _leader_private_key) =
            <BLSPubKey as SignatureKey>::generated_from_seed_indexed([0; 32], 1);
        let parent_commit = vid_commitment::<TestVersions>(
            &[],
            &[],
            TEST_NUM_NODES_IN_VID_COMPUTATION,
            <TestVersions as Versions>::Base::VERSION,
        );

        let state = Arc::new(ProxyGlobalState::<TestTypes>::new(
            Arc::new(RwLock::new(GlobalState::<TestTypes>::new(
                bootstrap_sender,
                tx_sender,
                parent_commit,
                ViewNumber::new(0),
                ViewNumber::new(0),
                TEST_MAX_BLOCK_SIZE_INCREMENT_PERIOD,
                TEST_PROTOCOL_MAX_BLOCK_SIZE,
                TEST_NUM_NODES_IN_VID_COMPUTATION,
                TEST_MAX_TX_NUM,
            ))),
            (builder_public_key, builder_private_key.clone()),
            Duration::from_secs(1),
        ));

        let commitment = BuilderCommitment::from_bytes([0; 256]);

        let signature = BLSPubKey::sign(&builder_private_key, commitment.as_ref()).unwrap();
        let result = state
            .claim_block_implementation(&commitment, 1, leader_public_key, &signature)
            .await;

        match result {
            Err(ClaimBlockError::SignatureValidationFailed) => {
                // This is what we expect.
                // This message *should* indicate that the signature passed
                // did not match the given public key.
            }
            Err(err) => {
                panic!("Unexpected error: {:?}", err);
            }
            Ok(_) => {
                panic!("Expected an error, but got a result");
            }
        }
    }

    /// This test checks that the error `ClaimBlockError::BlockDataNotFound`
    /// is returned when the block data is not found.
    ///
    /// To trigger this condition, we simply submit a request to the
    /// implementation of claim_block, but we do not provide any information
    /// for the block data requested.  As a result, the implementation will
    /// ultimately timeout, and return an error that indicates that the block
    /// data was not found.
    #[tokio::test]
    async fn test_claim_block_error_block_data_not_found() {
        let (bootstrap_sender, _) = async_broadcast::broadcast(10);
        let (tx_sender, _) = async_broadcast::broadcast(10);
        let (builder_public_key, builder_private_key) =
            <BLSPubKey as BuilderSignatureKey>::generated_from_seed_indexed([0; 32], 0);
        let (leader_public_key, leader_private_key) =
            <BLSPubKey as SignatureKey>::generated_from_seed_indexed([0; 32], 1);
        let parent_commit = vid_commitment::<TestVersions>(
            &[],
            &[],
            TEST_NUM_NODES_IN_VID_COMPUTATION,
            <TestVersions as Versions>::Base::VERSION,
        );

        let state = Arc::new(ProxyGlobalState::<TestTypes>::new(
            Arc::new(RwLock::new(GlobalState::<TestTypes>::new(
                bootstrap_sender,
                tx_sender,
                parent_commit,
                ViewNumber::new(0),
                ViewNumber::new(0),
                TEST_MAX_BLOCK_SIZE_INCREMENT_PERIOD,
                TEST_PROTOCOL_MAX_BLOCK_SIZE,
                TEST_NUM_NODES_IN_VID_COMPUTATION,
                TEST_MAX_TX_NUM,
            ))),
            (builder_public_key, builder_private_key.clone()),
            Duration::from_secs(1),
        ));

        let commitment = BuilderCommitment::from_bytes([0; 256]);

        let signature = BLSPubKey::sign(&leader_private_key, commitment.as_ref()).unwrap();
        let result = state
            .claim_block_implementation(&commitment, 1, leader_public_key, &signature)
            .await;

        match result {
            Err(ClaimBlockError::BlockDataNotFound) => {
                // This is what we expect.
                // This message *should* indicate that the signature passed
                // did not match the given public key.
            }
            Err(err) => {
                panic!("Unexpected error: {:?}", err);
            }
            Ok(_) => {
                panic!("Expected an error, but got a result");
            }
        }
    }

    /// This test checks that the function completes successfully.
    #[tokio::test]
    async fn test_claim_block_success() {
        let (bootstrap_sender, _) = async_broadcast::broadcast(10);
        let (tx_sender, _) = async_broadcast::broadcast(10);
        let (builder_public_key, builder_private_key) =
            <BLSPubKey as BuilderSignatureKey>::generated_from_seed_indexed([0; 32], 0);
        let (leader_public_key, leader_private_key) =
            <BLSPubKey as SignatureKey>::generated_from_seed_indexed([0; 32], 1);
        let parent_commit = vid_commitment::<TestVersions>(
            &[],
            &[],
            TEST_NUM_NODES_IN_VID_COMPUTATION,
            <TestVersions as Versions>::Base::VERSION,
        );

        let state = Arc::new(ProxyGlobalState::<TestTypes>::new(
            Arc::new(RwLock::new(GlobalState::<TestTypes>::new(
                bootstrap_sender,
                tx_sender,
                parent_commit,
                ViewNumber::new(0),
                ViewNumber::new(0),
                TEST_MAX_BLOCK_SIZE_INCREMENT_PERIOD,
                TEST_PROTOCOL_MAX_BLOCK_SIZE,
                TEST_NUM_NODES_IN_VID_COMPUTATION,
                TEST_MAX_TX_NUM,
            ))),
            (builder_public_key, builder_private_key.clone()),
            Duration::from_secs(1),
        ));

        let commitment = BuilderCommitment::from_bytes([0; 256]);
        let cloned_commitment = commitment.clone();
        let cloned_state = state.clone();

        let vid_trigger_receiver = {
            let mut global_state_write_lock = state.global_state.write_arc().await;
            let block_id = BlockId {
                hash: commitment,
                view: ViewNumber::new(1),
            };

            let payload = TestBlockPayload {
                transactions: vec![TestTransaction::new(vec![1, 2, 3, 4])],
            };

            let (vid_trigger_sender, vid_trigger_receiver) = oneshot::channel();

            global_state_write_lock.blocks.put(
                block_id,
                BlockInfo {
                    block_payload: payload,
                    metadata: TestMetadata {
                        num_transactions: 1,
                    },
                    vid_trigger: Arc::new(async_lock::RwLock::new(Some(vid_trigger_sender))),
                    offered_fee: 100,
                    truncated: false,
                },
            );

            vid_trigger_receiver
        };

        let claim_block_join_handle = spawn(async move {
            let signature =
                BLSPubKey::sign(&leader_private_key, cloned_commitment.as_ref()).unwrap();
            cloned_state
                .claim_block_implementation(&cloned_commitment, 1, leader_public_key, &signature)
                .await
        });

        // This should be the started event
        match vid_trigger_receiver.await {
            Ok(TriggerStatus::Start) => {
                // This is what we expect.
            }
            _ => {
                panic!("Expected a TriggerStatus::Start event");
            }
        }

        let result = claim_block_join_handle.await;

        match result {
            Err(err) => {
                panic!("Unexpected error: {:?}", err);
            }
            Ok(_) => {
                // This is expected
            }
        }
    }

    // Claim Block Header Input Tests

    /// This test checks that the error `ClaimBlockHeaderInputError::SignatureValidationFailed`
    /// is returned when the signature is invalid.
    ///
    /// To trigger this condition, we simply submit a request to the
    /// implementation of claim_block, but we sign the request with
    /// the builder's private key instead of the leader's private key.  Since
    /// these keys do not match, this will result in a signature verification
    /// error.
    #[tokio::test]
    async fn test_claim_block_header_input_error_signature_verification_failed() {
        let (bootstrap_sender, _) = async_broadcast::broadcast(10);
        let (tx_sender, _) = async_broadcast::broadcast(10);
        let (builder_public_key, builder_private_key) =
            <BLSPubKey as BuilderSignatureKey>::generated_from_seed_indexed([0; 32], 0);
        let (leader_public_key, _leader_private_key) =
            <BLSPubKey as SignatureKey>::generated_from_seed_indexed([0; 32], 1);
        let parent_commit = vid_commitment::<TestVersions>(
            &[],
            &[],
            TEST_NUM_NODES_IN_VID_COMPUTATION,
            <TestVersions as Versions>::Base::VERSION,
        );

        let state = Arc::new(ProxyGlobalState::<TestTypes>::new(
            Arc::new(RwLock::new(GlobalState::<TestTypes>::new(
                bootstrap_sender,
                tx_sender,
                parent_commit,
                ViewNumber::new(0),
                ViewNumber::new(0),
                TEST_MAX_BLOCK_SIZE_INCREMENT_PERIOD,
                TEST_PROTOCOL_MAX_BLOCK_SIZE,
                TEST_NUM_NODES_IN_VID_COMPUTATION,
                TEST_MAX_TX_NUM,
            ))),
            (builder_public_key, builder_private_key.clone()),
            Duration::from_secs(1),
        ));

        let commitment = BuilderCommitment::from_bytes([0; 256]);

        let signature = BLSPubKey::sign(&builder_private_key, commitment.as_ref()).unwrap();

        let result = state
            .claim_block_header_input_implementation(&commitment, 1, leader_public_key, &signature)
            .await;

        match result {
            Err(ClaimBlockHeaderInputError::SignatureValidationFailed) => {
                // This is what we expect.
                // This message *should* indicate that the signature passed
                // did not match the given public key.
            }
            Err(err) => {
                panic!("Unexpected error: {:?}", err);
            }
            Ok(_) => {
                panic!("Expected an error, but got a result");
            }
        }
    }

    /// This test checks that the error `ClaimBlockHeaderInputError::BlockHeaderNotFound`
    /// is returned when the block header is not found.
    ///
    /// To trigger this condition, we simply submit a request to the
    /// implementation of claim_block, but we do not provide any information
    /// for the block header requested.  As a result, the implementation will
    /// ultimately timeout, and return an error that indicates that the block
    /// header was not found.
    #[tokio::test]
    async fn test_claim_block_header_input_error_block_header_not_found() {
        let (bootstrap_sender, _) = async_broadcast::broadcast(10);
        let (tx_sender, _) = async_broadcast::broadcast(10);
        let (builder_public_key, builder_private_key) =
            <BLSPubKey as BuilderSignatureKey>::generated_from_seed_indexed([0; 32], 0);
        let (leader_public_key, leader_private_key) =
            <BLSPubKey as SignatureKey>::generated_from_seed_indexed([0; 32], 1);
        let parent_commit = vid_commitment::<TestVersions>(
            &[],
            &[],
            TEST_NUM_NODES_IN_VID_COMPUTATION,
            <TestVersions as Versions>::Base::VERSION,
        );

        let state = Arc::new(ProxyGlobalState::<TestTypes>::new(
            Arc::new(RwLock::new(GlobalState::<TestTypes>::new(
                bootstrap_sender,
                tx_sender,
                parent_commit,
                ViewNumber::new(0),
                ViewNumber::new(0),
                TEST_MAX_BLOCK_SIZE_INCREMENT_PERIOD,
                TEST_PROTOCOL_MAX_BLOCK_SIZE,
                TEST_NUM_NODES_IN_VID_COMPUTATION,
                TEST_MAX_TX_NUM,
            ))),
            (builder_public_key, builder_private_key.clone()),
            Duration::from_secs(1),
        ));

        let commitment = BuilderCommitment::from_bytes([0; 256]);
        let signature = BLSPubKey::sign(&leader_private_key, commitment.as_ref()).unwrap();

        let result = state
            .claim_block_header_input_implementation(&commitment, 1, leader_public_key, &signature)
            .await;

        match result {
            Err(ClaimBlockHeaderInputError::BlockHeaderNotFound) => {
                // This is what we expect.
                // This message *should* indicate that the signature passed
                // did not match the given public key.
            }
            Err(err) => {
                panic!("Unexpected error: {:?}", err);
            }
            Ok(_) => {
                panic!("Expected an error, but got a result");
            }
        }
    }

    /// This test checks that successful response is returned when the VID is
    /// received in time.
    #[tokio::test]
    async fn test_claim_block_header_input_success() {
        let (bootstrap_sender, _) = async_broadcast::broadcast(10);
        let (tx_sender, _) = async_broadcast::broadcast(10);
        let (builder_public_key, builder_private_key) =
            <BLSPubKey as BuilderSignatureKey>::generated_from_seed_indexed([0; 32], 0);
        let (leader_public_key, leader_private_key) =
            <BLSPubKey as SignatureKey>::generated_from_seed_indexed([0; 32], 1);
        let parent_commit = vid_commitment::<TestVersions>(
            &[],
            &[],
            TEST_NUM_NODES_IN_VID_COMPUTATION,
            <TestVersions as Versions>::Base::VERSION,
        );

        let state = Arc::new(ProxyGlobalState::<TestTypes>::new(
            Arc::new(RwLock::new(GlobalState::<TestTypes>::new(
                bootstrap_sender,
                tx_sender,
                parent_commit,
                ViewNumber::new(0),
                ViewNumber::new(0),
                TEST_MAX_BLOCK_SIZE_INCREMENT_PERIOD,
                TEST_PROTOCOL_MAX_BLOCK_SIZE,
                TEST_NUM_NODES_IN_VID_COMPUTATION,
                TEST_MAX_TX_NUM,
            ))),
            (builder_public_key, builder_private_key.clone()),
            Duration::from_secs(1),
        ));

        let commitment = BuilderCommitment::from_bytes([0; 256]);
        let cloned_commitment = commitment.clone();
        let cloned_state = state.clone();

        let claim_block_header_input_join_handle = spawn(async move {
            let signature =
                BLSPubKey::sign(&leader_private_key, cloned_commitment.as_ref()).unwrap();
            cloned_state
                .claim_block_header_input_implementation(
                    &cloned_commitment,
                    1,
                    leader_public_key,
                    &signature,
                )
                .await
        });

        // TODO Add precompute back.

        let result = claim_block_header_input_join_handle.await;

        match result {
            Err(err) => {
                panic!("Unexpected error: {:?}", err);
            }
            Ok(_) => {
                // This is expected.
            }
        }
    }

    // handle_da_event Tests

    /// This test checks that the error [HandleDaEventError::SignatureValidationFailed]
    /// is returned under the right conditions of invoking
    /// [handle_da_event_implementation].
    ///
    /// To trigger this error, we simply need to ensure that signature provided
    /// to the [Proposal] does not match the public key of the sender.
    /// Additionally, the public keys passed for both the leader and the sender
    /// need to match each other.
    #[tokio::test]
    async fn test_handle_da_event_implementation_error_signature_validation_failed() {
        let (sender_public_key, _) =
            <BLSPubKey as BuilderSignatureKey>::generated_from_seed_indexed([0; 32], 0);
        let (_, leader_private_key) =
            <BLSPubKey as BuilderSignatureKey>::generated_from_seed_indexed([0; 32], 1);
        let (da_channel_sender, _) = async_broadcast::broadcast(10);
        let view_number = ViewNumber::new(10);
        let epoch = Some(EpochNumber::new(1));

        let da_proposal = DaProposal2::<TestTypes> {
            encoded_transactions: Arc::new([1, 2, 3, 4, 5, 6]),
            metadata: TestMetadata {
                num_transactions: 1,
            }, // arbitrary
            view_number,
            epoch,
        };

        let encoded_txns_hash = Sha256::digest(&da_proposal.encoded_transactions);
        let signature =
            <BLSPubKey as SignatureKey>::sign(&leader_private_key, &encoded_txns_hash).unwrap();

        let signed_da_proposal = Arc::new(Proposal {
            data: da_proposal,
            signature,
            _pd: Default::default(),
        });

        let result = handle_da_event_implementation(
            &da_channel_sender,
            signed_da_proposal.clone(),
            sender_public_key,
        )
        .await;

        match result {
            Err(HandleDaEventError::SignatureValidationFailed) => {
                // This is expected.
            }
            Ok(_) => {
                panic!("expected an error, but received a successful attempt instead")
            }
            Err(err) => {
                panic!("Unexpected error: {:?}", err);
            }
        }
    }

    /// This test checks that the error [HandleDaEventError::BroadcastFailed]
    /// is returned under the right conditions of invoking
    /// [handle_da_event_implementation].
    ///
    /// To trigger this error, we simply need to ensure that the broadcast
    /// channel receiver has been closed / dropped before the attempt to
    /// send on the broadcast sender is performed.
    #[tokio::test]
    async fn test_handle_da_event_implementation_error_broadcast_failed() {
        let (sender_public_key, sender_private_key) =
            <BLSPubKey as BuilderSignatureKey>::generated_from_seed_indexed([0; 32], 0);
        let da_channel_sender = {
            let (da_channel_sender, _) = async_broadcast::broadcast(10);
            da_channel_sender
        };

        let view_number = ViewNumber::new(10);
        let epoch = Some(EpochNumber::new(1));

        let da_proposal = DaProposal2::<TestTypes> {
            encoded_transactions: Arc::new([1, 2, 3, 4, 5, 6]),
            metadata: TestMetadata {
                num_transactions: 1,
            }, // arbitrary
            view_number,
            epoch,
        };

        let encoded_txns_hash = Sha256::digest(&da_proposal.encoded_transactions);
        let signature =
            <BLSPubKey as SignatureKey>::sign(&sender_private_key, &encoded_txns_hash).unwrap();

        let signed_da_proposal = Arc::new(Proposal {
            data: da_proposal,
            signature,
            _pd: Default::default(),
        });

        let result = handle_da_event_implementation(
            &da_channel_sender,
            signed_da_proposal.clone(),
            sender_public_key,
        )
        .await;

        match result {
            Err(HandleDaEventError::BroadcastFailed(_)) => {
                // This error is expected
            }
            Ok(_) => {
                panic!("Expected an error, but got a result");
            }
            Err(err) => {
                panic!("Unexpected error: {:?}", err);
            }
        }
    }

    /// This test checks the expected successful behavior of the
    /// [handle_da_event_implementation] function.
    #[tokio::test]
    async fn test_handle_da_event_implementation_success() {
        let (sender_public_key, sender_private_key) =
            <BLSPubKey as BuilderSignatureKey>::generated_from_seed_indexed([0; 32], 0);
        let (da_channel_sender, da_channel_receiver) = async_broadcast::broadcast(10);
        let view_number = ViewNumber::new(10);
        let epoch = Some(EpochNumber::new(1));

        let da_proposal = DaProposal2::<TestTypes> {
            encoded_transactions: Arc::new([1, 2, 3, 4, 5, 6]),
            metadata: TestMetadata {
                num_transactions: 1,
            }, // arbitrary
            view_number,
            epoch,
        };

        let encoded_txns_hash = Sha256::digest(&da_proposal.encoded_transactions);
        let signature =
            <BLSPubKey as SignatureKey>::sign(&sender_private_key, &encoded_txns_hash).unwrap();

        let signed_da_proposal = Arc::new(Proposal {
            data: da_proposal,
            signature,
            _pd: Default::default(),
        });

        let result = handle_da_event_implementation(
            &da_channel_sender,
            signed_da_proposal.clone(),
            sender_public_key,
        )
        .await;

        match result {
            Ok(_) => {
                // This is expected.
            }
            Err(err) => {
                panic!("Unexpected error: {:?}", err);
            }
        }

        let mut da_channel_receiver = da_channel_receiver;
        match da_channel_receiver.next().await {
            Some(MessageType::DaProposalMessage(da_proposal_message)) => {
                assert_eq!(da_proposal_message.proposal, signed_da_proposal);
            }
            _ => {
                panic!("Expected a DaProposalMessage, but got something else");
            }
        }
    }

    // handle_quorum_event Tests

    /// This test checks that the error [HandleQuorumEventError::SignatureValidationFailed]
    /// is returned under the right conditions of invoking
    /// [handle_quorum_event_implementation].
    ///
    /// To trigger this error, we simply need to ensure that the signature
    /// provided to the [Proposal] does not match the public key of the sender.
    ///
    /// Additionally, the public keys passed for both the leader and the sender
    /// need to match each other.
    #[tokio::test]
    async fn test_handle_quorum_event_error_signature_validation_failed() {
        let (sender_public_key, _) =
            <BLSPubKey as BuilderSignatureKey>::generated_from_seed_indexed([0; 32], 0);
        let (_, leader_private_key) =
            <BLSPubKey as BuilderSignatureKey>::generated_from_seed_indexed([0; 32], 1);
        let (quorum_channel_sender, _) = async_broadcast::broadcast(10);
        let view_number = ViewNumber::new(10);

        let quorum_proposal = {
            let leaf: Leaf2<_> = Leaf::<TestTypes>::genesis::<TestVersions>(
                &TestValidatedState::default(),
                &TestInstanceState::default(),
            )
            .await
            .into();

            QuorumProposalWrapper::<TestTypes> {
                proposal: QuorumProposal2::<TestTypes> {
                    block_header: leaf.block_header().clone(),
                    view_number,
                    justify_qc: QuorumCertificate2::genesis::<TestVersions>(
                        &TestValidatedState::default(),
                        &TestInstanceState::default(),
                    )
                    .await,
                    upgrade_certificate: None,
                    view_change_evidence: None,
                    next_epoch_justify_qc: None,
                    next_drb_result: None,
                    epoch: None,
                },
            }
        };

        let leaf = Leaf2::from_quorum_proposal(&quorum_proposal);

        let signature =
            <BLSPubKey as SignatureKey>::sign(&leader_private_key, leaf.commit().as_ref()).unwrap();

        let signed_quorum_proposal = Arc::new(Proposal {
            data: quorum_proposal,
            signature,
            _pd: Default::default(),
        });

        let result = handle_quorum_event_implementation(
            &quorum_channel_sender,
            signed_quorum_proposal.clone(),
            sender_public_key,
        )
        .await;

        match result {
            Err(HandleQuorumEventError::SignatureValidationFailed) => {
                // This is expected.
            }
            Ok(_) => {
                panic!("expected an error, but received a successful attempt instead");
            }
            Err(err) => {
                panic!("Unexpected error: {:?}", err);
            }
        }
    }

    /// This test checks that the error [HandleQuorumEventError::BroadcastFailed]
    /// is returned under the right conditions of invoking
    /// [handle_quorum_event_implementation].
    ///
    /// To trigger this error, we simply need to ensure that the broadcast
    /// channel receiver has been closed / dropped before the attempt to
    /// send on the broadcast sender is performed.
    #[tokio::test]
    async fn test_handle_quorum_event_error_broadcast_failed() {
        let (sender_public_key, sender_private_key) =
            <BLSPubKey as BuilderSignatureKey>::generated_from_seed_indexed([0; 32], 0);
        let quorum_channel_sender = {
            let (quorum_channel_sender, _) = async_broadcast::broadcast(10);
            quorum_channel_sender
        };

        let view_number = ViewNumber::new(10);

        let quorum_proposal = {
            let leaf: Leaf2<_> = Leaf::<TestTypes>::genesis::<TestVersions>(
                &TestValidatedState::default(),
                &TestInstanceState::default(),
            )
            .await
            .into();

            QuorumProposalWrapper::<TestTypes> {
                proposal: QuorumProposal2::<TestTypes> {
                    block_header: leaf.block_header().clone(),
                    view_number,
                    justify_qc: QuorumCertificate2::genesis::<TestVersions>(
                        &TestValidatedState::default(),
                        &TestInstanceState::default(),
                    )
                    .await,
                    upgrade_certificate: None,
                    view_change_evidence: None,
                    next_epoch_justify_qc: None,
                    next_drb_result: None,
                    epoch: None,
                },
            }
        };

        let leaf = Leaf2::from_quorum_proposal(&quorum_proposal);

        let signature =
            <BLSPubKey as SignatureKey>::sign(&sender_private_key, leaf.commit().as_ref()).unwrap();

        let signed_quorum_proposal = Arc::new(Proposal {
            data: quorum_proposal,
            signature,
            _pd: Default::default(),
        });

        let result = handle_quorum_event_implementation(
            &quorum_channel_sender,
            signed_quorum_proposal.clone(),
            sender_public_key,
        )
        .await;

        match result {
            Err(HandleQuorumEventError::BroadcastFailed(_)) => {
                // This is expected.
            }
            Ok(_) => {
                panic!("Expected an error, but got a result");
            }
            Err(err) => {
                panic!("Unexpected error: {:?}", err);
            }
        }
    }

    /// This test checks to ensure that [handle_quorum_event_implementation]
    /// completes successfully as expected when the correct conditions are met.
    #[tokio::test]
    async fn test_handle_quorum_event_success() {
        let (sender_public_key, sender_private_key) =
            <BLSPubKey as BuilderSignatureKey>::generated_from_seed_indexed([0; 32], 0);
        let (quorum_channel_sender, quorum_channel_receiver) = async_broadcast::broadcast(10);
        let view_number = ViewNumber::new(10);

        let quorum_proposal = {
            let leaf: Leaf2<_> = Leaf::<TestTypes>::genesis::<TestVersions>(
                &TestValidatedState::default(),
                &TestInstanceState::default(),
            )
            .await
            .into();

            QuorumProposalWrapper::<TestTypes> {
                proposal: QuorumProposal2::<TestTypes> {
                    block_header: leaf.block_header().clone(),
                    view_number,
                    justify_qc: QuorumCertificate2::genesis::<TestVersions>(
                        &TestValidatedState::default(),
                        &TestInstanceState::default(),
                    )
                    .await,
                    upgrade_certificate: None,
                    view_change_evidence: None,
                    next_epoch_justify_qc: None,
                    next_drb_result: None,
                    epoch: None,
                },
            }
        };

        let leaf = Leaf2::from_quorum_proposal(&quorum_proposal);

        let signature =
            <BLSPubKey as SignatureKey>::sign(&sender_private_key, leaf.commit().as_ref()).unwrap();

        let signed_quorum_proposal = Arc::new(Proposal {
            data: quorum_proposal,
            signature,
            _pd: Default::default(),
        });

        let result = handle_quorum_event_implementation(
            &quorum_channel_sender,
            signed_quorum_proposal.clone(),
            sender_public_key,
        )
        .await;

        match result {
            Ok(_) => {
                // This is expected.
            }
            Err(err) => {
                panic!("Unexpected error: {:?}", err);
            }
        }

        let mut quorum_channel_receiver = quorum_channel_receiver;
        match quorum_channel_receiver.next().await {
            Some(MessageType::QuorumProposalMessage(da_proposal_message)) => {
                assert_eq!(da_proposal_message.proposal, signed_quorum_proposal);
            }
            _ => {
                panic!("Expected a QuorumProposalMessage, but got something else");
            }
        }
    }

    // HandleReceivedTxns Tests

    /// This test checks that the error [HandleReceivedTxnsError::TooManyTransactions]
    /// is returned when the conditions are met.
    ///
    /// To trigger this error we simply provide a broadcast channel with a
    /// buffer smaller than the number of transactions we are attempting to
    /// send through it.
    #[tokio::test]
    async fn test_handle_received_txns_error_too_many_transactions() {
        let (tx_sender, tx_receiver) = async_broadcast::broadcast(2);
        let num_transactions = 5;
        let mut txns = Vec::with_capacity(num_transactions);
        for index in 0..num_transactions {
            txns.push(TestTransaction::new(vec![index as u8]));
        }
        let txns = txns;

        {
            let mut handle_received_txns_iter = HandleReceivedTxns::<TestTypes>::new(
                tx_sender,
                txns.clone(),
                TransactionSource::HotShot,
                TEST_MAX_TX_LEN,
            );

            assert!(handle_received_txns_iter.next().is_some());
            assert!(handle_received_txns_iter.next().is_some());
            match handle_received_txns_iter.next() {
                Some(Err(HandleReceivedTxnsError::TooManyTransactions)) => {
                    // This is expected,
                }
                Some(Err(err)) => {
                    panic!("Unexpected error: {:?}", err);
                }
                Some(Ok(_)) => {
                    panic!("Expected an error, but got a result");
                }
                None => {
                    panic!("Expected an error, but got a result");
                }
            }
        }

        let mut tx_receiver = tx_receiver;
        assert!(tx_receiver.next().await.is_some());
        assert!(tx_receiver.next().await.is_some());
        assert!(tx_receiver.next().await.is_none());
    }

    /// This test checks that the error [HandleReceivedTxnsError::TransactionTooBig]
    /// when the conditions are met.
    ///
    /// To trigger this error we simply provide a [TestTransaction] whose size
    /// exceeds the maximum transaction length. we pass to [HandleReceivedTxns].
    #[tokio::test]
    async fn test_handle_received_txns_error_transaction_too_big() {
        let (tx_sender, tx_receiver) = async_broadcast::broadcast(10);
        let num_transactions = 2;
        let mut txns = Vec::with_capacity(num_transactions + 1);
        for index in 0..num_transactions {
            txns.push(TestTransaction::new(vec![index as u8]));
        }
        txns.push(TestTransaction::new(vec![0; 256]));
        let txns = txns;

        {
            let mut handle_received_txns_iter = HandleReceivedTxns::<TestTypes>::new(
                tx_sender,
                txns.clone(),
                TransactionSource::HotShot,
                TEST_MAX_TX_LEN,
            );

            assert!(handle_received_txns_iter.next().is_some());
            assert!(handle_received_txns_iter.next().is_some());
            match handle_received_txns_iter.next() {
                Some(Err(HandleReceivedTxnsError::TransactionTooBig {
                    estimated_length,
                    max_txn_len,
                })) => {
                    // This is expected,
                    assert!(estimated_length >= 256);
                    assert_eq!(max_txn_len, TEST_MAX_TX_LEN);
                }
                Some(Err(err)) => {
                    panic!("Unexpected error: {:?}", err);
                }
                Some(Ok(_)) => {
                    panic!("Expected an error, but got a result");
                }
                None => {
                    panic!("Expected an error, but got a result");
                }
            }
        }

        let mut tx_receiver = tx_receiver;
        assert!(tx_receiver.next().await.is_some());
        assert!(tx_receiver.next().await.is_some());
        assert!(tx_receiver.next().await.is_none());
    }

    /// This test checks that the error [HandleReceivedTxnsError::Internal]
    /// is returned when the broadcast channel is closed.
    ///
    /// To trigger this error we simply close the broadcast channel receiver
    /// before attempting to send any transactions through the broadcast channel
    /// sender.
    #[tokio::test]
    async fn test_handle_received_txns_error_internal() {
        let tx_sender = {
            let (tx_sender, _) = async_broadcast::broadcast(10);
            tx_sender
        };

        let num_transactions = 10;
        let mut txns = Vec::with_capacity(num_transactions);
        for index in 0..num_transactions {
            txns.push(TestTransaction::new(vec![index as u8]));
        }
        txns.push(TestTransaction::new(vec![0; 256]));
        let txns = txns;

        {
            let mut handle_received_txns_iter = HandleReceivedTxns::<TestTypes>::new(
                tx_sender,
                txns.clone(),
                TransactionSource::HotShot,
                TEST_MAX_TX_LEN,
            );

            match handle_received_txns_iter.next() {
                Some(Err(HandleReceivedTxnsError::Internal(err))) => {
                    // This is expected,

                    match err {
                        async_broadcast::TrySendError::Closed(_) => {
                            // This is expected.
                        }
                        _ => {
                            panic!("Unexpected error: {:?}", err);
                        }
                    }
                }
                Some(Err(err)) => {
                    panic!("Unexpected error: {:?}", err);
                }
                Some(Ok(_)) => {
                    panic!("Expected an error, but got a result");
                }
                None => {
                    panic!("Expected an error, but got a result");
                }
            }
        }
    }

    /// This test checks that [HandleReceivedTxns] processes completely without
    /// issue when the conditions are correct for it to do so.
    #[tokio::test]
    async fn test_handle_received_txns_success() {
        let (tx_sender, tx_receiver) = async_broadcast::broadcast(10);
        let num_transactions = 10;
        let mut txns = Vec::with_capacity(num_transactions);
        for index in 0..num_transactions {
            txns.push(TestTransaction::new(vec![index as u8]));
        }
        let txns = txns;

        let handle_received_txns_iter = HandleReceivedTxns::<TestTypes>::new(
            tx_sender,
            txns.clone(),
            TransactionSource::HotShot,
            TEST_MAX_TX_LEN,
        );

        for iteration in handle_received_txns_iter {
            match iteration {
                Ok(_) => {
                    // This is expected.
                }
                Err(err) => {
                    panic!("Unexpected error: {:?}", err);
                }
            }
        }

        let mut tx_receiver = tx_receiver;
        for tx in txns {
            match tx_receiver.next().await {
                Some(received_txn) => {
                    assert_eq!(received_txn.tx, tx);
                }
                _ => {
                    panic!("Expected a TransactionMessage, but got something else");
                }
            }
        }
    }

    /// This test checks builder does save the status of transactions correctly
    #[tokio::test]
    async fn test_get_txn_status() {
        let (proxy_global_state, _, da_proposal_sender, quorum_proposal_sender, _) =
            setup_builder_for_test();
        tracing::debug!("start tests on correctly setting transaction status.");

        let mut round = 0;
        let mut current_builder_state_id = BuilderStateId::<TestTypes> {
            parent_commitment: vid_commitment::<TestVersions>(
                &[],
                &[],
                8,
                <TestVersions as Versions>::Base::VERSION,
            ),
            parent_view: ViewNumber::genesis(),
        };
        current_builder_state_id = progress_round_without_available_block_info(
            current_builder_state_id,
            round,
            &da_proposal_sender,
            &quorum_proposal_sender,
        )
        .await;

        // round 1: test status Pending
        let num_transactions = 10;
        let mut txns = Vec::with_capacity(num_transactions);
        for index in 0..num_transactions {
            txns.push(TestTransaction::new(vec![index as u8]));
        }
        let txns = txns;
        proxy_global_state
            .submit_txns(txns.clone())
            .await
            .expect("should submit transaction without issue");
        // advance the round
        {
            round = 1;
            let (_attempts, available_available_blocks_result) = process_available_blocks_round(
                &proxy_global_state,
                current_builder_state_id.clone(),
                round,
            )
            .await;
            current_builder_state_id = progress_round_with_available_block_info(
                &proxy_global_state,
                available_available_blocks_result.unwrap()[0].clone(),
                current_builder_state_id,
                round,
                &da_proposal_sender,
                &quorum_proposal_sender,
            )
            .await;
        }
        // tx submitted in round 1 should be pending
        for tx in txns.clone() {
            match proxy_global_state.txn_status(tx.commit()).await {
                Ok(txn_status) => {
                    assert_eq!(txn_status, TransactionStatus::Pending);
                }
                e => {
                    panic!("transaction status should be Pending instead of {:?}", e);
                }
            }
        }

        // round 2: test status Pending again
        let mut txns_2 = Vec::with_capacity(num_transactions);
        for index in 0..num_transactions {
            txns_2.push(TestTransaction::new(vec![(num_transactions + index) as u8]));
        }
        let txns_2 = txns_2;
        proxy_global_state
            .submit_txns(txns_2.clone())
            .await
            .expect("should submit transaction without issue");
        // advance the round
        {
            round = 2;
            let (_attempts, available_available_blocks_result) = process_available_blocks_round(
                &proxy_global_state,
                current_builder_state_id.clone(),
                round,
            )
            .await;
            progress_round_with_available_block_info(
                &proxy_global_state,
                available_available_blocks_result.unwrap()[0].clone(),
                current_builder_state_id,
                round,
                &da_proposal_sender,
                &quorum_proposal_sender,
            )
            .await;
        }
        // tx submitted in round 2 should be pending
        for tx in txns_2.clone() {
            match proxy_global_state.txn_status(tx.commit()).await {
                Ok(txn_status) => {
                    assert_eq!(txn_status, TransactionStatus::Pending);
                }
                e => {
                    panic!("transaction status should be Pending instead of {:?}", e);
                }
            }
        }

        // round 3: test status Rejected with correct error message
        let big_txns = vec![TestTransaction::new(vec![
            0;
            TEST_PROTOCOL_MAX_BLOCK_SIZE
                as usize
                + 1
        ])];
        let _ = proxy_global_state.submit_txns(big_txns.clone()).await;
        for tx in big_txns.clone() {
            match proxy_global_state.txn_status(tx.commit()).await {
                Ok(txn_status) => {
                    if tx.minimum_block_size() > TEST_PROTOCOL_MAX_BLOCK_SIZE {
                        tracing::debug!(
                            "In test_get_txn_status(), txn_status of large tx = {:?}",
                            txn_status
                        );
                        matches!(txn_status, TransactionStatus::Rejected { .. });
                        if let TransactionStatus::Rejected { reason } = txn_status {
                            assert!(reason.contains("Transaction too big"));
                        }
                    } else {
                        assert_eq!(txn_status, TransactionStatus::Pending);
                    }
                }
                e => {
                    panic!(
                        "transaction status should be a valid status instead of {:?}",
                        e
                    );
                }
            }
        }

        {
            // Test a rejected txn marked as other status again
            let mut write_guard = proxy_global_state.global_state.write_arc().await;
            for tx in big_txns {
                match write_guard
                    .set_txn_status(tx.commit(), TransactionStatus::Pending)
                    .await
                {
                    Err(err) => {
                        panic!("Expected a result, but got a error {:?}", err);
                    }
                    _ => {
                        // This is expected
                    }
                }

                match write_guard.txn_status(tx.commit()).await {
                    Ok(txn_status) => {
                        assert_eq!(txn_status, TransactionStatus::Pending);
                    }
                    e => {
                        panic!(
                            "transaction status should be a valid status instead of {:?}",
                            e
                        );
                    }
                }
            }
        }

        {
            // Test a sequenced txn cannot be marked as other status again
            let mut write_guard = proxy_global_state.global_state.write_arc().await;
            let tx_test_assigned_twice =
                TestTransaction::new(vec![(num_transactions * 3 + 1) as u8]);
            write_guard
                .set_txn_status(
                    tx_test_assigned_twice.commit(),
                    TransactionStatus::Sequenced { leaf: 0 },
                )
                .await
                .unwrap();
            match write_guard
                .set_txn_status(tx_test_assigned_twice.commit(), TransactionStatus::Pending)
                .await
            {
                Err(_err) => {
                    // This is expected
                }
                _ => {
                    panic!("Expected an error, but got a result");
                }
            }
        }

        {
            // Test status Unknown when the txn is unknown
            let unknown_tx = TestTransaction::new(vec![(num_transactions * 4 + 1) as u8]);
            match proxy_global_state.txn_status(unknown_tx.commit()).await {
                Ok(txn_status) => {
                    assert_eq!(txn_status, TransactionStatus::Unknown);
                }
                e => {
                    panic!("transaction status should be Unknown instead of {:?}", e);
                }
            }
        }
    }

    #[test]
    fn test_increment_block_size() {
        let mut block_size_limits =
            BlockSizeLimits::new(TEST_PROTOCOL_MAX_BLOCK_SIZE, Duration::from_millis(25));
        // Simulate decreased limits
        block_size_limits.max_block_size = TEST_PROTOCOL_MAX_BLOCK_SIZE / 2;

        // Shouldn't increment, increment period hasn't passed yet
        block_size_limits.try_increment_block_size(false);
        assert!(block_size_limits.max_block_size == TEST_PROTOCOL_MAX_BLOCK_SIZE / 2);

        // Should increment, increment period hasn't passed yet, but force flag is set
        block_size_limits.try_increment_block_size(true);
        assert!(block_size_limits.max_block_size > TEST_PROTOCOL_MAX_BLOCK_SIZE / 2);
        let new_size = block_size_limits.max_block_size;

        std::thread::sleep(Duration::from_millis(30));

        // Should increment, increment period has passed
        block_size_limits.try_increment_block_size(false);
        assert!(block_size_limits.max_block_size > new_size);
    }

    #[test]
    fn test_decrement_block_size() {
        let mut block_size_limits = BlockSizeLimits::new(
            TEST_PROTOCOL_MAX_BLOCK_SIZE,
            TEST_MAX_BLOCK_SIZE_INCREMENT_PERIOD,
        );
        block_size_limits.decrement_block_size();
        assert!(block_size_limits.max_block_size < TEST_PROTOCOL_MAX_BLOCK_SIZE);
    }

    #[test]
    fn test_max_block_size_floor() {
        let mut block_size_limits = BlockSizeLimits::new(
            BlockSizeLimits::MAX_BLOCK_SIZE_FLOOR + 1,
            TEST_MAX_BLOCK_SIZE_INCREMENT_PERIOD,
        );
        block_size_limits.decrement_block_size();
        assert_eq!(
            block_size_limits.max_block_size,
            BlockSizeLimits::MAX_BLOCK_SIZE_FLOOR
        );
    }
}<|MERGE_RESOLUTION|>--- conflicted
+++ resolved
@@ -1558,15 +1558,10 @@
     use hotshot_types::{
         data::{vid_commitment, Leaf, ViewNumber},
         message::Proposal,
-<<<<<<< HEAD
         traits::{
             block_contents::vid_commitment, node_implementation::ConsensusTime,
             signature_key::BuilderSignatureKey,
         },
-=======
-        simple_certificate::QuorumCertificate,
-        traits::{node_implementation::ConsensusTime, signature_key::BuilderSignatureKey},
->>>>>>> a3128726
         utils::BuilderCommitment,
     };
     use marketplace_builder_shared::{
