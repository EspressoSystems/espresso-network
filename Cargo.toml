--- conflicted
+++ resolved
@@ -37,16 +37,6 @@
 cld = "0.5"
 derive_more = "0.99.17"
 ethers = { version = "2.0", features = ["ws"] }
-<<<<<<< HEAD
-
-hotshot = { git = "https://github.com/EspressoSystems/hotshot", tag = "0.5.10" }
-hotshot-orchestrator = { git = "https://github.com/EspressoSystems/hotshot", tag = "0.5.10" }
-hotshot-stake-table = { git = "https://github.com/EspressoSystems/hotshot", tag = "0.5.10" }
-hotshot-task = { git = "https://github.com/EspressoSystems/hotshot", tag = "0.5.10" }
-hotshot-types = { git = "https://github.com/EspressoSystems/hotshot", tag = "0.5.10" }
-hotshot-web-server = { git = "https://github.com/EspressoSystems/hotshot", tag = "0.5.10" }
-hotshot-testing = { git = "https://github.com/EspressoSystems/hotshot", tag = "0.5.10" }
-=======
 hotshot = { git = "https://github.com/EspressoSystems/hotshot", rev = "3f4f488a" }
 hotshot-orchestrator = { git = "https://github.com/EspressoSystems/hotshot", rev = "3f4f488a" }
 hotshot-stake-table = { git = "https://github.com/EspressoSystems/hotshot", rev = "3f4f488a" }
@@ -54,7 +44,6 @@
 hotshot-types = { git = "https://github.com/EspressoSystems/hotshot", rev = "3f4f488a" }
 hotshot-web-server = { git = "https://github.com/EspressoSystems/hotshot", rev = "3f4f488a" }
 hotshot-testing = { git = "https://github.com/EspressoSystems/hotshot", rev = "3f4f488a" }
->>>>>>> 42b68afd
 
 hotshot-query-service = { git = "https://github.com/EspressoSystems/hotshot-query-service", rev = "b7eb7e5" }
 jf-plonk = { git = "https://github.com/EspressoSystems/jellyfish", features = [
