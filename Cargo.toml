--- conflicted
+++ resolved
@@ -178,11 +178,7 @@
 committable = { git = "https://github.com/EspressoSystems/commit.git", features = ["ark-serialize"] }
 derivative = "2.2"
 itertools = "0.12"
-<<<<<<< HEAD
-jf-advz = { git = "https://github.com/EspressoSystems/jellyfish-compat", tag = "jf-advz-v0.2.1", features = [
-=======
 jf-advz = { git = "https://github.com/EspressoSystems/jellyfish-compat", tag = "jf-advz-v0.2.2", features = [
->>>>>>> 3003e6de
     "std",
     "parallel",
 ] }
