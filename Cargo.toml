--- conflicted
+++ resolved
@@ -40,44 +40,31 @@
 es-version = { git = "https://github.com/EspressoSystems/es-version.git", branch = "main" }
 ethers = { version = "2.0" }
 futures = "0.3"
-<<<<<<< HEAD
-hotshot = { git = "https://github.com/EspressoSystems/hotshot", branch = "adding_vbs_support" }
-hotshot-constants = { git = "https://github.com/EspressoSystems/hotshot", branch = "adding_vbs_support" }
-hotshot-orchestrator = { git = "https://github.com/EspressoSystems/hotshot", branch = "adding_vbs_support" }
-hotshot-stake-table = { git = "https://github.com/EspressoSystems/hotshot", branch = "adding_vbs_support" }
-hotshot-task = { git = "https://github.com/EspressoSystems/hotshot", branch = "adding_vbs_support" }
-hotshot-types = { git = "https://github.com/EspressoSystems/hotshot", branch = "adding_vbs_support" }
-hotshot-web-server = { git = "https://github.com/EspressoSystems/hotshot", branch = "adding_vbs_support" }
-hotshot-testing = { git = "https://github.com/EspressoSystems/hotshot", branch = "adding_vbs_support" }
+hotshot = { git = "https://github.com/EspressoSystems/hotshot", tag = "0.5.27" }
+hotshot-orchestrator = { git = "https://github.com/EspressoSystems/hotshot", tag = "0.5.27" }
+hotshot-stake-table = { git = "https://github.com/EspressoSystems/hotshot", tag = "0.5.27" }
+hotshot-task = { git = "https://github.com/EspressoSystems/hotshot", tag = "0.5.27" }
+hotshot-types = { git = "https://github.com/EspressoSystems/hotshot", tag = "0.5.27" }
+hotshot-web-server = { git = "https://github.com/EspressoSystems/hotshot", tag = "0.5.27" }
+hotshot-testing = { git = "https://github.com/EspressoSystems/hotshot", tag = "0.5.27" }
 
-hotshot-query-service = { git = "https://github.com/EspressoSystems/hotshot-query-service", branch = "adding_vbs_support" }
-=======
-hotshot = { git = "https://github.com/EspressoSystems/hotshot", tag = "0.5.24" }
-hotshot-orchestrator = { git = "https://github.com/EspressoSystems/hotshot", tag = "0.5.24" }
-hotshot-stake-table = { git = "https://github.com/EspressoSystems/hotshot", tag = "0.5.24" }
-hotshot-task = { git = "https://github.com/EspressoSystems/hotshot", tag = "0.5.24" }
-hotshot-types = { git = "https://github.com/EspressoSystems/hotshot-types", tag = "0.1.1" }
-hotshot-web-server = { git = "https://github.com/EspressoSystems/hotshot", tag = "0.5.24" }
-hotshot-testing = { git = "https://github.com/EspressoSystems/hotshot", tag = "0.5.24" }
-
-hotshot-query-service = { git = "https://github.com/EspressoSystems/hotshot-query-service", tag = "0.0.16" }
->>>>>>> f7bd1f4a
-jf-plonk = { git = "https://github.com/EspressoSystems/jellyfish", tag = "0.4.1", features = [
+hotshot-query-service = { git = "https://github.com/EspressoSystems/hotshot-query-service", branch = "main" }
+jf-plonk = { git = "https://github.com/EspressoSystems/jellyfish", tag = "0.4.2", features = [
   "test-apis",
   "test-srs",
 ] }
-jf-primitives = { git = "https://github.com/EspressoSystems/jellyfish", tag = "0.4.1", features = [
+jf-primitives = { git = "https://github.com/EspressoSystems/jellyfish", tag = "0.4.2", features = [
   "std",
   "test-srs",
 ] }
-jf-relation = { git = "https://github.com/EspressoSystems/jellyfish", tag = "0.4.1", features = [
+jf-relation = { git = "https://github.com/EspressoSystems/jellyfish", tag = "0.4.2", features = [
   "std",
 ] }
-jf-utils = { git = "https://github.com/EspressoSystems/jellyfish", tag = "0.4.1" }
+jf-utils = { git = "https://github.com/EspressoSystems/jellyfish", tag = "0.4.2" }
 snafu = "0.7.4"
-surf-disco = { git = "https://github.com/EspressoSystems/surf-disco", tag = "v0.4.7" }
+surf-disco = { git = "https://github.com/EspressoSystems/surf-disco", tag = "v0.5.0" }
 tagged-base64 = { git = "https://github.com/EspressoSystems/tagged-base64", tag = "0.3.4" }
-tide-disco = { git = "https://github.com/EspressoSystems/tide-disco", tag = "v0.4.7" }
+tide-disco = { git = "https://github.com/EspressoSystems/tide-disco", tag = "v0.5.0" }
 tracing = "0.1"
 trait-variant = "0.1"
 bytesize = "1.3"
@@ -87,5 +74,5 @@
 serde = { version = "1.0.195", features = ["derive"] }
 toml = "0.8"
 url = "2.3"
-versioned-binary-serialization = { git = "https://github.com/EspressoSystems/versioned-binary-serialization.git", tag = "0.1.0" }
+versioned-binary-serialization = { git = "https://github.com/EspressoSystems/versioned-binary-serialization.git", tag = "0.1.2" }
 zeroize = "1.7"