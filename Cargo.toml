--- conflicted
+++ resolved
@@ -47,10 +47,6 @@
 futures = "0.3"
 
 hotshot = { git = "https://github.com/EspressoSystems/hotshot", tag = "0.5.50" }
-<<<<<<< HEAD
-=======
-
->>>>>>> 67e4469d
 # Hotshot imports
 hotshot-builder-api = { git = "https://github.com/EspressoSystems/HotShot.git", tag = "0.5.50" }
 hotshot-builder-core = { git = "https://github.com/EspressoSystems/hotshot-builder-core", tag = "0.1.18" }
