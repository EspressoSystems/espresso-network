[workspace.package]
version = "0.1.0"
authors = ["Espresso Systems <hello@espressosys.com>"]
edition = "2021"

[workspace]

resolver = "2"

members = [
  "builder",
  "client",
  "contract-bindings",
  "contracts/rust/adapter",
  "contracts/rust/diff-test",
  "contracts/rust/gen-vk-contract",
  "hotshot-state-prover",
  "marketplace-builder",
  "marketplace-solver",
  "node-metrics",
  "sequencer",
  "tests",
  "types",
  "utils",
]

[workspace.dependencies]
anyhow = "^1.0"
ark-std = "0.4"
ark-bls12-381 = "0.4"
ark-bn254 = "0.4"
ark-ec = "0.4"
ark-ed-on-bn254 = "0.4"
ark-ff = "0.4"
ark-poly = "0.4"
ark-serialize = "0.4"
ark-srs = "0.3.1"
async-broadcast = "0.7.0"
async-compatibility-layer = { version = "1.2.1", default-features = false, features = [
  "logging-utils",
] }
async-once-cell = "0.5"
async-std = { version = "1.12.0", features = ["attributes", "tokio1"] }
async-trait = "0.1"
base64 = "0.22"
base64-bytes = "0.1"
bincode = "1.3.3"
bitvec = "1.0.1"
blake3 = "1.5"
circular-buffer = "0.1.7"
clap = { version = "4.4", features = ["derive", "env", "string"] }
cld = "0.5"
tempfile = "3.10.1"
derive_more = "0.99.17"
es-version = { git = "https://github.com/EspressoSystems/es-version.git", branch = "main" }
dotenvy = "0.15"
dyn-clone = "1.0"
ethers = { version = "2.0", features = ["solc"] }
futures = "0.3"

hotshot = { git = "https://github.com/EspressoSystems/hotshot", tag = "0.5.75", features = ["dependency-tasks"] }
# Hotshot imports
<<<<<<< HEAD
hotshot-builder-api = { git = "https://github.com/EspressoSystems/HotShot.git", tag = "0.5.74" }
hotshot-builder-core = { git = "https://github.com/EspressoSystems/marketplace-builder-core", tag = "0.1.47" }
marketplace-builder-core = { git = "https://github.com/EspressoSystems/marketplace-builder-core", tag = "0.1.47" }
hotshot-events-service = { git = "https://github.com/EspressoSystems/hotshot-events-service.git", tag = "0.1.46" }
hotshot-orchestrator = { git = "https://github.com/EspressoSystems/hotshot", tag = "0.5.74" }
hotshot-query-service = { git = "https://github.com/EspressoSystems/hotshot-query-service", tag = "0.1.59" }
hotshot-stake-table = { git = "https://github.com/EspressoSystems/hotshot", tag = "0.5.74" }
=======
hotshot-builder-api = { git = "https://github.com/EspressoSystems/HotShot.git", tag = "0.5.75" }
hotshot-builder-core = { git = "https://github.com/EspressoSystems/marketplace-builder-core", tag = "0.1.49" }
marketplace-builder-core = { git = "https://github.com/EspressoSystems/marketplace-builder-core", tag = "0.1.49" }
hotshot-events-service = { git = "https://github.com/EspressoSystems/hotshot-events-service.git", tag = "0.1.47" }
hotshot-orchestrator = { git = "https://github.com/EspressoSystems/hotshot", tag = "0.5.75" }
hotshot-query-service = { git = "https://github.com/EspressoSystems/hotshot-query-service", tag = "0.1.60" }
hotshot-stake-table = { git = "https://github.com/EspressoSystems/hotshot", tag = "0.5.75" }
>>>>>>> c78752de
hotshot-state-prover = { version = "0.1.0", path = "hotshot-state-prover" }
hotshot-task = { git = "https://github.com/EspressoSystems/hotshot", tag = "0.5.75" }
hotshot-testing = { git = "https://github.com/EspressoSystems/hotshot", tag = "0.5.75", features = ["dependency-tasks"] }
hotshot-types = { git = "https://github.com/EspressoSystems/hotshot", tag = "0.5.75" }
libp2p-networking = { git = "https://github.com/EspressoSystems/hotshot", tag = "0.5.75" }
hotshot-contract-adapter = { version = "0.1.0", path = "contracts/rust/adapter" }
# Temporary, used to pull in the mock auction results provider
hotshot-example-types = { git = "https://github.com/EspressoSystems/hotshot", tag = "0.5.75" }

# Push CDN imports
cdn-broker = { git = "https://github.com/EspressoSystems/Push-CDN", features = [
  "runtime-async-std",
  "global-permits",
], tag = "0.4.5", package = "cdn-broker" }
cdn-marshal = { git = "https://github.com/EspressoSystems/Push-CDN", features = [
  "runtime-async-std",
  "global-permits",
], tag = "0.4.5", package = "cdn-marshal" }

jf-plonk = { git = "https://github.com/EspressoSystems/jellyfish", tag = "jf-plonk-v0.5.1", features = [
  "test-apis",
] }
jf-crhf = { version = "0.1.0", git = "https://github.com/EspressoSystems/jellyfish", tag = "0.4.5" }
jf-merkle-tree = { version = "0.1.0", git = "https://github.com/EspressoSystems/jellyfish", tag = "0.4.5", features = [
  "std",
] }
jf-signature = { version = "0.1.0", git = "https://github.com/EspressoSystems/jellyfish", tag = "0.4.5", features = [
  "std",
] }
jf-pcs = { version = "0.1.0", git = "https://github.com/EspressoSystems/jellyfish", tag = "0.4.5", features = [
  "std",
  "parallel",
] }
jf-vid = { version = "0.1.0", git = "https://github.com/EspressoSystems/jellyfish", tag = "0.4.5", features = [
  "std",
  "parallel",
] }
jf-rescue = { version = "0.1.0", git = "https://github.com/EspressoSystems/jellyfish", tag = "0.4.5", features = [
  "std",
  "parallel",
] }
jf-relation = { git = "https://github.com/EspressoSystems/jellyfish", tag = "0.4.5", features = [
  "std",
] }
jf-utils = { git = "https://github.com/EspressoSystems/jellyfish", tag = "0.4.5" }
libp2p = { version = "0.53", default-features = false }
log-panics = { version = "2.0", features = ["with-backtrace"] }
strum = { version = "0.26", features = ["derive"] }
surf-disco = "0.9"
sqlx = { version = "^0.8", features = ["postgres", "macros"] }
tagged-base64 = "0.4"
tide-disco = "0.9.1"
thiserror = "1.0.61"
tracing = "0.1"
bytesize = "1.3"
itertools = "0.12"
rand_chacha = "0.3"
rand_distr = "0.4"
reqwest = "0.12"
serde = { version = "1.0.195", features = ["derive"] }
serde_json = "^1.0.113"
tempfile = "3.9"
toml = "0.8"
url = "2.3"
vbs = "0.1"
vec1 = "1.12"
vergen = { version = "8.3", features = ["git", "gitcl"] }
zeroize = "1.7"
committable = "0.2"
portpicker = "0.1.1"
pretty_assertions = "1.4"
static_assertions = "1.1"
num-traits = "0.2"
derivative = "2.2"
paste = "1.0"
rand = "0.8.5"
time = "0.3"
trait-set = "0.3.0"<|MERGE_RESOLUTION|>--- conflicted
+++ resolved
@@ -50,7 +50,6 @@
 circular-buffer = "0.1.7"
 clap = { version = "4.4", features = ["derive", "env", "string"] }
 cld = "0.5"
-tempfile = "3.10.1"
 derive_more = "0.99.17"
 es-version = { git = "https://github.com/EspressoSystems/es-version.git", branch = "main" }
 dotenvy = "0.15"
@@ -60,15 +59,6 @@
 
 hotshot = { git = "https://github.com/EspressoSystems/hotshot", tag = "0.5.75", features = ["dependency-tasks"] }
 # Hotshot imports
-<<<<<<< HEAD
-hotshot-builder-api = { git = "https://github.com/EspressoSystems/HotShot.git", tag = "0.5.74" }
-hotshot-builder-core = { git = "https://github.com/EspressoSystems/marketplace-builder-core", tag = "0.1.47" }
-marketplace-builder-core = { git = "https://github.com/EspressoSystems/marketplace-builder-core", tag = "0.1.47" }
-hotshot-events-service = { git = "https://github.com/EspressoSystems/hotshot-events-service.git", tag = "0.1.46" }
-hotshot-orchestrator = { git = "https://github.com/EspressoSystems/hotshot", tag = "0.5.74" }
-hotshot-query-service = { git = "https://github.com/EspressoSystems/hotshot-query-service", tag = "0.1.59" }
-hotshot-stake-table = { git = "https://github.com/EspressoSystems/hotshot", tag = "0.5.74" }
-=======
 hotshot-builder-api = { git = "https://github.com/EspressoSystems/HotShot.git", tag = "0.5.75" }
 hotshot-builder-core = { git = "https://github.com/EspressoSystems/marketplace-builder-core", tag = "0.1.49" }
 marketplace-builder-core = { git = "https://github.com/EspressoSystems/marketplace-builder-core", tag = "0.1.49" }
@@ -76,7 +66,6 @@
 hotshot-orchestrator = { git = "https://github.com/EspressoSystems/hotshot", tag = "0.5.75" }
 hotshot-query-service = { git = "https://github.com/EspressoSystems/hotshot-query-service", tag = "0.1.60" }
 hotshot-stake-table = { git = "https://github.com/EspressoSystems/hotshot", tag = "0.5.75" }
->>>>>>> c78752de
 hotshot-state-prover = { version = "0.1.0", path = "hotshot-state-prover" }
 hotshot-task = { git = "https://github.com/EspressoSystems/hotshot", tag = "0.5.75" }
 hotshot-testing = { git = "https://github.com/EspressoSystems/hotshot", tag = "0.5.75", features = ["dependency-tasks"] }
@@ -138,7 +127,7 @@
 reqwest = "0.12"
 serde = { version = "1.0.195", features = ["derive"] }
 serde_json = "^1.0.113"
-tempfile = "3.9"
+tempfile = "3.10"
 toml = "0.8"
 url = "2.3"
 vbs = "0.1"
