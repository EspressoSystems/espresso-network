--- conflicted
+++ resolved
@@ -55,15 +55,6 @@
 
 hotshot = { git = "https://github.com/EspressoSystems/hotshot", tag = "0.5.72" }
 # Hotshot imports
-<<<<<<< HEAD
-hotshot-builder-api = { git = "https://github.com/EspressoSystems/HotShot.git", tag = "0.5.71" }
-hotshot-builder-core = { git = "https://github.com/EspressoSystems/hotshot-builder-core", tag = "0.1.42" }
-marketplace-builder-core = { git = "https://github.com/EspressoSystems/marketplace-builder-core", branch = "ab/api-ver" }
-hotshot-events-service = { git = "https://github.com/EspressoSystems/hotshot-events-service.git", tag = "0.1.42" }
-hotshot-orchestrator = { git = "https://github.com/EspressoSystems/hotshot", tag = "0.5.71" }
-hotshot-query-service = { git = "https://github.com/EspressoSystems/hotshot-query-service", tag = "0.1.53" }
-hotshot-stake-table = { git = "https://github.com/EspressoSystems/hotshot", tag = "0.5.71" }
-=======
 hotshot-builder-api = { git = "https://github.com/EspressoSystems/HotShot.git", tag = "0.5.72" }
 hotshot-builder-core = { git = "https://github.com/EspressoSystems/hotshot-builder-core", tag = "0.1.44" }
 marketplace-builder-core = { git = "https://github.com/EspressoSystems/marketplace-builder-core", tag = "0.0.8" }
@@ -71,7 +62,6 @@
 hotshot-orchestrator = { git = "https://github.com/EspressoSystems/hotshot", tag = "0.5.72" }
 hotshot-query-service = { git = "https://github.com/EspressoSystems/hotshot-query-service", tag = "0.1.54" }
 hotshot-stake-table = { git = "https://github.com/EspressoSystems/hotshot", tag = "0.5.72" }
->>>>>>> a9c07679
 hotshot-state-prover = { version = "0.1.0", path = "hotshot-state-prover" }
 hotshot-task = { git = "https://github.com/EspressoSystems/hotshot", tag = "0.5.72" }
 hotshot-testing = { git = "https://github.com/EspressoSystems/hotshot", tag = "0.5.72" }
