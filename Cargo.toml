
[workspace]

resolver = "2"

members = [
    "alloy-compat",
    "client",
    "contracts/rust/adapter",
    "contracts/rust/deployer",
    "contracts/rust/diff-test",
    "contracts/rust/gen-vk-contract",
    "crates/builder",
    "crates/hotshot-builder/legacy",
    "crates/hotshot-builder/refactored",
    "crates/hotshot/builder-api",
    "crates/hotshot/example-types",
    "crates/hotshot/examples",
    "crates/hotshot/hotshot",
    "crates/hotshot/libp2p-networking",
    "crates/hotshot/macros",
    "crates/hotshot/orchestrator",
    "crates/hotshot/task",
    "crates/hotshot/task-impls",
    "crates/hotshot/testing",
    "crates/hotshot/types",
    "crates/hotshot/utils",
    "hotshot-events-service",
    "hotshot-query-service",
    "hotshot-state-prover",
    "node-metrics",
    "request-response",
    "sdks/crypto-helper",
    "sequencer",
    "sequencer-sqlite",
    "staking-cli",
    "tests",
    "types",
    "utils",
    "vid",
]

# All crates except sequencer-sqlite, to avoid turning on embedded-db feature
# for the whole workspace by default.
default-members = [
    "alloy-compat",
    "client",
    "contracts/rust/adapter",
    "contracts/rust/deployer",
    "contracts/rust/diff-test",
    "contracts/rust/gen-vk-contract",
    "crates/builder",
    "crates/hotshot/builder-api",
    "crates/hotshot/example-types",
    "crates/hotshot/examples",
    "crates/hotshot/hotshot",
    "crates/hotshot/libp2p-networking",
    "crates/hotshot/macros",
    "crates/hotshot/orchestrator",
    "crates/hotshot/task",
    "crates/hotshot/task-impls",
    "crates/hotshot/testing",
    "crates/hotshot/types",
    "crates/hotshot/utils",
    "crates/hotshot-builder/legacy",
    "crates/hotshot-builder/refactored",
    "hotshot-events-service",
    "hotshot-query-service",
    "hotshot-state-prover",
    "node-metrics",
    "request-response",
    "sdks/crypto-helper",
    "sequencer",
    "staking-cli",
    "tests",
    "types",
    "utils",
    "vid",
]

exclude = ["sequencer-sqlite"]
[workspace.package]
version = "0.1.0"
authors = ["Espresso Systems <hello@espressosys.com>"]
edition = "2021"

[workspace.dependencies]
# The --alloy-version in the justfile gen-bindings recipe should match the version here.
# TODO: to update past 0.13 we need https://github.com/foundry-rs/foundry/issues/10321
alloy = { version = "0.13", default-features = false, features = [
    "contract",
    "eips",
    "json-rpc",
    "getrandom",
    "network",
    "node-bindings",
    "provider-ws",
    "providers",
    "reqwest",
    "rpc",
    "rpc-client",
    "rpc-types",
    "signer-local",
    "signer-mnemonic",
    "signer-ledger",
    "signers",
    "sol-types",
    "transports",
    "getrandom",
] }
anyhow = "^1.0"
ark-bls12-381 = "0.4"
ark-bn254 = "0.4"
ark-ec = "0.4"
ark-ed-on-bn254 = "0.4"
ark-ff = "0.4"
ark-poly = "0.4"
ark-serialize = "0.4"
ark-srs = "0.3.1"
ark-std = "0.4"
async-broadcast = "0.7.0"
async-channel = "2"
async-lock = "3"
async-once-cell = "0.5"
async-trait = "0.1"
base64 = "0.22"
base64-bytes = "0.1"
bincode = "1.3.3"
bitvec = { version = "1", features = ["serde"] }
blake3 = "1.5"
cbor4ii = { version = "1.0", features = ["serde1"] }
chrono = { version = "0.4", features = ["serde"] }
circular-buffer = "0.1.9"
clap = { version = "4.4", features = ["derive", "env", "string"] }
cld = "0.5"
dashmap = "6"
derive_builder = "0.20"
derive_more = { version = "2.0", features = ["full"] }
diff-test-bn254 = { git = "https://github.com/EspressoSystems/solidity-bn254.git", tag = "v0.2.0" }
digest = "0.10"
dotenvy = "0.15"
either = "1"
es-version = { git = "https://github.com/EspressoSystems/es-version.git", branch = "main" }
ethers = { version = "2.0", features = ["solc", "ws"] }
futures = "0.3"
hex = "0.4"
indexmap = { version = "2", features = ["serde"] }
lazy_static = "1"
libp2p-identity = "0.2"
libp2p-swarm-derive = { version = "0.35" }
memoize = { version = "0.4", features = ["full"] }
multiaddr = { version = "0.18" }
num_cpus = "1"
parking_lot = { version = "0.12", features = ["send_guard"] }
semver = "1"
serde-inline-default = "0.2"
serde_bytes = { version = "0.11" }
sha2 = "0.10"
tokio = { version = "1", default-features = false, features = [
    "rt-multi-thread",
    "macros",
    "parking_lot",
    "sync",
] }
tokio-util = { version = "0.7", default-features = false, features = ["rt"] }
tower-service = { version = "0.3", default-features = false }
tracing-subscriber = "0.3"
tracing-test = "0.1"
typenum = "1"

# Builder imports
<<<<<<< HEAD
hotshot-builder-core = { path = "hotshot-builder-core" }
marketplace-builder-shared = { path = "marketplace-builder-shared" }
=======
hotshot-builder-legacy = { path = "crates/hotshot-builder/legacy" }
hotshot-builder-shared = { path = "crates/hotshot-builder/shared" }
>>>>>>> b0f3f7c0

# Hotshot imports
hotshot = { path = "crates/hotshot/hotshot" }
hotshot-builder-api = { path = "crates/hotshot/builder-api" }
hotshot-contract-adapter = { path = "contracts/rust/adapter" }
hotshot-events-service = { path = "hotshot-events-service" }
# Temporary, used to pull in the mock auction results provider
hotshot-example-types = { path = "crates/hotshot/example-types" }
hotshot-libp2p-networking = { path = "crates/hotshot/libp2p-networking" }
hotshot-macros = { path = "crates/hotshot/macros" }
hotshot-orchestrator = { path = "crates/hotshot/orchestrator" }
hotshot-query-service = { path = "hotshot-query-service" }
hotshot-state-prover = { version = "0.1.0", path = "hotshot-state-prover" }
hotshot-task = { path = "crates/hotshot/task" }
hotshot-task-impls = { path = "crates/hotshot/task-impls" }
hotshot-testing = { path = "crates/hotshot/testing" }
hotshot-types = { path = "crates/hotshot/types" }
hotshot-utils = { path = "crates/hotshot/utils" }

# VID import
vid = { path = "vid", features = ["parallel", "keccak256"] }

bytesize = "1.3"
committable = "0.2"
derivative = "2.2"
itertools = "0.12"
jf-crhf = { version = "0.1.0", git = "https://github.com/EspressoSystems/jellyfish", tag = "0.4.5" }
jf-merkle-tree = { version = "0.1.0", git = "https://github.com/EspressoSystems/jellyfish", tag = "0.4.5", features = [
    "std",
] }
jf-pcs = { version = "0.1.0", git = "https://github.com/EspressoSystems/jellyfish", tag = "0.4.5", features = [
    "std",
    "parallel",
] }
jf-plonk = { git = "https://github.com/EspressoSystems/jellyfish", tag = "jf-plonk-v0.5.1", features = [
    "test-apis",
] }
jf-relation = { git = "https://github.com/EspressoSystems/jellyfish", tag = "0.4.5", features = [
    "std",
] }
jf-rescue = { version = "0.1.0", git = "https://github.com/EspressoSystems/jellyfish", tag = "0.4.5", features = [
    "std",
    "parallel",
] }
jf-signature = { git = "https://github.com/EspressoSystems/jellyfish", tag = "jf-signature-v0.2.0", features = [
    "std",
] }
jf-utils = { git = "https://github.com/EspressoSystems/jellyfish", tag = "0.4.5" }
jf-vid = { version = "0.1.0", git = "https://github.com/EspressoSystems/jellyfish", tag = "0.4.5", features = [
    "std",
    "parallel",
] }
libp2p = { package = "libp2p", version = "0.54", default-features = false, features = [
    "macros",
    "autonat",
    "cbor",
    "dns",
    "gossipsub",
    "identify",
    "kad",
    "quic",
    "request-response",
    "secp256k1",
    "serde",
] }
log-panics = { version = "2.0", features = ["with-backtrace"] }
lru = "0.12"
num-traits = "0.2"
paste = "1.0"
portpicker = "0.1.1"
pretty_assertions = { version = "1.4", features = ["unstable"] }
priority-queue = "2"
rand = "0.8.5"
rand_chacha = "0.3"
rand_distr = "0.4"
reqwest = "0.12"
rstest = "0.25.0"
rstest_reuse = "0.7.0"
serde = { version = "1.0.195", features = ["derive"] }
serde_json = "^1.0.113"
sqlx = "=0.8.3"
staking-cli = { path = "./staking-cli" }
static_assertions = "1.1"
strum = { version = "0.26", features = ["derive"] }
surf-disco = "0.9"
tagged-base64 = "0.4"
tempfile = "3.10"
test-log = { version = "0.2", features = ["color", "trace"], default-features = false }
thiserror = "1.0.69"
tide-disco = "0.9.4"
time = "0.3"
toml = "0.8"
tracing = "0.1"
trait-set = "0.3.0"
url = { version = "2.3", features = ["serde"] }
vbs = "0.1"
vec1 = { version = "1", features = ["serde"] }
vergen = { version = "8.3", features = ["git", "gitcl"] }
zeroize = "1.7"

[workspace.lints.clippy]
# may prevent accidental deadlocks from holding guards over match statments
significant_drop_in_scrutinee = "warn"

# NOTE: when making changes here also update sequencer-sqlite/Cargo.toml.
[profile.dev]
# Probably the least demanding setting in terms of compilation time and memory
# that still provide tracebacks with line numbers.
strip = "none"
debug = "line-tables-only"

[profile.dev-debug]
# This profile should allow connecting debuggers. Compiles more slowly and
# requires significantly more memory to compile.
inherits = "dev"
strip = "none"
debug = "full"

# Don't optimize the binaries in the workspace. Compilation of dependencies can be cached
# effectively on the CI because they rarely change, whereas the workspace code usually changes and
# workspace compilation artifacts are therefore not cached. However, some of our tests don't work if
# we don't have any optimizations in the workspace.
[profile.test]
opt-level = 1

[profile.test.package.sequencer]
opt-level = 0
[profile.test.package.hotshot-testing]
opt-level = 0
[profile.test.package.hotshot-state-prover]
opt-level = 3

# Geared towards building our docker images for local development
# - Compile quickly
# - Optimized enough to run demo
# - Avoids huge binaries
[profile.test-docker]
inherits = "test"
strip = true
debug = "none"<|MERGE_RESOLUTION|>--- conflicted
+++ resolved
@@ -169,13 +169,8 @@
 typenum = "1"
 
 # Builder imports
-<<<<<<< HEAD
-hotshot-builder-core = { path = "hotshot-builder-core" }
-marketplace-builder-shared = { path = "marketplace-builder-shared" }
-=======
 hotshot-builder-legacy = { path = "crates/hotshot-builder/legacy" }
 hotshot-builder-shared = { path = "crates/hotshot-builder/shared" }
->>>>>>> b0f3f7c0
 
 # Hotshot imports
 hotshot = { path = "crates/hotshot/hotshot" }
