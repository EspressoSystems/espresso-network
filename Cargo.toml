
[workspace]

resolver = "2"

members = [
    "alloy-compat",
<<<<<<< HEAD
    "benchmark-stats",
    "builder",
=======
>>>>>>> 477e1891
    "client",
    "contracts/rust/adapter",
    "contracts/rust/deployer",
    "contracts/rust/diff-test",
    "contracts/rust/gen-vk-contract",
    "crates/builder",
    "crates/hotshot-builder/legacy",
    "crates/hotshot-builder/refactored",
    "crates/hotshot/builder-api",
    "crates/hotshot/example-types",
    "crates/hotshot/examples",
    "crates/hotshot/hotshot",
    "crates/hotshot/libp2p-networking",
    "crates/hotshot/macros",
    "crates/hotshot/orchestrator",
    "crates/hotshot/task",
    "crates/hotshot/task-impls",
    "crates/hotshot/testing",
    "crates/hotshot/types",
    "crates/hotshot/utils",
    "hotshot-events-service",
    "hotshot-query-service",
    "hotshot-state-prover",
    "node-metrics",
    "request-response",
    "sdks/crypto-helper",
    "sequencer",
    "sequencer-sqlite",
    "staking-cli",
    "tests",
    "types",
    "utils",
    "vid"]

# All crates except sequencer-sqlite, to avoid turning on embedded-db feature
# for the whole workspace by default.
default-members = [
    "alloy-compat",
<<<<<<< HEAD
    "builder",
     "benchmark-stats",
=======
>>>>>>> 477e1891
    "client",
    "contracts/rust/adapter",
    "contracts/rust/deployer",
    "contracts/rust/diff-test",
    "contracts/rust/gen-vk-contract",
    "crates/builder",
    "crates/hotshot/builder-api",
    "crates/hotshot/example-types",
    "crates/hotshot/examples",
    "crates/hotshot/hotshot",
    "crates/hotshot/libp2p-networking",
    "crates/hotshot/macros",
    "crates/hotshot/orchestrator",
    "crates/hotshot/task",
    "crates/hotshot/task-impls",
    "crates/hotshot/testing",
    "crates/hotshot/types",
    "crates/hotshot/utils",
    "crates/hotshot-builder/legacy",
    "crates/hotshot-builder/refactored",
    "hotshot-events-service",
    "hotshot-query-service",
    "hotshot-state-prover",
    "node-metrics",
    "request-response",
    "sdks/crypto-helper",
    "sequencer",
    "staking-cli",
    "tests",
    "types",
    "utils",
    "vid"
]

exclude = ["sequencer-sqlite"]
[workspace.package]
version = "0.1.0"
authors = ["Espresso Systems <hello@espressosys.com>"]
edition = "2021"

[workspace.dependencies]
# The --alloy-version in the justfile gen-bindings recipe should match the version here.
# TODO: to update past 0.13 we need https://github.com/foundry-rs/foundry/issues/10321
alloy = { version = "0.13", default-features = false, features = [
    "contract",
    "eips",
    "json-rpc",
    "getrandom",
    "network",
    "node-bindings",
    "provider-ws",
    "providers",
    "reqwest",
    "rand",
    "rpc",
    "rpc-client",
    "rpc-types",
    "signer-local",
    "signer-mnemonic",
    "signer-ledger",
    "signers",
    "sol-types",
    "transports",
    "getrandom",
] }
anyhow = "^1.0"
ark-bls12-381 = "0.4"
ark-bn254 = "0.4"
ark-ec = "0.4"
ark-ed-on-bn254 = "0.4"
ark-ff = "0.4"
ark-poly = "0.4"
ark-serialize = "0.4"
ark-srs = "0.3.1"
ark-std = "0.4"
async-broadcast = "0.7.0"
async-channel = "2"
async-lock = "3"
async-once-cell = "0.5"
async-trait = "0.1"
base64 = "0.22"
base64-bytes = "0.1"
bincode = "1.3.3"
bitvec = { version = "1", features = ["serde"] }
blake3 = "1.5"
cbor4ii = { version = "1.0", features = ["serde1"] }
chrono = { version = "0.4", features = ["serde"] }
circular-buffer = "0.1.9"
clap = { version = "4.4", features = ["derive", "env", "string"] }
cld = "0.5"
dashmap = "6"
derive_builder = "0.20"
derive_more = { version = "2.0", features = ["full"] }
diff-test-bn254 = { git = "https://github.com/EspressoSystems/solidity-bn254.git", tag = "v0.2.0" }
digest = "0.10"
dotenvy = "0.15"
either = "1"
es-version = { git = "https://github.com/EspressoSystems/es-version.git", branch = "main" }
ethers = { version = "2.0", features = ["solc", "ws"] }
futures = "0.3"
hex = "0.4"
indexmap = { version = "2", features = ["serde"] }
lazy_static = "1"
libp2p-identity = "0.2"
libp2p-swarm-derive = { version = "0.35" }
memoize = { version = "0.4", features = ["full"] }
multiaddr = { version = "0.18" }
num_cpus = "1"
parking_lot = { version = "0.12", features = ["send_guard"] }
semver = "1"
serde-inline-default = "0.2"
serde_bytes = { version = "0.11" }
sha2 = "0.10"
tokio = { version = "1", default-features = false, features = [
    "rt-multi-thread",
    "macros",
    "parking_lot",
    "sync",
] }
tokio-util = { version = "0.7", default-features = false, features = ["rt"] }
tower-service = { version = "0.3", default-features = false }
tracing-subscriber = "0.3"
tracing-test = "0.1"
typenum = "1"

# Builder imports
hotshot-builder-legacy = { path = "crates/hotshot-builder/legacy" }
hotshot-builder-shared = { path = "crates/hotshot-builder/shared" }

# Hotshot imports
hotshot = { path = "crates/hotshot/hotshot" }
hotshot-builder-api = { path = "crates/hotshot/builder-api" }
hotshot-contract-adapter = { path = "contracts/rust/adapter" }
hotshot-events-service = { path = "hotshot-events-service" }
# Temporary, used to pull in the mock auction results provider
hotshot-example-types = { path = "crates/hotshot/example-types" }
hotshot-libp2p-networking = { path = "crates/hotshot/libp2p-networking" }
hotshot-macros = { path = "crates/hotshot/macros" }
hotshot-orchestrator = { path = "crates/hotshot/orchestrator" }
hotshot-query-service = { path = "hotshot-query-service" }
hotshot-state-prover = { version = "0.1.0", path = "hotshot-state-prover" }
hotshot-task = { path = "crates/hotshot/task" }
hotshot-task-impls = { path = "crates/hotshot/task-impls" }
hotshot-testing = { path = "crates/hotshot/testing" }
hotshot-types = { path = "crates/hotshot/types" }
hotshot-utils = { path = "crates/hotshot/utils" }

# VID import
vid = { path = "vid", features = ["parallel", "keccak256"] }

bytesize = "1.3"
committable = "0.2"
derivative = "2.2"
itertools = "0.12"
jf-crhf = { version = "0.1.0", git = "https://github.com/EspressoSystems/jellyfish", tag = "0.4.5" }
jf-merkle-tree = { version = "0.1.0", git = "https://github.com/EspressoSystems/jellyfish", tag = "0.4.5", features = [
    "std",
] }
jf-pcs = { version = "0.1.0", git = "https://github.com/EspressoSystems/jellyfish", tag = "0.4.5", features = [
    "std",
    "parallel",
] }
jf-plonk = { git = "https://github.com/EspressoSystems/jellyfish", tag = "jf-plonk-v0.5.1", features = [
    "test-apis",
] }
jf-relation = { git = "https://github.com/EspressoSystems/jellyfish", tag = "0.4.5", features = [
    "std",
] }
jf-rescue = { version = "0.1.0", git = "https://github.com/EspressoSystems/jellyfish", tag = "0.4.5", features = [
    "std",
    "parallel",
] }
jf-signature = { git = "https://github.com/EspressoSystems/jellyfish", tag = "jf-signature-v0.2.0", features = [
    "std",
] }
jf-utils = { git = "https://github.com/EspressoSystems/jellyfish", tag = "0.4.5" }
jf-vid = { version = "0.1.0", git = "https://github.com/EspressoSystems/jellyfish", tag = "0.4.5", features = [
    "std",
    "parallel",
] }
libp2p = { package = "libp2p", version = "0.54", default-features = false, features = [
    "macros",
    "autonat",
    "cbor",
    "dns",
    "gossipsub",
    "identify",
    "kad",
    "quic",
    "request-response",
    "secp256k1",
    "serde",
] }
log-panics = { version = "2.0", features = ["with-backtrace"] }
lru = "0.12"
num-traits = "0.2"
paste = "1.0"
portpicker = "0.1.1"
pretty_assertions = { version = "1.4", features = ["unstable"] }
priority-queue = "2"
rand = "0.8.5"
rand_chacha = "0.3"
rand_distr = "0.4"
reqwest = "0.12"
rstest = "0.25.0"
rstest_reuse = "0.7.0"
serde = { version = "1.0.195", features = ["derive"] }
serde_json = "^1.0.113"
sqlx = "=0.8.3"
staking-cli = { path = "./staking-cli" }
static_assertions = "1.1"
strum = { version = "0.26", features = ["derive"] }
surf-disco = "0.9"
tagged-base64 = "0.4"
tempfile = "3.10"
test-log = { version = "0.2", features = ["color", "trace"], default-features = false }
thiserror = "1.0.69"
tide-disco = "0.9.4"
time = "0.3"
toml = "0.8"
tracing = "0.1"
trait-set = "0.3.0"
url = { version = "2.3", features = ["serde"] }
vbs = "0.1"
vec1 = { version = "1", features = ["serde"] }
vergen = { version = "8.3", features = ["git", "gitcl"] }
zeroize = "1.7"

[workspace.lints.clippy]
# may prevent accidental deadlocks from holding guards over match statments
significant_drop_in_scrutinee = "warn"

# NOTE: when making changes here also update sequencer-sqlite/Cargo.toml.
[profile.dev]
# Probably the least demanding setting in terms of compilation time and memory
# that still provide tracebacks with line numbers.
strip = "none"
debug = "line-tables-only"

[profile.dev-debug]
# This profile should allow connecting debuggers. Compiles more slowly and
# requires significantly more memory to compile.
inherits = "dev"
strip = "none"
debug = "full"

# Don't optimize the binaries in the workspace. Compilation of dependencies can be cached
# effectively on the CI because they rarely change, whereas the workspace code usually changes and
# workspace compilation artifacts are therefore not cached. However, some of our tests don't work if
# we don't have any optimizations in the workspace.
[profile.test]
opt-level = 1

[profile.test.package.sequencer]
opt-level = 0
[profile.test.package.hotshot-testing]
opt-level = 0
[profile.test.package.hotshot-state-prover]
opt-level = 3

# Geared towards building our docker images for local development
# - Compile quickly
# - Optimized enough to run demo
# - Avoids huge binaries
[profile.test-docker]
inherits = "test"
strip = true
debug = "none"<|MERGE_RESOLUTION|>--- conflicted
+++ resolved
@@ -5,11 +5,7 @@
 
 members = [
     "alloy-compat",
-<<<<<<< HEAD
     "benchmark-stats",
-    "builder",
-=======
->>>>>>> 477e1891
     "client",
     "contracts/rust/adapter",
     "contracts/rust/deployer",
@@ -42,17 +38,14 @@
     "tests",
     "types",
     "utils",
-    "vid"]
+    "vid",
+]
 
 # All crates except sequencer-sqlite, to avoid turning on embedded-db feature
 # for the whole workspace by default.
 default-members = [
     "alloy-compat",
-<<<<<<< HEAD
-    "builder",
-     "benchmark-stats",
-=======
->>>>>>> 477e1891
+    "benchmark-stats",
     "client",
     "contracts/rust/adapter",
     "contracts/rust/deployer",
@@ -84,7 +77,7 @@
     "tests",
     "types",
     "utils",
-    "vid"
+    "vid",
 ]
 
 exclude = ["sequencer-sqlite"]
