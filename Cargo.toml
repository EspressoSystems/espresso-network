--- conflicted
+++ resolved
@@ -233,8 +233,6 @@
 rand = "0.8.5"
 time = "0.3"
 trait-set = "0.3.0"
-<<<<<<< HEAD
-=======
 
 [profile.dev]
 # Probably the least demanding setting in terms of compilation time and memory
@@ -249,7 +247,6 @@
 strip = "none"
 debug = "full"
 
->>>>>>> 3e4ace45
 [profile.test]
 opt-level = 1
 [profile.test.package.tests]
