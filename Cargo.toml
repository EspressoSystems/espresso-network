[workspace.package]
version = "0.1.0"
authors = ["Espresso Systems <hello@espressosys.com>"]
edition = "2021"

[workspace]

resolver = "2"

members = [
    "builder",
    "contract-bindings",
    "contracts/rust/adapter",
    "contracts/rust/diff-test",
    "contracts/rust/gen-vk-contract",
    "hotshot-state-prover",
    "marketplace-builder",
    "marketplace-solver",
    "node-metrics",
    "sequencer",
    "types",
    "utils",
]

[workspace.dependencies]
anyhow = "^1.0"
ark-std = "0.4"
ark-bls12-381 = "0.4"
ark-bn254 = "0.4"
ark-ec = "0.4"
ark-ed-on-bn254 = "0.4"
ark-ff = "0.4"
ark-poly = "0.4"
ark-serialize = "0.4"
ark-srs = "0.3.1"
async-broadcast = "0.7.0"
async-compatibility-layer = { version = "1.2.1", default-features = false, features = [
    "logging-utils",
] }
async-once-cell = "0.5"
async-std = { version = "1.12.0", features = ["attributes", "tokio1"] }
async-trait = "0.1"
base64 = "0.22"
base64-bytes = "0.1"
bincode = "1.3.3"
bitvec = "1.0.1"
blake3 = "1.5"
circular-buffer = "0.1.7"
clap = { version = "4.4", features = ["derive", "env", "string"] }
cld = "0.5"
derive_more = "0.99.17"
es-version = { git = "https://github.com/EspressoSystems/es-version.git", branch = "main" }
dotenvy = "0.15"
dyn-clone = "1.0"
ethers = { version = "2.0", features = ["solc"] }
futures = "0.3"

hotshot = { git = "https://github.com/EspressoSystems/hotshot", tag = "0.5.73" }
# Hotshot imports
hotshot-builder-api = { git = "https://github.com/EspressoSystems/HotShot.git", tag = "0.5.73" }
hotshot-builder-core = { git = "https://github.com/EspressoSystems/hotshot-builder-core", tag = "0.1.46" }
marketplace-builder-core = { git = "https://github.com/EspressoSystems/marketplace-builder-core", tag = "0.0.9" }
hotshot-events-service = { git = "https://github.com/EspressoSystems/hotshot-events-service.git", tag = "0.1.45" }
hotshot-orchestrator = { git = "https://github.com/EspressoSystems/hotshot", tag = "0.5.73" }
hotshot-query-service = { git = "https://github.com/EspressoSystems/hotshot-query-service", tag = "0.1.55" }
hotshot-stake-table = { git = "https://github.com/EspressoSystems/hotshot", tag = "0.5.73" }
hotshot-state-prover = { version = "0.1.0", path = "hotshot-state-prover" }
hotshot-task = { git = "https://github.com/EspressoSystems/hotshot", tag = "0.5.73" }
hotshot-testing = { git = "https://github.com/EspressoSystems/hotshot", tag = "0.5.73" }
hotshot-types = { git = "https://github.com/EspressoSystems/hotshot", tag = "0.5.73" }
libp2p-networking = { git = "https://github.com/EspressoSystems/hotshot", tag = "0.5.73" }
hotshot-contract-adapter = { version = "0.1.0", path = "contracts/rust/adapter" }
# Temporary, used to pull in the mock auction results provider
hotshot-example-types = { git = "https://github.com/EspressoSystems/hotshot", tag = "0.5.73" }

# Push CDN imports
cdn-broker = { git = "https://github.com/EspressoSystems/Push-CDN", features = [
    "runtime-async-std",
    "global-permits",
<<<<<<< HEAD
], tag = "0.4.4", package = "cdn-broker" }
cdn-marshal = { git = "https://github.com/EspressoSystems/Push-CDN", features = [
    "runtime-async-std",
    "global-permits",
], tag = "0.4.4", package = "cdn-marshal" }
=======
], tag = "0.4.5", package = "cdn-broker" }
cdn-marshal = { git = "https://github.com/EspressoSystems/Push-CDN", features = [
    "runtime-async-std",
    "global-permits",
], tag = "0.4.5", package = "cdn-marshal" }
>>>>>>> 50e0368f

jf-plonk = { git = "https://github.com/EspressoSystems/jellyfish", tag = "jf-plonk-v0.5.1", features = [
  "test-apis",
] }
jf-crhf = { version = "0.1.0", git = "https://github.com/EspressoSystems/jellyfish", tag = "0.4.5" }
jf-merkle-tree = { version = "0.1.0", git = "https://github.com/EspressoSystems/jellyfish", tag = "0.4.5", features = [
  "std",
] }
jf-signature = { version = "0.1.0", git = "https://github.com/EspressoSystems/jellyfish", tag = "0.4.5", features = [
  "std",
] }
jf-pcs = { version = "0.1.0", git = "https://github.com/EspressoSystems/jellyfish", tag = "0.4.5", features = [
  "std",
  "parallel",
] }
jf-vid = { version = "0.1.0", git = "https://github.com/EspressoSystems/jellyfish", tag = "0.4.5", features = [
  "std",
  "parallel",
] }
jf-rescue = { version = "0.1.0", git = "https://github.com/EspressoSystems/jellyfish", tag = "0.4.5", features = [
  "std",
  "parallel",
] }
jf-relation = { git = "https://github.com/EspressoSystems/jellyfish", tag = "0.4.5", features = [
  "std",
] }
jf-utils = { git = "https://github.com/EspressoSystems/jellyfish", tag = "0.4.5" }
libp2p = { version = "0.53", default-features = false }
log-panics = { version = "2.0", features = ["with-backtrace"] }
strum = { version = "0.26", features = ["derive"] }
surf-disco = "0.9"
sqlx = { version = "^0.8", features = [ "postgres", "macros" ] }
tagged-base64 = "0.4"
tide-disco = "0.9"
thiserror = "1.0.61"
tracing = "0.1"
bytesize = "1.3"
itertools = "0.12"
rand_chacha = "0.3"
rand_distr = "0.4"
reqwest = "0.12"
serde = { version = "1.0.195", features = ["derive"] }
serde_json = "^1.0.113"
tempfile = "3.9"
toml = "0.8"
url = "2.3"
vbs = "0.1"
vec1 = "1.12"
vergen = { version = "8.3", features = ["git", "gitcl"] }
zeroize = "1.7"
committable = "0.2"
portpicker = "0.1.1"
pretty_assertions = "1.4"
static_assertions = "1.1"
num-traits = "0.2"
derivative = "2.2"
paste = "1.0"
rand = "0.8.5"
time = "0.3"
trait-set = "0.3.0"<|MERGE_RESOLUTION|>--- conflicted
+++ resolved
@@ -77,19 +77,11 @@
 cdn-broker = { git = "https://github.com/EspressoSystems/Push-CDN", features = [
     "runtime-async-std",
     "global-permits",
-<<<<<<< HEAD
-], tag = "0.4.4", package = "cdn-broker" }
-cdn-marshal = { git = "https://github.com/EspressoSystems/Push-CDN", features = [
-    "runtime-async-std",
-    "global-permits",
-], tag = "0.4.4", package = "cdn-marshal" }
-=======
 ], tag = "0.4.5", package = "cdn-broker" }
 cdn-marshal = { git = "https://github.com/EspressoSystems/Push-CDN", features = [
     "runtime-async-std",
     "global-permits",
 ], tag = "0.4.5", package = "cdn-marshal" }
->>>>>>> 50e0368f
 
 jf-plonk = { git = "https://github.com/EspressoSystems/jellyfish", tag = "jf-plonk-v0.5.1", features = [
   "test-apis",
