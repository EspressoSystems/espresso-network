
[workspace]

resolver = "2"

members = [
    "alloy-compat",
    "client",
    "contracts/rust/adapter",
    "contracts/rust/deployer",
    "contracts/rust/diff-test",
    "contracts/rust/gen-vk-contract",
    "crates/builder",
    "crates/hotshot-builder/legacy",
    "crates/hotshot-builder/refactored",
    "crates/hotshot/builder-api",
    "crates/hotshot/example-types",
    "crates/hotshot/examples",
    "crates/hotshot/hotshot",
    "crates/hotshot/libp2p-networking",
    "crates/hotshot/macros",
    "crates/hotshot/orchestrator",
    "crates/hotshot/task",
    "crates/hotshot/task-impls",
    "crates/hotshot/testing",
    "crates/hotshot/types",
    "crates/hotshot/utils",
<<<<<<< HEAD
    "crates/libp2p_test",
    "hotshot-builder-core",
    "hotshot-builder-core-refactored",
=======
>>>>>>> b0f3f7c0
    "hotshot-events-service",
    "hotshot-query-service",
    "hotshot-state-prover",
    "node-metrics",
    "request-response",
    "sdks/crypto-helper",
    "sequencer",
    "sequencer-sqlite",
    "staking-cli",
    "tests",
    "types",
    "utils",
    "vid",
]

# All crates except sequencer-sqlite, to avoid turning on embedded-db feature
# for the whole workspace by default.
default-members = [
    "alloy-compat",
    "client",
    "contracts/rust/adapter",
    "contracts/rust/deployer",
    "contracts/rust/diff-test",
    "contracts/rust/gen-vk-contract",
    "crates/builder",
    "crates/hotshot/builder-api",
    "crates/hotshot/example-types",
    "crates/hotshot/examples",
    "crates/hotshot/hotshot",
    "crates/hotshot/libp2p-networking",
    "crates/hotshot/macros",
    "crates/hotshot/orchestrator",
    "crates/hotshot/task",
    "crates/hotshot/task-impls",
    "crates/hotshot/testing",
    "crates/hotshot/types",
    "crates/hotshot/utils",
<<<<<<< HEAD
    "crates/libp2p_test",
    "hotshot-builder-core",
    "hotshot-builder-core-refactored",
=======
    "crates/hotshot-builder/legacy",
    "crates/hotshot-builder/refactored",
>>>>>>> b0f3f7c0
    "hotshot-events-service",
    "hotshot-query-service",
    "hotshot-state-prover",
    "node-metrics",
    "request-response",
    "sdks/crypto-helper",
    "sequencer",
    "staking-cli",
    "tests",
    "types",
    "utils",
    "vid",
]

exclude = ["sequencer-sqlite"]
[workspace.package]
version = "0.1.0"
authors = ["Espresso Systems <hello@espressosys.com>"]
edition = "2021"

[workspace.dependencies]
# The --alloy-version in the justfile gen-bindings recipe should match the version here.
# TODO: to update past 0.13 we need https://github.com/foundry-rs/foundry/issues/10321
alloy = { version = "0.13", default-features = false, features = [
    "contract",
    "eips",
    "json-rpc",
    "getrandom",
    "network",
    "node-bindings",
    "provider-ws",
    "providers",
    "reqwest",
    "rpc",
    "rpc-client",
    "rpc-types",
    "signer-local",
    "signer-mnemonic",
    "signer-ledger",
    "signers",
    "sol-types",
    "transports",
    "getrandom",
] }
anyhow = "^1.0"
ark-bls12-381 = "0.4"
ark-bn254 = "0.4"
ark-ec = "0.4"
ark-ed-on-bn254 = "0.4"
ark-ff = "0.4"
ark-poly = "0.4"
ark-serialize = "0.4"
ark-srs = "0.3.1"
ark-std = "0.4"
async-broadcast = "0.7.0"
async-channel = "2"
async-lock = "3"
async-once-cell = "0.5"
async-trait = "0.1"
base64 = "0.22"
base64-bytes = "0.1"
bincode = "1.3.3"
bitvec = { version = "1", features = ["serde"] }
blake3 = "1.5"
cbor4ii = { version = "1.0", features = ["serde1"] }
chrono = { version = "0.4", features = ["serde"] }
circular-buffer = "0.1.9"
clap = { version = "4.4", features = ["derive", "env", "string"] }
cld = "0.5"
dashmap = "6"
derive_builder = "0.20"
derive_more = { version = "2.0", features = ["full"] }
diff-test-bn254 = { git = "https://github.com/EspressoSystems/solidity-bn254.git", tag = "v0.2.0" }
digest = "0.10"
dotenvy = "0.15"
either = "1"
es-version = { git = "https://github.com/EspressoSystems/es-version.git", branch = "main" }
ethers = { version = "2.0", features = ["solc", "ws"] }
futures = "0.3"
hex = "0.4"
indexmap = { version = "2", features = ["serde"] }
lazy_static = "1"
libp2p-identity = "0.2"
libp2p-swarm-derive = { version = "0.35" }
memoize = { version = "0.4", features = ["full"] }
multiaddr = { version = "0.18" }
num_cpus = "1"
parking_lot = { version = "0.12", features = ["send_guard"] }
semver = "1"
serde-inline-default = "0.2"
serde_bytes = { version = "0.11" }
sha2 = "0.10"
tokio = { version = "1", default-features = false, features = [
    "rt-multi-thread",
    "macros",
    "parking_lot",
    "sync",
] }
tokio-util = { version = "0.7", default-features = false, features = ["rt"] }
tower-service = { version = "0.3", default-features = false }
tracing-subscriber = "0.3"
tracing-test = "0.1"
typenum = "1"

# Builder imports
hotshot-builder-legacy = { path = "crates/hotshot-builder/legacy" }
hotshot-builder-shared = { path = "crates/hotshot-builder/shared" }

# Hotshot imports
hotshot = { path = "crates/hotshot/hotshot" }
hotshot-builder-api = { path = "crates/hotshot/builder-api" }
hotshot-contract-adapter = { path = "contracts/rust/adapter" }
hotshot-events-service = { path = "hotshot-events-service" }
# Temporary, used to pull in the mock auction results provider
hotshot-example-types = { path = "crates/hotshot/example-types" }
hotshot-libp2p-networking = { path = "crates/hotshot/libp2p-networking" }
hotshot-macros = { path = "crates/hotshot/macros" }
hotshot-orchestrator = { path = "crates/hotshot/orchestrator" }
hotshot-query-service = { path = "hotshot-query-service" }
hotshot-state-prover = { version = "0.1.0", path = "hotshot-state-prover" }
hotshot-task = { path = "crates/hotshot/task" }
hotshot-task-impls = { path = "crates/hotshot/task-impls" }
hotshot-testing = { path = "crates/hotshot/testing" }
hotshot-types = { path = "crates/hotshot/types" }
hotshot-utils = { path = "crates/hotshot/utils" }

# VID import
vid = { path = "vid", features = ["parallel", "keccak256"] }

bytesize = "1.3"
committable = "0.2"
derivative = "2.2"
itertools = "0.12"
jf-crhf = { version = "0.1.0", git = "https://github.com/EspressoSystems/jellyfish", tag = "0.4.5" }
jf-merkle-tree = { version = "0.1.0", git = "https://github.com/EspressoSystems/jellyfish", tag = "0.4.5", features = [
    "std",
] }
jf-pcs = { version = "0.1.0", git = "https://github.com/EspressoSystems/jellyfish", tag = "0.4.5", features = [
    "std",
    "parallel",
] }
jf-plonk = { git = "https://github.com/EspressoSystems/jellyfish", tag = "jf-plonk-v0.5.1", features = [
    "test-apis",
] }
jf-relation = { git = "https://github.com/EspressoSystems/jellyfish", tag = "0.4.5", features = [
    "std",
] }
jf-rescue = { version = "0.1.0", git = "https://github.com/EspressoSystems/jellyfish", tag = "0.4.5", features = [
    "std",
    "parallel",
] }
jf-signature = { git = "https://github.com/EspressoSystems/jellyfish", tag = "jf-signature-v0.2.0", features = [
    "std",
] }
jf-utils = { git = "https://github.com/EspressoSystems/jellyfish", tag = "0.4.5" }
jf-vid = { version = "0.1.0", git = "https://github.com/EspressoSystems/jellyfish", tag = "0.4.5", features = [
    "std",
    "parallel",
] }
libp2p = { package = "libp2p", version = "0.54", default-features = false, features = [
    "macros",
    "autonat",
    "cbor",
    "dns",
    "gossipsub",
    "identify",
    "kad",
    "quic",
    "request-response",
    "secp256k1",
    "serde",
    "tcp",
    "noise",
    "yamux",
    "ping",
] }
log-panics = { version = "2.0", features = ["with-backtrace"] }
lru = "0.12"
num-traits = "0.2"
paste = "1.0"
portpicker = "0.1.1"
pretty_assertions = { version = "1.4", features = ["unstable"] }
priority-queue = "2"
rand = "0.8.5"
rand_chacha = "0.3"
rand_distr = "0.4"
reqwest = "0.12"
rstest = "0.25.0"
rstest_reuse = "0.7.0"
serde = { version = "1.0.195", features = ["derive"] }
serde_json = "^1.0.113"
sqlx = "=0.8.3"
staking-cli = { path = "./staking-cli" }
static_assertions = "1.1"
strum = { version = "0.26", features = ["derive"] }
surf-disco = "0.9"
tagged-base64 = "0.4"
tempfile = "3.10"
test-log = { version = "0.2", features = ["color", "trace"], default-features = false }
thiserror = "1.0.69"
tide-disco = "0.9.4"
time = "0.3"
toml = "0.8"
tracing = "0.1"
trait-set = "0.3.0"
url = { version = "2.3", features = ["serde"] }
vbs = "0.1"
vec1 = { version = "1", features = ["serde"] }
vergen = { version = "8.3", features = ["git", "gitcl"] }
zeroize = "1.7"

[workspace.lints.clippy]
# may prevent accidental deadlocks from holding guards over match statments
significant_drop_in_scrutinee = "warn"

# NOTE: when making changes here also update sequencer-sqlite/Cargo.toml.
[profile.dev]
# Probably the least demanding setting in terms of compilation time and memory
# that still provide tracebacks with line numbers.
strip = "none"
debug = "line-tables-only"

[profile.dev-debug]
# This profile should allow connecting debuggers. Compiles more slowly and
# requires significantly more memory to compile.
inherits = "dev"
strip = "none"
debug = "full"

# Don't optimize the binaries in the workspace. Compilation of dependencies can be cached
# effectively on the CI because they rarely change, whereas the workspace code usually changes and
# workspace compilation artifacts are therefore not cached. However, some of our tests don't work if
# we don't have any optimizations in the workspace.
[profile.test]
opt-level = 1

[profile.test.package.sequencer]
opt-level = 0
[profile.test.package.hotshot-testing]
opt-level = 0
[profile.test.package.hotshot-state-prover]
opt-level = 3

# Geared towards building our docker images for local development
# - Compile quickly
# - Optimized enough to run demo
# - Avoids huge binaries
[profile.test-docker]
inherits = "test"
strip = true
debug = "none"<|MERGE_RESOLUTION|>--- conflicted
+++ resolved
@@ -25,12 +25,7 @@
     "crates/hotshot/testing",
     "crates/hotshot/types",
     "crates/hotshot/utils",
-<<<<<<< HEAD
     "crates/libp2p_test",
-    "hotshot-builder-core",
-    "hotshot-builder-core-refactored",
-=======
->>>>>>> b0f3f7c0
     "hotshot-events-service",
     "hotshot-query-service",
     "hotshot-state-prover",
@@ -68,14 +63,9 @@
     "crates/hotshot/testing",
     "crates/hotshot/types",
     "crates/hotshot/utils",
-<<<<<<< HEAD
-    "crates/libp2p_test",
-    "hotshot-builder-core",
-    "hotshot-builder-core-refactored",
-=======
     "crates/hotshot-builder/legacy",
     "crates/hotshot-builder/refactored",
->>>>>>> b0f3f7c0
+    "crates/libp2p_test",
     "hotshot-events-service",
     "hotshot-query-service",
     "hotshot-state-prover",
