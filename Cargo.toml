--- conflicted
+++ resolved
@@ -173,13 +173,8 @@
 typenum = "1"
 
 # Builder imports
-<<<<<<< HEAD
-hotshot-builder-core = { path = "hotshot-builder-core" }
-marketplace-builder-shared = { path = "marketplace-builder-shared" }
-=======
 hotshot-builder-legacy = { path = "crates/hotshot-builder/legacy" }
 hotshot-builder-shared = { path = "crates/hotshot-builder/shared" }
->>>>>>> 85747e90
 
 # Hotshot imports
 hotshot = { path = "crates/hotshot/hotshot" }
@@ -207,11 +202,7 @@
 derivative = "2.2"
 itertools = "0.12"
 jf-crhf = { version = "0.1.0", git = "https://github.com/EspressoSystems/jellyfish", tag = "0.4.5" }
-<<<<<<< HEAD
-jf-merkle-tree = { version = "0.1.0", git = "https://github.com/EspressoSystems/jellyfish", tag = "0.4.5", features = [
-=======
 jf-merkle-tree = { version = "0.1.0", git = "https://github.com/EspressoSystems/jellyfish", tag = "0.4.5-patch1", features = [
->>>>>>> 85747e90
     "std",
 ] }
 jf-pcs = { version = "0.1.0", git = "https://github.com/EspressoSystems/jellyfish", tag = "0.4.5", features = [
@@ -236,11 +227,7 @@
     "std",
     "parallel",
 ] }
-<<<<<<< HEAD
-libp2p = { package = "libp2p", version = "0.54", default-features = false, features = [
-=======
 libp2p = { package = "libp2p", version = "0.56", default-features = false, features = [
->>>>>>> 85747e90
     "macros",
     "autonat",
     "cbor",
