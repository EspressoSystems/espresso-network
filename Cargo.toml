--- conflicted
+++ resolved
@@ -48,22 +48,13 @@
 
 hotshot = { git = "https://github.com/EspressoSystems/hotshot", tag = "0.5.55" }
 # Hotshot imports
-<<<<<<< HEAD
-hotshot-builder-api = { git = "https://github.com/EspressoSystems/HotShot.git", tag = "0.5.48" }
-hotshot-builder-core = { git = "https://github.com/EspressoSystems/hotshot-builder-core", tag = "0.1.17" }
-hotshot-contract-adapter = { version = "0.1.0", path = "contracts/rust/adapter" }
-hotshot-events-service = { git = "https://github.com/EspressoSystems/hotshot-events-service.git", tag = "0.1.18" }
-hotshot-orchestrator = { git = "https://github.com/EspressoSystems/hotshot", tag = "0.5.48" }
-hotshot-query-service = { git = "https://github.com/EspressoSystems/hotshot-query-service", tag = "0.1.16" }
-hotshot-stake-table = { git = "https://github.com/EspressoSystems/hotshot", tag = "0.5.48" }
-=======
 hotshot-builder-api = { git = "https://github.com/EspressoSystems/HotShot.git", tag = "0.5.55" }
 hotshot-builder-core = { git = "https://github.com/EspressoSystems/hotshot-builder-core", tag = "0.1.22" }
+hotshot-contract-adapter = { version = "0.1.0", path = "contracts/rust/adapter" }
 hotshot-events-service = { git = "https://github.com/EspressoSystems/hotshot-events-service.git", tag = "0.1.23" }
 hotshot-orchestrator = { git = "https://github.com/EspressoSystems/hotshot", tag = "0.5.55" }
 hotshot-query-service = { git = "https://github.com/EspressoSystems/hotshot-query-service", tag = "0.1.25" }
 hotshot-stake-table = { git = "https://github.com/EspressoSystems/hotshot", tag = "0.5.55" }
->>>>>>> b69ca39c
 hotshot-state-prover = { version = "0.1.0", path = "hotshot-state-prover" }
 hotshot-task = { git = "https://github.com/EspressoSystems/hotshot", tag = "0.5.55" }
 hotshot-testing = { git = "https://github.com/EspressoSystems/hotshot", tag = "0.5.55" }
