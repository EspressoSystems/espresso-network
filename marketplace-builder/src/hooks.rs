use std::collections::HashSet;
use std::sync::Arc;
use std::time::Duration;

use async_compatibility_layer::art::{async_sleep, async_spawn};
use async_lock::RwLock;
use async_trait::async_trait;
use espresso_types::v0_3::BidTxBody;

use espresso_types::v0_3::RollupRegistration;

use espresso_types::MarketplaceVersion;
use espresso_types::SeqTypes;
use hotshot::types::EventType;

use hotshot::types::Event;

use hotshot_types::traits::node_implementation::Versions;
use marketplace_builder_core::service::BuilderHooks;

use espresso_types::FeeAmount;

use espresso_types::eth_signature_key::EthKeyPair;

use espresso_types::NamespaceId;

use hotshot_types::traits::node_implementation::NodeType;

use marketplace_solver::SolverError;
use sequencer::SequencerApiVersion;
use surf_disco::Client;

use tide_disco::Url;
use tracing::error;
use tracing::info;

/// Configurations for bid submission.
pub struct BidConfig {
    /// Namespace IDs to filter and bid for.
    pub namespaces: Vec<NamespaceId>,
    /// Amount to bid.
    pub amount: FeeAmount,
}

<<<<<<< HEAD
=======
pub async fn connect_to_solver(
    solver_api_url: Url,
) -> Option<Client<SolverError, MarketplaceVersion>> {
    let client = Client::<SolverError, MarketplaceVersion>::new(
        solver_api_url.join("marketplace-solver/").unwrap(),
    );

    if !(client.connect(None).await) {
        return None;
    }

    tracing::info!(
        %solver_api_url,
        "Builder client connected to the solver api"
    );

    Some(client)
}

>>>>>>> 99d3e768
/// Reserve builder hooks for espresso sequencer.
///
/// Provides bidding and transaction filtering on top of base builder functionality.
pub(crate) struct EspressoReserveHooks {
    /// IDs of namespaces to filter and bid for
    pub(crate) namespaces: HashSet<NamespaceId>,
    /// Base API to contact the solver
    pub(crate) solver_api_url: Url,
    /// Builder API base to include in the bid
    pub(crate) builder_api_base_url: Url,
    /// Keys for bidding
    pub(crate) bid_key_pair: EthKeyPair,
    /// Bid amount
    pub(crate) bid_amount: FeeAmount,
}

#[async_trait]
impl BuilderHooks<SeqTypes> for EspressoReserveHooks {
    #[inline(always)]
    async fn process_transactions(
        self: &Arc<Self>,
        mut transactions: Vec<<SeqTypes as NodeType>::Transaction>,
    ) -> Vec<<SeqTypes as NodeType>::Transaction> {
        transactions.retain(|txn| self.namespaces.contains(&txn.namespace()));
        transactions
    }

    #[inline(always)]
    async fn handle_hotshot_event(self: &Arc<Self>, event: &Event<SeqTypes>) {
        let EventType::ViewFinished { view_number } = event.event else {
            return;
        };

        let self = Arc::clone(self);
        async_spawn(async move {
            let bid_tx = match BidTxBody::new(
                self.bid_key_pair.fee_account(),
                self.bid_amount,
                view_number + 3, // We submit a bid 3 views in advance.
                self.namespaces.iter().cloned().collect(),
                self.builder_api_base_url.clone(),
                Default::default(),
            )
            .signed(&self.bid_key_pair)
            {
                Ok(bid) => bid,
                Err(e) => {
                    error!("Failed to sign the bid txn: {:?}.", e);
                    return;
                }
            };

            let solver_client = connect_to_solver(self.solver_api_url.clone());
            if let Err(e) = solver_client
                .post::<()>("submit_bid")
                .body_json(&bid_tx)
                .unwrap()
                .send()
                .await
            {
                error!("Failed to submit the bid: {:?}.", e);
                return;
            }

            info!("Submitted bid for view {}", *view_number);
        });
    }
}

/// Fallback builder hooks for espresso sequencer.
///
/// Provides transaction filtering on top of base builder functionality for unregistered rollups.
pub(crate) struct EspressoFallbackHooks {
    /// Base API to contact the solver
    pub(crate) solver_api_url: Url,
    pub(crate) namespaces_to_skip: RwLock<Option<HashSet<NamespaceId>>>,
}

pub fn connect_to_solver(solver_api_url: Url) -> Client<SolverError, MarketplaceVersion> {
    Client::<SolverError, MarketplaceVersion>::new(
        solver_api_url.join("marketplace-solver/").unwrap(),
    )
}

#[async_trait]
impl BuilderHooks<SeqTypes> for EspressoFallbackHooks {
    #[inline(always)]
    async fn process_transactions(
        self: &Arc<Self>,
        mut transactions: Vec<<SeqTypes as NodeType>::Transaction>,
    ) -> Vec<<SeqTypes as NodeType>::Transaction> {
        let namespaces_to_skip = self.namespaces_to_skip.read().await;

        match namespaces_to_skip.as_ref() {
            Some(namespaces_to_skip) => {
                transactions.retain(|txn| !namespaces_to_skip.contains(&txn.namespace()));
                transactions
            }
            // Solver connection has failed and we don't have up-to-date information on this
            None => {
                error!("Not accepting transactions due to outdated information");
                Vec::new()
            }
        }
    }

    #[inline(always)]
    async fn handle_hotshot_event(self: &Arc<Self>, event: &Event<SeqTypes>) {
        let EventType::ViewFinished { view_number } = event.event else {
            return;
        };

        // Re-query the solver every 20 views
        if view_number.rem_euclid(20) != 0 {
            return;
        }

        let self = Arc::clone(self);
        async_spawn(async move {
            let solver_client = connect_to_solver(self.solver_api_url.clone());
            match solver_client
                .get::<Vec<RollupRegistration>>("rollup_registrations")
                .send()
                .await
            {
                Ok(registrations) => {
                    let mut new_namespaces = HashSet::new();
                    for registration in registrations {
                        if registration.body.reserve_url.is_some() || !registration.body.active {
                            new_namespaces.insert(registration.body.namespace_id);
                        }
                    }
                    *self.namespaces_to_skip.write().await = Some(new_namespaces);
                }
                Err(e) => {
                    *self.namespaces_to_skip.write().await = None;
                    error!("Failed to get the registered rollups: {:?}.", e);
                }
            };
        });
    }
}<|MERGE_RESOLUTION|>--- conflicted
+++ resolved
@@ -42,28 +42,12 @@
     pub amount: FeeAmount,
 }
 
-<<<<<<< HEAD
-=======
-pub async fn connect_to_solver(
-    solver_api_url: Url,
-) -> Option<Client<SolverError, MarketplaceVersion>> {
-    let client = Client::<SolverError, MarketplaceVersion>::new(
+pub fn connect_to_solver(solver_api_url: Url) -> Client<SolverError, MarketplaceVersion> {
+    Client::<SolverError, MarketplaceVersion>::new(
         solver_api_url.join("marketplace-solver/").unwrap(),
-    );
-
-    if !(client.connect(None).await) {
-        return None;
-    }
-
-    tracing::info!(
-        %solver_api_url,
-        "Builder client connected to the solver api"
-    );
-
-    Some(client)
+    )
 }
 
->>>>>>> 99d3e768
 /// Reserve builder hooks for espresso sequencer.
 ///
 /// Provides bidding and transaction filtering on top of base builder functionality.
@@ -142,12 +126,6 @@
     pub(crate) namespaces_to_skip: RwLock<Option<HashSet<NamespaceId>>>,
 }
 
-pub fn connect_to_solver(solver_api_url: Url) -> Client<SolverError, MarketplaceVersion> {
-    Client::<SolverError, MarketplaceVersion>::new(
-        solver_api_url.join("marketplace-solver/").unwrap(),
-    )
-}
-
 #[async_trait]
 impl BuilderHooks<SeqTypes> for EspressoFallbackHooks {
     #[inline(always)]
