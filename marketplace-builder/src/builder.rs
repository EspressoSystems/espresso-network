--- conflicted
+++ resolved
@@ -85,11 +85,7 @@
                 vec![],
                 vec![],
                 l1_client,
-<<<<<<< HEAD
-                chain_config.stake_table_contract,
-=======
                 chain_config,
->>>>>>> a0e4d2aa
                 peers,
                 NoStorage,
             ))),
