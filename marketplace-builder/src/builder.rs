use std::{num::NonZeroUsize, time::Duration};

use anyhow::Context;
use async_broadcast::{
    broadcast, Receiver as BroadcastReceiver, RecvError, Sender as BroadcastSender, TryRecvError,
};
use async_compatibility_layer::{
    art::{async_sleep, async_spawn},
    channel::{unbounded, UnboundedReceiver, UnboundedSender},
};
use async_lock::RwLock;
use async_std::sync::Arc;
use espresso_types::{
    eth_signature_key::EthKeyPair, v0_3::ChainConfig, FeeAmount, L1Client, NamespaceId, NodeState,
    Payload, SeqTypes, SeqVersions, ValidatedState,
};
use ethers::{
    core::k256::ecdsa::SigningKey,
    signers::{coins_bip39::English, MnemonicBuilder, Signer as _, Wallet},
    types::{Address, U256},
};
use hotshot::traits::BlockPayload;
use hotshot_builder_api::v0_3::builder::{
    BuildError, Error as BuilderApiError, Options as HotshotBuilderApiOptions,
};
use hotshot_events_service::{
    events::{Error as EventStreamApiError, Options as EventStreamingApiOptions},
    events_source::{EventConsumer, EventsStreamer},
};
use hotshot_types::{
    data::{fake_commitment, Leaf, ViewNumber},
    traits::{
        block_contents::{vid_commitment, GENESIS_VID_NUM_STORAGE_NODES},
        node_implementation::{ConsensusTime, NodeType},
        EncodeBytes,
    },
    utils::BuilderCommitment,
};
use marketplace_builder_core::{
    builder_state::{
        BuildBlockInfo, BuilderState, BuiltFromProposedBlock, MessageType, ResponseMessage,
    },
    service::{
        run_non_permissioned_standalone_builder_service, BroadcastSenders, GlobalState,
        ProxyGlobalState, ReceivedTransaction,
    },
};
use sequencer::{catchup::StatePeers, L1Params, NetworkParams};
use surf::http::headers::ACCEPT;
use surf_disco::Client;
use tide_disco::{app, method::ReadState, App, Url};
use vbs::version::StaticVersionType;

use crate::{
    hooks::{self, BidConfig, EspressoFallbackHooks, EspressoReserveHooks},
    run_builder_api_service,
};

#[derive(Clone, Debug)]
pub struct BuilderConfig {
    pub global_state: Arc<RwLock<GlobalState<SeqTypes>>>,
    pub hotshot_events_api_url: Url,
    pub hotshot_builder_apis_url: Url,
}

pub fn build_instance_state<Ver: StaticVersionType + 'static>(
    chain_config: ChainConfig,
    l1_params: L1Params,
    state_peers: Vec<Url>,
    _: Ver,
) -> anyhow::Result<NodeState> {
    let l1_client = L1Client::new(l1_params.url, l1_params.events_max_block_range);
    let instance_state = NodeState::new(
        u64::MAX, // dummy node ID, only used for debugging
        chain_config,
        l1_client,
        Arc::new(StatePeers::<Ver>::from_urls(
            state_peers,
            Default::default(),
        )),
    );
    Ok(instance_state)
}

impl BuilderConfig {
    #[allow(clippy::too_many_arguments)]
    pub async fn init(
        is_reserve: bool,
        builder_key_pair: EthKeyPair,
        bootstrapped_view: ViewNumber,
        tx_channel_capacity: NonZeroUsize,
        event_channel_capacity: NonZeroUsize,
        node_count: NonZeroUsize,
        instance_state: NodeState,
        validated_state: ValidatedState,
        hotshot_events_api_url: Url,
        hotshot_builder_apis_url: Url,
        max_api_timeout_duration: Duration,
        buffered_view_num_count: usize,
        maximize_txns_count_timeout_duration: Duration,
        base_fee: FeeAmount,
        bid_config: Option<BidConfig>,
        solver_api_url: Url,
    ) -> anyhow::Result<Self> {
        println!("here start init");
        tracing::info!(
            address = %builder_key_pair.fee_account(),
            ?bootstrapped_view,
            %tx_channel_capacity,
            %event_channel_capacity,
            ?max_api_timeout_duration,
            buffered_view_num_count,
            ?maximize_txns_count_timeout_duration,
            "initializing builder",
        );

        let (mut senders, receivers) =
            marketplace_builder_core::service::broadcast_channels(event_channel_capacity.get());

        senders.transactions.set_capacity(tx_channel_capacity.get());

        // builder api request channel
        let (req_sender, req_receiver) =
            broadcast::<MessageType<SeqTypes>>(event_channel_capacity.get());

        let (genesis_payload, genesis_ns_table) =
            Payload::from_transactions([], &validated_state, &instance_state)
                .await
                .expect("genesis payload construction failed");
        println!("here genesis");

        let builder_commitment = genesis_payload.builder_commitment(&genesis_ns_table);

        let vid_commitment = {
            let payload_bytes = genesis_payload.encode();
            vid_commitment(&payload_bytes, GENESIS_VID_NUM_STORAGE_NODES)
        };

        // create the global state
        let global_state: GlobalState<SeqTypes> = GlobalState::<SeqTypes>::new(
            req_sender,
            senders.transactions.clone(),
            vid_commitment,
            bootstrapped_view,
            bootstrapped_view,
            buffered_view_num_count as u64,
        );
        println!("here global state");

        let global_state = Arc::new(RwLock::new(global_state));
        let global_state_clone = global_state.clone();

        let builder_state = BuilderState::<SeqTypes>::new(
            BuiltFromProposedBlock {
                view_number: bootstrapped_view,
                vid_commitment,
                leaf_commit: fake_commitment(),
                builder_commitment,
            },
            &receivers,
            req_receiver,
            Vec::new() /* tx_queue */,
            global_state_clone,
            node_count,
            maximize_txns_count_timeout_duration,
            base_fee
                .as_u64()
                .context("the base fee exceeds the maximum amount that a builder can pay (defined by u64::MAX)")?,
            Arc::new(instance_state),
            Duration::from_secs(60),
            Arc::new(validated_state),
        );
        println!("here builder state");

        // spawn the builder event loop
        // Note: we don't do anything with the handle because BuilderState's
        // event loop is going to be spawning child BuilderStates and will exit
        // when the view it's building for is decided, so we don't care about
        // it eventually finishing.
        async_spawn(async move {
            builder_state.event_loop();
        });
        println!("here event loop");

        // create the proxy global state it will server the builder apis
        let proxy_global_state = ProxyGlobalState::new(
            global_state.clone(),
            (builder_key_pair.fee_account(), builder_key_pair.clone()),
            max_api_timeout_duration,
        );

        // start the hotshot api service
        run_builder_api_service(hotshot_builder_apis_url.clone(), proxy_global_state);
        println!("here builder api");

        // spawn the builder service
        let events_url = hotshot_events_api_url.clone();
        tracing::info!("Running permissionless builder against hotshot events API at {events_url}",);

        if is_reserve {
            let Some(bid_config) = bid_config else {
                panic!("Missing bid config for the reserve builder.");
            };
            let hooks = hooks::EspressoReserveHooks {
                namespaces: bid_config.namespaces.into_iter().collect(),
                solver_api_url,
                builder_api_base_url: hotshot_builder_apis_url.clone(),
                bid_key_pair: builder_key_pair,
                bid_amount: bid_config.amount,
            };

            async_spawn(async move {
<<<<<<< HEAD
                let res = run_non_permissioned_standalone_builder_service::<_, SequencerVersions>(
=======
                let res = run_non_permissioned_standalone_builder_service::<_, SeqVersions>(
>>>>>>> ef442a2c
                    hooks, senders, events_url,
                )
                .await;
                tracing::error!(?res, "Reserve builder service exited");
                if res.is_err() {
                    panic!("Reserve builder should restart.");
                }
            });

            tracing::info!("Reserve builder init finished");
        } else {
            let hooks = hooks::EspressoFallbackHooks { solver_api_url };

            async_spawn(async move {
<<<<<<< HEAD
                let res = run_non_permissioned_standalone_builder_service::<_, SequencerVersions>(
=======
                let res = run_non_permissioned_standalone_builder_service::<_, SeqVersions>(
>>>>>>> ef442a2c
                    hooks, senders, events_url,
                )
                .await;
                tracing::error!(?res, "Fallback builder service exited");
                if res.is_err() {
                    panic!("Fallback builder should restart.");
                }
            });

            tracing::info!("Fallback builder init finished");
        }
        println!("here run_non_permissioned_standalone_builder_service");

        Ok(Self {
            global_state,
            hotshot_events_api_url,
            hotshot_builder_apis_url,
        })
    }
}

#[cfg(test)]
mod test {
    use std::{
        str::FromStr,
        time::{Duration, Instant},
    };

    use async_compatibility_layer::{
        art::{async_sleep, async_spawn},
        logging::{setup_backtrace, setup_logging},
    };
    use async_lock::RwLock;
    use async_std::{prelude::FutureExt, stream::StreamExt, task};
    use committable::Commitment;
    use committable::Committable;
    use espresso_types::{
<<<<<<< HEAD
        mock::MockStateCatchup,
        v0_3::{RollupRegistration, RollupRegistrationBody},
        BaseVersion, FeeAccount, MarketplaceVersion, NamespaceId, PubKey, SeqTypes, Transaction,
=======
        mock::MockStateCatchup, BaseVersion, FeeAccount, MarketplaceVersion, NamespaceId, PubKey,
        SeqTypes, Transaction,
>>>>>>> ef442a2c
    };
    use ethers::utils::Anvil;
    use hotshot::types::{BLSPrivKey, Event, EventType};
    use hotshot_builder_api::v0_3::builder::BuildError;
    use hotshot_events_service::{
        events::{Error as EventStreamApiError, Options as EventStreamingApiOptions},
        events_source::{EventConsumer, EventsStreamer},
    };
<<<<<<< HEAD
    use hotshot_example_types::block_types::TestTransaction;
=======
>>>>>>> ef442a2c
    use hotshot_query_service::{availability::LeafQueryData, VidCommitment};
    use hotshot_types::{
        bundle::Bundle,
        light_client::StateKeyPair,
        signature_key::BLSPubKey,
        traits::{
            block_contents::{BlockPayload, GENESIS_VID_NUM_STORAGE_NODES},
            node_implementation::{NodeType, Versions},
            signature_key::{BuilderSignatureKey, SignatureKey},
        },
    };
    use marketplace_builder_core::{
        builder_state::{self, RequestMessage, TransactionSource},
        service::{
            run_non_permissioned_standalone_builder_service,
            run_permissioned_standalone_builder_service,
        },
        utils::BuilderStateId,
    };
    use marketplace_solver::{testing::MockSolver, SolverError};
    use portpicker::pick_unused_port;
    use sequencer::{
        api::test_helpers::TestNetworkConfigBuilder,
        persistence::no_storage::{self, NoStorage},
        testing::TestConfigBuilder,
    };
    use sequencer::{
        api::{fs::DataSource, options::HotshotEvents, test_helpers::TestNetwork, Options},
        persistence,
    };
    use sequencer_utils::test_utils::setup_test;
    use surf_disco::Client;
    use tempfile::TempDir;
    use tide_disco::error::ServerError;

    use super::*;

    #[async_std::test]
    async fn test_marketplace_fallback_builder() {
        setup_test();

        let query_port = pick_unused_port().expect("No ports free");
        let query_api_url: Url = format!("http://localhost:{query_port}").parse().unwrap();

        let event_port = pick_unused_port().expect("No ports free");
        let event_service_url: Url = format!("http://localhost:{event_port}").parse().unwrap();

        let builder_port = pick_unused_port().expect("No ports free");
        let builder_api_url: Url = format!("http://localhost:{builder_port}").parse().unwrap();

        // Set up and start the network
        let anvil = Anvil::new().spawn();
        let l1 = anvil.endpoint().parse().unwrap();
        let network_config = TestConfigBuilder::default().l1_url(l1).build();

        let tmpdir = TempDir::new().unwrap();
        println!("here after tmpdir");

        let config = TestNetworkConfigBuilder::default()
            .api_config(
                Options::with_port(query_port)
                    .submit(Default::default())
                    .query_fs(
                        Default::default(),
                        persistence::fs::Options::new(tmpdir.path().to_owned()),
                    )
                    .hotshot_events(HotshotEvents {
                        events_service_port: event_port,
                    }),
            )
            .network_config(network_config)
            .build();
        let network = TestNetwork::new(config, BaseVersion::instance()).await;
<<<<<<< HEAD

        let mock_solver = MockSolver::init().await;
        let solver_api = mock_solver.solver_api();
        println!("here after solver api");
        let client = surf_disco::Client::<SolverError, BaseVersion>::new(solver_api.clone());

        // Create a list of signature keys for rollup registration data
        let mut signature_keys = Vec::new();

        for _ in 0..10 {
            let private_key =
                <BLSPubKey as SignatureKey>::PrivateKey::generate(&mut rand::thread_rng());
            signature_keys.push(BLSPubKey::from_private(&private_key))
        }

        let private_key =
            <BLSPubKey as SignatureKey>::PrivateKey::generate(&mut rand::thread_rng());
        let signature_key = BLSPubKey::from_private(&private_key);

        signature_keys.push(signature_key);

        // Initialize a rollup registration with namespace id = 1
        let reg_ns_1_body = RollupRegistrationBody {
            namespace_id: 1_u64.into(),
            reserve_url: Url::from_str("http://localhost").unwrap(),
            reserve_price: 200.into(),
            active: true,
            signature_keys: signature_keys.clone(),
            text: "test".to_string(),
            signature_key,
        };

        // Sign the registration body
        let reg_signature = <SeqTypes as NodeType>::SignatureKey::sign(
            &private_key,
            reg_ns_1_body.commit().as_ref(),
        )
        .expect("failed to sign");

        let reg_ns_1 = RollupRegistration {
            body: reg_ns_1_body.clone(),
            signature: reg_signature,
        };

        // registering a rollup
        let result: RollupRegistration = client
            .post("register_rollup")
            .body_json(&reg_ns_1)
            .unwrap()
            .send()
            .await
            .unwrap();
        let result: Vec<RollupRegistration> =
        client.get("rollup_registrations").send().await.unwrap();
    assert_eq!(result,vec![reg_ns_1]);
=======
>>>>>>> ef442a2c

        // Start the builder
        let init = BuilderConfig::init(
            false,
            FeeAccount::test_key_pair(),
            ViewNumber::genesis(),
            NonZeroUsize::new(1024).unwrap(),
            NonZeroUsize::new(1024).unwrap(),
            NonZeroUsize::new(network.cfg.num_nodes()).unwrap(),
            NodeState::default(),
            ValidatedState::default(),
            event_service_url.clone(),
            builder_api_url.clone(),
            Duration::from_secs(2),
            5,
            Duration::from_secs(2),
            FeeAmount::from(10),
            None,
            solver_api,
        );
        println!("here after init");
        let builder_config = init.await.unwrap();

        // Wait for at least one empty block to be sequenced (after consensus starts VID).
        let sequencer_client: Client<ServerError, BaseVersion> = Client::new(query_api_url);
        sequencer_client.connect(None).await;
        sequencer_client
            .socket("availability/stream/leaves/0")
            .subscribe::<LeafQueryData<SeqTypes>>()
            .await
            .unwrap()
            .next()
            .await
            .unwrap()
            .unwrap();

        //  Connect to builder
        let builder_client: Client<ServerError, MarketplaceVersion> =
            Client::new(builder_api_url.clone());
        builder_client.connect(None).await;

        //  TODO(AG): workaround for version mismatch between bundle and submit APIs
        let submission_client: Client<ServerError, BaseVersion> = Client::new(builder_api_url);
        submission_client.connect(None).await;

<<<<<<< HEAD
=======
        // Make an empty commitment (for testing, the commitment is not used)
        let commitment = vid_commitment(&[0], 1);

        // Test getting a bundle
        let _bundle = builder_client
            .get::<Bundle<SeqTypes>>(format!("block_info/bundle/1/{}/1", commitment).as_str())
            .send()
            .await
            .unwrap();

>>>>>>> ef442a2c
        // Test submitting transactions
        // let mut transactions = (0..10)
        //     .map(|i| Transaction::new(0u32.into(), vec![1, 1, 1, i]))
        //     .collect::<Vec<_>>();
        // transactions.push(Transaction::new(1u64.into(), vec![1, 1, 1, 11]));
        let mut transactions = [Transaction::new(0u64.into(), vec![1, 1, 1, 0]),Transaction::new(1u64.into(), vec![1, 1, 1, 1])];
        submission_client
            .post::<Vec<Commitment<Transaction>>>("txn_submit/batch")
            .body_json(&transactions)
            .unwrap()
            .send()
            .await
            .unwrap();

        let (response_sender, response_receiver) = unbounded();
        let request_message = MessageType::<SeqTypes>::RequestMessage(RequestMessage {
            requested_view_number: ViewNumber::new(0),
            response_channel: response_sender,
        });
        let (payload, metadata) = Payload::from_transactions(
            transactions.clone(),
            &ValidatedState::default(),
            &NodeState::default(),
        ).await.unwrap();
        let block_vid_commitment = vid_commitment(&payload.encode(), GENESIS_VID_NUM_STORAGE_NODES);
        // let req_msg = (
        //     response_receiver,
        //     BuilderStateId {
        //         parent_commitment: block_vid_commitment,
        //         parent_view: ViewNumber::new(0),
        //     },
        //     request_message,
        // );

        // give builder state time to fork
        async_sleep(Duration::from_millis(100)).await;

        // // get the builder state for parent view we've just simulated
        // builder_config.global_state
        //     .read_arc()
        //     .await
        //     .spawned_builder_states
        //     .get(&req_msg.1)
        //     .expect("Failed to get channel for matching builder")
        //     .broadcast(req_msg.2.clone())
        //     .await
        //     .unwrap();

        let events_service_client =
            Client::<hotshot_events_service::events::Error, BaseVersion>::new(
                event_service_url.clone(),
            );
        events_service_client.connect(None).await;

        let mut subscribed_events = events_service_client
            .socket("hotshot-events/events")
            .subscribe::<Event<SeqTypes>>()
            .await
            .unwrap();

        let start = Instant::now();
        loop {
            if start.elapsed() > Duration::from_secs(10) {
                panic!("Didn't get a quorum proposal in 10 seconds");
            }

            let event = subscribed_events.next().await.unwrap().unwrap();
            if let EventType::QuorumProposal { proposal, .. } = event.event {
                let parent_view_number = *proposal.data.view_number;
                println!("here parent_view_number {:?}",parent_view_number);
                let parent_commitment =
                    Leaf::from_quorum_proposal(&proposal.data).payload_commitment();
                let bundle = builder_client
                    .get::<Bundle<SeqTypes>>(
                        format!(
                            "block_info/bundle/{parent_view_number}/{parent_commitment}/{}",
                            parent_view_number + 1
                        )
                        .as_str(),
                    )
                    .send()
                    .await
                    .unwrap();
                assert_eq!(bundle.transactions, transactions);
                println!("here transactions {:?}", transactions);
                break;
            }
        }
    }
}<|MERGE_RESOLUTION|>--- conflicted
+++ resolved
@@ -210,11 +210,7 @@
             };
 
             async_spawn(async move {
-<<<<<<< HEAD
-                let res = run_non_permissioned_standalone_builder_service::<_, SequencerVersions>(
-=======
                 let res = run_non_permissioned_standalone_builder_service::<_, SeqVersions>(
->>>>>>> ef442a2c
                     hooks, senders, events_url,
                 )
                 .await;
@@ -229,11 +225,7 @@
             let hooks = hooks::EspressoFallbackHooks { solver_api_url };
 
             async_spawn(async move {
-<<<<<<< HEAD
-                let res = run_non_permissioned_standalone_builder_service::<_, SequencerVersions>(
-=======
                 let res = run_non_permissioned_standalone_builder_service::<_, SeqVersions>(
->>>>>>> ef442a2c
                     hooks, senders, events_url,
                 )
                 .await;
@@ -271,14 +263,9 @@
     use committable::Commitment;
     use committable::Committable;
     use espresso_types::{
-<<<<<<< HEAD
-        mock::MockStateCatchup,
         v0_3::{RollupRegistration, RollupRegistrationBody},
-        BaseVersion, FeeAccount, MarketplaceVersion, NamespaceId, PubKey, SeqTypes, Transaction,
-=======
         mock::MockStateCatchup, BaseVersion, FeeAccount, MarketplaceVersion, NamespaceId, PubKey,
         SeqTypes, Transaction,
->>>>>>> ef442a2c
     };
     use ethers::utils::Anvil;
     use hotshot::types::{BLSPrivKey, Event, EventType};
@@ -287,10 +274,6 @@
         events::{Error as EventStreamApiError, Options as EventStreamingApiOptions},
         events_source::{EventConsumer, EventsStreamer},
     };
-<<<<<<< HEAD
-    use hotshot_example_types::block_types::TestTransaction;
-=======
->>>>>>> ef442a2c
     use hotshot_query_service::{availability::LeafQueryData, VidCommitment};
     use hotshot_types::{
         bundle::Bundle,
@@ -364,7 +347,6 @@
             .network_config(network_config)
             .build();
         let network = TestNetwork::new(config, BaseVersion::instance()).await;
-<<<<<<< HEAD
 
         let mock_solver = MockSolver::init().await;
         let solver_api = mock_solver.solver_api();
@@ -420,8 +402,6 @@
         let result: Vec<RollupRegistration> =
         client.get("rollup_registrations").send().await.unwrap();
     assert_eq!(result,vec![reg_ns_1]);
-=======
->>>>>>> ef442a2c
 
         // Start the builder
         let init = BuilderConfig::init(
@@ -467,8 +447,6 @@
         let submission_client: Client<ServerError, BaseVersion> = Client::new(builder_api_url);
         submission_client.connect(None).await;
 
-<<<<<<< HEAD
-=======
         // Make an empty commitment (for testing, the commitment is not used)
         let commitment = vid_commitment(&[0], 1);
 
@@ -479,7 +457,6 @@
             .await
             .unwrap();
 
->>>>>>> ef442a2c
         // Test submitting transactions
         // let mut transactions = (0..10)
         //     .map(|i| Transaction::new(0u32.into(), vec![1, 1, 1, i]))
