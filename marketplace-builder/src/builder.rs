use std::{num::NonZeroUsize, time::Duration};

use anyhow::Context;
use async_broadcast::{
    broadcast, Receiver as BroadcastReceiver, RecvError, Sender as BroadcastSender, TryRecvError,
};
use async_compatibility_layer::{
    art::{async_sleep, async_spawn},
    channel::{unbounded, UnboundedReceiver, UnboundedSender},
};
use async_lock::RwLock;
use async_std::sync::Arc;
use espresso_types::{
    eth_signature_key::EthKeyPair, v0_3::ChainConfig, FeeAmount, L1Client, MarketplaceVersion,
    MockSequencerVersions, NamespaceId, NodeState, Payload, SeqTypes, SequencerVersions,
    ValidatedState, V0_1,
};
use ethers::{
    core::k256::ecdsa::SigningKey,
    signers::{coins_bip39::English, MnemonicBuilder, Signer as _, Wallet},
    types::{Address, U256},
};
use hotshot::traits::BlockPayload;
use hotshot_builder_api::v0_3::builder::{
    BuildError, Error as BuilderApiError, Options as HotshotBuilderApiOptions,
};
use hotshot_events_service::{
    events::{Error as EventStreamApiError, Options as EventStreamingApiOptions},
    events_source::{EventConsumer, EventsStreamer},
};
use hotshot_types::{
    data::{fake_commitment, Leaf, ViewNumber},
    traits::{
        block_contents::{vid_commitment, GENESIS_VID_NUM_STORAGE_NODES},
        node_implementation::{ConsensusTime, NodeType, Versions},
        EncodeBytes,
    },
    utils::BuilderCommitment,
};
use marketplace_builder_core::{
    builder_state::{
        BuildBlockInfo, BuilderState, BuiltFromProposedBlock, MessageType, ResponseMessage,
    },
    service::{
        run_builder_service, BroadcastSenders, BuilderHooks, GlobalState, ProxyGlobalState,
        ReceivedTransaction,
    },
};
use sequencer::{catchup::StatePeers, L1Params, NetworkParams, SequencerApiVersion};
use surf::http::headers::ACCEPT;
use surf_disco::Client;
use tide_disco::{app, method::ReadState, App, Url};
use vbs::version::{StaticVersion, StaticVersionType};

use crate::hooks::{self, BidConfig, EspressoFallbackHooks, EspressoReserveHooks};

#[derive(Clone, Debug)]
pub struct BuilderConfig {
    pub global_state: Arc<RwLock<GlobalState<SeqTypes>>>,
    pub hotshot_events_api_url: Url,
    pub hotshot_builder_apis_url: Url,
}

pub fn build_instance_state<V: Versions>(
    chain_config: ChainConfig,
    l1_params: L1Params,
    state_peers: Vec<Url>,
) -> anyhow::Result<NodeState> {
    let l1_client = L1Client::new(l1_params.url, l1_params.events_max_block_range);

    let instance_state = NodeState::new(
        u64::MAX, // dummy node ID, only used for debugging
        chain_config,
        l1_client,
        Arc::new(StatePeers::<SequencerApiVersion>::from_urls(
            state_peers,
            Default::default(),
        )),
        V::Base::version(),
    );
    Ok(instance_state)
}

impl BuilderConfig {
    async fn start_service<H>(
        global_state: Arc<RwLock<GlobalState<SeqTypes>>>,
        senders: BroadcastSenders<SeqTypes>,
        hooks: Arc<H>,
        builder_key_pair: EthKeyPair,
        events_api_url: Url,
        builder_api_url: Url,
        api_timeout: Duration,
    ) -> anyhow::Result<()>
    where
        H: BuilderHooks<SeqTypes>,
    {
        // create the proxy global state it will server the builder apis
        let app = ProxyGlobalState::new(
            global_state.clone(),
            Arc::clone(&hooks),
            (builder_key_pair.fee_account(), builder_key_pair.clone()),
            api_timeout,
        )
        .into_app()
        .context("Failed to construct builder API app")?;

        async_spawn(async move {
            tracing::info!("Starting builder API app at {builder_api_url}");
            let res = app
                .serve(builder_api_url, MarketplaceVersion::instance())
                .await;
            tracing::error!(?res, "Builder API app exited");
        });

        // spawn the builder service
        tracing::info!("Running builder against hotshot events API at {events_api_url}",);

        let stream = marketplace_builder_core::utils::EventServiceStream::<
            SeqTypes,
            SequencerApiVersion,
        >::connect(events_api_url)
        .await?;

        async_spawn(async move {
            let res = run_builder_service::<SeqTypes>(hooks, senders, stream).await;
            tracing::error!(?res, "Builder service exited");
            if res.is_err() {
                panic!("Builder should restart.");
            }
        });

        Ok(())
    }

    #[allow(clippy::too_many_arguments)]
    pub async fn init(
        is_reserve: bool,
        builder_key_pair: EthKeyPair,
        bootstrapped_view: ViewNumber,
        tx_channel_capacity: NonZeroUsize,
        event_channel_capacity: NonZeroUsize,
        instance_state: NodeState,
        validated_state: ValidatedState,
        events_api_url: Url,
        builder_api_url: Url,
        api_timeout: Duration,
        buffered_view_num_count: usize,
        maximize_txns_count_timeout_duration: Duration,
        base_fee: FeeAmount,
        bid_config: Option<BidConfig>,
        solver_api_url: Url,
    ) -> anyhow::Result<Self> {
        tracing::info!(
            address = %builder_key_pair.fee_account(),
            ?bootstrapped_view,
            %tx_channel_capacity,
            %event_channel_capacity,
            ?api_timeout,
            buffered_view_num_count,
            ?maximize_txns_count_timeout_duration,
            "initializing builder",
        );

        let (mut senders, receivers) =
            marketplace_builder_core::service::broadcast_channels(event_channel_capacity.get());

        senders.transactions.set_capacity(tx_channel_capacity.get());

        // builder api request channel
        let (req_sender, req_receiver) =
            broadcast::<MessageType<SeqTypes>>(event_channel_capacity.get());

        let (genesis_payload, genesis_ns_table) =
            Payload::from_transactions([], &validated_state, &instance_state)
                .await
                .expect("genesis payload construction failed");

        let builder_commitment = genesis_payload.builder_commitment(&genesis_ns_table);

        let vid_commitment = {
            let payload_bytes = genesis_payload.encode();
            vid_commitment(&payload_bytes, GENESIS_VID_NUM_STORAGE_NODES)
        };

        // create the global state
        let global_state: GlobalState<SeqTypes> = GlobalState::<SeqTypes>::new(
            req_sender,
            senders.transactions.clone(),
            vid_commitment,
            bootstrapped_view,
        );

        let global_state = Arc::new(RwLock::new(global_state));

        let builder_state = BuilderState::<SeqTypes>::new(
            BuiltFromProposedBlock {
                view_number: bootstrapped_view,
                vid_commitment,
                leaf_commit: fake_commitment(),
                builder_commitment,
            },
            &receivers,
            req_receiver,
            Vec::new() /* tx_queue */,
            Arc::clone(&global_state),
            maximize_txns_count_timeout_duration,
            base_fee
                .as_u64()
                .context("the base fee exceeds the maximum amount that a builder can pay (defined by u64::MAX)")?,
            Arc::new(instance_state),
            Duration::from_secs(60),
            Arc::new(validated_state),
        );

        // Start builder event loop
        builder_state.event_loop();

        if is_reserve {
            let bid_config = bid_config.expect("Missing bid config for the reserve builder.");
            let hooks = Arc::new(hooks::EspressoReserveHooks {
                namespaces: bid_config.namespaces.into_iter().collect(),
                solver_api_url,
                builder_api_base_url: builder_api_url.clone(),
                bid_key_pair: builder_key_pair.clone(),
                bid_amount: bid_config.amount,
<<<<<<< HEAD
            };

            async_spawn(async move {
                let res = run_non_permissioned_standalone_builder_service::<
                    SeqTypes,
                    SequencerApiVersion, // todo change this function to take only api version
                >(hooks, senders, events_url)
                .await;
                tracing::error!(?res, "Reserve builder service exited");
                if res.is_err() {
                    panic!("Reserve builder should restart.");
                }
=======
>>>>>>> a9c07679
            });
            Self::start_service(
                Arc::clone(&global_state),
                senders,
                hooks,
                builder_key_pair,
                events_api_url.clone(),
                builder_api_url.clone(),
                api_timeout,
            )
            .await?;
        } else {
<<<<<<< HEAD
            let hooks = hooks::EspressoFallbackHooks { solver_api_url };

            async_spawn(async move {
                let res = run_non_permissioned_standalone_builder_service::<
                    SeqTypes,
                    SequencerApiVersion,
                >(hooks, senders, events_url)
                .await;
                tracing::error!(?res, "Fallback builder service exited");
                if res.is_err() {
                    panic!("Fallback builder should restart.");
                }
=======
            let hooks = Arc::new(hooks::EspressoFallbackHooks {
                solver_api_url,
                namespaces_to_skip: RwLock::new(None),
>>>>>>> a9c07679
            });
            Self::start_service(
                Arc::clone(&global_state),
                senders,
                hooks,
                builder_key_pair,
                events_api_url.clone(),
                builder_api_url.clone(),
                api_timeout,
            )
            .await?;
        }

        tracing::info!("Builder init finished");

        Ok(Self {
            global_state,
            hotshot_events_api_url: events_api_url,
            hotshot_builder_apis_url: builder_api_url,
        })
    }
}

#[cfg(test)]
mod test {
    use std::time::{Duration, Instant};

    use async_compatibility_layer::{
        art::{async_sleep, async_spawn},
        logging::{setup_backtrace, setup_logging},
    };
    use async_lock::RwLock;
    use async_std::{prelude::FutureExt, stream::StreamExt, task};
    use committable::Commitment;
    use espresso_types::{
        mock::MockStateCatchup, FeeAccount, MarketplaceVersion, NamespaceId, PubKey, SeqTypes,
        SequencerVersions, Transaction,
    };
    use ethers::utils::Anvil;
    use hotshot::types::{BLSPrivKey, Event, EventType};
    use hotshot_builder_api::v0_3::builder::BuildError;
    use hotshot_events_service::{
        events::{Error as EventStreamApiError, Options as EventStreamingApiOptions},
        events_source::{EventConsumer, EventsStreamer},
    };
    use hotshot_query_service::{availability::LeafQueryData, VidCommitment};
    use hotshot_types::{
        bundle::Bundle,
        light_client::StateKeyPair,
        signature_key::BLSPubKey,
        traits::{
            block_contents::{BlockPayload, GENESIS_VID_NUM_STORAGE_NODES},
            node_implementation::{NodeType, Versions},
            signature_key::{BuilderSignatureKey, SignatureKey},
        },
    };
    use marketplace_builder_core::service::run_builder_service;
    use portpicker::pick_unused_port;
    use sequencer::{
        api::test_helpers::TestNetworkConfigBuilder,
        persistence::no_storage::{self, NoStorage},
        testing::TestConfigBuilder,
        SequencerApiVersion,
    };
    use sequencer::{
        api::{fs::DataSource, options::HotshotEvents, test_helpers::TestNetwork, Options},
        persistence,
    };
    use sequencer_utils::test_utils::setup_test;
    use surf_disco::Client;
    use tempfile::TempDir;
    use tide_disco::error::ServerError;
    use vbs::version::StaticVersion;

    use super::*;

    #[async_std::test]
    async fn test_marketplace_builder() {
        setup_test();

        let query_port = pick_unused_port().expect("No ports free");
        let query_api_url: Url = format!("http://localhost:{query_port}").parse().unwrap();

        let event_port = pick_unused_port().expect("No ports free");
        let event_service_url: Url = format!("http://localhost:{event_port}").parse().unwrap();

        let builder_port = pick_unused_port().expect("No ports free");
        let builder_api_url: Url = format!("http://localhost:{builder_port}").parse().unwrap();

        // Set up and start the network
        let anvil = Anvil::new().spawn();
        let l1 = anvil.endpoint().parse().unwrap();
        let network_config = TestConfigBuilder::default().l1_url(l1).build();

        let tmpdir = TempDir::new().unwrap();

        let config = TestNetworkConfigBuilder::default()
            .api_config(
                Options::with_port(query_port)
                    .submit(Default::default())
                    .query_fs(
                        Default::default(),
                        persistence::fs::Options::new(tmpdir.path().to_owned()),
                    )
                    .hotshot_events(HotshotEvents {
                        events_service_port: event_port,
                    }),
            )
            .network_config(network_config)
            .build();
        let _network = TestNetwork::new(config, MockSequencerVersions::new()).await;

        // Start the builder
        let init = BuilderConfig::init(
            true,
            FeeAccount::test_key_pair(),
            ViewNumber::genesis(),
            NonZeroUsize::new(1024).unwrap(),
            NonZeroUsize::new(1024).unwrap(),
            NodeState::default(),
            ValidatedState::default(),
            event_service_url.clone(),
            builder_api_url.clone(),
            Duration::from_secs(2),
            5,
            Duration::from_secs(2),
            FeeAmount::from(10),
            Some(BidConfig {
                namespaces: vec![NamespaceId::from(10u32)],
                amount: FeeAmount::from(10),
            }),
            format!("http://localhost:{}", 3000).parse().unwrap(),
        );
        let _builder_config = init.await;

        // Wait for at least one empty block to be sequenced (after consensus starts VID).
        let sequencer_client: Client<ServerError, SequencerApiVersion> = Client::new(query_api_url);
        sequencer_client.connect(None).await;
        sequencer_client
            .socket("availability/stream/leaves/0")
            .subscribe::<LeafQueryData<SeqTypes>>()
            .await
            .unwrap()
            .next()
            .await
            .unwrap()
            .unwrap();

        //  Connect to builder
        let builder_client: Client<ServerError, MarketplaceVersion> =
            Client::new(builder_api_url.clone());
        builder_client.connect(None).await;

        let txn_submission_client: Client<ServerError, SequencerApiVersion> =
            Client::new(builder_api_url.clone());
        txn_submission_client.connect(None).await;

        // Test submitting transactions
        let transactions = (0..10)
            .map(|i| Transaction::new(10u32.into(), vec![1, 1, 1, i]))
            .collect::<Vec<_>>();
        txn_submission_client
            .post::<Vec<Commitment<Transaction>>>("txn_submit/batch")
            .body_json(&transactions)
            .unwrap()
            .send()
            .await
            .unwrap();

        let events_service_client = Client::<
            hotshot_events_service::events::Error,
            SequencerApiVersion,
        >::new(event_service_url.clone());
        events_service_client.connect(None).await;

        let mut subscribed_events = events_service_client
            .socket("hotshot-events/events")
            .subscribe::<Event<SeqTypes>>()
            .await
            .unwrap();

        let start = Instant::now();
        loop {
            if start.elapsed() > Duration::from_secs(10) {
                panic!("Didn't get a quorum proposal in 10 seconds");
            }

            let event = subscribed_events.next().await.unwrap().unwrap();
            if let EventType::QuorumProposal { proposal, .. } = event.event {
                let parent_view_number = *proposal.data.view_number;
                let parent_commitment =
                    Leaf::from_quorum_proposal(&proposal.data).payload_commitment();
                let bundle = builder_client
                    .get::<Bundle<SeqTypes>>(
                        format!(
                            "block_info/bundle/{parent_view_number}/{parent_commitment}/{}",
                            parent_view_number + 1
                        )
                        .as_str(),
                    )
                    .send()
                    .await
                    .unwrap();
                assert_eq!(bundle.transactions, transactions);
                break;
            }
        }
    }
}<|MERGE_RESOLUTION|>--- conflicted
+++ resolved
@@ -223,21 +223,6 @@
                 builder_api_base_url: builder_api_url.clone(),
                 bid_key_pair: builder_key_pair.clone(),
                 bid_amount: bid_config.amount,
-<<<<<<< HEAD
-            };
-
-            async_spawn(async move {
-                let res = run_non_permissioned_standalone_builder_service::<
-                    SeqTypes,
-                    SequencerApiVersion, // todo change this function to take only api version
-                >(hooks, senders, events_url)
-                .await;
-                tracing::error!(?res, "Reserve builder service exited");
-                if res.is_err() {
-                    panic!("Reserve builder should restart.");
-                }
-=======
->>>>>>> a9c07679
             });
             Self::start_service(
                 Arc::clone(&global_state),
@@ -250,24 +235,9 @@
             )
             .await?;
         } else {
-<<<<<<< HEAD
-            let hooks = hooks::EspressoFallbackHooks { solver_api_url };
-
-            async_spawn(async move {
-                let res = run_non_permissioned_standalone_builder_service::<
-                    SeqTypes,
-                    SequencerApiVersion,
-                >(hooks, senders, events_url)
-                .await;
-                tracing::error!(?res, "Fallback builder service exited");
-                if res.is_err() {
-                    panic!("Fallback builder should restart.");
-                }
-=======
             let hooks = Arc::new(hooks::EspressoFallbackHooks {
                 solver_api_url,
                 namespaces_to_skip: RwLock::new(None),
->>>>>>> a9c07679
             });
             Self::start_service(
                 Arc::clone(&global_state),
