--- conflicted
+++ resolved
@@ -266,12 +266,6 @@
             # Prevent cargo aliases from using programs in `~/.cargo` to avoid conflicts
             # with rustup installations.
             export CARGO_HOME=$HOME/.cargo-nix
-<<<<<<< HEAD
-
-            # Add rust binaries to PATH for native demo
-            export PATH="$PWD/$CARGO_TARGET_DIR/debug:$PATH"
-=======
->>>>>>> 482c9037
           '' + self.checks.${system}.pre-commit-check.shellHook;
           RUST_SRC_PATH = "${stableToolchain}/lib/rustlib/src/rust/library";
           FOUNDRY_SOLC = "${solc}/bin/solc";
