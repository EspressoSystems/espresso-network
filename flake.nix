{
  description = "Espresso Decentralized Sequencer";

  nixConfig = {
    extra-substituters = [
      "https://espresso-systems-private.cachix.org"
      "https://nixpkgs-cross-overlay.cachix.org"
    ];
    extra-trusted-public-keys = [
      "espresso-systems-private.cachix.org-1:LHYk03zKQCeZ4dvg3NctyCq88e44oBZVug5LpYKjPRI="
      "nixpkgs-cross-overlay.cachix.org-1:TjKExGN4ys960TlsGqNOI/NBdoz2Jdr2ow1VybWV5JM="
    ];
  };

  inputs.nixpkgs.url = "github:NixOS/nixpkgs/nixos-unstable";

  # Use ...foundry.nix/stable for latest stable release
  # On 1.4 foundry's formatting is a bit strange, so we pin 1.3.6 for now
  inputs.foundry-nix.url = "github:shazow/foundry.nix/e632b06dc759e381ef04f15ff9541f889eda6013";
  inputs.foundry-nix.inputs.nixpkgs.follows = "nixpkgs";

  inputs.rust-overlay.url = "github:oxalica/rust-overlay";
  inputs.rust-overlay.inputs.nixpkgs.follows = "nixpkgs";

  inputs.nixpkgs-cross-overlay.url = "github:alekseysidorov/nixpkgs-cross-overlay";
  inputs.nixpkgs-cross-overlay.inputs.nixpkgs.follows = "nixpkgs";

  inputs.flake-utils.url = "github:numtide/flake-utils";

  inputs.solc-bin.url = "github:EspressoSystems/nix-solc-bin";
  inputs.solc-bin.inputs.nixpkgs.follows = "nixpkgs";

  inputs.flake-compat.url = "github:edolstra/flake-compat";
  inputs.flake-compat.flake = false;

  inputs.git-hooks.url = "github:cachix/git-hooks.nix";
  inputs.git-hooks.inputs.nixpkgs.follows = "nixpkgs";

  # Pinned echidna version - current nixpkgs version fails to build
  # See https://hydra.nixos.org/job/nixos/trunk-combined/nixpkgs.echidna.x86_64-linux for build status
  inputs.echidna-nixpkgs.url = "github:NixOS/nixpkgs/08dacfca559e1d7da38f3cf05f1f45ee9bfd213c";

  outputs =
    { self
    , nixpkgs
    , foundry-nix
    , rust-overlay
    , nixpkgs-cross-overlay
    , flake-utils
    , git-hooks
    , solc-bin
    , echidna-nixpkgs
    , ...
    }:
    flake-utils.lib.eachDefaultSystem (system:
    let
      # node=error: disable noisy anvil output
      RUST_LOG = "info,libp2p=off,isahc=error,surf=error,node=error";
      RUST_BACKTRACE = 1;
      rustEnvVars = { inherit RUST_LOG RUST_BACKTRACE; };

      rustShellHook = ''
        # on mac os `bin/pwd -P` returns the canonical path on case insensitive file-systems
        my_pwd=$(/bin/pwd -P 2> /dev/null || pwd)

        # Use a distinct target dir for builds from within nix shells.
        export CARGO_TARGET_DIR="$my_pwd/target/nix"

        # Add rust binaries to PATH
        export PATH="$CARGO_TARGET_DIR/debug:$PATH"
      '';

<<<<<<< HEAD
      solhintPkg = { buildNpmPackage, fetchFromGitHub }:
        buildNpmPackage rec {
          pname = "solhint";
          version = "6.0.1";
          src = fetchFromGitHub {
            owner = "protofire";
            repo = pname;
            rev = "refs/tags/v${version}";
            hash = "sha256-F8x3a9OKOQuhMRq6CHh5cVlOS72h+YGHTxnKKAh6c9A=";
          };
          npmDepsHash = "sha256-FKoh5D6sjZwhu1Kp+pedb8q6Bv0YYFBimdulugZ2RT0=";
          dontNpmBuild = true;
        };

=======
>>>>>>> 9670a844
      overlays = [
        (import rust-overlay)
        foundry-nix.overlay
        solc-bin.overlays.default
        (final: prev: {
          solhint = prev.callPackage ./nix/solhint { };
        })

        (final: prev: {
          golangci-lint = prev.golangci-lint.overrideAttrs (old: rec {
            version = "1.64.8";
            src = prev.fetchFromGitHub {
              owner = "golangci";
              repo = "golangci-lint";
              rev = "v${version}";
              sha256 = "sha256-ODnNBwtfILD0Uy2AKDR/e76ZrdyaOGlCktVUcf9ujy8";
            };
            vendorHash = "sha256-/iq7Ju7c2gS7gZn3n+y0kLtPn2Nn8HY/YdqSDYjtEkI=";
          });
        })

        (final: prev: {
          prek-as-pre-commit = final.runCommand "prek-as-pre-commit" { } ''
            mkdir -p $out/bin
            ln -s ${final.prek}/bin/prek $out/bin/pre-commit
          '';
        })
      ];
      pkgs = import nixpkgs { inherit system overlays; };
      myShell = pkgs.mkShellNoCC.override (pkgs.lib.optionalAttrs pkgs.stdenv.isLinux {
        # The mold linker is around 50% faster on Linux than the default linker.
        stdenv = pkgs.stdenvAdapters.useMoldLinker pkgs.clangStdenv;
      });
      crossShell = { config }:
        let
          localSystem = system;
          crossSystem = {
            inherit config;
            useLLVM = true;
            isStatic = true;
          };
          pkgs = import "${nixpkgs-cross-overlay}/utils/nixpkgs.nix" {
            inherit overlays localSystem crossSystem;
          };
        in
        import ./cross-shell.nix
          {
            inherit pkgs rustShellHook;
            envVars = rustEnvVars;
          };
    in
    with pkgs; {
      checks = {
        pre-commit-check = git-hooks.lib.${system}.run {
          src = ./.;
          # Use the rust pre-commit implementation `prek`
          imports = [
            ({ lib, ... }: {
              config.package = lib.mkForce prek;
            })
          ];
          hooks = {
            doc = {
              enable = true;
              description = "Generate figures";
              entry = "make doc";
              types_or = [ "plantuml" ];
              pass_filenames = false;
            };
            cargo-fmt = {
              enable = true;
              description = "Enforce rustfmt";
              entry = "just fmt";
              types_or = [ "rust" "toml" ];
              pass_filenames = false;
            };
            cargo-sort = {
              enable = true;
              description = "Ensure Cargo.toml are sorted";
              entry = "cargo sort -g -w";
              types_or = [ "toml" ];
              pass_filenames = false;
            };
            cargo-lock = {
              enable = true;
              description = "Ensure Cargo.lock is compatible with Cargo.toml";
              entry = "cargo update --workspace --verbose";
              types_or = [ "toml" ];
              pass_filenames = false;
            };
            forge-fmt = {
              enable = true;
              description = "Enforce forge fmt";
              entry = "forge fmt";
              types_or = [ "solidity" ];
              pass_filenames = false;
            };
            solhint = {
              enable = true;
              description = "Solidity linter";
              entry = "solhint 'contracts/{script,src,test}/**/*.sol'";
              types_or = [ "solidity" ];
              pass_filenames = true;
            };
            contract-bindings = {
              enable = true;
              description = "Generate contract bindings";
              entry = "just gen-bindings";
              types_or = [ "solidity" ];
              pass_filenames = false;
            };
            prettier-fmt = {
              enable = true;
              description = "Enforce markdown formatting";
              entry = "prettier -w";
              types_or = [ "markdown" "ts" ];
              pass_filenames = true;
            };
            spell-checking = {
              enable = true;
              description = "Spell checking";
              # --force-exclude to exclude excluded files if they are passed as arguments
              entry = "typos --force-exclude";
              pass_filenames = true;
              # Add excludes to the .typos.toml file instead
            };
            nixpkgs-fmt.enable = true;
          };
        };
      };
      devShells.default =
        let
          stableToolchain = pkgs.rust-bin.fromRustupToolchainFile ./rust-toolchain.toml;
          nightlyToolchain = pkgs.rust-bin.selectLatestNightlyWith (toolchain: toolchain.minimal.override {
            extensions = [ "rust-analyzer" "rustfmt" ];
          });
          solc = pkgs.solc-bin."0.8.28";
          pre-commit = self.checks.${system}.pre-commit-check;
        in
        myShell (rustEnvVars // {
          packages = [
            # Rust dependencies
            pkg-config
            openssl
            curl
            protobuf # to compile libp2p-autonat
            stableToolchain
            jq

            # Rust tools
            cargo-audit
            cargo-edit
            cargo-hack
            cargo-nextest
            cargo-sort
            typos
            just
            nightlyToolchain.passthru.availableComponents.rust-analyzer
            nightlyToolchain.passthru.availableComponents.rustfmt

            # Tools
            nixpkgs-fmt
            prek
            prek-as-pre-commit # compat to allow running pre-commit
            entr
            process-compose
            lazydocker # a docker compose TUI
            # `postgresql` defaults to an older version (15), so we select the latest version (16)
            # explicitly.
            postgresql_16

            # Figures
            graphviz
            plantuml
            coreutils

            # Ethereum contracts, solidity, ...
            foundry-bin
            solc
            nodePackages.prettier
            solhint
            (python3.withPackages (ps: with ps; [ black ]))
            libusb1
            yarn

            go
            golangci-lint
            # provides abigen
            go-ethereum
          ] ++ lib.optionals (!stdenv.isDarwin) [ cargo-watch ] # broken on OSX
          ++ pre-commit.enabledPackages;
          shellHook = ''
            ${rustShellHook}

            # Add the local scripts to the PATH
            export PATH="$my_pwd/scripts:$PATH"

            # Add node binaries to PATH for development
            export PATH="$my_pwd/node_modules/.bin:$PATH"

            # Prevent cargo aliases from using programs in `~/.cargo` to avoid conflicts
            # with rustup installations.
            export CARGO_HOME=$HOME/.cargo-nix

            ${pre-commit.shellHook}
          '';
          RUST_SRC_PATH = "${stableToolchain}/lib/rustlib/src/rust/library";
          FOUNDRY_SOLC = "${solc}/bin/solc";
        });
      devShells.crossShell =
        crossShell { config = "x86_64-unknown-linux-musl"; };
      devShells.armCrossShell =
        crossShell { config = "aarch64-unknown-linux-musl"; };
      devShells.nightly =
        let
          toolchain = pkgs.rust-bin.nightly.latest.minimal.override {
            extensions = [ "rustfmt" "clippy" "llvm-tools-preview" "rust-src" ];
          };
        in
        myShell (rustEnvVars // {
          packages = [
            # Rust dependencies
            pkg-config
            openssl
            curl
            protobuf # to compile libp2p-autonat
            toolchain
          ];
          shellHook = rustShellHook;
        });
      devShells.coverage =
        let
          toolchain = pkgs.rust-bin.nightly.latest.minimal;
        in
        myShell (rustEnvVars // {
          packages = [
            # Rust dependencies
            pkg-config
            openssl
            curl
            protobuf # to compile libp2p-autonat
            toolchain
            grcov
          ];
          CARGO_INCREMENTAL = "0";
          shellHook = ''
            ${rustShellHook}
            RUSTFLAGS="$RUSTFLAGS -Zprofile -Ccodegen-units=1 -Cinline-threshold=0 -Clink-dead-code -Coverflow-checks=off -Cpanic=abort -Zpanic_abort_tests -Cdebuginfo=2"
          '';
          RUSTDOCFLAGS = "-Zprofile -Ccodegen-units=1 -Cinline-threshold=0 -Clink-dead-code -Coverflow-checks=off -Cpanic=abort -Zpanic_abort_tests";
        });

      devShells.rustShell =
        let
          stableToolchain = pkgs.rust-bin.stable.latest.minimal.override {
            extensions = [ "rustfmt" "clippy" "llvm-tools-preview" "rust-src" ];
          };
        in
        myShell (rustEnvVars // {
          packages = [
            # Rust dependencies
            pkg-config
            openssl
            curl
            protobuf # to compile libp2p-autonat
            stableToolchain
          ];
          shellHook = rustShellHook;
        });

      # A separate dev-shell due to large size of dependencies (incl. ghc)
      devShells.echidna =
        let
          solc = pkgs.solc-bin."0.8.28";
          echidna-pkgs = import echidna-nixpkgs { inherit system; };
        in
        myShell {
          packages = [
            # Foundry tools
            foundry-bin
            solc

            # Security analysis tools
            echidna-pkgs.slither-analyzer
            echidna-pkgs.echidna
            echidna-pkgs.python3.pkgs.crytic-compile
          ];
          FOUNDRY_SOLC = "${solc}/bin/solc";
        };
    });
}<|MERGE_RESOLUTION|>--- conflicted
+++ resolved
@@ -70,23 +70,6 @@
         export PATH="$CARGO_TARGET_DIR/debug:$PATH"
       '';
 
-<<<<<<< HEAD
-      solhintPkg = { buildNpmPackage, fetchFromGitHub }:
-        buildNpmPackage rec {
-          pname = "solhint";
-          version = "6.0.1";
-          src = fetchFromGitHub {
-            owner = "protofire";
-            repo = pname;
-            rev = "refs/tags/v${version}";
-            hash = "sha256-F8x3a9OKOQuhMRq6CHh5cVlOS72h+YGHTxnKKAh6c9A=";
-          };
-          npmDepsHash = "sha256-FKoh5D6sjZwhu1Kp+pedb8q6Bv0YYFBimdulugZ2RT0=";
-          dontNpmBuild = true;
-        };
-
-=======
->>>>>>> 9670a844
       overlays = [
         (import rust-overlay)
         foundry-nix.overlay
