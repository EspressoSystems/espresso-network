--- conflicted
+++ resolved
@@ -18,11 +18,13 @@
   inputs.fenix.url = "github:nix-community/fenix";
   inputs.fenix.inputs.nixpkgs.follows = "nixpkgs";
 
-  inputs.nixpkgs-cross-overlay.url = "github:alekseysidorov/nixpkgs-cross-overlay";
+  inputs.nixpkgs-cross-overlay.url =
+    "github:alekseysidorov/nixpkgs-cross-overlay";
 
   inputs.flake-utils.url = "github:numtide/flake-utils";
 
-  inputs.foundry.url = "github:shazow/foundry.nix/monthly"; # Use monthly branch for permanent releases
+  inputs.foundry.url =
+    "github:shazow/foundry.nix/monthly"; # Use monthly branch for permanent releases
   inputs.solc-bin.url = "github:EspressoSystems/nix-solc-bin";
 
   inputs.flake-compat.url = "github:edolstra/flake-compat";
@@ -30,8 +32,8 @@
 
   inputs.pre-commit-hooks.url = "github:cachix/pre-commit-hooks.nix";
 
-
-  outputs = { self, nixpkgs, rust-overlay, nixpkgs-cross-overlay, flake-utils, pre-commit-hooks, fenix, foundry, solc-bin, ... }:
+  outputs = { self, nixpkgs, rust-overlay, nixpkgs-cross-overlay, flake-utils
+    , pre-commit-hooks, fenix, foundry, solc-bin, ... }:
     flake-utils.lib.eachDefaultSystem (system:
       let
         # node=error: disable noisy anvil output
@@ -39,11 +41,8 @@
         RUST_BACKTRACE = 1;
         RUSTFLAGS =
           " --cfg async_executor_impl=\"async-std\" --cfg async_channel_impl=\"async-std\"";
-<<<<<<< HEAD
-=======
         # Use a distinct target dir for builds from within nix shells.
         CARGO_TARGET_DIR = "target/nix";
->>>>>>> 51a40b29
 
         solhintPkg = { buildNpmPackage, fetchFromGitHub }:
           buildNpmPackage rec {
@@ -64,27 +63,27 @@
           foundry.overlay
           solc-bin.overlays.default
           (final: prev: {
-            solhint = solhintPkg { inherit (prev) buildNpmPackage fetchFromGitHub; };
+            solhint =
+              solhintPkg { inherit (prev) buildNpmPackage fetchFromGitHub; };
           })
         ];
-        pkgs = import nixpkgs {
-          inherit system overlays;
-        };
+        pkgs = import nixpkgs { inherit system overlays; };
         crossShell = { config }:
           let
             localSystem = system;
-            crossSystem = { inherit config; useLLVM = true; isStatic = true; };
+            crossSystem = {
+              inherit config;
+              useLLVM = true;
+              isStatic = true;
+            };
             pkgs = import "${nixpkgs-cross-overlay}/utils/nixpkgs.nix" {
               inherit overlays localSystem crossSystem;
             };
-          in
-          import ./cross-shell.nix {
+          in import ./cross-shell.nix {
             inherit pkgs;
             inherit RUST_LOG RUST_BACKTRACE RUSTFLAGS CARGO_TARGET_DIR;
           };
-      in
-      with pkgs;
-      {
+      in with pkgs; {
         checks = {
           pre-commit-check = pre-commit-hooks.lib.${system}.run {
             src = ./.;
@@ -113,7 +112,8 @@
               cargo-clippy = {
                 enable = true;
                 description = "Run clippy";
-                entry = "cargo clippy --workspace --all-features --all-targets -- -D warnings";
+                entry =
+                  "cargo clippy --workspace --all-features --all-targets -- -D warnings";
                 types_or = [ "rust" "toml" ];
                 pass_filenames = false;
               };
@@ -148,88 +148,80 @@
             };
           };
         };
-        devShells.default =
-          let
-            stableToolchain = pkgs.rust-bin.stable.latest.minimal.override {
-              extensions = [ "rustfmt" "clippy" "llvm-tools-preview" "rust-src" ];
-            };
-            # nixWithFlakes allows pre v2.4 nix installations to use
-            # flake commands (like `nix flake update`)
-            nixWithFlakes = pkgs.writeShellScriptBin "nix" ''
-              exec ${pkgs.nixFlakes}/bin/nix --experimental-features "nix-command flakes" "$@"
-            '';
-            solc = pkgs.solc-bin.latest;
-          in
-          mkShell
-            {
-              buildInputs = [
-                # Rust dependencies
-                pkg-config
-                openssl
-                curl
-                protobuf # to compile libp2p-autonat
-                stableToolchain
-
-                # Rust tools
-                cargo-audit
-                cargo-edit
-                cargo-sort
-                just
-                fenix.packages.${system}.rust-analyzer
-
-                # Tools
-                nixWithFlakes
-                entr
-
-                # Figures
-                graphviz
-                plantuml
-                coreutils
-
-                # Ethereum contracts, solidity, ...
-                foundry-bin
-                solc
-                nodePackages.prettier
-                solhint
-                (python3.withPackages (ps: with ps; [ black ]))
-
-              ] ++ lib.optionals stdenv.isDarwin [ darwin.apple_sdk.frameworks.SystemConfiguration ]
-              ++ lib.optionals (!stdenv.isDarwin) [ cargo-watch ] # broken on OSX
-              ;
-              shellHook = ''
-                # Prevent cargo aliases from using programs in `~/.cargo` to avoid conflicts
-                # with rustup installations.
-                export CARGO_HOME=$HOME/.cargo-nix
-<<<<<<< HEAD
-                export PATH="$PWD/target/release:$PATH"
-=======
-                export PATH="$PWD/$CARGO_TARGET_DIR/release:$PATH"
->>>>>>> 51a40b29
-              '' + self.checks.${system}.pre-commit-check.shellHook;
-              RUST_SRC_PATH = "${stableToolchain}/lib/rustlib/src/rust/library";
-              FOUNDRY_SOLC = "${solc}/bin/solc";
-              inherit RUST_LOG RUST_BACKTRACE RUSTFLAGS CARGO_TARGET_DIR;
-            };
-        devShells.crossShell = crossShell { config = "x86_64-unknown-linux-musl"; };
-        devShells.armCrossShell = crossShell { config = "aarch64-unknown-linux-musl"; };
-        devShells.rustShell =
-          let
-            stableToolchain = pkgs.rust-bin.stable.latest.minimal.override {
-              extensions = [ "rustfmt" "clippy" "llvm-tools-preview" "rust-src" ];
-            };
-          in
-          mkShell
-            {
-              buildInputs = [
-                # Rust dependencies
-                pkg-config
-                openssl
-                curl
-                protobuf # to compile libp2p-autonat
-                stableToolchain
-              ];
-              inherit RUST_LOG RUST_BACKTRACE RUSTFLAGS CARGO_TARGET_DIR;
-            };
-      }
-    );
+        devShells.default = let
+          stableToolchain = pkgs.rust-bin.stable.latest.minimal.override {
+            extensions = [ "rustfmt" "clippy" "llvm-tools-preview" "rust-src" ];
+          };
+          # nixWithFlakes allows pre v2.4 nix installations to use
+          # flake commands (like `nix flake update`)
+          nixWithFlakes = pkgs.writeShellScriptBin "nix" ''
+            exec ${pkgs.nixFlakes}/bin/nix --experimental-features "nix-command flakes" "$@"
+          '';
+          solc = pkgs.solc-bin.latest;
+        in mkShell {
+          buildInputs = [
+            # Rust dependencies
+            pkg-config
+            openssl
+            curl
+            protobuf # to compile libp2p-autonat
+            stableToolchain
+
+            # Rust tools
+            cargo-audit
+            cargo-edit
+            cargo-sort
+            just
+            fenix.packages.${system}.rust-analyzer
+
+            # Tools
+            nixWithFlakes
+            entr
+
+            # Figures
+            graphviz
+            plantuml
+            coreutils
+
+            # Ethereum contracts, solidity, ...
+            foundry-bin
+            solc
+            nodePackages.prettier
+            solhint
+            (python3.withPackages (ps: with ps; [ black ]))
+
+          ] ++ lib.optionals stdenv.isDarwin
+            [ darwin.apple_sdk.frameworks.SystemConfiguration ]
+            ++ lib.optionals (!stdenv.isDarwin) [ cargo-watch ] # broken on OSX
+          ;
+          shellHook = ''
+            # Prevent cargo aliases from using programs in `~/.cargo` to avoid conflicts
+            # with rustup installations.
+            export CARGO_HOME=$HOME/.cargo-nix
+            export PATH="$PWD/$CARGO_TARGET_DIR/release:$PATH"
+          '' + self.checks.${system}.pre-commit-check.shellHook;
+          RUST_SRC_PATH = "${stableToolchain}/lib/rustlib/src/rust/library";
+          FOUNDRY_SOLC = "${solc}/bin/solc";
+          inherit RUST_LOG RUST_BACKTRACE RUSTFLAGS CARGO_TARGET_DIR;
+        };
+        devShells.crossShell =
+          crossShell { config = "x86_64-unknown-linux-musl"; };
+        devShells.armCrossShell =
+          crossShell { config = "aarch64-unknown-linux-musl"; };
+        devShells.rustShell = let
+          stableToolchain = pkgs.rust-bin.stable.latest.minimal.override {
+            extensions = [ "rustfmt" "clippy" "llvm-tools-preview" "rust-src" ];
+          };
+        in mkShell {
+          buildInputs = [
+            # Rust dependencies
+            pkg-config
+            openssl
+            curl
+            protobuf # to compile libp2p-autonat
+            stableToolchain
+          ];
+          inherit RUST_LOG RUST_BACKTRACE RUSTFLAGS CARGO_TARGET_DIR;
+        };
+      });
 }