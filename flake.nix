--- conflicted
+++ resolved
@@ -32,125 +32,137 @@
 
   inputs.pre-commit-hooks.url = "github:cachix/pre-commit-hooks.nix";
 
-  outputs = { self, nixpkgs, rust-overlay, nixpkgs-cross-overlay, flake-utils
-    , pre-commit-hooks, fenix, foundry, solc-bin, ... }:
+  outputs =
+    { self
+    , nixpkgs
+    , rust-overlay
+    , nixpkgs-cross-overlay
+    , flake-utils
+    , pre-commit-hooks
+    , fenix
+    , foundry
+    , solc-bin
+    , ...
+    }:
     flake-utils.lib.eachDefaultSystem (system:
-      let
-        # node=error: disable noisy anvil output
-        RUST_LOG = "info,libp2p=off,isahc=error,surf=error,node=error";
-        RUST_BACKTRACE = 1;
-        RUSTFLAGS =
-          " --cfg async_executor_impl=\"async-std\" --cfg async_channel_impl=\"async-std\"";
-        # Use a distinct target dir for builds from within nix shells.
-        CARGO_TARGET_DIR = "target/nix";
-
-        solhintPkg = { buildNpmPackage, fetchFromGitHub }:
-          buildNpmPackage rec {
-            pname = "solhint";
-            version = "3.6.2";
-            src = fetchFromGitHub {
-              owner = "protofire";
-              repo = pname;
-              rev = "refs/tags/${version}";
-              hash = "sha256-VI6J2iSgimcT9TWPlPD6aIDfRFmlQafCc/J4dwF9rMs=";
-            };
-            npmDepsHash = "sha256-lSe3Rt3I2yFy9Je3SLD2QJA/608ppvbLWmwDt6vkDIk=";
-            dontNpmBuild = true;
-          };
-
-        overlays = [
-          (import rust-overlay)
-          foundry.overlay
-          solc-bin.overlays.default
-          (final: prev: {
-            solhint =
-              solhintPkg { inherit (prev) buildNpmPackage fetchFromGitHub; };
-          })
-        ];
-        pkgs = import nixpkgs { inherit system overlays; };
-        crossShell = { config }:
-          let
-            localSystem = system;
-            crossSystem = {
-              inherit config;
-              useLLVM = true;
-              isStatic = true;
-            };
-            pkgs = import "${nixpkgs-cross-overlay}/utils/nixpkgs.nix" {
-              inherit overlays localSystem crossSystem;
-            };
-          in import ./cross-shell.nix {
-            inherit pkgs;
-            inherit RUST_LOG RUST_BACKTRACE RUSTFLAGS CARGO_TARGET_DIR;
-          };
-      in with pkgs; {
-        checks = {
-          pre-commit-check = pre-commit-hooks.lib.${system}.run {
-            src = ./.;
-            hooks = {
-              doc = {
-                enable = true;
-                description = "Generate figures";
-                entry = "make doc";
-                types_or = [ "plantuml" ];
-                pass_filenames = false;
-              };
-              cargo-fmt = {
-                enable = true;
-                description = "Enforce rustfmt";
-                entry = "cargo fmt --all";
-                types_or = [ "rust" "toml" ];
-                pass_filenames = false;
-              };
-              cargo-sort = {
-                enable = true;
-                description = "Ensure Cargo.toml are sorted";
-                entry = "cargo sort -g -w";
-                types_or = [ "toml" ];
-                pass_filenames = false;
-              };
-              cargo-clippy = {
-                enable = true;
-                description = "Run clippy";
-                entry =
-                  "cargo clippy --workspace --all-features --all-targets -- -D warnings";
-                types_or = [ "rust" "toml" ];
-                pass_filenames = false;
-              };
-              forge-fmt = {
-                enable = true;
-                description = "Enforce forge fmt";
-                entry = "forge fmt";
-                types_or = [ "solidity" ];
-                pass_filenames = false;
-              };
-              solhint = {
-                enable = true;
-                description = "Solidity linter";
-                entry = "solhint --fix 'contracts/{script,src,test}/**/*.sol'";
-                types_or = [ "solidity" ];
-                pass_filenames = true;
-              };
-              contract-bindings = {
-                enable = true;
-                description = "Generate contract bindings";
-                entry = "just gen-bindings";
-                types_or = [ "solidity" ];
-                pass_filenames = false;
-              };
-              prettier-fmt = {
-                enable = true;
-                description = "Enforce markdown formatting";
-                entry = "prettier -w";
-                types_or = [ "markdown" ];
-                pass_filenames = true;
-              };
-              nixpkgs-fmt.enable = true;
-            };
-          };
-        };
-<<<<<<< HEAD
-        devShells.default = let
+    let
+      # node=error: disable noisy anvil output
+      RUST_LOG = "info,libp2p=off,isahc=error,surf=error,node=error";
+      RUST_BACKTRACE = 1;
+      RUSTFLAGS =
+        " --cfg async_executor_impl=\"async-std\" --cfg async_channel_impl=\"async-std\"";
+      # Use a distinct target dir for builds from within nix shells.
+      CARGO_TARGET_DIR = "target/nix";
+
+      solhintPkg = { buildNpmPackage, fetchFromGitHub }:
+        buildNpmPackage rec {
+          pname = "solhint";
+          version = "3.6.2";
+          src = fetchFromGitHub {
+            owner = "protofire";
+            repo = pname;
+            rev = "refs/tags/${version}";
+            hash = "sha256-VI6J2iSgimcT9TWPlPD6aIDfRFmlQafCc/J4dwF9rMs=";
+          };
+          npmDepsHash = "sha256-lSe3Rt3I2yFy9Je3SLD2QJA/608ppvbLWmwDt6vkDIk=";
+          dontNpmBuild = true;
+        };
+
+      overlays = [
+        (import rust-overlay)
+        foundry.overlay
+        solc-bin.overlays.default
+        (final: prev: {
+          solhint =
+            solhintPkg { inherit (prev) buildNpmPackage fetchFromGitHub; };
+        })
+      ];
+      pkgs = import nixpkgs { inherit system overlays; };
+      crossShell = { config }:
+        let
+          localSystem = system;
+          crossSystem = {
+            inherit config;
+            useLLVM = true;
+            isStatic = true;
+          };
+          pkgs = import "${nixpkgs-cross-overlay}/utils/nixpkgs.nix" {
+            inherit overlays localSystem crossSystem;
+          };
+        in
+        import ./cross-shell.nix {
+          inherit pkgs;
+          inherit RUST_LOG RUST_BACKTRACE RUSTFLAGS CARGO_TARGET_DIR;
+        };
+    in
+    with pkgs; {
+      checks = {
+        pre-commit-check = pre-commit-hooks.lib.${system}.run {
+          src = ./.;
+          hooks = {
+            doc = {
+              enable = true;
+              description = "Generate figures";
+              entry = "make doc";
+              types_or = [ "plantuml" ];
+              pass_filenames = false;
+            };
+            cargo-fmt = {
+              enable = true;
+              description = "Enforce rustfmt";
+              entry = "cargo fmt --all";
+              types_or = [ "rust" "toml" ];
+              pass_filenames = false;
+            };
+            cargo-sort = {
+              enable = true;
+              description = "Ensure Cargo.toml are sorted";
+              entry = "cargo sort -g -w";
+              types_or = [ "toml" ];
+              pass_filenames = false;
+            };
+            cargo-clippy = {
+              enable = true;
+              description = "Run clippy";
+              entry =
+                "cargo clippy --workspace --all-features --all-targets -- -D warnings";
+              types_or = [ "rust" "toml" ];
+              pass_filenames = false;
+            };
+            forge-fmt = {
+              enable = true;
+              description = "Enforce forge fmt";
+              entry = "forge fmt";
+              types_or = [ "solidity" ];
+              pass_filenames = false;
+            };
+            solhint = {
+              enable = true;
+              description = "Solidity linter";
+              entry = "solhint --fix 'contracts/{script,src,test}/**/*.sol'";
+              types_or = [ "solidity" ];
+              pass_filenames = true;
+            };
+            contract-bindings = {
+              enable = true;
+              description = "Generate contract bindings";
+              entry = "just gen-bindings";
+              types_or = [ "solidity" ];
+              pass_filenames = false;
+            };
+            prettier-fmt = {
+              enable = true;
+              description = "Enforce markdown formatting";
+              entry = "prettier -w";
+              types_or = [ "markdown" ];
+              pass_filenames = true;
+            };
+            nixpkgs-fmt.enable = true;
+          };
+        };
+      };
+      devShells.default =
+        let
           stableToolchain = pkgs.rust-bin.stable.latest.minimal.override {
             extensions = [ "rustfmt" "clippy" "llvm-tools-preview" "rust-src" ];
           };
@@ -160,7 +172,8 @@
             exec ${pkgs.nixFlakes}/bin/nix --experimental-features "nix-command flakes" "$@"
           '';
           solc = pkgs.solc-bin.latest;
-        in mkShell {
+        in
+        mkShell {
           buildInputs = [
             # Rust dependencies
             pkg-config
@@ -178,6 +191,7 @@
 
             # Tools
             nixWithFlakes
+            nixpkgs-fmt
             entr
 
             # Figures
@@ -194,7 +208,7 @@
 
           ] ++ lib.optionals stdenv.isDarwin
             [ darwin.apple_sdk.frameworks.SystemConfiguration ]
-            ++ lib.optionals (!stdenv.isDarwin) [ cargo-watch ] # broken on OSX
+          ++ lib.optionals (!stdenv.isDarwin) [ cargo-watch ] # broken on OSX
           ;
           shellHook = ''
             # Prevent cargo aliases from using programs in `~/.cargo` to avoid conflicts
@@ -206,15 +220,17 @@
           FOUNDRY_SOLC = "${solc}/bin/solc";
           inherit RUST_LOG RUST_BACKTRACE RUSTFLAGS CARGO_TARGET_DIR;
         };
-        devShells.crossShell =
-          crossShell { config = "x86_64-unknown-linux-musl"; };
-        devShells.armCrossShell =
-          crossShell { config = "aarch64-unknown-linux-musl"; };
-        devShells.rustShell = let
+      devShells.crossShell =
+        crossShell { config = "x86_64-unknown-linux-musl"; };
+      devShells.armCrossShell =
+        crossShell { config = "aarch64-unknown-linux-musl"; };
+      devShells.rustShell =
+        let
           stableToolchain = pkgs.rust-bin.stable.latest.minimal.override {
             extensions = [ "rustfmt" "clippy" "llvm-tools-preview" "rust-src" ];
           };
-        in mkShell {
+        in
+        mkShell {
           buildInputs = [
             # Rust dependencies
             pkg-config
@@ -225,88 +241,5 @@
           ];
           inherit RUST_LOG RUST_BACKTRACE RUSTFLAGS CARGO_TARGET_DIR;
         };
-      });
-=======
-        devShells.default =
-          let
-            stableToolchain = pkgs.rust-bin.stable.latest.minimal.override {
-              extensions = [ "rustfmt" "clippy" "llvm-tools-preview" "rust-src" ];
-            };
-            # nixWithFlakes allows pre v2.4 nix installations to use
-            # flake commands (like `nix flake update`)
-            nixWithFlakes = pkgs.writeShellScriptBin "nix" ''
-              exec ${pkgs.nixFlakes}/bin/nix --experimental-features "nix-command flakes" "$@"
-            '';
-            solc = pkgs.solc-bin.latest;
-          in
-          mkShell
-            {
-              buildInputs = [
-                # Rust dependencies
-                pkg-config
-                openssl
-                curl
-                protobuf # to compile libp2p-autonat
-                stableToolchain
-
-                # Rust tools
-                cargo-audit
-                cargo-edit
-                cargo-sort
-                just
-                fenix.packages.${system}.rust-analyzer
-
-                # Tools
-                nixWithFlakes
-                nixpkgs-fmt
-                entr
-
-                # Figures
-                graphviz
-                plantuml
-                coreutils
-
-                # Ethereum contracts, solidity, ...
-                foundry-bin
-                solc
-                nodePackages.prettier
-                solhint
-                (python3.withPackages (ps: with ps; [ black ]))
-
-              ] ++ lib.optionals stdenv.isDarwin [ darwin.apple_sdk.frameworks.SystemConfiguration ]
-              ++ lib.optionals (!stdenv.isDarwin) [ cargo-watch ] # broken on OSX
-              ;
-              shellHook = ''
-                # Prevent cargo aliases from using programs in `~/.cargo` to avoid conflicts
-                # with rustup installations.
-                export CARGO_HOME=$HOME/.cargo-nix
-                export PATH="$PWD/$CARGO_TARGET_DIR/release:$PATH"
-              '' + self.checks.${system}.pre-commit-check.shellHook;
-              RUST_SRC_PATH = "${stableToolchain}/lib/rustlib/src/rust/library";
-              FOUNDRY_SOLC = "${solc}/bin/solc";
-              inherit RUST_LOG RUST_BACKTRACE RUSTFLAGS CARGO_TARGET_DIR;
-            };
-        devShells.crossShell = crossShell { config = "x86_64-unknown-linux-musl"; };
-        devShells.armCrossShell = crossShell { config = "aarch64-unknown-linux-musl"; };
-        devShells.rustShell =
-          let
-            stableToolchain = pkgs.rust-bin.stable.latest.minimal.override {
-              extensions = [ "rustfmt" "clippy" "llvm-tools-preview" "rust-src" ];
-            };
-          in
-          mkShell
-            {
-              buildInputs = [
-                # Rust dependencies
-                pkg-config
-                openssl
-                curl
-                protobuf # to compile libp2p-autonat
-                stableToolchain
-              ];
-              inherit RUST_LOG RUST_BACKTRACE RUSTFLAGS CARGO_TARGET_DIR;
-            };
-      }
-    );
->>>>>>> c7f77e85
+    });
 }