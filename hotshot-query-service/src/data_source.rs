// Copyright (c) 2022 Espresso Systems (espressosys.com)
// This file is part of the HotShot Query Service library.
//
// This program is free software: you can redistribute it and/or modify it under the terms of the GNU
// General Public License as published by the Free Software Foundation, either version 3 of the
// License, or (at your option) any later version.
// This program is distributed in the hope that it will be useful, but WITHOUT ANY WARRANTY; without
// even the implied warranty of MERCHANTABILITY or FITNESS FOR A PARTICULAR PURPOSE. See the GNU
// General Public License for more details.
// You should have received a copy of the GNU General Public License along with this program. If not,
// see <https://www.gnu.org/licenses/>.

//! Persistent storage and sources of data consumed by APIs.
//!
//! The APIs provided by this query service are generic over the implementation which actually
//! retrieves data in answer to queries. We call this implementation a _data source_. This module
//! defines a data source and provides several pre-built implementations:
//! * [`FileSystemDataSource`]
//! * [`SqlDataSource`]
//! * [`FetchingDataSource`], a generalization of the above
//! * [`MetricsDataSource`]
//!
//! The user can choose which data source to use when initializing the query service.
//!
//! We also provide combinators for modularly adding functionality to existing data sources:
//! * [`ExtensibleDataSource`]
//!

mod extension;
pub mod fetching;
pub mod fs;
mod metrics;
mod notifier;
pub mod sql;
pub mod storage;
mod update;

pub use extension::ExtensibleDataSource;
pub use fetching::{AvailabilityProvider, FetchingDataSource};
#[cfg(feature = "file-system-data-source")]
pub use fs::FileSystemDataSource;
#[cfg(feature = "metrics-data-source")]
pub use metrics::MetricsDataSource;
#[cfg(feature = "sql-data-source")]
pub use sql::SqlDataSource;
pub use update::{Transaction, UpdateDataSource, VersionedDataSource};

#[cfg(any(test, feature = "testing"))]
mod test_helpers {
    use std::ops::{Bound, RangeBounds};

    use futures::{
        future,
        stream::{BoxStream, StreamExt},
    };

    use crate::{
        availability::{BlockQueryData, Fetch, LeafQueryData},
        node::NodeDataSource,
        testing::{consensus::TestableDataSource, mocks::MockTypes},
    };

    /// Apply an upper bound to a range based on the currently available block height.
    async fn bound_range<R, D>(ds: &D, range: R) -> impl RangeBounds<usize>
    where
        D: TestableDataSource,
        R: RangeBounds<usize>,
    {
        let start = range.start_bound().cloned();
        let mut end = range.end_bound().cloned();
        if end == Bound::Unbounded {
            end = Bound::Excluded(NodeDataSource::block_height(ds).await.unwrap());
        }
        (start, end)
    }

    /// Get a stream of blocks, implicitly terminating at the current block height.
    pub async fn block_range<R, D>(
        ds: &D,
        range: R,
    ) -> BoxStream<'static, BlockQueryData<MockTypes>>
    where
        D: TestableDataSource,
        R: RangeBounds<usize> + Send + 'static,
    {
        ds.get_block_range(bound_range(ds, range).await)
            .await
            .then(Fetch::resolve)
            .boxed()
    }

    /// Get a stream of leaves, implicitly terminating at the current block height.
    pub async fn leaf_range<R, D>(ds: &D, range: R) -> BoxStream<'static, LeafQueryData<MockTypes>>
    where
        D: TestableDataSource,
        R: RangeBounds<usize> + Send + 'static,
    {
        ds.get_leaf_range(bound_range(ds, range).await)
            .await
            .then(Fetch::resolve)
            .boxed()
    }

    pub async fn get_non_empty_blocks<D>(
        ds: &D,
    ) -> Vec<(LeafQueryData<MockTypes>, BlockQueryData<MockTypes>)>
    where
        D: TestableDataSource,
    {
        // Ignore the genesis block (start from height 1).
        leaf_range(ds, 1..)
            .await
            .zip(block_range(ds, 1..).await)
            .filter(|(_, block)| future::ready(!block.is_empty()))
            .collect()
            .await
    }
}

/// Generic tests we can instantiate for all the availability data sources.
#[cfg(any(test, feature = "testing"))]
#[espresso_macros::generic_tests]
pub mod availability_tests {
    use std::{
        collections::HashMap,
        fmt::Debug,
        ops::{Bound, RangeBounds},
    };

    use committable::Committable;
    use futures::stream::StreamExt;
    use hotshot_types::data::Leaf2;

    use super::test_helpers::*;
    use crate::{
        availability::{payload_size, BlockId},
        data_source::storage::NodeStorage,
        node::NodeDataSource,
        testing::{
            consensus::{MockNetwork, TestableDataSource},
            mocks::{mock_transaction, MockTypes, MockVersions},
            setup_test,
        },
        types::HeightIndexed,
    };
<<<<<<< HEAD
    use committable::Committable;
    use futures::stream::StreamExt;
    use hotshot_types::data::Leaf2;
    use std::collections::HashMap;
    use std::fmt::Debug;
    use std::ops::{Bound, RangeBounds};
=======
>>>>>>> 3e4ace45

    async fn validate(ds: &impl TestableDataSource) {
        // Check the consistency of every block/leaf pair. Keep track of payloads and transactions
        // we've seen so we can detect duplicates.
        let mut seen_payloads = HashMap::new();
        let mut seen_transactions = HashMap::new();
        let mut leaves = leaf_range(ds, ..).await.enumerate();
        while let Some((i, leaf)) = leaves.next().await {
            assert_eq!(leaf.height(), i as u64);
            assert_eq!(
                leaf.hash(),
                <Leaf2<MockTypes> as Committable>::commit(&leaf.leaf)
            );

            // Check indices.
            tracing::info!("looking up leaf {i} various ways");
            assert_eq!(leaf, ds.get_leaf(i).await.await);
            assert_eq!(leaf, ds.get_leaf(leaf.hash()).await.await);

            tracing::info!("looking up block {i} various ways");
            let block = ds.get_block(i).await.await;
            assert_eq!(leaf.block_hash(), block.hash());
            assert_eq!(block.height(), i as u64);
            assert_eq!(block.hash(), block.header().commit());
            assert_eq!(block.size(), payload_size::<MockTypes>(block.payload()));

            // Check indices.
            assert_eq!(block, ds.get_block(i).await.await);
            assert_eq!(ds.get_block(block.hash()).await.await.height(), i as u64);
            // We should be able to look up the block by payload hash unless its payload is a
            // duplicate. For duplicate payloads, this function returns the index of the first
            // duplicate.
            //
            // Note: this ordering is not a strict requirement. It should hold for payloads in local
            // storage, but we don't have a good way of enforcing it if the payload is missing, in
            // which case we will return the first matching payload we see, which could happen in
            // any order. We use `try_resolve` to skip this check if the object isn't available
            // locally.
            let ix = seen_payloads
                .entry(block.payload_hash())
                .or_insert(i as u64);
            if let Ok(block) = ds
                .get_block(BlockId::PayloadHash(block.payload_hash()))
                .await
                .try_resolve()
            {
                assert_eq!(block.height(), *ix);
            } else {
                tracing::warn!(
                    "skipping block by payload index check for missing payload {:?}",
                    block.header()
                );
                // At least check that _some_ block can be fetched.
                ds.get_block(BlockId::PayloadHash(block.payload_hash()))
                    .await
                    .await;
            }

            // Check payload lookup.
            tracing::info!("looking up payload {i} various ways");
            let expected_payload = block.clone().into();
            assert_eq!(ds.get_payload(i).await.await, expected_payload);
            assert_eq!(ds.get_payload(block.hash()).await.await, expected_payload);
            // Similar to the above, we can't guarantee which index we will get when passively
            // fetching this payload, so only check the index if the payload is available locally.
            if let Ok(payload) = ds
                .get_payload(BlockId::PayloadHash(block.payload_hash()))
                .await
                .try_resolve()
            {
                if *ix == i as u64 {
                    assert_eq!(payload, expected_payload);
                }
            } else {
                tracing::warn!(
                    "skipping payload index check for missing payload {:?}",
                    block.header()
                );
                // At least check that _some_ payload can be fetched.
                ds.get_payload(BlockId::PayloadHash(block.payload_hash()))
                    .await
                    .await;
            }

            // Look up the common VID data.
            tracing::info!("looking up VID common {i} various ways");
            let common = ds.get_vid_common(block.height() as usize).await.await;
            assert_eq!(common, ds.get_vid_common(block.hash()).await.await);
            // Similar to the above, we can't guarantee which index we will get when passively
            // fetching this data, so only check the index if the data is available locally.
            if let Ok(res) = ds
                .get_vid_common(BlockId::PayloadHash(block.payload_hash()))
                .await
                .try_resolve()
            {
                if *ix == i as u64 {
                    assert_eq!(res, common);
                }
            } else {
                tracing::warn!(
                    "skipping VID common index check for missing data {:?}",
                    block.header()
                );
                // At least check that _some_ data can be fetched.
                let res = ds
                    .get_vid_common(BlockId::PayloadHash(block.payload_hash()))
                    .await
                    .await;
                assert_eq!(res.payload_hash(), common.payload_hash());
            }

            for (j, txn) in block.enumerate() {
                tracing::info!("looking up transaction {i},{j}");

                // We should be able to look up the transaction by hash unless it is a duplicate.
                // For duplicate transactions, this function returns the index of the first
                // duplicate.
                //
                // Similar to the above, we can't guarantee which index we will get when passively
                // fetching this transaction, so only check the index if the transaction is
                // available locally.
                let ix = seen_transactions
                    .entry(txn.commit())
                    .or_insert((i as u64, j));
                if let Ok(tx_data) = ds.get_transaction(txn.commit()).await.try_resolve() {
                    assert_eq!(tx_data.transaction(), &txn);
                    assert_eq!(tx_data.block_height(), ix.0);
                    assert_eq!(tx_data.index(), ix.1 as u64);
                } else {
                    tracing::warn!(
                        "skipping transaction index check for missing transaction {j} {txn:?}"
                    );
                    // At least check that _some_ transaction can be fetched.
                    ds.get_transaction(txn.commit()).await.await;
                }
            }
        }
    }

    #[tokio::test(flavor = "multi_thread")]
    pub async fn test_update<D: TestableDataSource>()
    where
        for<'a> D::ReadOnly<'a>: NodeStorage<MockTypes>,
    {
        setup_test();

        let mut network = MockNetwork::<D, MockVersions>::init().await;
        let ds = network.data_source();

        network.start().await;
        assert_eq!(get_non_empty_blocks(&ds).await, vec![]);

        // Submit a few blocks and make sure each one gets reflected in the query service and
        // preserves the consistency of the data and indices.
        let mut blocks = ds.subscribe_blocks(0).await.enumerate();
        for nonce in 0..3 {
            let txn = mock_transaction(vec![nonce]);
            network.submit_transaction(txn).await;

            // Wait for the transaction to be finalized.
            let (i, block) = loop {
                tracing::info!("waiting for tx {nonce}");
                let (i, block) = blocks.next().await.unwrap();
                if !block.is_empty() {
                    break (i, block);
                }
                tracing::info!("block {i} is empty");
            };

            tracing::info!("got tx {nonce} in block {i}");
            assert_eq!(ds.get_block(i).await.await, block);
            validate(&ds).await;
        }

        // Check that all the updates have been committed to storage, not simply held in memory: we
        // should be able to read the same data if we connect an entirely new data source to the
        // underlying storage.
        {
            tracing::info!("checking persisted storage");
            let storage = D::connect(network.storage()).await;

            // Ensure we have the same data in both data sources (if data was missing from the
            // original it is of course allowed to be missing from persistent storage and thus from
            // the latter).
            let block_height = NodeDataSource::block_height(&ds).await.unwrap();
            assert_eq!(
                ds.get_block_range(..block_height)
                    .await
                    .map(|fetch| fetch.try_resolve().ok())
                    .collect::<Vec<_>>()
                    .await,
                storage
                    .get_block_range(..block_height)
                    .await
                    .map(|fetch| fetch.try_resolve().ok())
                    .collect::<Vec<_>>()
                    .await
            );
            assert_eq!(
                ds.get_leaf_range(..block_height)
                    .await
                    .map(|fetch| fetch.try_resolve().ok())
                    .collect::<Vec<_>>()
                    .await,
                storage
                    .get_leaf_range(..block_height)
                    .await
                    .map(|fetch| fetch.try_resolve().ok())
                    .collect::<Vec<_>>()
                    .await
            );
        }
    }

    #[tokio::test(flavor = "multi_thread")]
    pub async fn test_range<D: TestableDataSource>()
    where
        for<'a> D::ReadOnly<'a>: NodeStorage<MockTypes>,
    {
        setup_test();

        let mut network = MockNetwork::<D, MockVersions>::init().await;
        let ds = network.data_source();
        network.start().await;

        // Wait for there to be at least 3 blocks.
        let block_height = loop {
            let mut tx = ds.read().await.unwrap();
            let block_height = tx.block_height().await.unwrap();
            if block_height >= 3 {
                break block_height as u64;
            }
        };

        // Query for a variety of ranges testing all cases of included, excluded, and unbounded
        // starting and ending bounds
        do_range_test(&ds, 1..=2, 1..3).await; // (inclusive, inclusive)
        do_range_test(&ds, 1..3, 1..3).await; // (inclusive, exclusive)
        do_range_test(&ds, 1.., 1..block_height).await; // (inclusive, unbounded)
        do_range_test(&ds, ..=2, 0..3).await; // (unbounded, inclusive)
        do_range_test(&ds, ..3, 0..3).await; // (unbounded, exclusive)
        do_range_test(&ds, .., 0..block_height).await; // (unbounded, unbounded)
        do_range_test(&ds, ExRange(0..=2), 1..3).await; // (exclusive, inclusive)
        do_range_test(&ds, ExRange(0..3), 1..3).await; // (exclusive, exclusive)
        do_range_test(&ds, ExRange(0..), 1..block_height).await; // (exclusive, unbounded)
    }

    async fn do_range_test<D, R, I>(ds: &D, range: R, expected_indices: I)
    where
        D: TestableDataSource,
        R: RangeBounds<usize> + Clone + Debug + Send + 'static,
        I: IntoIterator<Item = u64>,
    {
        tracing::info!("testing range {range:?}");

        let mut leaves = ds.get_leaf_range(range.clone()).await;
        let mut blocks = ds.get_block_range(range.clone()).await;
        let mut payloads = ds.get_payload_range(range.clone()).await;
        let mut payloads_meta = ds.get_payload_metadata_range(range.clone()).await;
        let mut vid_common = ds.get_vid_common_range(range.clone()).await;
        let mut vid_common_meta = ds.get_vid_common_metadata_range(range.clone()).await;

        for i in expected_indices {
            tracing::info!(i, "check entries");
            let leaf = leaves.next().await.unwrap().await;
            let block = blocks.next().await.unwrap().await;
            let payload = payloads.next().await.unwrap().await;
            let payload_meta = payloads_meta.next().await.unwrap().await;
            let common = vid_common.next().await.unwrap().await;
            let common_meta = vid_common_meta.next().await.unwrap().await;
            assert_eq!(leaf.height(), i);
            assert_eq!(block.height(), i);
            assert_eq!(payload, ds.get_payload(i as usize).await.await);
            assert_eq!(payload_meta, block.into());
            assert_eq!(common, ds.get_vid_common(i as usize).await.await);
            assert_eq!(common_meta, common.into());
        }

        if range.end_bound() == Bound::Unbounded {
            // If the range is unbounded, the stream should continue, eventually reaching a point at
            // which further objects are not yet available, and yielding pending futures from there.
            loop {
                let fetch_leaf = leaves.next().await.unwrap();
                let fetch_block = blocks.next().await.unwrap();
                let fetch_payload = payloads.next().await.unwrap();
                let fetch_payload_meta = payloads_meta.next().await.unwrap();
                let fetch_common = vid_common.next().await.unwrap();
                let fetch_common_meta = vid_common_meta.next().await.unwrap();

                if fetch_leaf.try_resolve().is_ok()
                    && fetch_block.try_resolve().is_ok()
                    && fetch_payload.try_resolve().is_ok()
                    && fetch_payload_meta.try_resolve().is_ok()
                    && fetch_common.try_resolve().is_ok()
                    && fetch_common_meta.try_resolve().is_ok()
                {
                    tracing::info!("searching for end of available objects");
                } else {
                    break;
                }
            }
        } else {
            // If the range is bounded, it should end where expected.
            assert!(leaves.next().await.is_none());
            assert!(blocks.next().await.is_none());
            assert!(payloads.next().await.is_none());
            assert!(payloads_meta.next().await.is_none());
            assert!(vid_common.next().await.is_none());
            assert!(vid_common_meta.next().await.is_none());
        }
    }

    #[tokio::test(flavor = "multi_thread")]
    pub async fn test_range_rev<D: TestableDataSource>()
    where
        for<'a> D::ReadOnly<'a>: NodeStorage<MockTypes>,
    {
        setup_test();

        let mut network = MockNetwork::<D, MockVersions>::init().await;
        let ds = network.data_source();
        network.start().await;

        // Wait for there to be at least 5 blocks.
        ds.subscribe_leaves(5).await.next().await.unwrap();

        // Test inclusive, exclusive and unbounded lower bound.
        do_range_rev_test(&ds, Bound::Included(1), 5, 1..=5).await;
        do_range_rev_test(&ds, Bound::Excluded(1), 5, 2..=5).await;
        do_range_rev_test(&ds, Bound::Unbounded, 5, 0..=5).await;
    }

    async fn do_range_rev_test<D>(
        ds: &D,
        start: Bound<usize>,
        end: usize,
        expected_indices: impl DoubleEndedIterator<Item = u64>,
    ) where
        D: TestableDataSource,
    {
        tracing::info!("testing range {start:?}-{end}");

        let mut leaves = ds.get_leaf_range_rev(start, end).await;
        let mut blocks = ds.get_block_range_rev(start, end).await;
        let mut payloads = ds.get_payload_range_rev(start, end).await;
        let mut payloads_meta = ds.get_payload_metadata_range_rev(start, end).await;
        let mut vid_common = ds.get_vid_common_range_rev(start, end).await;
        let mut vid_common_meta = ds.get_vid_common_metadata_range_rev(start, end).await;

        for i in expected_indices.rev() {
            tracing::info!(i, "check entries");
            let leaf = leaves.next().await.unwrap().await;
            let block = blocks.next().await.unwrap().await;
            let payload = payloads.next().await.unwrap().await;
            let payload_meta = payloads_meta.next().await.unwrap().await;
            let common = vid_common.next().await.unwrap().await;
            let common_meta = vid_common_meta.next().await.unwrap().await;
            assert_eq!(leaf.height(), i);
            assert_eq!(block.height(), i);
            assert_eq!(payload.height(), i);
            assert_eq!(payload_meta.height(), i);
            assert_eq!(common, ds.get_vid_common(i as usize).await.await);
            assert_eq!(
                common_meta,
                ds.get_vid_common_metadata(i as usize).await.await
            );
        }

        // The range should end where expected.
        assert!(leaves.next().await.is_none());
        assert!(blocks.next().await.is_none());
        assert!(payloads.next().await.is_none());
        assert!(payloads_meta.next().await.is_none());
        assert!(vid_common.next().await.is_none());
        assert!(vid_common_meta.next().await.is_none());
    }

    // A wrapper around a range that turns the lower bound from inclusive to exclusive.
    #[derive(Clone, Copy, Debug)]
    struct ExRange<R>(R);

    impl<R: RangeBounds<usize>> RangeBounds<usize> for ExRange<R> {
        fn start_bound(&self) -> Bound<&usize> {
            match self.0.start_bound() {
                Bound::Included(x) => Bound::Excluded(x),
                Bound::Excluded(x) => Bound::Excluded(x),
                Bound::Unbounded => Bound::Excluded(&0),
            }
        }

        fn end_bound(&self) -> Bound<&usize> {
            self.0.end_bound()
        }
    }
}

/// Generic tests we can instantiate for any data source with reliable, versioned persistent storage.
#[cfg(any(test, feature = "testing"))]
#[espresso_macros::generic_tests]
pub mod persistence_tests {
    use committable::Committable;
    use hotshot_example_types::state_types::{TestInstanceState, TestValidatedState};
    use hotshot_types::simple_certificate::QuorumCertificate2;

    use crate::{
        availability::{BlockQueryData, LeafQueryData},
        data_source::{
            storage::{AvailabilityStorage, NodeStorage, UpdateAvailabilityStorage},
            Transaction,
        },
        node::NodeDataSource,
        testing::{
            consensus::TestableDataSource,
            mocks::{MockPayload, MockTypes},
            setup_test,
        },
        types::HeightIndexed,
        Leaf2,
    };
<<<<<<< HEAD
    use committable::Committable;
    use hotshot_example_types::state_types::{TestInstanceState, TestValidatedState};
    use hotshot_types::simple_certificate::QuorumCertificate2;
=======
>>>>>>> 3e4ace45

    #[tokio::test(flavor = "multi_thread")]
    pub async fn test_revert<D: TestableDataSource>()
    where
        for<'a> D::Transaction<'a>: UpdateAvailabilityStorage<MockTypes>
            + AvailabilityStorage<MockTypes>
            + NodeStorage<MockTypes>,
    {
        use hotshot_example_types::node_types::TestVersions;

        setup_test();

        let storage = D::create(0).await;
        let ds = D::connect(&storage).await;

        // Mock up some consensus data.
        let mut qc = QuorumCertificate2::<MockTypes>::genesis::<TestVersions>(
            &TestValidatedState::default(),
            &TestInstanceState::default(),
        )
        .await;
        let mut leaf = Leaf2::<MockTypes>::genesis::<TestVersions>(
            &TestValidatedState::default(),
            &TestInstanceState::default(),
        )
        .await;
        // Increment the block number, to distinguish this block from the genesis block, which
        // already exists.
        leaf.block_header_mut().block_number += 1;
        qc.data.leaf_commit = <Leaf2<MockTypes> as Committable>::commit(&leaf);

        let block = BlockQueryData::new(leaf.block_header().clone(), MockPayload::genesis());
        let leaf = LeafQueryData::new(leaf, qc).unwrap();

        // Insert, but do not commit, some data and check that we can read it back.
        let mut tx = ds.write().await.unwrap();
        tx.insert_leaf(leaf.clone()).await.unwrap();
        tx.insert_block(block.clone()).await.unwrap();

        assert_eq!(tx.block_height().await.unwrap(), 2);
        assert_eq!(leaf, tx.get_leaf(1.into()).await.unwrap());
        assert_eq!(block, tx.get_block(1.into()).await.unwrap());

        // Revert the changes.
        tx.revert().await;
        assert_eq!(
            NodeDataSource::<MockTypes>::block_height(&ds)
                .await
                .unwrap(),
            0
        );
        ds.get_leaf(1).await.try_resolve().unwrap_err();
        ds.get_block(1).await.try_resolve().unwrap_err();
    }

    #[tokio::test(flavor = "multi_thread")]
    pub async fn test_reset<D: TestableDataSource>()
    where
        for<'a> D::Transaction<'a>: UpdateAvailabilityStorage<MockTypes>,
    {
        use hotshot_example_types::node_types::TestVersions;

        setup_test();

        let storage = D::create(0).await;
        let ds = D::connect(&storage).await;

        // Mock up some consensus data.
        let mut qc = QuorumCertificate2::<MockTypes>::genesis::<TestVersions>(
            &TestValidatedState::default(),
            &TestInstanceState::default(),
        )
        .await;
        let mut leaf = Leaf2::<MockTypes>::genesis::<TestVersions>(
            &TestValidatedState::default(),
            &TestInstanceState::default(),
        )
        .await;
        // Increment the block number, to distinguish this block from the genesis block, which
        // already exists.
        leaf.block_header_mut().block_number += 1;
        qc.data.leaf_commit = <Leaf2<MockTypes> as Committable>::commit(&leaf);

        let block = BlockQueryData::new(leaf.block_header().clone(), MockPayload::genesis());
        let leaf = LeafQueryData::new(leaf, qc).unwrap();

        // Insert some data and check that we can read it back.
        let mut tx = ds.write().await.unwrap();
        tx.insert_leaf(leaf.clone()).await.unwrap();
        tx.insert_block(block.clone()).await.unwrap();
        tx.commit().await.unwrap();

        assert_eq!(
            NodeDataSource::<MockTypes>::block_height(&ds)
                .await
                .unwrap(),
            2
        );
        assert_eq!(leaf, ds.get_leaf(1).await.await);
        assert_eq!(block, ds.get_block(1).await.await);

        drop(ds);

        // Reset and check that the changes are gone.
        let ds = D::reset(&storage).await;
        assert_eq!(
            NodeDataSource::<MockTypes>::block_height(&ds)
                .await
                .unwrap(),
            0
        );
        ds.get_leaf(1).await.try_resolve().unwrap_err();
        ds.get_block(1).await.try_resolve().unwrap_err();
    }

    #[tokio::test(flavor = "multi_thread")]
    pub async fn test_drop_tx<D: TestableDataSource>()
    where
        for<'a> D::Transaction<'a>: UpdateAvailabilityStorage<MockTypes>
            + AvailabilityStorage<MockTypes>
            + NodeStorage<MockTypes>,
        for<'a> D::ReadOnly<'a>: NodeStorage<MockTypes>,
    {
        use hotshot_example_types::node_types::TestVersions;

        setup_test();

        let storage = D::create(0).await;
        let ds = D::connect(&storage).await;

        // Mock up some consensus data.
        let mut mock_qc = QuorumCertificate2::<MockTypes>::genesis::<TestVersions>(
            &TestValidatedState::default(),
            &TestInstanceState::default(),
        )
        .await;
        let mut mock_leaf = Leaf2::<MockTypes>::genesis::<TestVersions>(
            &TestValidatedState::default(),
            &TestInstanceState::default(),
        )
        .await;
        // Increment the block number, to distinguish this block from the genesis block, which
        // already exists.
        mock_leaf.block_header_mut().block_number += 1;
        mock_qc.data.leaf_commit = <Leaf2<MockTypes> as Committable>::commit(&mock_leaf);

        let block = BlockQueryData::new(mock_leaf.block_header().clone(), MockPayload::genesis());
        let leaf = LeafQueryData::new(mock_leaf.clone(), mock_qc.clone()).unwrap();

        // Insert, but do not commit, some data and check that we can read it back.
        tracing::info!("write");
        let mut tx = ds.write().await.unwrap();
        tx.insert_leaf(leaf.clone()).await.unwrap();
        tx.insert_block(block.clone()).await.unwrap();

        assert_eq!(tx.block_height().await.unwrap(), 2);
        assert_eq!(leaf, tx.get_leaf(1.into()).await.unwrap());
        assert_eq!(block, tx.get_block(1.into()).await.unwrap());

        // Drop the transaction, causing a revert.
        drop(tx);

        // Open a new transaction and check that the changes are reverted.
        tracing::info!("read");
        let mut tx = ds.read().await.unwrap();
        assert_eq!(tx.block_height().await.unwrap(), 0);
        drop(tx);

        // Get a mutable transaction again, insert different data.
        mock_leaf.block_header_mut().block_number += 1;
        mock_qc.data.leaf_commit = <Leaf2<MockTypes> as Committable>::commit(&mock_leaf);
        let block = BlockQueryData::new(mock_leaf.block_header().clone(), MockPayload::genesis());
        let leaf = LeafQueryData::new(mock_leaf, mock_qc).unwrap();

        tracing::info!("write again");
        let mut tx = ds.write().await.unwrap();
        tx.insert_leaf(leaf.clone()).await.unwrap();
        tx.insert_block(block.clone()).await.unwrap();
        tx.commit().await.unwrap();

        // Read the data back. We should have _only_ the data that was written in the final
        // transaction.
        tracing::info!("read again");
        let height = leaf.height() as usize;
        assert_eq!(
            NodeDataSource::<MockTypes>::block_height(&ds)
                .await
                .unwrap(),
            height + 1
        );
        assert_eq!(leaf, ds.get_leaf(height).await.await);
        assert_eq!(block, ds.get_block(height).await.await);
        ds.get_leaf(height - 1).await.try_resolve().unwrap_err();
        ds.get_block(height - 1).await.try_resolve().unwrap_err();
    }
}

/// Generic tests we can instantiate for all the node data sources.
#[cfg(any(test, feature = "testing"))]
#[espresso_macros::generic_tests]
pub mod node_tests {
    use std::time::Duration;

    use committable::Committable;
    use futures::{future::join_all, stream::StreamExt};
    use hotshot::traits::BlockPayload;
    use hotshot_example_types::{
        block_types::{TestBlockHeader, TestBlockPayload, TestMetadata},
        node_types::TestTypes,
        state_types::{TestInstanceState, TestValidatedState},
    };
    use hotshot_types::{
        data::{vid_commitment, VidCommitment, VidShare},
        traits::{block_contents::EncodeBytes, node_implementation::Versions},
        vid::advz::{advz_scheme, ADVZScheme},
    };
    use jf_vid::VidScheme;
    use vbs::version::StaticVersionType;

    use crate::{
        availability::{
            BlockInfo, BlockQueryData, LeafQueryData, QueryableHeader, VidCommonQueryData,
        },
        data_source::{
            storage::{NodeStorage, UpdateAvailabilityStorage},
            update::Transaction,
        },
        node::{BlockId, NodeDataSource, SyncStatus, TimeWindowQueryData, WindowStart},
        testing::{
            consensus::{MockNetwork, TestableDataSource},
            mocks::{mock_transaction, MockPayload, MockTypes, MockVersions},
            setup_test, sleep,
        },
        types::HeightIndexed,
        Header, VidCommon,
    };

    #[tokio::test(flavor = "multi_thread")]
    pub async fn test_sync_status<D: TestableDataSource>()
    where
        for<'a> D::Transaction<'a>: UpdateAvailabilityStorage<MockTypes>,
    {
        use hotshot_example_types::node_types::TestVersions;

        setup_test();

        let storage = D::create(0).await;
        let ds = D::connect(&storage).await;

        // Set up a mock VID scheme to use for generating test data.
        let mut vid = advz_scheme(2);

        // Generate some mock leaves and blocks to insert.
        let mut leaves = vec![
            LeafQueryData::<MockTypes>::genesis::<TestVersions>(
                &TestValidatedState::default(),
                &TestInstanceState::default(),
            )
            .await,
        ];
        let mut blocks = vec![
            BlockQueryData::<MockTypes>::genesis::<TestVersions>(
                &TestValidatedState::default(),
                &TestInstanceState::default(),
            )
            .await,
        ];
        for i in 0..2 {
            let mut leaf = leaves[i].clone();
            leaf.leaf.block_header_mut().block_number += 1;
            leaves.push(leaf);

            let mut block = blocks[i].clone();
            block.header.block_number += 1;
            blocks.push(block);
        }
        // Generate mock VID data. We reuse the same (empty) payload for each block, but with
        // different metadata.
        let disperse = vid.disperse([]).unwrap();
        let vid = leaves
            .iter()
            .map(|leaf| {
                (
                    VidCommonQueryData::new(
                        leaf.header().clone(),
                        VidCommon::V0(disperse.common.clone()),
                    ),
                    disperse.shares[0].clone(),
                )
            })
            .collect::<Vec<_>>();

        // At first, the node is fully synced.
        assert!(ds.sync_status().await.unwrap().is_fully_synced());

        // Insert a leaf without the corresponding block or VID info, make sure we detect that the
        // block and VID info are missing.
        ds.append(leaves[0].clone().into()).await.unwrap();
        assert_eq!(
            ds.sync_status().await.unwrap(),
            SyncStatus {
                missing_blocks: 1,
                missing_vid_common: 1,
                missing_vid_shares: 1,
                missing_leaves: 0,
                pruned_height: None,
            }
        );

        // Insert a leaf whose height is not the successor of the previous leaf. We should now
        // detect that the leaf in between is missing (along with all _three_ corresponding blocks).
        ds.append(leaves[2].clone().into()).await.unwrap();
        assert_eq!(
            ds.sync_status().await.unwrap(),
            SyncStatus {
                missing_blocks: 3,
                missing_vid_common: 3,
                missing_vid_shares: 3,
                missing_leaves: 1,
                pruned_height: None,
            }
        );

        // Insert VID common without a corresponding share.
        {
            let mut tx = ds.write().await.unwrap();
            tx.insert_vid(vid[0].0.clone(), None).await.unwrap();
            tx.commit().await.unwrap();
        }
        assert_eq!(
            ds.sync_status().await.unwrap(),
            SyncStatus {
                missing_blocks: 3,
                missing_vid_common: 2,
                missing_vid_shares: 3,
                missing_leaves: 1,
                pruned_height: None,
            }
        );

        // Rectify the missing data.
        {
            let mut tx = ds.write().await.unwrap();
            tx.insert_block(blocks[0].clone()).await.unwrap();
            tx.insert_vid(vid[0].0.clone(), Some(VidShare::V0(vid[0].1.clone())))
                .await
                .unwrap();
            tx.insert_leaf(leaves[1].clone()).await.unwrap();
            tx.insert_block(blocks[1].clone()).await.unwrap();
            tx.insert_vid(vid[1].0.clone(), Some(VidShare::V0(vid[1].1.clone())))
                .await
                .unwrap();
            tx.insert_block(blocks[2].clone()).await.unwrap();
            tx.insert_vid(vid[2].0.clone(), Some(VidShare::V0(vid[2].1.clone())))
                .await
                .unwrap();
            tx.commit().await.unwrap();
        }

        // Some data sources (e.g. file system) don't support out-of-order insertion of missing
        // data. These would have just ignored the insertion of `vid[0]` (the share) and
        // `leaves[1]`. Detect if this is the case; then we allow 1 missing leaf and 1 missing VID
        // share.
        let expected_missing = if ds.get_leaf(1).await.try_resolve().is_err() {
            tracing::warn!(
                "data source does not support out-of-order filling, allowing one missing leaf and VID share"
            );
            1
        } else {
            0
        };
        let expected_sync_status = SyncStatus {
            missing_blocks: 0,
            missing_leaves: expected_missing,
            missing_vid_common: 0,
            missing_vid_shares: expected_missing,
            pruned_height: None,
        };
        assert_eq!(ds.sync_status().await.unwrap(), expected_sync_status);

        // If we re-insert one of the VID entries without a share, it should not overwrite the share
        // that we already have; that is, `insert_vid` should be monotonic.
        {
            let mut tx = ds.write().await.unwrap();
            tx.insert_vid(vid[0].0.clone(), None).await.unwrap();
            tx.commit().await.unwrap();
        }
        assert_eq!(ds.sync_status().await.unwrap(), expected_sync_status);
    }

    #[tokio::test(flavor = "multi_thread")]
    pub async fn test_counters<D: TestableDataSource>() {
        use hotshot_example_types::node_types::TestVersions;

        setup_test();

        let storage = D::create(0).await;
        let ds = D::connect(&storage).await;

        assert_eq!(ds.count_transactions().await.unwrap(), 0);
        assert_eq!(ds.payload_size().await.unwrap(), 0);

        // Insert some transactions.
        let mut total_transactions = 0;
        let mut total_size = 0;
        'outer: for i in [0, 1, 2] {
            // Using `i % 2` as the transaction data ensures we insert a duplicate transaction
            // (since we insert more than 2 transactions total). The query service should still
            // count these as separate transactions and should include both duplicates when
            // computing the total size.
            let (payload, metadata) =
                <TestBlockPayload as BlockPayload<TestTypes>>::from_transactions(
                    [mock_transaction(vec![i as u8 % 2])],
                    &TestValidatedState::default(),
                    &TestInstanceState::default(),
                )
                .await
                .unwrap();
            let encoded = payload.encode();
            let payload_commitment = vid_commitment::<TestVersions>(
                &encoded,
                &metadata.encode(),
                1,
                <TestVersions as Versions>::Base::VERSION,
            );
            let header = TestBlockHeader {
                block_number: i,
                payload_commitment,
                timestamp: i,
                builder_commitment:
                    <TestBlockPayload as BlockPayload<TestTypes>>::builder_commitment(
                        &payload, &metadata,
                    ),
                metadata: TestMetadata {
                    num_transactions: 7, // arbitrary
                },
                random: 1, // arbitrary
            };

            let mut leaf = LeafQueryData::<MockTypes>::genesis::<TestVersions>(
                &TestValidatedState::default(),
                &TestInstanceState::default(),
            )
            .await;
            *leaf.leaf.block_header_mut() = header.clone();
            let block = BlockQueryData::new(header, payload);
            ds.append(BlockInfo::new(leaf, Some(block.clone()), None, None))
                .await
                .unwrap();
            assert_eq!(
                NodeDataSource::<MockTypes>::block_height(&ds)
                    .await
                    .unwrap(),
                (i + 1) as usize,
            );

            total_transactions += 1;
            total_size += encoded.len();

            // Allow some time for the aggregator to update.
            for retry in 0..5 {
                let ds_transactions = ds.count_transactions().await.unwrap();
                let ds_payload_size = ds.payload_size().await.unwrap();
                if ds_transactions != total_transactions || ds_payload_size != total_size {
                    tracing::info!(
                        i,
                        retry,
                        total_transactions,
                        ds_transactions,
                        total_size,
                        ds_payload_size,
                        "waiting for statistics to update"
                    );
                    sleep(Duration::from_secs(1)).await;
                } else {
                    continue 'outer;
                }
            }
            panic!("counters did not update in time");
        }
    }

    #[tokio::test(flavor = "multi_thread")]
    pub async fn test_vid_shares<D: TestableDataSource>()
    where
        for<'a> D::ReadOnly<'a>: NodeStorage<MockTypes>,
    {
        setup_test();

        let mut network = MockNetwork::<D, MockVersions>::init().await;
        let ds = network.data_source();

        network.start().await;

        // Check VID shares for a few blocks.
        let mut leaves = ds.subscribe_leaves(0).await.take(3);
        while let Some(leaf) = leaves.next().await {
            tracing::info!("got leaf {}", leaf.height());
            let mut tx = ds.read().await.unwrap();
            let share = tx.vid_share(leaf.height() as usize).await.unwrap();
            assert_eq!(share, tx.vid_share(leaf.block_hash()).await.unwrap());
            assert_eq!(
                share,
                tx.vid_share(BlockId::PayloadHash(leaf.payload_hash()))
                    .await
                    .unwrap()
            );
        }
    }

    #[tokio::test(flavor = "multi_thread")]
    pub async fn test_vid_monotonicity<D: TestableDataSource>()
    where
        for<'a> D::Transaction<'a>: UpdateAvailabilityStorage<MockTypes>,
        for<'a> D::ReadOnly<'a>: NodeStorage<MockTypes>,
    {
        use hotshot_example_types::node_types::TestVersions;

        setup_test();

        let storage = D::create(0).await;
        let ds = D::connect(&storage).await;

        // Generate some test VID data.
        let mut vid = advz_scheme(2);
        let disperse = vid.disperse([]).unwrap();

        // Insert test data with VID common and a share.
        let leaf = LeafQueryData::<MockTypes>::genesis::<TestVersions>(
            &TestValidatedState::default(),
            &TestInstanceState::default(),
        )
        .await;
        let common = VidCommonQueryData::new(leaf.header().clone(), VidCommon::V0(disperse.common));
        ds.append(BlockInfo::new(
            leaf,
            None,
            Some(common.clone()),
            Some(VidShare::V0(disperse.shares[0].clone())),
        ))
        .await
        .unwrap();

        {
            assert_eq!(ds.get_vid_common(0).await.await, common);
            assert_eq!(
                ds.vid_share(0).await.unwrap(),
                VidShare::V0(disperse.shares[0].clone())
            );
        }

        // Re-insert the common data, without a share. This should not overwrite the share we
        // already have.
        {
            let mut tx = ds.write().await.unwrap();
            tx.insert_vid(common.clone(), None).await.unwrap();
            tx.commit().await.unwrap();
        }
        {
            assert_eq!(ds.get_vid_common(0).await.await, common);
            assert_eq!(
                ds.vid_share(0).await.unwrap(),
                VidShare::V0(disperse.shares[0].clone())
            );
        }
    }

    #[tokio::test(flavor = "multi_thread")]
    pub async fn test_vid_recovery<D: TestableDataSource>()
    where
        for<'a> D::ReadOnly<'a>: NodeStorage<MockTypes>,
    {
        setup_test();

        let mut network = MockNetwork::<D, MockVersions>::init().await;
        let ds = network.data_source();

        network.start().await;

        // Submit a transaction so we can try to recover a non-empty block.
        let mut blocks = ds.subscribe_blocks(0).await;
        let txn = mock_transaction(vec![1, 2, 3]);
        network.submit_transaction(txn.clone()).await;

        // Wait for the transaction to be finalized.
        let block = loop {
            tracing::info!("waiting for transaction");
            let block = blocks.next().await.unwrap();
            if !block.is_empty() {
                tracing::info!(height = block.height(), "transaction sequenced");
                break block;
            }
            tracing::info!(height = block.height(), "empty block");
        };
        let height = block.height() as usize;
        let commit = if let VidCommitment::V0(commit) = block.payload_hash() {
            commit
        } else {
            panic!("expect ADVZ commitment")
        };

        // Set up a test VID scheme.
        let vid = advz_scheme(network.num_nodes());

        // Get VID common data and verify it.
        tracing::info!("fetching common data");
        let common = ds.get_vid_common(height).await.await;
        let VidCommon::V0(common) = &common.common() else {
            panic!("expect ADVZ common");
        };
        ADVZScheme::is_consistent(&commit, common).unwrap();

        // Collect shares from each node.
        tracing::info!("fetching shares");
        let network = &network;
        let vid = &vid;
        let shares: Vec<_> = join_all((0..network.num_nodes()).map(|i| async move {
            let ds = network.data_source_index(i);

            // Wait until the node has processed up to the desired block; since we have thus far
            // only interacted with node 0, it is possible other nodes are slightly behind.
            let mut leaves = ds.subscribe_leaves(height).await;
            let leaf = leaves.next().await.unwrap();
            assert_eq!(leaf.height(), height as u64);
            assert_eq!(leaf.payload_hash(), VidCommitment::V0(commit));

            let share = if let VidShare::V0(share) = ds.vid_share(height).await.unwrap() {
                share
            } else {
                panic!("expect ADVZ share")
            };
            vid.verify_share(&share, common, &commit).unwrap().unwrap();
            share
        }))
        .await;

        // Recover payload.
        tracing::info!("recovering payload");
        let bytes = vid.recover_payload(&shares, common).unwrap();
        let recovered = <MockPayload as BlockPayload<TestTypes>>::from_bytes(
            &bytes,
            &TestMetadata {
                num_transactions: 7, // arbitrary
            },
        );
        assert_eq!(recovered, *block.payload());
        assert_eq!(recovered.transactions, vec![txn]);
    }

    #[tokio::test(flavor = "multi_thread")]
    pub async fn test_timestamp_window<D: TestableDataSource>() {
        setup_test();

        let mut network = MockNetwork::<D, MockVersions>::init().await;
        let ds = network.data_source();

        network.start().await;

        // Wait for blocks with at least three different timestamps to be sequenced. This lets us
        // test all the edge cases.
        let mut leaves = ds.subscribe_leaves(0).await;
        // `test_blocks` is a list of lists of headers with the same timestamp. The flattened list
        // of headers is contiguous.
        let mut test_blocks: Vec<Vec<Header<MockTypes>>> = vec![];
        while test_blocks.len() < 3 {
            // Wait for the next block to be sequenced.
            let leaf = leaves.next().await.unwrap();
            let header = leaf.header().clone();
            if let Some(last_timestamp) = test_blocks.last_mut() {
                if last_timestamp[0].timestamp() == header.timestamp() {
                    last_timestamp.push(header);
                } else {
                    test_blocks.push(vec![header]);
                }
            } else {
                test_blocks.push(vec![header]);
            }
        }
        tracing::info!("blocks for testing: {test_blocks:#?}");

        // Define invariants that every response should satisfy.
        let check_invariants =
            |res: &TimeWindowQueryData<Header<MockTypes>>, start, end, check_prev| {
                let mut prev = res.prev.as_ref();
                if let Some(prev) = prev {
                    if check_prev {
                        assert!(prev.timestamp() < start);
                    }
                } else {
                    // `prev` can only be `None` if the first block in the window is the genesis
                    // block.
                    assert_eq!(res.from().unwrap(), 0);
                };
                for header in &res.window {
                    assert!(start <= header.timestamp());
                    assert!(header.timestamp() < end);
                    if let Some(prev) = prev {
                        assert!(prev.timestamp() <= header.timestamp());
                    }
                    prev = Some(header);
                }
                if let Some(next) = &res.next {
                    assert!(next.timestamp() >= end);
                    // If there is a `next`, there must be at least one previous block (either `prev`
                    // itself or the last block if the window is nonempty), so we can `unwrap` here.
                    assert!(next.timestamp() >= prev.unwrap().timestamp());
                }
            };

        let get_window = |start, end| {
            let ds = ds.clone();
            async move {
                let window = ds
                    .get_header_window(WindowStart::Time(start), end, i64::MAX as usize)
                    .await
                    .unwrap();
                tracing::info!("window for timestamp range {start}-{end}: {window:#?}");
                check_invariants(&window, start, end, true);
                window
            }
        };

        // Case 0: happy path. All blocks are available, including prev and next.
        let start = test_blocks[1][0].timestamp();
        let end = start + 1;
        let res = get_window(start, end).await;
        assert_eq!(res.prev.unwrap(), *test_blocks[0].last().unwrap());
        assert_eq!(res.window, test_blocks[1]);
        assert_eq!(res.next.unwrap(), test_blocks[2][0]);

        // Case 1: no `prev`, start of window is before genesis.
        let start = 0;
        let end = test_blocks[0][0].timestamp() + 1;
        let res = get_window(start, end).await;
        assert_eq!(res.prev, None);
        assert_eq!(res.window, test_blocks[0]);
        assert_eq!(res.next.unwrap(), test_blocks[1][0]);

        // Case 2: no `next`, end of window is after the most recently sequenced block.
        let start = test_blocks[2][0].timestamp();
        let end = i64::MAX as u64;
        let res = get_window(start, end).await;
        assert_eq!(res.prev.unwrap(), *test_blocks[1].last().unwrap());
        // There may have been more blocks sequenced since we grabbed `test_blocks`, so just check
        // that the prefix of the window is correct.
        assert_eq!(res.window[..test_blocks[2].len()], test_blocks[2]);
        assert_eq!(res.next, None);
        // Fetch more blocks using the `from` form of the endpoint. Start from the last block we had
        // previously (ie fetch a slightly overlapping window) to ensure there is at least one block
        // in the new window.
        let from = test_blocks.iter().flatten().count() - 1;
        let more = ds
            .get_header_window(WindowStart::Height(from as u64), end, i64::MAX as usize)
            .await
            .unwrap();
        check_invariants(&more, start, end, false);
        assert_eq!(
            more.prev.as_ref().unwrap(),
            test_blocks.iter().flatten().nth(from - 1).unwrap()
        );
        assert_eq!(
            more.window[..res.window.len() - test_blocks[2].len() + 1],
            res.window[test_blocks[2].len() - 1..]
        );
        assert_eq!(res.next, None);
        // We should get the same result whether we query by block height or hash.
        let more2 = ds
            .get_header_window(
                test_blocks[2].last().unwrap().commit(),
                end,
                i64::MAX as usize,
            )
            .await
            .unwrap();
        check_invariants(&more2, start, end, false);
        assert_eq!(more2.from().unwrap(), more.from().unwrap());
        assert_eq!(more2.prev, more.prev);
        assert_eq!(more2.next, more.next);
        assert_eq!(more2.window[..more.window.len()], more.window);

        // Case 3: the window is empty.
        let start = test_blocks[1][0].timestamp();
        let end = start;
        let res = get_window(start, end).await;
        assert_eq!(res.prev.unwrap(), *test_blocks[0].last().unwrap());
        assert_eq!(res.next.unwrap(), test_blocks[1][0]);
        assert_eq!(res.window, vec![]);

        // Case 4: no relevant blocks are available yet.
        ds.get_header_window(
            WindowStart::Time((i64::MAX - 1) as u64),
            i64::MAX as u64,
            i64::MAX as usize,
        )
        .await
        .unwrap_err();

        // Case 5: limits.
        let blocks = [test_blocks[0].clone(), test_blocks[1].clone()]
            .into_iter()
            .flatten()
            .collect::<Vec<_>>();
        // Make a query that would return everything, but gets limited.
        let start = blocks[0].timestamp();
        let end = test_blocks[2][0].timestamp();
        let res = ds
            .get_header_window(WindowStart::Time(start), end, 1)
            .await
            .unwrap();
        assert_eq!(res.prev, None);
        assert_eq!(res.window, [blocks[0].clone()]);
        assert_eq!(res.next, None);
        // Query the next page of results, get limited again.
        let res = ds
            .get_header_window(WindowStart::Height(blocks[0].height() + 1), end, 1)
            .await
            .unwrap();
        assert_eq!(res.window, [blocks[1].clone()]);
        assert_eq!(res.next, None);
        // Get the rest of the results.
        let res = ds
            .get_header_window(
                WindowStart::Height(blocks[1].height() + 1),
                end,
                blocks.len() - 1,
            )
            .await
            .unwrap();
        assert_eq!(res.window, blocks[2..].to_vec());
        assert_eq!(res.next, Some(test_blocks[2][0].clone()));
    }
}

/// Generic tests we can instantiate for all the status data sources.
#[cfg(any(test, feature = "testing"))]
#[espresso_macros::generic_tests]
pub mod status_tests {
    use std::time::Duration;

    use crate::{
        status::StatusDataSource,
        testing::{
            consensus::{DataSourceLifeCycle, MockNetwork},
            mocks::{mock_transaction, MockVersions},
            setup_test, sleep,
        },
    };

    #[tokio::test(flavor = "multi_thread")]
    pub async fn test_metrics<D: DataSourceLifeCycle + StatusDataSource>() {
        setup_test();

        let mut network = MockNetwork::<D, MockVersions>::init().await;
        let ds = network.data_source();

        {
            // Check that block height is initially zero.
            assert_eq!(ds.block_height().await.unwrap(), 0);
            // With consensus paused, check that the success rate returns NAN (since the block
            // height, the numerator, is 0, and the view number, the denominator, is 0).
            assert!(ds.success_rate().await.unwrap().is_nan());
            // Since there is no block produced, "last_decided_time" metric is 0.
            // Therefore, the elapsed time since the last block should be close to the time elapsed since the Unix epoch.
            assert!(
                (ds.elapsed_time_since_last_decide().await.unwrap() as i64
                    - chrono::Utc::now().timestamp())
                .abs()
                    <= 1,
                "time elapsed since last_decided_time is not within 1s"
            );
        }

        // Submit a transaction
        let txn = mock_transaction(vec![1, 2, 3]);
        network.submit_transaction(txn.clone()).await;

        // Start consensus and wait for the transaction to be finalized.
        network.start().await;

        // Now wait for at least one non-genesis block to be finalized.
        loop {
            let height = ds.block_height().await.unwrap();
            if height > 1 {
                break;
            }
            tracing::info!(height, "waiting for a block to be finalized");
            sleep(Duration::from_secs(1)).await;
        }

        {
            // Check that the success rate has been updated. Note that we can only check if success
            // rate is positive. We don't know exactly what it is because we can't know how many
            // views have elapsed without race conditions.
            let success_rate = ds.success_rate().await.unwrap();
            assert!(success_rate.is_finite(), "{success_rate}");
            assert!(success_rate > 0.0, "{success_rate}");
        }

        {
            // Shutting down the consensus to halt block production
            // Introducing a delay of 3 seconds to ensure that elapsed time since last block is atleast 3seconds
            network.shut_down().await;
            sleep(Duration::from_secs(3)).await;
            // Asserting that the elapsed time since the last block is at least 3 seconds
            assert!(ds.elapsed_time_since_last_decide().await.unwrap() >= 3);
        }
    }
}

#[macro_export]
macro_rules! instantiate_data_source_tests {
    ($t:ty) => {
        use $crate::data_source::{
            availability_tests, node_tests, persistence_tests, status_tests,
        };

        instantiate_availability_tests!($t);
        instantiate_persistence_tests!($t);
        instantiate_node_tests!($t);
        instantiate_status_tests!($t);
    };
}<|MERGE_RESOLUTION|>--- conflicted
+++ resolved
@@ -143,15 +143,6 @@
         },
         types::HeightIndexed,
     };
-<<<<<<< HEAD
-    use committable::Committable;
-    use futures::stream::StreamExt;
-    use hotshot_types::data::Leaf2;
-    use std::collections::HashMap;
-    use std::fmt::Debug;
-    use std::ops::{Bound, RangeBounds};
-=======
->>>>>>> 3e4ace45
 
     async fn validate(ds: &impl TestableDataSource) {
         // Check the consistency of every block/leaf pair. Keep track of payloads and transactions
@@ -571,12 +562,6 @@
         types::HeightIndexed,
         Leaf2,
     };
-<<<<<<< HEAD
-    use committable::Committable;
-    use hotshot_example_types::state_types::{TestInstanceState, TestValidatedState};
-    use hotshot_types::simple_certificate::QuorumCertificate2;
-=======
->>>>>>> 3e4ace45
 
     #[tokio::test(flavor = "multi_thread")]
     pub async fn test_revert<D: TestableDataSource>()
