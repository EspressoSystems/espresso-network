// Copyright (c) 2022 Espresso Systems (espressosys.com)
// This file is part of the HotShot Query Service library.
//
// This program is free software: you can redistribute it and/or modify it under the terms of the GNU
// General Public License as published by the Free Software Foundation, either version 3 of the
// License, or (at your option) any later version.
// This program is distributed in the hope that it will be useful, but WITHOUT ANY WARRANTY; without
// even the implied warranty of MERCHANTABILITY or FITNESS FOR A PARTICULAR PURPOSE. See the GNU
// General Public License for more details.
// You should have received a copy of the GNU General Public License along with this program. If not,
// see <https://www.gnu.org/licenses/>.

//! The HotShot Query Service is a minimal, generic query service that can be integrated into any
//! decentralized application running on the [hotshot] consensus layer. It provides all the features
//! that HotShot itself expects of a query service (such as providing consensus-related data for
//! catchup and synchronization) as well as some application-level features that deal only with
//! consensus-related or application-agnostic data. In addition, the query service is provided as an
//! extensible library, which makes it easy to add additional, application-specific features.
//!
//! # Basic usage
//!
//! ```
//! # use hotshot::types::SystemContextHandle;
//! # use hotshot_query_service::testing::mocks::{
//! #   MockNodeImpl as AppNodeImpl, MockTypes as AppTypes, MockVersions as AppVersions,
//! # };
//! # use hotshot_example_types::node_types::TestVersions;
//! # use hotshot_types::consensus::ConsensusMetricsValue;
//! # use std::path::Path;
//! # async fn doc(storage_path: &std::path::Path) -> anyhow::Result<()> {
//! use hotshot_query_service::{
//!     availability,
//!     data_source::{FileSystemDataSource, Transaction, UpdateDataSource, VersionedDataSource},
//!     fetching::provider::NoFetching,
//!     node,
//!     status::UpdateStatusData,
//!     status,
//!     testing::mocks::MockBase,
//!     ApiState, Error,
//! };
//!
//! use futures::StreamExt;
//! use vbs::version::StaticVersionType;
//! use hotshot::SystemContext;
//! use std::sync::Arc;
//! use tide_disco::App;
//! use tokio::spawn;
//!
//! // Create or open a data source.
//! let data_source = FileSystemDataSource::<AppTypes, NoFetching>::create(storage_path, NoFetching)
//!     .await?;
//!
//! // Create hotshot, giving it a handle to the status metrics.
//! let hotshot = SystemContext::<AppTypes, AppNodeImpl, AppVersions>::init(
//! #   panic!(), panic!(), panic!(), panic!(), panic!(), panic!(), panic!(),
//!     ConsensusMetricsValue::new(&*data_source.populate_metrics()), panic!(),
//!     panic!()
//!     // Other fields omitted
//! ).await?.0;
//!
//! // Create API modules.
//! let availability_api = availability::define_api(&Default::default(),  MockBase::instance())?;
//! let node_api = node::define_api(&Default::default(),  MockBase::instance())?;
//! let status_api = status::define_api(&Default::default(),  MockBase::instance())?;
//!
//! // Create app.
//! let data_source = ApiState::from(data_source);
//! let mut app = App::<_, Error>::with_state(data_source.clone());
//! app
//!     .register_module("availability", availability_api)?
//!     .register_module("node", node_api)?
//!     .register_module("status", status_api)?;
//!
//! // Serve app.
//! spawn(app.serve("0.0.0.0:8080", MockBase::instance()));
//!
//! // Update query data using HotShot events.
//! let mut events = hotshot.event_stream();
//! while let Some(event) = events.next().await {
//!     // Update the query data based on this event.
//!     data_source.update(&event).await.ok();
//! }
//! # Ok(())
//! # }
//! ```
//!
//! Shortcut for starting an out-of-the-box service with no extensions (does exactly the above and
//! nothing more):
//!
//! ```
//! # use hotshot::types::SystemContextHandle;
//! # use vbs::version::StaticVersionType;
//! # use hotshot_query_service::{data_source::FileSystemDataSource, Error, Options};
//! # use hotshot_query_service::fetching::provider::NoFetching;
//! # use hotshot_query_service::testing::mocks::{MockBase, MockNodeImpl, MockTypes, MockVersions};
//! # use std::path::Path;
//! # use tokio::spawn;
//! # async fn doc(storage_path: &Path, options: Options, hotshot: SystemContextHandle<MockTypes, MockNodeImpl, MockVersions>) -> Result<(), Error> {
//! use hotshot_query_service::run_standalone_service;
//!
//! let data_source = FileSystemDataSource::create(storage_path, NoFetching).await.map_err(Error::internal)?;
//! spawn(run_standalone_service(options, data_source, hotshot,  MockBase::instance()));
//! # Ok(())
//! # }
//! ```
//!
//! # Persistence
//!
//! Naturally, an archival query service such as this is heavily dependent on a persistent storage
//! implementation. The APIs provided by this query service are generic over the specific type of
//! the persistence layer, which we call a _data source_. This crate provides several data source
//! implementations in the [`data_source`] module.
//!
//! # Interaction with other components
//!
//! While the HotShot Query Service [can be used as a standalone service](run_standalone_service),
//! it is designed to be used as a single component of a larger service consisting of several other
//! interacting components. This interaction has two dimensions:
//! * _extension_, adding new functionality to the API modules provided by this crate
//! * _composition_, combining the API modules from this crate with other, application-specific API
//!   modules to create a single [tide_disco] API
//!
//! ## Extension
//!
//! It is possible to add new functionality directly to the modules provided by this create. This
//! allows you to keep semantically related functionality grouped together in a single API module,
//! for interface purposes, even while some of the functionality of that module is provided by this
//! crate and some of it is an application-specific extension.
//!
//! For example, consider an application which is a UTXO-based blockchain. Each transaction consists
//! of a handful of new _output records_, and you want your query service to provide an API for
//! looking up a specific output by its index. Semantically, this functionality belongs in the
//! _data availability_ API, however it is application-specific -- HotShot itself makes no
//! assumptions and provides no guarantees about the internal structure of a transaction. In order
//! to expose this UTXO-specific functionality as well as the generic data availability
//! functionality provided by this crate as part of the same public API, you can extend the
//! [availability] module of this crate with additional data structures and endpoints that know
//! about the internal structure of your transactions.
//!
//! There are two parts to adding additional functionality to a module in this crate: adding the
//! required additional data structures to the data source, and creating a new API endpoint to
//! expose the functionality. The mechanism for the former will depend on the specific data source
//! you are using. Check the documentation for your data source implementation to see how it can be
//! extended.
//!
//! For the latter, you can modify the default availability API with the addition of a new endpoint
//! that accesses the custom state you have added to the data source. It is good practice to define
//! a trait for accessing this custom state, so that if you want to switch data sources in the
//! future, you can easily extend the new data source, implement the trait, and then transparently
//! replace the data source that you use to set up your API. In the case of
//! adding a UTXO index, this trait might look like this:
//!
//! ```
//! # use hotshot_query_service::{
//! #   availability::{AvailabilityDataSource, TransactionIndex},
//! #   testing::mocks::MockTypes as AppTypes,
//! # };
//! use async_trait::async_trait;
//!
//! #[async_trait]
//! trait UtxoDataSource: AvailabilityDataSource<AppTypes> {
//!     // Index mapping UTXO index to (block index, transaction index, output index)
//!     async fn find_utxo(&self, utxo: u64) -> Option<(usize, TransactionIndex<AppTypes>, usize)>;
//! }
//! ```
//!
//! Implement this trait for the extended data source you're using, and then add a new endpoint to
//! the availability API like so:
//!
//! ```
//! # use async_trait::async_trait;
//! # use futures::FutureExt;
//! # use hotshot_query_service::availability::{
//! #   self, AvailabilityDataSource, FetchBlockSnafu, TransactionIndex,
//! # };
//! # use hotshot_query_service::testing::mocks::MockTypes as AppTypes;
//! # use hotshot_query_service::testing::mocks::MockBase;
//! # use hotshot_query_service::{ApiState, Error};
//! # use snafu::ResultExt;
//! # use tide_disco::{api::ApiError, method::ReadState, Api, App, StatusCode};
//! # use vbs::version::StaticVersionType;
//! # #[async_trait]
//! # trait UtxoDataSource: AvailabilityDataSource<AppTypes> {
//! #   async fn find_utxo(&self, utxo: u64) -> Option<(usize, TransactionIndex<AppTypes>, usize)>;
//! # }
//!
//! fn define_app_specific_availability_api<State, Ver: StaticVersionType + 'static>(
//!     options: &availability::Options,
//!     bind_version: Ver,
//! ) -> Result<Api<State, availability::Error, Ver>, ApiError>
//! where
//!     State: 'static + Send + Sync + ReadState,
//!     <State as ReadState>::State: UtxoDataSource + Send + Sync,
//! {
//!     let mut api = availability::define_api(options, bind_version)?;
//!     api.get("get_utxo", |req, state: &<State as ReadState>::State| async move {
//!         let utxo_index = req.integer_param("index")?;
//!         let (block_index, txn_index, output_index) = state
//!             .find_utxo(utxo_index)
//!             .await
//!             .ok_or_else(|| availability::Error::Custom {
//!                 message: format!("no such UTXO {}", utxo_index),
//!                 status: StatusCode::NOT_FOUND,
//!             })?;
//!         let block = state
//!             .get_block(block_index)
//!             .await
//!             .context(FetchBlockSnafu { resource: block_index.to_string() })?;
//!         let txn = block.transaction(&txn_index).unwrap();
//!         let utxo = // Application-specific logic to extract a UTXO from a transaction.
//! #           todo!();
//!         Ok(utxo)
//!     }.boxed())?;
//!     Ok(api)
//! }
//!
//! fn init_server<D: UtxoDataSource + Send + Sync + 'static, Ver: StaticVersionType + 'static>(
//!     options: &availability::Options,
//!     data_source: D,
//!     bind_version: Ver,
//! ) -> Result<App<ApiState<D>, Error>, availability::Error> {
//!     let api = define_app_specific_availability_api(options, bind_version)
//!         .map_err(availability::Error::internal)?;
//!     let mut app = App::<_, _>::with_state(ApiState::from(data_source));
//!     app.register_module("availability", api).map_err(availability::Error::internal)?;
//!     Ok(app)
//! }
//! ```
//!
//! Now you need to define the new route, `get_utxo`, in your API specification. Create a file
//! `app_specific_availability.toml`:
//!
//! ```toml
//! [route.get_utxo]
//! PATH = ["utxo/:index"]
//! ":index" = "Integer"
//! DOC = "Get a UTXO by its index"
//! ```
//!
//! and make sure `options.extensions` includes `"app_specific_availability.toml"`.
//!
//! ## Composition
//!
//! Composing the modules provided by this crate with other, unrelated modules to create a unified
//! service is fairly simple, as most of the complexity is handled by [tide_disco], which already
//! provides a mechanism for composing several modules into a single application. In principle, all
//! you need to do is register the [availability], [node], and [status] APIs provided by this crate
//! with a [tide_disco::App], and then register your own API modules with the same app.
//!
//! The one wrinkle is that all modules within a [tide_disco] app must share the same state type. It
//! is for this reason that the modules provided by this crate are generic on the state type --
//! [availability::define_api], [node::define_api], and [status::define_api] can all work with any
//! state type, provided that type implements the corresponding data source traits. The data sources
//! provided by this crate implement these traits, but if you want to use a custom state type that
//! includes state for other modules, you will need to implement these traits for your custom type.
//! The basic pattern looks like this:
//!
//! ```
//! # use async_trait::async_trait;
//! # use hotshot_query_service::{Header, QueryResult, VidShare};
//! # use hotshot_query_service::availability::{
//! #   AvailabilityDataSource, BlockId, BlockQueryData, Fetch, FetchStream, LeafId, LeafQueryData,
//! #   PayloadMetadata, PayloadQueryData, TransactionHash, TransactionQueryData,
//! #   VidCommonMetadata, VidCommonQueryData,
//! # };
//! # use hotshot_query_service::metrics::PrometheusMetrics;
//! # use hotshot_query_service::node::{
//! #   NodeDataSource, SyncStatus, TimeWindowQueryData, WindowStart,
//! # };
//! # use hotshot_query_service::status::{HasMetrics, StatusDataSource};
//! # use hotshot_query_service::testing::mocks::MockTypes as AppTypes;
//! # use std::ops::{Bound, RangeBounds};
//! # type AppQueryData = ();
//! // Our AppState takes an underlying data source `D` which already implements the relevant
//! // traits, and adds some state for use with other modules.
//! struct AppState<D> {
//!     hotshot_qs: D,
//!     // additional state for other modules
//! }
//!
//! // Implement data source trait for availability API by delegating to the underlying data source.
//! #[async_trait]
//! impl<D: AvailabilityDataSource<AppTypes> + Send + Sync>
//!     AvailabilityDataSource<AppTypes> for AppState<D>
//! {
//!     async fn get_leaf<ID>(&self, id: ID) -> Fetch<LeafQueryData<AppTypes>>
//!     where
//!         ID: Into<LeafId<AppTypes>> + Send + Sync,
//!     {
//!         self.hotshot_qs.get_leaf(id).await
//!     }
//!
//!     // etc
//! #   async fn get_block<ID>(&self, id: ID) -> Fetch<BlockQueryData<AppTypes>>
//! #   where
//! #       ID: Into<BlockId<AppTypes>> + Send + Sync { todo!() }
//! #   async fn get_payload<ID>(&self, id: ID) -> Fetch<PayloadQueryData<AppTypes>>
//! #   where
//! #       ID: Into<BlockId<AppTypes>> + Send + Sync { todo!() }
//! #   async fn get_payload_metadata<ID>(&self, id: ID) -> Fetch<PayloadMetadata<AppTypes>>
//! #   where
//! #       ID: Into<BlockId<AppTypes>> + Send + Sync { todo!() }
//! #   async fn get_vid_common<ID>(&self, id: ID) -> Fetch<VidCommonQueryData<AppTypes>>
//! #   where
//! #       ID: Into<BlockId<AppTypes>> + Send + Sync { todo!() }
//! #   async fn get_vid_common_metadata<ID>(&self, id: ID) -> Fetch<VidCommonMetadata<AppTypes>>
//! #   where
//! #       ID: Into<BlockId<AppTypes>> + Send + Sync { todo!() }
//! #   async fn get_transaction(&self, hash: TransactionHash<AppTypes>) -> Fetch<TransactionQueryData<AppTypes>> { todo!() }
//! #   async fn get_leaf_range<R>(&self, range: R) -> FetchStream<LeafQueryData<AppTypes>>
//! #   where
//! #       R: RangeBounds<usize> + Send { todo!() }
//! #   async fn get_block_range<R>(&self, range: R) -> FetchStream<BlockQueryData<AppTypes>>
//! #   where
//! #       R: RangeBounds<usize> + Send { todo!() }
//! #   async fn get_payload_range<R>(&self, range: R) -> FetchStream<PayloadQueryData<AppTypes>>
//! #   where
//! #       R: RangeBounds<usize> + Send { todo!() }
//! #   async fn get_payload_metadata_range<R>(&self, range: R) -> FetchStream<PayloadMetadata<AppTypes>>
//! #   where
//! #       R: RangeBounds<usize> + Send { todo!() }
//! #   async fn get_vid_common_range<R>(&self, range: R) -> FetchStream<VidCommonQueryData<AppTypes>>
//! #   where
//! #       R: RangeBounds<usize> + Send { todo!() }
//! #   async fn get_vid_common_metadata_range<R>(&self, range: R) -> FetchStream<VidCommonMetadata<AppTypes>>
//! #   where
//! #       R: RangeBounds<usize> + Send { todo!() }
//! #   async fn get_leaf_range_rev(&self, start: Bound<usize>, end: usize) -> FetchStream<LeafQueryData<AppTypes>> { todo!() }
//! #   async fn get_block_range_rev(&self, start: Bound<usize>, end: usize) -> FetchStream<BlockQueryData<AppTypes>> { todo!() }
//! #   async fn get_payload_range_rev(&self, start: Bound<usize>, end: usize) -> FetchStream<PayloadQueryData<AppTypes>> { todo!() }
//! #   async fn get_payload_metadata_range_rev(&self, start: Bound<usize>, end: usize) -> FetchStream<PayloadMetadata<AppTypes>> { todo!() }
//! #   async fn get_vid_common_range_rev(&self, start: Bound<usize>, end: usize) -> FetchStream<VidCommonQueryData<AppTypes>> { todo!() }
//! #   async fn get_vid_common_metadata_range_rev(&self, start: Bound<usize>, end: usize) -> FetchStream<VidCommonMetadata<AppTypes>> { todo!() }
//! }
//!
//! // Implement data source trait for node API by delegating to the underlying data source.
//! #[async_trait]
//! impl<D: NodeDataSource<AppTypes> + Send + Sync> NodeDataSource<AppTypes> for AppState<D> {
//!     async fn block_height(&self) -> QueryResult<usize> {
//!         self.hotshot_qs.block_height().await
//!     }
//!
//!     async fn count_transactions_in_range(
//!         &self,
//!         range: impl RangeBounds<usize> + Send,
//!     ) -> QueryResult<usize> {
//!         self.hotshot_qs.count_transactions_in_range(range).await
//!     }
//!
//!     async fn payload_size_in_range(
//!         &self,
//!         range: impl RangeBounds<usize> + Send,
//!     ) -> QueryResult<usize> {
//!         self.hotshot_qs.payload_size_in_range(range).await
//!     }
//!
//!     async fn vid_share<ID>(&self, id: ID) -> QueryResult<VidShare>
//!     where
//!         ID: Into<BlockId<AppTypes>> + Send + Sync,
//!     {
//!         self.hotshot_qs.vid_share(id).await
//!     }
//!
//!     async fn sync_status(&self) -> QueryResult<SyncStatus> {
//!         self.hotshot_qs.sync_status().await
//!     }
//!
//!     async fn get_header_window(
//!         &self,
//!         start: impl Into<WindowStart<AppTypes>> + Send + Sync,
//!         end: u64,
//!         limit: usize,
//!     ) -> QueryResult<TimeWindowQueryData<Header<AppTypes>>> {
//!         self.hotshot_qs.get_header_window(start, end, limit).await
//!     }
//! }
//!
//! // Implement data source trait for status API by delegating to the underlying data source.
//! impl<D: HasMetrics> HasMetrics for AppState<D> {
//!     fn metrics(&self) -> &PrometheusMetrics {
//!         self.hotshot_qs.metrics()
//!     }
//! }
//! #[async_trait]
//! impl<D: StatusDataSource + Send + Sync> StatusDataSource for AppState<D> {
//!     async fn block_height(&self) -> QueryResult<usize> {
//!         self.hotshot_qs.block_height().await
//!     }
//! }
//!
//! // Implement data source traits for other modules, using additional state from AppState.
//! ```
//!
//! In the future, we may provide derive macros for
//! [AvailabilityDataSource](availability::AvailabilityDataSource),
//! [NodeDataSource](node::NodeDataSource), and [StatusDataSource](status::StatusDataSource) to
//! eliminate the boilerplate of implementing them for a custom type that has an existing
//! implementation as one of its fields.
//!
//! Once you have created your `AppState` type aggregating the state for each API module, you can
//! initialize the state as normal, instantiating `D` with a concrete implementation of a data
//! source and initializing `hotshot_qs` as you normally would that data source.
//!
//! _However_, this only works if you want the persistent storage for the availability and node
//! modules (managed by `hotshot_qs`) to be independent of the persistent storage for other modules.
//! You may well want to synchronize the storage for all modules together, so that updates to the
//! entire application state can be done atomically. This is particularly relevant if one of your
//! application-specific modules updates its storage based on a stream of HotShot leaves. Since the
//! availability and node modules also update with each new leaf, you probably want all of these
//! modules to stay in sync. The data source implementations provided by this crate provide means by
//! which you can add additional data to the same persistent store and synchronize the entire store
//! together. Refer to the documentation for you specific data source for information on how to
//! achieve this.
//!

mod api;
pub mod availability;
pub mod data_source;
mod error;
pub mod explorer;
pub mod fetching;
pub mod merklized_state;
pub mod metrics;
pub mod node;
mod resolvable;
pub mod status;
pub mod task;
pub mod testing;
pub mod types;

pub use error::Error;
pub use resolvable::Resolvable;

use async_trait::async_trait;
use derive_more::{Deref, From, Into};
use futures::{future::BoxFuture, stream::StreamExt};
use hotshot::types::SystemContextHandle;
use hotshot_types::traits::{
    node_implementation::{NodeImplementation, NodeType, Versions},
    BlockPayload,
};
use serde::{Deserialize, Serialize};
use snafu::Snafu;
use std::sync::Arc;
use task::BackgroundTask;
use tide_disco::{method::ReadState, App, StatusCode};
use vbs::version::StaticVersionType;

pub use hotshot_types::{
<<<<<<< HEAD
    data::Leaf2,
=======
    data::Leaf,
    data::{VidCommitment, VidShare},
>>>>>>> a3128726
    simple_certificate::QuorumCertificate,
};

pub type VidCommon = Option<hotshot_types::vid::advz::ADVZCommon>;

pub type Payload<Types> = <Types as NodeType>::BlockPayload;
pub type Header<Types> = <Types as NodeType>::BlockHeader;
pub type Metadata<Types> = <Payload<Types> as BlockPayload<Types>>::Metadata;
/// Item within a [`Payload`].
pub type Transaction<Types> = <Payload<Types> as BlockPayload<Types>>::Transaction;
pub type SignatureKey<Types> = <Types as NodeType>::SignatureKey;

#[derive(Clone, Debug, Snafu, Deserialize, Serialize)]
#[snafu(visibility(pub))]
pub enum QueryError {
    /// The requested resource does not exist or is not known to this query service.
    NotFound,
    /// The requested resource exists but is not currently available.
    ///
    /// In most cases a missing resource can be recovered from DA.
    Missing,
    /// There was an error while trying to fetch the requested resource.
    #[snafu(display("Failed to fetch requested resource: {message}"))]
    #[snafu(context(suffix(ErrorSnafu)))]
    Error { message: String },
}

impl QueryError {
    pub fn status(&self) -> StatusCode {
        match self {
            Self::NotFound | Self::Missing => StatusCode::NOT_FOUND,
            Self::Error { .. } => StatusCode::INTERNAL_SERVER_ERROR,
        }
    }
}

pub type QueryResult<T> = Result<T, QueryError>;

#[derive(Default)]
pub struct Options {
    pub availability: availability::Options,
    pub node: node::Options,
    pub status: status::Options,
    pub port: u16,
}

/// Read-only wrapper for API state which does not require locking.
#[derive(Clone, Debug, Deref, From, Into)]
pub struct ApiState<D>(Arc<D>);

#[async_trait]
impl<D: 'static + Send + Sync> ReadState for ApiState<D> {
    type State = D;
    async fn read<T>(
        &self,
        op: impl Send + for<'a> FnOnce(&'a Self::State) -> BoxFuture<'a, T> + 'async_trait,
    ) -> T {
        op(&self.0).await
    }
}

impl<D> From<D> for ApiState<D> {
    fn from(d: D) -> Self {
        Self::from(Arc::new(d))
    }
}

/// Run an instance of the HotShot Query service with no customization.
pub async fn run_standalone_service<
    Types: NodeType,
    I: NodeImplementation<Types>,
    D,
    ApiVer,
    HsVer: Versions,
>(
    options: Options,
    data_source: D,
    hotshot: SystemContextHandle<Types, I, HsVer>,
    bind_version: ApiVer,
) -> Result<(), Error>
where
    Payload<Types>: availability::QueryablePayload<Types>,
    Header<Types>: availability::QueryableHeader<Types>,
    D: availability::AvailabilityDataSource<Types>
        + data_source::UpdateDataSource<Types>
        + node::NodeDataSource<Types>
        + status::StatusDataSource
        + data_source::VersionedDataSource
        + Send
        + Sync
        + 'static,
    ApiVer: StaticVersionType + 'static,
{
    // Create API modules.
    let availability_api_v0 = availability::define_api(
        &options.availability,
        bind_version,
        "0.0.1".parse().unwrap(),
    )
    .map_err(Error::internal)?;

    let availability_api_v1 = availability::define_api(
        &options.availability,
        bind_version,
        "1.0.0".parse().unwrap(),
    )
    .map_err(Error::internal)?;
    let node_api = node::define_api(&options.node, bind_version).map_err(Error::internal)?;
    let status_api = status::define_api(&options.status, bind_version).map_err(Error::internal)?;

    // Create app.
    let data_source = Arc::new(data_source);
    let mut app = App::<_, Error>::with_state(ApiState(data_source.clone()));
    app.register_module("availability", availability_api_v0)
        .map_err(Error::internal)?
        .register_module("availability", availability_api_v1)
        .map_err(Error::internal)?
        .register_module("node", node_api)
        .map_err(Error::internal)?
        .register_module("status", status_api)
        .map_err(Error::internal)?;

    // Serve app.
    let url = format!("0.0.0.0:{}", options.port);
    let _server =
        BackgroundTask::spawn("server", async move { app.serve(&url, bind_version).await });

    // Subscribe to events before starting consensus, so we don't miss any events.
    let mut events = hotshot.event_stream();
    hotshot.hotshot.start_consensus().await;

    // Update query data using HotShot events.
    while let Some(event) = events.next().await {
        // Update the query data based on this event. It is safe to ignore errors here; the error
        // just returns the failed block height for use in garbage collection, but this simple
        // implementation isn't doing any kind of garbage collection.
        data_source.update(&event).await.ok();
    }

    Ok(())
}

#[cfg(test)]
mod test {
    use super::*;
    use crate::{
        availability::{
            AvailabilityDataSource, BlockId, BlockInfo, BlockQueryData, Fetch, FetchStream, LeafId,
            LeafQueryData, PayloadMetadata, PayloadQueryData, TransactionHash,
            TransactionQueryData, UpdateAvailabilityData, VidCommonMetadata, VidCommonQueryData,
        },
        metrics::PrometheusMetrics,
        node::{NodeDataSource, SyncStatus, TimeWindowQueryData, WindowStart},
        status::{HasMetrics, StatusDataSource},
        testing::{
            consensus::MockDataSource,
            mocks::{MockHeader, MockPayload, MockTypes},
        },
    };
    use async_lock::RwLock;
    use async_trait::async_trait;
    use atomic_store::{load_store::BincodeLoadStore, AtomicStore, AtomicStoreLoader, RollingLog};
    use futures::future::FutureExt;
    use hotshot_types::simple_certificate::QuorumCertificate2;
    use portpicker::pick_unused_port;
    use std::ops::{Bound, RangeBounds};
    use std::time::Duration;
    use surf_disco::Client;
    use tempfile::TempDir;
    use testing::mocks::MockBase;
    use tide_disco::App;
    use toml::toml;

    struct CompositeState {
        store: AtomicStore,
        hotshot_qs: MockDataSource,
        module_state: RollingLog<BincodeLoadStore<u64>>,
    }

    #[async_trait]
    impl AvailabilityDataSource<MockTypes> for CompositeState {
        async fn get_leaf<ID>(&self, id: ID) -> Fetch<LeafQueryData<MockTypes>>
        where
            ID: Into<LeafId<MockTypes>> + Send + Sync,
        {
            self.hotshot_qs.get_leaf(id).await
        }
        async fn get_block<ID>(&self, id: ID) -> Fetch<BlockQueryData<MockTypes>>
        where
            ID: Into<BlockId<MockTypes>> + Send + Sync,
        {
            self.hotshot_qs.get_block(id).await
        }

        async fn get_header<ID>(&self, id: ID) -> Fetch<Header<MockTypes>>
        where
            ID: Into<BlockId<MockTypes>> + Send + Sync,
        {
            self.hotshot_qs.get_header(id).await
        }
        async fn get_payload<ID>(&self, id: ID) -> Fetch<PayloadQueryData<MockTypes>>
        where
            ID: Into<BlockId<MockTypes>> + Send + Sync,
        {
            self.hotshot_qs.get_payload(id).await
        }
        async fn get_payload_metadata<ID>(&self, id: ID) -> Fetch<PayloadMetadata<MockTypes>>
        where
            ID: Into<BlockId<MockTypes>> + Send + Sync,
        {
            self.hotshot_qs.get_payload_metadata(id).await
        }
        async fn get_vid_common<ID>(&self, id: ID) -> Fetch<VidCommonQueryData<MockTypes>>
        where
            ID: Into<BlockId<MockTypes>> + Send + Sync,
        {
            self.hotshot_qs.get_vid_common(id).await
        }
        async fn get_vid_common_metadata<ID>(&self, id: ID) -> Fetch<VidCommonMetadata<MockTypes>>
        where
            ID: Into<BlockId<MockTypes>> + Send + Sync,
        {
            self.hotshot_qs.get_vid_common_metadata(id).await
        }
        async fn get_leaf_range<R>(&self, range: R) -> FetchStream<LeafQueryData<MockTypes>>
        where
            R: RangeBounds<usize> + Send + 'static,
        {
            self.hotshot_qs.get_leaf_range(range).await
        }
        async fn get_block_range<R>(&self, range: R) -> FetchStream<BlockQueryData<MockTypes>>
        where
            R: RangeBounds<usize> + Send + 'static,
        {
            self.hotshot_qs.get_block_range(range).await
        }

        async fn get_header_range<R>(&self, range: R) -> FetchStream<Header<MockTypes>>
        where
            R: RangeBounds<usize> + Send + 'static,
        {
            self.hotshot_qs.get_header_range(range).await
        }
        async fn get_payload_range<R>(&self, range: R) -> FetchStream<PayloadQueryData<MockTypes>>
        where
            R: RangeBounds<usize> + Send + 'static,
        {
            self.hotshot_qs.get_payload_range(range).await
        }
        async fn get_payload_metadata_range<R>(
            &self,
            range: R,
        ) -> FetchStream<PayloadMetadata<MockTypes>>
        where
            R: RangeBounds<usize> + Send + 'static,
        {
            self.hotshot_qs.get_payload_metadata_range(range).await
        }
        async fn get_vid_common_range<R>(
            &self,
            range: R,
        ) -> FetchStream<VidCommonQueryData<MockTypes>>
        where
            R: RangeBounds<usize> + Send + 'static,
        {
            self.hotshot_qs.get_vid_common_range(range).await
        }
        async fn get_vid_common_metadata_range<R>(
            &self,
            range: R,
        ) -> FetchStream<VidCommonMetadata<MockTypes>>
        where
            R: RangeBounds<usize> + Send + 'static,
        {
            self.hotshot_qs.get_vid_common_metadata_range(range).await
        }
        async fn get_leaf_range_rev(
            &self,
            start: Bound<usize>,
            end: usize,
        ) -> FetchStream<LeafQueryData<MockTypes>> {
            self.hotshot_qs.get_leaf_range_rev(start, end).await
        }
        async fn get_block_range_rev(
            &self,
            start: Bound<usize>,
            end: usize,
        ) -> FetchStream<BlockQueryData<MockTypes>> {
            self.hotshot_qs.get_block_range_rev(start, end).await
        }
        async fn get_payload_range_rev(
            &self,
            start: Bound<usize>,
            end: usize,
        ) -> FetchStream<PayloadQueryData<MockTypes>> {
            self.hotshot_qs.get_payload_range_rev(start, end).await
        }
        async fn get_payload_metadata_range_rev(
            &self,
            start: Bound<usize>,
            end: usize,
        ) -> FetchStream<PayloadMetadata<MockTypes>> {
            self.hotshot_qs
                .get_payload_metadata_range_rev(start, end)
                .await
        }
        async fn get_vid_common_range_rev(
            &self,
            start: Bound<usize>,
            end: usize,
        ) -> FetchStream<VidCommonQueryData<MockTypes>> {
            self.hotshot_qs.get_vid_common_range_rev(start, end).await
        }
        async fn get_vid_common_metadata_range_rev(
            &self,
            start: Bound<usize>,
            end: usize,
        ) -> FetchStream<VidCommonMetadata<MockTypes>> {
            self.hotshot_qs
                .get_vid_common_metadata_range_rev(start, end)
                .await
        }
        async fn get_transaction(
            &self,
            hash: TransactionHash<MockTypes>,
        ) -> Fetch<TransactionQueryData<MockTypes>> {
            self.hotshot_qs.get_transaction(hash).await
        }
    }

    // Imiplement data source trait for node API.
    #[async_trait]
    impl NodeDataSource<MockTypes> for CompositeState {
        async fn block_height(&self) -> QueryResult<usize> {
            StatusDataSource::block_height(self).await
        }
        async fn count_transactions_in_range(
            &self,
            range: impl RangeBounds<usize> + Send,
        ) -> QueryResult<usize> {
            self.hotshot_qs.count_transactions_in_range(range).await
        }
        async fn payload_size_in_range(
            &self,
            range: impl RangeBounds<usize> + Send,
        ) -> QueryResult<usize> {
            self.hotshot_qs.payload_size_in_range(range).await
        }
        async fn vid_share<ID>(&self, id: ID) -> QueryResult<VidShare>
        where
            ID: Into<BlockId<MockTypes>> + Send + Sync,
        {
            self.hotshot_qs.vid_share(id).await
        }
        async fn sync_status(&self) -> QueryResult<SyncStatus> {
            self.hotshot_qs.sync_status().await
        }
        async fn get_header_window(
            &self,
            start: impl Into<WindowStart<MockTypes>> + Send + Sync,
            end: u64,
            limit: usize,
        ) -> QueryResult<TimeWindowQueryData<Header<MockTypes>>> {
            self.hotshot_qs.get_header_window(start, end, limit).await
        }
    }

    // Implement data source trait for status API.
    impl HasMetrics for CompositeState {
        fn metrics(&self) -> &PrometheusMetrics {
            self.hotshot_qs.metrics()
        }
    }
    #[async_trait]
    impl StatusDataSource for CompositeState {
        async fn block_height(&self) -> QueryResult<usize> {
            StatusDataSource::block_height(&self.hotshot_qs).await
        }
    }

    #[tokio::test(flavor = "multi_thread")]
    async fn test_composition() {
        use hotshot_example_types::node_types::TestVersions;

        let dir = TempDir::with_prefix("test_composition").unwrap();
        let mut loader = AtomicStoreLoader::create(dir.path(), "test_composition").unwrap();
        let hotshot_qs = MockDataSource::create_with_store(&mut loader, Default::default())
            .await
            .unwrap();

        // Mock up some data and add a block to the store.
        let leaf =
            Leaf2::<MockTypes>::genesis::<TestVersions>(&Default::default(), &Default::default())
                .await;
        let qc =
            QuorumCertificate2::genesis::<TestVersions>(&Default::default(), &Default::default())
                .await;
        let leaf = LeafQueryData::new(leaf, qc).unwrap();
        let block = BlockQueryData::new(leaf.header().clone(), MockPayload::genesis());
        hotshot_qs
            .append(BlockInfo::new(leaf, Some(block), None, None))
            .await
            .unwrap();

        let module_state =
            RollingLog::create(&mut loader, Default::default(), "module_state", 1024).unwrap();
        let state = CompositeState {
            hotshot_qs,
            module_state,
            store: AtomicStore::open(loader).unwrap(),
        };

        let module_spec = toml! {
            [route.post_ext]
            PATH = ["/ext/:val"]
            METHOD = "POST"
            ":val" = "Integer"

            [route.get_ext]
            PATH = ["/ext"]
            METHOD = "GET"
        };

        let mut app = App::<_, Error>::with_state(RwLock::new(state));
        app.register_module(
            "availability",
            availability::define_api(
                &Default::default(),
                MockBase::instance(),
                "1.0.0".parse().unwrap(),
            )
            .unwrap(),
        )
        .unwrap()
        .register_module(
            "node",
            node::define_api(&Default::default(), MockBase::instance()).unwrap(),
        )
        .unwrap()
        .register_module(
            "status",
            status::define_api(&Default::default(), MockBase::instance()).unwrap(),
        )
        .unwrap()
        .module::<Error, MockBase>("mod", module_spec)
        .unwrap()
        .get("get_ext", |_, state| {
            async move { state.module_state.load_latest().map_err(Error::internal) }.boxed()
        })
        .unwrap()
        .post("post_ext", |req, state| {
            async move {
                state
                    .module_state
                    .store_resource(&req.integer_param("val").map_err(Error::internal)?)
                    .map_err(Error::internal)?;
                state
                    .module_state
                    .commit_version()
                    .map_err(Error::internal)?;
                state
                    .hotshot_qs
                    .skip_version()
                    .await
                    .map_err(Error::internal)?;
                state.store.commit_version().map_err(Error::internal)
            }
            .boxed()
        })
        .unwrap();

        let port = pick_unused_port().unwrap();
        let _server = BackgroundTask::spawn(
            "server",
            app.serve(format!("0.0.0.0:{}", port), MockBase::instance()),
        );

        let client =
            Client::<Error, MockBase>::new(format!("http://localhost:{}", port).parse().unwrap());
        assert!(client.connect(Some(Duration::from_secs(60))).await);

        client.post::<()>("mod/ext/42").send().await.unwrap();
        assert_eq!(client.get::<u64>("mod/ext").send().await.unwrap(), 42);

        // Check that we can still access the built-in modules.
        assert_eq!(
            client
                .get::<u64>("status/block-height")
                .send()
                .await
                .unwrap(),
            1
        );
        let sync_status: SyncStatus = client.get("node/sync-status").send().await.unwrap();
        assert_eq!(
            sync_status,
            SyncStatus {
                missing_blocks: 0,
                missing_leaves: 0,
                missing_vid_common: 1,
                missing_vid_shares: 1,
                pruned_height: None
            }
        );
        assert_eq!(
            client
                .get::<MockHeader>("availability/header/0")
                .send()
                .await
                .unwrap()
                .block_number,
            0
        );
    }
}<|MERGE_RESOLUTION|>--- conflicted
+++ resolved
@@ -447,12 +447,7 @@
 use vbs::version::StaticVersionType;
 
 pub use hotshot_types::{
-<<<<<<< HEAD
     data::Leaf2,
-=======
-    data::Leaf,
-    data::{VidCommitment, VidShare},
->>>>>>> a3128726
     simple_certificate::QuorumCertificate,
 };
 
