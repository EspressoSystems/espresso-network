--- conflicted
+++ resolved
@@ -446,17 +446,9 @@
 use tide_disco::{method::ReadState, App, StatusCode};
 use vbs::version::StaticVersionType;
 
-<<<<<<< HEAD
-pub use hotshot_types::{
-    data::Leaf2,
-    simple_certificate::QuorumCertificate,
-    vid::{VidCommitment, VidCommon, VidShare},
-};
-=======
 pub use hotshot_types::{data::Leaf2, simple_certificate::QuorumCertificate};
 
 pub type VidCommon = Option<hotshot_types::vid::advz::ADVZCommon>;
->>>>>>> 3019354f
 
 pub type Payload<Types> = <Types as NodeType>::BlockPayload;
 pub type Header<Types> = <Types as NodeType>::BlockHeader;
@@ -616,11 +608,7 @@
     use async_trait::async_trait;
     use atomic_store::{load_store::BincodeLoadStore, AtomicStore, AtomicStoreLoader, RollingLog};
     use futures::future::FutureExt;
-<<<<<<< HEAD
-    use hotshot_types::simple_certificate::QuorumCertificate2;
-=======
     use hotshot_types::{data::VidShare, simple_certificate::QuorumCertificate2};
->>>>>>> 3019354f
     use portpicker::pick_unused_port;
     use std::ops::{Bound, RangeBounds};
     use std::time::Duration;
