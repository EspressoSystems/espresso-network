--- conflicted
+++ resolved
@@ -447,19 +447,11 @@
 use tide_disco::{method::ReadState, App, StatusCode};
 use vbs::version::StaticVersionType;
 
-<<<<<<< HEAD
-pub use hotshot_types::{
-    data::Leaf2,
-    simple_certificate::QuorumCertificate,
-    vid::{VidCommitment, VidCommon, VidShare},
-};
-=======
 #[derive(Clone, Debug, Deserialize, Serialize, Eq, PartialEq)]
 pub enum VidCommon {
     V0(hotshot_types::vid::advz::ADVZCommon),
     V1(hotshot_types::vid::avidm::AvidMCommon),
 }
->>>>>>> 3e4ace45
 
 pub type Payload<Types> = <Types as NodeType>::BlockPayload;
 pub type Header<Types> = <Types as NodeType>::BlockHeader;
@@ -632,22 +624,6 @@
             mocks::{MockHeader, MockPayload, MockTypes},
         },
     };
-<<<<<<< HEAD
-    use async_lock::RwLock;
-    use async_trait::async_trait;
-    use atomic_store::{load_store::BincodeLoadStore, AtomicStore, AtomicStoreLoader, RollingLog};
-    use futures::future::FutureExt;
-    use hotshot_types::simple_certificate::QuorumCertificate2;
-    use portpicker::pick_unused_port;
-    use std::ops::{Bound, RangeBounds};
-    use std::time::Duration;
-    use surf_disco::Client;
-    use tempfile::TempDir;
-    use testing::mocks::MockBase;
-    use tide_disco::App;
-    use toml::toml;
-=======
->>>>>>> 3e4ace45
 
     struct CompositeState {
         store: AtomicStore,
