--- conflicted
+++ resolved
@@ -286,12 +286,8 @@
                 let want = *json;
                 assert_eq!(
                     have, want,
-<<<<<<< HEAD
-                    "encoded json for {expected} does not match expectation: have: {have}, want: {want}"
-=======
                     "encoded json for {expected} does not match expectation: have: {have}, want: \
                      {want}"
->>>>>>> 0146c37d
                 );
             }
         }
