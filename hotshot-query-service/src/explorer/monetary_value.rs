--- conflicted
+++ resolved
@@ -525,12 +525,8 @@
                 let deserialized = serde_json::from_str::<MonetaryValue>(&serialized).unwrap();
                 assert_eq!(
                     value, deserialized,
-<<<<<<< HEAD
-                    "{currency} {i} encoded result: {serialized}: have {deserialized}, want {value}"
-=======
                     "{currency} {i} encoded result: {serialized}: have {deserialized}, want \
                      {value}"
->>>>>>> 0146c37d
                 );
             }
         }
