--- conflicted
+++ resolved
@@ -148,12 +148,8 @@
             stop_proposing_time: 0,
             start_voting_time: 0,
             stop_voting_time: 0,
-<<<<<<< HEAD
-            epoch_height: 150,
-=======
             epoch_height: 0,
             epoch_start_block: 0,
->>>>>>> 3019354f
         };
         update_config(&mut config);
 
