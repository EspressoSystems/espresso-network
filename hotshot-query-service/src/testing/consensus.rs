--- conflicted
+++ resolved
@@ -155,12 +155,8 @@
             stop_proposing_time: 0,
             start_voting_time: 0,
             stop_voting_time: 0,
-<<<<<<< HEAD
-            epoch_height: 150,
-=======
             epoch_height: 10,
             epoch_start_block: 0,
->>>>>>> 3e4ace45
         };
         update_config(&mut config);
 
