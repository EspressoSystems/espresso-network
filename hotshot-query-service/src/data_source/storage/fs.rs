// Copyright (c) 2022 Espresso Systems (espressosys.com)
// This file is part of the HotShot Query Service library.
//
// This program is free software: you can redistribute it and/or modify it under the terms of the GNU
// General Public License as published by the Free Software Foundation, either version 3 of the
// License, or (at your option) any later version.
// This program is distributed in the hope that it will be useful, but WITHOUT ANY WARRANTY; without
// even the implied warranty of MERCHANTABILITY or FITNESS FOR A PARTICULAR PURPOSE. See the GNU
// General Public License for more details.
// You should have received a copy of the GNU General Public License along with this program. If not,
// see <https://www.gnu.org/licenses/>.

#![cfg(feature = "file-system-data-source")]

use std::{
    collections::{
        hash_map::{Entry, HashMap},
        BTreeMap,
    },
    hash::Hash,
    ops::{Bound, Deref, RangeBounds},
    path::Path,
};

use async_lock::{RwLock, RwLockReadGuard, RwLockWriteGuard};
use async_trait::async_trait;
use atomic_store::{AtomicStore, AtomicStoreLoader, PersistenceError};
use committable::Committable;
use futures::future::Future;
use hotshot_types::{
    data::{VidCommitment, VidShare},
<<<<<<< HEAD
    simple_certificate::QuorumCertificate2,
    traits::{block_contents::BlockHeader, node_implementation::NodeType},
=======
    simple_certificate::CertificatePair,
    traits::{
        block_contents::BlockHeader,
        node_implementation::{ConsensusTime, NodeType},
    },
>>>>>>> 28a8f742
};
use serde::{de::DeserializeOwned, Serialize};
use snafu::OptionExt;

use super::{
    ledger_log::{Iter, LedgerLog},
    pruning::{PruneStorage, PrunedHeightStorage, PrunerConfig},
    sql::MigrateTypes,
    Aggregate, AggregatesStorage, AvailabilityStorage, NodeStorage, PayloadMetadata,
    UpdateAggregatesStorage, UpdateAvailabilityStorage, VidCommonMetadata,
};
use crate::{
    availability::{
        data_source::{BlockId, LeafId},
        query_data::{
            BlockHash, BlockQueryData, LeafHash, LeafQueryData, PayloadQueryData, QueryableHeader,
            QueryablePayload, TransactionHash, VidCommonQueryData,
        },
        NamespaceId,
    },
    data_source::{update, VersionedDataSource},
    metrics::PrometheusMetrics,
    node::{SyncStatus, TimeWindowQueryData, WindowStart},
    status::HasMetrics,
    types::HeightIndexed,
    Header, MissingSnafu, NotFoundSnafu, Payload, QueryError, QueryResult,
};

const CACHED_LEAVES_COUNT: usize = 100;
const CACHED_BLOCKS_COUNT: usize = 100;
const CACHED_VID_COMMON_COUNT: usize = 100;

#[derive(custom_debug::Debug)]
pub struct FileSystemStorageInner<Types>
where
    Types: NodeType,
    Header<Types>: QueryableHeader<Types>,
    Payload<Types>: QueryablePayload<Types>,
{
    index_by_leaf_hash: HashMap<LeafHash<Types>, u64>,
    index_by_block_hash: HashMap<BlockHash<Types>, u64>,
    index_by_payload_hash: HashMap<VidCommitment, u64>,
    index_by_txn_hash: HashMap<TransactionHash<Types>, u64>,
    index_by_time: BTreeMap<u64, Vec<u64>>,
    num_transactions: usize,
    payload_size: usize,
    #[debug(skip)]
    top_storage: Option<AtomicStore>,
    leaf_storage: LedgerLog<LeafQueryData<Types>>,
    block_storage: LedgerLog<BlockQueryData<Types>>,
    vid_storage: LedgerLog<(VidCommonQueryData<Types>, Option<VidShare>)>,
<<<<<<< HEAD
    latest_qc_chain: Option<[QuorumCertificate2<Types>; 2]>,
=======
    state_cert_storage: LedgerLog<StateCertQueryDataV2<Types>>,
    latest_qc_chain: Option<[CertificatePair<Types>; 2]>,
>>>>>>> 28a8f742
}

impl<Types> FileSystemStorageInner<Types>
where
    Types: NodeType,
    Header<Types>: QueryableHeader<Types>,
    Payload<Types>: QueryablePayload<Types>,
{
    fn get_block_index(&self, id: BlockId<Types>) -> QueryResult<usize> {
        match id {
            BlockId::Number(n) => Ok(n),
            BlockId::Hash(h) => {
                Ok(*self.index_by_block_hash.get(&h).context(NotFoundSnafu)? as usize)
            },
            BlockId::PayloadHash(h) => {
                Ok(*self.index_by_payload_hash.get(&h).context(NotFoundSnafu)? as usize)
            },
        }
    }

    fn get_block(&self, id: BlockId<Types>) -> QueryResult<BlockQueryData<Types>> {
        self.block_storage
            .iter()
            .nth(self.get_block_index(id)?)
            .context(NotFoundSnafu)?
            .context(MissingSnafu)
    }

    fn get_header(&self, id: BlockId<Types>) -> QueryResult<Header<Types>> {
        self.get_block(id).map(|block| block.header)
    }

    fn get_block_range<R>(&self, range: R) -> QueryResult<Vec<QueryResult<BlockQueryData<Types>>>>
    where
        R: RangeBounds<usize> + Send,
    {
        Ok(range_iter(self.block_storage.iter(), range).collect())
    }
}

/// Storage for the APIs provided in this crate, backed by a remote PostgreSQL database.
#[derive(Debug)]
pub struct FileSystemStorage<Types: NodeType>
where
    Header<Types>: QueryableHeader<Types>,
    Payload<Types>: QueryablePayload<Types>,
{
    inner: RwLock<FileSystemStorageInner<Types>>,
    metrics: PrometheusMetrics,
}

impl<Types: NodeType> PrunerConfig for FileSystemStorage<Types>
where
    Header<Types>: QueryableHeader<Types>,
    Payload<Types>: QueryablePayload<Types>,
{
}
impl<Types: NodeType> PruneStorage for FileSystemStorage<Types>
where
    Header<Types>: QueryableHeader<Types>,
    Payload<Types>: QueryablePayload<Types>,
{
    type Pruner = ();
}

#[async_trait]
impl<Types: NodeType> MigrateTypes<Types> for FileSystemStorage<Types>
where
    Header<Types>: QueryableHeader<Types>,
    Payload<Types>: QueryablePayload<Types>,
{
    async fn migrate_types(&self, _batch_size: u64) -> anyhow::Result<()> {
        Ok(())
    }
}

impl<Types: NodeType> FileSystemStorage<Types>
where
    Payload<Types>: QueryablePayload<Types>,
    Header<Types>: QueryableHeader<Types>,
{
    /// Create a new [FileSystemStorage] with storage at `path`.
    ///
    /// If there is already data at `path`, it will be archived.
    ///
    /// The [FileSystemStorage] will manage its own persistence synchronization.
    pub async fn create(path: &Path) -> Result<Self, PersistenceError> {
        let mut loader = AtomicStoreLoader::create(path, "hotshot_data_source")?;
        loader.retain_archives(1);
        let data_source = Self::create_with_store(&mut loader).await?;
        data_source.inner.write().await.top_storage = Some(AtomicStore::open(loader)?);
        Ok(data_source)
    }

    /// Open an existing [FileSystemStorage] from storage at `path`.
    ///
    /// If there is no data at `path`, a new store will be created.
    ///
    /// The [FileSystemStorage] will manage its own persistence synchronization.
    pub async fn open(path: &Path) -> Result<Self, PersistenceError> {
        let mut loader = AtomicStoreLoader::load(path, "hotshot_data_source")?;
        loader.retain_archives(1);
        let data_source = Self::open_with_store(&mut loader).await?;
        data_source.inner.write().await.top_storage = Some(AtomicStore::open(loader)?);
        Ok(data_source)
    }

    /// Create a new [FileSystemStorage] using a persistent storage loader.
    ///
    /// If there is existing data corresponding to the [FileSystemStorage] data structures, it will
    /// be archived.
    ///
    /// The [FileSystemStorage] will register its persistent data structures with `loader`. The
    /// caller is responsible for creating an [AtomicStore] from `loader` and managing
    /// synchronization of the store.
    pub async fn create_with_store(
        loader: &mut AtomicStoreLoader,
    ) -> Result<Self, PersistenceError> {
        Ok(Self {
            inner: RwLock::new(FileSystemStorageInner {
                index_by_leaf_hash: Default::default(),
                index_by_block_hash: Default::default(),
                index_by_payload_hash: Default::default(),
                index_by_txn_hash: Default::default(),
                index_by_time: Default::default(),
                num_transactions: 0,
                payload_size: 0,
                top_storage: None,
                leaf_storage: LedgerLog::create(loader, "leaves", CACHED_LEAVES_COUNT)?,
                block_storage: LedgerLog::create(loader, "blocks", CACHED_BLOCKS_COUNT)?,
                vid_storage: LedgerLog::create(loader, "vid_common", CACHED_VID_COMMON_COUNT)?,
                latest_qc_chain: None,
            }),
            metrics: Default::default(),
        })
    }

    /// Open an existing [FileSystemStorage] using a persistent storage loader.
    ///
    /// If there is no existing data corresponding to the [FileSystemStorage] data structures, a new
    /// store will be created.
    ///
    /// The [FileSystemStorage] will register its persistent data structures with `loader`. The
    /// caller is responsible for creating an [AtomicStore] from `loader` and managing
    /// synchronization of the store.
    pub async fn open_with_store(loader: &mut AtomicStoreLoader) -> Result<Self, PersistenceError> {
        let leaf_storage =
            LedgerLog::<LeafQueryData<Types>>::open(loader, "leaves", CACHED_LEAVES_COUNT)?;
        let block_storage =
            LedgerLog::<BlockQueryData<Types>>::open(loader, "blocks", CACHED_BLOCKS_COUNT)?;
        let vid_storage = LedgerLog::<(VidCommonQueryData<Types>, Option<VidShare>)>::open(
            loader,
            "vid_common",
            CACHED_VID_COMMON_COUNT,
        )?;

        let mut index_by_block_hash = HashMap::new();
        let mut index_by_payload_hash = HashMap::new();
        let mut index_by_time = BTreeMap::<u64, Vec<u64>>::new();
        let index_by_leaf_hash = leaf_storage
            .iter()
            .flatten()
            .map(|leaf| {
                update_index_by_hash(&mut index_by_block_hash, leaf.block_hash(), leaf.height());
                update_index_by_hash(
                    &mut index_by_payload_hash,
                    leaf.payload_hash(),
                    leaf.height(),
                );
                index_by_time
                    .entry(leaf.header().timestamp())
                    .or_default()
                    .push(leaf.height());
                (leaf.hash(), leaf.height())
            })
            .collect();

        let mut index_by_txn_hash = HashMap::new();
        let mut num_transactions = 0;
        let mut payload_size = 0;
        for block in block_storage.iter().flatten() {
            num_transactions += block.len();
            payload_size += block.size() as usize;

            let height = block.height();
            for (_, txn) in block.enumerate() {
                update_index_by_hash(&mut index_by_txn_hash, txn.commit(), height);
            }
        }

        Ok(Self {
            inner: RwLock::new(FileSystemStorageInner {
                index_by_leaf_hash,
                index_by_block_hash,
                index_by_payload_hash,
                index_by_txn_hash,
                index_by_time,
                num_transactions,
                payload_size,
                leaf_storage,
                block_storage,
                vid_storage,
                top_storage: None,
                latest_qc_chain: None,
            }),
            metrics: Default::default(),
        })
    }

    /// Advance the version of the persistent store without committing changes to persistent state.
    pub async fn skip_version(&self) -> Result<(), PersistenceError> {
        let mut inner = self.inner.write().await;
        inner.leaf_storage.skip_version()?;
        inner.block_storage.skip_version()?;
        inner.vid_storage.skip_version()?;
        if let Some(store) = &mut inner.top_storage {
            store.commit_version()?;
        }
        Ok(())
    }

    /// Get the stored VID share for a given block, if one exists.
    pub async fn get_vid_share(&self, block_id: BlockId<Types>) -> QueryResult<VidShare> {
        let mut tx = self.read().await.map_err(|err| QueryError::Error {
            message: err.to_string(),
        })?;
        let share = tx.vid_share(block_id).await?;
        Ok(share)
    }

    /// Get the stored VID common data for a given block, if one exists.
    pub async fn get_vid_common(
        &self,
        block_id: BlockId<Types>,
    ) -> QueryResult<VidCommonQueryData<Types>> {
        let mut tx = self.read().await.map_err(|err| QueryError::Error {
            message: err.to_string(),
        })?;
        let share = tx.get_vid_common(block_id).await?;
        Ok(share)
    }

    /// Get the stored VID common metadata for a given block, if one exists.
    pub async fn get_vid_common_metadata(
        &self,
        block_id: BlockId<Types>,
    ) -> QueryResult<VidCommonMetadata<Types>> {
        let mut tx = self.read().await.map_err(|err| QueryError::Error {
            message: err.to_string(),
        })?;
        let share = tx.get_vid_common_metadata(block_id).await?;
        Ok(share)
    }
}

pub trait Revert {
    fn revert(&mut self);
}

impl<Types> Revert for RwLockWriteGuard<'_, FileSystemStorageInner<Types>>
where
    Types: NodeType,
    Header<Types>: QueryableHeader<Types>,
    Payload<Types>: QueryablePayload<Types>,
{
    fn revert(&mut self) {
        self.leaf_storage.revert_version().unwrap();
        self.block_storage.revert_version().unwrap();
        self.vid_storage.revert_version().unwrap();
    }
}

impl<Types> Revert for RwLockReadGuard<'_, FileSystemStorageInner<Types>>
where
    Types: NodeType,
    Header<Types>: QueryableHeader<Types>,
    Payload<Types>: QueryablePayload<Types>,
{
    fn revert(&mut self) {
        // Nothing to revert for a read-only transaction.
    }
}

#[derive(Debug)]
pub struct Transaction<T: Revert> {
    inner: T,
}

impl<T: Revert> Drop for Transaction<T> {
    fn drop(&mut self) {
        self.inner.revert();
    }
}
impl<Types> update::Transaction for Transaction<RwLockWriteGuard<'_, FileSystemStorageInner<Types>>>
where
    Types: NodeType,
    Header<Types>: QueryableHeader<Types>,
    Payload<Types>: QueryablePayload<Types>,
{
    async fn commit(mut self) -> anyhow::Result<()> {
        self.inner.leaf_storage.commit_version().await?;
        self.inner.block_storage.commit_version().await?;
        self.inner.vid_storage.commit_version().await?;
        if let Some(store) = &mut self.inner.top_storage {
            store.commit_version()?;
        }
        Ok(())
    }

    fn revert(self) -> impl Future + Send {
        // The revert is handled when `self` is dropped.
        async move {}
    }
}

impl<Types> update::Transaction for Transaction<RwLockReadGuard<'_, FileSystemStorageInner<Types>>>
where
    Types: NodeType,
    Header<Types>: QueryableHeader<Types>,
    Payload<Types>: QueryablePayload<Types>,
{
    async fn commit(self) -> anyhow::Result<()> {
        // Nothing to commit for a read-only transaction.
        Ok(())
    }

    fn revert(self) -> impl Future + Send {
        // The revert is handled when `self` is dropped.
        async move {}
    }
}

impl<Types: NodeType> VersionedDataSource for FileSystemStorage<Types>
where
    Header<Types>: QueryableHeader<Types>,
    Payload<Types>: QueryablePayload<Types>,
{
    type Transaction<'a>
        = Transaction<RwLockWriteGuard<'a, FileSystemStorageInner<Types>>>
    where
        Self: 'a;
    type ReadOnly<'a>
        = Transaction<RwLockReadGuard<'a, FileSystemStorageInner<Types>>>
    where
        Self: 'a;

    async fn write(&self) -> anyhow::Result<Self::Transaction<'_>> {
        Ok(Transaction {
            inner: self.inner.write().await,
        })
    }

    async fn read(&self) -> anyhow::Result<Self::ReadOnly<'_>> {
        Ok(Transaction {
            inner: self.inner.read().await,
        })
    }
}
fn range_iter<T>(
    mut iter: Iter<'_, T>,
    range: impl RangeBounds<usize>,
) -> impl '_ + Iterator<Item = QueryResult<T>>
where
    T: Clone + Serialize + DeserializeOwned,
{
    let start = range.start_bound().cloned();
    let end = range.end_bound().cloned();

    // Advance the underlying iterator to the start of the range.
    let pos = match start {
        Bound::Included(n) => {
            if n > 0 {
                iter.nth(n - 1);
            }
            n
        },
        Bound::Excluded(n) => {
            iter.nth(n);
            n + 1
        },
        Bound::Unbounded => 0,
    };

    itertools::unfold((iter, end, pos), |(iter, end, pos)| {
        // Check if we have reached the end of the range.
        let reached_end = match end {
            Bound::Included(n) => pos > n,
            Bound::Excluded(n) => pos >= n,
            Bound::Unbounded => false,
        };
        if reached_end {
            return None;
        }
        let opt = iter.next()?;
        *pos += 1;
        Some(opt.context(MissingSnafu))
    })
}

#[async_trait]
impl<Types, T> AvailabilityStorage<Types> for Transaction<T>
where
    Types: NodeType,
    Payload<Types>: QueryablePayload<Types>,
    Header<Types>: QueryableHeader<Types>,
    T: Revert + Deref<Target = FileSystemStorageInner<Types>> + Send + Sync,
{
    async fn get_leaf(&mut self, id: LeafId<Types>) -> QueryResult<LeafQueryData<Types>> {
        let n = match id {
            LeafId::Number(n) => n,
            LeafId::Hash(h) => *self
                .inner
                .index_by_leaf_hash
                .get(&h)
                .context(NotFoundSnafu)? as usize,
        };
        self.inner
            .leaf_storage
            .iter()
            .nth(n)
            .context(NotFoundSnafu)?
            .context(MissingSnafu)
    }

    async fn get_block(&mut self, id: BlockId<Types>) -> QueryResult<BlockQueryData<Types>> {
        self.inner.get_block(id)
    }

    async fn get_header(&mut self, id: BlockId<Types>) -> QueryResult<Header<Types>> {
        self.inner.get_header(id)
    }

    async fn get_payload(&mut self, id: BlockId<Types>) -> QueryResult<PayloadQueryData<Types>> {
        self.get_block(id).await.map(PayloadQueryData::from)
    }

    async fn get_payload_metadata(
        &mut self,
        id: BlockId<Types>,
    ) -> QueryResult<PayloadMetadata<Types>> {
        self.get_block(id).await.map(PayloadMetadata::from)
    }

    async fn get_vid_common(
        &mut self,
        id: BlockId<Types>,
    ) -> QueryResult<VidCommonQueryData<Types>> {
        Ok(self
            .inner
            .vid_storage
            .iter()
            .nth(self.inner.get_block_index(id)?)
            .context(NotFoundSnafu)?
            .context(MissingSnafu)?
            .0)
    }

    async fn get_vid_common_metadata(
        &mut self,
        id: BlockId<Types>,
    ) -> QueryResult<VidCommonMetadata<Types>> {
        self.get_vid_common(id).await.map(VidCommonMetadata::from)
    }

    async fn get_leaf_range<R>(
        &mut self,
        range: R,
    ) -> QueryResult<Vec<QueryResult<LeafQueryData<Types>>>>
    where
        R: RangeBounds<usize> + Send,
    {
        Ok(range_iter(self.inner.leaf_storage.iter(), range).collect())
    }

    async fn get_block_range<R>(
        &mut self,
        range: R,
    ) -> QueryResult<Vec<QueryResult<BlockQueryData<Types>>>>
    where
        R: RangeBounds<usize> + Send,
    {
        self.inner.get_block_range(range)
    }

    async fn get_payload_range<R>(
        &mut self,
        range: R,
    ) -> QueryResult<Vec<QueryResult<PayloadQueryData<Types>>>>
    where
        R: RangeBounds<usize> + Send,
    {
        Ok(range_iter(self.inner.block_storage.iter(), range)
            .map(|res| res.map(PayloadQueryData::from))
            .collect())
    }

    async fn get_payload_metadata_range<R>(
        &mut self,
        range: R,
    ) -> QueryResult<Vec<QueryResult<PayloadMetadata<Types>>>>
    where
        R: RangeBounds<usize> + Send + 'static,
    {
        Ok(range_iter(self.inner.block_storage.iter(), range)
            .map(|res| res.map(PayloadMetadata::from))
            .collect())
    }

    async fn get_vid_common_range<R>(
        &mut self,
        range: R,
    ) -> QueryResult<Vec<QueryResult<VidCommonQueryData<Types>>>>
    where
        R: RangeBounds<usize> + Send,
    {
        Ok(range_iter(self.inner.vid_storage.iter(), range)
            .map(|res| res.map(|(common, _)| common))
            .collect())
    }

    async fn get_vid_common_metadata_range<R>(
        &mut self,
        range: R,
    ) -> QueryResult<Vec<QueryResult<VidCommonMetadata<Types>>>>
    where
        R: RangeBounds<usize> + Send,
    {
        Ok(range_iter(self.inner.vid_storage.iter(), range)
            .map(|res| res.map(|(common, _)| common.into()))
            .collect())
    }

    async fn get_block_with_transaction(
        &mut self,
        hash: TransactionHash<Types>,
    ) -> QueryResult<BlockQueryData<Types>> {
        let height = self
            .inner
            .index_by_txn_hash
            .get(&hash)
            .context(NotFoundSnafu)?;
        self.inner.get_block((*height as usize).into())
    }

    async fn first_available_leaf(&mut self, from: u64) -> QueryResult<LeafQueryData<Types>> {
        // The file system backend doesn't index by whether a leaf is present, so we can't
        // efficiently seek to the first leaf with height >= `from`. Our best effort is to return
        // `from` itself if we can, or fail.
        self.get_leaf((from as usize).into()).await
    }
}

impl<Types: NodeType> UpdateAvailabilityStorage<Types>
    for Transaction<RwLockWriteGuard<'_, FileSystemStorageInner<Types>>>
where
    Payload<Types>: QueryablePayload<Types>,
    Header<Types>: QueryableHeader<Types>,
{
    async fn insert_leaf_with_qc_chain(
        &mut self,
        leaf: LeafQueryData<Types>,
        qc_chain: Option<[CertificatePair<Types>; 2]>,
    ) -> anyhow::Result<()> {
        self.inner
            .leaf_storage
            .insert(leaf.height() as usize, leaf.clone())?;
        self.inner
            .index_by_leaf_hash
            .insert(leaf.hash(), leaf.height());
        update_index_by_hash(
            &mut self.inner.index_by_block_hash,
            leaf.block_hash(),
            leaf.height(),
        );
        update_index_by_hash(
            &mut self.inner.index_by_payload_hash,
            leaf.payload_hash(),
            leaf.height(),
        );
        self.inner
            .index_by_time
            .entry(leaf.header().timestamp())
            .or_default()
            .push(leaf.height());

        if leaf.height() + 1 >= (self.inner.leaf_storage.iter().len() as u64) {
            // If this is the latest leaf we know about, also store it's QC chain so that we can
            // prove to clients that this leaf is finalized. (If it is not the latest leaf, this
            // is unnecessary, since we can prove it is an ancestor of some later, finalized
            // leaf.)
            if let Some(qc_chain) = qc_chain {
                self.inner.latest_qc_chain = Some(qc_chain);
            } else {
                // Since we have a new latest leaf, we have to updated latest QC chain even if we
                // don't actually have a QC chain to store.
                self.inner.latest_qc_chain = None;
            }
        }

        Ok(())
    }

    async fn insert_block(&mut self, block: BlockQueryData<Types>) -> anyhow::Result<()> {
        if !self
            .inner
            .block_storage
            .insert(block.height() as usize, block.clone())?
        {
            // The block was already present.
            return Ok(());
        }
        self.inner.num_transactions += block.len();
        self.inner.payload_size += block.size() as usize;
        for (_, txn) in block.enumerate() {
            update_index_by_hash(
                &mut self.inner.index_by_txn_hash,
                txn.commit(),
                block.height(),
            );
        }
        Ok(())
    }

    async fn insert_vid(
        &mut self,
        common: VidCommonQueryData<Types>,
        share: Option<VidShare>,
    ) -> anyhow::Result<()> {
        self.inner
            .vid_storage
            .insert(common.height() as usize, (common, share))?;
        Ok(())
    }
}

/// Update an index mapping hashes of objects to their positions in the ledger.
///
/// This function will insert the mapping from `hash` to `pos` into `index`, _unless_ there is
/// already an entry for `hash` at an earlier position in the ledger.
fn update_index_by_hash<H: Eq + Hash, P: Ord>(index: &mut HashMap<H, P>, hash: H, pos: P) {
    match index.entry(hash) {
        Entry::Occupied(mut e) => {
            if &pos < e.get() {
                // Overwrite the existing entry if the new object was sequenced first.
                e.insert(pos);
            }
        },
        Entry::Vacant(e) => {
            e.insert(pos);
        },
    }
}

#[async_trait]
impl<Types, T> NodeStorage<Types> for Transaction<T>
where
    Types: NodeType,
    Payload<Types>: QueryablePayload<Types>,
    Header<Types>: QueryableHeader<Types>,
    T: Revert + Deref<Target = FileSystemStorageInner<Types>> + Send + Sync,
{
    async fn block_height(&mut self) -> QueryResult<usize> {
        Ok(self.inner.leaf_storage.iter().len())
    }

    async fn count_transactions_in_range(
        &mut self,
        range: impl RangeBounds<usize> + Send,
        namespace: Option<NamespaceId<Types>>,
    ) -> QueryResult<usize> {
        if !matches!(range.start_bound(), Bound::Unbounded | Bound::Included(0))
            || !matches!(range.end_bound(), Bound::Unbounded)
        {
            return Err(QueryError::Error {
                message: "partial aggregates are not supported with file system backend".into(),
            });
        }

        if namespace.is_some() {
            return Err(QueryError::Error {
                message: "file system does not support per-namespace stats".into(),
            });
        }

        Ok(self.inner.num_transactions)
    }

    async fn payload_size_in_range(
        &mut self,
        range: impl RangeBounds<usize> + Send,
        namespace: Option<NamespaceId<Types>>,
    ) -> QueryResult<usize> {
        if !matches!(range.start_bound(), Bound::Unbounded | Bound::Included(0))
            || !matches!(range.end_bound(), Bound::Unbounded)
        {
            return Err(QueryError::Error {
                message: "partial aggregates are not supported with file system backend".into(),
            });
        }

        if namespace.is_some() {
            return Err(QueryError::Error {
                message: "file system does not support per-namespace stats".into(),
            });
        }

        Ok(self.inner.payload_size)
    }

    async fn vid_share<ID>(&mut self, id: ID) -> QueryResult<VidShare>
    where
        ID: Into<BlockId<Types>> + Send + Sync,
    {
        self.inner
            .vid_storage
            .iter()
            .nth(self.inner.get_block_index(id.into())?)
            .context(NotFoundSnafu)?
            .context(MissingSnafu)?
            .1
            .context(MissingSnafu)
    }

    async fn sync_status(&mut self) -> QueryResult<SyncStatus> {
        let height = self.inner.leaf_storage.iter().len();

        // The number of missing VID common is just the number of completely missing VID
        // entries, since every entry we have is guaranteed to have the common data.
        let missing_vid = self.inner.vid_storage.missing(height);
        // Missing shares includes the completely missing VID entries, plus any entry which
        // is _not_ messing but which has a null share.
        let null_vid_shares: usize = self
            .inner
            .vid_storage
            .iter()
            .map(|res| if matches!(res, Some((_, None))) { 1 } else { 0 })
            .sum();
        Ok(SyncStatus {
            missing_blocks: self.inner.block_storage.missing(height),
            missing_leaves: self.inner.leaf_storage.missing(height),
            missing_vid_common: missing_vid,
            missing_vid_shares: missing_vid + null_vid_shares,
            pruned_height: None,
        })
    }

    async fn get_header_window(
        &mut self,
        start: impl Into<WindowStart<Types>> + Send + Sync,
        end: u64,
        limit: usize,
    ) -> QueryResult<TimeWindowQueryData<Header<Types>>> {
        let first_block = match start.into() {
            WindowStart::Height(h) => h,
            WindowStart::Hash(h) => self.inner.get_header(h.into())?.block_number(),
            WindowStart::Time(t) => {
                // Find the minimum timestamp which is at least `t`, and all the blocks with
                // that timestamp.
                let blocks = self
                    .inner
                    .index_by_time
                    .range(t..)
                    .next()
                    .context(NotFoundSnafu)?
                    .1;
                // Multiple blocks can have the same timestamp (when truncated to seconds);
                // we want the first one. It is an invariant that any timestamp which has an
                // entry in `index_by_time` has a non-empty list associated with it, so this
                // indexing is safe.
                blocks[0]
            },
        } as usize;

        let mut res = TimeWindowQueryData::default();

        // Include the block just before the start of the window, if there is one.
        if first_block > 0 {
            res.prev = Some(self.inner.get_header((first_block - 1).into())?);
        }

        // Add blocks to the window, starting from `first_block`, until we reach the end of
        // the requested time window.
        for block in self.inner.get_block_range(first_block..)? {
            let header = block?.header().clone();
            if header.timestamp() >= end {
                res.next = Some(header);
                break;
            }
            res.window.push(header);
            if res.window.len() >= limit {
                break;
            }
        }

        Ok(res)
    }

    async fn latest_qc_chain(&mut self) -> QueryResult<Option<[CertificatePair<Types>; 2]>> {
        Ok(self.inner.latest_qc_chain.clone())
    }
}

impl<Types, T: Revert + Send> AggregatesStorage<Types> for Transaction<T>
where
    Types: NodeType,
    Header<Types>: QueryableHeader<Types>,
{
    async fn aggregates_height(&mut self) -> anyhow::Result<usize> {
        Ok(0)
    }

    async fn load_prev_aggregate(&mut self) -> anyhow::Result<Option<Aggregate<Types>>> {
        Ok(None)
    }
}

impl<Types, T: Revert + Send> UpdateAggregatesStorage<Types> for Transaction<T>
where
    Types: NodeType,
    Header<Types>: QueryableHeader<Types>,
{
    async fn update_aggregates(
        &mut self,
        _prev: Aggregate<Types>,
        _blocks: &[PayloadMetadata<Types>],
    ) -> anyhow::Result<Aggregate<Types>> {
        Ok(Aggregate::default())
    }
}

impl<T: Revert> PrunedHeightStorage for Transaction<T> {}

impl<Types> HasMetrics for FileSystemStorage<Types>
where
    Types: NodeType,
    Header<Types>: QueryableHeader<Types>,
    Payload<Types>: QueryablePayload<Types>,
{
    fn metrics(&self) -> &PrometheusMetrics {
        &self.metrics
    }
}<|MERGE_RESOLUTION|>--- conflicted
+++ resolved
@@ -29,16 +29,8 @@
 use futures::future::Future;
 use hotshot_types::{
     data::{VidCommitment, VidShare},
-<<<<<<< HEAD
-    simple_certificate::QuorumCertificate2,
+    simple_certificate::CertificatePair,
     traits::{block_contents::BlockHeader, node_implementation::NodeType},
-=======
-    simple_certificate::CertificatePair,
-    traits::{
-        block_contents::BlockHeader,
-        node_implementation::{ConsensusTime, NodeType},
-    },
->>>>>>> 28a8f742
 };
 use serde::{de::DeserializeOwned, Serialize};
 use snafu::OptionExt;
@@ -90,12 +82,7 @@
     leaf_storage: LedgerLog<LeafQueryData<Types>>,
     block_storage: LedgerLog<BlockQueryData<Types>>,
     vid_storage: LedgerLog<(VidCommonQueryData<Types>, Option<VidShare>)>,
-<<<<<<< HEAD
-    latest_qc_chain: Option<[QuorumCertificate2<Types>; 2]>,
-=======
-    state_cert_storage: LedgerLog<StateCertQueryDataV2<Types>>,
     latest_qc_chain: Option<[CertificatePair<Types>; 2]>,
->>>>>>> 28a8f742
 }
 
 impl<Types> FileSystemStorageInner<Types>
