--- conflicted
+++ resolved
@@ -11,39 +11,12 @@
 // see <https://www.gnu.org/licenses/>.
 
 #![cfg(feature = "sql-data-source")]
-<<<<<<< HEAD
-use crate::{
-    data_source::{
-        storage::pruning::{PruneStorage, PrunerCfg, PrunerConfig},
-        update::Transaction as _,
-        VersionedDataSource,
-    },
-    metrics::PrometheusMetrics,
-    status::HasMetrics,
-    QueryError, QueryResult,
-};
-=======
 use std::{cmp::min, fmt::Debug, str::FromStr, time::Duration};
 
->>>>>>> 3e4ace45
 use anyhow::Context;
 use async_trait::async_trait;
 use chrono::Utc;
 use committable::Committable;
-<<<<<<< HEAD
-use hotshot_types::{
-    data::{Leaf, Leaf2},
-    simple_certificate::{QuorumCertificate, QuorumCertificate2},
-    traits::{metrics::Metrics, node_implementation::NodeType},
-};
-
-use itertools::Itertools;
-use log::LevelFilter;
-
-#[cfg(not(feature = "embedded-db"))]
-use futures::future::FutureExt;
-use serde_json::Value;
-=======
 #[cfg(not(feature = "embedded-db"))]
 use futures::future::FutureExt;
 use hotshot_types::{
@@ -54,7 +27,6 @@
 };
 use itertools::Itertools;
 use log::LevelFilter;
->>>>>>> 3e4ace45
 #[cfg(not(feature = "embedded-db"))]
 use sqlx::postgres::{PgConnectOptions, PgSslMode};
 #[cfg(feature = "embedded-db")]
@@ -844,17 +816,6 @@
     }
 }
 
-<<<<<<< HEAD
-struct Leaf2Row {
-    height: i64,
-    hash: String,
-    block_hash: String,
-    leaf2: Value,
-    qc2: Value,
-}
-impl SqlStorage {
-    pub async fn migrate_types<Types: NodeType>(&self) -> anyhow::Result<()> {
-=======
 #[async_trait]
 pub trait MigrateTypes<Types: NodeType> {
     async fn migrate_types(&self) -> anyhow::Result<()>;
@@ -863,7 +824,6 @@
 #[async_trait]
 impl<Types: NodeType> MigrateTypes<Types> for SqlStorage {
     async fn migrate_types(&self) -> anyhow::Result<()> {
->>>>>>> 3e4ace45
         let mut offset = 0;
         let limit = 10000;
         let mut tx = self.read().await.map_err(|err| QueryError::Error {
@@ -871,27 +831,17 @@
         })?;
 
         let (is_migration_completed,) =
-<<<<<<< HEAD
-            query_as::<(bool,)>("SELECT completed from leaf_migration LIMIT 1 ")
-=======
             query_as::<(bool,)>("SELECT completed from types_migration LIMIT 1 ")
->>>>>>> 3e4ace45
                 .fetch_one(tx.as_mut())
                 .await?;
 
         if is_migration_completed {
-<<<<<<< HEAD
-            tracing::info!("leaf1 to leaf2 migration already completed");
-            return Ok(());
-        }
-=======
             tracing::info!("types migration already completed");
             return Ok(());
         }
 
         tracing::warn!("migrating query service types storage");
 
->>>>>>> 3e4ace45
         loop {
             let mut tx = self.read().await.map_err(|err| QueryError::Error {
                 message: err.to_string(),
@@ -899,11 +849,7 @@
 
             let rows = QueryBuilder::default()
                 .query(&format!(
-<<<<<<< HEAD
-                    "SELECT leaf, qc FROM leaf ORDER BY height LIMIT {} OFFSET {}",
-=======
                     "SELECT leaf, qc, common as vid_common, share as vid_share FROM leaf INNER JOIN vid on leaf.height = vid.height ORDER BY leaf.height LIMIT {} OFFSET {}",
->>>>>>> 3e4ace45
                     limit, offset
                 ))
                 .fetch_all(tx.as_mut())
@@ -916,10 +862,7 @@
             }
 
             let mut leaf_rows = Vec::new();
-<<<<<<< HEAD
-=======
             let mut vid_rows = Vec::new();
->>>>>>> 3e4ace45
 
             for row in rows.iter() {
                 let leaf1 = row.try_get("leaf")?;
@@ -936,17 +879,6 @@
                     serde_json::to_value(leaf2.clone()).context("failed to serialize leaf2")?;
                 let qc2_json = serde_json::to_value(qc2).context("failed to serialize QC2")?;
 
-<<<<<<< HEAD
-                leaf_rows.push(Leaf2Row {
-                    height: leaf2.height() as i64,
-                    hash: commit.to_string(),
-                    block_hash: leaf2.block_header().commit().to_string(),
-                    leaf2: leaf2_json,
-                    qc2: qc2_json,
-                })
-            }
-
-=======
                 // TODO (abdul): revisit after V1 VID has common field
                 let vid_common_bytes: Vec<u8> = row.try_get("vid_common")?;
                 let vid_share_bytes: Vec<u8> = row.try_get("vid_share")?;
@@ -968,18 +900,10 @@
             }
 
             // migrate leaf2
->>>>>>> 3e4ace45
             let mut query_builder: sqlx::QueryBuilder<Db> =
                 sqlx::QueryBuilder::new("INSERT INTO leaf2 (height, hash, block_hash, leaf, qc) ");
 
             query_builder.push_values(leaf_rows.into_iter(), |mut b, row| {
-<<<<<<< HEAD
-                b.push_bind(row.height)
-                    .push_bind(row.hash)
-                    .push_bind(row.block_hash)
-                    .push_bind(row.leaf2)
-                    .push_bind(row.qc2);
-=======
                 b.push_bind(row.0)
                     .push_bind(row.1)
                     .push_bind(row.2)
@@ -1003,7 +927,6 @@
 
             query_builder.push_values(vid_rows.into_iter(), |mut b, row| {
                 b.push_bind(row.0).push_bind(row.1).push_bind(row.2);
->>>>>>> 3e4ace45
             });
 
             let query = query_builder.build();
@@ -1016,11 +939,8 @@
 
             tx.commit().await?;
 
-<<<<<<< HEAD
-=======
             tracing::warn!("inserted {} rows into vid2 table", offset);
 
->>>>>>> 3e4ace45
             if rows.len() < limit {
                 break;
             }
@@ -1032,10 +952,6 @@
             message: err.to_string(),
         })?;
 
-<<<<<<< HEAD
-        tx.upsert("leaf_migration", ["completed"], ["id"], [(true,)])
-            .await?;
-=======
         tracing::warn!("query service types migration is completed!");
 
         tx.upsert(
@@ -1047,7 +963,6 @@
         .await?;
 
         tracing::info!("updated types_migration table");
->>>>>>> 3e4ace45
 
         tx.commit().await?;
         Ok(())
@@ -1070,12 +985,7 @@
     use tokio::{net::TcpStream, time::timeout};
 
     use super::Config;
-<<<<<<< HEAD
-    use crate::availability::query_data::QueryableHeader;
-    use crate::testing::sleep;
-=======
     use crate::{availability::query_data::QueryableHeader, testing::sleep};
->>>>>>> 3e4ace45
     #[derive(Debug)]
     pub struct TmpDb {
         #[cfg(not(feature = "embedded-db"))]
@@ -1363,27 +1273,14 @@
 // These tests run the `postgres` Docker image, which doesn't work on Windows.
 #[cfg(all(test, not(target_os = "windows")))]
 mod test {
-<<<<<<< HEAD
-=======
     use std::time::Duration;
 
->>>>>>> 3e4ace45
     use committable::{Commitment, CommitmentBoundsArkless, Committable};
     use hotshot::traits::BlockPayload;
     use hotshot_example_types::{
         node_types::TestVersions,
         state_types::{TestInstanceState, TestValidatedState},
     };
-<<<<<<< HEAD
-    use hotshot_types::traits::{node_implementation::Versions, EncodeBytes};
-    use hotshot_types::{
-        data::{QuorumProposal, ViewNumber},
-        simple_vote::QuorumData,
-        traits::{
-            block_contents::{vid_commitment, BlockHeader},
-            node_implementation::ConsensusTime,
-        },
-=======
     use hotshot_types::{
         data::{vid_commitment, QuorumProposal, ViewNumber},
         simple_vote::QuorumData,
@@ -1393,7 +1290,6 @@
             EncodeBytes,
         },
         vid::advz::advz_scheme,
->>>>>>> 3e4ace45
     };
     use jf_merkle_tree::{
         prelude::UniversalMerkleTree, MerkleTreeScheme, ToTraversalPath, UniversalMerkleTreeScheme,
@@ -1787,26 +1683,15 @@
     }
 
     #[tokio::test(flavor = "multi_thread")]
-<<<<<<< HEAD
-    async fn test_leaf_migration() {
-        setup_test();
-
-        let num_leaves = 200;
-=======
     async fn test_types_migration() {
         setup_test();
 
         let num_rows = 200;
->>>>>>> 3e4ace45
         let db = TmpDb::init().await;
 
         let storage = SqlStorage::connect(db.config()).await.unwrap();
 
-<<<<<<< HEAD
-        for i in 0..num_leaves {
-=======
         for i in 0..num_rows {
->>>>>>> 3e4ace45
             let view = ViewNumber::new(i);
             let validated_state = TestValidatedState::default();
             let instance_state = TestInstanceState::default();
@@ -1824,10 +1709,7 @@
 
             let payload_commitment = vid_commitment::<MockVersions>(
                 &payload_bytes,
-<<<<<<< HEAD
-=======
                 &metadata.encode(),
->>>>>>> 3e4ace45
                 4,
                 <MockVersions as Versions>::Base::VERSION,
             );
@@ -1863,11 +1745,7 @@
 
             let mut leaf = Leaf::from_quorum_proposal(&quorum_proposal);
             leaf.fill_block_payload::<MockVersions>(
-<<<<<<< HEAD
-                payload,
-=======
                 payload.clone(),
->>>>>>> 3e4ace45
                 4,
                 <MockVersions as Versions>::Base::VERSION,
             )
@@ -1917,17 +1795,6 @@
             )
             .await
             .unwrap();
-<<<<<<< HEAD
-            tx.commit().await.unwrap();
-        }
-
-        storage
-            .migrate_types::<MockTypes>()
-            .await
-            .expect("failed to migrate");
-        let mut tx = storage.read().await.unwrap();
-        let (count,) = query_as::<(i64,)>("SELECT COUNT(*) from leaf2")
-=======
 
             let mut vid = advz_scheme(2);
             let disperse = vid.disperse(payload.encode()).unwrap();
@@ -1959,16 +1826,11 @@
             .unwrap();
 
         let (vid_count,) = query_as::<(i64,)>("SELECT COUNT(*) from vid2")
->>>>>>> 3e4ace45
             .fetch_one(tx.as_mut())
             .await
             .unwrap();
 
-<<<<<<< HEAD
-        assert_eq!(count as u64, num_leaves, "not all leaves migrated");
-=======
         assert_eq!(leaf_count as u64, num_rows, "not all leaves migrated");
         assert_eq!(vid_count as u64, num_rows, "not all vid migrated");
->>>>>>> 3e4ace45
     }
 }