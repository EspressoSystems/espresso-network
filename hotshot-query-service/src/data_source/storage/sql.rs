// Copyright (c) 2022 Espresso Systems (espressosys.com)
// This file is part of the HotShot Query Service library.
//
// This program is free software: you can redistribute it and/or modify it under the terms of the GNU
// General Public License as published by the Free Software Foundation, either version 3 of the
// License, or (at your option) any later version.
// This program is distributed in the hope that it will be useful, but WITHOUT ANY WARRANTY; without
// even the implied warranty of MERCHANTABILITY or FITNESS FOR A PARTICULAR PURPOSE. See the GNU
// General Public License for more details.
// You should have received a copy of the GNU General Public License along with this program. If not,
// see <https://www.gnu.org/licenses/>.

#![cfg(feature = "sql-data-source")]
use std::{cmp::min, fmt::Debug, str::FromStr, time::Duration};

use anyhow::Context;
use async_trait::async_trait;
use chrono::Utc;
use committable::Committable;
#[cfg(not(feature = "embedded-db"))]
use futures::future::FutureExt;
use hotshot_types::{
    data::{Leaf, Leaf2, VidShare},
    simple_certificate::{QuorumCertificate, QuorumCertificate2},
    traits::{
        metrics::Metrics,
        node_implementation::{ConsensusTime, NodeType},
    },
    vid::advz::{ADVZCommon, ADVZShare},
};
use itertools::Itertools;
use log::LevelFilter;
#[cfg(not(feature = "embedded-db"))]
use sqlx::postgres::{PgConnectOptions, PgSslMode};
#[cfg(feature = "embedded-db")]
use sqlx::sqlite::SqliteConnectOptions;
use sqlx::{
    pool::{Pool, PoolOptions},
    ConnectOptions, Row,
};

use crate::{
    data_source::{
        storage::pruning::{PruneStorage, PrunerCfg, PrunerConfig},
        update::Transaction as _,
        VersionedDataSource,
    },
    metrics::PrometheusMetrics,
    status::HasMetrics,
    QueryError, QueryResult, VidCommon,
};
pub extern crate sqlx;
pub use sqlx::{Database, Sqlite};

mod db;
mod migrate;
mod queries;
mod transaction;

pub use anyhow::Error;
pub use db::*;
pub use include_dir::include_dir;
pub use queries::QueryBuilder;
pub use refinery::Migration;
pub use transaction::*;

use self::{migrate::Migrator, transaction::PoolMetrics};
// This needs to be reexported so that we can reference it by absolute path relative to this crate
// in the expansion of `include_migrations`, even when `include_migrations` is invoked from another
// crate which doesn't have `include_dir` as a dependency.
pub use crate::include_migrations;

/// Embed migrations from the given directory into the current binary for PostgreSQL or SQLite.
///
/// The macro invocation `include_migrations!(path)` evaluates to an expression of type `impl
/// Iterator<Item = Migration>`. Each migration must be a text file which is an immediate child of
/// `path`, and there must be no non-migration files in `path`. The migration files must have names
/// of the form `V${version}__${name}.sql`, where `version` is a positive integer indicating how the
/// migration is to be ordered relative to other migrations, and `name` is a descriptive name for
/// the migration.
///
/// `path` should be an absolute path. It is possible to give a path relative to the root of the
/// invoking crate by using environment variable expansions and the `CARGO_MANIFEST_DIR` environment
/// variable.
///
/// As an example, this is the invocation used to load the default migrations from the
/// `hotshot-query-service` crate. The migrations are located in a directory called `migrations` at
/// - PostgreSQL migrations are in `/migrations/postgres`.
/// - SQLite migrations are in `/migrations/sqlite`.
///
/// ```
/// # use hotshot_query_service::data_source::sql::{include_migrations, Migration};
/// // For PostgreSQL
/// #[cfg(not(feature = "embedded-db"))]
///  let mut migrations: Vec<Migration> =
///     include_migrations!("$CARGO_MANIFEST_DIR/migrations/postgres").collect();
/// // For SQLite
/// #[cfg(feature = "embedded-db")]
/// let mut migrations: Vec<Migration> =
///     include_migrations!("$CARGO_MANIFEST_DIR/migrations/sqlite").collect();
///    
///     migrations.sort();
///     assert_eq!(migrations[0].version(), 10);
///     assert_eq!(migrations[0].name(), "init_schema");
/// ```
///
/// Note that a similar macro is available from Refinery:
/// [embed_migrations](https://docs.rs/refinery/0.8.11/refinery/macro.embed_migrations.html). This
/// macro differs in that it evaluates to an iterator of [migrations](Migration), making it an
/// expression macro, while `embed_migrations` is a statement macro that defines a module which
/// provides access to the embedded migrations only indirectly via a
/// [`Runner`](https://docs.rs/refinery/0.8.11/refinery/struct.Runner.html). The direct access to
/// migrations provided by [`include_migrations`] makes this macro easier to use with
/// [`Config::migrations`], for combining custom migrations with [`default_migrations`].
#[macro_export]
macro_rules! include_migrations {
    ($dir:tt) => {
        $crate::data_source::storage::sql::include_dir!($dir)
            .files()
            .map(|file| {
                let path = file.path();
                let name = path
                    .file_name()
                    .and_then(std::ffi::OsStr::to_str)
                    .unwrap_or_else(|| {
                        panic!(
                            "migration file {} must have a non-empty UTF-8 name",
                            path.display()
                        )
                    });
                let sql = file
                    .contents_utf8()
                    .unwrap_or_else(|| panic!("migration file {name} must use UTF-8 encoding"));
                $crate::data_source::storage::sql::Migration::unapplied(name, sql)
                    .expect("invalid migration")
            })
    };
}

/// The migrations required to build the default schema for this version of [`SqlStorage`].
pub fn default_migrations() -> Vec<Migration> {
    #[cfg(not(feature = "embedded-db"))]
    let mut migrations =
        include_migrations!("$CARGO_MANIFEST_DIR/migrations/postgres").collect::<Vec<_>>();

    #[cfg(feature = "embedded-db")]
    let mut migrations =
        include_migrations!("$CARGO_MANIFEST_DIR/migrations/sqlite").collect::<Vec<_>>();

    // Check version uniqueness and sort by version.
    validate_migrations(&mut migrations).expect("default migrations are invalid");

    // Check that all migration versions are multiples of 100, so that custom migrations can be
    // inserted in between.
    for m in &migrations {
        if m.version() <= 30 {
            // An older version of this software used intervals of 10 instead of 100. This was
            // changed to allow more custom migrations between each default migration, but we must
            // still accept older migrations that followed the older rule.
            assert!(
                m.version() > 0 && m.version() % 10 == 0,
                "legacy default migration version {} is not a positive multiple of 10",
                m.version()
            );
        } else {
            assert!(
                m.version() % 100 == 0,
                "default migration version {} is not a multiple of 100",
                m.version()
            );
        }
    }

    migrations
}

/// Validate and preprocess a sequence of migrations.
///
/// * Ensure all migrations have distinct versions
/// * Ensure migrations are sorted by increasing version
fn validate_migrations(migrations: &mut [Migration]) -> Result<(), Error> {
    migrations.sort_by_key(|m| m.version());

    // Check version uniqueness.
    for (prev, next) in migrations.iter().zip(migrations.iter().skip(1)) {
        if next <= prev {
            return Err(Error::msg(format!(
                "migration versions are not strictly increasing ({prev}->{next})"
            )));
        }
    }

    Ok(())
}

/// Add custom migrations to a default migration sequence.
///
/// Migrations in `custom` replace migrations in `default` with the same version. Otherwise, the two
/// sequences `default` and `custom` are merged so that the resulting sequence is sorted by
/// ascending version number. Each of `default` and `custom` is assumed to be the output of
/// [`validate_migrations`]; that is, each is sorted by version and contains no duplicate versions.
fn add_custom_migrations(
    default: impl IntoIterator<Item = Migration>,
    custom: impl IntoIterator<Item = Migration>,
) -> impl Iterator<Item = Migration> {
    default
        .into_iter()
        // Merge sorted lists, joining pairs of equal version into `EitherOrBoth::Both`.
        .merge_join_by(custom, |l, r| l.version().cmp(&r.version()))
        // Prefer the custom migration for a given version when both default and custom versions
        // are present.
        .map(|pair| pair.reduce(|_, custom| custom))
}

#[derive(Clone)]
pub struct Config {
    #[cfg(feature = "embedded-db")]
    db_opt: SqliteConnectOptions,
    #[cfg(not(feature = "embedded-db"))]
    db_opt: PgConnectOptions,
    pool_opt: PoolOptions<Db>,
    #[cfg(not(feature = "embedded-db"))]
    schema: String,
    reset: bool,
    migrations: Vec<Migration>,
    no_migrations: bool,
    pruner_cfg: Option<PrunerCfg>,
    archive: bool,
    pool: Option<Pool<Db>>,
}

#[cfg(not(feature = "embedded-db"))]
impl Default for Config {
    fn default() -> Self {
        PgConnectOptions::default()
            .username("postgres")
            .password("password")
            .host("localhost")
            .port(5432)
            .into()
    }
}

#[cfg(feature = "embedded-db")]
impl Default for Config {
    fn default() -> Self {
        SqliteConnectOptions::default()
            .journal_mode(sqlx::sqlite::SqliteJournalMode::Wal)
            .busy_timeout(Duration::from_secs(30))
            .auto_vacuum(sqlx::sqlite::SqliteAutoVacuum::Incremental)
            .create_if_missing(true)
            .into()
    }
}

#[cfg(feature = "embedded-db")]
impl From<SqliteConnectOptions> for Config {
    fn from(db_opt: SqliteConnectOptions) -> Self {
        Self {
            db_opt,
            pool_opt: PoolOptions::default(),
            reset: false,
            migrations: vec![],
            no_migrations: false,
            pruner_cfg: None,
            archive: false,
            pool: None,
        }
    }
}

#[cfg(not(feature = "embedded-db"))]
impl From<PgConnectOptions> for Config {
    fn from(db_opt: PgConnectOptions) -> Self {
        Self {
            db_opt,
            pool_opt: PoolOptions::default(),
            schema: "hotshot".into(),
            reset: false,
            migrations: vec![],
            no_migrations: false,
            pruner_cfg: None,
            archive: false,
            pool: None,
        }
    }
}

#[cfg(not(feature = "embedded-db"))]
impl FromStr for Config {
    type Err = <PgConnectOptions as FromStr>::Err;

    fn from_str(s: &str) -> Result<Self, Self::Err> {
        Ok(PgConnectOptions::from_str(s)?.into())
    }
}

#[cfg(feature = "embedded-db")]
impl FromStr for Config {
    type Err = <SqliteConnectOptions as FromStr>::Err;

    fn from_str(s: &str) -> Result<Self, Self::Err> {
        Ok(SqliteConnectOptions::from_str(s)?.into())
    }
}

#[cfg(feature = "embedded-db")]
impl Config {
    pub fn busy_timeout(mut self, timeout: Duration) -> Self {
        self.db_opt = self.db_opt.busy_timeout(timeout);
        self
    }

    pub fn db_path(mut self, path: std::path::PathBuf) -> Self {
        self.db_opt = self.db_opt.filename(path);
        self
    }
}

#[cfg(not(feature = "embedded-db"))]
impl Config {
    /// Set the hostname of the database server.
    ///
    /// The default is `localhost`.
    pub fn host(mut self, host: impl Into<String>) -> Self {
        self.db_opt = self.db_opt.host(&host.into());
        self
    }

    /// Set the port on which to connect to the database.
    ///
    /// The default is 5432, the default Postgres port.
    pub fn port(mut self, port: u16) -> Self {
        self.db_opt = self.db_opt.port(port);
        self
    }

    /// Set the DB user to connect as.
    pub fn user(mut self, user: &str) -> Self {
        self.db_opt = self.db_opt.username(user);
        self
    }

    /// Set a password for connecting to the database.
    pub fn password(mut self, password: &str) -> Self {
        self.db_opt = self.db_opt.password(password);
        self
    }

    /// Set the name of the database to connect to.
    pub fn database(mut self, database: &str) -> Self {
        self.db_opt = self.db_opt.database(database);
        self
    }

    /// Use TLS for an encrypted connection to the database.
    ///
    /// Note that an encrypted connection may be established even if this option is not set, as long
    /// as both the client and server support it. This option merely causes connection to fail if an
    /// encrypted stream cannot be established.
    pub fn tls(mut self) -> Self {
        self.db_opt = self.db_opt.ssl_mode(PgSslMode::Require);
        self
    }

    /// Set the name of the schema to use for queries.
    ///
    /// The default schema is named `hotshot` and is created via the default migrations.
    pub fn schema(mut self, schema: impl Into<String>) -> Self {
        self.schema = schema.into();
        self
    }
}

impl Config {
    /// Sets the database connection pool
    /// This allows reusing an existing connection pool when building a new `SqlStorage` instance.
    pub fn pool(mut self, pool: Pool<Db>) -> Self {
        self.pool = Some(pool);
        self
    }

    /// Reset the schema on connection.
    ///
    /// When this [`Config`] is used to [`connect`](Self::connect) a
    /// [`SqlDataSource`](crate::data_source::SqlDataSource), if this option is set, the relevant
    /// [`schema`](Self::schema) will first be dropped and then recreated, yielding a completely
    /// fresh instance of the query service.
    ///
    /// This is a particularly useful capability for development and staging environments. Still, it
    /// must be used with extreme caution, as using this will irrevocably delete any data pertaining
    /// to the query service in the database.
    pub fn reset_schema(mut self) -> Self {
        self.reset = true;
        self
    }

    /// Add custom migrations to run when connecting to the database.
    pub fn migrations(mut self, migrations: impl IntoIterator<Item = Migration>) -> Self {
        self.migrations.extend(migrations);
        self
    }

    /// Skip all migrations when connecting to the database.
    pub fn no_migrations(mut self) -> Self {
        self.no_migrations = true;
        self
    }

    /// Enable pruning with a given configuration.
    ///
    /// If [`archive`](Self::archive) was previously specified, this will override it.
    pub fn pruner_cfg(mut self, cfg: PrunerCfg) -> Result<Self, Error> {
        cfg.validate()?;
        self.pruner_cfg = Some(cfg);
        self.archive = false;
        Ok(self)
    }

    /// Disable pruning and reconstruct previously pruned data.
    ///
    /// While running without pruning is the default behavior, the default will not try to
    /// reconstruct data that was pruned in a previous run where pruning was enabled. This option
    /// instructs the service to run without pruning _and_ reconstruct all previously pruned data by
    /// fetching from peers.
    ///
    /// If [`pruner_cfg`](Self::pruner_cfg) was previously specified, this will override it.
    pub fn archive(mut self) -> Self {
        self.pruner_cfg = None;
        self.archive = true;
        self
    }

    /// Set the maximum idle time of a connection.
    ///
    /// Any connection which has been open and unused longer than this duration will be
    /// automatically closed to reduce load on the server.
    pub fn idle_connection_timeout(mut self, timeout: Duration) -> Self {
        self.pool_opt = self.pool_opt.idle_timeout(Some(timeout));
        self
    }

    /// Set the maximum lifetime of a connection.
    ///
    /// Any connection which has been open longer than this duration will be automatically closed
    /// (and, if needed, replaced), even if it is otherwise healthy. It is good practice to refresh
    /// even healthy connections once in a while (e.g. daily) in case of resource leaks in the
    /// server implementation.
    pub fn connection_timeout(mut self, timeout: Duration) -> Self {
        self.pool_opt = self.pool_opt.max_lifetime(Some(timeout));
        self
    }

    /// Set the minimum number of connections to maintain at any time.
    ///
    /// The data source will, to the best of its ability, maintain at least `min` open connections
    /// at all times. This can be used to reduce the latency hit of opening new connections when at
    /// least this many simultaneous connections are frequently needed.
    pub fn min_connections(mut self, min: u32) -> Self {
        self.pool_opt = self.pool_opt.min_connections(min);
        self
    }

    /// Set the maximum number of connections to maintain at any time.
    ///
    /// Once `max` connections are in use simultaneously, further attempts to acquire a connection
    /// (or begin a transaction) will block until one of the existing connections is released.
    pub fn max_connections(mut self, max: u32) -> Self {
        self.pool_opt = self.pool_opt.max_connections(max);
        self
    }

    /// Log at WARN level any time a SQL statement takes longer than `threshold`.
    ///
    /// The default threshold is 1s.
    pub fn slow_statement_threshold(mut self, threshold: Duration) -> Self {
        self.db_opt = self
            .db_opt
            .log_slow_statements(LevelFilter::Warn, threshold);
        self
    }
}

/// Storage for the APIs provided in this crate, backed by a remote PostgreSQL database.
#[derive(Clone, Debug)]
pub struct SqlStorage {
    pool: Pool<Db>,
    metrics: PrometheusMetrics,
    pool_metrics: PoolMetrics,
    pruner_cfg: Option<PrunerCfg>,
}

#[derive(Debug, Default)]
pub struct Pruner {
    pruned_height: Option<u64>,
    target_height: Option<u64>,
    minimum_retention_height: Option<u64>,
}

impl SqlStorage {
    pub fn pool(&self) -> Pool<Db> {
        self.pool.clone()
    }
    /// Connect to a remote database.
    pub async fn connect(mut config: Config) -> Result<Self, Error> {
        let metrics = PrometheusMetrics::default();
        let pool_metrics = PoolMetrics::new(&*metrics.subgroup("sql".into()));
        let pool = config.pool_opt.clone();
        let pruner_cfg = config.pruner_cfg;

        // re-use the same pool if present and return early
        if let Some(pool) = config.pool {
            return Ok(Self {
                metrics,
                pool_metrics,
                pool,
                pruner_cfg,
            });
        }

        #[cfg(not(feature = "embedded-db"))]
        let schema = config.schema.clone();
        #[cfg(not(feature = "embedded-db"))]
        let pool = pool.after_connect(move |conn, _| {
            let schema = config.schema.clone();
            async move {
                query(&format!("SET search_path TO {schema}"))
                    .execute(conn)
                    .await?;
                Ok(())
            }
            .boxed()
        });

        #[cfg(feature = "embedded-db")]
        if config.reset {
            std::fs::remove_file(config.db_opt.get_filename())?;
        }

        let pool = pool.connect_with(config.db_opt).await?;

        // Create or connect to the schema for this query service.
        let mut conn = pool.acquire().await?;

        #[cfg(not(feature = "embedded-db"))]
        if config.reset {
            query(&format!("DROP SCHEMA IF EXISTS {} CASCADE", schema))
                .execute(conn.as_mut())
                .await?;
        }

        #[cfg(not(feature = "embedded-db"))]
        query(&format!("CREATE SCHEMA IF NOT EXISTS {}", schema))
            .execute(conn.as_mut())
            .await?;

        // Get migrations and interleave with custom migrations, sorting by version number.
        validate_migrations(&mut config.migrations)?;
        let migrations =
            add_custom_migrations(default_migrations(), config.migrations).collect::<Vec<_>>();

        // Get a migration runner. Depending on the config, we can either use this to actually run
        // the migrations or just check if the database is up to date.
        let runner = refinery::Runner::new(&migrations).set_grouped(true);

        if config.no_migrations {
            // We've been asked not to run any migrations. Abort if the DB is not already up to
            // date.
            let last_applied = runner
                .get_last_applied_migration_async(&mut Migrator::from(&mut conn))
                .await?;
            let last_expected = migrations.last();
            if last_applied.as_ref() != last_expected {
                return Err(Error::msg(format!(
                    "DB is out of date: last applied migration is {last_applied:?}, but expected {last_expected:?}"
                )));
            }
        } else {
            // Run migrations using `refinery`.
            match runner.run_async(&mut Migrator::from(&mut conn)).await {
                Ok(report) => {
                    tracing::info!("ran DB migrations: {report:?}");
                },
                Err(err) => {
                    tracing::error!("DB migrations failed: {:?}", err.report());
                    Err(err)?;
                },
            }
        }

        if config.archive {
            // If running in archive mode, ensure the pruned height is set to 0, so the fetcher will
            // reconstruct previously pruned data.
            query("DELETE FROM pruned_height WHERE id = 1")
                .execute(conn.as_mut())
                .await?;
        }

        conn.close().await?;

        Ok(Self {
            pool,
            pool_metrics,
            metrics,
            pruner_cfg,
        })
    }
}

impl PrunerConfig for SqlStorage {
    fn set_pruning_config(&mut self, cfg: PrunerCfg) {
        self.pruner_cfg = Some(cfg);
    }

    fn get_pruning_config(&self) -> Option<PrunerCfg> {
        self.pruner_cfg.clone()
    }
}

impl HasMetrics for SqlStorage {
    fn metrics(&self) -> &PrometheusMetrics {
        &self.metrics
    }
}

impl SqlStorage {
    async fn get_minimum_height(&self) -> QueryResult<Option<u64>> {
        let mut tx = self.read().await.map_err(|err| QueryError::Error {
            message: err.to_string(),
        })?;
        let (Some(height),) =
            query_as::<(Option<i64>,)>("SELECT MIN(height) as height FROM header")
                .fetch_one(tx.as_mut())
                .await?
        else {
            return Ok(None);
        };
        Ok(Some(height as u64))
    }

    async fn get_height_by_timestamp(&self, timestamp: i64) -> QueryResult<Option<u64>> {
        let mut tx = self.read().await.map_err(|err| QueryError::Error {
            message: err.to_string(),
        })?;

        // We order by timestamp and then height, even though logically this is no different than
        // just ordering by height, since timestamps are monotonic. The reason is that this order
        // allows the query planner to efficiently solve the where clause and presort the results
        // based on the timestamp index. The remaining sort on height, which guarantees a unique
        // block if multiple blocks have the same timestamp, is very efficient, because there are
        // never more than a handful of blocks with the same timestamp.
        let Some((height,)) = query_as::<(i64,)>(
            "SELECT height FROM header
              WHERE timestamp <= $1
              ORDER BY timestamp DESC, height DESC
              LIMIT 1",
        )
        .bind(timestamp)
        .fetch_optional(tx.as_mut())
        .await?
        else {
            return Ok(None);
        };
        Ok(Some(height as u64))
    }
}

#[async_trait]
impl PruneStorage for SqlStorage {
    type Pruner = Pruner;

    async fn get_disk_usage(&self) -> anyhow::Result<u64> {
        let mut tx = self.read().await?;

        #[cfg(not(feature = "embedded-db"))]
        let query = "SELECT pg_database_size(current_database())";

        #[cfg(feature = "embedded-db")]
        let query = "
            SELECT( (SELECT page_count FROM pragma_page_count) * (SELECT * FROM pragma_page_size)) AS total_bytes";

        let row = tx.fetch_one(query).await?;
        let size: i64 = row.get(0);

        Ok(size as u64)
    }

    /// Note: The prune operation may not immediately free up space even after rows are deleted.
    /// This is because a vacuum operation may be necessary to reclaim more space.
    /// PostgreSQL already performs auto vacuuming, so we are not including it here
    /// as running a vacuum operation can be resource-intensive.
    async fn prune(&self, pruner: &mut Pruner) -> anyhow::Result<Option<u64>> {
        let cfg = self.get_pruning_config().ok_or(QueryError::Error {
            message: "Pruning config not found".to_string(),
        })?;
        let batch_size = cfg.batch_size();
        let max_usage = cfg.max_usage();
        let state_tables = cfg.state_tables();

        // If a pruner run was already in progress, some variables may already be set,
        // depending on whether a batch was deleted and which batch it was (target or minimum retention).
        // This enables us to resume the pruner run from the exact heights.
        // If any of these values are not set, they can be loaded from the database if necessary.
        let mut minimum_retention_height = pruner.minimum_retention_height;
        let mut target_height = pruner.target_height;
        let mut height = match pruner.pruned_height {
            Some(h) => h,
            None => {
                let Some(height) = self.get_minimum_height().await? else {
                    tracing::info!("database is empty, nothing to prune");
                    return Ok(None);
                };

                height
            },
        };

        // Prune data exceeding target retention in batches
        if pruner.target_height.is_none() {
            let th = self
                .get_height_by_timestamp(
                    Utc::now().timestamp() - (cfg.target_retention().as_secs()) as i64,
                )
                .await?;
            target_height = th;
            pruner.target_height = target_height;
        };

        if let Some(target_height) = target_height {
            if height < target_height {
                height = min(height + batch_size, target_height);
                let mut tx = self.write().await?;
                tx.delete_batch(state_tables, height).await?;
                tx.commit().await.map_err(|e| QueryError::Error {
                    message: format!("failed to commit {e}"),
                })?;

                pruner.pruned_height = Some(height);
                return Ok(Some(height));
            }
        }

        #[cfg(feature = "embedded-db")]
        {
            let mut conn = self.pool().acquire().await?;
            query("VACUUM").execute(conn.as_mut()).await?;
            conn.close().await?;
        }

        // If threshold is set, prune data exceeding minimum retention in batches
        // This parameter is needed for SQL storage as there is no direct way to get free space.
        if let Some(threshold) = cfg.pruning_threshold() {
            let usage = self.get_disk_usage().await?;

            // Prune data exceeding minimum retention in batches starting from minimum height
            // until usage is below threshold
            if usage > threshold {
                tracing::warn!(
                    "Disk usage {usage} exceeds pruning threshold {:?}",
                    cfg.pruning_threshold()
                );

                if minimum_retention_height.is_none() {
                    minimum_retention_height = self
                        .get_height_by_timestamp(
                            Utc::now().timestamp() - (cfg.minimum_retention().as_secs()) as i64,
                        )
                        .await?;

                    pruner.minimum_retention_height = minimum_retention_height;
                }

                if let Some(min_retention_height) = minimum_retention_height {
                    if (usage as f64 / threshold as f64) > (f64::from(max_usage) / 10000.0)
                        && height < min_retention_height
                    {
                        height = min(height + batch_size, min_retention_height);
                        let mut tx = self.write().await?;
                        tx.delete_batch(state_tables, height).await?;
                        tx.commit().await.map_err(|e| QueryError::Error {
                            message: format!("failed to commit {e}"),
                        })?;

                        #[cfg(feature = "embedded-db")]
                        {
                            let mut conn = self.pool().acquire().await?;
                            query("VACUUM").execute(conn.as_mut()).await?;
                            conn.close().await?;
                        }

                        pruner.pruned_height = Some(height);

                        return Ok(Some(height));
                    }
                }
            }
        }

        Ok(None)
    }
}

impl VersionedDataSource for SqlStorage {
    type Transaction<'a>
        = Transaction<Write>
    where
        Self: 'a;
    type ReadOnly<'a>
        = Transaction<Read>
    where
        Self: 'a;

    async fn write(&self) -> anyhow::Result<Transaction<Write>> {
        Transaction::new(&self.pool, self.pool_metrics.clone()).await
    }

    async fn read(&self) -> anyhow::Result<Transaction<Read>> {
        Transaction::new(&self.pool, self.pool_metrics.clone()).await
    }
}

#[async_trait]
pub trait MigrateTypes<Types: NodeType> {
    async fn migrate_types(&self, batch_size: u64) -> anyhow::Result<()>;
}

#[async_trait]
impl<Types: NodeType> MigrateTypes<Types> for SqlStorage {
<<<<<<< HEAD
    async fn migrate_types(&self) -> anyhow::Result<()> {
        let limit = 10000;
=======
    async fn migrate_types(&self, batch_size: u64) -> anyhow::Result<()> {
        let limit = batch_size;
>>>>>>> cbf666d4
        let mut tx = self.read().await.map_err(|err| QueryError::Error {
            message: err.to_string(),
        })?;

        // The table `types_migration` is populated in the SQL migration with `completed = false` and `migrated_rows = 0`
        // so fetch_one() would always return a row.
        // After each batch insert, it is updated with the number of rows migrated.
        // This is necessary to resume from the same point in case of a restart.
        let (is_migration_completed, mut offset) = query_as::<(bool, i64)>(
            "SELECT completed, migrated_rows from types_migration LIMIT 1 ",
        )
        .fetch_one(tx.as_mut())
        .await?;

        if is_migration_completed {
            tracing::info!("types migration already completed");
            return Ok(());
        }

        tracing::warn!(
            "migrating query service types storage. Offset={offset}, batch_size={limit}"
        );

        loop {
            let mut tx = self.read().await.map_err(|err| QueryError::Error {
                message: err.to_string(),
            })?;

            let rows = QueryBuilder::default()
                .query(
                    "SELECT leaf, qc, common as vid_common, share as vid_share
                    FROM leaf INNER JOIN vid on leaf.height = vid.height 
                    WHERE leaf.height >= $1 AND leaf.height < $2",
                )
                .bind(offset)
                .bind(offset + limit as i64)
                .fetch_all(tx.as_mut())
                .await?;

            drop(tx);

            if rows.is_empty() {
                break;
            }

            let mut leaf_rows = Vec::new();
            let mut vid_rows = Vec::new();

            for row in rows.iter() {
                let leaf1 = row.try_get("leaf")?;
                let qc = row.try_get("qc")?;
                let leaf1: Leaf<Types> = serde_json::from_value(leaf1)?;
                let qc: QuorumCertificate<Types> = serde_json::from_value(qc)?;

                let leaf2: Leaf2<Types> = leaf1.into();
                let qc2: QuorumCertificate2<Types> = qc.to_qc2();

                let commit = leaf2.commit();

                let leaf2_json =
                    serde_json::to_value(leaf2.clone()).context("failed to serialize leaf2")?;
                let qc2_json = serde_json::to_value(qc2).context("failed to serialize QC2")?;

                let vid_common_bytes: Vec<u8> = row.try_get("vid_common")?;
                let vid_share_bytes: Option<Vec<u8>> = row.try_get("vid_share")?;

                let mut new_vid_share_bytes = None;

                if let Some(vid_share_bytes) = vid_share_bytes {
                    let vid_share: ADVZShare = bincode::deserialize(&vid_share_bytes)
                        .context("failed to deserialize vid_share")?;
                    new_vid_share_bytes = Some(
                        bincode::serialize(&VidShare::V0(vid_share))
                            .context("failed to serialize vid_share")?,
                    );
                }

                let vid_common: ADVZCommon = bincode::deserialize(&vid_common_bytes)
                    .context("failed to deserialize vid_common")?;
                let new_vid_common_bytes = bincode::serialize(&VidCommon::V0(vid_common))
                    .context("failed to serialize vid_common")?;

                vid_rows.push((
                    leaf2.height() as i64,
                    new_vid_common_bytes,
                    new_vid_share_bytes,
                ));
                leaf_rows.push((
                    leaf2.height() as i64,
                    leaf2.view_number().u64() as i64,
                    commit.to_string(),
                    leaf2.block_header().commit().to_string(),
                    leaf2_json,
                    qc2_json,
                ));
            }

            // migrate leaf2
            let mut query_builder: sqlx::QueryBuilder<Db> = sqlx::QueryBuilder::new(
                "INSERT INTO leaf2 (height, view, hash, block_hash, leaf, qc) ",
            );

            // Advance the `offset` to the highest `leaf.height` processed in this batch.
            // This ensures the next iteration starts from the next unseen leaf
            offset += limit as i64;

            query_builder.push_values(leaf_rows.into_iter(), |mut b, row| {
                b.push_bind(row.0)
                    .push_bind(row.1)
                    .push_bind(row.2)
                    .push_bind(row.3)
                    .push_bind(row.4)
                    .push_bind(row.5);
            });

            query_builder.push(" ON CONFLICT DO NOTHING");
            let query = query_builder.build();

            let mut tx = self.write().await.map_err(|err| QueryError::Error {
                message: err.to_string(),
            })?;

            let _ = query.execute(tx.as_mut()).await;

            // update migrated_rows column with the offset
            tx.upsert(
                "types_migration",
                ["id", "completed", "migrated_rows"],
                ["id"],
                [(0_i64, false, offset)],
            )
            .await?;

<<<<<<< HEAD
            tracing::warn!("inserted {} rows into leaf2 table", offset);
=======
            // update migrated_rows column with the offset
            tx.upsert(
                "types_migration",
                ["id", "completed", "migrated_rows"],
                ["id"],
                [(1_i64, false, offset)],
            )
            .await?;

>>>>>>> cbf666d4
            // migrate vid
            let mut query_builder: sqlx::QueryBuilder<Db> =
                sqlx::QueryBuilder::new("INSERT INTO vid2 (height, common, share) ");

            query_builder.push_values(vid_rows.into_iter(), |mut b, row| {
                b.push_bind(row.0).push_bind(row.1).push_bind(row.2);
            });
            query_builder.push(" ON CONFLICT DO NOTHING");
            let query = query_builder.build();

            query.execute(tx.as_mut()).await?;

            tx.commit().await?;

            tracing::warn!("Migrated leaf and vid: offset={offset}");

            tracing::info!("offset={offset}");
            if rows.len() < limit as usize {
                break;
            }
<<<<<<< HEAD

            offset += limit as i64;
=======
>>>>>>> cbf666d4
        }

        let mut tx = self.write().await.map_err(|err| QueryError::Error {
            message: err.to_string(),
        })?;

        tracing::warn!("query service types migration is completed!");

        tx.upsert(
            "types_migration",
            ["id", "completed", "migrated_rows"],
            ["id"],
<<<<<<< HEAD
            [(0_i64, true, offset)],
=======
            [(1_i64, true, offset)],
>>>>>>> cbf666d4
        )
        .await?;

        tracing::info!("updated types_migration table");

        tx.commit().await?;
        Ok(())
    }
}

// These tests run the `postgres` Docker image, which doesn't work on Windows.
#[cfg(all(any(test, feature = "testing"), not(target_os = "windows")))]
pub mod testing {
    #![allow(unused_imports)]
    use std::{
        env,
        process::{Command, Stdio},
        str::{self, FromStr},
        time::Duration,
    };

    use portpicker::pick_unused_port;
    use refinery::Migration;
    use tokio::{net::TcpStream, time::timeout};

    use super::Config;
    use crate::{availability::query_data::QueryableHeader, testing::sleep};
    #[derive(Debug)]
    pub struct TmpDb {
        #[cfg(not(feature = "embedded-db"))]
        host: String,
        #[cfg(not(feature = "embedded-db"))]
        port: u16,
        #[cfg(not(feature = "embedded-db"))]
        container_id: String,
        #[cfg(feature = "embedded-db")]
        db_path: std::path::PathBuf,
        #[allow(dead_code)]
        persistent: bool,
    }
    impl TmpDb {
        #[cfg(feature = "embedded-db")]
        fn init_sqlite_db(persistent: bool) -> Self {
            let file = tempfile::Builder::new()
                .prefix("sqlite-")
                .suffix(".db")
                .tempfile()
                .unwrap();

            let (_, db_path) = file.keep().unwrap();

            Self {
                db_path,
                persistent,
            }
        }
        pub async fn init() -> Self {
            #[cfg(feature = "embedded-db")]
            return Self::init_sqlite_db(false);

            #[cfg(not(feature = "embedded-db"))]
            Self::init_postgres(false).await
        }

        pub async fn persistent() -> Self {
            #[cfg(feature = "embedded-db")]
            return Self::init_sqlite_db(true);

            #[cfg(not(feature = "embedded-db"))]
            Self::init_postgres(true).await
        }

        #[cfg(not(feature = "embedded-db"))]
        async fn init_postgres(persistent: bool) -> Self {
            let docker_hostname = env::var("DOCKER_HOSTNAME");
            // This picks an unused port on the current system.  If docker is
            // configured to run on a different host then this may not find a
            // "free" port on that system.
            // We *might* be able to get away with this as any remote docker
            // host should hopefully be pretty open with it's port space.
            let port = pick_unused_port().unwrap();
            let host = docker_hostname.unwrap_or("localhost".to_string());

            let mut cmd = Command::new("docker");
            cmd.arg("run")
                .arg("-d")
                .args(["-p", &format!("{port}:5432")])
                .args(["-e", "POSTGRES_PASSWORD=password"]);

            if !persistent {
                cmd.arg("--rm");
            }

            let output = cmd.arg("postgres").output().unwrap();
            let stdout = str::from_utf8(&output.stdout).unwrap();
            let stderr = str::from_utf8(&output.stderr).unwrap();
            if !output.status.success() {
                panic!("failed to start postgres docker: {stderr}");
            }

            // Create the TmpDb object immediately after starting the Docker container, so if
            // anything panics after this `drop` will be called and we will clean up.
            let container_id = stdout.trim().to_owned();
            tracing::info!("launched postgres docker {container_id}");
            let db = Self {
                host,
                port,
                container_id: container_id.clone(),
                persistent,
            };

            db.wait_for_ready().await;
            db
        }

        #[cfg(not(feature = "embedded-db"))]
        pub fn host(&self) -> String {
            self.host.clone()
        }

        #[cfg(not(feature = "embedded-db"))]
        pub fn port(&self) -> u16 {
            self.port
        }

        #[cfg(feature = "embedded-db")]
        pub fn path(&self) -> std::path::PathBuf {
            self.db_path.clone()
        }

        pub fn config(&self) -> Config {
            #[cfg(feature = "embedded-db")]
            let mut cfg = Config::default().db_path(self.db_path.clone());

            #[cfg(not(feature = "embedded-db"))]
            let mut cfg = Config::default()
                .user("postgres")
                .password("password")
                .host(self.host())
                .port(self.port());

            cfg = cfg.migrations(vec![Migration::unapplied(
                "V101__create_test_merkle_tree_table.sql",
                &TestMerkleTreeMigration::create("test_tree"),
            )
            .unwrap()]);

            cfg
        }

        #[cfg(not(feature = "embedded-db"))]
        pub fn stop_postgres(&mut self) {
            tracing::info!(container = self.container_id, "stopping postgres");
            let output = Command::new("docker")
                .args(["stop", self.container_id.as_str()])
                .output()
                .unwrap();
            assert!(
                output.status.success(),
                "error killing postgres docker {}: {}",
                self.container_id,
                str::from_utf8(&output.stderr).unwrap()
            );
        }

        #[cfg(not(feature = "embedded-db"))]
        pub async fn start_postgres(&mut self) {
            tracing::info!(container = self.container_id, "resuming postgres");
            let output = Command::new("docker")
                .args(["start", self.container_id.as_str()])
                .output()
                .unwrap();
            assert!(
                output.status.success(),
                "error starting postgres docker {}: {}",
                self.container_id,
                str::from_utf8(&output.stderr).unwrap()
            );

            self.wait_for_ready().await;
        }

        #[cfg(not(feature = "embedded-db"))]
        async fn wait_for_ready(&self) {
            let timeout_duration = Duration::from_secs(
                env::var("SQL_TMP_DB_CONNECT_TIMEOUT")
                    .unwrap_or("60".to_string())
                    .parse()
                    .expect("SQL_TMP_DB_CONNECT_TIMEOUT must be an integer number of seconds"),
            );

            if let Err(err) = timeout(timeout_duration, async {
                while Command::new("docker")
                    .args([
                        "exec",
                        &self.container_id,
                        "pg_isready",
                        "-h",
                        "localhost",
                        "-U",
                        "postgres",
                    ])
                    .env("PGPASSWORD", "password")
                    // Null input so the command terminates as soon as it manages to connect.
                    .stdin(Stdio::null())
                    // Discard command output.
                    .stdout(Stdio::null())
                    .stderr(Stdio::null())
                    .status()
                    // We should ensure the exit status. A simple `unwrap`
                    // would panic on unrelated errors (such as network
                    // connection failures)
                    .and_then(|status| {
                        status
                            .success()
                            .then_some(true)
                            // Any ol' Error will do
                            .ok_or(std::io::Error::from_raw_os_error(666))
                    })
                    .is_err()
                {
                    tracing::warn!("database is not ready");
                    sleep(Duration::from_secs(1)).await;
                }

                // The above command ensures the database is ready inside the Docker container.
                // However, on some systems, there is a slight delay before the port is exposed via
                // host networking. We don't need to check again that the database is ready on the
                // host (and maybe can't, because the host might not have pg_isready installed), but
                // we can ensure the port is open by just establishing a TCP connection.
                while let Err(err) =
                    TcpStream::connect(format!("{}:{}", self.host, self.port)).await
                {
                    tracing::warn!("database is ready, but port is not available to host: {err:#}");
                    sleep(Duration::from_millis(100)).await;
                }
            })
            .await
            {
                panic!(
                    "failed to connect to TmpDb within configured timeout {timeout_duration:?}: {err:#}\n{}",
                    "Consider increasing the timeout by setting SQL_TMP_DB_CONNECT_TIMEOUT"
                );
            }
        }
    }

    #[cfg(not(feature = "embedded-db"))]
    impl Drop for TmpDb {
        fn drop(&mut self) {
            self.stop_postgres();
        }
    }

    #[cfg(feature = "embedded-db")]
    impl Drop for TmpDb {
        fn drop(&mut self) {
            if !self.persistent {
                std::fs::remove_file(self.db_path.clone()).unwrap();
            }
        }
    }

    pub struct TestMerkleTreeMigration;

    impl TestMerkleTreeMigration {
        fn create(name: &str) -> String {
            let (bit_vec, binary, hash_pk, root_stored_column) = if cfg!(feature = "embedded-db") {
                (
                    "TEXT",
                    "BLOB",
                    "INTEGER PRIMARY KEY AUTOINCREMENT",
                    " (json_extract(data, '$.test_merkle_tree_root'))",
                )
            } else {
                (
                    "BIT(8)",
                    "BYTEA",
                    "SERIAL PRIMARY KEY",
                    "(data->>'test_merkle_tree_root')",
                )
            };

            format!(
                "CREATE TABLE IF NOT EXISTS hash
            (
                id {hash_pk},
                value {binary}  NOT NULL UNIQUE
            );
    
            ALTER TABLE header
            ADD column test_merkle_tree_root text
            GENERATED ALWAYS as {root_stored_column} STORED;

            CREATE TABLE {name}
            (
                path JSONB NOT NULL, 
                created BIGINT NOT NULL,
                hash_id INT NOT NULL,
                children JSONB,
                children_bitvec {bit_vec},
                idx JSONB,
                entry JSONB,
                PRIMARY KEY (path, created)
            );
            CREATE INDEX {name}_created ON {name} (created);"
            )
        }
    }
}

// These tests run the `postgres` Docker image, which doesn't work on Windows.
#[cfg(all(test, not(target_os = "windows")))]
mod test {
    use std::time::Duration;

    use committable::{Commitment, CommitmentBoundsArkless, Committable};
    use hotshot::traits::BlockPayload;
    use hotshot_example_types::{
        node_types::TestVersions,
        state_types::{TestInstanceState, TestValidatedState},
    };
    use hotshot_types::{
        data::{vid_commitment, QuorumProposal, ViewNumber},
        simple_vote::QuorumData,
        traits::{
            block_contents::BlockHeader,
            node_implementation::{ConsensusTime, Versions},
            EncodeBytes,
        },
        vid::advz::advz_scheme,
    };
    use jf_merkle_tree::{
        prelude::UniversalMerkleTree, MerkleTreeScheme, ToTraversalPath, UniversalMerkleTreeScheme,
    };
    use jf_vid::VidScheme;
    use tokio::time::sleep;
    use vbs::version::StaticVersionType;

    use super::{testing::TmpDb, *};
    use crate::{
        availability::{LeafQueryData, QueryableHeader},
        data_source::storage::{pruning::PrunedHeightStorage, UpdateAvailabilityStorage},
        merklized_state::{MerklizedState, UpdateStateData},
        testing::{
            mocks::{MockHeader, MockMerkleTree, MockPayload, MockTypes, MockVersions},
            setup_test,
        },
    };

    #[tokio::test(flavor = "multi_thread")]
    async fn test_migrations() {
        setup_test();

        let db = TmpDb::init().await;
        let cfg = db.config();

        let connect = |migrations: bool, custom_migrations| {
            let cfg = cfg.clone();
            async move {
                let mut cfg = cfg.migrations(custom_migrations);
                if !migrations {
                    cfg = cfg.no_migrations();
                }
                let client = SqlStorage::connect(cfg).await?;
                Ok::<_, Error>(client)
            }
        };

        // Connecting with migrations disabled should fail if the database is not already up to date
        // (since we've just created a fresh database, it isn't).
        let err = connect(false, vec![]).await.unwrap_err();
        tracing::info!("connecting without running migrations failed as expected: {err}");

        // Now connect and run migrations to bring the database up to date.
        connect(true, vec![]).await.unwrap();
        // Now connecting without migrations should work.
        connect(false, vec![]).await.unwrap();

        // Connect with some custom migrations, to advance the schema even further. Pass in the
        // custom migrations out of order; they should still execute in order of version number.
        // The SQL commands used here will fail if not run in order.
        let migrations = vec![
            Migration::unapplied(
                "V999__create_test_table.sql",
                "ALTER TABLE test ADD COLUMN data INTEGER;",
            )
            .unwrap(),
            Migration::unapplied(
                "V998__create_test_table.sql",
                "CREATE TABLE test (x bigint);",
            )
            .unwrap(),
        ];
        connect(true, migrations.clone()).await.unwrap();

        // Connect using the default schema (no custom migrations) and not running migrations. This
        // should fail because the database is _ahead_ of the client in terms of schema.
        let err = connect(false, vec![]).await.unwrap_err();
        tracing::info!("connecting without running migrations failed as expected: {err}");

        // Connecting with the customized schema should work even without running migrations.
        connect(true, migrations).await.unwrap();
    }

    #[test]
    #[cfg(not(feature = "embedded-db"))]
    fn test_config_from_str() {
        let cfg = Config::from_str("postgresql://user:password@host:8080").unwrap();
        assert_eq!(cfg.db_opt.get_username(), "user");
        assert_eq!(cfg.db_opt.get_host(), "host");
        assert_eq!(cfg.db_opt.get_port(), 8080);
    }

    #[test]
    #[cfg(feature = "embedded-db")]
    fn test_config_from_str() {
        let cfg = Config::from_str("sqlite://data.db").unwrap();
        assert_eq!(cfg.db_opt.get_filename().to_string_lossy(), "data.db");
    }

    async fn vacuum(storage: &SqlStorage) {
        storage
            .pool
            .acquire()
            .await
            .unwrap()
            .execute("VACUUM")
            .await
            .unwrap();
    }

    #[tokio::test(flavor = "multi_thread")]
    async fn test_target_period_pruning() {
        setup_test();

        let db = TmpDb::init().await;
        let cfg = db.config();

        let mut storage = SqlStorage::connect(cfg).await.unwrap();
        let mut leaf = LeafQueryData::<MockTypes>::genesis::<TestVersions>(
            &TestValidatedState::default(),
            &TestInstanceState::default(),
        )
        .await;
        // insert some mock data
        for i in 0..20 {
            leaf.leaf.block_header_mut().block_number = i;
            leaf.leaf.block_header_mut().timestamp = Utc::now().timestamp() as u64;
            let mut tx = storage.write().await.unwrap();
            tx.insert_leaf(leaf.clone()).await.unwrap();
            tx.commit().await.unwrap();
        }

        let height_before_pruning = storage.get_minimum_height().await.unwrap().unwrap();

        // Set pruner config to default which has minimum retention set to 1 day
        storage.set_pruning_config(PrunerCfg::new());
        // No data will be pruned
        let pruned_height = storage.prune(&mut Default::default()).await.unwrap();

        // Vacuum the database to reclaim space.
        // This is necessary to ensure the test passes.
        // Note: We don't perform a vacuum after each pruner run in production because the auto vacuum job handles it automatically.
        vacuum(&storage).await;
        // Pruned height should be none
        assert!(pruned_height.is_none());

        let height_after_pruning = storage.get_minimum_height().await.unwrap().unwrap();

        assert_eq!(
            height_after_pruning, height_before_pruning,
            "some data has been pruned"
        );

        // Set pruner config to target retention set to 1s
        storage.set_pruning_config(PrunerCfg::new().with_target_retention(Duration::from_secs(1)));
        sleep(Duration::from_secs(2)).await;
        let usage_before_pruning = storage.get_disk_usage().await.unwrap();
        // All of the data is now older than 1s.
        // This would prune all the data as the target retention is set to 1s
        let pruned_height = storage.prune(&mut Default::default()).await.unwrap();
        // Vacuum the database to reclaim space.
        // This is necessary to ensure the test passes.
        // Note: We don't perform a vacuum after each pruner run in production because the auto vacuum job handles it automatically.
        vacuum(&storage).await;

        // Pruned height should be some
        assert!(pruned_height.is_some());
        let usage_after_pruning = storage.get_disk_usage().await.unwrap();
        // All the tables should be empty
        // counting rows in header table
        let header_rows = storage
            .read()
            .await
            .unwrap()
            .fetch_one("select count(*) as count from header")
            .await
            .unwrap()
            .get::<i64, _>("count");
        // the table should be empty
        assert_eq!(header_rows, 0);

        // counting rows in leaf table.
        // Deleting rows from header table would delete rows in all the tables
        // as each of table implement "ON DELETE CASCADE" fk constraint with the header table.
        let leaf_rows = storage
            .read()
            .await
            .unwrap()
            .fetch_one("select count(*) as count from leaf")
            .await
            .unwrap()
            .get::<i64, _>("count");
        // the table should be empty
        assert_eq!(leaf_rows, 0);

        assert!(
            usage_before_pruning > usage_after_pruning,
            " disk usage should decrease after pruning"
        )
    }

    #[tokio::test(flavor = "multi_thread")]
    async fn test_merklized_state_pruning() {
        setup_test();

        let db = TmpDb::init().await;
        let config = db.config();

        let storage = SqlStorage::connect(config).await.unwrap();
        let mut test_tree: UniversalMerkleTree<_, _, _, 8, _> =
            MockMerkleTree::new(MockMerkleTree::tree_height());

        // insert some entries into the tree and the header table
        // Header table is used the get_path query to check if the header exists for the block height.
        let mut tx = storage.write().await.unwrap();

        for block_height in 0..250 {
            test_tree.update(block_height, block_height).unwrap();

            // data field of the header
            let test_data = serde_json::json!({ MockMerkleTree::header_state_commitment_field() : serde_json::to_value(test_tree.commitment()).unwrap()});
            tx.upsert(
                "header",
                ["height", "hash", "payload_hash", "timestamp", "data"],
                ["height"],
                [(
                    block_height as i64,
                    format!("randomHash{block_height}"),
                    "t".to_string(),
                    0,
                    test_data,
                )],
            )
            .await
            .unwrap();
            // proof for the index from the tree
            let (_, proof) = test_tree.lookup(block_height).expect_ok().unwrap();
            // traversal path for the index.
            let traversal_path =
                <usize as ToTraversalPath<8>>::to_traversal_path(&block_height, test_tree.height());

            UpdateStateData::<_, MockMerkleTree, 8>::insert_merkle_nodes(
                &mut tx,
                proof.clone(),
                traversal_path.clone(),
                block_height as u64,
            )
            .await
            .expect("failed to insert nodes");
        }

        // update saved state height
        UpdateStateData::<_, MockMerkleTree, 8>::set_last_state_height(&mut tx, 250)
            .await
            .unwrap();
        tx.commit().await.unwrap();

        let mut tx = storage.read().await.unwrap();

        // checking if the data is inserted correctly
        // there should be multiple nodes with same index but different created time
        let (count,) = query_as::<(i64,)>(
            " SELECT count(*) FROM (SELECT count(*) as count FROM test_tree GROUP BY path having count(*) > 1)",
        )
        .fetch_one(tx.as_mut())
        .await
        .unwrap();

        tracing::info!("Number of nodes with multiple snapshots : {count}");
        assert!(count > 0);

        // This should delete all the nodes having height < 250 and is not the newest node with its position
        let mut tx = storage.write().await.unwrap();
        tx.delete_batch(vec!["test_tree".to_string()], 250)
            .await
            .unwrap();

        tx.commit().await.unwrap();
        let mut tx = storage.read().await.unwrap();
        let (count,) = query_as::<(i64,)>(
            "SELECT count(*) FROM (SELECT count(*) as count FROM test_tree GROUP BY path having count(*) > 1)",
        )
        .fetch_one(tx.as_mut())
        .await
        .unwrap();

        tracing::info!("Number of nodes with multiple snapshots : {count}");

        assert!(count == 0);
    }

    #[tokio::test(flavor = "multi_thread")]
    async fn test_minimum_retention_pruning() {
        setup_test();

        let db = TmpDb::init().await;

        let mut storage = SqlStorage::connect(db.config()).await.unwrap();
        let mut leaf = LeafQueryData::<MockTypes>::genesis::<TestVersions>(
            &TestValidatedState::default(),
            &TestInstanceState::default(),
        )
        .await;
        // insert some mock data
        for i in 0..20 {
            leaf.leaf.block_header_mut().block_number = i;
            leaf.leaf.block_header_mut().timestamp = Utc::now().timestamp() as u64;
            let mut tx = storage.write().await.unwrap();
            tx.insert_leaf(leaf.clone()).await.unwrap();
            tx.commit().await.unwrap();
        }

        let height_before_pruning = storage.get_minimum_height().await.unwrap().unwrap();
        let cfg = PrunerCfg::new();
        // Set pruning_threshold to 1
        // SQL storage size is more than 1000 bytes even without any data indexed
        // This would mean that the threshold would always be greater than the disk usage
        // However, minimum retention is set to 24 hours by default so the data would not be pruned
        storage.set_pruning_config(cfg.clone().with_pruning_threshold(1));
        println!("{:?}", storage.get_pruning_config().unwrap());
        // Pruning would not delete any data
        // All the data is younger than minimum retention period even though the usage > threshold
        let pruned_height = storage.prune(&mut Default::default()).await.unwrap();
        // Vacuum the database to reclaim space.
        // This is necessary to ensure the test passes.
        // Note: We don't perform a vacuum after each pruner run in production because the auto vacuum job handles it automatically.
        vacuum(&storage).await;

        // Pruned height should be none
        assert!(pruned_height.is_none());

        let height_after_pruning = storage.get_minimum_height().await.unwrap().unwrap();

        assert_eq!(
            height_after_pruning, height_before_pruning,
            "some data has been pruned"
        );

        // Change minimum retention to 1s
        storage.set_pruning_config(
            cfg.with_minimum_retention(Duration::from_secs(1))
                .with_pruning_threshold(1),
        );
        // sleep for 2s to make sure the data is older than minimum retention
        sleep(Duration::from_secs(2)).await;
        // This would prune all the data
        let pruned_height = storage.prune(&mut Default::default()).await.unwrap();
        // Vacuum the database to reclaim space.
        // This is necessary to ensure the test passes.
        // Note: We don't perform a vacuum after each pruner run in production because the auto vacuum job handles it automatically.
        vacuum(&storage).await;

        // Pruned height should be some
        assert!(pruned_height.is_some());
        // All the tables should be empty
        // counting rows in header table
        let header_rows = storage
            .read()
            .await
            .unwrap()
            .fetch_one("select count(*) as count from header")
            .await
            .unwrap()
            .get::<i64, _>("count");
        // the table should be empty
        assert_eq!(header_rows, 0);
    }

    #[tokio::test(flavor = "multi_thread")]
    async fn test_pruned_height_storage() {
        setup_test();

        let db = TmpDb::init().await;
        let cfg = db.config();

        let storage = SqlStorage::connect(cfg).await.unwrap();
        assert!(storage
            .read()
            .await
            .unwrap()
            .load_pruned_height()
            .await
            .unwrap()
            .is_none());
        for height in [10, 20, 30] {
            let mut tx = storage.write().await.unwrap();
            tx.save_pruned_height(height).await.unwrap();
            tx.commit().await.unwrap();
            assert_eq!(
                storage
                    .read()
                    .await
                    .unwrap()
                    .load_pruned_height()
                    .await
                    .unwrap(),
                Some(height)
            );
        }
    }

    #[tokio::test(flavor = "multi_thread")]
    async fn test_types_migration() {
        setup_test();

        let num_rows = 500;
        let db = TmpDb::init().await;

        let storage = SqlStorage::connect(db.config()).await.unwrap();

        for i in 0..num_rows {
            let view = ViewNumber::new(i);
            let validated_state = TestValidatedState::default();
            let instance_state = TestInstanceState::default();

            let (payload, metadata) = <MockPayload as BlockPayload<MockTypes>>::from_transactions(
                [],
                &validated_state,
                &instance_state,
            )
            .await
            .unwrap();
            let builder_commitment =
                <MockPayload as BlockPayload<MockTypes>>::builder_commitment(&payload, &metadata);
            let payload_bytes = payload.encode();

            let payload_commitment = vid_commitment::<MockVersions>(
                &payload_bytes,
                &metadata.encode(),
                4,
                <MockVersions as Versions>::Base::VERSION,
            );

            let mut block_header = <MockHeader as BlockHeader<MockTypes>>::genesis(
                &instance_state,
                payload_commitment,
                builder_commitment,
                metadata,
            );

            block_header.block_number = i;

            let null_quorum_data = QuorumData {
                leaf_commit: Commitment::<Leaf<MockTypes>>::default_commitment_no_preimage(),
            };

            let mut qc = QuorumCertificate::new(
                null_quorum_data.clone(),
                null_quorum_data.commit(),
                view,
                None,
                std::marker::PhantomData,
            );

            let quorum_proposal = QuorumProposal {
                block_header,
                view_number: view,
                justify_qc: qc.clone(),
                upgrade_certificate: None,
                proposal_certificate: None,
            };

            let mut leaf = Leaf::from_quorum_proposal(&quorum_proposal);
            leaf.fill_block_payload::<MockVersions>(
                payload.clone(),
                4,
                <MockVersions as Versions>::Base::VERSION,
            )
            .unwrap();
            qc.data.leaf_commit = <Leaf<MockTypes> as Committable>::commit(&leaf);

            let height = leaf.height() as i64;
            let hash = <Leaf<_> as Committable>::commit(&leaf).to_string();
            let header = leaf.block_header();

            let header_json = serde_json::to_value(header)
                .context("failed to serialize header")
                .unwrap();

            let payload_commitment =
                <MockHeader as BlockHeader<MockTypes>>::payload_commitment(header);
            let mut tx = storage.write().await.unwrap();

            tx.upsert(
                "header",
                ["height", "hash", "payload_hash", "data", "timestamp"],
                ["height"],
                [(
                    height,
                    leaf.block_header().commit().to_string(),
                    payload_commitment.to_string(),
                    header_json,
                    leaf.block_header().timestamp() as i64,
                )],
            )
            .await
            .unwrap();

            let leaf_json = serde_json::to_value(leaf.clone()).expect("failed to serialize leaf");
            let qc_json = serde_json::to_value(qc).expect("failed to serialize QC");
            tx.upsert(
                "leaf",
                ["height", "hash", "block_hash", "leaf", "qc"],
                ["height"],
                [(
                    height,
                    hash,
                    header.commit().to_string(),
                    leaf_json,
                    qc_json,
                )],
            )
            .await
            .unwrap();

            let mut vid = advz_scheme(2);
            let disperse = vid.disperse(payload.encode()).unwrap();
            let common = disperse.common;

            let common_bytes = bincode::serialize(&common).unwrap();
            let share = disperse.shares[0].clone();
            let mut share_bytes = Some(bincode::serialize(&share).unwrap());

            // insert some nullable vid shares
            if i % 10 == 0 {
                share_bytes = None
            }

            tx.upsert(
                "vid",
                ["height", "common", "share"],
                ["height"],
                [(height, common_bytes, share_bytes)],
            )
            .await
            .unwrap();
            tx.commit().await.unwrap();
        }

        <SqlStorage as MigrateTypes<MockTypes>>::migrate_types(&storage, 50)
            .await
            .expect("failed to migrate");

        <SqlStorage as MigrateTypes<MockTypes>>::migrate_types(&storage, 50)
            .await
            .expect("failed to migrate");

        let mut tx = storage.read().await.unwrap();
        let (leaf_count,) = query_as::<(i64,)>("SELECT COUNT(*) from leaf2")
            .fetch_one(tx.as_mut())
            .await
            .unwrap();

        let (vid_count,) = query_as::<(i64,)>("SELECT COUNT(*) from vid2")
            .fetch_one(tx.as_mut())
            .await
            .unwrap();

        assert_eq!(leaf_count as u64, num_rows, "not all leaves migrated");
        assert_eq!(vid_count as u64, num_rows, "not all vid migrated");
    }
}<|MERGE_RESOLUTION|>--- conflicted
+++ resolved
@@ -826,13 +826,8 @@
 
 #[async_trait]
 impl<Types: NodeType> MigrateTypes<Types> for SqlStorage {
-<<<<<<< HEAD
-    async fn migrate_types(&self) -> anyhow::Result<()> {
-        let limit = 10000;
-=======
     async fn migrate_types(&self, batch_size: u64) -> anyhow::Result<()> {
         let limit = batch_size;
->>>>>>> cbf666d4
         let mut tx = self.read().await.map_err(|err| QueryError::Error {
             message: err.to_string(),
         })?;
@@ -966,9 +961,6 @@
             )
             .await?;
 
-<<<<<<< HEAD
-            tracing::warn!("inserted {} rows into leaf2 table", offset);
-=======
             // update migrated_rows column with the offset
             tx.upsert(
                 "types_migration",
@@ -978,7 +970,6 @@
             )
             .await?;
 
->>>>>>> cbf666d4
             // migrate vid
             let mut query_builder: sqlx::QueryBuilder<Db> =
                 sqlx::QueryBuilder::new("INSERT INTO vid2 (height, common, share) ");
@@ -999,11 +990,6 @@
             if rows.len() < limit as usize {
                 break;
             }
-<<<<<<< HEAD
-
-            offset += limit as i64;
-=======
->>>>>>> cbf666d4
         }
 
         let mut tx = self.write().await.map_err(|err| QueryError::Error {
@@ -1016,11 +1002,7 @@
             "types_migration",
             ["id", "completed", "migrated_rows"],
             ["id"],
-<<<<<<< HEAD
-            [(0_i64, true, offset)],
-=======
             [(1_i64, true, offset)],
->>>>>>> cbf666d4
         )
         .await?;
 
