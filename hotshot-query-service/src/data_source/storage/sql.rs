// Copyright (c) 2022 Espresso Systems (espressosys.com)
// This file is part of the HotShot Query Service library.
//
// This program is free software: you can redistribute it and/or modify it under the terms of the GNU
// General Public License as published by the Free Software Foundation, either version 3 of the
// License, or (at your option) any later version.
// This program is distributed in the hope that it will be useful, but WITHOUT ANY WARRANTY; without
// even the implied warranty of MERCHANTABILITY or FITNESS FOR A PARTICULAR PURPOSE. See the GNU
// General Public License for more details.
// You should have received a copy of the GNU General Public License along with this program. If not,
// see <https://www.gnu.org/licenses/>.

#![cfg(feature = "sql-data-source")]
use std::{cmp::min, fmt::Debug, str::FromStr, time::Duration};

use anyhow::Context;
use async_trait::async_trait;
use chrono::Utc;
use committable::Committable;
#[cfg(not(feature = "embedded-db"))]
use futures::future::FutureExt;
use hotshot_types::{
    data::{Leaf, Leaf2, VidShare},
    simple_certificate::{QuorumCertificate, QuorumCertificate2},
    traits::{
        metrics::Metrics,
        node_implementation::{ConsensusTime, NodeType},
    },
    vid::advz::{ADVZCommon, ADVZShare},
};
use itertools::Itertools;
use log::LevelFilter;
#[cfg(not(feature = "embedded-db"))]
use sqlx::postgres::{PgConnectOptions, PgSslMode};
#[cfg(feature = "embedded-db")]
use sqlx::sqlite::SqliteConnectOptions;
use sqlx::{
    pool::{Pool, PoolOptions},
    ConnectOptions, Row,
};

use crate::{
    data_source::{
        storage::pruning::{PruneStorage, PrunerCfg, PrunerConfig},
        update::Transaction as _,
        VersionedDataSource,
    },
    metrics::PrometheusMetrics,
    status::HasMetrics,
    QueryError, QueryResult, VidCommon,
};
pub extern crate sqlx;
pub use sqlx::{Database, Sqlite};

mod db;
mod migrate;
mod queries;
mod transaction;

pub use anyhow::Error;
pub use db::*;
pub use include_dir::include_dir;
pub use queries::QueryBuilder;
pub use refinery::Migration;
pub use transaction::*;

use self::{migrate::Migrator, transaction::PoolMetrics};
// This needs to be reexported so that we can reference it by absolute path relative to this crate
// in the expansion of `include_migrations`, even when `include_migrations` is invoked from another
// crate which doesn't have `include_dir` as a dependency.
pub use crate::include_migrations;

/// Embed migrations from the given directory into the current binary for PostgreSQL or SQLite.
///
/// The macro invocation `include_migrations!(path)` evaluates to an expression of type `impl
/// Iterator<Item = Migration>`. Each migration must be a text file which is an immediate child of
/// `path`, and there must be no non-migration files in `path`. The migration files must have names
/// of the form `V${version}__${name}.sql`, where `version` is a positive integer indicating how the
/// migration is to be ordered relative to other migrations, and `name` is a descriptive name for
/// the migration.
///
/// `path` should be an absolute path. It is possible to give a path relative to the root of the
/// invoking crate by using environment variable expansions and the `CARGO_MANIFEST_DIR` environment
/// variable.
///
/// As an example, this is the invocation used to load the default migrations from the
/// `hotshot-query-service` crate. The migrations are located in a directory called `migrations` at
/// - PostgreSQL migrations are in `/migrations/postgres`.
/// - SQLite migrations are in `/migrations/sqlite`.
///
/// ```
/// # use hotshot_query_service::data_source::sql::{include_migrations, Migration};
/// // For PostgreSQL
/// #[cfg(not(feature = "embedded-db"))]
///  let mut migrations: Vec<Migration> =
///     include_migrations!("$CARGO_MANIFEST_DIR/migrations/postgres").collect();
/// // For SQLite
/// #[cfg(feature = "embedded-db")]
/// let mut migrations: Vec<Migration> =
///     include_migrations!("$CARGO_MANIFEST_DIR/migrations/sqlite").collect();
///    
///     migrations.sort();
///     assert_eq!(migrations[0].version(), 10);
///     assert_eq!(migrations[0].name(), "init_schema");
/// ```
///
/// Note that a similar macro is available from Refinery:
/// [embed_migrations](https://docs.rs/refinery/0.8.11/refinery/macro.embed_migrations.html). This
/// macro differs in that it evaluates to an iterator of [migrations](Migration), making it an
/// expression macro, while `embed_migrations` is a statement macro that defines a module which
/// provides access to the embedded migrations only indirectly via a
/// [`Runner`](https://docs.rs/refinery/0.8.11/refinery/struct.Runner.html). The direct access to
/// migrations provided by [`include_migrations`] makes this macro easier to use with
/// [`Config::migrations`], for combining custom migrations with [`default_migrations`].
#[macro_export]
macro_rules! include_migrations {
    ($dir:tt) => {
        $crate::data_source::storage::sql::include_dir!($dir)
            .files()
            .map(|file| {
                let path = file.path();
                let name = path
                    .file_name()
                    .and_then(std::ffi::OsStr::to_str)
                    .unwrap_or_else(|| {
                        panic!(
                            "migration file {} must have a non-empty UTF-8 name",
                            path.display()
                        )
                    });
                let sql = file
                    .contents_utf8()
                    .unwrap_or_else(|| panic!("migration file {name} must use UTF-8 encoding"));
                $crate::data_source::storage::sql::Migration::unapplied(name, sql)
                    .expect("invalid migration")
            })
    };
}

/// The migrations required to build the default schema for this version of [`SqlStorage`].
pub fn default_migrations() -> Vec<Migration> {
    #[cfg(not(feature = "embedded-db"))]
    let mut migrations =
        include_migrations!("$CARGO_MANIFEST_DIR/migrations/postgres").collect::<Vec<_>>();

    #[cfg(feature = "embedded-db")]
    let mut migrations =
        include_migrations!("$CARGO_MANIFEST_DIR/migrations/sqlite").collect::<Vec<_>>();

    // Check version uniqueness and sort by version.
    validate_migrations(&mut migrations).expect("default migrations are invalid");

    // Check that all migration versions are multiples of 100, so that custom migrations can be
    // inserted in between.
    for m in &migrations {
        if m.version() <= 30 {
            // An older version of this software used intervals of 10 instead of 100. This was
            // changed to allow more custom migrations between each default migration, but we must
            // still accept older migrations that followed the older rule.
            assert!(
                m.version() > 0 && m.version() % 10 == 0,
                "legacy default migration version {} is not a positive multiple of 10",
                m.version()
            );
        } else {
            assert!(
                m.version() % 100 == 0,
                "default migration version {} is not a multiple of 100",
                m.version()
            );
        }
    }

    migrations
}

/// Validate and preprocess a sequence of migrations.
///
/// * Ensure all migrations have distinct versions
/// * Ensure migrations are sorted by increasing version
fn validate_migrations(migrations: &mut [Migration]) -> Result<(), Error> {
    migrations.sort_by_key(|m| m.version());

    // Check version uniqueness.
    for (prev, next) in migrations.iter().zip(migrations.iter().skip(1)) {
        if next <= prev {
            return Err(Error::msg(format!(
                "migration versions are not strictly increasing ({prev}->{next})"
            )));
        }
    }

    Ok(())
}

/// Add custom migrations to a default migration sequence.
///
/// Migrations in `custom` replace migrations in `default` with the same version. Otherwise, the two
/// sequences `default` and `custom` are merged so that the resulting sequence is sorted by
/// ascending version number. Each of `default` and `custom` is assumed to be the output of
/// [`validate_migrations`]; that is, each is sorted by version and contains no duplicate versions.
fn add_custom_migrations(
    default: impl IntoIterator<Item = Migration>,
    custom: impl IntoIterator<Item = Migration>,
) -> impl Iterator<Item = Migration> {
    default
        .into_iter()
        // Merge sorted lists, joining pairs of equal version into `EitherOrBoth::Both`.
        .merge_join_by(custom, |l, r| l.version().cmp(&r.version()))
        // Prefer the custom migration for a given version when both default and custom versions
        // are present.
        .map(|pair| pair.reduce(|_, custom| custom))
}

#[derive(Clone)]
pub struct Config {
    #[cfg(feature = "embedded-db")]
    db_opt: SqliteConnectOptions,
    #[cfg(not(feature = "embedded-db"))]
    db_opt: PgConnectOptions,
    pool_opt: PoolOptions<Db>,
    #[cfg(not(feature = "embedded-db"))]
    schema: String,
    reset: bool,
    migrations: Vec<Migration>,
    no_migrations: bool,
    pruner_cfg: Option<PrunerCfg>,
    archive: bool,
    pool: Option<Pool<Db>>,
}

#[cfg(not(feature = "embedded-db"))]
impl Default for Config {
    fn default() -> Self {
        PgConnectOptions::default()
            .username("postgres")
            .password("password")
            .host("localhost")
            .port(5432)
            .into()
    }
}

#[cfg(feature = "embedded-db")]
impl Default for Config {
    fn default() -> Self {
        SqliteConnectOptions::default()
            .journal_mode(sqlx::sqlite::SqliteJournalMode::Wal)
            .busy_timeout(Duration::from_secs(30))
            .auto_vacuum(sqlx::sqlite::SqliteAutoVacuum::Incremental)
            .create_if_missing(true)
            .into()
    }
}

#[cfg(feature = "embedded-db")]
impl From<SqliteConnectOptions> for Config {
    fn from(db_opt: SqliteConnectOptions) -> Self {
        Self {
            db_opt,
            pool_opt: PoolOptions::default(),
            reset: false,
            migrations: vec![],
            no_migrations: false,
            pruner_cfg: None,
            archive: false,
            pool: None,
        }
    }
}

#[cfg(not(feature = "embedded-db"))]
impl From<PgConnectOptions> for Config {
    fn from(db_opt: PgConnectOptions) -> Self {
        Self {
            db_opt,
            pool_opt: PoolOptions::default(),
            schema: "hotshot".into(),
            reset: false,
            migrations: vec![],
            no_migrations: false,
            pruner_cfg: None,
            archive: false,
            pool: None,
        }
    }
}

#[cfg(not(feature = "embedded-db"))]
impl FromStr for Config {
    type Err = <PgConnectOptions as FromStr>::Err;

    fn from_str(s: &str) -> Result<Self, Self::Err> {
        Ok(PgConnectOptions::from_str(s)?.into())
    }
}

#[cfg(feature = "embedded-db")]
impl FromStr for Config {
    type Err = <SqliteConnectOptions as FromStr>::Err;

    fn from_str(s: &str) -> Result<Self, Self::Err> {
        Ok(SqliteConnectOptions::from_str(s)?.into())
    }
}

#[cfg(feature = "embedded-db")]
impl Config {
    pub fn busy_timeout(mut self, timeout: Duration) -> Self {
        self.db_opt = self.db_opt.busy_timeout(timeout);
        self
    }

    pub fn db_path(mut self, path: std::path::PathBuf) -> Self {
        self.db_opt = self.db_opt.filename(path);
        self
    }
}

#[cfg(not(feature = "embedded-db"))]
impl Config {
    /// Set the hostname of the database server.
    ///
    /// The default is `localhost`.
    pub fn host(mut self, host: impl Into<String>) -> Self {
        self.db_opt = self.db_opt.host(&host.into());
        self
    }

    /// Set the port on which to connect to the database.
    ///
    /// The default is 5432, the default Postgres port.
    pub fn port(mut self, port: u16) -> Self {
        self.db_opt = self.db_opt.port(port);
        self
    }

    /// Set the DB user to connect as.
    pub fn user(mut self, user: &str) -> Self {
        self.db_opt = self.db_opt.username(user);
        self
    }

    /// Set a password for connecting to the database.
    pub fn password(mut self, password: &str) -> Self {
        self.db_opt = self.db_opt.password(password);
        self
    }

    /// Set the name of the database to connect to.
    pub fn database(mut self, database: &str) -> Self {
        self.db_opt = self.db_opt.database(database);
        self
    }

    /// Use TLS for an encrypted connection to the database.
    ///
    /// Note that an encrypted connection may be established even if this option is not set, as long
    /// as both the client and server support it. This option merely causes connection to fail if an
    /// encrypted stream cannot be established.
    pub fn tls(mut self) -> Self {
        self.db_opt = self.db_opt.ssl_mode(PgSslMode::Require);
        self
    }

    /// Set the name of the schema to use for queries.
    ///
    /// The default schema is named `hotshot` and is created via the default migrations.
    pub fn schema(mut self, schema: impl Into<String>) -> Self {
        self.schema = schema.into();
        self
    }
}

impl Config {
    /// Sets the database connection pool
    /// This allows reusing an existing connection pool when building a new `SqlStorage` instance.
    pub fn pool(mut self, pool: Pool<Db>) -> Self {
        self.pool = Some(pool);
        self
    }

    /// Reset the schema on connection.
    ///
    /// When this [`Config`] is used to [`connect`](Self::connect) a
    /// [`SqlDataSource`](crate::data_source::SqlDataSource), if this option is set, the relevant
    /// [`schema`](Self::schema) will first be dropped and then recreated, yielding a completely
    /// fresh instance of the query service.
    ///
    /// This is a particularly useful capability for development and staging environments. Still, it
    /// must be used with extreme caution, as using this will irrevocably delete any data pertaining
    /// to the query service in the database.
    pub fn reset_schema(mut self) -> Self {
        self.reset = true;
        self
    }

    /// Add custom migrations to run when connecting to the database.
    pub fn migrations(mut self, migrations: impl IntoIterator<Item = Migration>) -> Self {
        self.migrations.extend(migrations);
        self
    }

    /// Skip all migrations when connecting to the database.
    pub fn no_migrations(mut self) -> Self {
        self.no_migrations = true;
        self
    }

    /// Enable pruning with a given configuration.
    ///
    /// If [`archive`](Self::archive) was previously specified, this will override it.
    pub fn pruner_cfg(mut self, cfg: PrunerCfg) -> Result<Self, Error> {
        cfg.validate()?;
        self.pruner_cfg = Some(cfg);
        self.archive = false;
        Ok(self)
    }

    /// Disable pruning and reconstruct previously pruned data.
    ///
    /// While running without pruning is the default behavior, the default will not try to
    /// reconstruct data that was pruned in a previous run where pruning was enabled. This option
    /// instructs the service to run without pruning _and_ reconstruct all previously pruned data by
    /// fetching from peers.
    ///
    /// If [`pruner_cfg`](Self::pruner_cfg) was previously specified, this will override it.
    pub fn archive(mut self) -> Self {
        self.pruner_cfg = None;
        self.archive = true;
        self
    }

    /// Set the maximum idle time of a connection.
    ///
    /// Any connection which has been open and unused longer than this duration will be
    /// automatically closed to reduce load on the server.
    pub fn idle_connection_timeout(mut self, timeout: Duration) -> Self {
        self.pool_opt = self.pool_opt.idle_timeout(Some(timeout));
        self
    }

    /// Set the maximum lifetime of a connection.
    ///
    /// Any connection which has been open longer than this duration will be automatically closed
    /// (and, if needed, replaced), even if it is otherwise healthy. It is good practice to refresh
    /// even healthy connections once in a while (e.g. daily) in case of resource leaks in the
    /// server implementation.
    pub fn connection_timeout(mut self, timeout: Duration) -> Self {
        self.pool_opt = self.pool_opt.max_lifetime(Some(timeout));
        self
    }

    /// Set the minimum number of connections to maintain at any time.
    ///
    /// The data source will, to the best of its ability, maintain at least `min` open connections
    /// at all times. This can be used to reduce the latency hit of opening new connections when at
    /// least this many simultaneous connections are frequently needed.
    pub fn min_connections(mut self, min: u32) -> Self {
        self.pool_opt = self.pool_opt.min_connections(min);
        self
    }

    /// Set the maximum number of connections to maintain at any time.
    ///
    /// Once `max` connections are in use simultaneously, further attempts to acquire a connection
    /// (or begin a transaction) will block until one of the existing connections is released.
    pub fn max_connections(mut self, max: u32) -> Self {
        self.pool_opt = self.pool_opt.max_connections(max);
        self
    }

    /// Log at WARN level any time a SQL statement takes longer than `threshold`.
    ///
    /// The default threshold is 1s.
    pub fn slow_statement_threshold(mut self, threshold: Duration) -> Self {
        self.db_opt = self
            .db_opt
            .log_slow_statements(LevelFilter::Warn, threshold);
        self
    }
}

/// Storage for the APIs provided in this crate, backed by a remote PostgreSQL database.
#[derive(Clone, Debug)]
pub struct SqlStorage {
    pool: Pool<Db>,
    metrics: PrometheusMetrics,
    pool_metrics: PoolMetrics,
    pruner_cfg: Option<PrunerCfg>,
}

#[derive(Debug, Default)]
pub struct Pruner {
    pruned_height: Option<u64>,
    target_height: Option<u64>,
    minimum_retention_height: Option<u64>,
}

impl SqlStorage {
    pub fn pool(&self) -> Pool<Db> {
        self.pool.clone()
    }
    /// Connect to a remote database.
    pub async fn connect(mut config: Config) -> Result<Self, Error> {
        let metrics = PrometheusMetrics::default();
        let pool_metrics = PoolMetrics::new(&*metrics.subgroup("sql".into()));
        let pool = config.pool_opt.clone();
        let pruner_cfg = config.pruner_cfg;

        // re-use the same pool if present and return early
        if let Some(pool) = config.pool {
            return Ok(Self {
                metrics,
                pool_metrics,
                pool,
                pruner_cfg,
            });
        }

        #[cfg(not(feature = "embedded-db"))]
        let schema = config.schema.clone();
        #[cfg(not(feature = "embedded-db"))]
        let pool = pool.after_connect(move |conn, _| {
            let schema = config.schema.clone();
            async move {
                query(&format!("SET search_path TO {schema}"))
                    .execute(conn)
                    .await?;
                Ok(())
            }
            .boxed()
        });

        #[cfg(feature = "embedded-db")]
        if config.reset {
            std::fs::remove_file(config.db_opt.get_filename())?;
        }

        let pool = pool.connect_with(config.db_opt).await?;

        // Create or connect to the schema for this query service.
        let mut conn = pool.acquire().await?;

        #[cfg(not(feature = "embedded-db"))]
        if config.reset {
            query(&format!("DROP SCHEMA IF EXISTS {} CASCADE", schema))
                .execute(conn.as_mut())
                .await?;
        }

        #[cfg(not(feature = "embedded-db"))]
        query(&format!("CREATE SCHEMA IF NOT EXISTS {}", schema))
            .execute(conn.as_mut())
            .await?;

        // Get migrations and interleave with custom migrations, sorting by version number.
        validate_migrations(&mut config.migrations)?;
        let migrations =
            add_custom_migrations(default_migrations(), config.migrations).collect::<Vec<_>>();

        // Get a migration runner. Depending on the config, we can either use this to actually run
        // the migrations or just check if the database is up to date.
        let runner = refinery::Runner::new(&migrations).set_grouped(true);

        if config.no_migrations {
            // We've been asked not to run any migrations. Abort if the DB is not already up to
            // date.
            let last_applied = runner
                .get_last_applied_migration_async(&mut Migrator::from(&mut conn))
                .await?;
            let last_expected = migrations.last();
            if last_applied.as_ref() != last_expected {
                return Err(Error::msg(format!(
                    "DB is out of date: last applied migration is {last_applied:?}, but expected {last_expected:?}"
                )));
            }
        } else {
            // Run migrations using `refinery`.
            match runner.run_async(&mut Migrator::from(&mut conn)).await {
                Ok(report) => {
                    tracing::info!("ran DB migrations: {report:?}");
                },
                Err(err) => {
                    tracing::error!("DB migrations failed: {:?}", err.report());
                    Err(err)?;
                },
            }
        }

        if config.archive {
            // If running in archive mode, ensure the pruned height is set to 0, so the fetcher will
            // reconstruct previously pruned data.
            query("DELETE FROM pruned_height WHERE id = 1")
                .execute(conn.as_mut())
                .await?;
        }

        conn.close().await?;

        Ok(Self {
            pool,
            pool_metrics,
            metrics,
            pruner_cfg,
        })
    }
}

impl PrunerConfig for SqlStorage {
    fn set_pruning_config(&mut self, cfg: PrunerCfg) {
        self.pruner_cfg = Some(cfg);
    }

    fn get_pruning_config(&self) -> Option<PrunerCfg> {
        self.pruner_cfg.clone()
    }
}

impl HasMetrics for SqlStorage {
    fn metrics(&self) -> &PrometheusMetrics {
        &self.metrics
    }
}

impl SqlStorage {
    async fn get_minimum_height(&self) -> QueryResult<Option<u64>> {
        let mut tx = self.read().await.map_err(|err| QueryError::Error {
            message: err.to_string(),
        })?;
        let (Some(height),) =
            query_as::<(Option<i64>,)>("SELECT MIN(height) as height FROM header")
                .fetch_one(tx.as_mut())
                .await?
        else {
            return Ok(None);
        };
        Ok(Some(height as u64))
    }

    async fn get_height_by_timestamp(&self, timestamp: i64) -> QueryResult<Option<u64>> {
        let mut tx = self.read().await.map_err(|err| QueryError::Error {
            message: err.to_string(),
        })?;

        // We order by timestamp and then height, even though logically this is no different than
        // just ordering by height, since timestamps are monotonic. The reason is that this order
        // allows the query planner to efficiently solve the where clause and presort the results
        // based on the timestamp index. The remaining sort on height, which guarantees a unique
        // block if multiple blocks have the same timestamp, is very efficient, because there are
        // never more than a handful of blocks with the same timestamp.
        let Some((height,)) = query_as::<(i64,)>(
            "SELECT height FROM header
              WHERE timestamp <= $1
              ORDER BY timestamp DESC, height DESC
              LIMIT 1",
        )
        .bind(timestamp)
        .fetch_optional(tx.as_mut())
        .await?
        else {
            return Ok(None);
        };
        Ok(Some(height as u64))
    }
}

#[async_trait]
impl PruneStorage for SqlStorage {
    type Pruner = Pruner;

    async fn get_disk_usage(&self) -> anyhow::Result<u64> {
        let mut tx = self.read().await?;

        #[cfg(not(feature = "embedded-db"))]
        let query = "SELECT pg_database_size(current_database())";

        #[cfg(feature = "embedded-db")]
        let query = "
            SELECT( (SELECT page_count FROM pragma_page_count) * (SELECT * FROM pragma_page_size)) AS total_bytes";

        let row = tx.fetch_one(query).await?;
        let size: i64 = row.get(0);

        Ok(size as u64)
    }

    /// Note: The prune operation may not immediately free up space even after rows are deleted.
    /// This is because a vacuum operation may be necessary to reclaim more space.
    /// PostgreSQL already performs auto vacuuming, so we are not including it here
    /// as running a vacuum operation can be resource-intensive.
    async fn prune(&self, pruner: &mut Pruner) -> anyhow::Result<Option<u64>> {
        let cfg = self.get_pruning_config().ok_or(QueryError::Error {
            message: "Pruning config not found".to_string(),
        })?;
        let batch_size = cfg.batch_size();
        let max_usage = cfg.max_usage();
        let state_tables = cfg.state_tables();

        // If a pruner run was already in progress, some variables may already be set,
        // depending on whether a batch was deleted and which batch it was (target or minimum retention).
        // This enables us to resume the pruner run from the exact heights.
        // If any of these values are not set, they can be loaded from the database if necessary.
        let mut minimum_retention_height = pruner.minimum_retention_height;
        let mut target_height = pruner.target_height;
        let mut height = match pruner.pruned_height {
            Some(h) => h,
            None => {
                let Some(height) = self.get_minimum_height().await? else {
                    tracing::info!("database is empty, nothing to prune");
                    return Ok(None);
                };

                height
            },
        };

        // Prune data exceeding target retention in batches
        if pruner.target_height.is_none() {
            let th = self
                .get_height_by_timestamp(
                    Utc::now().timestamp() - (cfg.target_retention().as_secs()) as i64,
                )
                .await?;
            target_height = th;
            pruner.target_height = target_height;
        };

        if let Some(target_height) = target_height {
            if height < target_height {
                height = min(height + batch_size, target_height);
                let mut tx = self.write().await?;
                tx.delete_batch(state_tables, height).await?;
                tx.commit().await.map_err(|e| QueryError::Error {
                    message: format!("failed to commit {e}"),
                })?;

                pruner.pruned_height = Some(height);
                return Ok(Some(height));
            }
        }

        #[cfg(feature = "embedded-db")]
        {
            let mut conn = self.pool().acquire().await?;
            query("VACUUM").execute(conn.as_mut()).await?;
            conn.close().await?;
        }

        // If threshold is set, prune data exceeding minimum retention in batches
        // This parameter is needed for SQL storage as there is no direct way to get free space.
        if let Some(threshold) = cfg.pruning_threshold() {
            let usage = self.get_disk_usage().await?;

            // Prune data exceeding minimum retention in batches starting from minimum height
            // until usage is below threshold
            if usage > threshold {
                tracing::warn!(
                    "Disk usage {usage} exceeds pruning threshold {:?}",
                    cfg.pruning_threshold()
                );

                if minimum_retention_height.is_none() {
                    minimum_retention_height = self
                        .get_height_by_timestamp(
                            Utc::now().timestamp() - (cfg.minimum_retention().as_secs()) as i64,
                        )
                        .await?;

                    pruner.minimum_retention_height = minimum_retention_height;
                }

                if let Some(min_retention_height) = minimum_retention_height {
                    if (usage as f64 / threshold as f64) > (f64::from(max_usage) / 10000.0)
                        && height < min_retention_height
                    {
                        height = min(height + batch_size, min_retention_height);
                        let mut tx = self.write().await?;
                        tx.delete_batch(state_tables, height).await?;
                        tx.commit().await.map_err(|e| QueryError::Error {
                            message: format!("failed to commit {e}"),
                        })?;

                        #[cfg(feature = "embedded-db")]
                        {
                            let mut conn = self.pool().acquire().await?;
                            query("VACUUM").execute(conn.as_mut()).await?;
                            conn.close().await?;
                        }

                        pruner.pruned_height = Some(height);

                        return Ok(Some(height));
                    }
                }
            }
        }

        Ok(None)
    }
}

impl VersionedDataSource for SqlStorage {
    type Transaction<'a>
        = Transaction<Write>
    where
        Self: 'a;
    type ReadOnly<'a>
        = Transaction<Read>
    where
        Self: 'a;

    async fn write(&self) -> anyhow::Result<Transaction<Write>> {
        Transaction::new(&self.pool, self.pool_metrics.clone()).await
    }

    async fn read(&self) -> anyhow::Result<Transaction<Read>> {
        Transaction::new(&self.pool, self.pool_metrics.clone()).await
    }
}

#[async_trait]
pub trait MigrateTypes<Types: NodeType> {
    async fn migrate_types(&self) -> anyhow::Result<()>;
}

#[async_trait]
impl<Types: NodeType> MigrateTypes<Types> for SqlStorage {
    async fn migrate_types(&self) -> anyhow::Result<()> {
        let limit = 10000;
        let mut tx = self.read().await.map_err(|err| QueryError::Error {
            message: err.to_string(),
        })?;

        // The table `types_migration` is populated in the SQL migration with `completed = false` and `migrated_rows = 0`
        // so fetch_one() would always return a row.
        // After each batch insert, it is updated with the number of rows migrated.
        // This is necessary to resume from the same point in case of a restart.
        let (is_migration_completed, mut offset) = query_as::<(bool, i64)>(
            "SELECT completed, migrated_rows from types_migration LIMIT 1 ",
        )
        .fetch_one(tx.as_mut())
        .await?;

        if is_migration_completed {
            tracing::info!("types migration already completed");
            return Ok(());
        }

        tracing::warn!("migrating query service types storage");

        loop {
            let mut tx = self.read().await.map_err(|err| QueryError::Error {
                message: err.to_string(),
            })?;

            let rows = QueryBuilder::default()
                .query(&format!(
                    "SELECT leaf, qc, common as vid_common, share as vid_share FROM leaf INNER JOIN vid on leaf.height = vid.height ORDER BY leaf.height LIMIT {} OFFSET {}",
                    limit, offset
                ))
                .fetch_all(tx.as_mut())
                .await?;

            drop(tx);

            if rows.is_empty() {
                break;
            }

            let mut leaf_rows = Vec::new();
            let mut vid_rows = Vec::new();

            for row in rows.iter() {
                let leaf1 = row.try_get("leaf")?;
                let qc = row.try_get("qc")?;
                let leaf1: Leaf<Types> = serde_json::from_value(leaf1)?;
                let qc: QuorumCertificate<Types> = serde_json::from_value(qc)?;

                let leaf2: Leaf2<Types> = leaf1.into();
                let qc2: QuorumCertificate2<Types> = qc.to_qc2();

                let commit = leaf2.commit();

                let leaf2_json =
                    serde_json::to_value(leaf2.clone()).context("failed to serialize leaf2")?;
                let qc2_json = serde_json::to_value(qc2).context("failed to serialize QC2")?;

                let vid_common_bytes: Vec<u8> = row.try_get("vid_common")?;
<<<<<<< HEAD
=======
                let vid_share_bytes: Option<Vec<u8>> = row.try_get("vid_share")?;

                let mut new_vid_share_bytes = None;

                if let Some(vid_share_bytes) = vid_share_bytes {
                    let vid_share: ADVZShare = bincode::deserialize(&vid_share_bytes)
                        .context("failed to deserialize vid_share")?;
                    new_vid_share_bytes = Some(
                        bincode::serialize(&VidShare::V0(vid_share))
                            .context("failed to serialize vid_share")?,
                    );
                }

>>>>>>> 62984faa
                let vid_common: ADVZCommon = bincode::deserialize(&vid_common_bytes)
                    .context("failed to deserialize vid_common")?;
                let new_vid_common_bytes = bincode::serialize(&VidCommon::V0(vid_common))
                    .context("failed to serialize vid_common")?;

                let vid_share_bytes: Result<Vec<u8>, _> = row.try_get("vid_share");
                let new_vid_share_bytes = if let Ok(bytes) = vid_share_bytes {
                    let vid_share: ADVZShare =
                        bincode::deserialize(&bytes).context("failed to deserialize vid_share")?;

                    bincode::serialize(&VidShare::V0(vid_share))
                        .context("failed to serialize vid_share")?
                } else {
                    vec![]
                };

                vid_rows.push((
                    leaf2.height() as i64,
                    new_vid_common_bytes,
                    new_vid_share_bytes,
                ));
                leaf_rows.push((
                    leaf2.height() as i64,
                    leaf2.view_number().u64() as i64,
                    commit.to_string(),
                    leaf2.block_header().commit().to_string(),
                    leaf2_json,
                    qc2_json,
                ));
            }

            // migrate leaf2
            let mut query_builder: sqlx::QueryBuilder<Db> = sqlx::QueryBuilder::new(
                "INSERT INTO leaf2 (height, view, hash, block_hash, leaf, qc) ",
            );

            query_builder.push_values(leaf_rows.into_iter(), |mut b, row| {
                b.push_bind(row.0)
                    .push_bind(row.1)
                    .push_bind(row.2)
                    .push_bind(row.3)
                    .push_bind(row.4)
                    .push_bind(row.5);
            });

            query_builder.push(" ON CONFLICT DO NOTHING");
            let query = query_builder.build();

            let mut tx = self.write().await.map_err(|err| QueryError::Error {
                message: err.to_string(),
            })?;

            query.execute(tx.as_mut()).await;
<<<<<<< HEAD
=======

            // update migrated_rows column with the offset
            tx.upsert(
                "types_migration",
                ["id", "completed", "migrated_rows"],
                ["id"],
                [(0_i64, false, offset)],
            )
            .await?;
>>>>>>> 62984faa

            tracing::warn!("inserted {} rows into leaf2 table", offset);
            // migrate vid
            let mut query_builder: sqlx::QueryBuilder<Db> =
                sqlx::QueryBuilder::new("INSERT INTO vid2 (height, common, share) ");

            query_builder.push_values(vid_rows.into_iter(), |mut b, row| {
                b.push_bind(row.0).push_bind(row.1).push_bind(row.2);
            });
            query_builder.push(" ON CONFLICT DO NOTHING");
            let query = query_builder.build();

<<<<<<< HEAD
            let mut tx = self.write().await.map_err(|err| QueryError::Error {
                message: err.to_string(),
            })?;

            query.execute(tx.as_mut()).await;
=======
            query.execute(tx.as_mut()).await?;
>>>>>>> 62984faa

            tx.commit().await?;

            tracing::warn!("inserted {} rows into vid2 table", offset);

            if rows.len() < limit {
                break;
            }

            offset += limit as i64;
        }

        let mut tx = self.write().await.map_err(|err| QueryError::Error {
            message: err.to_string(),
        })?;

        tracing::warn!("query service types migration is completed!");

        tx.upsert(
            "types_migration",
            ["id", "completed", "migrated_rows"],
            ["id"],
            [(0_i64, true, offset)],
        )
        .await?;

        tracing::info!("updated types_migration table");

        tx.commit().await?;
        Ok(())
    }
}

// These tests run the `postgres` Docker image, which doesn't work on Windows.
#[cfg(all(any(test, feature = "testing"), not(target_os = "windows")))]
pub mod testing {
    #![allow(unused_imports)]
    use std::{
        env,
        process::{Command, Stdio},
        str::{self, FromStr},
        time::Duration,
    };

    use portpicker::pick_unused_port;
    use refinery::Migration;
    use tokio::{net::TcpStream, time::timeout};

    use super::Config;
    use crate::{availability::query_data::QueryableHeader, testing::sleep};
    #[derive(Debug)]
    pub struct TmpDb {
        #[cfg(not(feature = "embedded-db"))]
        host: String,
        #[cfg(not(feature = "embedded-db"))]
        port: u16,
        #[cfg(not(feature = "embedded-db"))]
        container_id: String,
        #[cfg(feature = "embedded-db")]
        db_path: std::path::PathBuf,
        #[allow(dead_code)]
        persistent: bool,
    }
    impl TmpDb {
        #[cfg(feature = "embedded-db")]
        fn init_sqlite_db(persistent: bool) -> Self {
            let file = tempfile::Builder::new()
                .prefix("sqlite-")
                .suffix(".db")
                .tempfile()
                .unwrap();

            let (_, db_path) = file.keep().unwrap();

            Self {
                db_path,
                persistent,
            }
        }
        pub async fn init() -> Self {
            #[cfg(feature = "embedded-db")]
            return Self::init_sqlite_db(false);

            #[cfg(not(feature = "embedded-db"))]
            Self::init_postgres(false).await
        }

        pub async fn persistent() -> Self {
            #[cfg(feature = "embedded-db")]
            return Self::init_sqlite_db(true);

            #[cfg(not(feature = "embedded-db"))]
            Self::init_postgres(true).await
        }

        #[cfg(not(feature = "embedded-db"))]
        async fn init_postgres(persistent: bool) -> Self {
            let docker_hostname = env::var("DOCKER_HOSTNAME");
            // This picks an unused port on the current system.  If docker is
            // configured to run on a different host then this may not find a
            // "free" port on that system.
            // We *might* be able to get away with this as any remote docker
            // host should hopefully be pretty open with it's port space.
            let port = pick_unused_port().unwrap();
            let host = docker_hostname.unwrap_or("localhost".to_string());

            let mut cmd = Command::new("docker");
            cmd.arg("run")
                .arg("-d")
                .args(["-p", &format!("{port}:5432")])
                .args(["-e", "POSTGRES_PASSWORD=password"]);

            if !persistent {
                cmd.arg("--rm");
            }

            let output = cmd.arg("postgres").output().unwrap();
            let stdout = str::from_utf8(&output.stdout).unwrap();
            let stderr = str::from_utf8(&output.stderr).unwrap();
            if !output.status.success() {
                panic!("failed to start postgres docker: {stderr}");
            }

            // Create the TmpDb object immediately after starting the Docker container, so if
            // anything panics after this `drop` will be called and we will clean up.
            let container_id = stdout.trim().to_owned();
            tracing::info!("launched postgres docker {container_id}");
            let db = Self {
                host,
                port,
                container_id: container_id.clone(),
                persistent,
            };

            db.wait_for_ready().await;
            db
        }

        #[cfg(not(feature = "embedded-db"))]
        pub fn host(&self) -> String {
            self.host.clone()
        }

        #[cfg(not(feature = "embedded-db"))]
        pub fn port(&self) -> u16 {
            self.port
        }

        #[cfg(feature = "embedded-db")]
        pub fn path(&self) -> std::path::PathBuf {
            self.db_path.clone()
        }

        pub fn config(&self) -> Config {
            #[cfg(feature = "embedded-db")]
            let mut cfg = Config::default().db_path(self.db_path.clone());

            #[cfg(not(feature = "embedded-db"))]
            let mut cfg = Config::default()
                .user("postgres")
                .password("password")
                .host(self.host())
                .port(self.port());

            cfg = cfg.migrations(vec![Migration::unapplied(
                "V101__create_test_merkle_tree_table.sql",
                &TestMerkleTreeMigration::create("test_tree"),
            )
            .unwrap()]);

            cfg
        }

        #[cfg(not(feature = "embedded-db"))]
        pub fn stop_postgres(&mut self) {
            tracing::info!(container = self.container_id, "stopping postgres");
            let output = Command::new("docker")
                .args(["stop", self.container_id.as_str()])
                .output()
                .unwrap();
            assert!(
                output.status.success(),
                "error killing postgres docker {}: {}",
                self.container_id,
                str::from_utf8(&output.stderr).unwrap()
            );
        }

        #[cfg(not(feature = "embedded-db"))]
        pub async fn start_postgres(&mut self) {
            tracing::info!(container = self.container_id, "resuming postgres");
            let output = Command::new("docker")
                .args(["start", self.container_id.as_str()])
                .output()
                .unwrap();
            assert!(
                output.status.success(),
                "error starting postgres docker {}: {}",
                self.container_id,
                str::from_utf8(&output.stderr).unwrap()
            );

            self.wait_for_ready().await;
        }

        #[cfg(not(feature = "embedded-db"))]
        async fn wait_for_ready(&self) {
            let timeout_duration = Duration::from_secs(
                env::var("SQL_TMP_DB_CONNECT_TIMEOUT")
                    .unwrap_or("60".to_string())
                    .parse()
                    .expect("SQL_TMP_DB_CONNECT_TIMEOUT must be an integer number of seconds"),
            );

            if let Err(err) = timeout(timeout_duration, async {
                while Command::new("docker")
                    .args([
                        "exec",
                        &self.container_id,
                        "pg_isready",
                        "-h",
                        "localhost",
                        "-U",
                        "postgres",
                    ])
                    .env("PGPASSWORD", "password")
                    // Null input so the command terminates as soon as it manages to connect.
                    .stdin(Stdio::null())
                    // Discard command output.
                    .stdout(Stdio::null())
                    .stderr(Stdio::null())
                    .status()
                    // We should ensure the exit status. A simple `unwrap`
                    // would panic on unrelated errors (such as network
                    // connection failures)
                    .and_then(|status| {
                        status
                            .success()
                            .then_some(true)
                            // Any ol' Error will do
                            .ok_or(std::io::Error::from_raw_os_error(666))
                    })
                    .is_err()
                {
                    tracing::warn!("database is not ready");
                    sleep(Duration::from_secs(1)).await;
                }

                // The above command ensures the database is ready inside the Docker container.
                // However, on some systems, there is a slight delay before the port is exposed via
                // host networking. We don't need to check again that the database is ready on the
                // host (and maybe can't, because the host might not have pg_isready installed), but
                // we can ensure the port is open by just establishing a TCP connection.
                while let Err(err) =
                    TcpStream::connect(format!("{}:{}", self.host, self.port)).await
                {
                    tracing::warn!("database is ready, but port is not available to host: {err:#}");
                    sleep(Duration::from_millis(100)).await;
                }
            })
            .await
            {
                panic!(
                    "failed to connect to TmpDb within configured timeout {timeout_duration:?}: {err:#}\n{}",
                    "Consider increasing the timeout by setting SQL_TMP_DB_CONNECT_TIMEOUT"
                );
            }
        }
    }

    #[cfg(not(feature = "embedded-db"))]
    impl Drop for TmpDb {
        fn drop(&mut self) {
            self.stop_postgres();
        }
    }

    #[cfg(feature = "embedded-db")]
    impl Drop for TmpDb {
        fn drop(&mut self) {
            if !self.persistent {
                std::fs::remove_file(self.db_path.clone()).unwrap();
            }
        }
    }

    pub struct TestMerkleTreeMigration;

    impl TestMerkleTreeMigration {
        fn create(name: &str) -> String {
            let (bit_vec, binary, hash_pk, root_stored_column) = if cfg!(feature = "embedded-db") {
                (
                    "TEXT",
                    "BLOB",
                    "INTEGER PRIMARY KEY AUTOINCREMENT",
                    " (json_extract(data, '$.test_merkle_tree_root'))",
                )
            } else {
                (
                    "BIT(8)",
                    "BYTEA",
                    "SERIAL PRIMARY KEY",
                    "(data->>'test_merkle_tree_root')",
                )
            };

            format!(
                "CREATE TABLE IF NOT EXISTS hash
            (
                id {hash_pk},
                value {binary}  NOT NULL UNIQUE
            );
    
            ALTER TABLE header
            ADD column test_merkle_tree_root text
            GENERATED ALWAYS as {root_stored_column} STORED;

            CREATE TABLE {name}
            (
                path JSONB NOT NULL, 
                created BIGINT NOT NULL,
                hash_id INT NOT NULL,
                children JSONB,
                children_bitvec {bit_vec},
                idx JSONB,
                entry JSONB,
                PRIMARY KEY (path, created)
            );
            CREATE INDEX {name}_created ON {name} (created);"
            )
        }
    }
}

// These tests run the `postgres` Docker image, which doesn't work on Windows.
#[cfg(all(test, not(target_os = "windows")))]
mod test {
    use std::time::Duration;

    use committable::{Commitment, CommitmentBoundsArkless, Committable};
    use hotshot::traits::BlockPayload;
    use hotshot_example_types::{
        node_types::TestVersions,
        state_types::{TestInstanceState, TestValidatedState},
    };
    use hotshot_types::{
        data::{vid_commitment, QuorumProposal, ViewNumber},
        simple_vote::QuorumData,
        traits::{
            block_contents::BlockHeader,
            node_implementation::{ConsensusTime, Versions},
            EncodeBytes,
        },
        vid::advz::advz_scheme,
    };
    use jf_merkle_tree::{
        prelude::UniversalMerkleTree, MerkleTreeScheme, ToTraversalPath, UniversalMerkleTreeScheme,
    };
    use jf_vid::VidScheme;
    use tokio::time::sleep;
    use vbs::version::StaticVersionType;

    use super::{testing::TmpDb, *};
    use crate::{
        availability::{LeafQueryData, QueryableHeader},
        data_source::storage::{pruning::PrunedHeightStorage, UpdateAvailabilityStorage},
        merklized_state::{MerklizedState, UpdateStateData},
        testing::{
            mocks::{MockHeader, MockMerkleTree, MockPayload, MockTypes, MockVersions},
            setup_test,
        },
    };

    #[tokio::test(flavor = "multi_thread")]
    async fn test_migrations() {
        setup_test();

        let db = TmpDb::init().await;
        let cfg = db.config();

        let connect = |migrations: bool, custom_migrations| {
            let cfg = cfg.clone();
            async move {
                let mut cfg = cfg.migrations(custom_migrations);
                if !migrations {
                    cfg = cfg.no_migrations();
                }
                let client = SqlStorage::connect(cfg).await?;
                Ok::<_, Error>(client)
            }
        };

        // Connecting with migrations disabled should fail if the database is not already up to date
        // (since we've just created a fresh database, it isn't).
        let err = connect(false, vec![]).await.unwrap_err();
        tracing::info!("connecting without running migrations failed as expected: {err}");

        // Now connect and run migrations to bring the database up to date.
        connect(true, vec![]).await.unwrap();
        // Now connecting without migrations should work.
        connect(false, vec![]).await.unwrap();

        // Connect with some custom migrations, to advance the schema even further. Pass in the
        // custom migrations out of order; they should still execute in order of version number.
        // The SQL commands used here will fail if not run in order.
        let migrations = vec![
            Migration::unapplied(
                "V999__create_test_table.sql",
                "ALTER TABLE test ADD COLUMN data INTEGER;",
            )
            .unwrap(),
            Migration::unapplied(
                "V998__create_test_table.sql",
                "CREATE TABLE test (x bigint);",
            )
            .unwrap(),
        ];
        connect(true, migrations.clone()).await.unwrap();

        // Connect using the default schema (no custom migrations) and not running migrations. This
        // should fail because the database is _ahead_ of the client in terms of schema.
        let err = connect(false, vec![]).await.unwrap_err();
        tracing::info!("connecting without running migrations failed as expected: {err}");

        // Connecting with the customized schema should work even without running migrations.
        connect(true, migrations).await.unwrap();
    }

    #[test]
    #[cfg(not(feature = "embedded-db"))]
    fn test_config_from_str() {
        let cfg = Config::from_str("postgresql://user:password@host:8080").unwrap();
        assert_eq!(cfg.db_opt.get_username(), "user");
        assert_eq!(cfg.db_opt.get_host(), "host");
        assert_eq!(cfg.db_opt.get_port(), 8080);
    }

    #[test]
    #[cfg(feature = "embedded-db")]
    fn test_config_from_str() {
        let cfg = Config::from_str("sqlite://data.db").unwrap();
        assert_eq!(cfg.db_opt.get_filename().to_string_lossy(), "data.db");
    }

    async fn vacuum(storage: &SqlStorage) {
        storage
            .pool
            .acquire()
            .await
            .unwrap()
            .execute("VACUUM")
            .await
            .unwrap();
    }

    #[tokio::test(flavor = "multi_thread")]
    async fn test_target_period_pruning() {
        setup_test();

        let db = TmpDb::init().await;
        let cfg = db.config();

        let mut storage = SqlStorage::connect(cfg).await.unwrap();
        let mut leaf = LeafQueryData::<MockTypes>::genesis::<TestVersions>(
            &TestValidatedState::default(),
            &TestInstanceState::default(),
        )
        .await;
        // insert some mock data
        for i in 0..20 {
            leaf.leaf.block_header_mut().block_number = i;
            leaf.leaf.block_header_mut().timestamp = Utc::now().timestamp() as u64;
            let mut tx = storage.write().await.unwrap();
            tx.insert_leaf(leaf.clone()).await.unwrap();
            tx.commit().await.unwrap();
        }

        let height_before_pruning = storage.get_minimum_height().await.unwrap().unwrap();

        // Set pruner config to default which has minimum retention set to 1 day
        storage.set_pruning_config(PrunerCfg::new());
        // No data will be pruned
        let pruned_height = storage.prune(&mut Default::default()).await.unwrap();

        // Vacuum the database to reclaim space.
        // This is necessary to ensure the test passes.
        // Note: We don't perform a vacuum after each pruner run in production because the auto vacuum job handles it automatically.
        vacuum(&storage).await;
        // Pruned height should be none
        assert!(pruned_height.is_none());

        let height_after_pruning = storage.get_minimum_height().await.unwrap().unwrap();

        assert_eq!(
            height_after_pruning, height_before_pruning,
            "some data has been pruned"
        );

        // Set pruner config to target retention set to 1s
        storage.set_pruning_config(PrunerCfg::new().with_target_retention(Duration::from_secs(1)));
        sleep(Duration::from_secs(2)).await;
        let usage_before_pruning = storage.get_disk_usage().await.unwrap();
        // All of the data is now older than 1s.
        // This would prune all the data as the target retention is set to 1s
        let pruned_height = storage.prune(&mut Default::default()).await.unwrap();
        // Vacuum the database to reclaim space.
        // This is necessary to ensure the test passes.
        // Note: We don't perform a vacuum after each pruner run in production because the auto vacuum job handles it automatically.
        vacuum(&storage).await;

        // Pruned height should be some
        assert!(pruned_height.is_some());
        let usage_after_pruning = storage.get_disk_usage().await.unwrap();
        // All the tables should be empty
        // counting rows in header table
        let header_rows = storage
            .read()
            .await
            .unwrap()
            .fetch_one("select count(*) as count from header")
            .await
            .unwrap()
            .get::<i64, _>("count");
        // the table should be empty
        assert_eq!(header_rows, 0);

        // counting rows in leaf table.
        // Deleting rows from header table would delete rows in all the tables
        // as each of table implement "ON DELETE CASCADE" fk constraint with the header table.
        let leaf_rows = storage
            .read()
            .await
            .unwrap()
            .fetch_one("select count(*) as count from leaf")
            .await
            .unwrap()
            .get::<i64, _>("count");
        // the table should be empty
        assert_eq!(leaf_rows, 0);

        assert!(
            usage_before_pruning > usage_after_pruning,
            " disk usage should decrease after pruning"
        )
    }

    #[tokio::test(flavor = "multi_thread")]
    async fn test_merklized_state_pruning() {
        setup_test();

        let db = TmpDb::init().await;
        let config = db.config();

        let storage = SqlStorage::connect(config).await.unwrap();
        let mut test_tree: UniversalMerkleTree<_, _, _, 8, _> =
            MockMerkleTree::new(MockMerkleTree::tree_height());

        // insert some entries into the tree and the header table
        // Header table is used the get_path query to check if the header exists for the block height.
        let mut tx = storage.write().await.unwrap();

        for block_height in 0..250 {
            test_tree.update(block_height, block_height).unwrap();

            // data field of the header
            let test_data = serde_json::json!({ MockMerkleTree::header_state_commitment_field() : serde_json::to_value(test_tree.commitment()).unwrap()});
            tx.upsert(
                "header",
                ["height", "hash", "payload_hash", "timestamp", "data"],
                ["height"],
                [(
                    block_height as i64,
                    format!("randomHash{block_height}"),
                    "t".to_string(),
                    0,
                    test_data,
                )],
            )
            .await
            .unwrap();
            // proof for the index from the tree
            let (_, proof) = test_tree.lookup(block_height).expect_ok().unwrap();
            // traversal path for the index.
            let traversal_path =
                <usize as ToTraversalPath<8>>::to_traversal_path(&block_height, test_tree.height());

            UpdateStateData::<_, MockMerkleTree, 8>::insert_merkle_nodes(
                &mut tx,
                proof.clone(),
                traversal_path.clone(),
                block_height as u64,
            )
            .await
            .expect("failed to insert nodes");
        }

        // update saved state height
        UpdateStateData::<_, MockMerkleTree, 8>::set_last_state_height(&mut tx, 250)
            .await
            .unwrap();
        tx.commit().await.unwrap();

        let mut tx = storage.read().await.unwrap();

        // checking if the data is inserted correctly
        // there should be multiple nodes with same index but different created time
        let (count,) = query_as::<(i64,)>(
            " SELECT count(*) FROM (SELECT count(*) as count FROM test_tree GROUP BY path having count(*) > 1)",
        )
        .fetch_one(tx.as_mut())
        .await
        .unwrap();

        tracing::info!("Number of nodes with multiple snapshots : {count}");
        assert!(count > 0);

        // This should delete all the nodes having height < 250 and is not the newest node with its position
        let mut tx = storage.write().await.unwrap();
        tx.delete_batch(vec!["test_tree".to_string()], 250)
            .await
            .unwrap();

        tx.commit().await.unwrap();
        let mut tx = storage.read().await.unwrap();
        let (count,) = query_as::<(i64,)>(
            "SELECT count(*) FROM (SELECT count(*) as count FROM test_tree GROUP BY path having count(*) > 1)",
        )
        .fetch_one(tx.as_mut())
        .await
        .unwrap();

        tracing::info!("Number of nodes with multiple snapshots : {count}");

        assert!(count == 0);
    }

    #[tokio::test(flavor = "multi_thread")]
    async fn test_minimum_retention_pruning() {
        setup_test();

        let db = TmpDb::init().await;

        let mut storage = SqlStorage::connect(db.config()).await.unwrap();
        let mut leaf = LeafQueryData::<MockTypes>::genesis::<TestVersions>(
            &TestValidatedState::default(),
            &TestInstanceState::default(),
        )
        .await;
        // insert some mock data
        for i in 0..20 {
            leaf.leaf.block_header_mut().block_number = i;
            leaf.leaf.block_header_mut().timestamp = Utc::now().timestamp() as u64;
            let mut tx = storage.write().await.unwrap();
            tx.insert_leaf(leaf.clone()).await.unwrap();
            tx.commit().await.unwrap();
        }

        let height_before_pruning = storage.get_minimum_height().await.unwrap().unwrap();
        let cfg = PrunerCfg::new();
        // Set pruning_threshold to 1
        // SQL storage size is more than 1000 bytes even without any data indexed
        // This would mean that the threshold would always be greater than the disk usage
        // However, minimum retention is set to 24 hours by default so the data would not be pruned
        storage.set_pruning_config(cfg.clone().with_pruning_threshold(1));
        println!("{:?}", storage.get_pruning_config().unwrap());
        // Pruning would not delete any data
        // All the data is younger than minimum retention period even though the usage > threshold
        let pruned_height = storage.prune(&mut Default::default()).await.unwrap();
        // Vacuum the database to reclaim space.
        // This is necessary to ensure the test passes.
        // Note: We don't perform a vacuum after each pruner run in production because the auto vacuum job handles it automatically.
        vacuum(&storage).await;

        // Pruned height should be none
        assert!(pruned_height.is_none());

        let height_after_pruning = storage.get_minimum_height().await.unwrap().unwrap();

        assert_eq!(
            height_after_pruning, height_before_pruning,
            "some data has been pruned"
        );

        // Change minimum retention to 1s
        storage.set_pruning_config(
            cfg.with_minimum_retention(Duration::from_secs(1))
                .with_pruning_threshold(1),
        );
        // sleep for 2s to make sure the data is older than minimum retention
        sleep(Duration::from_secs(2)).await;
        // This would prune all the data
        let pruned_height = storage.prune(&mut Default::default()).await.unwrap();
        // Vacuum the database to reclaim space.
        // This is necessary to ensure the test passes.
        // Note: We don't perform a vacuum after each pruner run in production because the auto vacuum job handles it automatically.
        vacuum(&storage).await;

        // Pruned height should be some
        assert!(pruned_height.is_some());
        // All the tables should be empty
        // counting rows in header table
        let header_rows = storage
            .read()
            .await
            .unwrap()
            .fetch_one("select count(*) as count from header")
            .await
            .unwrap()
            .get::<i64, _>("count");
        // the table should be empty
        assert_eq!(header_rows, 0);
    }

    #[tokio::test(flavor = "multi_thread")]
    async fn test_pruned_height_storage() {
        setup_test();

        let db = TmpDb::init().await;
        let cfg = db.config();

        let storage = SqlStorage::connect(cfg).await.unwrap();
        assert!(storage
            .read()
            .await
            .unwrap()
            .load_pruned_height()
            .await
            .unwrap()
            .is_none());
        for height in [10, 20, 30] {
            let mut tx = storage.write().await.unwrap();
            tx.save_pruned_height(height).await.unwrap();
            tx.commit().await.unwrap();
            assert_eq!(
                storage
                    .read()
                    .await
                    .unwrap()
                    .load_pruned_height()
                    .await
                    .unwrap(),
                Some(height)
            );
        }
    }

    #[tokio::test(flavor = "multi_thread")]
    async fn test_types_migration() {
        setup_test();

        let num_rows = 200;
        let db = TmpDb::init().await;

        let storage = SqlStorage::connect(db.config()).await.unwrap();

        for i in 0..num_rows {
            let view = ViewNumber::new(i);
            let validated_state = TestValidatedState::default();
            let instance_state = TestInstanceState::default();

            let (payload, metadata) = <MockPayload as BlockPayload<MockTypes>>::from_transactions(
                [],
                &validated_state,
                &instance_state,
            )
            .await
            .unwrap();
            let builder_commitment =
                <MockPayload as BlockPayload<MockTypes>>::builder_commitment(&payload, &metadata);
            let payload_bytes = payload.encode();

            let payload_commitment = vid_commitment::<MockVersions>(
                &payload_bytes,
                &metadata.encode(),
                4,
                <MockVersions as Versions>::Base::VERSION,
            );

            let mut block_header = <MockHeader as BlockHeader<MockTypes>>::genesis(
                &instance_state,
                payload_commitment,
                builder_commitment,
                metadata,
            );

            block_header.block_number = i;

            let null_quorum_data = QuorumData {
                leaf_commit: Commitment::<Leaf<MockTypes>>::default_commitment_no_preimage(),
            };

            let mut qc = QuorumCertificate::new(
                null_quorum_data.clone(),
                null_quorum_data.commit(),
                view,
                None,
                std::marker::PhantomData,
            );

            let quorum_proposal = QuorumProposal {
                block_header,
                view_number: view,
                justify_qc: qc.clone(),
                upgrade_certificate: None,
                proposal_certificate: None,
            };

            let mut leaf = Leaf::from_quorum_proposal(&quorum_proposal);
            leaf.fill_block_payload::<MockVersions>(
                payload.clone(),
                4,
                <MockVersions as Versions>::Base::VERSION,
            )
            .unwrap();
            qc.data.leaf_commit = <Leaf<MockTypes> as Committable>::commit(&leaf);

            let height = leaf.height() as i64;
            let hash = <Leaf<_> as Committable>::commit(&leaf).to_string();
            let header = leaf.block_header();

            let header_json = serde_json::to_value(header)
                .context("failed to serialize header")
                .unwrap();

            let payload_commitment =
                <MockHeader as BlockHeader<MockTypes>>::payload_commitment(header);
            let mut tx = storage.write().await.unwrap();

            tx.upsert(
                "header",
                ["height", "hash", "payload_hash", "data", "timestamp"],
                ["height"],
                [(
                    height,
                    leaf.block_header().commit().to_string(),
                    payload_commitment.to_string(),
                    header_json,
                    leaf.block_header().timestamp() as i64,
                )],
            )
            .await
            .unwrap();

            let leaf_json = serde_json::to_value(leaf.clone()).expect("failed to serialize leaf");
            let qc_json = serde_json::to_value(qc).expect("failed to serialize QC");
            tx.upsert(
                "leaf",
                ["height", "hash", "block_hash", "leaf", "qc"],
                ["height"],
                [(
                    height,
                    hash,
                    header.commit().to_string(),
                    leaf_json,
                    qc_json,
                )],
            )
            .await
            .unwrap();

            let mut vid = advz_scheme(2);
            let disperse = vid.disperse(payload.encode()).unwrap();
            let common = disperse.common;

            let common_bytes = bincode::serialize(&common).unwrap();
            let share = disperse.shares[0].clone();
            let mut share_bytes = Some(bincode::serialize(&share).unwrap());

            // insert some nullable vid shares
            if i % 10 == 0 {
                share_bytes = None
            }

            tx.upsert(
                "vid",
                ["height", "common", "share"],
                ["height"],
                [(height, common_bytes, share_bytes)],
            )
            .await
            .unwrap();
            tx.commit().await.unwrap();
        }

        <SqlStorage as MigrateTypes<MockTypes>>::migrate_types(&storage)
            .await
            .expect("failed to migrate");

        let mut tx = storage.read().await.unwrap();
        let (leaf_count,) = query_as::<(i64,)>("SELECT COUNT(*) from leaf2")
            .fetch_one(tx.as_mut())
            .await
            .unwrap();

        let (vid_count,) = query_as::<(i64,)>("SELECT COUNT(*) from vid2")
            .fetch_one(tx.as_mut())
            .await
            .unwrap();

        assert_eq!(leaf_count as u64, num_rows, "not all leaves migrated");
        assert_eq!(vid_count as u64, num_rows, "not all vid migrated");
    }
}<|MERGE_RESOLUTION|>--- conflicted
+++ resolved
@@ -887,8 +887,6 @@
                 let qc2_json = serde_json::to_value(qc2).context("failed to serialize QC2")?;
 
                 let vid_common_bytes: Vec<u8> = row.try_get("vid_common")?;
-<<<<<<< HEAD
-=======
                 let vid_share_bytes: Option<Vec<u8>> = row.try_get("vid_share")?;
 
                 let mut new_vid_share_bytes = None;
@@ -902,7 +900,6 @@
                     );
                 }
 
->>>>>>> 62984faa
                 let vid_common: ADVZCommon = bincode::deserialize(&vid_common_bytes)
                     .context("failed to deserialize vid_common")?;
                 let new_vid_common_bytes = bincode::serialize(&VidCommon::V0(vid_common))
@@ -956,8 +953,6 @@
             })?;
 
             query.execute(tx.as_mut()).await;
-<<<<<<< HEAD
-=======
 
             // update migrated_rows column with the offset
             tx.upsert(
@@ -967,7 +962,6 @@
                 [(0_i64, false, offset)],
             )
             .await?;
->>>>>>> 62984faa
 
             tracing::warn!("inserted {} rows into leaf2 table", offset);
             // migrate vid
@@ -980,15 +974,7 @@
             query_builder.push(" ON CONFLICT DO NOTHING");
             let query = query_builder.build();
 
-<<<<<<< HEAD
-            let mut tx = self.write().await.map_err(|err| QueryError::Error {
-                message: err.to_string(),
-            })?;
-
-            query.execute(tx.as_mut()).await;
-=======
             query.execute(tx.as_mut()).await?;
->>>>>>> 62984faa
 
             tx.commit().await?;
 
