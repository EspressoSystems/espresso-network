--- conflicted
+++ resolved
@@ -11,18 +11,8 @@
 // see <https://www.gnu.org/licenses/>.
 
 //! A generic algorithm for updating a HotShot Query Service data source with new data.
-<<<<<<< HEAD
-use crate::{
-    availability::{
-        BlockInfo, BlockQueryData, LeafQueryData, QueryablePayload, UpdateAvailabilityData,
-        VidCommonQueryData,
-    },
-    Payload, VidCommon,
-};
-=======
 use std::iter::once;
 
->>>>>>> 984bcf51
 use anyhow::{ensure, Context};
 use async_trait::async_trait;
 use futures::future::Future;
@@ -46,7 +36,7 @@
         BlockInfo, BlockQueryData, LeafQueryData, QueryablePayload, UpdateAvailabilityData,
         VidCommonQueryData,
     },
-    Payload,
+    Payload, VidCommon,
 };
 
 /// An extension trait for types which implement the update trait for each API module.
