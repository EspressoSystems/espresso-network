--- conflicted
+++ resolved
@@ -307,12 +307,7 @@
     pub block: Option<BlockQueryData<Types>>,
     pub vid_common: Option<VidCommonQueryData<Types>>,
     pub vid_share: Option<VidShare>,
-<<<<<<< HEAD
-    pub qc_chain: Option<[QuorumCertificate2<Types>; 2]>,
-=======
-    pub state_cert: Option<StateCertQueryDataV2<Types>>,
     pub qc_chain: Option<[CertificatePair<Types>; 2]>,
->>>>>>> 28a8f742
 }
 
 impl<Types: NodeType> From<LeafQueryData<Types>> for BlockInfo<Types> {
