// Copyright (c) 2022 Espresso Systems (espressosys.com)
// This file is part of the HotShot Query Service library.
//
// This program is free software: you can redistribute it and/or modify it under the terms of the GNU
// General Public License as published by the Free Software Foundation, either version 3 of the
// License, or (at your option) any later version.
// This program is distributed in the hope that it will be useful, but WITHOUT ANY WARRANTY; without
// even the implied warranty of MERCHANTABILITY or FITNESS FOR A PARTICULAR PURPOSE. See the GNU
// General Public License for more details.
// You should have received a copy of the GNU General Public License along with this program. If not,
// see <https://www.gnu.org/licenses/>.

use crate::{types::HeightIndexed, Header, Metadata, Payload, Transaction, VidCommon, VidShare};
use committable::{Commitment, Committable};
use hotshot_types::{
<<<<<<< HEAD
    data::{Leaf, Leaf2},
    simple_certificate::QuorumCertificate2,
=======
    data::Leaf,
    data::VidCommitment,
    simple_certificate::QuorumCertificate,
>>>>>>> a3128726
    traits::{
        self,
        block_contents::{BlockHeader, GENESIS_VID_NUM_STORAGE_NODES},
        node_implementation::{NodeType, Versions},
        EncodeBytes,
    },
    vid::advz::advz_scheme,
};
use jf_vid::VidScheme;
use serde::{de::DeserializeOwned, Deserialize, Serialize};
use snafu::{ensure, Snafu};
use std::fmt::Debug;

pub type LeafHash<Types> = Commitment<Leaf2<Types>>;
pub type QcHash<Types> = Commitment<QuorumCertificate2<Types>>;

/// A block hash is the hash of the block header.
///
/// A block consists of a header and a payload. But the header itself contains a commitment to the
/// payload, so we can commit to the entire block simply by hashing the header.
pub type BlockHash<Types> = Commitment<Header<Types>>;
pub type TransactionHash<Types> = Commitment<Transaction<Types>>;
pub type TransactionIndex<Types> = <Payload<Types> as QueryablePayload<Types>>::TransactionIndex;
pub type TransactionInclusionProof<Types> =
    <Payload<Types> as QueryablePayload<Types>>::InclusionProof;

pub type Timestamp = time::OffsetDateTime;

pub trait QueryableHeader<Types: NodeType>: BlockHeader<Types> {
    fn timestamp(&self) -> u64;
}

/// A block payload whose contents (e.g. individual transactions) can be examined.
///
/// Note to implementers: this trait has only a few required methods. The provided methods, for
/// querying transactions in various ways, are implemented in terms of the required
/// [`iter`](Self::iter) and [`transaction_with_proof`](Self::transaction_with_proof) methods, and
/// the default implementations may be inefficient (e.g. performing an O(n) search, or computing an
/// unnecessary inclusion proof). It is good practice to override these default implementations if
/// your block type supports more efficient implementations (e.g. sublinear indexing by hash).
pub trait QueryablePayload<Types: NodeType>: traits::BlockPayload<Types> {
    /// An index which can be used to efficiently retrieve a transaction for the block.
    ///
    /// This is left abstract so that different block implementations can index transactions
    /// internally however they want (e.g. by position or by hash). Meanwhile, many high-level
    /// functions for querying transactions by different means can be implemented by returning a
    /// `TransactionIndex` and then finally using it to retrieve the desired transaction.
    type TransactionIndex: Clone
        + Debug
        + PartialEq
        + Eq
        + Ord
        + Serialize
        + DeserializeOwned
        + Send
        + Sync;

    /// Enumerate the transactions in this block.
    type Iter<'a>: Iterator<Item = Self::TransactionIndex>
    where
        Self: 'a;

    /// A proof that a certain transaction exists in the block.
    ///
    /// The proof system and the statement which is proved will vary by application, with different
    /// applications proving stronger or weaker statements depending on the trust assumptions at
    /// play. Some may prove a very strong statement (for example, a shared sequencer proving that
    /// the transaction belongs not only to the block but to a section of the block dedicated to a
    /// specific rollup), otherwise may prove something substantially weaker (for example, a trusted
    /// query service may use `()` for the proof).
    type InclusionProof: Clone + Debug + PartialEq + Eq + Serialize + DeserializeOwned + Send + Sync;

    /// The number of transactions in the block.
    fn len(&self, meta: &Self::Metadata) -> usize;

    /// Whether this block is empty of transactions.
    fn is_empty(&self, meta: &Self::Metadata) -> bool {
        self.len(meta) == 0
    }

    /// List the transaction indices in the block.
    fn iter<'a>(&'a self, meta: &'a Self::Metadata) -> Self::Iter<'a>;

    /// Enumerate the transactions in the block with their indices.
    fn enumerate<'a>(
        &'a self,
        meta: &'a Self::Metadata,
    ) -> Box<dyn 'a + Iterator<Item = (Self::TransactionIndex, Self::Transaction)>> {
        Box::new(self.iter(meta).map(|ix| {
            // `self.transaction` should always return `Some` if we are using an index which was
            // yielded by `self.iter`.
            let tx = self.transaction(meta, &ix).unwrap();
            (ix, tx)
        }))
    }

    /// Get a transaction by its block-specific index, along with an inclusion proof.
    fn transaction_with_proof(
        &self,
        meta: &Self::Metadata,
        index: &Self::TransactionIndex,
    ) -> Option<(Self::Transaction, Self::InclusionProof)>;

    /// Get a transaction by its block-specific index.
    fn transaction(
        &self,
        meta: &Self::Metadata,
        index: &Self::TransactionIndex,
    ) -> Option<Self::Transaction> {
        Some(self.transaction_with_proof(meta, index)?.0)
    }

    /// Get an inclusion proof for a transaction with a given index.
    fn proof(
        &self,
        meta: &Self::Metadata,
        index: &Self::TransactionIndex,
    ) -> Option<Self::InclusionProof> {
        Some(self.transaction_with_proof(meta, index)?.1)
    }

    /// Get the index of the `nth` transaction.
    fn nth(&self, meta: &Self::Metadata, n: usize) -> Option<Self::TransactionIndex> {
        self.iter(meta).nth(n)
    }

    /// Get the `nth` transaction.
    fn nth_transaction(&self, meta: &Self::Metadata, n: usize) -> Option<Self::Transaction> {
        self.transaction(meta, &self.nth(meta, n)?)
    }

    /// Get the `nth` transaction, along with an inclusion proof.
    fn nth_transaction_with_proof(
        &self,
        meta: &Self::Metadata,
        n: usize,
    ) -> Option<(Self::Transaction, Self::InclusionProof)> {
        self.transaction_with_proof(meta, &self.nth(meta, n)?)
    }

    /// Get the index of the transaction with a given hash, if it is in the block.
    fn by_hash(
        &self,
        meta: &Self::Metadata,
        hash: Commitment<Self::Transaction>,
    ) -> Option<Self::TransactionIndex> {
        self.iter(meta).find(|i| {
            if let Some(tx) = self.transaction(meta, i) {
                tx.commit() == hash
            } else {
                false
            }
        })
    }

    /// Get the transaction with a given hash, if it is in the block.
    fn transaction_by_hash(
        &self,
        meta: &Self::Metadata,
        hash: Commitment<Self::Transaction>,
    ) -> Option<Self::Transaction> {
        self.transaction(meta, &self.by_hash(meta, hash)?)
    }

    /// Get the transaction with a given hash, if it is in the block, along with an inclusion proof.
    fn transaction_by_hash_with_proof(
        &self,
        meta: &Self::Metadata,
        hash: Commitment<Self::Transaction>,
    ) -> Option<(Self::Transaction, Self::InclusionProof)> {
        self.transaction_with_proof(meta, &self.by_hash(meta, hash)?)
    }
}

#[derive(Clone, Debug, Serialize, Deserialize, PartialEq, Eq)]
#[serde(bound = "")]
pub struct LeafQueryData<Types: NodeType> {
    pub(crate) leaf: Leaf2<Types>,
    pub(crate) qc: QuorumCertificate2<Types>,
}

#[derive(Clone, Debug, Snafu)]
#[snafu(display("QC references leaf {qc_leaf}, but expected {leaf}"))]
pub struct InconsistentLeafError<Types: NodeType> {
    pub leaf: LeafHash<Types>,
    pub qc_leaf: LeafHash<Types>,
}

impl<Types: NodeType> LeafQueryData<Types> {
    /// Collect information about a [`Leaf`].
    ///
    /// Returns a new [`LeafQueryData`] object populated from `leaf` and `qc`.
    ///
    /// # Errors
    ///
    /// Fails with an [`InconsistentLeafError`] if `qc` does not reference `leaf`.
    pub fn new(
        mut leaf: Leaf2<Types>,
        qc: QuorumCertificate2<Types>,
    ) -> Result<Self, InconsistentLeafError<Types>> {
        // TODO: Replace with the new `commit` function in HotShot. Add an `upgrade_lock` parameter
        // and a `HsVer: Versions` bound, then call `leaf.commit(upgrade_lock).await`. This will
        // require updates in callers and relevant types as well.
        let leaf_commit = <Leaf2<Types> as Committable>::commit(&leaf);
        ensure!(
            qc.data.leaf_commit == leaf_commit,
            InconsistentLeafSnafu {
                leaf: leaf_commit,
                qc_leaf: qc.data.leaf_commit
            }
        );

        // We only want the leaf for the block header and consensus metadata. The payload will be
        // stored separately.
        leaf.unfill_block_payload();

        Ok(Self { leaf, qc })
    }

    pub async fn genesis<HsVer: Versions>(
        validated_state: &Types::ValidatedState,
        instance_state: &Types::InstanceState,
    ) -> Self {
        Self {
            leaf: Leaf2::genesis::<HsVer>(validated_state, instance_state).await,
            qc: QuorumCertificate2::genesis::<HsVer>(validated_state, instance_state).await,
        }
    }

    pub fn leaf(&self) -> &Leaf2<Types> {
        &self.leaf
    }

    pub fn qc(&self) -> &QuorumCertificate2<Types> {
        &self.qc
    }

    pub fn header(&self) -> &Header<Types> {
        self.leaf.block_header()
    }

    pub fn hash(&self) -> LeafHash<Types> {
        // TODO: Replace with the new `commit` function in HotShot. Add an `upgrade_lock` parameter
        // and a `HsVer: Versions` bound, then call `leaf.commit(upgrade_lock).await`. This will
        // require updates in callers and relevant types as well.
        <Leaf2<Types> as Committable>::commit(&self.leaf)
    }

    pub fn block_hash(&self) -> BlockHash<Types> {
        self.header().commit()
    }

    pub fn payload_hash(&self) -> VidCommitment {
        self.header().payload_commitment()
    }
}

impl<Types: NodeType> HeightIndexed for LeafQueryData<Types> {
    fn height(&self) -> u64 {
        self.header().block_number()
    }
}

#[derive(Clone, Debug, Serialize, serde::Deserialize, PartialEq, Eq)]
#[serde(bound = "")]
pub struct HeaderQueryData<Types: NodeType> {
    pub header: Header<Types>,
}

impl<Types: NodeType> HeaderQueryData<Types> {
    pub fn new(header: Header<Types>) -> Self {
        Self { header }
    }

    pub fn header(&self) -> &Header<Types> {
        &self.header
    }
}

#[derive(Clone, Debug, Serialize, Deserialize, PartialEq, Eq)]
#[serde(bound = "")]
pub struct BlockQueryData<Types: NodeType> {
    pub(crate) header: Header<Types>,
    pub(crate) payload: Payload<Types>,
    pub(crate) hash: BlockHash<Types>,
    pub(crate) size: u64,
    pub(crate) num_transactions: u64,
}

impl<Types: NodeType> BlockQueryData<Types> {
    pub fn new(header: Header<Types>, payload: Payload<Types>) -> Self
    where
        Payload<Types>: QueryablePayload<Types>,
    {
        Self {
            hash: header.commit(),
            size: payload_size::<Types>(&payload),
            num_transactions: payload.len(header.metadata()) as u64,
            header,
            payload,
        }
    }

    pub async fn genesis<HsVer: Versions>(
        validated_state: &Types::ValidatedState,
        instance_state: &Types::InstanceState,
    ) -> Self
    where
        Payload<Types>: QueryablePayload<Types>,
    {
        let leaf = Leaf2::<Types>::genesis::<HsVer>(validated_state, instance_state).await;
        Self::new(leaf.block_header().clone(), leaf.block_payload().unwrap())
    }

    pub fn header(&self) -> &Header<Types> {
        &self.header
    }

    pub fn metadata(&self) -> &Metadata<Types> {
        self.header.metadata()
    }

    pub fn payload_hash(&self) -> VidCommitment {
        self.header.payload_commitment()
    }

    pub fn payload(&self) -> &Payload<Types> {
        &self.payload
    }

    pub fn hash(&self) -> BlockHash<Types> {
        self.hash
    }

    pub fn size(&self) -> u64 {
        self.size
    }

    pub fn num_transactions(&self) -> u64 {
        self.num_transactions
    }
}

impl<Types: NodeType> BlockQueryData<Types>
where
    Payload<Types>: QueryablePayload<Types>,
{
    pub fn transaction(&self, ix: &TransactionIndex<Types>) -> Option<Transaction<Types>> {
        self.payload().transaction(self.metadata(), ix)
    }

    pub fn transaction_by_hash(
        &self,
        hash: Commitment<Transaction<Types>>,
    ) -> Option<TransactionIndex<Types>> {
        self.payload().by_hash(self.metadata(), hash)
    }

    pub fn len(&self) -> usize {
        self.payload.len(self.metadata())
    }

    pub fn is_empty(&self) -> bool {
        self.len() == 0
    }

    pub fn enumerate(
        &self,
    ) -> impl '_ + Iterator<Item = (TransactionIndex<Types>, Transaction<Types>)> {
        self.payload.enumerate(self.metadata())
    }
}

impl<Types: NodeType> HeightIndexed for BlockQueryData<Types> {
    fn height(&self) -> u64 {
        self.header.block_number()
    }
}

#[derive(Debug, Clone, Serialize, Deserialize, PartialEq, Eq)]
#[serde(bound = "")]
pub struct PayloadQueryData<Types: NodeType> {
    pub(crate) height: u64,
    pub(crate) block_hash: BlockHash<Types>,
    pub(crate) hash: VidCommitment,
    pub(crate) size: u64,
    pub(crate) data: Payload<Types>,
}

impl<Types: NodeType> From<BlockQueryData<Types>> for PayloadQueryData<Types> {
    fn from(block: BlockQueryData<Types>) -> Self {
        Self {
            height: block.height(),
            block_hash: block.hash(),
            hash: block.header.payload_commitment(),
            size: block.size(),
            data: block.payload,
        }
    }
}

impl<Types: NodeType> PayloadQueryData<Types> {
    pub async fn genesis<HsVer: Versions>(
        validated_state: &Types::ValidatedState,
        instance_state: &Types::InstanceState,
    ) -> Self
    where
        Payload<Types>: QueryablePayload<Types>,
    {
        BlockQueryData::genesis::<HsVer>(validated_state, instance_state)
            .await
            .into()
    }

    pub fn hash(&self) -> VidCommitment {
        self.hash
    }

    pub fn block_hash(&self) -> BlockHash<Types> {
        self.block_hash
    }

    pub fn size(&self) -> u64 {
        self.size
    }

    pub fn data(&self) -> &Payload<Types> {
        &self.data
    }
}

impl<Types: NodeType> HeightIndexed for PayloadQueryData<Types> {
    fn height(&self) -> u64 {
        self.height
    }
}

#[derive(Debug, Clone, Serialize, Deserialize, PartialEq, Eq)]
#[serde(bound = "")]
pub struct VidCommonQueryData<Types: NodeType> {
    pub(crate) height: u64,
    pub(crate) block_hash: BlockHash<Types>,
    pub(crate) payload_hash: VidCommitment,
    pub(crate) common: VidCommon,
}

impl<Types: NodeType> VidCommonQueryData<Types> {
    pub fn new(header: Header<Types>, common: VidCommon) -> Self {
        Self {
            height: header.block_number(),
            block_hash: header.commit(),
            payload_hash: header.payload_commitment(),
            common,
        }
    }

    pub async fn genesis<HsVer: Versions>(
        validated_state: &Types::ValidatedState,
        instance_state: &Types::InstanceState,
    ) -> Self {
        let leaf = Leaf::<Types>::genesis::<HsVer>(validated_state, instance_state).await;
        let payload = leaf.block_payload().unwrap();
        let bytes = payload.encode();
        let disperse = advz_scheme(GENESIS_VID_NUM_STORAGE_NODES)
            .disperse(bytes)
            .unwrap();

        Self::new(leaf.block_header().clone(), Some(disperse.common))
    }

    pub fn block_hash(&self) -> BlockHash<Types> {
        self.block_hash
    }

    pub fn payload_hash(&self) -> VidCommitment {
        self.payload_hash
    }

    pub fn common(&self) -> &VidCommon {
        &self.common
    }
}

impl<Types: NodeType> HeightIndexed for VidCommonQueryData<Types> {
    fn height(&self) -> u64 {
        self.height
    }
}

impl<Types: NodeType> HeightIndexed for (VidCommonQueryData<Types>, Option<VidShare>) {
    fn height(&self) -> u64 {
        self.0.height
    }
}

#[derive(Debug, Clone, Serialize, Deserialize, PartialEq, Eq)]
#[serde(bound = "")]
pub struct TransactionQueryData<Types: NodeType>
where
    Payload<Types>: QueryablePayload<Types>,
{
    transaction: Transaction<Types>,
    hash: TransactionHash<Types>,
    index: u64,
    proof: TransactionInclusionProof<Types>,
    block_hash: BlockHash<Types>,
    block_height: u64,
}

impl<Types: NodeType> TransactionQueryData<Types>
where
    Payload<Types>: QueryablePayload<Types>,
{
    pub(crate) fn new(
        block: &BlockQueryData<Types>,
        i: TransactionIndex<Types>,
        index: u64,
    ) -> Option<Self> {
        let (transaction, proof) = block
            .payload()
            .transaction_with_proof(block.metadata(), &i)?;
        Some(Self {
            hash: transaction.commit(),
            transaction,
            index,
            proof,
            block_hash: block.hash(),
            block_height: block.height(),
        })
    }

    pub(crate) fn with_hash(
        block: &BlockQueryData<Types>,
        hash: TransactionHash<Types>,
    ) -> Option<Self> {
        block
            .enumerate()
            .enumerate()
            .find_map(|(i, (index, tx))| {
                if tx.commit() == hash {
                    Some(Self::new(block, index, i as u64))
                } else {
                    None
                }
            })
            .flatten()
    }

    /// The underlying transaction data.
    pub fn transaction(&self) -> &Transaction<Types> {
        &self.transaction
    }

    /// The hash of this transaction.
    pub fn hash(&self) -> TransactionHash<Types> {
        self.hash
    }

    /// The (0-based) position of this transaction within its block.
    pub fn index(&self) -> u64 {
        self.index
    }

    /// A proof of inclusion of this transaction in its block.
    pub fn proof(&self) -> &TransactionInclusionProof<Types> {
        &self.proof
    }

    /// The height of the block containing this transaction.
    pub fn block_height(&self) -> u64 {
        self.block_height
    }

    /// The hash of the block containing this transaction.
    pub fn block_hash(&self) -> BlockHash<Types> {
        self.block_hash
    }
}

pub(crate) fn payload_size<Types: NodeType>(payload: &Payload<Types>) -> u64 {
    payload.encode().len() as u64
}

#[derive(Clone, Debug, Serialize, Deserialize, PartialEq, Eq)]
#[serde(bound = "")]
pub struct BlockSummaryQueryData<Types: NodeType> {
    pub(crate) header: Header<Types>,
    pub(crate) hash: BlockHash<Types>,
    pub(crate) size: u64,
    pub(crate) num_transactions: u64,
}

// Add some basic getters to the BlockSummaryQueryData type.
impl<Types: NodeType> BlockSummaryQueryData<Types> {
    pub fn header(&self) -> &Header<Types> {
        &self.header
    }

    pub fn hash(&self) -> BlockHash<Types> {
        self.hash
    }

    pub fn size(&self) -> u64 {
        self.size
    }

    pub fn num_transactions(&self) -> u64 {
        self.num_transactions
    }
}

impl<Types: NodeType> HeightIndexed for BlockSummaryQueryData<Types> {
    fn height(&self) -> u64 {
        self.header.block_number()
    }
}

#[derive(Clone, Debug, Serialize, Deserialize, PartialEq, Eq)]
#[serde(bound = "")]
pub struct TransactionSummaryQueryData<Types: NodeType> {
    pub(crate) hash: TransactionHash<Types>,
    pub(crate) header: Header<Types>,
    // We want a way to determine a summary for each rollup entry, without
    // the data directly, but rather a summary of the data.
    // For now, we'll roll with the `Payload` itself.
    pub(crate) transaction: Transaction<Types>,
}

// Since BlockSummaryQueryData can be derived entirely from BlockQueryData, we
// implement the From trait to allow for a seamless conversion using rust
// contentions.
impl<Types: NodeType> From<BlockQueryData<Types>> for BlockSummaryQueryData<Types>
where
    Payload<Types>: QueryablePayload<Types>,
{
    fn from(value: BlockQueryData<Types>) -> Self {
        BlockSummaryQueryData {
            header: value.header,
            hash: value.hash,
            size: value.size,
            num_transactions: value.num_transactions,
        }
    }
}

/// A summary of a payload without all the data.
///
/// This type is useful when you only want information about a payload, such as its size or
/// transaction count, but you don't want to load the entire payload, which might be very large.
#[derive(Clone, Copy, Debug, PartialEq, Eq)]
pub struct PayloadMetadata<Types>
where
    Types: NodeType,
{
    pub height: u64,
    pub block_hash: BlockHash<Types>,
    pub hash: VidCommitment,
    pub size: u64,
    pub num_transactions: u64,
}

impl<Types> HeightIndexed for PayloadMetadata<Types>
where
    Types: NodeType,
{
    fn height(&self) -> u64 {
        self.height
    }
}

impl<Types> From<BlockQueryData<Types>> for PayloadMetadata<Types>
where
    Types: NodeType,
{
    fn from(block: BlockQueryData<Types>) -> Self {
        Self {
            height: block.height(),
            block_hash: block.hash(),
            hash: block.payload_hash(),
            size: block.size(),
            num_transactions: block.num_transactions(),
        }
    }
}

/// A summary of a VID payload without all the data.
///
/// This is primarily useful when you want to check if a VID object exists, but not load the whole
/// object.
#[derive(Clone, Copy, Debug, PartialEq, Eq)]
pub struct VidCommonMetadata<Types>
where
    Types: NodeType,
{
    pub height: u64,
    pub block_hash: BlockHash<Types>,
    pub payload_hash: VidCommitment,
}

impl<Types> HeightIndexed for VidCommonMetadata<Types>
where
    Types: NodeType,
{
    fn height(&self) -> u64 {
        self.height
    }
}

impl<Types> From<VidCommonQueryData<Types>> for VidCommonMetadata<Types>
where
    Types: NodeType,
{
    fn from(common: VidCommonQueryData<Types>) -> Self {
        Self {
            height: common.height(),
            block_hash: common.block_hash(),
            payload_hash: common.payload_hash(),
        }
    }
}

#[derive(Clone, Copy, Debug, Deserialize, Serialize, PartialEq, Eq)]
pub struct Limits {
    pub small_object_range_limit: usize,
    pub large_object_range_limit: usize,
}<|MERGE_RESOLUTION|>--- conflicted
+++ resolved
@@ -13,14 +13,8 @@
 use crate::{types::HeightIndexed, Header, Metadata, Payload, Transaction, VidCommon, VidShare};
 use committable::{Commitment, Committable};
 use hotshot_types::{
-<<<<<<< HEAD
     data::{Leaf, Leaf2},
     simple_certificate::QuorumCertificate2,
-=======
-    data::Leaf,
-    data::VidCommitment,
-    simple_certificate::QuorumCertificate,
->>>>>>> a3128726
     traits::{
         self,
         block_contents::{BlockHeader, GENESIS_VID_NUM_STORAGE_NODES},
