--- conflicted
+++ resolved
@@ -48,14 +48,10 @@
 
 pub type Timestamp = time::OffsetDateTime;
 
-<<<<<<< HEAD
-=======
 pub trait QueryableHeader<Types: NodeType>: BlockHeader<Types> {
-    fn timestamp(&self) -> u64;
     fn namespace_size(&self, id: u32, payload_size: usize) -> u64;
 }
 
->>>>>>> d4f3dd04
 #[derive(Clone, Copy, Debug)]
 pub struct TransactionIndex {
     /// Identifier of the namespace this transaction belongs to.
