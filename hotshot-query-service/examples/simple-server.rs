--- conflicted
+++ resolved
@@ -216,12 +216,7 @@
         stop_proposing_time: 0,
         start_voting_time: 0,
         stop_voting_time: 0,
-<<<<<<< HEAD
         epoch_height: 150,
-=======
-        epoch_height: 0,
-        epoch_start_block: 0,
->>>>>>> 3019354f
     };
 
     let nodes = join_all(priv_keys.into_iter().zip(data_sources).enumerate().map(
