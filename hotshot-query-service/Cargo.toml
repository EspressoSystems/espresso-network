--- conflicted
+++ resolved
@@ -74,14 +74,10 @@
 # Dependencies enabled by feature "sql-data-source".
 include_dir = { version = "0.7", optional = true }
 itertools = "0.12.1"
-<<<<<<< HEAD
-jf-merkle-tree = { workspace = true, features = [
-=======
-jf-merkle-tree-compat = { workspace = true , features = [
->>>>>>> ea57959e
+jf-advz = { workspace = true }
+jf-merkle-tree-compat = { workspace = true, features = [
     "std",
 ] }
-jf-advz = { workspace = true }
 lazy_static = "1"
 log = { version = "0.4", optional = true }
 portpicker = { version = "0.1", optional = true }
