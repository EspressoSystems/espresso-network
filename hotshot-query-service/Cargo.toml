# Copyright (c) 2022 Espresso Systems (espressosys.com)
# This file is part of the HotShot Query Service library.
#
# This program is free software: you can redistribute it and/or modify it under the terms of the GNU
# General Public License as published by the Free Software Foundation, either version 3 of the
# License, or (at your option) any later version.
# This program is distributed in the hope that it will be useful, but WITHOUT ANY WARRANTY; without
# even the implied warranty of MERCHANTABILITY or FITNESS FOR A PARTICULAR PURPOSE. See the GNU
# General Public License for more details.
# You should have received a copy of the GNU General Public License along with this program. If not,
# see <https://www.gnu.org/licenses/>.

[package]
name = "hotshot-query-service"
version = "0.1.76"
authors = ["Espresso Systems <hello@espressosys.com>"]
edition = "2021"
license = "GPL-3.0-or-later"

[features]
default = ["file-system-data-source", "metrics-data-source", "sql-data-source"]

# Enables support for an embedded SQLite database instead of PostgreSQL.
# Ideal for lightweight nodes that benefit from pruning and merklized state storage,
# offering advantages over file system storage.
embedded-db = ["sqlx/sqlite"]

# Enable the availability data source backed by the local file system.
file-system-data-source = ["atomic_store"]

# Enable a lightweight data source for status APIs without the archival availability API.
metrics-data-source = []

# Enable the availability data source backed by a Postgres database.
sql-data-source = ["include_dir", "refinery", "refinery-core", "sqlx", "log"]

# Enable extra features useful for writing tests with a query service.
testing = [
    "espresso-macros",
    "portpicker",
    "rand",
    "tempfile",
    "sql-data-source",
    "file-system-data-source",
]

[dependencies]
alloy = { workspace = true }
anyhow = { workspace = true }
ark-serialize = { workspace = true }
async-lock = { workspace = true }
async-trait = { workspace = true }

# Dependencies enabled by feature "file-system-data-source".
atomic_store = { git = "https://github.com/EspressoSystems/atomicstore.git", tag = "0.1.5", optional = true }
backoff = "0.4"
bincode = { workspace = true }
chrono = { workspace = true }
committable = { workspace = true }
custom_debug = "0.6"
derivative = { workspace = true }
derive_more = { workspace = true }
either = { workspace = true }

# Dependencies enabled by feature "testing".
espresso-macros = { git = "https://github.com/EspressoSystems/espresso-macros.git", tag = "0.1.0", optional = true }
futures = { workspace = true }
hotshot = { workspace = true }
hotshot-events-service = { workspace = true }
hotshot-example-types = { workspace = true }
hotshot-testing = { workspace = true }
hotshot-types = { workspace = true }

# Dependencies enabled by feature "sql-data-source".
include_dir = { version = "0.7", optional = true }
itertools = "0.12.1"
jf-merkle-tree-compat = { workspace = true , features = [
    "std",
] }
jf-advz = { workspace = true }
lazy_static = "1"
log = { version = "0.4", optional = true }
portpicker = { version = "0.1", optional = true }
prometheus = { version = "0.13", default-features = false }
rand = { workspace = true, optional = true }
refinery = { version = "0.8", features = ["tokio-postgres"], optional = true }
refinery-core = { version = "0.8", optional = true }
semver = { workspace = true }
serde = { workspace = true, features = ["derive"] }
serde_json = "1.0"
snafu = "0.8"
sqlx = { version = "0.8", features = [
    "bit-vec",
    "postgres",
    "runtime-tokio",
    "tls-native-tls",
], optional = true }
<<<<<<< HEAD
surf-disco = { workspace = true }
tagged-base64 = "0.4"
=======
surf-disco = "0.9"
tagged-base64 = { workspace = true }
>>>>>>> bc4f9923
tempfile = { version = "3.10", optional = true }
tide-disco = "0.9"
time = "0.3"
tokio = { version = "1", default-features = false, features = [
    "rt-multi-thread",
    "macros",
    "parking_lot",
    "sync",
] }
toml = "0.8"
tracing = "0.1"
tracing-subscriber = { workspace = true }
trait-variant = "0.1"
url = "2"
vbs = "0.1"
vec1 = "1.12"

# Dependencies enabled by feature "backtrace-on-stack-overflow".
#
# This feature allows unit tests to print out a backtrace if they overflow their stack. The
# implementation may trigger undefined behavior, so it is only used in tests and requires its own
# separate feature flag; it is not enabled just by using the "testing" feature.
#
# This feature is not supported on Windows because it uses Unix-style signal handling to catch
# stack overflow exceptions.
[target.'cfg(not(windows))'.dependencies]
backtrace-on-stack-overflow = { version = "0.3", optional = true }

[dev-dependencies]
clap = { version = "4.5", features = ["derive", "env"] }
espresso-macros = { git = "https://github.com/EspressoSystems/espresso-macros.git", tag = "0.1.0" }
generic-array = "0.14"
portpicker = "0.1"
rand = { workspace = true }
reqwest = "0.12.3"
tempfile = "3.10"
test-log = { workspace = true }

[[example]]
name = "simple-server"
required-features = ["sql-data-source", "testing"]

[lints]
workspace = true<|MERGE_RESOLUTION|>--- conflicted
+++ resolved
@@ -95,13 +95,8 @@
     "runtime-tokio",
     "tls-native-tls",
 ], optional = true }
-<<<<<<< HEAD
-surf-disco = { workspace = true }
-tagged-base64 = "0.4"
-=======
 surf-disco = "0.9"
 tagged-base64 = { workspace = true }
->>>>>>> bc4f9923
 tempfile = { version = "3.10", optional = true }
 tide-disco = "0.9"
 time = "0.3"
