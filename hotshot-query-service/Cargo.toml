# Copyright (c) 2022 Espresso Systems (espressosys.com)
# This file is part of the HotShot Query Service library.
#
# This program is free software: you can redistribute it and/or modify it under the terms of the GNU
# General Public License as published by the Free Software Foundation, either version 3 of the
# License, or (at your option) any later version.
# This program is distributed in the hope that it will be useful, but WITHOUT ANY WARRANTY; without
# even the implied warranty of MERCHANTABILITY or FITNESS FOR A PARTICULAR PURPOSE. See the GNU
# General Public License for more details.
# You should have received a copy of the GNU General Public License along with this program. If not,
# see <https://www.gnu.org/licenses/>.

[package]
name = "hotshot-query-service"
version = "0.1.76"
authors = ["Espresso Systems <hello@espressosys.com>"]
edition = "2021"
license = "GPL-3.0-or-later"

[features]
default = ["file-system-data-source", "metrics-data-source", "sql-data-source"]

# Enables support for an embedded SQLite database instead of PostgreSQL.
# Ideal for lightweight nodes that benefit from pruning and merklized state storage,
# offering advantages over file system storage.
embedded-db = ["sqlx/sqlite"]

# As above, enables support for an embedded SQLite database instead of PostgreSQL.
# But uses system SQlite instead of compiling the bundled version
sqlite-unbundled = ["sqlx/sqlite-unbundled"]

# Enable the availability data source backed by the local file system.
file-system-data-source = ["atomic_store"]

# Enable a lightweight data source for status APIs without the archival availability API.
metrics-data-source = []

# Enable the availability data source backed by a Postgres database.
sql-data-source = ["include_dir", "refinery", "refinery-core", "sqlx", "log"]

# Enable extra features useful for writing tests with a query service.
testing = [
    "espresso-macros",
    "portpicker",
    "rand",
    "tempfile",
    "sql-data-source",
    "file-system-data-source"
]

[[example]]
name = "simple-server"
required-features = ["sql-data-source", "testing"]

[dependencies]
anyhow = { workspace = true }
ark-serialize = { workspace = true }
async-lock = { workspace = true }
async-trait = { workspace = true }
backoff = "0.4"
bincode = { workspace = true }
chrono = { workspace = true }
committable = { workspace = true }
custom_debug = "0.6"
derivative = { workspace = true }
derive_more = { workspace = true }
either = { workspace = true }
futures = { workspace = true }
hotshot = { workspace = true }
hotshot-testing = { workspace = true }
hotshot-types = { workspace = true }
itertools = "0.12.1"
jf-merkle-tree = { version = "0.1.0", git = "https://github.com/EspressoSystems/jellyfish", tag = "0.4.5", features = [
    "std",
] }
jf-vid = { version = "0.1.0", git = "https://github.com/EspressoSystems/jellyfish", tag = "0.4.5", features = [
    "std",
    "parallel",
] }
lazy_static = "1"
<<<<<<< HEAD
prometheus = "0.13"
=======
prometheus = { version = "0.13", default-features = false }
>>>>>>> 3e4ace45
semver = { workspace = true }
serde = { version = "1.0", features = ["derive"] }
serde_json = "1.0"
snafu = "0.8"
surf-disco = "0.9"
tagged-base64 = "0.4"
tide-disco = "0.9"
time = "0.3"
tokio = { version = "1", default-features = false, features = [
    "rt-multi-thread",
    "macros",
    "parking_lot",
    "sync",
] }
toml = "0.8"
tracing = "0.1"
tracing-subscriber = { workspace = true }
trait-variant = "0.1"
url = "2"
vbs = "0.1"
vec1 = "1.12"

# Dependencies enabled by feature "file-system-data-source".
atomic_store = { git = "https://github.com/EspressoSystems/atomicstore.git", tag = "0.1.5", optional = true }

# Dependencies enabled by feature "sql-data-source".
include_dir = { version = "0.7", optional = true }
log = { version = "0.4", optional = true }
refinery = { version = "0.8", features = ["tokio-postgres"], optional = true }
refinery-core = { version = "0.8", optional = true }
sqlx = { version = "0.8", features = [
    "bit-vec",
    "postgres",
    "runtime-tokio",
    "tls-native-tls",
], optional = true }

# Dependencies enabled by feature "testing".
espresso-macros = { git = "https://github.com/EspressoSystems/espresso-macros.git", tag = "0.1.0", optional = true }
hotshot-example-types = { workspace = true }
portpicker = { version = "0.1", optional = true }
rand = { version = "0.8", optional = true }
tempfile = { version = "3.10", optional = true }

# Dependencies enabled by feature "backtrace-on-stack-overflow".
#
# This feature allows unit tests to print out a backtrace if they overflow their stack. The
# implementation may trigger undefined behavior, so it is only used in tests and requires its own
# separate feature flag; it is not enabled just by using the "testing" feature.
#
# This feature is not supported on Windows because it uses Unix-style signal handling to catch
# stack overflow exceptions.
[target.'cfg(not(windows))'.dependencies]
backtrace-on-stack-overflow = { version = "0.3", optional = true }

[dev-dependencies]
clap = { version = "4.5", features = ["derive", "env"] }
espresso-macros = { git = "https://github.com/EspressoSystems/espresso-macros.git", tag = "0.1.0" }
generic-array = "0.14"
portpicker = "0.1"
rand = "0.8"
reqwest = "0.12.3"
tempfile = "3.10"<|MERGE_RESOLUTION|>--- conflicted
+++ resolved
@@ -78,11 +78,7 @@
     "parallel",
 ] }
 lazy_static = "1"
-<<<<<<< HEAD
-prometheus = "0.13"
-=======
 prometheus = { version = "0.13", default-features = false }
->>>>>>> 3e4ace45
 semver = { workspace = true }
 serde = { version = "1.0", features = ["derive"] }
 serde_json = "1.0"
