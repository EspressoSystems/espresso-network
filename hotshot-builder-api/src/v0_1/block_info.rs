--- conflicted
+++ resolved
@@ -9,10 +9,7 @@
 use hotshot_types::{
     traits::{node_implementation::NodeType, signature_key::BuilderSignatureKey, BlockPayload},
     utils::BuilderCommitment,
-<<<<<<< HEAD
-=======
-    vid::{VidCommitment, VidPrecomputeData},
->>>>>>> 78d7dd12
+    vid::{VidPrecomputeData},
 };
 use serde::{Deserialize, Serialize};
 
@@ -49,15 +46,8 @@
 
 #[derive(Clone, Debug, Deserialize, Serialize, PartialEq, Eq, Hash)]
 #[serde(bound = "")]
-<<<<<<< HEAD
-pub struct AvailableBlockHeaderInput<TYPES: NodeType> {
-    #[serde(default)]
-    pub vid_precompute_data: Option<serde_json::Value>,
-=======
 pub struct AvailableBlockHeaderInputV1<TYPES: NodeType> {
-    pub vid_commitment: VidCommitment,
     pub vid_precompute_data: VidPrecomputeData,
->>>>>>> 78d7dd12
     // signature over vid_commitment, BlockPayload::Metadata, and offered_fee
     pub fee_signature:
         <<TYPES as NodeType>::BuilderSignatureKey as BuilderSignatureKey>::BuilderSignature,
@@ -76,7 +66,6 @@
                 &self.fee_signature,
                 offered_fee,
                 metadata,
-                &self.vid_commitment,
             )
     }
 }
