use std::{
    collections::{BTreeMap, HashMap},
    path::Path,
};

use alloy::primitives::Address;
use anyhow::{Context, Ok};
use espresso_types::{
    v0_99::ChainConfig, FeeAccount, FeeAmount, GenesisHeader, L1BlockInfo, L1Client, Timestamp,
    Upgrade,
};
use serde::{Deserialize, Serialize};
use vbs::version::Version;

/// Initial configuration of an Espresso stake table.
#[derive(Clone, Debug, Deserialize, Serialize, PartialEq, Eq)]
pub struct StakeTableConfig {
    pub capacity: u64,
}

/// An L1 block from which an Espresso chain should start syncing.
#[derive(Clone, Debug, Deserialize, Serialize, PartialEq, Eq)]
#[serde(untagged)]
pub enum L1Finalized {
    /// Complete block info.
    ///
    /// This allows a validator to specify the exact, existing L1 block to start syncing from. A
    /// validator that specifies a specific L1 block will not be able to reach consensus with a
    /// malicious validator that starts from a different L1 block.
    Block(L1BlockInfo),

    /// An L1 block number to sync from.
    ///
    /// This allows a validator to specify a future L1 block whose hash is not yet known, and start
    /// syncing only when a finalized block with the given number becomes available. The configured
    /// L1 client will be used to fetch the rest of the block info once available.
    Number { number: u64 },

    /// A time from which to start syncing L1 blocks.
    ///
    /// This allows a validator to specify a future time at which the network should start. The
    /// network will start syncing from the first L1 block with timestamp greater than or equal to
    /// this, once said block is finalized.
    Timestamp { timestamp: Timestamp },
}

/// Genesis of an Espresso chain.
#[derive(Clone, Debug, Deserialize, Serialize)]
pub struct Genesis {
    #[serde(with = "version_ser")]
    pub base_version: Version,
    #[serde(with = "version_ser")]
    pub upgrade_version: Version,
    pub epoch_height: Option<u64>,
    pub chain_config: ChainConfig,
    pub stake_table: StakeTableConfig,
    #[serde(default)]
    pub accounts: HashMap<FeeAccount, FeeAmount>,
    pub l1_finalized: L1Finalized,
    pub header: GenesisHeader,
    #[serde(rename = "upgrade", with = "upgrade_ser")]
    #[serde(default)]
    pub upgrades: BTreeMap<Version, Upgrade>,
}

impl Genesis {
    pub fn max_base_fee(&self) -> FeeAmount {
        let mut base_fee = self.chain_config.base_fee;

        let upgrades: Vec<&Upgrade> = self.upgrades.values().collect();

        for upgrade in upgrades {
            let chain_config = upgrade.upgrade_type.chain_config();

            if let Some(cf) = chain_config {
                base_fee = std::cmp::max(cf.base_fee, base_fee);
            }
        }

        base_fee
    }
}

impl Genesis {
    pub async fn validate_fee_contract(&self, l1: &L1Client) -> anyhow::Result<()> {
        if let Some(fee_contract_address) = self.chain_config.fee_contract {
            tracing::info!("validating fee contract at {fee_contract_address:x}");

            if !l1
<<<<<<< HEAD
                .is_proxy_contract(fee_contract_address)
=======
                .retry_on_all_providers(|| l1.is_proxy_contract(fee_contract_address.to_alloy()))
>>>>>>> cac3a231
                .await
                .context("checking if fee contract is a proxy")?
            {
                anyhow::bail!("Fee contract address {fee_contract_address:x} is not a proxy");
            }
        }

        // now iterate over each upgrade type and validate the fee contract if it exists
        for (version, upgrade) in &self.upgrades {
            let chain_config = &upgrade.upgrade_type.chain_config();

            if chain_config.is_none() {
                continue;
            }

            let chain_config = chain_config.unwrap();

            if let Some(fee_contract_address) = chain_config.fee_contract {
                if fee_contract_address == Address::default() {
                    anyhow::bail!("Fee contract cannot use the zero address");
                } else if !l1
<<<<<<< HEAD
                    .is_proxy_contract(fee_contract_address)
=======
                    .retry_on_all_providers(|| {
                        l1.is_proxy_contract(fee_contract_address.to_alloy())
                    })
>>>>>>> cac3a231
                    .await
                    .context(format!(
                        "checking if fee contract is a proxy in upgrade {version}",
                    ))?
                {
                    anyhow::bail!("Fee contract's address is not a proxy");
                }
            } else {
                // The Fee Contract address has to be provided for an upgrade so return an error
                anyhow::bail!("Fee contract's address for the upgrade is missing");
            }
        }
        // TODO: it's optional for the fee contract to be included in a proxy in v1 so no need to panic but revisit this after v1 https://github.com/EspressoSystems/espresso-sequencer/pull/2000#discussion_r1765174702
        Ok(())
    }
}

mod version_ser {

    use serde::{de, Deserialize, Deserializer, Serializer};
    use vbs::version::Version;

    pub fn serialize<S>(ver: &Version, serializer: S) -> Result<S::Ok, S::Error>
    where
        S: Serializer,
    {
        serializer.serialize_str(&ver.to_string())
    }

    pub fn deserialize<'de, D>(deserializer: D) -> Result<Version, D::Error>
    where
        D: Deserializer<'de>,
    {
        let version_str = String::deserialize(deserializer)?;

        let version: Vec<_> = version_str.split('.').collect();

        let version = Version {
            major: version[0]
                .parse()
                .map_err(|_| de::Error::custom("invalid version format"))?,
            minor: version[1]
                .parse()
                .map_err(|_| de::Error::custom("invalid version format"))?,
        };

        Ok(version)
    }
}

mod upgrade_ser {

    use std::{collections::BTreeMap, fmt};

    use espresso_types::{
        v0_1::{TimeBasedUpgrade, UpgradeMode, ViewBasedUpgrade},
        Upgrade, UpgradeType,
    };
    use serde::{
        de::{self, SeqAccess, Visitor},
        ser::SerializeSeq,
        Deserialize, Deserializer, Serialize, Serializer,
    };
    use vbs::version::Version;

    pub fn serialize<S>(map: &BTreeMap<Version, Upgrade>, serializer: S) -> Result<S::Ok, S::Error>
    where
        S: Serializer,
    {
        #[derive(Debug, Clone, Serialize, Deserialize)]
        pub struct Fields {
            pub version: String,
            #[serde(flatten)]
            pub mode: UpgradeMode,
            #[serde(flatten)]
            pub upgrade_type: UpgradeType,
        }

        let mut seq = serializer.serialize_seq(Some(map.len()))?;
        for (version, upgrade) in map {
            seq.serialize_element(&Fields {
                version: version.to_string(),
                mode: upgrade.mode.clone(),
                upgrade_type: upgrade.upgrade_type.clone(),
            })?
        }
        seq.end()
    }

    pub fn deserialize<'de, D>(deserializer: D) -> Result<BTreeMap<Version, Upgrade>, D::Error>
    where
        D: Deserializer<'de>,
    {
        struct VecToHashMap;

        #[derive(Debug, Clone, Serialize, Deserialize)]
        pub struct Fields {
            pub version: String,
            // If both `time_based` and `view_based` fields are provided
            // and we use an enum for deserialization, then one of the variant fields will be ignored.
            // We want to raise an error in such a case to avoid ambiguity
            #[serde(flatten)]
            pub time_based: Option<TimeBasedUpgrade>,
            #[serde(flatten)]
            pub view_based: Option<ViewBasedUpgrade>,
            #[serde(flatten)]
            pub upgrade_type: UpgradeType,
        }

        impl<'de> Visitor<'de> for VecToHashMap {
            type Value = BTreeMap<Version, Upgrade>;

            fn expecting(&self, formatter: &mut fmt::Formatter) -> fmt::Result {
                formatter.write_str("a vector of tuples (key-value pairs)")
            }

            fn visit_seq<A>(self, mut seq: A) -> Result<BTreeMap<Version, Upgrade>, A::Error>
            where
                A: SeqAccess<'de>,
            {
                let mut map = BTreeMap::new();

                while let Some(fields) = seq.next_element::<Fields>()? {
                    // add try_from in Version
                    let version: Vec<_> = fields.version.split('.').collect();

                    let version = Version {
                        major: version[0]
                            .parse()
                            .map_err(|_| de::Error::custom("invalid version format"))?,
                        minor: version[1]
                            .parse()
                            .map_err(|_| de::Error::custom("invalid version format"))?,
                    };

                    match (fields.time_based, fields.view_based) {
                        (Some(_), Some(_)) => {
                            return Err(de::Error::custom(
                                "both view and time mode parameters are set",
                            ))
                        },
                        (None, None) => {
                            return Err(de::Error::custom(
                                "no view or time mode parameters provided",
                            ))
                        },
                        (None, Some(v)) => {
                            if v.start_proposing_view > v.stop_proposing_view {
                                return Err(de::Error::custom(
                                    "stop_proposing_view is less than start_proposing_view",
                                ));
                            }

                            map.insert(
                                version,
                                Upgrade {
                                    mode: UpgradeMode::View(v),
                                    upgrade_type: fields.upgrade_type,
                                },
                            );
                        },
                        (Some(t), None) => {
                            if t.start_proposing_time.unix_timestamp()
                                > t.stop_proposing_time.unix_timestamp()
                            {
                                return Err(de::Error::custom(
                                    "stop_proposing_time is less than start_proposing_time",
                                ));
                            }

                            map.insert(
                                version,
                                Upgrade {
                                    mode: UpgradeMode::Time(t),
                                    upgrade_type: fields.upgrade_type.clone(),
                                },
                            );
                        },
                    }
                }

                Ok(map)
            }
        }

        deserializer.deserialize_seq(VecToHashMap)
    }
}

impl Genesis {
    pub fn to_file(&self, path: impl AsRef<Path>) -> anyhow::Result<()> {
        let toml = toml::to_string_pretty(self)?;
        std::fs::write(path, toml.as_bytes())?;
        Ok(())
    }

    pub fn from_file(path: impl AsRef<Path>) -> anyhow::Result<Self> {
        let path = path.as_ref();
        let bytes = std::fs::read(path).context(format!("genesis file {}", path.display()))?;
        let text = std::str::from_utf8(&bytes).context("genesis file must be UTF-8")?;

        toml::from_str(text).context("malformed genesis file")
    }
}

#[cfg(test)]
mod test {
    use std::sync::Arc;

    use alloy::{
        node_bindings::Anvil,
        primitives::{B256, U256},
        providers::{layers::AnvilProvider, ProviderBuilder},
    };
    use espresso_types::{
        L1BlockInfo, TimeBasedUpgrade, Timestamp, UpgradeMode, UpgradeType, ViewBasedUpgrade,
    };
    use sequencer_utils::{
        deployer::{self, Contracts},
        ser::FromStringOrInteger,
        test_utils::setup_test,
    };
    use toml::toml;

    use super::*;

    #[test]
    fn test_genesis_from_toml_with_optional_fields() {
        let toml = toml! {
            base_version = "0.1"
            upgrade_version = "0.2"

            [stake_table]
            capacity = 10

            [chain_config]
            chain_id = 12345
            max_block_size = 30000
            base_fee = 1
            fee_recipient = "0x0000000000000000000000000000000000000000"
            fee_contract = "0x0000000000000000000000000000000000000000"

            [header]
            timestamp = 123456

            [accounts]
            "0x23618e81E3f5cdF7f54C3d65f7FBc0aBf5B21E8f" = 100000
            "0x0000000000000000000000000000000000000000" = 42

            [l1_finalized]
            number = 64
            timestamp = "0x123def"
            hash = "0x80f5dd11f2bdda2814cb1ad94ef30a47de02cf28ad68c89e104c00c4e51bb7a5"
        }
        .to_string();

        let genesis: Genesis = toml::from_str(&toml).unwrap_or_else(|err| panic!("{err:#}"));
        assert_eq!(genesis.stake_table, StakeTableConfig { capacity: 10 });
        assert_eq!(
            genesis.chain_config,
            ChainConfig {
                chain_id: 12345.into(),
                max_block_size: 30000.into(),
                base_fee: 1.into(),
                fee_recipient: FeeAccount::default(),
                fee_contract: Some(Address::default()),
                bid_recipient: None,
                stake_table_contract: None
            }
        );
        assert_eq!(
            genesis.header,
            GenesisHeader {
                timestamp: Timestamp::from_integer(123456).unwrap(),
            }
        );
        assert_eq!(
            genesis.accounts,
            [
                (
                    FeeAccount::from(Address::from([
                        0x23, 0x61, 0x8e, 0x81, 0xe3, 0xf5, 0xcd, 0xf7, 0xf5, 0x4c, 0x3d, 0x65,
                        0xf7, 0xfb, 0xc0, 0xab, 0xf5, 0xb2, 0x1e, 0x8f
                    ])),
                    100000.into()
                ),
                (FeeAccount::default(), 42.into())
            ]
            .into_iter()
            .collect::<HashMap<_, _>>()
        );
        assert_eq!(
            genesis.l1_finalized,
            L1Finalized::Block(L1BlockInfo {
                number: 64,
                timestamp: U256::from(0x123def),
                // Can't do B256 here directly because it's the wrong endianness
                hash: B256::from([
                    0x80, 0xf5, 0xdd, 0x11, 0xf2, 0xbd, 0xda, 0x28, 0x14, 0xcb, 0x1a, 0xd9, 0x4e,
                    0xf3, 0x0a, 0x47, 0xde, 0x02, 0xcf, 0x28, 0xad, 0x68, 0xc8, 0x9e, 0x10, 0x4c,
                    0x00, 0xc4, 0xe5, 0x1b, 0xb7, 0xa5
                ])
            })
        );
    }

    #[test]
    fn test_genesis_from_toml_without_optional_fields() {
        let toml = toml! {
            base_version = "0.1"
            upgrade_version = "0.2"

            [stake_table]
            capacity = 10

            [chain_config]
            chain_id = 12345
            max_block_size = 30000
            base_fee = 1
            fee_recipient = "0x0000000000000000000000000000000000000000"

            [header]
            timestamp = 123456

            [l1_finalized]
            number = 0
        }
        .to_string();

        let genesis: Genesis = toml::from_str(&toml).unwrap_or_else(|err| panic!("{err:#}"));
        assert_eq!(genesis.stake_table, StakeTableConfig { capacity: 10 });
        assert_eq!(
            genesis.chain_config,
            ChainConfig {
                chain_id: 12345.into(),
                max_block_size: 30000.into(),
                base_fee: 1.into(),
                fee_recipient: FeeAccount::default(),
                bid_recipient: None,
                fee_contract: None,
                stake_table_contract: None,
            }
        );
        assert_eq!(
            genesis.header,
            GenesisHeader {
                timestamp: Timestamp::from_integer(123456).unwrap(),
            }
        );
        assert_eq!(genesis.accounts, HashMap::default());
        assert_eq!(genesis.l1_finalized, L1Finalized::Number { number: 0 });
    }

    #[test]
    fn test_genesis_l1_finalized_number_only() {
        let toml = toml! {
            base_version = "0.1"
            upgrade_version = "0.2"

            [stake_table]
            capacity = 10

            [chain_config]
            chain_id = 12345
            max_block_size = 30000
            base_fee = 1
            fee_recipient = "0x0000000000000000000000000000000000000000"

            [header]
            timestamp = 123456

            [l1_finalized]
            number = 42
        }
        .to_string();

        let genesis: Genesis = toml::from_str(&toml).unwrap_or_else(|err| panic!("{err:#}"));
        assert_eq!(genesis.l1_finalized, L1Finalized::Number { number: 42 });
    }

    #[test]
    fn test_genesis_l1_finalized_timestamp_only() {
        let toml = toml! {
            base_version = "0.1"
            upgrade_version = "0.2"

            [stake_table]
            capacity = 10

            [chain_config]
            chain_id = 12345
            max_block_size = 30000
            base_fee = 1
            fee_recipient = "0x0000000000000000000000000000000000000000"

            [header]
            timestamp = 123456

            [l1_finalized]
            timestamp = "2024-01-02T00:00:00Z"
        }
        .to_string();

        let genesis: Genesis = toml::from_str(&toml).unwrap_or_else(|err| panic!("{err:#}"));
        assert_eq!(
            genesis.l1_finalized,
            L1Finalized::Timestamp {
                timestamp: Timestamp::from_string("2024-01-02T00:00:00Z".to_string()).unwrap()
            }
        );
    }

<<<<<<< HEAD
    // tests for fee contract not being a proxy are removed, since we now only have one function in `deployer.rs` that ensures
    // deploying of the fee contract behind proxy, and this function is being unit tested there.
    // Here, we primarily focus on testing the config and validation logic, not deployment logic.
=======
    #[tokio::test(flavor = "multi_thread")]
    async fn test_genesis_fee_contract_is_not_a_proxy() -> anyhow::Result<()> {
        setup_test();

        let anvil = Anvil::new().spawn();
        let (_wallet, contract) = deploy_fee_contract_for_test(&anvil).await?;

        let toml = format!(
            r#"
            base_version = "0.1"
            upgrade_version = "0.2"

            [stake_table]
            capacity = 10

            [chain_config]
            chain_id = 12345
            max_block_size = 30000
            base_fee = 1
            fee_recipient = "0x0000000000000000000000000000000000000000"
            fee_contract = "{:?}"

            [header]
            timestamp = 123456

            [l1_finalized]
            number = 42
        "#,
            contract.address()
        )
        .to_string();

        let genesis: Genesis = toml::from_str(&toml).unwrap_or_else(|err| panic!("{err:#}"));

        // validate the fee_contract address
        let result = genesis
            .validate_fee_contract(&L1Client::anvil(&anvil).unwrap())
            .await;

        // check if the result from the validation is an error
        if let Err(e) = result {
            assert!(e.to_string().contains("is not a proxy"));
        } else {
            panic!("Expected the fee contract to not be a proxy, but the validation succeeded");
        }
        Ok(())
    }
>>>>>>> cac3a231

    #[tokio::test(flavor = "multi_thread")]
    async fn test_genesis_fee_contract_is_a_proxy() -> anyhow::Result<()> {
        setup_test();

        let anvil = Arc::new(Anvil::new().spawn());
        let wallet = anvil.wallet().unwrap();
        let admin = wallet.default_signer().address();
        let inner_provider = ProviderBuilder::new()
            .wallet(wallet)
            .on_http(anvil.endpoint_url());
        let provider = AnvilProvider::new(inner_provider, Arc::clone(&anvil));
        let mut contracts = Contracts::new();

        let proxy_addr =
            deployer::deploy_fee_contract_proxy(&provider, &mut contracts, admin).await?;

        let toml = format!(
            r#"
            base_version = "0.1"
            upgrade_version = "0.2"

            [stake_table]
            capacity = 10

            [chain_config]
            chain_id = 12345
            max_block_size = 30000
            base_fee = 1
            fee_recipient = "0x0000000000000000000000000000000000000000"
            fee_contract = "{:?}"

            [header]
            timestamp = 123456

            [l1_finalized]
            number = 42
        "#,
            proxy_addr,
        )
        .to_string();

        let genesis: Genesis = toml::from_str(&toml).unwrap_or_else(|err| panic!("{err:#}"));

        // Call the validation logic for the fee_contract address
<<<<<<< HEAD
        let result = genesis.validate_fee_contract(anvil.endpoint_url()).await;
=======
        let result = genesis
            .validate_fee_contract(&L1Client::anvil(&anvil).unwrap())
            .await;
>>>>>>> cac3a231

        assert!(
            result.is_ok(),
            "Expected Fee Contract to be a proxy, but it was not"
        );
        Ok(())
    }

    #[tokio::test(flavor = "multi_thread")]
    async fn test_genesis_fee_contract_is_a_proxy_with_upgrades() -> anyhow::Result<()> {
        setup_test();

        let anvil = Arc::new(Anvil::new().spawn());
        let wallet = anvil.wallet().unwrap();
        let admin = wallet.default_signer().address();
        let inner_provider = ProviderBuilder::new()
            .wallet(wallet)
            .on_http(anvil.endpoint_url());
        let provider = AnvilProvider::new(inner_provider, Arc::clone(&anvil));
        let mut contracts = Contracts::new();

        let proxy_addr =
            deployer::deploy_fee_contract_proxy(&provider, &mut contracts, admin).await?;

        let toml = format!(
            r#"
            base_version = "0.1"
            upgrade_version = "0.2"

            [stake_table]
            capacity = 10

            [chain_config]
            chain_id = 12345
            max_block_size = 30000
            base_fee = 1
            fee_recipient = "0x0000000000000000000000000000000000000000"

            [header]
            timestamp = 123456

            [l1_finalized]
            number = 42

            [[upgrade]]
            version = "0.2"
            start_proposing_view = 5
            stop_proposing_view = 15

            [upgrade.fee]

            [upgrade.fee.chain_config]
            chain_id = 12345
            max_block_size = 30000
            base_fee = 1
            fee_recipient = "0x0000000000000000000000000000000000000000"
            fee_contract = "{:?}"

            [[upgrade]]
            version = "0.3"
            start_proposing_view = 5
            stop_proposing_view = 15

            [upgrade.marketplace]
            [upgrade.marketplace.chain_config]
            chain_id = 999999999
            max_block_size = 3000
            base_fee = 1
            fee_recipient = "0x0000000000000000000000000000000000000000"
            bid_recipient = "0x0000000000000000000000000000000000000000"
            fee_contract = "{:?}"
        "#,
            proxy_addr, proxy_addr,
        )
        .to_string();

        let genesis: Genesis = toml::from_str(&toml).unwrap_or_else(|err| panic!("{err:#}"));

        // Call the validation logic for the fee_contract address
<<<<<<< HEAD
        let result = genesis.validate_fee_contract(anvil.endpoint_url()).await;
=======
        let result = genesis
            .validate_fee_contract(&L1Client::anvil(&anvil).unwrap())
            .await;
>>>>>>> cac3a231

        assert!(
            result.is_ok(),
            "Expected Fee Contract to be a proxy, but it was not"
        );
        Ok(())
    }

    #[tokio::test(flavor = "multi_thread")]
<<<<<<< HEAD
=======
    async fn test_genesis_fee_contract_is_not_a_proxy_with_upgrades() -> anyhow::Result<()> {
        setup_test();

        let anvil = Anvil::new().spawn();
        let (_wallet, contract) = deploy_fee_contract_for_test(&anvil).await?;

        let toml = format!(
            r#"
            base_version = "0.1"
            upgrade_version = "0.2"

            [stake_table]
            capacity = 10

            [chain_config]
            chain_id = 12345
            max_block_size = 30000
            base_fee = 1
            fee_recipient = "0x0000000000000000000000000000000000000000"

            [header]
            timestamp = 123456

            [l1_finalized]
            number = 42

            [[upgrade]]
            version = "0.2"
            start_proposing_view = 5
            stop_proposing_view = 15

            [upgrade.fee]

            [upgrade.fee.chain_config]
            chain_id = 12345
            max_block_size = 30000
            base_fee = 1
            fee_recipient = "0x0000000000000000000000000000000000000000"
            fee_contract = "{:?}"

            [[upgrade]]
            version = "0.3"
            start_proposing_view = 5
            stop_proposing_view = 15

            [upgrade.marketplace]
            [upgrade.marketplace.chain_config]
            chain_id = 999999999
            max_block_size = 3000
            base_fee = 1
            fee_recipient = "0x0000000000000000000000000000000000000000"
            bid_recipient = "0x0000000000000000000000000000000000000000"
            fee_contract = "{:?}"
        "#,
            contract.clone().address(),
            contract.clone().address()
        )
        .to_string();

        let genesis: Genesis = toml::from_str(&toml).unwrap_or_else(|err| panic!("{err:#}"));

        // Call the validation logic for the fee_contract address
        let result = genesis
            .validate_fee_contract(&L1Client::anvil(&anvil).unwrap())
            .await;

        // check if the result from the validation is an error
        if let Err(e) = result {
            // assert that the error message contains "Fee contract's address is not a proxy"
            assert!(e
                .to_string()
                .contains("Fee contract's address is not a proxy"));
        } else {
            panic!("Expected the fee contract to not be a proxy, but the validation succeeded");
        }
        Ok(())
    }

    #[tokio::test(flavor = "multi_thread")]
>>>>>>> cac3a231
    async fn test_genesis_missing_fee_contract_with_upgrades() {
        let toml = toml! {
            base_version = "0.1"
            upgrade_version = "0.2"

            [stake_table]
            capacity = 10

            [chain_config]
            chain_id = 12345
            max_block_size = 30000
            base_fee = 1
            fee_recipient = "0x0000000000000000000000000000000000000000"

            [header]
            timestamp = 123456

            [l1_finalized]
            number = 42

            [[upgrade]]
            version = "0.2"
            start_proposing_view = 5
            stop_proposing_view = 15

            [upgrade.fee]

            [upgrade.fee.chain_config]
            chain_id = 12345
            max_block_size = 30000
            base_fee = 1
            fee_recipient = "0x0000000000000000000000000000000000000000"

            [[upgrade]]
            version = "0.3"
            start_proposing_view = 5
            stop_proposing_view = 15

            [upgrade.marketplace]
            [upgrade.marketplace.chain_config]
            chain_id = 999999999
            max_block_size = 3000
            base_fee = 1
            fee_recipient = "0x0000000000000000000000000000000000000000"
            bid_recipient = "0x0000000000000000000000000000000000000000"
            fee_contract = "0xa15bb66138824a1c7167f5e85b957d04dd34e468" //not a proxy
        }
        .to_string();

        let genesis: Genesis = toml::from_str(&toml).unwrap_or_else(|err| panic!("{err:#}"));
        let rpc_url = "https://ethereum-sepolia.publicnode.com";

        // validate the fee_contract address
        let result = genesis
            .validate_fee_contract(&L1Client::new(vec![rpc_url.parse().unwrap()]).unwrap())
            .await;

        // check if the result from the validation is an error
        if let Err(e) = result {
            // assert that the error message contains "Fee contract's address is not a proxy"
            assert!(e
                .to_string()
                .contains("Fee contract's address for the upgrade is missing"));
        } else {
            panic!("Expected the fee contract to be missing, but the validation succeeded");
        }
    }

    #[tokio::test(flavor = "multi_thread")]
    async fn test_genesis_upgrade_fee_contract_address_is_zero() {
        let toml = toml! {
            base_version = "0.1"
            upgrade_version = "0.2"

            [stake_table]
            capacity = 10

            [chain_config]
            chain_id = 12345
            max_block_size = 30000
            base_fee = 1
            fee_recipient = "0x0000000000000000000000000000000000000000"

            [header]
            timestamp = 123456

            [l1_finalized]
            number = 42

            [[upgrade]]
            version = "0.2"
            start_proposing_view = 5
            stop_proposing_view = 15

            [upgrade.fee]
            [upgrade.fee.chain_config]
            chain_id = 12345
            max_block_size = 30000
            base_fee = 1
            fee_recipient = "0x0000000000000000000000000000000000000000"
            fee_contract = "0x0000000000000000000000000000000000000000"
        }
        .to_string();

        let genesis: Genesis = toml::from_str(&toml).unwrap_or_else(|err| panic!("{err:#}"));
        let rpc_url = "https://ethereum-sepolia.publicnode.com";

        // validate the fee_contract address
        let result = genesis
            .validate_fee_contract(&L1Client::new(vec![rpc_url.parse().unwrap()]).unwrap())
            .await;

        // check if the result from the validation is an error
        if let Err(e) = result {
            // assert that the error message contains "Fee contract's address is not a proxy"
            assert!(e
                .to_string()
                .contains("Fee contract cannot use the zero address"));
        } else {
            panic!("Expected the fee contract to complain about the zero address but the validation succeeded");
        }
    }

    #[tokio::test(flavor = "multi_thread")]
    async fn test_genesis_fee_contract_l1_failover() -> anyhow::Result<()> {
        setup_test();

        let anvil = Anvil::new().spawn();
        let (_wallet, proxy_contract) = deploy_fee_contract_as_proxy_for_test(&anvil).await?;

        let toml = format!(
            r#"
            base_version = "0.1"
            upgrade_version = "0.2"

            [stake_table]
            capacity = 10

            [chain_config]
            chain_id = 12345
            max_block_size = 30000
            base_fee = 1
            fee_recipient = "0x0000000000000000000000000000000000000000"
            fee_contract = "{:?}"

            [header]
            timestamp = 123456

            [l1_finalized]
            number = 42
        "#,
            proxy_contract.address()
        )
        .to_string();

        let genesis: Genesis = toml::from_str(&toml).unwrap_or_else(|err| panic!("{err:#}"));
        genesis
            .validate_fee_contract(
                &L1Client::new(vec![
                    "http://notareall1provider".parse().unwrap(),
                    anvil.endpoint().parse().unwrap(),
                ])
                .unwrap(),
            )
            .await
            .unwrap();

        Ok(())
    }

    #[test]
    fn test_genesis_from_toml_units() {
        let toml = toml! {
            base_version = "0.1"
            upgrade_version = "0.2"

            [stake_table]
            capacity = 10

            [chain_config]
            chain_id = 12345
            max_block_size = "30mb"
            base_fee = "1 gwei"
            fee_recipient = "0x0000000000000000000000000000000000000000"

            [header]
            timestamp = "2024-05-16T11:20:28-04:00"

            [l1_finalized]
            number = 0
        }
        .to_string();

        let genesis: Genesis = toml::from_str(&toml).unwrap_or_else(|err| panic!("{err:#}"));
        assert_eq!(genesis.stake_table, StakeTableConfig { capacity: 10 });
        assert_eq!(*genesis.chain_config.max_block_size, 30000000);
        assert_eq!(genesis.chain_config.base_fee, 1_000_000_000.into());
        assert_eq!(
            genesis.header,
            GenesisHeader {
                timestamp: Timestamp::from_integer(1715872828).unwrap(),
            }
        )
    }

    #[test]
    fn test_genesis_toml_fee_upgrade_view_mode() {
        // without optional fields
        // with view settings
        let toml = toml! {
            base_version = "0.1"
            upgrade_version = "0.2"

            [stake_table]
            capacity = 10

            [chain_config]
            chain_id = 12345
            max_block_size = 30000
            base_fee = 1
            fee_recipient = "0x0000000000000000000000000000000000000000"
            fee_contract = "0x0000000000000000000000000000000000000000"

            [header]
            timestamp = 123456

            [accounts]
            "0x23618e81E3f5cdF7f54C3d65f7FBc0aBf5B21E8f" = 100000
            "0x0000000000000000000000000000000000000000" = 42

            [l1_finalized]
            number = 64
            timestamp = "0x123def"
            hash = "0x80f5dd11f2bdda2814cb1ad94ef30a47de02cf28ad68c89e104c00c4e51bb7a5"

            [[upgrade]]
            version = "0.2"
            start_proposing_view = 1
            stop_proposing_view = 15

            [upgrade.fee]

            [upgrade.fee.chain_config]
            chain_id = 12345
            max_block_size = 30000
            base_fee = 1
            fee_recipient = "0x0000000000000000000000000000000000000000"
            fee_contract = "0x0000000000000000000000000000000000000000"
        }
        .to_string();

        let genesis: Genesis = toml::from_str(&toml).unwrap_or_else(|err| panic!("{err:#}"));

        let (version, genesis_upgrade) = genesis.upgrades.last_key_value().unwrap();
        println!("{:?}", genesis_upgrade);

        assert_eq!(*version, Version { major: 0, minor: 2 });

        let upgrade = Upgrade {
            mode: UpgradeMode::View(ViewBasedUpgrade {
                start_voting_view: None,
                stop_voting_view: None,
                start_proposing_view: 1,
                stop_proposing_view: 15,
            }),
            upgrade_type: UpgradeType::Fee {
                chain_config: genesis.chain_config,
            },
        };

        assert_eq!(*genesis_upgrade, upgrade);
    }

    #[test]
    fn test_genesis_toml_fee_upgrade_time_mode() {
        // without optional fields
        // with time settings
        let toml = toml! {
            base_version = "0.1"
            upgrade_version = "0.2"

            [stake_table]
            capacity = 10

            [chain_config]
            chain_id = 12345
            max_block_size = 30000
            base_fee = 1
            fee_recipient = "0x0000000000000000000000000000000000000000"
            fee_contract = "0x0000000000000000000000000000000000000000"

            [header]
            timestamp = 123456

            [accounts]
            "0x23618e81E3f5cdF7f54C3d65f7FBc0aBf5B21E8f" = 100000
            "0x0000000000000000000000000000000000000000" = 42

            [l1_finalized]
            number = 64
            timestamp = "0x123def"
            hash = "0x80f5dd11f2bdda2814cb1ad94ef30a47de02cf28ad68c89e104c00c4e51bb7a5"

            [[upgrade]]
            version = "0.2"
            start_proposing_time = "2024-01-01T00:00:00Z"
            stop_proposing_time = "2024-01-02T00:00:00Z"

            [upgrade.fee]

            [upgrade.fee.chain_config]
            chain_id = 12345
            max_block_size = 30000
            base_fee = 1
            fee_recipient = "0x0000000000000000000000000000000000000000"
            fee_contract = "0x0000000000000000000000000000000000000000"
        }
        .to_string();

        let genesis: Genesis = toml::from_str(&toml).unwrap_or_else(|err| panic!("{err:#}"));

        let (version, genesis_upgrade) = genesis.upgrades.last_key_value().unwrap();

        assert_eq!(*version, Version { major: 0, minor: 2 });

        let upgrade = Upgrade {
            mode: UpgradeMode::Time(TimeBasedUpgrade {
                start_voting_time: None,
                stop_voting_time: None,
                start_proposing_time: Timestamp::from_string("2024-01-01T00:00:00Z".to_string())
                    .unwrap(),
                stop_proposing_time: Timestamp::from_string("2024-01-02T00:00:00Z".to_string())
                    .unwrap(),
            }),
            upgrade_type: UpgradeType::Fee {
                chain_config: genesis.chain_config,
            },
        };

        assert_eq!(*genesis_upgrade, upgrade);
    }

    #[test]
    fn test_genesis_toml_fee_upgrade_view_and_time_mode() {
        // set both time and view parameters
        // this should err
        let toml = toml! {
            base_version = "0.1"
            upgrade_version = "0.2"

            [stake_table]
            capacity = 10

            [chain_config]
            chain_id = 12345
            max_block_size = 30000
            base_fee = 1
            fee_recipient = "0x0000000000000000000000000000000000000000"
            fee_contract = "0x0000000000000000000000000000000000000000"

            [header]
            timestamp = 123456

            [accounts]
            "0x23618e81E3f5cdF7f54C3d65f7FBc0aBf5B21E8f" = 100000
            "0x0000000000000000000000000000000000000000" = 42

            [l1_finalized]
            number = 64
            timestamp = "0x123def"
            hash = "0x80f5dd11f2bdda2814cb1ad94ef30a47de02cf28ad68c89e104c00c4e51bb7a5"

            [[upgrade]]
            version = "0.2"
            start_proposing_view = 1
            stop_proposing_view = 10
            start_proposing_time = 1
            stop_proposing_time = 10

            [upgrade.fee]

            [upgrade.fee.chain_config]
            chain_id = 12345
            max_block_size = 30000
            base_fee = 1
            fee_recipient = "0x0000000000000000000000000000000000000000"
            fee_contract = "0x0000000000000000000000000000000000000000"
        }
        .to_string();

        toml::from_str::<Genesis>(&toml).unwrap_err();
    }

    #[test]
    fn test_marketplace_upgrade_toml() {
        let toml = toml! {
            base_version = "0.1"
            upgrade_version = "0.2"

            [stake_table]
            capacity = 10

            [chain_config]
            chain_id = 12345
            max_block_size = 30000
            base_fee = 1
            fee_recipient = "0x0000000000000000000000000000000000000000"
            fee_contract = "0x0000000000000000000000000000000000000000"

            [header]
            timestamp = 123456

            [accounts]
            "0x23618e81E3f5cdF7f54C3d65f7FBc0aBf5B21E8f" = 100000
            "0x0000000000000000000000000000000000000000" = 42

            [l1_finalized]
            number = 64
            timestamp = "0x123def"
            hash = "0x80f5dd11f2bdda2814cb1ad94ef30a47de02cf28ad68c89e104c00c4e51bb7a5"

            [[upgrade]]
            version = "0.3"
            start_proposing_view = 1
            stop_proposing_view = 10

            [upgrade.marketplace]
            [upgrade.marketplace.chain_config]
            chain_id = 12345
            max_block_size = 30000
            base_fee = 1
            fee_recipient = "0x0000000000000000000000000000000000000000"
            bid_recipient = "0x0000000000000000000000000000000000000000"
            fee_contract = "0x0000000000000000000000000000000000000000"

        }
        .to_string();

        toml::from_str::<Genesis>(&toml).unwrap();
    }

    #[test]
    fn test_marketplace_and_fee_upgrade_toml() {
        let toml = toml! {
            base_version = "0.1"
            upgrade_version = "0.2"

            [stake_table]
            capacity = 10

            [chain_config]
            chain_id = 12345
            max_block_size = 30000
            base_fee = 1
            fee_recipient = "0x0000000000000000000000000000000000000000"
            fee_contract = "0x0000000000000000000000000000000000000000"

            [header]
            timestamp = 123456

            [accounts]
            "0x23618e81E3f5cdF7f54C3d65f7FBc0aBf5B21E8f" = 100000
            "0x0000000000000000000000000000000000000000" = 42

            [l1_finalized]
            number = 64
            timestamp = "0x123def"
            hash = "0x80f5dd11f2bdda2814cb1ad94ef30a47de02cf28ad68c89e104c00c4e51bb7a5"

            [[upgrade]]
            version = "0.3"
            start_proposing_view = 1
            stop_proposing_view = 10

            [upgrade.marketplace]
            [upgrade.marketplace.chain_config]
            chain_id = 12345
            max_block_size = 30000
            base_fee = 1
            fee_recipient = "0x0000000000000000000000000000000000000000"
            bid_recipient = "0x0000000000000000000000000000000000000000"
            fee_contract = "0x0000000000000000000000000000000000000000"

            [[upgrade]]
            version = "0.2"
            start_proposing_view = 1
            stop_proposing_view = 15

            [upgrade.fee]

            [upgrade.fee.chain_config]
            chain_id = 12345
            max_block_size = 30000
            base_fee = 1
            fee_recipient = "0x0000000000000000000000000000000000000000"
            fee_contract = "0x0000000000000000000000000000000000000000"
        }
        .to_string();

        toml::from_str::<Genesis>(&toml).unwrap();
    }
}<|MERGE_RESOLUTION|>--- conflicted
+++ resolved
@@ -87,11 +87,7 @@
             tracing::info!("validating fee contract at {fee_contract_address:x}");
 
             if !l1
-<<<<<<< HEAD
-                .is_proxy_contract(fee_contract_address)
-=======
-                .retry_on_all_providers(|| l1.is_proxy_contract(fee_contract_address.to_alloy()))
->>>>>>> cac3a231
+                .retry_on_all_providers(|| l1.is_proxy_contract(fee_contract_address))
                 .await
                 .context("checking if fee contract is a proxy")?
             {
@@ -113,13 +109,7 @@
                 if fee_contract_address == Address::default() {
                     anyhow::bail!("Fee contract cannot use the zero address");
                 } else if !l1
-<<<<<<< HEAD
-                    .is_proxy_contract(fee_contract_address)
-=======
-                    .retry_on_all_providers(|| {
-                        l1.is_proxy_contract(fee_contract_address.to_alloy())
-                    })
->>>>>>> cac3a231
+                    .retry_on_all_providers(|| l1.is_proxy_contract(fee_contract_address))
                     .await
                     .context(format!(
                         "checking if fee contract is a proxy in upgrade {version}",
@@ -532,59 +522,9 @@
         );
     }
 
-<<<<<<< HEAD
     // tests for fee contract not being a proxy are removed, since we now only have one function in `deployer.rs` that ensures
     // deploying of the fee contract behind proxy, and this function is being unit tested there.
     // Here, we primarily focus on testing the config and validation logic, not deployment logic.
-=======
-    #[tokio::test(flavor = "multi_thread")]
-    async fn test_genesis_fee_contract_is_not_a_proxy() -> anyhow::Result<()> {
-        setup_test();
-
-        let anvil = Anvil::new().spawn();
-        let (_wallet, contract) = deploy_fee_contract_for_test(&anvil).await?;
-
-        let toml = format!(
-            r#"
-            base_version = "0.1"
-            upgrade_version = "0.2"
-
-            [stake_table]
-            capacity = 10
-
-            [chain_config]
-            chain_id = 12345
-            max_block_size = 30000
-            base_fee = 1
-            fee_recipient = "0x0000000000000000000000000000000000000000"
-            fee_contract = "{:?}"
-
-            [header]
-            timestamp = 123456
-
-            [l1_finalized]
-            number = 42
-        "#,
-            contract.address()
-        )
-        .to_string();
-
-        let genesis: Genesis = toml::from_str(&toml).unwrap_or_else(|err| panic!("{err:#}"));
-
-        // validate the fee_contract address
-        let result = genesis
-            .validate_fee_contract(&L1Client::anvil(&anvil).unwrap())
-            .await;
-
-        // check if the result from the validation is an error
-        if let Err(e) = result {
-            assert!(e.to_string().contains("is not a proxy"));
-        } else {
-            panic!("Expected the fee contract to not be a proxy, but the validation succeeded");
-        }
-        Ok(())
-    }
->>>>>>> cac3a231
 
     #[tokio::test(flavor = "multi_thread")]
     async fn test_genesis_fee_contract_is_a_proxy() -> anyhow::Result<()> {
@@ -630,13 +570,9 @@
         let genesis: Genesis = toml::from_str(&toml).unwrap_or_else(|err| panic!("{err:#}"));
 
         // Call the validation logic for the fee_contract address
-<<<<<<< HEAD
-        let result = genesis.validate_fee_contract(anvil.endpoint_url()).await;
-=======
         let result = genesis
             .validate_fee_contract(&L1Client::anvil(&anvil).unwrap())
             .await;
->>>>>>> cac3a231
 
         assert!(
             result.is_ok(),
@@ -716,13 +652,9 @@
         let genesis: Genesis = toml::from_str(&toml).unwrap_or_else(|err| panic!("{err:#}"));
 
         // Call the validation logic for the fee_contract address
-<<<<<<< HEAD
-        let result = genesis.validate_fee_contract(anvil.endpoint_url()).await;
-=======
         let result = genesis
             .validate_fee_contract(&L1Client::anvil(&anvil).unwrap())
             .await;
->>>>>>> cac3a231
 
         assert!(
             result.is_ok(),
@@ -732,88 +664,6 @@
     }
 
     #[tokio::test(flavor = "multi_thread")]
-<<<<<<< HEAD
-=======
-    async fn test_genesis_fee_contract_is_not_a_proxy_with_upgrades() -> anyhow::Result<()> {
-        setup_test();
-
-        let anvil = Anvil::new().spawn();
-        let (_wallet, contract) = deploy_fee_contract_for_test(&anvil).await?;
-
-        let toml = format!(
-            r#"
-            base_version = "0.1"
-            upgrade_version = "0.2"
-
-            [stake_table]
-            capacity = 10
-
-            [chain_config]
-            chain_id = 12345
-            max_block_size = 30000
-            base_fee = 1
-            fee_recipient = "0x0000000000000000000000000000000000000000"
-
-            [header]
-            timestamp = 123456
-
-            [l1_finalized]
-            number = 42
-
-            [[upgrade]]
-            version = "0.2"
-            start_proposing_view = 5
-            stop_proposing_view = 15
-
-            [upgrade.fee]
-
-            [upgrade.fee.chain_config]
-            chain_id = 12345
-            max_block_size = 30000
-            base_fee = 1
-            fee_recipient = "0x0000000000000000000000000000000000000000"
-            fee_contract = "{:?}"
-
-            [[upgrade]]
-            version = "0.3"
-            start_proposing_view = 5
-            stop_proposing_view = 15
-
-            [upgrade.marketplace]
-            [upgrade.marketplace.chain_config]
-            chain_id = 999999999
-            max_block_size = 3000
-            base_fee = 1
-            fee_recipient = "0x0000000000000000000000000000000000000000"
-            bid_recipient = "0x0000000000000000000000000000000000000000"
-            fee_contract = "{:?}"
-        "#,
-            contract.clone().address(),
-            contract.clone().address()
-        )
-        .to_string();
-
-        let genesis: Genesis = toml::from_str(&toml).unwrap_or_else(|err| panic!("{err:#}"));
-
-        // Call the validation logic for the fee_contract address
-        let result = genesis
-            .validate_fee_contract(&L1Client::anvil(&anvil).unwrap())
-            .await;
-
-        // check if the result from the validation is an error
-        if let Err(e) = result {
-            // assert that the error message contains "Fee contract's address is not a proxy"
-            assert!(e
-                .to_string()
-                .contains("Fee contract's address is not a proxy"));
-        } else {
-            panic!("Expected the fee contract to not be a proxy, but the validation succeeded");
-        }
-        Ok(())
-    }
-
-    #[tokio::test(flavor = "multi_thread")]
->>>>>>> cac3a231
     async fn test_genesis_missing_fee_contract_with_upgrades() {
         let toml = toml! {
             base_version = "0.1"
@@ -941,8 +791,17 @@
     async fn test_genesis_fee_contract_l1_failover() -> anyhow::Result<()> {
         setup_test();
 
-        let anvil = Anvil::new().spawn();
-        let (_wallet, proxy_contract) = deploy_fee_contract_as_proxy_for_test(&anvil).await?;
+        let anvil = Arc::new(Anvil::new().spawn());
+        let wallet = anvil.wallet().unwrap();
+        let admin = wallet.default_signer().address();
+        let inner_provider = ProviderBuilder::new()
+            .wallet(wallet)
+            .on_http(anvil.endpoint_url());
+        let provider = AnvilProvider::new(inner_provider, Arc::clone(&anvil));
+        let mut contracts = Contracts::new();
+
+        let proxy_addr =
+            deployer::deploy_fee_contract_proxy(&provider, &mut contracts, admin).await?;
 
         let toml = format!(
             r#"
@@ -965,7 +824,7 @@
             [l1_finalized]
             number = 42
         "#,
-            proxy_contract.address()
+            proxy_addr
         )
         .to_string();
 
