--- conflicted
+++ resolved
@@ -17,21 +17,11 @@
 
 #[async_std::main]
 async fn main() -> anyhow::Result<()> {
-<<<<<<< HEAD
-    setup_logging();
-    setup_backtrace();
-
-    tracing::warn!("sequencer starting up");
-    let opt = Options::parse();
-    let mut modules = opt.modules();
-    tracing::warn!("modules: {:?}", modules);
-=======
     let opt = Options::parse();
     opt.logging.init();
 
     let modules = opt.modules();
     tracing::warn!(?modules, "sequencer starting up");
->>>>>>> 4968ecea
 
     let genesis = Genesis::from_file(&opt.genesis_file)?;
     tracing::info!(?genesis, "genesis");
@@ -101,9 +91,6 @@
     S: DataSourceOptions,
     V: Versions,
 {
-    let genesis = Genesis::from_file(&opt.genesis_file)?;
-    tracing::info!(?genesis, "genesis");
-
     let (private_staking_key, private_state_key) = opt.private_keys()?;
     let l1_params = L1Params {
         url: opt.l1_provider_url,
@@ -137,9 +124,6 @@
         private_staking_key,
         private_state_key,
         state_peers: opt.state_peers,
-<<<<<<< HEAD
-        catchup_backoff: opt.catchup_backoff,
-=======
         config_peers: opt.config_peers,
         catchup_backoff: opt.catchup_backoff,
     };
@@ -151,7 +135,6 @@
             results_path: opt.auction_results_path,
         }),
         fallback_builder_url: opt.fallback_builder_url,
->>>>>>> 4968ecea
     };
 
     // Initialize HotShot. If the user requested the HTTP module, we must initialize the handle in
@@ -186,28 +169,6 @@
             if let Some(config) = modules.config {
                 http_opt = http_opt.config(config);
             }
-<<<<<<< HEAD
-            http_opt
-                .serve(
-                    move |metrics| {
-                        async move {
-                            init_node(
-                                genesis,
-                                network_params,
-                                &*metrics,
-                                storage_opt,
-                                l1_params,
-                                bind_version,
-                                opt.is_da,
-                            )
-                            .await
-                            .unwrap()
-                        }
-                        .boxed()
-                    },
-                    bind_version,
-                )
-=======
 
             http_opt
                 .serve(move |metrics| {
@@ -228,7 +189,6 @@
                     }
                     .boxed()
                 })
->>>>>>> 4968ecea
                 .await?
         }
         None => {
@@ -238,11 +198,7 @@
                 &NoMetrics,
                 storage_opt,
                 l1_params,
-<<<<<<< HEAD
-                bind_version,
-=======
                 versions,
->>>>>>> 4968ecea
                 opt.is_da,
                 opt.identity,
                 marketplace_config,
@@ -260,35 +216,17 @@
 
 #[cfg(test)]
 mod test {
-<<<<<<< HEAD
-    use super::*;
+    use std::time::Duration;
+
     use async_std::task::spawn;
-    use es_version::SequencerVersion;
-=======
-    use std::time::Duration;
-
-    use async_std::task::spawn;
 
     use espresso_types::{MockSequencerVersions, PubKey};
->>>>>>> 4968ecea
     use hotshot_types::{light_client::StateKeyPair, traits::signature_key::SignatureKey};
     use portpicker::pick_unused_port;
     use sequencer::{
         api::options::{Http, Status},
         genesis::StakeTableConfig,
         persistence::fs,
-<<<<<<< HEAD
-        PubKey,
-    };
-    use std::time::Duration;
-    use surf_disco::{error::ClientError, Client, Url};
-    use tempfile::TempDir;
-
-    #[async_std::test]
-    async fn test_startup_before_orchestrator() {
-        setup_logging();
-        setup_backtrace();
-=======
         SequencerApiVersion,
     };
     use sequencer_utils::test_utils::setup_test;
@@ -301,7 +239,6 @@
     #[async_std::test]
     async fn test_startup_before_orchestrator() {
         setup_test();
->>>>>>> 4968ecea
 
         let (pub_key, priv_key) = PubKey::generated_from_seed_indexed([0; 32], 0);
         let state_key = StateKeyPair::generate_from_seed_indexed([0; 32], 0);
@@ -317,11 +254,8 @@
             l1_finalized: Default::default(),
             header: Default::default(),
             upgrades: Default::default(),
-<<<<<<< HEAD
-=======
             base_version: Version { major: 0, minor: 1 },
             upgrade_version: Version { major: 0, minor: 2 },
->>>>>>> 4968ecea
         };
         genesis.to_file(&genesis_file).unwrap();
 
@@ -346,18 +280,11 @@
         tracing::info!(port, "starting sequencer");
         let task = spawn(async move {
             if let Err(err) = init_with_storage(
-<<<<<<< HEAD
-                modules,
-                opt,
-                fs::Options::new(tmp.path().into()),
-                SEQUENCER_VERSION,
-=======
                 genesis,
                 modules,
                 opt,
                 fs::Options::new(tmp.path().into()),
                 MockSequencerVersions::new(),
->>>>>>> 4968ecea
             )
             .await
             {
@@ -369,11 +296,7 @@
         // orchestrator.
         tracing::info!("waiting for API to start");
         let url: Url = format!("http://localhost:{port}").parse().unwrap();
-<<<<<<< HEAD
-        let client = Client::<ClientError, SequencerVersion>::new(url.clone());
-=======
         let client = Client::<ClientError, SequencerApiVersion>::new(url.clone());
->>>>>>> 4968ecea
         assert!(client.connect(Some(Duration::from_secs(60))).await);
         client.get::<()>("healthcheck").send().await.unwrap();
 
