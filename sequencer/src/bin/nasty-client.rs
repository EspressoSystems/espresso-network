--- conflicted
+++ resolved
@@ -37,17 +37,8 @@
     ForgetableMerkleTreeScheme, MerkleCommitment, MerkleTreeScheme, UniversalMerkleTreeScheme,
 };
 use rand::{seq::SliceRandom, RngCore};
-<<<<<<< HEAD
-use sequencer::{
-    api::endpoints::NamespaceProofQueryData,
-    options::parse_duration,
-    state::{BlockMerkleTree, FeeMerkleTree},
-    Header, SeqTypes,
-};
-=======
 use sequencer::{api::endpoints::NamespaceProofQueryData, SequencerApiVersion};
 use sequencer_utils::logging;
->>>>>>> 4968ecea
 use serde::de::DeserializeOwned;
 use std::{
     borrow::Cow,
@@ -392,11 +383,7 @@
     }
 
     fn payload_hash(&self) -> String {
-<<<<<<< HEAD
-        self.payload_commitment.to_string()
-=======
         self.payload_commitment().to_string()
->>>>>>> 4968ecea
     }
 }
 
@@ -892,11 +879,6 @@
 
         // Check that the proof proves inclusion of `index_header` at position `index` relative to
         // `block_header`.
-<<<<<<< HEAD
-        BlockMerkleTree::verify(block_header.block_merkle_tree_root.digest(), index, &proof)
-            .context("malformed merkle proof")?
-            .or_else(|_| bail!("invalid merkle proof"))?;
-=======
         BlockMerkleTree::verify(
             block_header.block_merkle_tree_root().digest(),
             index,
@@ -904,7 +886,6 @@
         )
         .context("malformed merkle proof")?
         .or_else(|_| bail!("invalid merkle proof"))?;
->>>>>>> 4968ecea
         ensure!(
             proof.elem() == Some(&index_header.commit()),
             "merkle proof is for wrong element: {:?} != {:?}",
@@ -920,20 +901,12 @@
                     "get block proof by state commitment",
                     block,
                     index,
-<<<<<<< HEAD
-                    commitment = %block_header.block_merkle_tree_root,
-=======
                     commitment = %block_header.block_merkle_tree_root(),
->>>>>>> 4968ecea
                 ),
                 || async {
                     self.get::<<BlockMerkleTree as MerkleTreeScheme>::MembershipProof>(format!(
                         "block-state/commit/{}/{index}",
-<<<<<<< HEAD
-                        block_header.block_merkle_tree_root,
-=======
                         block_header.block_merkle_tree_root(),
->>>>>>> 4968ecea
                     ))
                     .await
                 },
@@ -960,14 +933,10 @@
                     .await
             })
             .await?;
-<<<<<<< HEAD
-        let builder_address = builder_header.fee_info.account();
-=======
 
         // Since we have multiple fee accounts, we need to select one.
         let accounts = builder_header.fee_info().accounts();
         let builder_address = accounts.first().unwrap();
->>>>>>> 4968ecea
 
         // Get the header of the state snapshot we're going to query so we can later verify our
         // results.
@@ -994,11 +963,7 @@
         // Check that the proof is valid relative to `builder_header`.
         if proof.elem().is_some() {
             FeeMerkleTree::verify(
-<<<<<<< HEAD
-                block_header.fee_merkle_tree_root.digest(),
-=======
                 block_header.fee_merkle_tree_root().digest(),
->>>>>>> 4968ecea
                 builder_address,
                 &proof,
             )
@@ -1006,11 +971,7 @@
             .or_else(|_| bail!("invalid membership proof"))?;
         } else {
             ensure!(
-<<<<<<< HEAD
-                FeeMerkleTree::from_commitment(block_header.fee_merkle_tree_root)
-=======
                 FeeMerkleTree::from_commitment(block_header.fee_merkle_tree_root())
->>>>>>> 4968ecea
                     .non_membership_verify(builder_address, &proof)
                     .context("malformed non-membership proof")?,
                 "invalid non-membership proof"
@@ -1025,20 +986,12 @@
                     "get account proof by state commitment",
                     block,
                     %builder_address,
-<<<<<<< HEAD
-                    commitment = %block_header.fee_merkle_tree_root,
-=======
                     commitment = %block_header.fee_merkle_tree_root(),
->>>>>>> 4968ecea
                 ),
                 || async {
                     self.get::<<FeeMerkleTree as MerkleTreeScheme>::MembershipProof>(format!(
                         "fee-state/commit/{}/{builder_address}",
-<<<<<<< HEAD
-                        block_header.fee_merkle_tree_root,
-=======
                         block_header.fee_merkle_tree_root(),
->>>>>>> 4968ecea
                     ))
                     .await
                 },
@@ -1067,26 +1020,17 @@
                 self.get(format!("availability/header/{block}")).await
             })
             .await?;
-<<<<<<< HEAD
-        let num_namespaces = header.ns_table.iter().count();
-=======
         let num_namespaces = header.ns_table().iter().count();
->>>>>>> 4968ecea
         if num_namespaces == 0 {
             tracing::info!("not fetching namespace because block {block} is empty");
             return Ok(());
         }
-<<<<<<< HEAD
-        let ns_index = header.ns_table.iter().nth(index % num_namespaces).unwrap();
-        let ns = header.ns_table.read_ns_id(&ns_index).unwrap();
-=======
         let ns_index = header
             .ns_table()
             .iter()
             .nth(index % num_namespaces)
             .unwrap();
         let ns = header.ns_table().read_ns_id(&ns_index).unwrap();
->>>>>>> 4968ecea
 
         let ns_proof: NamespaceProofQueryData = self
             .retry(info_span!("fetch namespace", %ns), || async {
@@ -1110,13 +1054,8 @@
                 .proof
                 .unwrap()
                 .verify(
-<<<<<<< HEAD
-                    &header.ns_table,
-                    &header.payload_commitment,
-=======
                     header.ns_table(),
                     &header.payload_commitment(),
->>>>>>> 4968ecea
                     vid_common.common()
                 )
                 .is_some(),
