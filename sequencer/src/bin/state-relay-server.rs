use clap::Parser;
<<<<<<< HEAD
use es_version::SEQUENCER_VERSION;
use ethers::types::U256;
use hotshot_state_prover::service::one_honest_threshold;
use sequencer::state_signature::relay_server::run_relay_server;
=======
use ethers::types::U256;
use hotshot_state_prover::service::one_honest_threshold;
use sequencer::{state_signature::relay_server::run_relay_server, SequencerApiVersion};
use sequencer_utils::logging;
use vbs::version::StaticVersionType;
>>>>>>> 4968ecea

#[derive(Parser)]
struct Args {
    /// Port to run the server on.
    #[clap(
        short,
        long,
        env = "ESPRESSO_STATE_RELAY_SERVER_PORT",
        default_value = "8083"
    )]
    port: u16,

    /// Total amount of stake.
    /// WARNING: this is a temporary flag, should remove after integrating with stake table.
    /// Related issue: [https://github.com/EspressoSystems/espresso-sequencer/issues/1022]
    #[clap(
        long,
        env = "ESPRESSO_STATE_SIGNATURE_TOTAL_STAKE",
        default_value = "5"
    )]
    total_stake: u64,
<<<<<<< HEAD
=======

    #[clap(flatten)]
    logging: logging::Config,
>>>>>>> 4968ecea
}

#[async_std::main]
async fn main() {
    let args = Args::parse();
<<<<<<< HEAD
=======
    args.logging.init();

>>>>>>> 4968ecea
    let threshold = one_honest_threshold(U256::from(args.total_stake));

    tracing::info!(
        port = args.port,
        "starting state relay server, quorum threshold: {threshold}"
    );
    run_relay_server(
        None,
        threshold,
        format!("http://0.0.0.0:{}", args.port).parse().unwrap(),
        SequencerApiVersion::instance(),
    )
    .await
    .unwrap();
}<|MERGE_RESOLUTION|>--- conflicted
+++ resolved
@@ -1,16 +1,9 @@
 use clap::Parser;
-<<<<<<< HEAD
-use es_version::SEQUENCER_VERSION;
-use ethers::types::U256;
-use hotshot_state_prover::service::one_honest_threshold;
-use sequencer::state_signature::relay_server::run_relay_server;
-=======
 use ethers::types::U256;
 use hotshot_state_prover::service::one_honest_threshold;
 use sequencer::{state_signature::relay_server::run_relay_server, SequencerApiVersion};
 use sequencer_utils::logging;
 use vbs::version::StaticVersionType;
->>>>>>> 4968ecea
 
 #[derive(Parser)]
 struct Args {
@@ -32,22 +25,16 @@
         default_value = "5"
     )]
     total_stake: u64,
-<<<<<<< HEAD
-=======
 
     #[clap(flatten)]
     logging: logging::Config,
->>>>>>> 4968ecea
 }
 
 #[async_std::main]
 async fn main() {
     let args = Args::parse();
-<<<<<<< HEAD
-=======
     args.logging.init();
 
->>>>>>> 4968ecea
     let threshold = one_honest_threshold(U256::from(args.total_stake));
 
     tracing::info!(
