use core::fmt::Debug;
use std::{sync::Arc, time::Duration};

use anyhow::{bail, ensure, Context};
use async_std::stream::StreamExt;
use espresso_types::{
    v0_3::ChainConfig, BlockMerkleTree, Delta, FeeAccount, FeeMerkleTree, ValidatedState,
};
use futures::future::Future;
use hotshot::traits::ValidatedState as HotShotState;
use hotshot_query_service::{
    availability::{AvailabilityDataSource, LeafQueryData},
    data_source::{Transaction, VersionedDataSource},
    merklized_state::{MerklizedStateHeightPersistence, UpdateStateData},
    status::StatusDataSource,
    types::HeightIndexed,
};
use jf_merkle_tree::{LookupResult, MerkleTreeScheme, ToTraversalPath, UniversalMerkleTreeScheme};

use crate::{
    api::data_source::CatchupDataSource, catchup::SqlStateCatchup,
    persistence::ChainConfigPersistence, NodeState, SeqTypes,
};

async fn compute_state_update(
    state: &ValidatedState,
    instance: &NodeState,
    parent_leaf: &LeafQueryData<SeqTypes>,
    proposed_leaf: &LeafQueryData<SeqTypes>,
) -> anyhow::Result<(ValidatedState, Delta)> {
    let proposed_leaf = proposed_leaf.leaf();
    let parent_leaf = parent_leaf.leaf();
    let header = proposed_leaf.block_header();

    // Check internal consistency.
    let parent_header = parent_leaf.block_header();
    ensure!(
        state.chain_config.commit() == parent_header.chain_config().commit(),
        "internal error! in-memory chain config {:?} does not match parent header {:?}",
        state.chain_config,
        parent_header.chain_config(),
    );
    ensure!(
        state.block_merkle_tree.commitment() == parent_header.block_merkle_tree_root(),
        "internal error! in-memory block tree {:?} does not match parent header {:?}",
        state.block_merkle_tree.commitment(),
        parent_header.block_merkle_tree_root()
    );
    ensure!(
        state.fee_merkle_tree.commitment() == parent_header.fee_merkle_tree_root(),
        "internal error! in-memory fee tree {:?} does not match parent header {:?}",
        state.fee_merkle_tree.commitment(),
        parent_header.fee_merkle_tree_root()
    );

    state
        .apply_header(instance, parent_leaf, header, header.version())
        .await
}

async fn store_state_update(
    tx: &mut impl SequencerStateUpdate,
    block_number: u64,
    state: &ValidatedState,
    delta: Delta,
) -> anyhow::Result<()> {
    let ValidatedState {
        fee_merkle_tree,
        block_merkle_tree,
        ..
    } = state;
    let Delta { fees_delta } = delta;

    // Insert fee merkle tree nodes
    for delta in fees_delta {
        let proof = match fee_merkle_tree.universal_lookup(delta) {
            LookupResult::Ok(_, proof) => proof,
            LookupResult::NotFound(proof) => proof,
            LookupResult::NotInMemory => bail!("missing merkle path for fee account {delta}"),
        };
        let path: Vec<usize> =
            <FeeAccount as ToTraversalPath<{ FeeMerkleTree::ARITY }>>::to_traversal_path(
                &delta,
                fee_merkle_tree.height(),
            );

        UpdateStateData::<SeqTypes, _, { FeeMerkleTree::ARITY }>::insert_merkle_nodes(
            tx,
            proof,
            path,
            block_number,
        )
        .await
        .context("failed to store fee merkle nodes")?;
    }

    // Insert block merkle tree nodes
    let (_, proof) = block_merkle_tree
        .lookup(block_number - 1)
        .expect_ok()
        .context("getting blocks frontier")?;
    let path = <u64 as ToTraversalPath<{ BlockMerkleTree::ARITY }>>::to_traversal_path(
        &(block_number - 1),
        block_merkle_tree.height(),
    );

    {
        UpdateStateData::<SeqTypes, _, { BlockMerkleTree::ARITY }>::insert_merkle_nodes(
            tx,
            proof,
            path,
            block_number,
        )
        .await
        .context("failed to store block merkle nodes")?;
    }

    UpdateStateData::<SeqTypes, _, { BlockMerkleTree::ARITY }>::set_last_state_height(
        tx,
        block_number as usize,
    )
    .await
    .context("setting state height")?;
    Ok(())
}

#[tracing::instrument(
    skip_all,
    fields(
        node_id = instance.node_id,
        view = ?parent_leaf.leaf().view_number(),
        height = parent_leaf.height(),
    ),
)]
async fn update_state_storage<T>(
    parent_state: &ValidatedState,
    storage: &Arc<T>,
    instance: &NodeState,
    parent_leaf: &LeafQueryData<SeqTypes>,
    proposed_leaf: &LeafQueryData<SeqTypes>,
) -> anyhow::Result<ValidatedState>
where
    T: SequencerStateDataSource,
    for<'a> T::Transaction<'a>: SequencerStateUpdate,
{
    let parent_chain_config = parent_state.chain_config;

    let (state, delta) = compute_state_update(parent_state, instance, parent_leaf, proposed_leaf)
        .await
        .context("computing state update")?;

    let mut tx = storage
        .write()
        .await
        .context("opening transaction for state update")?;
    store_state_update(&mut tx, proposed_leaf.height(), &state, delta).await?;

    if parent_chain_config != state.chain_config {
        let cf = state
            .chain_config
            .resolve()
            .context("failed to resolve to chain config")?;

        tx.insert_chain_config(cf).await?;
    }

    tx.commit().await?;
    Ok(state)
}

async fn store_genesis_state<T>(
    mut tx: T,
    chain_config: ChainConfig,
    state: &ValidatedState,
) -> anyhow::Result<()>
where
    T: SequencerStateUpdate,
{
    ensure!(
        state.block_merkle_tree.num_leaves() == 0,
        "genesis state with non-empty block tree is unsupported"
    );

    // Insert fee merkle tree nodes
    for (account, _) in state.fee_merkle_tree.iter() {
        let proof = match state.fee_merkle_tree.universal_lookup(account) {
            LookupResult::Ok(_, proof) => proof,
            LookupResult::NotFound(proof) => proof,
            LookupResult::NotInMemory => bail!("missing merkle path for fee account {account}"),
        };
        let path: Vec<usize> =
            <FeeAccount as ToTraversalPath<{ FeeMerkleTree::ARITY }>>::to_traversal_path(
                account,
                state.fee_merkle_tree.height(),
            );

        UpdateStateData::<SeqTypes, _, { FeeMerkleTree::ARITY }>::insert_merkle_nodes(
            &mut tx, proof, path, 0,
        )
        .await
        .context("failed to store fee merkle nodes")?;
    }

    tx.insert_chain_config(chain_config).await?;

    tx.commit().await?;
    Ok(())
}

pub(crate) async fn update_state_storage_loop<T>(
    storage: Arc<T>,
    instance: impl Future<Output = NodeState>,
) -> anyhow::Result<()>
where
    T: SequencerStateDataSource,
    for<'a> T::Transaction<'a>: SequencerStateUpdate,
{
    let mut instance = instance.await;
    instance.peers = Arc::new(SqlStateCatchup::new(storage.clone(), Default::default()));

    // get last saved merklized state
    let (last_height, parent_leaf, mut leaves) = {
<<<<<<< HEAD
        let state = storage.upgradable_read().await;

        let last_height = state.get_last_state_height().await?;
        let current_height = state.block_height().await?;
        tracing::info!(last_height, current_height, "updating state storage");
=======
        let last_height = storage.get_last_state_height().await?;
        tracing::info!(last_height, "updating state storage");
>>>>>>> 0e9e62ba

        let parent_leaf = storage.get_leaf(last_height).await;
        let leaves = storage.subscribe_leaves(last_height + 1).await;
        (last_height, parent_leaf, leaves)
    };
    // resolve the parent leaf future _after_ dropping our lock on the state, in case it is not
    // ready yet and another task needs a mutable lock on the state to produce the parent leaf.
    let mut parent_leaf = parent_leaf.await;
    let mut parent_state = ValidatedState::from_header(parent_leaf.header());

    if last_height == 0 {
        // If the last height is 0, we need to insert the genesis state, since this state is
        // never the result of a state update and thus is not inserted in the loop below.
        tracing::info!("storing genesis merklized state");
        let tx = storage
            .write()
            .await
            .context("starting transaction for genesis state")?;
        store_genesis_state(tx, instance.chain_config, &instance.genesis_state)
            .await
            .context("storing genesis state")?;
    }

    while let Some(leaf) = leaves.next().await {
        loop {
            match update_state_storage(&parent_state, &storage, &instance, &parent_leaf, &leaf)
                .await
            {
                Ok(state) => {
                    parent_leaf = leaf;
                    parent_state = state;
                    break;
                }
                Err(err) => {
                    tracing::error!(height = leaf.height(), "failed to updated state: {err:#}");
                    // If we fail, delay for a second and retry.
                    async_std::task::sleep(Duration::from_secs(1)).await;
                }
            }
        }
    }

    Ok(())
}

pub(crate) trait SequencerStateDataSource:
    'static
    + Debug
    + AvailabilityDataSource<SeqTypes>
    + StatusDataSource
    + VersionedDataSource
    + CatchupDataSource
    + MerklizedStateHeightPersistence
{
}

impl<T> SequencerStateDataSource for T where
    T: 'static
        + Debug
        + AvailabilityDataSource<SeqTypes>
        + StatusDataSource
        + VersionedDataSource
        + CatchupDataSource
        + MerklizedStateHeightPersistence
{
}

pub(crate) trait SequencerStateUpdate:
    Transaction
    + UpdateStateData<SeqTypes, FeeMerkleTree, { FeeMerkleTree::ARITY }>
    + UpdateStateData<SeqTypes, BlockMerkleTree, { BlockMerkleTree::ARITY }>
    + ChainConfigPersistence
{
}

impl<T> SequencerStateUpdate for T where
    T: Transaction
        + UpdateStateData<SeqTypes, FeeMerkleTree, { FeeMerkleTree::ARITY }>
        + UpdateStateData<SeqTypes, BlockMerkleTree, { BlockMerkleTree::ARITY }>
        + ChainConfigPersistence
{
}

#[cfg(test)]
mod test {
    use espresso_types::{
        v0_3::IterableFeeInfo, validate_proposal, BlockSize, FeeAccount, FeeAccountProof,
        FeeAmount, FeeError, FeeInfo, FeeMerkleProof, Leaf, ProposalValidationError,
    };
    use ethers::{abi::Address, types::U256};
    use hotshot_types::{
        traits::signature_key::BuilderSignatureKey,
        vid::{vid_scheme, VidSchemeType},
    };
    use jf_merkle_tree::{ForgetableMerkleTreeScheme, MerkleTreeError};
    use jf_vid::VidScheme;
    use sequencer_utils::{ser::FromStringOrInteger, test_utils::setup_test};

    use super::*;

    #[test]
    fn test_fee_proofs() {
        setup_test();

        let mut tree = ValidatedState::default().fee_merkle_tree;
        let account1 = Address::random();
        let account2 = Address::default();
        tracing::info!(%account1, %account2);

        let balance1 = U256::from(100);
        tree.update(FeeAccount(account1), FeeAmount(balance1))
            .unwrap();

        // Membership proof.
        let (proof1, balance) = FeeAccountProof::prove(&tree, account1).unwrap();
        tracing::info!(?proof1, %balance);
        assert_eq!(balance, balance1);
        assert!(matches!(proof1.proof, FeeMerkleProof::Presence(_)));
        assert_eq!(proof1.verify(&tree.commitment()).unwrap(), balance1);

        // Non-membership proof.
        let (proof2, balance) = FeeAccountProof::prove(&tree, account2).unwrap();
        tracing::info!(?proof2, %balance);
        assert_eq!(balance, 0.into());
        assert!(matches!(proof2.proof, FeeMerkleProof::Absence(_)));
        assert_eq!(proof2.verify(&tree.commitment()).unwrap(), 0.into());

        // Test forget/remember. We cannot generate proofs in a completely sparse tree:
        let mut tree = FeeMerkleTree::from_commitment(tree.commitment());
        assert!(FeeAccountProof::prove(&tree, account1).is_none());
        assert!(FeeAccountProof::prove(&tree, account2).is_none());
        // After remembering the proofs, we can generate proofs again:
        proof1.remember(&mut tree).unwrap();
        proof2.remember(&mut tree).unwrap();
        FeeAccountProof::prove(&tree, account1).unwrap();
        FeeAccountProof::prove(&tree, account2).unwrap();
    }

    #[async_std::test]
    async fn test_validation_max_block_size() {
        setup_test();

        const MAX_BLOCK_SIZE: usize = 10;
        let payload = [0; 2 * MAX_BLOCK_SIZE];
        let vid_common = vid_scheme(1).disperse(payload).unwrap().common;

        let state = ValidatedState::default();
        let instance = NodeState::mock().with_chain_config(ChainConfig {
            max_block_size: (MAX_BLOCK_SIZE as u64).into(),
            base_fee: 0.into(),
            ..Default::default()
        });
        let parent = Leaf::genesis(&instance.genesis_state, &instance).await;
        let header = parent.block_header();

        // Validation fails because the proposed block exceeds the maximum block size.
        let err = validate_proposal(&state, instance.chain_config, &parent, header, &vid_common)
            .unwrap_err();

        tracing::info!(%err, "task failed successfully");
        assert_eq!(
            ProposalValidationError::MaxBlockSizeExceeded {
                max_block_size: instance.chain_config.max_block_size,
                block_size: BlockSize::from_integer(
                    VidSchemeType::get_payload_byte_len(&vid_common).into()
                )
                .unwrap()
            },
            err
        );
    }

    #[async_std::test]
    async fn test_validation_base_fee() {
        setup_test();

        let max_block_size = 10;
        let payload = [0; 1];
        let vid_common = vid_scheme(1).disperse(payload).unwrap().common;

        let state = ValidatedState::default();
        let instance = NodeState::mock().with_chain_config(ChainConfig {
            base_fee: 1000.into(), // High base fee
            max_block_size: max_block_size.into(),
            ..Default::default()
        });
        let parent = Leaf::genesis(&instance.genesis_state, &instance).await;
        let header = parent.block_header();

        // Validation fails because the genesis fee (0) is too low.
        let err = validate_proposal(&state, instance.chain_config, &parent, header, &vid_common)
            .unwrap_err();

        tracing::info!(%err, "task failed successfully");
        assert_eq!(
            ProposalValidationError::InsufficientFee {
                max_block_size: instance.chain_config.max_block_size,
                base_fee: instance.chain_config.base_fee,
                proposed_fee: header.fee_info().amount().unwrap()
            },
            err
        );
    }

    #[test]
    fn test_charge_fee() {
        setup_test();

        let src = FeeAccount::generated_from_seed_indexed([0; 32], 0).0;
        let dst = FeeAccount::generated_from_seed_indexed([0; 32], 1).0;
        let amt = FeeAmount::from(1);

        let fee_info = FeeInfo::new(src, amt);

        let new_state = || {
            let mut state = ValidatedState::default();
            state.prefund_account(src, amt);
            state
        };

        tracing::info!("test successful fee");
        let mut state = new_state();
        state.charge_fee(fee_info, dst).unwrap();
        assert_eq!(state.balance(src), Some(0.into()));
        assert_eq!(state.balance(dst), Some(amt));

        tracing::info!("test insufficient balance");
        let err = state.charge_fee(fee_info, dst).unwrap_err();
        assert_eq!(state.balance(src), Some(0.into()));
        assert_eq!(state.balance(dst), Some(amt));
        assert_eq!(
            FeeError::InsufficientFunds {
                balance: None,
                amount: amt
            },
            err
        );

        tracing::info!("test src not in memory");
        let mut state = new_state();
        state.fee_merkle_tree.forget(src).expect_ok().unwrap();
        assert_eq!(
            FeeError::MerkleTreeError(MerkleTreeError::ForgottenLeaf),
            state.charge_fee(fee_info, dst).unwrap_err()
        );

        tracing::info!("test dst not in memory");
        let mut state = new_state();
        state.prefund_account(dst, amt);
        state.fee_merkle_tree.forget(dst).expect_ok().unwrap();
        assert_eq!(
            FeeError::MerkleTreeError(MerkleTreeError::ForgottenLeaf),
            state.charge_fee(fee_info, dst).unwrap_err()
        );
    }

    #[test]
    fn test_fee_amount_serde_json_as_decimal() {
        let amt = FeeAmount::from(123);
        let serialized = serde_json::to_string(&amt).unwrap();

        // The value is serialized as a decimal string.
        assert_eq!(serialized, "\"123\"");

        // Deserialization produces the original value
        let deserialized: FeeAmount = serde_json::from_str(&serialized).unwrap();
        assert_eq!(deserialized, amt);
    }

    #[test]
    fn test_fee_amount_from_units() {
        for (unit, multiplier) in [
            ("wei", 1),
            ("gwei", 1_000_000_000),
            ("eth", 1_000_000_000_000_000_000),
        ] {
            let amt: FeeAmount = serde_json::from_str(&format!("\"1 {unit}\"")).unwrap();
            assert_eq!(amt, multiplier.into());
        }
    }

    #[test]
    fn test_fee_amount_serde_json_from_hex() {
        // For backwards compatibility, fee amounts can also be deserialized from a 0x-prefixed hex
        // string.
        let amt: FeeAmount = serde_json::from_str("\"0x123\"").unwrap();
        assert_eq!(amt, FeeAmount::from(0x123));
    }

    #[test]
    fn test_fee_amount_serde_json_from_number() {
        // For convenience, fee amounts can also be deserialized from a JSON number.
        let amt: FeeAmount = serde_json::from_str("123").unwrap();
        assert_eq!(amt, FeeAmount::from(123));
    }

    #[test]
    fn test_fee_amount_serde_bincode_unchanged() {
        // For non-human-readable formats, FeeAmount just serializes as the underlying U256.
        let n = U256::from(123);
        let amt = FeeAmount(n);
        assert_eq!(
            bincode::serialize(&n).unwrap(),
            bincode::serialize(&amt).unwrap(),
        );
    }
}<|MERGE_RESOLUTION|>--- conflicted
+++ resolved
@@ -220,16 +220,9 @@
 
     // get last saved merklized state
     let (last_height, parent_leaf, mut leaves) = {
-<<<<<<< HEAD
-        let state = storage.upgradable_read().await;
-
-        let last_height = state.get_last_state_height().await?;
-        let current_height = state.block_height().await?;
+        let last_height = storage.get_last_state_height().await?;
+        let current_height = storage.block_height().await?;
         tracing::info!(last_height, current_height, "updating state storage");
-=======
-        let last_height = storage.get_last_state_height().await?;
-        tracing::info!(last_height, "updating state storage");
->>>>>>> 0e9e62ba
 
         let parent_leaf = storage.get_leaf(last_height).await;
         let leaves = storage.subscribe_leaves(last_height + 1).await;
