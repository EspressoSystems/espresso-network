--- conflicted
+++ resolved
@@ -1,30 +1,3 @@
-<<<<<<< HEAD
-use crate::{
-    api::data_source::CatchupDataSource,
-    block::{NsTableValidationError, PayloadByteLen},
-    catchup::SqlStateCatchup,
-    chain_config::BlockSize,
-    chain_config::ResolvableChainConfig,
-    eth_signature_key::EthKeyPair,
-    genesis::UpgradeType,
-    persistence::ChainConfigPersistence,
-    ChainConfig, Header, Leaf, NodeState, SeqTypes,
-};
-use anyhow::{bail, ensure, Context};
-use ark_serialize::{
-    CanonicalDeserialize, CanonicalSerialize, Compress, Read, SerializationError, Valid, Validate,
-};
-use async_std::stream::StreamExt;
-use async_std::sync::RwLock;
-use committable::{Commitment, Committable, RawCommitmentBuilder};
-use contract_bindings::fee_contract::DepositFilter;
-use core::fmt::Debug;
-use derive_more::{Add, Display, From, Into, Mul, Sub};
-use ethers::{
-    abi::Address,
-    types::U256,
-    utils::{parse_units, ParseUnits},
-=======
 use core::fmt::Debug;
 use std::{sync::Arc, time::Duration};
 
@@ -32,394 +5,12 @@
 use async_std::{stream::StreamExt, sync::RwLock};
 use espresso_types::{
     v0_3::ChainConfig, BlockMerkleTree, Delta, FeeAccount, FeeMerkleTree, ValidatedState,
->>>>>>> 4968ecea
 };
 use futures::future::Future;
 use hotshot::traits::ValidatedState as HotShotState;
 use hotshot_query_service::{
     availability::{AvailabilityDataSource, LeafQueryData},
     data_source::VersionedDataSource,
-<<<<<<< HEAD
-    explorer::MonetaryValue,
-    merklized_state::{MerklizedState, MerklizedStateHeightPersistence, UpdateStateData},
-    types::HeightIndexed,
-};
-use hotshot_types::{
-    data::{BlockError, ViewNumber},
-    traits::{
-        block_contents::{BlockHeader, BuilderFee},
-        node_implementation::ConsensusTime,
-        signature_key::BuilderSignatureKey,
-        states::StateDelta,
-    },
-    vid::{VidCommon, VidSchemeType},
-};
-use itertools::Itertools;
-use jf_merkle_tree::{
-    prelude::{LightWeightSHA3MerkleTree, MerkleProof, Sha3Digest, Sha3Node},
-    universal_merkle_tree::UniversalMerkleTree,
-    AppendableMerkleTreeScheme, ForgetableMerkleTreeScheme, ForgetableUniversalMerkleTreeScheme,
-    LookupResult, MerkleCommitment, MerkleTreeError, MerkleTreeScheme,
-    PersistentUniversalMerkleTreeScheme, ToTraversalPath, UniversalMerkleTreeScheme,
-};
-use jf_vid::VidScheme;
-use num_traits::CheckedSub;
-use sequencer_utils::{
-    impl_serde_from_string_or_integer, impl_to_fixed_bytes, ser::FromStringOrInteger,
-};
-use serde::{Deserialize, Serialize};
-use std::sync::Arc;
-use std::time::Duration;
-use std::{collections::HashSet, ops::Add, str::FromStr};
-use thiserror::Error;
-use vbs::version::Version;
-
-const BLOCK_MERKLE_TREE_HEIGHT: usize = 32;
-const FEE_MERKLE_TREE_HEIGHT: usize = 20;
-
-/// This enum is not used in code but functions as an index of
-/// possible validation errors.
-#[allow(dead_code)]
-enum StateValidationError {
-    ProposalValidation(ProposalValidationError),
-    BuilderValidation(BuilderValidationError),
-    Fee(FeeError),
-}
-
-#[derive(Hash, Clone, Debug, Deserialize, Serialize, PartialEq, Eq)]
-pub struct ValidatedState {
-    /// Frontier of Block Merkle Tree
-    pub block_merkle_tree: BlockMerkleTree,
-    /// Fee Merkle Tree
-    pub fee_merkle_tree: FeeMerkleTree,
-    pub chain_config: ResolvableChainConfig,
-}
-
-#[derive(Clone, Debug, Default, Deserialize, Serialize, PartialEq, Eq)]
-pub struct Delta {
-    pub fees_delta: HashSet<FeeAccount>,
-}
-
-impl StateDelta for Delta {}
-
-impl Default for ValidatedState {
-    fn default() -> Self {
-        let block_merkle_tree = BlockMerkleTree::from_elems(
-            Some(BLOCK_MERKLE_TREE_HEIGHT),
-            Vec::<Commitment<Header>>::new(),
-        )
-        .unwrap();
-
-        // Words of wisdom from @mrain: "capacity = arity^height"
-        // "For index space 2^160, arity 256 (2^8),
-        // you should set the height as 160/8=20"
-        let fee_merkle_tree = FeeMerkleTree::from_kv_set(
-            FEE_MERKLE_TREE_HEIGHT,
-            Vec::<(FeeAccount, FeeAmount)>::new(),
-        )
-        .unwrap();
-
-        let chain_config = ResolvableChainConfig::from(ChainConfig::default());
-
-        Self {
-            block_merkle_tree,
-            fee_merkle_tree,
-            chain_config,
-        }
-    }
-}
-
-impl ValidatedState {
-    /// Prefund an account with a given amount. Only for demo purposes.
-    pub fn prefund_account(&mut self, account: FeeAccount, amount: FeeAmount) {
-        self.fee_merkle_tree.update(account, amount).unwrap();
-    }
-
-    pub fn balance(&mut self, account: FeeAccount) -> Option<FeeAmount> {
-        match self.fee_merkle_tree.lookup(account) {
-            LookupResult::Ok(balance, _) => Some(*balance),
-            LookupResult::NotFound(_) => Some(0.into()),
-            LookupResult::NotInMemory => None,
-        }
-    }
-
-    /// Find accounts that are not in memory.
-    ///
-    /// As an optimization we could try to apply updates and return the
-    /// forgotten accounts to be fetched from peers and update them later.
-    pub fn forgotten_accounts(
-        &self,
-        accounts: impl IntoIterator<Item = FeeAccount>,
-    ) -> Vec<FeeAccount> {
-        accounts
-            .into_iter()
-            .unique()
-            .filter(|account| {
-                self.fee_merkle_tree
-                    .lookup(*account)
-                    .expect_not_in_memory()
-                    .is_ok()
-            })
-            .collect()
-    }
-
-    /// Check if the merkle tree is available
-    pub fn need_to_fetch_blocks_mt_frontier(&self) -> bool {
-        let num_leaves = self.block_merkle_tree.num_leaves();
-        if num_leaves == 0 {
-            false
-        } else {
-            self.block_merkle_tree
-                .lookup(num_leaves - 1)
-                .expect_ok()
-                .is_err()
-        }
-    }
-
-    /// Insert a fee deposit receipt
-    pub fn insert_fee_deposit(
-        &mut self,
-        fee_info: FeeInfo,
-    ) -> anyhow::Result<LookupResult<FeeAmount, (), ()>> {
-        Ok(self
-            .fee_merkle_tree
-            .update_with(fee_info.account, |balance| {
-                Some(balance.cloned().unwrap_or_default().add(fee_info.amount))
-            })?)
-    }
-
-    /// Charge a fee to an account, transferring the funds to the fee recipient account.
-    pub fn charge_fee(&mut self, fee_info: FeeInfo, recipient: FeeAccount) -> Result<(), FeeError> {
-        let fee_state = self.fee_merkle_tree.clone();
-
-        // Deduct the fee from the paying account.
-        let FeeInfo { account, amount } = fee_info;
-        let mut err = None;
-        let fee_state = fee_state.persistent_update_with(account, |balance| {
-            let balance = balance.copied();
-            let Some(updated) = balance.unwrap_or_default().checked_sub(&amount) else {
-                // Return an error without updating the account.
-                err = Some(FeeError::InsufficientFunds { balance, amount });
-                return balance;
-            };
-            if updated == FeeAmount::default() {
-                // Delete the account from the tree if its balance ended up at 0; this saves some
-                // space since the account is no longer carrying any information.
-                None
-            } else {
-                // Otherwise store the updated balance.
-                Some(updated)
-            }
-        })?;
-
-        // Fail if there was an error during `persistent_update_with` (e.g. insufficient balance).
-        if let Some(err) = err {
-            return Err(err);
-        }
-
-        // If we successfully deducted the fee from the source account, increment the balance of the
-        // recipient account.
-        let fee_state = fee_state.persistent_update_with(recipient, |balance| {
-            Some(balance.copied().unwrap_or_default() + amount)
-        })?;
-
-        // If the whole update was successful, update the original state.
-        self.fee_merkle_tree = fee_state;
-        Ok(())
-    }
-}
-
-#[cfg(any(test, feature = "testing"))]
-impl ValidatedState {
-    pub fn forget(&self) -> Self {
-        Self {
-            fee_merkle_tree: FeeMerkleTree::from_commitment(self.fee_merkle_tree.commitment()),
-            block_merkle_tree: BlockMerkleTree::from_commitment(
-                self.block_merkle_tree.commitment(),
-            ),
-            chain_config: ResolvableChainConfig::from(self.chain_config.commit()),
-        }
-    }
-}
-
-/// Possible proposal validation failures
-#[derive(Error, Debug, Eq, PartialEq)]
-pub enum ProposalValidationError {
-    #[error("Invalid ChainConfig: expected={expected}, proposal={proposal}")]
-    InvalidChainConfig { expected: String, proposal: String },
-
-    #[error(
-        "Invalid Payload Size: (max_block_size={max_block_size}, proposed_block_size={block_size})"
-    )]
-    MaxBlockSizeExceeded {
-        max_block_size: BlockSize,
-        block_size: BlockSize,
-    },
-    #[error("Insufficient Fee: block_size={max_block_size}, base_fee={base_fee}, proposed_fee={proposed_fee}")]
-    InsufficientFee {
-        max_block_size: BlockSize,
-        base_fee: FeeAmount,
-        proposed_fee: FeeAmount,
-    },
-    #[error("Invalid Height: parent_height={parent_height}, proposal_height={proposal_height}")]
-    InvalidHeight {
-        parent_height: u64,
-        proposal_height: u64,
-    },
-    #[error("Invalid Block Root Error: expected={expected_root}, proposal={proposal_root}")]
-    InvalidBlockRoot {
-        expected_root: BlockMerkleCommitment,
-        proposal_root: BlockMerkleCommitment,
-    },
-    #[error("Invalid Fee Root Error: expected={expected_root}, proposal={proposal_root}")]
-    InvalidFeeRoot {
-        expected_root: FeeMerkleCommitment,
-        proposal_root: FeeMerkleCommitment,
-    },
-    #[error("Invalid namespace table: {err}")]
-    InvalidNsTable { err: NsTableValidationError },
-}
-
-impl From<NsTableValidationError> for ProposalValidationError {
-    fn from(err: NsTableValidationError) -> Self {
-        Self::InvalidNsTable { err }
-    }
-}
-
-pub fn validate_proposal(
-    state: &ValidatedState,
-    expected_chain_config: ChainConfig,
-    parent_leaf: &Leaf,
-    proposal: &Header,
-    vid_common: &VidCommon,
-) -> Result<(), ProposalValidationError> {
-    let parent_header = parent_leaf.block_header();
-
-    // validate `ChainConfig`
-    if proposal.chain_config.commit() != expected_chain_config.commit() {
-        return Err(ProposalValidationError::InvalidChainConfig {
-            expected: format!("{:?}", expected_chain_config),
-            proposal: format!("{:?}", proposal.chain_config),
-        });
-    }
-
-    // validate block size and fee
-    let block_size = VidSchemeType::get_payload_byte_len(vid_common) as u64;
-    if block_size > *expected_chain_config.max_block_size {
-        return Err(ProposalValidationError::MaxBlockSizeExceeded {
-            max_block_size: expected_chain_config.max_block_size,
-            block_size: block_size.into(),
-        });
-    }
-
-    if proposal.fee_info.amount() < expected_chain_config.base_fee * block_size {
-        return Err(ProposalValidationError::InsufficientFee {
-            max_block_size: expected_chain_config.max_block_size,
-            base_fee: expected_chain_config.base_fee,
-            proposed_fee: proposal.fee_info.amount(),
-        });
-    }
-
-    // validate height
-    if proposal.height != parent_header.height + 1 {
-        return Err(ProposalValidationError::InvalidHeight {
-            parent_height: parent_header.height,
-            proposal_height: proposal.height,
-        });
-    }
-
-    let ValidatedState {
-        block_merkle_tree,
-        fee_merkle_tree,
-        ..
-    } = state;
-
-    let block_merkle_tree_root = block_merkle_tree.commitment();
-    if proposal.block_merkle_tree_root != block_merkle_tree_root {
-        return Err(ProposalValidationError::InvalidBlockRoot {
-            expected_root: block_merkle_tree_root,
-            proposal_root: proposal.block_merkle_tree_root,
-        });
-    }
-
-    let fee_merkle_tree_root = fee_merkle_tree.commitment();
-    if proposal.fee_merkle_tree_root != fee_merkle_tree_root {
-        return Err(ProposalValidationError::InvalidFeeRoot {
-            expected_root: fee_merkle_tree_root,
-            proposal_root: proposal.fee_merkle_tree_root,
-        });
-    }
-
-    proposal
-        .ns_table
-        .validate(&PayloadByteLen::from_vid_common(vid_common))?;
-
-    Ok(())
-}
-
-/// Possible charge fee failures
-#[derive(Error, Debug, Eq, PartialEq)]
-pub enum FeeError {
-    #[error("Insuficcient Funds: have {balance:?}, required {amount:?}")]
-    InsufficientFunds {
-        balance: Option<FeeAmount>,
-        amount: FeeAmount,
-    },
-    #[error("Merkle Tree Error: {0}")]
-    MerkleTreeError(MerkleTreeError),
-}
-
-impl From<MerkleTreeError> for FeeError {
-    fn from(item: MerkleTreeError) -> Self {
-        Self::MerkleTreeError(item)
-    }
-}
-
-fn charge_fee(
-    state: &mut ValidatedState,
-    delta: &mut Delta,
-    fee_info: FeeInfo,
-    recipient: FeeAccount,
-) -> Result<(), FeeError> {
-    state.charge_fee(fee_info, recipient)?;
-    delta.fees_delta.extend([fee_info.account, recipient]);
-    Ok(())
-}
-
-/// Possible builder validation failures
-#[derive(Error, Debug, Eq, PartialEq)]
-pub enum BuilderValidationError {
-    #[error("Builder signature not found")]
-    SignatureNotFound,
-    #[error("Fee amount out of range: {0}")]
-    FeeAmountOutOfRange(FeeAmount),
-    #[error("Invalid Builder Signature")]
-    InvalidBuilderSignature,
-}
-
-/// Validate builder account by verifying signature
-fn validate_builder_fee(proposed_header: &Header) -> Result<(), BuilderValidationError> {
-    // Beware of Malice!
-    let signature = proposed_header
-        .builder_signature
-        .ok_or(BuilderValidationError::SignatureNotFound)?;
-    let fee_amount = proposed_header.fee_info.amount().as_u64().ok_or(
-        BuilderValidationError::FeeAmountOutOfRange(proposed_header.fee_info.amount()),
-    )?;
-
-    // verify signature
-    if !proposed_header.fee_info.account.validate_fee_signature(
-        &signature,
-        fee_amount,
-        proposed_header.metadata(),
-        &proposed_header.payload_commitment(),
-    ) {
-        return Err(BuilderValidationError::InvalidBuilderSignature);
-    }
-
-    Ok(())
-}
-=======
     merklized_state::{MerklizedStateHeightPersistence, UpdateStateData},
     types::HeightIndexed,
 };
@@ -429,14 +20,12 @@
     api::data_source::CatchupDataSource, catchup::SqlStateCatchup,
     persistence::ChainConfigPersistence, NodeState, SeqTypes,
 };
->>>>>>> 4968ecea
 
 async fn compute_state_update(
     state: &ValidatedState,
     instance: &NodeState,
     parent_leaf: &LeafQueryData<SeqTypes>,
     proposed_leaf: &LeafQueryData<SeqTypes>,
-    version: Version,
 ) -> anyhow::Result<(ValidatedState, Delta)> {
     let proposed_leaf = proposed_leaf.leaf();
     let parent_leaf = parent_leaf.leaf();
@@ -445,22 +34,6 @@
     // Check internal consistency.
     let parent_header = parent_leaf.block_header();
     ensure!(
-<<<<<<< HEAD
-        state.block_merkle_tree.commitment() == parent_header.block_merkle_tree_root,
-        "internal error! in-memory block tree {:?} does not match parent header {:?}",
-        state.block_merkle_tree.commitment(),
-        parent_header.block_merkle_tree_root
-    );
-    ensure!(
-        state.fee_merkle_tree.commitment() == parent_header.fee_merkle_tree_root,
-        "internal error! in-memory fee tree {:?} does not match parent header {:?}",
-        state.fee_merkle_tree.commitment(),
-        parent_header.fee_merkle_tree_root
-    );
-
-    state
-        .apply_header(instance, parent_leaf, header, version)
-=======
         state.chain_config.commit() == parent_header.chain_config().commit(),
         "internal error! in-memory chain config {:?} does not match parent header {:?}",
         state.chain_config,
@@ -481,7 +54,6 @@
 
     state
         .apply_header(instance, parent_leaf, header, header.version())
->>>>>>> 4968ecea
         .await
 }
 
@@ -564,23 +136,12 @@
     instance: &NodeState,
     parent_leaf: &LeafQueryData<SeqTypes>,
     proposed_leaf: &LeafQueryData<SeqTypes>,
-<<<<<<< HEAD
-    version: Version,
 ) -> anyhow::Result<ValidatedState> {
     let parent_chain_config = parent_state.chain_config;
 
-    let (state, delta) =
-        compute_state_update(parent_state, instance, parent_leaf, proposed_leaf, version)
-            .await
-            .context("computing state update")?;
-=======
-) -> anyhow::Result<ValidatedState> {
-    let parent_chain_config = parent_state.chain_config;
-
     let (state, delta) = compute_state_update(parent_state, instance, parent_leaf, proposed_leaf)
         .await
         .context("computing state update")?;
->>>>>>> 4968ecea
 
     let mut storage = storage.write().await;
     if let Err(err) = store_state_update(&mut *storage, proposed_leaf.height(), &state, delta).await
@@ -640,7 +201,6 @@
 pub(crate) async fn update_state_storage_loop(
     storage: Arc<RwLock<impl SequencerStateDataSource>>,
     instance: impl Future<Output = NodeState>,
-    version: Version,
 ) -> anyhow::Result<()> {
     let mut instance = instance.await;
     instance.peers = Arc::new(SqlStateCatchup::new(storage.clone(), Default::default()));
@@ -681,20 +241,8 @@
 
     while let Some(leaf) = leaves.next().await {
         loop {
-<<<<<<< HEAD
-            match update_state_storage(
-                &parent_state,
-                &storage,
-                &instance,
-                &parent_leaf,
-                &leaf,
-                version,
-            )
-            .await
-=======
             match update_state_storage(&parent_state, &storage, &instance, &parent_leaf, &leaf)
                 .await
->>>>>>> 4968ecea
             {
                 Ok(state) => {
                     parent_leaf = leaf;
@@ -739,801 +287,6 @@
 {
 }
 
-<<<<<<< HEAD
-impl ValidatedState {
-    pub(crate) async fn apply_header(
-        &self,
-        instance: &NodeState,
-        parent_leaf: &Leaf,
-        proposed_header: &Header,
-        version: Version,
-    ) -> anyhow::Result<(Self, Delta)> {
-        // Clone state to avoid mutation. Consumer can take update
-        // through returned value.
-
-        let mut validated_state = self.clone();
-        validated_state.apply_upgrade(instance, version);
-
-        let chain_config = validated_state
-            .get_chain_config(instance, &proposed_header.chain_config)
-            .await?;
-
-        if Some(chain_config) != validated_state.chain_config.resolve() {
-            validated_state.chain_config = chain_config.into();
-        }
-
-        let l1_deposits = get_l1_deposits(
-            instance,
-            proposed_header,
-            parent_leaf,
-            chain_config.fee_contract,
-        )
-        .await;
-
-        // Find missing fee state entries. We will need to use the builder account which is paying a
-        // fee and the recipient account which is receiving it, plus any counts receiving deposits
-        // in this block.
-        let missing_accounts = self.forgotten_accounts(
-            [proposed_header.fee_info.account, chain_config.fee_recipient]
-                .into_iter()
-                .chain(l1_deposits.iter().map(|fee_info| fee_info.account)),
-        );
-
-        let parent_height = parent_leaf.height();
-        let parent_view = parent_leaf.view_number();
-
-        // Ensure merkle tree has frontier
-        if self.need_to_fetch_blocks_mt_frontier() {
-            tracing::info!(
-                parent_height,
-                ?parent_view,
-                "fetching block frontier from peers"
-            );
-            instance
-                .peers
-                .as_ref()
-                .remember_blocks_merkle_tree(
-                    parent_height,
-                    parent_view,
-                    &mut validated_state.block_merkle_tree,
-                )
-                .await?;
-        }
-
-        // Fetch missing fee state entries
-        if !missing_accounts.is_empty() {
-            tracing::info!(
-                parent_height,
-                ?parent_view,
-                ?missing_accounts,
-                "fetching missing accounts from peers"
-            );
-
-            let missing_account_proofs = instance
-                .peers
-                .as_ref()
-                .fetch_accounts(
-                    parent_height,
-                    parent_view,
-                    validated_state.fee_merkle_tree.commitment(),
-                    missing_accounts,
-                )
-                .await?;
-
-            // Remember the fee state entries
-            for account in missing_account_proofs.iter() {
-                account
-                    .proof
-                    .remember(&mut validated_state.fee_merkle_tree)
-                    .expect("proof previously verified");
-            }
-        }
-
-        let mut delta = Delta::default();
-
-        let mut validated_state =
-            apply_proposal(&validated_state, &mut delta, parent_leaf, l1_deposits);
-
-        charge_fee(
-            &mut validated_state,
-            &mut delta,
-            proposed_header.fee_info,
-            chain_config.fee_recipient,
-        )?;
-
-        Ok((validated_state, delta))
-    }
-
-    /// Updates the `ValidatedState` if a protocol upgrade has occurred.
-    pub(crate) fn apply_upgrade(&mut self, instance: &NodeState, version: Version) {
-        // Check for protocol upgrade based on sequencer version
-        if version <= instance.current_version {
-            return;
-        }
-
-        let Some(upgrade) = instance.upgrades.get(&version) else {
-            return;
-        };
-
-        match upgrade.upgrade_type {
-            UpgradeType::ChainConfig { chain_config } => {
-                self.chain_config = chain_config.into();
-            }
-        }
-    }
-
-    /// Retrieves the `ChainConfig`.
-    ///
-    ///  Returns the `NodeState` `ChainConfig` if the `ValidatedState` `ChainConfig` commitment matches the `NodeState` `ChainConfig`` commitment.
-    ///  If the commitments do not match, it returns the `ChainConfig` available in either `ValidatedState` or proposed header.
-    ///  If neither has the `ChainConfig`, it fetches the config from the peers.
-    ///
-    /// Returns an error if it fails to fetch the `ChainConfig` from the peers.
-    pub(crate) async fn get_chain_config(
-        &self,
-        instance: &NodeState,
-        header_cf: &ResolvableChainConfig,
-    ) -> anyhow::Result<ChainConfig> {
-        let state_cf = self.chain_config;
-
-        if state_cf.commit() == instance.chain_config.commit() {
-            return Ok(instance.chain_config);
-        }
-
-        let cf = match (state_cf.resolve(), header_cf.resolve()) {
-            (Some(cf), _) => cf,
-            (_, Some(cf)) if cf.commit() == state_cf.commit() => cf,
-            (_, Some(_)) | (None, None) => {
-                instance
-                    .peers
-                    .as_ref()
-                    .fetch_chain_config(state_cf.commit())
-                    .await
-            }
-        };
-
-        Ok(cf)
-    }
-}
-
-pub async fn get_l1_deposits(
-    instance: &NodeState,
-    header: &Header,
-    parent_leaf: &Leaf,
-    fee_contract_address: Option<Address>,
-) -> Vec<FeeInfo> {
-    if let (Some(addr), Some(block_info)) = (fee_contract_address, header.l1_finalized) {
-        instance
-            .l1_client
-            .get_finalized_deposits(
-                addr,
-                parent_leaf
-                    .block_header()
-                    .l1_finalized
-                    .map(|block_info| block_info.number),
-                block_info.number,
-            )
-            .await
-    } else {
-        vec![]
-    }
-}
-
-#[must_use]
-fn apply_proposal(
-    validated_state: &ValidatedState,
-    delta: &mut Delta,
-    parent_leaf: &Leaf,
-    l1_deposits: Vec<FeeInfo>,
-) -> ValidatedState {
-    let mut validated_state = validated_state.clone();
-    // pushing a block into merkle tree shouldn't fail
-    validated_state
-        .block_merkle_tree
-        .push(parent_leaf.block_header().commit())
-        .unwrap();
-
-    for FeeInfo { account, amount } in l1_deposits.iter() {
-        validated_state
-            .fee_merkle_tree
-            .update_with(account, |balance| {
-                Some(balance.cloned().unwrap_or_default().add(*amount))
-            })
-            .expect("update_with succeeds");
-        delta.fees_delta.insert(*account);
-    }
-
-    validated_state
-}
-
-impl HotShotState<SeqTypes> for ValidatedState {
-    type Error = BlockError;
-    type Instance = NodeState;
-
-    type Time = ViewNumber;
-
-    type Delta = Delta;
-    fn on_commit(&self) {}
-    /// Validate parent against known values (from state) and validate
-    /// proposal descends from parent. Returns updated `ValidatedState`.
-    #[tracing::instrument(
-        skip_all,
-        fields(
-            node_id = instance.node_id,
-            view = ?parent_leaf.view_number(),
-            height = parent_leaf.height(),
-        ),
-    )]
-    async fn validate_and_apply_header(
-        &self,
-        instance: &Self::Instance,
-        parent_leaf: &Leaf,
-        proposed_header: &Header,
-        vid_common: VidCommon,
-        version: Version,
-    ) -> Result<(Self, Self::Delta), Self::Error> {
-        //validate builder fee
-        if let Err(err) = validate_builder_fee(proposed_header) {
-            tracing::error!("invalid builder fee: {err:#}");
-            return Err(BlockError::InvalidBlockHeader);
-        }
-
-        // Unwrapping here is okay as we retry in a loop
-        //so we should either get a validated state or until hotshot cancels the task
-        let (validated_state, delta) = self
-            .apply_header(instance, parent_leaf, proposed_header, version)
-            .await
-            .unwrap();
-
-        let chain_config = validated_state
-            .chain_config
-            .resolve()
-            .expect("Chain Config not found in validated state");
-
-        // validate the proposal
-        if let Err(err) = validate_proposal(
-            &validated_state,
-            chain_config,
-            parent_leaf,
-            proposed_header,
-            &vid_common,
-        ) {
-            tracing::error!("invalid proposal: {err:#}");
-            return Err(BlockError::InvalidBlockHeader);
-        }
-
-        // log successful progress about once in 10 - 20 seconds,
-        // TODO: we may want to make this configurable
-        if parent_leaf.view_number().u64() % 10 == 0 {
-            tracing::info!("validated and applied new header");
-        }
-        Ok((validated_state, delta))
-    }
-    /// Construct the state with the given block header.
-    ///
-    /// This can also be used to rebuild the state for catchup.
-    fn from_header(block_header: &Header) -> Self {
-        let fee_merkle_tree = if block_header.fee_merkle_tree_root.size() == 0 {
-            // If the commitment tells us that the tree is supposed to be empty, it is convenient to
-            // just create an empty tree, rather than a commitment-only tree.
-            FeeMerkleTree::new(FEE_MERKLE_TREE_HEIGHT)
-        } else {
-            FeeMerkleTree::from_commitment(block_header.fee_merkle_tree_root)
-        };
-        let block_merkle_tree = if block_header.block_merkle_tree_root.size() == 0 {
-            // If the commitment tells us that the tree is supposed to be empty, it is convenient to
-            // just create an empty tree, rather than a commitment-only tree.
-            BlockMerkleTree::new(BLOCK_MERKLE_TREE_HEIGHT)
-        } else {
-            BlockMerkleTree::from_commitment(block_header.block_merkle_tree_root)
-        };
-        Self {
-            fee_merkle_tree,
-            block_merkle_tree,
-            chain_config: block_header.chain_config,
-        }
-    }
-    /// Construct a genesis validated state.
-    #[must_use]
-    fn genesis(instance: &Self::Instance) -> (Self, Self::Delta) {
-        (instance.genesis_state.clone(), Delta::default())
-    }
-}
-
-// Required for TestableState
-#[cfg(any(test, feature = "testing"))]
-impl std::fmt::Display for ValidatedState {
-    fn fmt(&self, f: &mut std::fmt::Formatter<'_>) -> std::fmt::Result {
-        write!(f, "{self:#?}")
-    }
-}
-
-#[cfg(any(test, feature = "testing"))]
-impl hotshot_types::traits::states::TestableState<SeqTypes> for ValidatedState {
-    fn create_random_transaction(
-        _state: Option<&Self>,
-        rng: &mut dyn rand::RngCore,
-        _padding: u64,
-    ) -> crate::Transaction {
-        crate::Transaction::random(rng)
-    }
-}
-
-pub type BlockMerkleTree = LightWeightSHA3MerkleTree<Commitment<Header>>;
-pub type BlockMerkleCommitment = <BlockMerkleTree as MerkleTreeScheme>::Commitment;
-
-impl MerklizedState<SeqTypes, { Self::ARITY }> for BlockMerkleTree {
-    type Key = Self::Index;
-    type Entry = Commitment<Header>;
-    type T = Sha3Node;
-    type Commit = Self::Commitment;
-    type Digest = Sha3Digest;
-
-    fn state_type() -> &'static str {
-        "block_merkle_tree"
-    }
-
-    fn header_state_commitment_field() -> &'static str {
-        "block_merkle_tree_root"
-    }
-
-    fn tree_height() -> usize {
-        BLOCK_MERKLE_TREE_HEIGHT
-    }
-
-    fn insert_path(
-        &mut self,
-        key: Self::Key,
-        proof: &MerkleProof<Self::Entry, Self::Key, Self::T, { Self::ARITY }>,
-    ) -> anyhow::Result<()> {
-        let Some(elem) = proof.elem() else {
-            bail!("BlockMerkleTree does not support non-membership proofs");
-        };
-        self.remember(key, elem, proof)?;
-        Ok(())
-    }
-}
-
-#[derive(
-    Hash,
-    Copy,
-    Clone,
-    Debug,
-    Deserialize,
-    Serialize,
-    PartialEq,
-    Eq,
-    CanonicalSerialize,
-    CanonicalDeserialize,
-)]
-/// `FeeInfo` holds data related to builder fees.
-pub struct FeeInfo {
-    account: FeeAccount,
-    amount: FeeAmount,
-}
-impl FeeInfo {
-    pub fn new(account: impl Into<FeeAccount>, amount: impl Into<FeeAmount>) -> Self {
-        Self {
-            account: account.into(),
-            amount: amount.into(),
-        }
-    }
-    /// The minimum fee paid by the given builder account for a proposed block.
-    // TODO this function should take the block size as an input, we need to get this information
-    // from HotShot.
-    pub fn base_fee(account: FeeAccount) -> Self {
-        Self {
-            account,
-            amount: FeeAmount::default(),
-        }
-    }
-
-    pub fn genesis() -> Self {
-        Self {
-            account: Default::default(),
-            amount: Default::default(),
-        }
-    }
-
-    pub fn account(&self) -> FeeAccount {
-        self.account
-    }
-
-    pub fn amount(&self) -> FeeAmount {
-        self.amount
-    }
-}
-
-impl From<BuilderFee<SeqTypes>> for FeeInfo {
-    fn from(fee: BuilderFee<SeqTypes>) -> Self {
-        Self {
-            amount: fee.fee_amount.into(),
-            account: fee.fee_account,
-        }
-    }
-}
-
-impl From<DepositFilter> for FeeInfo {
-    fn from(item: DepositFilter) -> Self {
-        Self {
-            amount: item.amount.into(),
-            account: item.user.into(),
-        }
-    }
-}
-
-impl Committable for FeeInfo {
-    fn commit(&self) -> Commitment<Self> {
-        RawCommitmentBuilder::new(&Self::tag())
-            .fixed_size_field("account", &self.account.to_fixed_bytes())
-            .fixed_size_field("amount", &self.amount.to_fixed_bytes())
-            .finalize()
-    }
-    fn tag() -> String {
-        "FEE_INFO".into()
-    }
-}
-
-// New Type for `U256` in order to implement `CanonicalSerialize` and
-// `CanonicalDeserialize`
-#[derive(
-    Default,
-    Hash,
-    Copy,
-    Clone,
-    Debug,
-    Display,
-    PartialEq,
-    Eq,
-    PartialOrd,
-    Ord,
-    Add,
-    Sub,
-    Mul,
-    From,
-    Into,
-)]
-#[display(fmt = "{_0}")]
-pub struct FeeAmount(U256);
-
-impl_serde_from_string_or_integer!(FeeAmount);
-impl_to_fixed_bytes!(FeeAmount, U256);
-
-impl From<u64> for FeeAmount {
-    fn from(amt: u64) -> Self {
-        Self(amt.into())
-    }
-}
-
-impl From<FeeAmount> for MonetaryValue {
-    fn from(value: FeeAmount) -> Self {
-        MonetaryValue::eth(value.0.as_u128() as i128)
-    }
-}
-
-impl CheckedSub for FeeAmount {
-    fn checked_sub(&self, v: &Self) -> Option<Self> {
-        self.0.checked_sub(v.0).map(FeeAmount)
-    }
-}
-
-impl FromStr for FeeAmount {
-    type Err = <U256 as FromStr>::Err;
-
-    fn from_str(s: &str) -> Result<Self, Self::Err> {
-        Ok(Self(s.parse()?))
-    }
-}
-
-impl FromStringOrInteger for FeeAmount {
-    type Binary = U256;
-    type Integer = u64;
-
-    fn from_binary(b: Self::Binary) -> anyhow::Result<Self> {
-        Ok(Self(b))
-    }
-
-    fn from_integer(i: Self::Integer) -> anyhow::Result<Self> {
-        Ok(i.into())
-    }
-
-    fn from_string(s: String) -> anyhow::Result<Self> {
-        // For backwards compatibility, we have an ad hoc parser for WEI amounts represented as hex
-        // strings.
-        if let Some(s) = s.strip_prefix("0x") {
-            return Ok(Self(s.parse()?));
-        }
-
-        // Strip an optional non-numeric suffix, which will be interpreted as a unit.
-        let (base, unit) = s
-            .split_once(char::is_whitespace)
-            .unwrap_or((s.as_str(), "wei"));
-        match parse_units(base, unit)? {
-            ParseUnits::U256(n) => Ok(Self(n)),
-            ParseUnits::I256(_) => bail!("amount cannot be negative"),
-        }
-    }
-
-    fn to_binary(&self) -> anyhow::Result<Self::Binary> {
-        Ok(self.0)
-    }
-
-    fn to_string(&self) -> anyhow::Result<String> {
-        Ok(format!("{self}"))
-    }
-}
-
-impl FeeAmount {
-    pub fn as_u64(&self) -> Option<u64> {
-        if self.0 <= u64::MAX.into() {
-            Some(self.0.as_u64())
-        } else {
-            None
-        }
-    }
-}
-
-// New Type for `Address` in order to implement `CanonicalSerialize` and
-// `CanonicalDeserialize`
-#[derive(
-    Default,
-    Hash,
-    Copy,
-    Clone,
-    Debug,
-    Display,
-    Deserialize,
-    Serialize,
-    PartialEq,
-    Eq,
-    PartialOrd,
-    Ord,
-    From,
-    Into,
-)]
-#[display(fmt = "{_0:x}")]
-pub struct FeeAccount(Address);
-impl FeeAccount {
-    /// Return inner `Address`
-    pub fn address(&self) -> Address {
-        self.0
-    }
-    /// Return byte slice representation of inner `Address` type
-    pub fn as_bytes(&self) -> &[u8] {
-        self.0.as_bytes()
-    }
-    /// Return array containing underlying bytes of inner `Address` type
-    pub fn to_fixed_bytes(self) -> [u8; 20] {
-        self.0.to_fixed_bytes()
-    }
-    pub fn test_key_pair() -> EthKeyPair {
-        EthKeyPair::from_mnemonic(
-            "test test test test test test test test test test test junk",
-            0u32,
-        )
-        .unwrap()
-    }
-}
-
-impl FromStr for FeeAccount {
-    type Err = anyhow::Error;
-
-    fn from_str(s: &str) -> Result<Self, Self::Err> {
-        Ok(Self(s.parse()?))
-    }
-}
-
-impl Valid for FeeAmount {
-    fn check(&self) -> Result<(), SerializationError> {
-        Ok(())
-    }
-}
-
-impl Valid for FeeAccount {
-    fn check(&self) -> Result<(), SerializationError> {
-        Ok(())
-    }
-}
-
-impl CanonicalSerialize for FeeAmount {
-    fn serialize_with_mode<W: std::io::prelude::Write>(
-        &self,
-        mut writer: W,
-        _compress: Compress,
-    ) -> Result<(), SerializationError> {
-        Ok(writer.write_all(&self.to_fixed_bytes())?)
-    }
-
-    fn serialized_size(&self, _compress: Compress) -> usize {
-        core::mem::size_of::<U256>()
-    }
-}
-impl CanonicalDeserialize for FeeAmount {
-    fn deserialize_with_mode<R: Read>(
-        mut reader: R,
-        _compress: Compress,
-        _validate: Validate,
-    ) -> Result<Self, SerializationError> {
-        let mut bytes = [0u8; core::mem::size_of::<U256>()];
-        reader.read_exact(&mut bytes)?;
-        let value = U256::from_little_endian(&bytes);
-        Ok(Self(value))
-    }
-}
-impl CanonicalSerialize for FeeAccount {
-    fn serialize_with_mode<W: std::io::prelude::Write>(
-        &self,
-        mut writer: W,
-        _compress: Compress,
-    ) -> Result<(), SerializationError> {
-        Ok(writer.write_all(&self.0.to_fixed_bytes())?)
-    }
-
-    fn serialized_size(&self, _compress: Compress) -> usize {
-        core::mem::size_of::<Address>()
-    }
-}
-impl CanonicalDeserialize for FeeAccount {
-    fn deserialize_with_mode<R: Read>(
-        mut reader: R,
-        _compress: Compress,
-        _validate: Validate,
-    ) -> Result<Self, SerializationError> {
-        let mut bytes = [0u8; core::mem::size_of::<Address>()];
-        reader.read_exact(&mut bytes)?;
-        let value = Address::from_slice(&bytes);
-        Ok(Self(value))
-    }
-}
-
-impl ToTraversalPath<256> for FeeAccount {
-    fn to_traversal_path(&self, height: usize) -> Vec<usize> {
-        self.0
-            .to_fixed_bytes()
-            .into_iter()
-            .take(height)
-            .map(|i| i as usize)
-            .collect()
-    }
-}
-
-pub type FeeMerkleTree = UniversalMerkleTree<FeeAmount, Sha3Digest, FeeAccount, 256, Sha3Node>;
-pub type FeeMerkleCommitment = <FeeMerkleTree as MerkleTreeScheme>::Commitment;
-
-impl MerklizedState<SeqTypes, { Self::ARITY }> for FeeMerkleTree {
-    type Key = Self::Index;
-    type Entry = Self::Element;
-    type T = Sha3Node;
-    type Commit = Self::Commitment;
-    type Digest = Sha3Digest;
-
-    fn state_type() -> &'static str {
-        "fee_merkle_tree"
-    }
-
-    fn header_state_commitment_field() -> &'static str {
-        "fee_merkle_tree_root"
-    }
-
-    fn tree_height() -> usize {
-        FEE_MERKLE_TREE_HEIGHT
-    }
-
-    fn insert_path(
-        &mut self,
-        key: Self::Key,
-        proof: &MerkleProof<Self::Entry, Self::Key, Self::T, { Self::ARITY }>,
-    ) -> anyhow::Result<()> {
-        match proof.elem() {
-            Some(elem) => self.remember(key, elem, proof)?,
-            None => self.non_membership_remember(key, proof)?,
-        }
-        Ok(())
-    }
-}
-
-/// A proof of the balance of an account in the fee ledger.
-///
-/// If the account of interest does not exist in the fee state, this is a Merkle non-membership
-/// proof, and the balance is implicitly zero. Otherwise, this is a normal Merkle membership proof.
-#[derive(Clone, Debug, Deserialize, Serialize)]
-pub struct FeeAccountProof {
-    account: Address,
-    proof: FeeMerkleProof,
-}
-
-#[derive(Clone, Debug, Deserialize, Serialize)]
-enum FeeMerkleProof {
-    Presence(<FeeMerkleTree as MerkleTreeScheme>::MembershipProof),
-    Absence(<FeeMerkleTree as UniversalMerkleTreeScheme>::NonMembershipProof),
-}
-
-impl FeeAccountProof {
-    pub(crate) fn presence(
-        pos: FeeAccount,
-        proof: <FeeMerkleTree as MerkleTreeScheme>::MembershipProof,
-    ) -> Self {
-        Self {
-            account: pos.into(),
-            proof: FeeMerkleProof::Presence(proof),
-        }
-    }
-
-    pub(crate) fn absence(
-        pos: FeeAccount,
-        proof: <FeeMerkleTree as UniversalMerkleTreeScheme>::NonMembershipProof,
-    ) -> Self {
-        Self {
-            account: pos.into(),
-            proof: FeeMerkleProof::Absence(proof),
-        }
-    }
-
-    pub fn prove(tree: &FeeMerkleTree, account: Address) -> Option<(Self, U256)> {
-        match tree.universal_lookup(FeeAccount(account)) {
-            LookupResult::Ok(balance, proof) => Some((
-                Self {
-                    account,
-                    proof: FeeMerkleProof::Presence(proof),
-                },
-                balance.0,
-            )),
-            LookupResult::NotFound(proof) => Some((
-                Self {
-                    account,
-                    proof: FeeMerkleProof::Absence(proof),
-                },
-                0.into(),
-            )),
-            LookupResult::NotInMemory => None,
-        }
-    }
-
-    pub fn verify(&self, comm: &FeeMerkleCommitment) -> anyhow::Result<U256> {
-        match &self.proof {
-            FeeMerkleProof::Presence(proof) => {
-                ensure!(
-                    FeeMerkleTree::verify(comm.digest(), FeeAccount(self.account), proof)?.is_ok(),
-                    "invalid proof"
-                );
-                Ok(proof
-                    .elem()
-                    .context("presence proof is missing account balance")?
-                    .0)
-            }
-            FeeMerkleProof::Absence(proof) => {
-                let tree = FeeMerkleTree::from_commitment(comm);
-                ensure!(
-                    tree.non_membership_verify(FeeAccount(self.account), proof)?,
-                    "invalid proof"
-                );
-                Ok(0.into())
-            }
-        }
-    }
-
-    pub fn remember(&self, tree: &mut FeeMerkleTree) -> anyhow::Result<()> {
-        match &self.proof {
-            FeeMerkleProof::Presence(proof) => {
-                tree.remember(
-                    FeeAccount(self.account),
-                    proof
-                        .elem()
-                        .context("presence proof is missing account balance")?,
-                    proof,
-                )?;
-                Ok(())
-            }
-            FeeMerkleProof::Absence(proof) => {
-                tree.non_membership_remember(FeeAccount(self.account), proof)?;
-                Ok(())
-            }
-        }
-    }
-}
-
-=======
->>>>>>> 4968ecea
 #[cfg(test)]
 mod test {
     use espresso_types::{
@@ -1550,12 +303,6 @@
     use sequencer_utils::{ser::FromStringOrInteger, test_utils::setup_test};
 
     use super::*;
-<<<<<<< HEAD
-    use async_compatibility_layer::logging::{setup_backtrace, setup_logging};
-    use hotshot_types::vid::vid_scheme;
-    use jf_vid::VidScheme;
-=======
->>>>>>> 4968ecea
 
     #[test]
     fn test_fee_proofs() {
@@ -1597,12 +344,7 @@
 
     #[async_std::test]
     async fn test_validation_max_block_size() {
-<<<<<<< HEAD
-        setup_logging();
-        setup_backtrace();
-=======
         setup_test();
->>>>>>> 4968ecea
 
         const MAX_BLOCK_SIZE: usize = 10;
         let payload = [0; 2 * MAX_BLOCK_SIZE];
@@ -1636,12 +378,7 @@
 
     #[async_std::test]
     async fn test_validation_base_fee() {
-<<<<<<< HEAD
-        setup_logging();
-        setup_backtrace();
-=======
         setup_test();
->>>>>>> 4968ecea
 
         let max_block_size = 10;
         let payload = [0; 1];
@@ -1665,11 +402,7 @@
             ProposalValidationError::InsufficientFee {
                 max_block_size: instance.chain_config.max_block_size,
                 base_fee: instance.chain_config.base_fee,
-<<<<<<< HEAD
-                proposed_fee: header.fee_info.amount()
-=======
                 proposed_fee: header.fee_info().amount().unwrap()
->>>>>>> 4968ecea
             },
             err
         );
@@ -1677,12 +410,7 @@
 
     #[test]
     fn test_charge_fee() {
-<<<<<<< HEAD
-        setup_logging();
-        setup_backtrace();
-=======
         setup_test();
->>>>>>> 4968ecea
 
         let src = FeeAccount::generated_from_seed_indexed([0; 32], 0).0;
         let dst = FeeAccount::generated_from_seed_indexed([0; 32], 1).0;
