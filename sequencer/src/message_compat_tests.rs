#![cfg(test)]
//! Serialization compatibility tests for consensus messages.
//!
//! This test generates a test vector containing one variant of each type of consensus message,
//! instantiated with sequencer types. A serialized version of this vector is written to a file and
//! checked into the repo under `data/messages.json`. If the serialization of the generated test
//! vector does not match the committed file, the test fails, indicating a potential API
//! incompatibility.
//!
//! If this test fails and you intended to change the consensus API, you may simply replace the
//! serialized file as indicated in the test output. Note however that this may break compatibility
//! with older releases, and your pull request should explain why this is OK.
//!
//! If this test is failing and you did not intend to change the consensus API, figure out what
//! code changed caused the serialization change and revert it.

use std::path::Path;

use committable::Committable;
use espresso_types::{NodeState, PubKey, ValidatedState};
use hotshot_types::{
    data::{
        DaProposal, EpochNumber, QuorumProposal, UpgradeProposal, ViewChangeEvidence, ViewNumber,
    },
    message::{
        DaConsensusMessage, DataMessage, GeneralConsensusMessage, Message, MessageKind, Proposal,
        SequencingMessage,
    },
    simple_certificate::{DaCertificate, QuorumCertificate, UpgradeCertificate},
    simple_vote::{DaData, DaVote, QuorumData, QuorumVote, UpgradeProposalData, UpgradeVote},
    traits::{
        node_implementation::ConsensusTime, signature_key::SignatureKey, BlockPayload, EncodeBytes,
    },
};
use pretty_assertions::assert_eq;
use serde_json::Value;
use vbs::{
    version::{StaticVersion, StaticVersionType, Version},
    BinarySerializer,
};

#[cfg(feature = "testing")]
async fn test_message_compat<Ver: StaticVersionType>(_ver: Ver) {
    use std::sync::Arc;

    use async_lock::RwLock;
    use espresso_types::{EpochCommittees, Leaf, Payload, SeqTypes, Transaction};
    use ethers_conv::ToAlloy;
    use hotshot_example_types::node_types::TestVersions;
    use hotshot_types::{
        data::vid_disperse::{ADVZDisperse, ADVZDisperseShare},
        epoch_membership::EpochMembershipCoordinator,
        simple_certificate::{
            TimeoutCertificate, ViewSyncCommitCertificate, ViewSyncFinalizeCertificate,
            ViewSyncPreCommitCertificate,
        },
        simple_vote::{
            TimeoutData, TimeoutVote, ViewSyncCommitData, ViewSyncCommitVote, ViewSyncFinalizeData,
            ViewSyncFinalizeVote, ViewSyncPreCommitData, ViewSyncPreCommitVote,
        },
        PeerConfig,
    };

    use crate::persistence::no_storage::NoStorage;

    let (sender, priv_key) = PubKey::generated_from_seed_indexed(Default::default(), 0);
    let signature = PubKey::sign(&priv_key, &[]).unwrap();
    let committee = vec![PeerConfig::default()]; /* one committee member, necessary to generate a VID share */

    let node_state = NodeState::default();
    let membership = EpochMembershipCoordinator::new(
        Arc::new(RwLock::new(EpochCommittees::new_stake(
            committee.clone(),
            committee,
<<<<<<< HEAD
            node_state.l1_client,
            node_state
                .chain_config
                .stake_table_contract
                .map(|a| a.to_alloy()),
            node_state.peers,
=======
            &NodeState::default(),
            10,
            NoStorage,
>>>>>>> 8583aee8
        ))),
        10,
    );
    let upgrade_data = UpgradeProposalData {
        old_version: Version { major: 0, minor: 1 },
        new_version: Version { major: 1, minor: 0 },
        decide_by: ViewNumber::genesis(),
        new_version_hash: Default::default(),
        old_version_last_view: ViewNumber::genesis(),
        new_version_first_view: ViewNumber::genesis(),
    };
    let leaf = Leaf::genesis::<TestVersions>(
        &ValidatedState::default(),
        &NodeState::mock().with_current_version(Ver::VERSION),
    )
    .await;
    let block_header = leaf.block_header().clone();
    let transaction = Transaction::new(1_u32.into(), vec![1, 2, 3]);
    let (payload, metadata) = Payload::from_transactions(
        [transaction.clone()],
        &ValidatedState::default(),
        &NodeState::mock(),
    )
    .await
    .unwrap();
    let view_sync_pre_commit_data = ViewSyncPreCommitData {
        relay: 0,
        round: ViewNumber::genesis(),
    };
    let view_sync_commit_data = ViewSyncCommitData {
        relay: 0,
        round: ViewNumber::genesis(),
    };
    let view_sync_finalize_data = ViewSyncFinalizeData {
        relay: 0,
        round: ViewNumber::genesis(),
    };
    let timeout_data = TimeoutData {
        view: ViewNumber::genesis(),
    };
    let da_data = DaData {
        payload_commit: block_header.payload_commitment(),
    };

    let consensus_messages = [
        GeneralConsensusMessage::Proposal(Proposal {
            data: QuorumProposal {
                block_header: block_header.clone(),
                view_number: ViewNumber::genesis(),
                justify_qc: QuorumCertificate::genesis::<TestVersions>(
                    &ValidatedState::default(),
                    &NodeState::mock(),
                )
                .await,
                upgrade_certificate: Some(UpgradeCertificate::new(
                    upgrade_data.clone(),
                    upgrade_data.commit(),
                    ViewNumber::genesis(),
                    Default::default(),
                    Default::default(),
                )),
                proposal_certificate: Some(ViewChangeEvidence::Timeout(TimeoutCertificate::new(
                    timeout_data.clone(),
                    timeout_data.commit(),
                    ViewNumber::genesis(),
                    Default::default(),
                    Default::default(),
                ))),
            },
            signature: signature.clone(),
            _pd: Default::default(),
        }),
        GeneralConsensusMessage::Vote(QuorumVote {
            signature: (sender, signature.clone()),
            data: QuorumData {
                leaf_commit: <Leaf as Committable>::commit(&leaf),
            },
            view_number: ViewNumber::genesis(),
        }),
        GeneralConsensusMessage::ViewSyncPreCommitVote(ViewSyncPreCommitVote {
            signature: (sender, signature.clone()),
            data: view_sync_pre_commit_data.clone(),
            view_number: ViewNumber::genesis(),
        }),
        GeneralConsensusMessage::ViewSyncCommitVote(ViewSyncCommitVote {
            signature: (sender, signature.clone()),
            data: view_sync_commit_data.clone(),
            view_number: ViewNumber::genesis(),
        }),
        GeneralConsensusMessage::ViewSyncFinalizeVote(ViewSyncFinalizeVote {
            signature: (sender, signature.clone()),
            data: view_sync_finalize_data.clone(),
            view_number: ViewNumber::genesis(),
        }),
        GeneralConsensusMessage::ViewSyncPreCommitCertificate(ViewSyncPreCommitCertificate::new(
            view_sync_pre_commit_data.clone(),
            view_sync_pre_commit_data.commit(),
            ViewNumber::genesis(),
            Default::default(),
            Default::default(),
        )),
        GeneralConsensusMessage::ViewSyncCommitCertificate(ViewSyncCommitCertificate::new(
            view_sync_commit_data.clone(),
            view_sync_commit_data.commit(),
            ViewNumber::genesis(),
            Default::default(),
            Default::default(),
        )),
        GeneralConsensusMessage::ViewSyncFinalizeCertificate(ViewSyncFinalizeCertificate::new(
            view_sync_finalize_data.clone(),
            view_sync_finalize_data.commit(),
            ViewNumber::genesis(),
            Default::default(),
            Default::default(),
        )),
        GeneralConsensusMessage::TimeoutVote(TimeoutVote {
            signature: (sender, signature.clone()),
            data: TimeoutData {
                view: ViewNumber::genesis(),
            },
            view_number: ViewNumber::genesis(),
        }),
        GeneralConsensusMessage::UpgradeProposal(Proposal {
            data: UpgradeProposal {
                upgrade_proposal: upgrade_data.clone(),
                view_number: ViewNumber::genesis(),
            },
            signature: signature.clone(),
            _pd: Default::default(),
        }),
        GeneralConsensusMessage::UpgradeVote(UpgradeVote {
            signature: (sender, signature.clone()),
            data: upgrade_data,
            view_number: ViewNumber::genesis(),
        }),
    ];
    let da_messages = [
        DaConsensusMessage::DaProposal(Proposal {
            data: DaProposal {
                encoded_transactions: payload.encode(),
                metadata,
                view_number: ViewNumber::genesis(),
            },
            signature: signature.clone(),
            _pd: Default::default(),
        }),
        DaConsensusMessage::DaVote(DaVote {
            signature: (sender, signature.clone()),
            data: da_data.clone(),
            view_number: ViewNumber::genesis(),
        }),
        DaConsensusMessage::DaCertificate(DaCertificate::new(
            da_data.clone(),
            da_data.commit(),
            ViewNumber::genesis(),
            Default::default(),
            Default::default(),
        )),
        DaConsensusMessage::VidDisperseMsg(Proposal {
            data: ADVZDisperseShare::from_advz_disperse(
                ADVZDisperse::calculate_vid_disperse(
                    &payload,
                    &membership,
                    ViewNumber::genesis(),
                    Some(EpochNumber::genesis()),
                    Some(EpochNumber::new(1)),
                )
                .await
                .unwrap(),
            )
            .remove(0),
            signature: signature.clone(),
            _pd: Default::default(),
        }),
    ];
    let data_messages = [DataMessage::SubmitTransaction(
        transaction,
        ViewNumber::genesis(),
    )];

    let seq_messages = consensus_messages
        .into_iter()
        .map(SequencingMessage::General)
        .chain(da_messages.into_iter().map(SequencingMessage::Da));
    let messages = seq_messages
        .map(MessageKind::Consensus)
        .chain(data_messages.into_iter().map(MessageKind::Data))
        .map(|kind| Message { kind, sender })
        .collect::<Vec<Message<SeqTypes>>>();

    let version_sub_dir = format!("v{}", Ver::VERSION.minor);
    // Load the expected serialization from the repo.
    let data_dir = Path::new(&std::env::var("CARGO_MANIFEST_DIR").unwrap())
        .join("../data")
        .join(version_sub_dir);
    let expected_bytes = std::fs::read(data_dir.join("messages.json")).unwrap();
    let expected: Value = serde_json::from_slice(&expected_bytes).unwrap();

    // Ensure the current serialization implementation generates the same JSON as the committed
    // reference.
    let actual = serde_json::to_value(&messages).unwrap();
    if actual != expected {
        let actual_pretty = serde_json::to_string_pretty(&actual).unwrap();
        let expected_pretty = serde_json::to_string_pretty(&expected).unwrap();

        // Write the actual output to a file to make it easier to compare with/replace the expected
        // file if the serialization change was actually intended.
        let actual_path = data_dir.join("messages-actual.json");
        std::fs::write(&actual_path, actual_pretty.as_bytes()).unwrap();

        // Fail the test with an assertion that outputs a nice diff between the prettified JSON
        // objects.
        assert_eq!(
            expected_pretty,
            actual_pretty,
            r#"
    Serialized messages do not match expected JSON. The actual serialization has been written to {}.
    If you intended to make a breaking change to the API you may replace the reference JSON file
    /data/messages.json with /data/messages-actual.json. Otherwise, revert your changes which have
    caused a change in the serialization of HotShot messages.
    "#,
            actual_path.display()
        );
    }

    // Ensure the current `Message` type can be parsed from the committed reference JSON.
    let parsed: Vec<Message<SeqTypes>> = serde_json::from_value(expected).unwrap();
    assert_eq!(parsed, messages);

    // Ensure the current serialization implementation generates the same binary output as the
    // committed reference.
    let expected = std::fs::read(data_dir.join("messages.bin")).unwrap();
    let actual = vbs::Serializer::<Ver>::serialize(&messages).unwrap();
    if actual != expected {
        // Write the actual output to a file to make it easier to compare with/replace the expected
        // file if the serialization change was actually intended.
        let actual_path = data_dir.join("messages-actual.bin");
        std::fs::write(&actual_path, &actual).unwrap();

        // Fail the test with an assertion that outputs a diff.
        assert_eq!(
            expected,
            actual,
            r#"
    Serialized messages do not match expected binary. The actual serialization has been written to
    {}. If you intended to make a breaking change to the API you may replace the reference binary
    file /data/messages.bin with /data/messages-actual.bin. Otherwise, revert your changes which
    have caused a change in the serialization of HotShot messages.
    "#,
            actual_path.display()
        );
    }

    // Ensure the current `Message` type can be parsed from the committed reference binary.
    let parsed: Vec<Message<SeqTypes>> = vbs::Serializer::<Ver>::deserialize(&expected).unwrap();
    assert_eq!(parsed, messages);
}

#[tokio::test(flavor = "multi_thread")]
async fn test_v1_message_compat() {
    test_message_compat(StaticVersion::<0, 1> {}).await;
}

#[tokio::test(flavor = "multi_thread")]
async fn test_v2_message_compat() {
    test_message_compat(StaticVersion::<0, 2> {}).await;
}
#[tokio::test(flavor = "multi_thread")]
async fn test_v3_message_compat() {
    test_message_compat(StaticVersion::<0, 3> {}).await;
}<|MERGE_RESOLUTION|>--- conflicted
+++ resolved
@@ -72,18 +72,12 @@
         Arc::new(RwLock::new(EpochCommittees::new_stake(
             committee.clone(),
             committee,
-<<<<<<< HEAD
             node_state.l1_client,
             node_state
                 .chain_config
                 .stake_table_contract
                 .map(|a| a.to_alloy()),
             node_state.peers,
-=======
-            &NodeState::default(),
-            10,
-            NoStorage,
->>>>>>> 8583aee8
         ))),
         10,
     );
