#![cfg(test)]
//! Serialization compatibility tests for consensus messages.
//!
//! This test generates a test vector containing one variant of each type of consensus message,
//! instantiated with sequencer types. A serialized version of this vector is written to a file and
//! checked into the repo under `data/messages.json`. If the serialization of the generated test
//! vector does not match the committed file, the test fails, indicating a potential API
//! incompatibility.
//!
//! If this test fails and you intended to change the consensus API, you may simply replace the
//! serialized file as indicated in the test output. Note however that this may break compatibility
//! with older releases, and your pull request should explain why this is OK.
//!
//! If this test is failing and you did not intend to change the consensus API, figure out what
//! code changed caused the serialization change and revert it.

use std::path::Path;

use committable::Committable;
use espresso_types::{NodeState, PubKey, ValidatedState};
use hotshot_types::{
    data::{
        DaProposal, EpochNumber, QuorumProposal, UpgradeProposal, ViewChangeEvidence, ViewNumber,
    },
    message::{
        DaConsensusMessage, DataMessage, GeneralConsensusMessage, Message, MessageKind, Proposal,
        SequencingMessage,
    },
    simple_certificate::{DaCertificate, QuorumCertificate, UpgradeCertificate},
    simple_vote::{DaData, DaVote, QuorumData, QuorumVote, UpgradeProposalData, UpgradeVote},
    traits::{
        node_implementation::ConsensusTime, signature_key::SignatureKey, BlockPayload, EncodeBytes,
    },
};
use pretty_assertions::assert_eq;
use serde_json::Value;
use vbs::{
    version::{StaticVersion, StaticVersionType, Version},
    BinarySerializer,
};

#[cfg(feature = "testing")]
async fn test_message_compat<Ver: StaticVersionType>(_ver: Ver) {
    use std::sync::Arc;

    use async_lock::RwLock;
    use espresso_types::{EpochCommittees, Leaf, Payload, SeqTypes, Transaction};
    use hotshot_example_types::node_types::TestVersions;
    use hotshot_types::{
        data::vid_disperse::{ADVZDisperse, ADVZDisperseShare},
        epoch_membership::EpochMembershipCoordinator,
        simple_certificate::{
            TimeoutCertificate, ViewSyncCommitCertificate, ViewSyncFinalizeCertificate,
            ViewSyncPreCommitCertificate,
        },
        simple_vote::{
            TimeoutData, TimeoutVote, ViewSyncCommitData, ViewSyncCommitVote, ViewSyncFinalizeData,
            ViewSyncFinalizeVote, ViewSyncPreCommitData, ViewSyncPreCommitVote,
        },
        PeerConfig,
    };

    use crate::persistence::no_storage::NoStorage;

    let (sender, priv_key) = PubKey::generated_from_seed_indexed(Default::default(), 0);
    let signature = PubKey::sign(&priv_key, &[]).unwrap();
    let committee = vec![PeerConfig::default()]; /* one committee member, necessary to generate a VID share */

    let node_state = NodeState::default();
    let membership = EpochMembershipCoordinator::new(
        Arc::new(RwLock::new(EpochCommittees::new_stake(
            committee.clone(),
            committee,
            node_state.l1_client,
<<<<<<< HEAD
            node_state
                .chain_config
                .stake_table_contract
                .map(|a| a.to_alloy()),
            node_state.state_catchup,
=======
            node_state.chain_config,
            node_state.peers,
>>>>>>> 148db25b
            NoStorage,
        ))),
        10,
    );
    let upgrade_data = UpgradeProposalData {
        old_version: Version { major: 0, minor: 1 },
        new_version: Version { major: 1, minor: 0 },
        decide_by: ViewNumber::genesis(),
        new_version_hash: Default::default(),
        old_version_last_view: ViewNumber::genesis(),
        new_version_first_view: ViewNumber::genesis(),
    };
    let leaf = Leaf::genesis::<TestVersions>(
        &ValidatedState::default(),
        &NodeState::mock().with_current_version(Ver::VERSION),
    )
    .await;
    let block_header = leaf.block_header().clone();
    let transaction = Transaction::new(1_u32.into(), vec![1, 2, 3]);
    let (payload, metadata) = Payload::from_transactions(
        [transaction.clone()],
        &ValidatedState::default(),
        &NodeState::mock(),
    )
    .await
    .unwrap();
    let view_sync_pre_commit_data = ViewSyncPreCommitData {
        relay: 0,
        round: ViewNumber::genesis(),
    };
    let view_sync_commit_data = ViewSyncCommitData {
        relay: 0,
        round: ViewNumber::genesis(),
    };
    let view_sync_finalize_data = ViewSyncFinalizeData {
        relay: 0,
        round: ViewNumber::genesis(),
    };
    let timeout_data = TimeoutData {
        view: ViewNumber::genesis(),
    };
    let da_data = DaData {
        payload_commit: block_header.payload_commitment(),
    };

    let consensus_messages = [
        GeneralConsensusMessage::Proposal(Proposal {
            data: QuorumProposal {
                block_header: block_header.clone(),
                view_number: ViewNumber::genesis(),
                justify_qc: QuorumCertificate::genesis::<TestVersions>(
                    &ValidatedState::default(),
                    &NodeState::mock(),
                )
                .await,
                upgrade_certificate: Some(UpgradeCertificate::new(
                    upgrade_data.clone(),
                    upgrade_data.commit(),
                    ViewNumber::genesis(),
                    Default::default(),
                    Default::default(),
                )),
                proposal_certificate: Some(ViewChangeEvidence::Timeout(TimeoutCertificate::new(
                    timeout_data.clone(),
                    timeout_data.commit(),
                    ViewNumber::genesis(),
                    Default::default(),
                    Default::default(),
                ))),
            },
            signature: signature.clone(),
            _pd: Default::default(),
        }),
        GeneralConsensusMessage::Vote(QuorumVote {
            signature: (sender, signature.clone()),
            data: QuorumData {
                leaf_commit: <Leaf as Committable>::commit(&leaf),
            },
            view_number: ViewNumber::genesis(),
        }),
        GeneralConsensusMessage::ViewSyncPreCommitVote(ViewSyncPreCommitVote {
            signature: (sender, signature.clone()),
            data: view_sync_pre_commit_data.clone(),
            view_number: ViewNumber::genesis(),
        }),
        GeneralConsensusMessage::ViewSyncCommitVote(ViewSyncCommitVote {
            signature: (sender, signature.clone()),
            data: view_sync_commit_data.clone(),
            view_number: ViewNumber::genesis(),
        }),
        GeneralConsensusMessage::ViewSyncFinalizeVote(ViewSyncFinalizeVote {
            signature: (sender, signature.clone()),
            data: view_sync_finalize_data.clone(),
            view_number: ViewNumber::genesis(),
        }),
        GeneralConsensusMessage::ViewSyncPreCommitCertificate(ViewSyncPreCommitCertificate::new(
            view_sync_pre_commit_data.clone(),
            view_sync_pre_commit_data.commit(),
            ViewNumber::genesis(),
            Default::default(),
            Default::default(),
        )),
        GeneralConsensusMessage::ViewSyncCommitCertificate(ViewSyncCommitCertificate::new(
            view_sync_commit_data.clone(),
            view_sync_commit_data.commit(),
            ViewNumber::genesis(),
            Default::default(),
            Default::default(),
        )),
        GeneralConsensusMessage::ViewSyncFinalizeCertificate(ViewSyncFinalizeCertificate::new(
            view_sync_finalize_data.clone(),
            view_sync_finalize_data.commit(),
            ViewNumber::genesis(),
            Default::default(),
            Default::default(),
        )),
        GeneralConsensusMessage::TimeoutVote(TimeoutVote {
            signature: (sender, signature.clone()),
            data: TimeoutData {
                view: ViewNumber::genesis(),
            },
            view_number: ViewNumber::genesis(),
        }),
        GeneralConsensusMessage::UpgradeProposal(Proposal {
            data: UpgradeProposal {
                upgrade_proposal: upgrade_data.clone(),
                view_number: ViewNumber::genesis(),
            },
            signature: signature.clone(),
            _pd: Default::default(),
        }),
        GeneralConsensusMessage::UpgradeVote(UpgradeVote {
            signature: (sender, signature.clone()),
            data: upgrade_data,
            view_number: ViewNumber::genesis(),
        }),
    ];
    let da_messages = [
        DaConsensusMessage::DaProposal(Proposal {
            data: DaProposal {
                encoded_transactions: payload.encode(),
                metadata,
                view_number: ViewNumber::genesis(),
            },
            signature: signature.clone(),
            _pd: Default::default(),
        }),
        DaConsensusMessage::DaVote(DaVote {
            signature: (sender, signature.clone()),
            data: da_data.clone(),
            view_number: ViewNumber::genesis(),
        }),
        DaConsensusMessage::DaCertificate(DaCertificate::new(
            da_data.clone(),
            da_data.commit(),
            ViewNumber::genesis(),
            Default::default(),
            Default::default(),
        )),
        DaConsensusMessage::VidDisperseMsg(Proposal {
            data: ADVZDisperseShare::from_advz_disperse(
                ADVZDisperse::calculate_vid_disperse(
                    &payload,
                    &membership,
                    ViewNumber::genesis(),
                    Some(EpochNumber::genesis()),
                    Some(EpochNumber::new(1)),
                )
                .await
                .unwrap(),
            )
            .remove(0),
            signature: signature.clone(),
            _pd: Default::default(),
        }),
    ];
    let data_messages = [DataMessage::SubmitTransaction(
        transaction,
        ViewNumber::genesis(),
    )];

    let seq_messages = consensus_messages
        .into_iter()
        .map(SequencingMessage::General)
        .chain(da_messages.into_iter().map(SequencingMessage::Da));
    let messages = seq_messages
        .map(MessageKind::Consensus)
        .chain(data_messages.into_iter().map(MessageKind::Data))
        .map(|kind| Message { kind, sender })
        .collect::<Vec<Message<SeqTypes>>>();

    let version_sub_dir = format!("v{}", Ver::VERSION.minor);
    // Load the expected serialization from the repo.
    let data_dir = Path::new(&std::env::var("CARGO_MANIFEST_DIR").unwrap())
        .join("../data")
        .join(version_sub_dir);
    let expected_bytes = std::fs::read(data_dir.join("messages.json")).unwrap();
    let expected: Value = serde_json::from_slice(&expected_bytes).unwrap();

    // Ensure the current serialization implementation generates the same JSON as the committed
    // reference.
    let actual = serde_json::to_value(&messages).unwrap();
    if actual != expected {
        let actual_pretty = serde_json::to_string_pretty(&actual).unwrap();
        let expected_pretty = serde_json::to_string_pretty(&expected).unwrap();

        // Write the actual output to a file to make it easier to compare with/replace the expected
        // file if the serialization change was actually intended.
        let actual_path = data_dir.join("messages-actual.json");
        std::fs::write(&actual_path, actual_pretty.as_bytes()).unwrap();

        // Fail the test with an assertion that outputs a nice diff between the prettified JSON
        // objects.
        assert_eq!(
            expected_pretty,
            actual_pretty,
            r#"
    Serialized messages do not match expected JSON. The actual serialization has been written to {}.
    If you intended to make a breaking change to the API you may replace the reference JSON file
    /data/messages.json with /data/messages-actual.json. Otherwise, revert your changes which have
    caused a change in the serialization of HotShot messages.
    "#,
            actual_path.display()
        );
    }

    // Ensure the current `Message` type can be parsed from the committed reference JSON.
    let parsed: Vec<Message<SeqTypes>> = serde_json::from_value(expected).unwrap();
    assert_eq!(parsed, messages);

    // Ensure the current serialization implementation generates the same binary output as the
    // committed reference.
    let expected = std::fs::read(data_dir.join("messages.bin")).unwrap();
    let actual = vbs::Serializer::<Ver>::serialize(&messages).unwrap();
    if actual != expected {
        // Write the actual output to a file to make it easier to compare with/replace the expected
        // file if the serialization change was actually intended.
        let actual_path = data_dir.join("messages-actual.bin");
        std::fs::write(&actual_path, &actual).unwrap();

        // Fail the test with an assertion that outputs a diff.
        assert_eq!(
            expected,
            actual,
            r#"
    Serialized messages do not match expected binary. The actual serialization has been written to
    {}. If you intended to make a breaking change to the API you may replace the reference binary
    file /data/messages.bin with /data/messages-actual.bin. Otherwise, revert your changes which
    have caused a change in the serialization of HotShot messages.
    "#,
            actual_path.display()
        );
    }

    // Ensure the current `Message` type can be parsed from the committed reference binary.
    let parsed: Vec<Message<SeqTypes>> = vbs::Serializer::<Ver>::deserialize(&expected).unwrap();
    assert_eq!(parsed, messages);
}

#[tokio::test(flavor = "multi_thread")]
async fn test_v1_message_compat() {
    test_message_compat(StaticVersion::<0, 1> {}).await;
}

#[tokio::test(flavor = "multi_thread")]
async fn test_v2_message_compat() {
    test_message_compat(StaticVersion::<0, 2> {}).await;
}
#[tokio::test(flavor = "multi_thread")]
async fn test_v3_message_compat() {
    test_message_compat(StaticVersion::<0, 3> {}).await;
}<|MERGE_RESOLUTION|>--- conflicted
+++ resolved
@@ -72,16 +72,8 @@
             committee.clone(),
             committee,
             node_state.l1_client,
-<<<<<<< HEAD
-            node_state
-                .chain_config
-                .stake_table_contract
-                .map(|a| a.to_alloy()),
+            node_state.chain_config,
             node_state.state_catchup,
-=======
-            node_state.chain_config,
-            node_state.peers,
->>>>>>> 148db25b
             NoStorage,
         ))),
         10,
