use std::{collections::HashMap, pin::Pin, sync::Arc, time::Duration};

use anyhow::{bail, Context};
use async_lock::RwLock;
use async_once_cell::Lazy;
use async_trait::async_trait;
use committable::Commitment;
use data_source::{
    CatchupDataSource, RequestResponseDataSource, StakeTableDataSource, StakeTableWithEpochNumber,
    SubmitDataSource,
};
use derivative::Derivative;
use espresso_types::{
    config::PublicNetworkConfig,
    retain_accounts,
    v0::traits::SequencerPersistence,
<<<<<<< HEAD
    v0_3::{ChainConfig, RewardAccountV1, RewardAmount, RewardMerkleTreeV1, Validator},
    v0_4::{RewardAccountV2, RewardMerkleTreeV2},
=======
    v0_3::{
        ChainConfig, RewardAccountQueryDataV1, RewardAccountV1, RewardAmount, RewardMerkleTreeV1,
    },
    v0_4::{RewardAccountQueryDataV2, RewardAccountV2, RewardMerkleTreeV2},
>>>>>>> 740a31f0
    AccountQueryData, BlockMerkleTree, FeeAccount, FeeMerkleTree, Leaf2, NodeState, PubKey,
    Transaction, ValidatorMap,
};
use futures::{
    future::{BoxFuture, Future, FutureExt},
    stream::BoxStream,
};
use hotshot_events_service::events_source::{
    EventFilterSet, EventsSource, EventsStreamer, StartupInfo,
};
use hotshot_query_service::{
    availability::VidCommonQueryData, data_source::ExtensibleDataSource, VidCommon,
};
use hotshot_types::{
    data::{EpochNumber, VidCommitment, VidShare, ViewNumber},
    event::{Event, LegacyEvent},
    light_client::LCV3StateSignatureRequestBody,
    network::NetworkConfig,
    traits::{
        network::ConnectedNetwork,
        node_implementation::{NodeType, Versions},
    },
    vid::avidm::{init_avidm_param, AvidMScheme},
    vote::HasViewNumber,
    PeerConfig,
};
use itertools::Itertools;
use jf_merkle_tree_compat::MerkleTreeScheme;
use rand::Rng;
use request_response::RequestType;
use tokio::time::timeout;

use self::data_source::{HotShotConfigDataSource, NodeStateDataSource, StateSignatureDataSource};
use crate::{
    catchup::{
        add_fee_accounts_to_state, add_v1_reward_accounts_to_state,
        add_v2_reward_accounts_to_state, CatchupStorage,
    },
    context::Consensus,
    request_response::{
        data_source::{retain_v1_reward_accounts, retain_v2_reward_accounts},
        request::{Request, Response},
    },
    state_signature::StateSigner,
    SeqTypes, SequencerApiVersion, SequencerContext,
};

pub mod data_source;
pub mod endpoints;
pub mod fs;
pub mod options;
pub mod sql;
mod update;

pub use options::Options;

pub type BlocksFrontier = <BlockMerkleTree as MerkleTreeScheme>::MembershipProof;

type BoxLazy<T> = Pin<Arc<Lazy<T, BoxFuture<'static, T>>>>;

#[derive(Derivative)]
#[derivative(Clone(bound = ""), Debug(bound = ""))]
struct ApiState<N: ConnectedNetwork<PubKey>, P: SequencerPersistence, V: Versions> {
    // The consensus state is initialized lazily so we can start the API (and healthcheck endpoints)
    // before consensus has started. Any endpoint that uses consensus state will wait for
    // initialization to finish, but endpoints that do not require a consensus handle can proceed
    // without waiting.
    #[derivative(Debug = "ignore")]
    sequencer_context: BoxLazy<SequencerContext<N, P, V>>,
}

impl<N: ConnectedNetwork<PubKey>, P: SequencerPersistence, V: Versions> ApiState<N, P, V> {
    fn new(context_init: impl Future<Output = SequencerContext<N, P, V>> + Send + 'static) -> Self {
        Self {
            sequencer_context: Arc::pin(Lazy::from_future(context_init.boxed())),
        }
    }

    async fn state_signer(&self) -> Arc<RwLock<StateSigner<SequencerApiVersion>>> {
        self.sequencer_context
            .as_ref()
            .get()
            .await
            .get_ref()
            .state_signer()
    }

    async fn event_streamer(&self) -> Arc<RwLock<EventsStreamer<SeqTypes>>> {
        self.sequencer_context
            .as_ref()
            .get()
            .await
            .get_ref()
            .event_streamer()
    }

    async fn consensus(&self) -> Arc<RwLock<Consensus<N, P, V>>> {
        self.sequencer_context
            .as_ref()
            .get()
            .await
            .get_ref()
            .consensus()
    }

    async fn network_config(&self) -> NetworkConfig<SeqTypes> {
        self.sequencer_context
            .as_ref()
            .get()
            .await
            .get_ref()
            .network_config()
    }
}

type StorageState<N, P, D, V> = ExtensibleDataSource<D, ApiState<N, P, V>>;

#[async_trait]
impl<N: ConnectedNetwork<PubKey>, P: SequencerPersistence, V: Versions> EventsSource<SeqTypes>
    for ApiState<N, P, V>
{
    type EventStream = BoxStream<'static, Arc<Event<SeqTypes>>>;
    type LegacyEventStream = BoxStream<'static, Arc<LegacyEvent<SeqTypes>>>;

    async fn get_event_stream(
        &self,
        _filter: Option<EventFilterSet<SeqTypes>>,
    ) -> Self::EventStream {
        self.event_streamer()
            .await
            .read()
            .await
            .get_event_stream(None)
            .await
    }

    async fn get_legacy_event_stream(
        &self,
        _filter: Option<EventFilterSet<SeqTypes>>,
    ) -> Self::LegacyEventStream {
        self.event_streamer()
            .await
            .read()
            .await
            .get_legacy_event_stream(None)
            .await
    }

    async fn get_startup_info(&self) -> StartupInfo<SeqTypes> {
        self.event_streamer()
            .await
            .read()
            .await
            .get_startup_info()
            .await
    }
}

impl<N: ConnectedNetwork<PubKey>, D: Send + Sync, V: Versions, P: SequencerPersistence>
    SubmitDataSource<N, P> for StorageState<N, P, D, V>
{
    async fn submit(&self, tx: Transaction) -> anyhow::Result<()> {
        self.as_ref().submit(tx).await
    }
}

impl<N: ConnectedNetwork<PubKey>, D: Sync, V: Versions, P: SequencerPersistence>
    StakeTableDataSource<SeqTypes> for StorageState<N, P, D, V>
{
    /// Get the stake table for a given epoch
    async fn get_stake_table(
        &self,
        epoch: Option<<SeqTypes as NodeType>::Epoch>,
    ) -> anyhow::Result<Vec<PeerConfig<SeqTypes>>> {
        self.as_ref().get_stake_table(epoch).await
    }

    /// Get the stake table for the current epoch if not provided
    async fn get_stake_table_current(&self) -> anyhow::Result<StakeTableWithEpochNumber<SeqTypes>> {
        self.as_ref().get_stake_table_current().await
    }

    /// Get all the validators
    async fn get_validators(
        &self,
        epoch: <SeqTypes as NodeType>::Epoch,
    ) -> anyhow::Result<ValidatorMap> {
        self.as_ref().get_validators(epoch).await
    }

    async fn get_block_reward(
        &self,
        epoch: Option<EpochNumber>,
    ) -> anyhow::Result<Option<RewardAmount>> {
        self.as_ref().get_block_reward(epoch).await
    }
    /// Get all the validator participation for the current epoch
    async fn current_proposal_participation(&self) -> HashMap<PubKey, f64> {
        self.as_ref().current_proposal_participation().await
    }
    async fn previous_proposal_participation(&self) -> HashMap<PubKey, f64> {
        self.as_ref().previous_proposal_participation().await
    }

    async fn get_all_validators(
        &self,
        epoch: <SeqTypes as NodeType>::Epoch,
        offset: u64,
        limit: u64,
    ) -> anyhow::Result<Vec<Validator<PubKey>>> {
        self.as_ref().get_all_validators(epoch, offset, limit).await
    }
}

impl<N: ConnectedNetwork<PubKey>, V: Versions, P: SequencerPersistence>
    StakeTableDataSource<SeqTypes> for ApiState<N, P, V>
{
    /// Get the stake table for a given epoch
    async fn get_stake_table(
        &self,
        epoch: Option<<SeqTypes as NodeType>::Epoch>,
    ) -> anyhow::Result<Vec<PeerConfig<SeqTypes>>> {
        let highest_epoch = self
            .consensus()
            .await
            .read()
            .await
            .cur_epoch()
            .await
            .map(|e| e + 1);
        if epoch > highest_epoch {
            return Err(anyhow::anyhow!(
                "requested stake table for epoch {epoch:?} is beyond the current epoch + 1 \
                 {highest_epoch:?}"
            ));
        }
        let mem = self
            .consensus()
            .await
            .read()
            .await
            .membership_coordinator
            .stake_table_for_epoch(epoch)
            .await?;

        Ok(mem.stake_table().await.0)
    }

    /// Get the stake table for the current epoch and return it along with the epoch number
    async fn get_stake_table_current(&self) -> anyhow::Result<StakeTableWithEpochNumber<SeqTypes>> {
        let epoch = self.consensus().await.read().await.cur_epoch().await;

        Ok(StakeTableWithEpochNumber {
            epoch,
            stake_table: self.get_stake_table(epoch).await?,
        })
    }

    async fn get_block_reward(
        &self,
        epoch: Option<EpochNumber>,
    ) -> anyhow::Result<Option<RewardAmount>> {
        let coordinator = self
            .consensus()
            .await
            .read()
            .await
            .membership_coordinator
            .clone();

        let membership = coordinator.membership().read().await;
        let block_reward = match epoch {
            None => membership.fixed_block_reward(),
            Some(e) => membership.epoch_block_reward(e),
        };

        Ok(block_reward)
    }

    /// Get the whole validators map
    async fn get_validators(
        &self,
        epoch: <SeqTypes as NodeType>::Epoch,
    ) -> anyhow::Result<ValidatorMap> {
        let mem = self
            .consensus()
            .await
            .read()
            .await
            .membership_coordinator
            .membership_for_epoch(Some(epoch))
            .await
            .context("membership not found")?;

        let r = mem.coordinator.membership().read().await;
        r.active_validators(&epoch)
    }

    /// Get the current proposal participation.
    async fn current_proposal_participation(&self) -> HashMap<PubKey, f64> {
        self.consensus()
            .await
            .read()
            .await
            .consensus()
            .read()
            .await
            .current_proposal_participation()
    }

    /// Get the previous proposal participation.
    async fn previous_proposal_participation(&self) -> HashMap<PubKey, f64> {
        self.consensus()
            .await
            .read()
            .await
            .consensus()
            .read()
            .await
            .previous_proposal_participation()
    }

    async fn get_all_validators(
        &self,
        epoch: <SeqTypes as NodeType>::Epoch,
        offset: u64,
        limit: u64,
    ) -> anyhow::Result<Vec<Validator<PubKey>>> {
        let handle = self.consensus().await;
        let handle_read = handle.read().await;
        let storage = handle_read.storage();
        storage.load_all_validators(epoch, offset, limit).await
    }
}

#[async_trait]
impl<N: ConnectedNetwork<PubKey>, D: Sync, V: Versions, P: SequencerPersistence>
    RequestResponseDataSource<SeqTypes> for StorageState<N, P, D, V>
{
    async fn request_vid_shares(
        &self,
        block_number: u64,
        vid_common_data: VidCommonQueryData<SeqTypes>,
        timeout_duration: Duration,
    ) -> anyhow::Result<Vec<VidShare>> {
        self.as_ref()
            .request_vid_shares(block_number, vid_common_data, timeout_duration)
            .await
    }
}

#[async_trait]
impl<N: ConnectedNetwork<PubKey>, V: Versions, P: SequencerPersistence>
    RequestResponseDataSource<SeqTypes> for ApiState<N, P, V>
{
    async fn request_vid_shares(
        &self,
        block_number: u64,
        vid_common_data: VidCommonQueryData<SeqTypes>,
        duration: Duration,
    ) -> anyhow::Result<Vec<VidShare>> {
        // Get a handle to the request response protocol
        let request_response_protocol = self
            .sequencer_context
            .as_ref()
            .get()
            .await
            .request_response_protocol
            .clone();

        // Get the total VID weight based on the VID common data
        let total_weight = match vid_common_data.common() {
            VidCommon::V0(_) => {
                // TODO: This needs to be done via the stake table
                return Err(anyhow::anyhow!(
                    "V0 total weight calculation not supported yet"
                ));
            },
            VidCommon::V1(v1) => v1.total_weights,
        };

        // Create the AvidM parameters from the total weight
        let avidm_param =
            init_avidm_param(total_weight).with_context(|| "failed to initialize avidm param")?;

        // Get the payload hash for verification
        let VidCommitment::V1(local_payload_hash) = vid_common_data.payload_hash() else {
            bail!("V0 share verification not supported yet");
        };

        // Create a random request id
        let request_id = rand::thread_rng().gen();

        // Request and verify the shares from all other nodes, timing out after `duration` seconds
        let received_shares = Arc::new(parking_lot::Mutex::new(Vec::new()));
        let received_shares_clone = received_shares.clone();
        let request_result: anyhow::Result<_, _> = timeout(
            duration,
            request_response_protocol.request_indefinitely::<_, _, _>(
                Request::VidShare(block_number, request_id),
                RequestType::Broadcast,
                move |_request, response| {
                    let avidm_param = avidm_param.clone();
                    let received_shares = received_shares_clone.clone();
                    async move {
                        // Make sure the response was a V1 share
                        let Response::VidShare(VidShare::V1(received_share)) = response else {
                            bail!("V0 share verification not supported yet");
                        };

                        // Verify the share
                        let Ok(Ok(_)) = AvidMScheme::verify_share(
                            &avidm_param,
                            &local_payload_hash,
                            &received_share,
                        ) else {
                            bail!("share verification failed");
                        };

                        // Add the share to the list of received shares
                        received_shares.lock().push(received_share);

                        bail!("waiting for more shares");

                        #[allow(unreachable_code)]
                        Ok(())
                    }
                },
            ),
        )
        .await;

        // If the request timed out, return the shares we have collected so far
        match request_result {
            Err(_) => {
                // If it timed out, this was successful. Return the shares we have collected so far
                Ok(received_shares
                    .lock()
                    .clone()
                    .into_iter()
                    .map(VidShare::V1)
                    .collect())
            },

            // If it was an error from the inner request, return that error
            Ok(Err(e)) => Err(e).with_context(|| "failed to request vid shares"),

            // If it was successful, this was unexpected.
            Ok(Ok(_)) => bail!("this should not be possible"),
        }
    }
}

impl<N: ConnectedNetwork<PubKey>, V: Versions, P: SequencerPersistence> SubmitDataSource<N, P>
    for ApiState<N, P, V>
{
    async fn submit(&self, tx: Transaction) -> anyhow::Result<()> {
        let handle = self.consensus().await;

        let consensus_read_lock = handle.read().await;

        // Fetch full chain config from the validated state, if present.
        // This is necessary because we support chain config upgrades,
        // so the updated chain config is found in the validated state.
        let cf = consensus_read_lock
            .decided_state()
            .await
            .chain_config
            .resolve();

        // Use the chain config from the validated state if available,
        // otherwise, use the node state's chain config
        // The node state's chain config is the node's base version chain config
        let cf = match cf {
            Some(cf) => cf,
            None => self.node_state().await.chain_config,
        };

        let max_block_size: u64 = cf.max_block_size.into();
        let txn_size = tx.payload().len() as u64;

        // reject transaction bigger than block size
        if txn_size > max_block_size {
            bail!("transaction size ({txn_size}) is greater than max_block_size ({max_block_size})")
        }

        consensus_read_lock.submit_transaction(tx).await?;
        Ok(())
    }
}

impl<N, P, D, V> NodeStateDataSource for StorageState<N, P, D, V>
where
    N: ConnectedNetwork<PubKey>,
    V: Versions,
    P: SequencerPersistence,
    D: Sync,
{
    async fn node_state(&self) -> NodeState {
        self.as_ref().node_state().await
    }
}

impl<
        N: ConnectedNetwork<PubKey>,
        V: Versions,
        P: SequencerPersistence,
        D: CatchupStorage + Send + Sync,
    > CatchupDataSource for StorageState<N, P, D, V>
{
    #[tracing::instrument(skip(self, instance))]
    async fn get_accounts(
        &self,
        instance: &NodeState,
        height: u64,
        view: ViewNumber,
        accounts: &[FeeAccount],
    ) -> anyhow::Result<FeeMerkleTree> {
        // Check if we have the desired state in memory.
        match self
            .as_ref()
            .get_accounts(instance, height, view, accounts)
            .await
        {
            Ok(accounts) => return Ok(accounts),
            Err(err) => {
                tracing::info!("accounts not in memory, trying storage: {err:#}");
            },
        }

        // Try storage.
        let (tree, leaf) = self
            .inner()
            .get_accounts(instance, height, view, accounts)
            .await
            .context("accounts not in memory, and could not fetch from storage")?;
        // If we successfully fetched accounts from storage, try to add them back into the in-memory
        // state.

        let consensus = self
            .as_ref()
            .consensus()
            .await
            .read()
            .await
            .consensus()
            .clone();
        if let Err(err) =
            add_fee_accounts_to_state::<N, V, P>(&consensus, &view, accounts, &tree, leaf).await
        {
            tracing::warn!(?view, "cannot update fetched account state: {err:#}");
        }
        tracing::info!(?view, "updated with fetched account state");

        Ok(tree)
    }

    #[tracing::instrument(skip(self, instance))]
    async fn get_frontier(
        &self,
        instance: &NodeState,
        height: u64,
        view: ViewNumber,
    ) -> anyhow::Result<BlocksFrontier> {
        // Check if we have the desired state in memory.
        match self.as_ref().get_frontier(instance, height, view).await {
            Ok(frontier) => return Ok(frontier),
            Err(err) => {
                tracing::info!("frontier is not in memory, trying storage: {err:#}");
            },
        }

        // Try storage.
        self.inner().get_frontier(instance, height, view).await
    }

    async fn get_chain_config(
        &self,
        commitment: Commitment<ChainConfig>,
    ) -> anyhow::Result<ChainConfig> {
        // Check if we have the desired state in memory.
        match self.as_ref().get_chain_config(commitment).await {
            Ok(cf) => return Ok(cf),
            Err(err) => {
                tracing::info!("chain config is not in memory, trying storage: {err:#}");
            },
        }

        // Try storage.
        self.inner().get_chain_config(commitment).await
    }
    async fn get_leaf_chain(&self, height: u64) -> anyhow::Result<Vec<Leaf2>> {
        // Check if we have the desired state in memory.
        match self.as_ref().get_leaf_chain(height).await {
            Ok(cf) => return Ok(cf),
            Err(err) => {
                tracing::info!("leaf chain is not in memory, trying storage: {err:#}");
            },
        }

        // Try storage.
        self.inner().get_leaf_chain(height).await
    }

    #[tracing::instrument(skip(self, instance))]
    async fn get_reward_accounts_v2(
        &self,
        instance: &NodeState,
        height: u64,
        view: ViewNumber,
        accounts: &[RewardAccountV2],
    ) -> anyhow::Result<RewardMerkleTreeV2> {
        // Check if we have the desired state in memory.
        match self
            .as_ref()
            .get_reward_accounts_v2(instance, height, view, accounts)
            .await
        {
            Ok(accounts) => return Ok(accounts),
            Err(err) => {
                tracing::info!("reward accounts not in memory, trying storage: {err:#}");
            },
        }

        // Try storage.
        let (tree, leaf) = self
            .inner()
            .get_reward_accounts_v2(instance, height, view, accounts)
            .await
            .context("accounts not in memory, and could not fetch from storage")?;

        // If we successfully fetched accounts from storage, try to add them back into the in-memory
        // state.
        let consensus = self
            .as_ref()
            .consensus()
            .await
            .read()
            .await
            .consensus()
            .clone();
        if let Err(err) =
            add_v2_reward_accounts_to_state::<N, V, P>(&consensus, &view, accounts, &tree, leaf)
                .await
        {
            tracing::warn!(?view, "cannot update fetched account state: {err:#}");
        }
        tracing::info!(?view, "updated with fetched account state");

        Ok(tree)
    }

    #[tracing::instrument(skip(self, instance))]
    async fn get_reward_accounts_v1(
        &self,
        instance: &NodeState,
        height: u64,
        view: ViewNumber,
        accounts: &[RewardAccountV1],
    ) -> anyhow::Result<RewardMerkleTreeV1> {
        // Check if we have the desired state in memory.
        match self
            .as_ref()
            .get_reward_accounts_v1(instance, height, view, accounts)
            .await
        {
            Ok(accounts) => return Ok(accounts),
            Err(err) => {
                tracing::info!("reward accounts not in memory, trying storage: {err:#}");
            },
        }

        // Try storage.
        let (tree, leaf) = self
            .inner()
            .get_reward_accounts_v1(instance, height, view, accounts)
            .await
            .context("accounts not in memory, and could not fetch from storage")?;

        // If we successfully fetched accounts from storage, try to add them back into the in-memory
        // state.
        let consensus = self
            .as_ref()
            .consensus()
            .await
            .read()
            .await
            .consensus()
            .clone();
        if let Err(err) =
            add_v1_reward_accounts_to_state::<N, V, P>(&consensus, &view, accounts, &tree, leaf)
                .await
        {
            tracing::warn!(?view, "cannot update fetched account state: {err:#}");
        }
        tracing::info!(?view, "updated with fetched account state");

        Ok(tree)
    }
}

impl<N, V, P> NodeStateDataSource for ApiState<N, P, V>
where
    N: ConnectedNetwork<PubKey>,
    V: Versions,
    P: SequencerPersistence,
{
    async fn node_state(&self) -> NodeState {
        self.sequencer_context.as_ref().get().await.node_state()
    }
}

impl<N: ConnectedNetwork<PubKey>, V: Versions, P: SequencerPersistence> CatchupDataSource
    for ApiState<N, P, V>
{
    #[tracing::instrument(skip(self, _instance))]
    async fn get_accounts(
        &self,
        _instance: &NodeState,
        height: u64,
        view: ViewNumber,
        accounts: &[FeeAccount],
    ) -> anyhow::Result<FeeMerkleTree> {
        let state = self
            .consensus()
            .await
            .read()
            .await
            .state(view)
            .await
            .context(format!(
                "state not available for height {height}, view {view}"
            ))?;
        retain_accounts(&state.fee_merkle_tree, accounts.iter().copied())
    }

    #[tracing::instrument(skip(self, _instance))]
    async fn get_frontier(
        &self,
        _instance: &NodeState,
        height: u64,
        view: ViewNumber,
    ) -> anyhow::Result<BlocksFrontier> {
        let state = self
            .consensus()
            .await
            .read()
            .await
            .state(view)
            .await
            .context(format!(
                "state not available for height {height}, view {view}"
            ))?;
        let tree = &state.block_merkle_tree;
        let frontier = tree.lookup(tree.num_leaves() - 1).expect_ok()?.1;
        Ok(frontier)
    }

    async fn get_chain_config(
        &self,
        commitment: Commitment<ChainConfig>,
    ) -> anyhow::Result<ChainConfig> {
        let state = self.consensus().await.read().await.decided_state().await;
        let chain_config = state.chain_config;

        if chain_config.commit() == commitment {
            chain_config.resolve().context("chain config found")
        } else {
            bail!("chain config not found")
        }
    }

    async fn get_leaf_chain(&self, height: u64) -> anyhow::Result<Vec<Leaf2>> {
        let mut leaves = self
            .consensus()
            .await
            .read()
            .await
            .consensus()
            .read()
            .await
            .undecided_leaves();
        leaves.sort_by_key(|l| l.view_number());
        let (position, mut last_leaf) = leaves
            .iter()
            .find_position(|l| l.height() == height)
            .context(format!("leaf chain not available for {height}"))?;
        let mut chain = vec![last_leaf.clone()];
        for leaf in leaves.iter().skip(position + 1) {
            if leaf.justify_qc().view_number() == last_leaf.view_number() {
                chain.push(leaf.clone());
            } else {
                continue;
            }
            if leaf.view_number() == last_leaf.view_number() + 1 {
                // one away from decide
                last_leaf = leaf;
                break;
            }
            last_leaf = leaf;
        }
        // Make sure we got one more leaf to confirm the decide
        for leaf in leaves
            .iter()
            .skip_while(|l| l.view_number() <= last_leaf.view_number())
        {
            if leaf.justify_qc().view_number() == last_leaf.view_number() {
                chain.push(leaf.clone());
                return Ok(chain);
            }
        }
        bail!(format!("leaf chain not available for {height}"))
    }

    #[tracing::instrument(skip(self, _instance))]
    async fn get_reward_accounts_v2(
        &self,
        _instance: &NodeState,
        height: u64,
        view: ViewNumber,
        accounts: &[RewardAccountV2],
    ) -> anyhow::Result<RewardMerkleTreeV2> {
        let state = self
            .consensus()
            .await
            .read()
            .await
            .state(view)
            .await
            .context(format!(
                "state not available for height {height}, view {view}"
            ))?;

        retain_v2_reward_accounts(&state.reward_merkle_tree_v2, accounts.iter().copied())
    }

    #[tracing::instrument(skip(self, _instance))]
    async fn get_reward_accounts_v1(
        &self,
        _instance: &NodeState,
        height: u64,
        view: ViewNumber,
        accounts: &[RewardAccountV1],
    ) -> anyhow::Result<RewardMerkleTreeV1> {
        let state = self
            .consensus()
            .await
            .read()
            .await
            .state(view)
            .await
            .context(format!(
                "state not available for height {height}, view {view}"
            ))?;

        retain_v1_reward_accounts(&state.reward_merkle_tree_v1, accounts.iter().copied())
    }
}

impl<N: ConnectedNetwork<PubKey>, D: Sync, V: Versions, P: SequencerPersistence>
    HotShotConfigDataSource for StorageState<N, P, D, V>
{
    async fn get_config(&self) -> PublicNetworkConfig {
        self.as_ref().network_config().await.into()
    }
}

impl<N: ConnectedNetwork<PubKey>, V: Versions, P: SequencerPersistence> HotShotConfigDataSource
    for ApiState<N, P, V>
{
    async fn get_config(&self) -> PublicNetworkConfig {
        self.network_config().await.into()
    }
}

#[async_trait]
impl<N: ConnectedNetwork<PubKey>, D: Sync, V: Versions, P: SequencerPersistence>
    StateSignatureDataSource<N> for StorageState<N, P, D, V>
{
    async fn get_state_signature(&self, height: u64) -> Option<LCV3StateSignatureRequestBody> {
        self.as_ref().get_state_signature(height).await
    }
}

#[async_trait]
impl<N: ConnectedNetwork<PubKey>, V: Versions, P: SequencerPersistence> StateSignatureDataSource<N>
    for ApiState<N, P, V>
{
    async fn get_state_signature(&self, height: u64) -> Option<LCV3StateSignatureRequestBody> {
        self.state_signer()
            .await
            .read()
            .await
            .get_state_signature(height)
            .await
    }
}

pub(crate) trait RewardAccountProofDataSource: Sync {
    fn load_v1_reward_account_proof(
        &self,
        _height: u64,
        _account: RewardAccountV1,
    ) -> impl Send + Future<Output = anyhow::Result<RewardAccountQueryDataV1>> {
        async {
            bail!("reward merklized state is not supported for this data source");
        }
    }

    fn load_v2_reward_account_proof(
        &self,
        _height: u64,
        _account: RewardAccountV2,
    ) -> impl Send + Future<Output = anyhow::Result<RewardAccountQueryDataV2>> {
        async {
            bail!("reward merklized state is not supported for this data source");
        }
    }
}

impl RewardAccountProofDataSource for hotshot_query_service::data_source::MetricsDataSource {}

impl<T, S> RewardAccountProofDataSource
    for hotshot_query_service::data_source::ExtensibleDataSource<T, S>
where
    T: RewardAccountProofDataSource,
    S: Sync,
{
    async fn load_v1_reward_account_proof(
        &self,
        height: u64,
        account: RewardAccountV1,
    ) -> anyhow::Result<RewardAccountQueryDataV1> {
        self.inner()
            .load_v1_reward_account_proof(height, account)
            .await
    }

    async fn load_v2_reward_account_proof(
        &self,
        height: u64,
        account: RewardAccountV2,
    ) -> anyhow::Result<RewardAccountQueryDataV2> {
        self.inner()
            .load_v2_reward_account_proof(height, account)
            .await
    }
}

#[cfg(any(test, feature = "testing"))]
pub mod test_helpers {
    use std::time::Duration;

    use alloy::{
        network::EthereumWallet,
        primitives::{Address, U256},
        providers::{ext::AnvilApi, ProviderBuilder},
    };
    use committable::Committable;
    use espresso_contract_deployer::{
        builder::DeployerArgsBuilder, network_config::light_client_genesis_from_stake_table,
        Contract, Contracts,
    };
    use espresso_types::{
        v0::traits::{NullEventConsumer, PersistenceOptions, StateCatchup},
        DrbAndHeaderUpgradeVersion, EpochVersion, FeeVersion, MockSequencerVersions, NamespaceId,
        SequencerVersions, ValidatedState, V0_1,
    };
    use futures::{
        future::{join_all, FutureExt},
        stream::StreamExt,
    };
    use hotshot::types::{Event, EventType};
    use hotshot_contract_adapter::stake_table::StakeTableContractVersion;
    use hotshot_types::{
        event::LeafInfo,
        light_client::LCV3StateSignatureRequestBody,
        traits::{metrics::NoMetrics, node_implementation::ConsensusTime},
        HotShotConfig,
    };
    use itertools::izip;
    use jf_merkle_tree_compat::{MerkleCommitment, MerkleTreeScheme};
    use portpicker::pick_unused_port;
    use staking_cli::demo::{setup_stake_table_contract_for_test, DelegationConfig};
    use surf_disco::Client;
    use tempfile::TempDir;
    use tide_disco::{error::ServerError, Api, App, Error, StatusCode};
    use tokio::{spawn, task::JoinHandle, time::sleep};
    use url::Url;
    use vbs::version::{StaticVersion, StaticVersionType};

    use super::*;
    use crate::{
        catchup::NullStateCatchup,
        network,
        persistence::no_storage,
        testing::{run_legacy_builder, wait_for_decide_on_handle, TestConfig, TestConfigBuilder},
    };

    pub const STAKE_TABLE_CAPACITY_FOR_TEST: usize = 10;

    pub struct TestNetwork<P: PersistenceOptions, const NUM_NODES: usize, V: Versions> {
        pub server: SequencerContext<network::Memory, P::Persistence, V>,
        pub peers: Vec<SequencerContext<network::Memory, P::Persistence, V>>,
        pub cfg: TestConfig<{ NUM_NODES }>,
        // todo (abdul): remove this when fs storage is removed
        pub temp_dir: Option<TempDir>,
        pub contracts: Option<Contracts>,
    }

    pub struct TestNetworkConfig<const NUM_NODES: usize, P, C>
    where
        P: PersistenceOptions,
        C: StateCatchup + 'static,
    {
        state: [ValidatedState; NUM_NODES],
        persistence: [P; NUM_NODES],
        catchup: [C; NUM_NODES],
        network_config: TestConfig<{ NUM_NODES }>,
        api_config: Options,
        contracts: Option<Contracts>,
    }

    impl<const NUM_NODES: usize, P, C> TestNetworkConfig<{ NUM_NODES }, P, C>
    where
        P: PersistenceOptions,
        C: StateCatchup + 'static,
    {
        pub fn states(&self) -> [ValidatedState; NUM_NODES] {
            self.state.clone()
        }
    }
    #[derive(Clone)]
    pub struct TestNetworkConfigBuilder<const NUM_NODES: usize, P, C>
    where
        P: PersistenceOptions,
        C: StateCatchup + 'static,
    {
        state: [ValidatedState; NUM_NODES],
        persistence: Option<[P; NUM_NODES]>,
        catchup: Option<[C; NUM_NODES]>,
        api_config: Option<Options>,
        network_config: Option<TestConfig<{ NUM_NODES }>>,
        contracts: Option<Contracts>,
    }

    impl Default for TestNetworkConfigBuilder<5, no_storage::Options, NullStateCatchup> {
        fn default() -> Self {
            TestNetworkConfigBuilder {
                state: std::array::from_fn(|_| ValidatedState::default()),
                persistence: Some([no_storage::Options; 5]),
                catchup: Some(std::array::from_fn(|_| NullStateCatchup::default())),
                network_config: None,
                api_config: None,
                contracts: None,
            }
        }
    }

    pub enum AnyTestNetwork<P: PersistenceOptions, const NUM_NODES: usize> {
        V0_1(TestNetwork<P, NUM_NODES, SequencerVersions<V0_1, V0_1>>),
        V0_2(TestNetwork<P, NUM_NODES, SequencerVersions<FeeVersion, FeeVersion>>),
        V0_3(TestNetwork<P, NUM_NODES, SequencerVersions<EpochVersion, EpochVersion>>),
        V0_4(
            TestNetwork<
                P,
                NUM_NODES,
                SequencerVersions<DrbAndHeaderUpgradeVersion, DrbAndHeaderUpgradeVersion>,
            >,
        ),
    }

    impl<P: PersistenceOptions, const NUM_NODES: usize> AnyTestNetwork<P, NUM_NODES> {
        pub fn hotshot_config(&self) -> &HotShotConfig<SeqTypes> {
            match self {
                AnyTestNetwork::V0_1(network) => network.cfg.hotshot_config(),
                AnyTestNetwork::V0_2(network) => network.cfg.hotshot_config(),
                AnyTestNetwork::V0_3(network) => network.cfg.hotshot_config(),
                AnyTestNetwork::V0_4(network) => network.cfg.hotshot_config(),
            }
        }
    }

    impl<const NUM_NODES: usize>
        TestNetworkConfigBuilder<{ NUM_NODES }, no_storage::Options, NullStateCatchup>
    {
        pub fn with_num_nodes(
        ) -> TestNetworkConfigBuilder<{ NUM_NODES }, no_storage::Options, NullStateCatchup>
        {
            TestNetworkConfigBuilder {
                state: std::array::from_fn(|_| ValidatedState::default()),
                persistence: Some([no_storage::Options; { NUM_NODES }]),
                catchup: Some(std::array::from_fn(|_| NullStateCatchup::default())),
                network_config: None,
                api_config: None,
                contracts: None,
            }
        }
    }

    impl<const NUM_NODES: usize, P, C> TestNetworkConfigBuilder<{ NUM_NODES }, P, C>
    where
        P: PersistenceOptions,
        C: StateCatchup + 'static,
    {
        pub fn states(mut self, state: [ValidatedState; NUM_NODES]) -> Self {
            self.state = state;
            self
        }

        pub fn persistences<NP: PersistenceOptions>(
            self,
            persistence: [NP; NUM_NODES],
        ) -> TestNetworkConfigBuilder<{ NUM_NODES }, NP, C> {
            TestNetworkConfigBuilder {
                state: self.state,
                catchup: self.catchup,
                network_config: self.network_config,
                api_config: self.api_config,
                persistence: Some(persistence),
                contracts: self.contracts,
            }
        }

        pub fn api_config(mut self, api_config: Options) -> Self {
            self.api_config = Some(api_config);
            self
        }

        pub fn catchups<NC: StateCatchup + 'static>(
            self,
            catchup: [NC; NUM_NODES],
        ) -> TestNetworkConfigBuilder<{ NUM_NODES }, P, NC> {
            TestNetworkConfigBuilder {
                state: self.state,
                catchup: Some(catchup),
                network_config: self.network_config,
                api_config: self.api_config,
                persistence: self.persistence,
                contracts: self.contracts,
            }
        }

        pub fn network_config(mut self, network_config: TestConfig<{ NUM_NODES }>) -> Self {
            self.network_config = Some(network_config);
            self
        }

        pub fn contracts(mut self, contracts: Contracts) -> Self {
            self.contracts = Some(contracts);
            self
        }

        /// Setup for POS testing. Deploys contracts and adds the
        /// stake table address to state. Must be called before `build()`.
        pub async fn pos_hook<V: Versions>(
            self,
            delegation_config: DelegationConfig,
            stake_table_version: StakeTableContractVersion,
        ) -> anyhow::Result<Self> {
            if <V as Versions>::Upgrade::VERSION < EpochVersion::VERSION
                && <V as Versions>::Base::VERSION < EpochVersion::VERSION
            {
                panic!("given version does not require pos deployment");
            };

            let network_config = self
                .network_config
                .as_ref()
                .expect("network_config is required");

            let l1_url = network_config.l1_url();
            let signer = network_config.signer();
            let deployer = ProviderBuilder::new()
                .wallet(EthereumWallet::from(signer.clone()))
                .connect_http(l1_url.clone());

            let blocks_per_epoch = network_config.hotshot_config().epoch_height;
            let epoch_start_block = network_config.hotshot_config().epoch_start_block;
            let (genesis_state, genesis_stake) = light_client_genesis_from_stake_table(
                &network_config.hotshot_config().hotshot_stake_table(),
                STAKE_TABLE_CAPACITY_FOR_TEST,
            )
            .unwrap();

            let mut contracts = Contracts::new();
            let args = DeployerArgsBuilder::default()
                .deployer(deployer.clone())
                .mock_light_client(true)
                .genesis_lc_state(genesis_state)
                .genesis_st_state(genesis_stake)
                .blocks_per_epoch(blocks_per_epoch)
                .epoch_start_block(epoch_start_block)
                .exit_escrow_period(U256::from(blocks_per_epoch * 15 + 100))
                .multisig_pauser(signer.address())
                .token_name("Espresso".to_string())
                .token_symbol("ESP".to_string())
                .initial_token_supply(U256::from(100000u64))
                .ops_timelock_delay(U256::from(0))
                .ops_timelock_admin(signer.address())
                .ops_timelock_proposers(vec![signer.address()])
                .ops_timelock_executors(vec![signer.address()])
                .safe_exit_timelock_delay(U256::from(10))
                .safe_exit_timelock_admin(signer.address())
                .safe_exit_timelock_proposers(vec![signer.address()])
                .safe_exit_timelock_executors(vec![signer.address()])
                .build()
                .unwrap();

            match stake_table_version {
                StakeTableContractVersion::V1 => {
                    args.deploy_to_stake_table_v1(&mut contracts).await
                },
                StakeTableContractVersion::V2 => args.deploy_all(&mut contracts).await,
            }
            .context("failed to deploy contracts")?;

            let stake_table_address = contracts
                .address(Contract::StakeTableProxy)
                .expect("StakeTableProxy address not found");
            setup_stake_table_contract_for_test(
                l1_url.clone(),
                &deployer,
                stake_table_address,
                network_config.staking_priv_keys(),
                delegation_config,
            )
            .await
            .expect("stake table setup failed");

            // enable interval mining with a 1s interval.
            // This ensures that blocks are finalized every second, even when there are no transactions.
            // It's useful for testing stake table updates,
            // which rely on the finalized L1 block number.
            if let Some(anvil) = network_config.anvil() {
                anvil
                    .anvil_set_interval_mining(1)
                    .await
                    .expect("interval mining");
            }

            // Add stake table address to `ChainConfig` (held in state),
            // avoiding overwrite other values. Base fee is set to `0` to avoid
            // unnecessary catchup of `FeeState`.
            let state = self.state[0].clone();
            let chain_config = if let Some(cf) = state.chain_config.resolve() {
                ChainConfig {
                    base_fee: 0.into(),
                    stake_table_contract: Some(stake_table_address),
                    ..cf
                }
            } else {
                ChainConfig {
                    base_fee: 0.into(),
                    stake_table_contract: Some(stake_table_address),
                    ..Default::default()
                }
            };

            let state = ValidatedState {
                chain_config: chain_config.into(),
                ..state
            };
            Ok(self
                .states(std::array::from_fn(|_| state.clone()))
                .contracts(contracts))
        }

        pub fn build(self) -> TestNetworkConfig<{ NUM_NODES }, P, C> {
            TestNetworkConfig {
                state: self.state,
                persistence: self.persistence.unwrap(),
                catchup: self.catchup.unwrap(),
                network_config: self.network_config.unwrap(),
                api_config: self.api_config.unwrap(),
                contracts: self.contracts,
            }
        }
    }

    impl<P: PersistenceOptions, const NUM_NODES: usize, V: Versions> TestNetwork<P, { NUM_NODES }, V> {
        pub async fn new<C: StateCatchup + 'static>(
            cfg: TestNetworkConfig<{ NUM_NODES }, P, C>,
            bind_version: V,
        ) -> Self {
            let mut cfg = cfg;
            let mut builder_tasks = Vec::new();

            let chain_config = cfg.state[0].chain_config.resolve();
            if chain_config.is_none() {
                tracing::warn!("Chain config is not set, using default max_block_size");
            }
            let (task, builder_url) = run_legacy_builder::<{ NUM_NODES }>(
                cfg.network_config.builder_port(),
                chain_config.map(|c| *c.max_block_size),
            )
            .await;
            builder_tasks.push(task);
            cfg.network_config
                .set_builder_urls(vec1::vec1![builder_url.clone()]);

            // add default storage if none is provided as query module is now required
            let mut opt = cfg.api_config.clone();
            let temp_dir = if opt.storage_fs.is_none() && opt.storage_sql.is_none() {
                let temp_dir = tempfile::tempdir().unwrap();
                opt = opt.query_fs(
                    Default::default(),
                    crate::persistence::fs::Options::new(temp_dir.path().to_path_buf()),
                );
                Some(temp_dir)
            } else {
                None
            };

            let mut nodes = join_all(
                izip!(cfg.state, cfg.persistence, cfg.catchup)
                    .enumerate()
                    .map(|(i, (state, persistence, state_peers))| {
                        let opt = opt.clone();
                        let cfg = &cfg.network_config;
                        let upgrades_map = cfg.upgrades();
                        async move {
                            if i == 0 {
                                opt.serve(|metrics, consumer, storage| {
                                    let cfg = cfg.clone();
                                    async move {
                                        Ok(cfg
                                            .init_node(
                                                0,
                                                state,
                                                persistence,
                                                Some(state_peers),
                                                storage,
                                                &*metrics,
                                                STAKE_TABLE_CAPACITY_FOR_TEST,
                                                consumer,
                                                bind_version,
                                                upgrades_map,
                                            )
                                            .await)
                                    }
                                    .boxed()
                                })
                                .await
                                .unwrap()
                            } else {
                                cfg.init_node(
                                    i,
                                    state,
                                    persistence,
                                    Some(state_peers),
                                    None,
                                    &NoMetrics,
                                    STAKE_TABLE_CAPACITY_FOR_TEST,
                                    NullEventConsumer,
                                    bind_version,
                                    upgrades_map,
                                )
                                .await
                            }
                        }
                    }),
            )
            .await;

            let handle_0 = &nodes[0];

            // Hook the builder(s) up to the event stream from the first node
            for builder_task in builder_tasks {
                builder_task.start(Box::new(handle_0.event_stream().await));
            }

            for ctx in &nodes {
                ctx.start_consensus().await;
            }

            let server = nodes.remove(0);
            let peers = nodes;

            Self {
                server,
                peers,
                cfg: cfg.network_config,
                temp_dir,
                contracts: cfg.contracts,
            }
        }

        pub async fn stop_consensus(&mut self) {
            self.server.shutdown_consensus().await;

            for ctx in &mut self.peers {
                ctx.shutdown_consensus().await;
            }
        }
    }

    /// Test the status API with custom options.
    ///
    /// The `opt` function can be used to modify the [`Options`] which are used to start the server.
    /// By default, the options are the minimal required to run this test (configuring a port and
    /// enabling the status API). `opt` may add additional functionality (e.g. adding a query module
    /// to test a different initialization path) but should not remove or modify the existing
    /// functionality (e.g. removing the status module or changing the port).
    pub async fn status_test_helper(opt: impl FnOnce(Options) -> Options) {
        let port = pick_unused_port().expect("No ports free");
        let url = format!("http://localhost:{port}").parse().unwrap();
        let client: Client<ServerError, StaticVersion<0, 1>> = Client::new(url);

        let options = opt(Options::with_port(port));
        let network_config = TestConfigBuilder::default().build();
        let config = TestNetworkConfigBuilder::default()
            .api_config(options)
            .network_config(network_config)
            .build();
        let _network = TestNetwork::new(config, MockSequencerVersions::new()).await;
        client.connect(None).await;

        // The status API is well tested in the query service repo. Here we are just smoke testing
        // that we set it up correctly. Wait for a (non-genesis) block to be sequenced and then
        // check the success rate metrics.
        while client
            .get::<u64>("status/block-height")
            .send()
            .await
            .unwrap()
            <= 1
        {
            sleep(Duration::from_secs(1)).await;
        }
        let success_rate = client
            .get::<f64>("status/success-rate")
            .send()
            .await
            .unwrap();
        // If metrics are populating correctly, we should get a finite number. If not, we might get
        // NaN or infinity due to division by 0.
        assert!(success_rate.is_finite(), "{success_rate}");
        // We know at least some views have been successful, since we finalized a block.
        assert!(success_rate > 0.0, "{success_rate}");
    }

    /// Test the submit API with custom options.
    ///
    /// The `opt` function can be used to modify the [`Options`] which are used to start the server.
    /// By default, the options are the minimal required to run this test (configuring a port and
    /// enabling the submit API). `opt` may add additional functionality (e.g. adding a query module
    /// to test a different initialization path) but should not remove or modify the existing
    /// functionality (e.g. removing the submit module or changing the port).
    pub async fn submit_test_helper(opt: impl FnOnce(Options) -> Options) {
        let txn = Transaction::new(NamespaceId::from(1_u32), vec![1, 2, 3, 4]);

        let port = pick_unused_port().expect("No ports free");

        let url = format!("http://localhost:{port}").parse().unwrap();
        let client: Client<ServerError, StaticVersion<0, 1>> = Client::new(url);

        let options = opt(Options::with_port(port).submit(Default::default()));
        let network_config = TestConfigBuilder::default().build();
        let config = TestNetworkConfigBuilder::default()
            .api_config(options)
            .network_config(network_config)
            .build();
        let network = TestNetwork::new(config, MockSequencerVersions::new()).await;
        let mut events = network.server.event_stream().await;

        client.connect(None).await;

        let hash = client
            .post("submit/submit")
            .body_json(&txn)
            .unwrap()
            .send()
            .await
            .unwrap();
        assert_eq!(txn.commit(), hash);

        // Wait for a Decide event containing transaction matching the one we sent
        wait_for_decide_on_handle(&mut events, &txn).await;
    }

    /// Test the state signature API.
    pub async fn state_signature_test_helper(opt: impl FnOnce(Options) -> Options) {
        let port = pick_unused_port().expect("No ports free");

        let url = format!("http://localhost:{port}").parse().unwrap();

        let client: Client<ServerError, StaticVersion<0, 1>> = Client::new(url);

        let options = opt(Options::with_port(port));
        let network_config = TestConfigBuilder::default().build();
        let config = TestNetworkConfigBuilder::default()
            .api_config(options)
            .network_config(network_config)
            .build();
        let network = TestNetwork::new(config, MockSequencerVersions::new()).await;

        let mut height: u64;
        // Wait for block >=2 appears
        // It's waiting for an extra second to make sure that the signature is generated
        loop {
            height = network.server.decided_leaf().await.height();
            sleep(std::time::Duration::from_secs(1)).await;
            if height >= 2 {
                break;
            }
        }
        // we cannot verify the signature now, because we don't know the stake table
        client
            .get::<LCV3StateSignatureRequestBody>(&format!("state-signature/block/{height}"))
            .send()
            .await
            .unwrap();
    }

    /// Test the catchup API with custom options.
    ///
    /// The `opt` function can be used to modify the [`Options`] which are used to start the server.
    /// By default, the options are the minimal required to run this test (configuring a port and
    /// enabling the catchup API). `opt` may add additional functionality (e.g. adding a query module
    /// to test a different initialization path) but should not remove or modify the existing
    /// functionality (e.g. removing the catchup module or changing the port).
    pub async fn catchup_test_helper(opt: impl FnOnce(Options) -> Options) {
        let port = pick_unused_port().expect("No ports free");
        let url = format!("http://localhost:{port}").parse().unwrap();
        let client: Client<ServerError, StaticVersion<0, 1>> = Client::new(url);

        let options = opt(Options::with_port(port));
        let network_config = TestConfigBuilder::default().build();
        let config = TestNetworkConfigBuilder::default()
            .api_config(options)
            .network_config(network_config)
            .build();
        let network = TestNetwork::new(config, MockSequencerVersions::new()).await;
        client.connect(None).await;

        // Wait for a few blocks to be decided.
        let mut events = network.server.event_stream().await;
        loop {
            if let Event {
                event: EventType::Decide { leaf_chain, .. },
                ..
            } = events.next().await.unwrap()
            {
                if leaf_chain
                    .iter()
                    .any(|LeafInfo { leaf, .. }| leaf.block_header().height() > 2)
                {
                    break;
                }
            }
        }

        // Stop consensus running on the node so we freeze the decided and undecided states.
        // We'll let it go out of scope here since it's a write lock.
        {
            network.server.shutdown_consensus().await;
        }

        // Undecided fee state: absent account.
        let leaf = network.server.decided_leaf().await;
        let height = leaf.height() + 1;
        let view = leaf.view_number() + 1;
        let res = client
            .get::<AccountQueryData>(&format!(
                "catchup/{height}/{}/account/{:x}",
                view.u64(),
                Address::default()
            ))
            .send()
            .await
            .unwrap();
        assert_eq!(res.balance, U256::ZERO);
        assert_eq!(
            res.proof
                .verify(
                    &network
                        .server
                        .state(view)
                        .await
                        .unwrap()
                        .fee_merkle_tree
                        .commitment()
                )
                .unwrap(),
            U256::ZERO,
        );

        // Undecided block state.
        let res = client
            .get::<BlocksFrontier>(&format!("catchup/{height}/{}/blocks", view.u64()))
            .send()
            .await
            .unwrap();
        let root = &network
            .server
            .state(view)
            .await
            .unwrap()
            .block_merkle_tree
            .commitment();
        BlockMerkleTree::verify(root, root.size() - 1, res)
            .unwrap()
            .unwrap();
    }

    pub async fn spawn_dishonest_peer_catchup_api() -> anyhow::Result<(Url, JoinHandle<()>)> {
        let toml = toml::from_str::<toml::Value>(include_str!("../api/catchup.toml")).unwrap();
        let mut api =
            Api::<(), hotshot_query_service::Error, SequencerApiVersion>::new(toml).unwrap();

        api.get("account", |_req, _state: &()| {
            async move {
                Result::<AccountQueryData, _>::Err(hotshot_query_service::Error::catch_all(
                    StatusCode::BAD_REQUEST,
                    "no account found".to_string(),
                ))
            }
            .boxed()
        })?
        .get("blocks", |_req, _state| {
            async move {
                Result::<BlocksFrontier, _>::Err(hotshot_query_service::Error::catch_all(
                    StatusCode::BAD_REQUEST,
                    "no block found".to_string(),
                ))
            }
            .boxed()
        })?
        .get("chainconfig", |_req, _state| {
            async move {
                Result::<ChainConfig, _>::Ok(ChainConfig {
                    max_block_size: 300.into(),
                    base_fee: 1.into(),
                    fee_recipient: "0xa0b86991c6218b36c1d19d4a2e9eb0ce3606eb48"
                        .parse()
                        .unwrap(),
                    ..Default::default()
                })
            }
            .boxed()
        })?
        .get("leafchain", |_req, _state| {
            async move {
                Result::<Vec<Leaf2>, _>::Err(hotshot_query_service::Error::catch_all(
                    StatusCode::BAD_REQUEST,
                    "No leafchain found".to_string(),
                ))
            }
            .boxed()
        })?;

        let mut app = App::<_, hotshot_query_service::Error>::with_state(());
        app.with_version(env!("CARGO_PKG_VERSION").parse().unwrap());

        app.register_module::<_, _>("catchup", api).unwrap();

        let port = pick_unused_port().expect("no free port");
        let url: Url = Url::parse(&format!("http://localhost:{port}")).unwrap();

        let handle = spawn({
            let url = url.clone();
            async move {
                let _ = app.serve(url, SequencerApiVersion::instance()).await;
            }
        });

        Ok((url, handle))
    }
}

#[cfg(test)]
mod api_tests {
    use std::{fmt::Debug, marker::PhantomData};

    use committable::Committable;
    use data_source::testing::TestableSequencerDataSource;
    use espresso_types::{
        traits::{EventConsumer, PersistenceOptions},
        Header, Leaf2, MockSequencerVersions, NamespaceId, NamespaceProofQueryData, ValidatedState,
    };
    use futures::{future, stream::StreamExt};
    use hotshot_example_types::node_types::TestVersions;
    use hotshot_query_service::availability::{
        AvailabilityDataSource, BlockQueryData, VidCommonQueryData,
    };
    use hotshot_types::{
        data::{
            ns_table::parse_ns_table, vid_disperse::VidDisperseShare2, DaProposal2, EpochNumber,
            QuorumProposal2, QuorumProposalWrapper, VidCommitment,
        },
        event::LeafInfo,
        message::Proposal,
        simple_certificate::QuorumCertificate2,
        traits::{node_implementation::ConsensusTime, signature_key::SignatureKey, EncodeBytes},
        utils::EpochTransitionIndicator,
        vid::avidm::{init_avidm_param, AvidMScheme},
    };
    use portpicker::pick_unused_port;
    use surf_disco::Client;
    use test_helpers::{
        catchup_test_helper, state_signature_test_helper, status_test_helper, submit_test_helper,
        TestNetwork, TestNetworkConfigBuilder,
    };
    use tide_disco::error::ServerError;
    use vbs::version::StaticVersion;

    use super::{update::ApiEventConsumer, *};
    use crate::{
        network,
        persistence::no_storage::NoStorage,
        testing::{wait_for_decide_on_handle, TestConfigBuilder},
    };

    #[rstest_reuse::template]
    #[rstest::rstest]
    #[case(PhantomData::<crate::api::sql::DataSource>)]
    #[case(PhantomData::<crate::api::fs::DataSource>)]
    #[test_log::test(tokio::test(flavor = "multi_thread"))]
    pub fn testable_sequencer_data_source<D: TestableSequencerDataSource>(
        #[case] _d: PhantomData<D>,
    ) {
    }

    #[rstest_reuse::apply(testable_sequencer_data_source)]
    pub(crate) async fn submit_test_with_query_module<D: TestableSequencerDataSource>(
        _d: PhantomData<D>,
    ) {
        let storage = D::create_storage().await;
        submit_test_helper(|opt| D::options(&storage, opt)).await
    }

    #[rstest_reuse::apply(testable_sequencer_data_source)]
    pub(crate) async fn status_test_with_query_module<D: TestableSequencerDataSource>(
        _d: PhantomData<D>,
    ) {
        let storage = D::create_storage().await;
        status_test_helper(|opt| D::options(&storage, opt)).await
    }

    #[rstest_reuse::apply(testable_sequencer_data_source)]
    pub(crate) async fn state_signature_test_with_query_module<D: TestableSequencerDataSource>(
        _d: PhantomData<D>,
    ) {
        let storage = D::create_storage().await;
        state_signature_test_helper(|opt| D::options(&storage, opt)).await
    }

    #[rstest_reuse::apply(testable_sequencer_data_source)]
    pub(crate) async fn test_namespace_query<D: TestableSequencerDataSource>(_d: PhantomData<D>) {
        // Arbitrary transaction, arbitrary namespace ID
        let ns_id = NamespaceId::from(42_u32);
        let txn = Transaction::new(ns_id, vec![1, 2, 3, 4]);

        // Start query service.
        let port = pick_unused_port().expect("No ports free");
        let storage = D::create_storage().await;
        let network_config = TestConfigBuilder::default().build();
        let config = TestNetworkConfigBuilder::default()
            .api_config(D::options(&storage, Options::with_port(port)).submit(Default::default()))
            .network_config(network_config)
            .build();
        let network = TestNetwork::new(config, MockSequencerVersions::new()).await;
        let mut events = network.server.event_stream().await;

        // Connect client.
        let client: Client<ServerError, StaticVersion<0, 1>> =
            Client::new(format!("http://localhost:{port}").parse().unwrap());
        client.connect(None).await;

        let hash = client
            .post("submit/submit")
            .body_json(&txn)
            .unwrap()
            .send()
            .await
            .unwrap();
        assert_eq!(txn.commit(), hash);

        // Wait for a Decide event containing transaction matching the one we sent
        let block_height = wait_for_decide_on_handle(&mut events, &txn).await.0 as usize;
        tracing::info!(block_height, "transaction sequenced");

        // Wait for the query service to update to this block height.
        client
            .socket(&format!("availability/stream/blocks/{block_height}"))
            .subscribe::<BlockQueryData<SeqTypes>>()
            .await
            .unwrap()
            .next()
            .await
            .unwrap()
            .unwrap();

        let mut found_txn = false;
        let mut found_empty_block = false;
        for block_num in 0..=block_height {
            let header: Header = client
                .get(&format!("availability/header/{block_num}"))
                .send()
                .await
                .unwrap();
            let ns_query_res: NamespaceProofQueryData = client
                .get(&format!("availability/block/{block_num}/namespace/{ns_id}"))
                .send()
                .await
                .unwrap();

            // Verify namespace proof if present
            if let Some(ns_proof) = ns_query_res.proof {
                let vid_common: VidCommonQueryData<SeqTypes> = client
                    .get(&format!("availability/vid/common/{block_num}"))
                    .send()
                    .await
                    .unwrap();
                ns_proof
                    .verify(
                        header.ns_table(),
                        &header.payload_commitment(),
                        vid_common.common(),
                    )
                    .unwrap();
            } else {
                // Namespace proof should be present if ns_id exists in ns_table
                assert!(header.ns_table().find_ns_id(&ns_id).is_none());
                assert!(ns_query_res.transactions.is_empty());
            }

            found_empty_block = found_empty_block || ns_query_res.transactions.is_empty();

            for txn in ns_query_res.transactions {
                if txn.commit() == hash {
                    // Ensure that we validate an inclusion proof
                    found_txn = true;
                }
            }
        }
        assert!(found_txn);
        assert!(found_empty_block);
    }

    #[rstest_reuse::apply(testable_sequencer_data_source)]
    pub(crate) async fn catchup_test_with_query_module<D: TestableSequencerDataSource>(
        _d: PhantomData<D>,
    ) {
        let storage = D::create_storage().await;
        catchup_test_helper(|opt| D::options(&storage, opt)).await
    }

    #[rstest_reuse::apply(testable_sequencer_data_source)]
    pub async fn test_non_consecutive_decide_with_failing_event_consumer<D>(_d: PhantomData<D>)
    where
        D: TestableSequencerDataSource + Debug + 'static,
    {
        #[derive(Clone, Copy, Debug)]
        struct FailConsumer;

        #[async_trait]
        impl EventConsumer for FailConsumer {
            async fn handle_event(&self, _: &Event<SeqTypes>) -> anyhow::Result<()> {
                bail!("mock error injection");
            }
        }

        let (pubkey, privkey) = PubKey::generated_from_seed_indexed([0; 32], 1);

        let storage = D::create_storage().await;
        let persistence = D::persistence_options(&storage).create().await.unwrap();
        let data_source: Arc<StorageState<network::Memory, NoStorage, _, MockSequencerVersions>> =
            Arc::new(StorageState::new(
                D::create(D::persistence_options(&storage), Default::default(), false)
                    .await
                    .unwrap(),
                ApiState::new(future::pending()),
            ));

        // Create two non-consecutive leaf chains.
        let mut chain1 = vec![];

        let genesis = Leaf2::genesis::<TestVersions>(&Default::default(), &NodeState::mock()).await;
        let payload = genesis.block_payload().unwrap();
        let payload_bytes_arc = payload.encode();

        let avidm_param = init_avidm_param(2).unwrap();
        let weights = vec![1u32; 2];

        let ns_table = parse_ns_table(payload.byte_len().as_usize(), &payload.ns_table().encode());
        let (payload_commitment, shares) =
            AvidMScheme::ns_disperse(&avidm_param, &weights, &payload_bytes_arc, ns_table).unwrap();

        let mut quorum_proposal = QuorumProposalWrapper::<SeqTypes> {
            proposal: QuorumProposal2::<SeqTypes> {
                block_header: genesis.block_header().clone(),
                view_number: ViewNumber::genesis(),
                justify_qc: QuorumCertificate2::genesis::<MockSequencerVersions>(
                    &ValidatedState::default(),
                    &NodeState::mock(),
                )
                .await,
                upgrade_certificate: None,
                view_change_evidence: None,
                next_drb_result: None,
                next_epoch_justify_qc: None,
                epoch: None,
                state_cert: None,
            },
        };
        let mut qc = QuorumCertificate2::genesis::<MockSequencerVersions>(
            &ValidatedState::default(),
            &NodeState::mock(),
        )
        .await;

        let mut justify_qc = qc.clone();
        for i in 0..5 {
            *quorum_proposal.proposal.block_header.height_mut() = i;
            quorum_proposal.proposal.view_number = ViewNumber::new(i);
            quorum_proposal.proposal.justify_qc = justify_qc;
            let leaf = Leaf2::from_quorum_proposal(&quorum_proposal);
            qc.view_number = leaf.view_number();
            qc.data.leaf_commit = Committable::commit(&leaf);
            justify_qc = qc.clone();
            chain1.push((leaf.clone(), qc.clone()));

            // Include a quorum proposal for each leaf.
            let quorum_proposal_signature =
                PubKey::sign(&privkey, &bincode::serialize(&quorum_proposal).unwrap())
                    .expect("Failed to sign quorum_proposal");
            persistence
                .append_quorum_proposal2(&Proposal {
                    data: quorum_proposal.clone(),
                    signature: quorum_proposal_signature,
                    _pd: Default::default(),
                })
                .await
                .unwrap();

            // Include VID information for each leaf.
            let share = VidDisperseShare2::<SeqTypes> {
                view_number: leaf.view_number(),
                payload_commitment,
                share: shares[0].clone(),
                recipient_key: pubkey,
                epoch: Some(EpochNumber::new(0)),
                target_epoch: Some(EpochNumber::new(0)),
                common: avidm_param.clone(),
            };
            persistence
                .append_vid2(&share.to_proposal(&privkey).unwrap())
                .await
                .unwrap();

            // Include payload information for each leaf.
            let block_payload_signature =
                PubKey::sign(&privkey, &payload_bytes_arc).expect("Failed to sign block payload");
            let da_proposal_inner = DaProposal2::<SeqTypes> {
                encoded_transactions: payload_bytes_arc.clone(),
                metadata: payload.ns_table().clone(),
                view_number: leaf.view_number(),
                epoch: Some(EpochNumber::new(0)),
                epoch_transition_indicator: EpochTransitionIndicator::NotInTransition,
            };
            let da_proposal = Proposal {
                data: da_proposal_inner,
                signature: block_payload_signature,
                _pd: Default::default(),
            };
            persistence
                .append_da2(&da_proposal, VidCommitment::V1(payload_commitment))
                .await
                .unwrap();
        }
        // Split into two chains.
        let mut chain2 = chain1.split_off(2);
        // Make non-consecutive (i.e. we skip a leaf).
        chain2.remove(0);

        // Decide 2 leaves, but fail in event processing.
        let leaf_chain = chain1
            .iter()
            .map(|(leaf, qc)| (leaf_info(leaf.clone()), qc.clone()))
            .collect::<Vec<_>>();
        tracing::info!("decide with event handling failure");
        persistence
            .append_decided_leaves(
                ViewNumber::new(1),
                leaf_chain.iter().map(|(leaf, qc)| (leaf, qc.clone())),
                &FailConsumer,
            )
            .await
            .unwrap();

        // Now decide remaining leaves successfully. We should now process a decide event for all
        // the leaves.
        let consumer = ApiEventConsumer::from(data_source.clone());
        let leaf_chain = chain2
            .iter()
            .map(|(leaf, qc)| (leaf_info(leaf.clone()), qc.clone()))
            .collect::<Vec<_>>();
        tracing::info!("decide successfully");
        persistence
            .append_decided_leaves(
                ViewNumber::new(4),
                leaf_chain.iter().map(|(leaf, qc)| (leaf, qc.clone())),
                &consumer,
            )
            .await
            .unwrap();

        // Check that the leaves were moved to archive storage, along with payload and VID
        // information.
        for (leaf, qc) in chain1.iter().chain(&chain2) {
            tracing::info!(height = leaf.height(), "check archive");
            let qd = data_source.get_leaf(leaf.height() as usize).await.await;
            let stored_leaf: Leaf2 = qd.leaf().clone();
            let stored_qc = qd.qc().clone();
            assert_eq!(&stored_leaf, leaf);
            assert_eq!(&stored_qc, qc);

            data_source
                .get_block(leaf.height() as usize)
                .await
                .try_resolve()
                .ok()
                .unwrap();
            data_source
                .get_vid_common(leaf.height() as usize)
                .await
                .try_resolve()
                .ok()
                .unwrap();

            // Check that all data has been garbage collected for the decided views.
            assert!(persistence
                .load_da_proposal(leaf.view_number())
                .await
                .unwrap()
                .is_none());
            assert!(persistence
                .load_vid_share(leaf.view_number())
                .await
                .unwrap()
                .is_none());
            assert!(persistence
                .load_quorum_proposal(leaf.view_number())
                .await
                .is_err());
        }

        // Check that data has _not_ been garbage collected for the missing view.
        assert!(persistence
            .load_da_proposal(ViewNumber::new(2))
            .await
            .unwrap()
            .is_some());
        assert!(persistence
            .load_vid_share(ViewNumber::new(2))
            .await
            .unwrap()
            .is_some());
        persistence
            .load_quorum_proposal(ViewNumber::new(2))
            .await
            .unwrap();
    }

    #[rstest_reuse::apply(testable_sequencer_data_source)]
    pub async fn test_decide_missing_data<D>(_d: PhantomData<D>)
    where
        D: TestableSequencerDataSource + Debug + 'static,
    {
        let storage = D::create_storage().await;
        let persistence = D::persistence_options(&storage).create().await.unwrap();
        let data_source: Arc<StorageState<network::Memory, NoStorage, _, MockSequencerVersions>> =
            Arc::new(StorageState::new(
                D::create(D::persistence_options(&storage), Default::default(), false)
                    .await
                    .unwrap(),
                ApiState::new(future::pending()),
            ));
        let consumer = ApiEventConsumer::from(data_source.clone());

        let mut qc = QuorumCertificate2::genesis::<MockSequencerVersions>(
            &ValidatedState::default(),
            &NodeState::mock(),
        )
        .await;
        let leaf =
            Leaf2::genesis::<TestVersions>(&ValidatedState::default(), &NodeState::mock()).await;

        // Append the genesis leaf. We don't use this for the test, because the update function will
        // automatically fill in the missing data for genesis. We just append this to get into a
        // consistent state to then append the leaf from view 1, which will have missing data.
        tracing::info!(?leaf, ?qc, "decide genesis leaf");
        persistence
            .append_decided_leaves(
                leaf.view_number(),
                [(&leaf_info(leaf.clone()), qc.clone())],
                &consumer,
            )
            .await
            .unwrap();

        // Create another leaf, with missing data.
        let mut block_header = leaf.block_header().clone();
        *block_header.height_mut() += 1;
        let qp = QuorumProposalWrapper {
            proposal: QuorumProposal2 {
                block_header,
                view_number: leaf.view_number() + 1,
                justify_qc: qc.clone(),
                upgrade_certificate: None,
                view_change_evidence: None,
                next_drb_result: None,
                next_epoch_justify_qc: None,
                epoch: None,
                state_cert: None,
            },
        };

        let leaf = Leaf2::from_quorum_proposal(&qp);
        qc.view_number = leaf.view_number();
        qc.data.leaf_commit = Committable::commit(&leaf);

        // Decide a leaf without the corresponding payload or VID.
        tracing::info!(?leaf, ?qc, "append leaf 1");
        persistence
            .append_decided_leaves(
                leaf.view_number(),
                [(&leaf_info(leaf.clone()), qc)],
                &consumer,
            )
            .await
            .unwrap();

        // Check that we still processed the leaf.
        assert_eq!(leaf, data_source.get_leaf(1).await.await.leaf().clone());
        assert!(data_source.get_vid_common(1).await.is_pending());
        assert!(data_source.get_block(1).await.is_pending());
    }

    fn leaf_info(leaf: Leaf2) -> LeafInfo<SeqTypes> {
        LeafInfo {
            leaf,
            vid_share: None,
            state: Default::default(),
            delta: None,
            state_cert: None,
        }
    }
}

#[cfg(test)]
mod test {
    use std::{
        collections::{HashMap, HashSet},
        time::Duration,
    };

    use alloy::{
        eips::BlockId,
        network::EthereumWallet,
        primitives::U256,
        providers::{Provider, ProviderBuilder},
    };
    use async_lock::Mutex;
    use committable::{Commitment, Committable};
    use espresso_contract_deployer::{
        builder::DeployerArgsBuilder, network_config::light_client_genesis_from_stake_table,
        upgrade_stake_table_v2, Contract, Contracts,
    };
    use espresso_types::{
        config::PublicHotShotConfig,
        traits::{NullEventConsumer, PersistenceOptions},
        v0_3::{Fetcher, RewardAmount, RewardMerkleProofV1, COMMISSION_BASIS_POINTS},
        v0_4::RewardMerkleProofV2,
        validators_from_l1_events, DrbAndHeaderUpgradeVersion, EpochVersion, FeeAmount, FeeVersion,
        Header, L1ClientOptions, MockSequencerVersions, NamespaceId, RewardDistributor,
        SequencerVersions, ValidatedState,
    };
    use futures::{
        future::{self, join_all},
        stream::{StreamExt, TryStreamExt},
    };
    use hotshot::types::EventType;
    use hotshot_contract_adapter::{
        reward::RewardClaimInput,
        sol_types::{EspToken, StakeTableV2},
        stake_table::StakeTableContractVersion,
    };
    use hotshot_example_types::node_types::EpochsTestVersions;
    use hotshot_query_service::{
        availability::{
            BlockQueryData, BlockSummaryQueryData, LeafQueryData, StateCertQueryDataV1,
            StateCertQueryDataV2, TransactionQueryData, VidCommonQueryData,
        },
        data_source::{sql::Config, storage::SqlStorage, VersionedDataSource},
        explorer::TransactionSummariesResponse,
        types::HeightIndexed,
    };
    use hotshot_types::{
        data::EpochNumber,
        event::LeafInfo,
        traits::{
            block_contents::BlockHeader, election::Membership, metrics::NoMetrics,
            node_implementation::ConsensusTime,
        },
        utils::epoch_from_block_number,
        ValidatorConfig,
    };
    use jf_merkle_tree_compat::prelude::{MerkleProof, Sha3Node};
    use portpicker::pick_unused_port;
    use rand::seq::SliceRandom;
    use rstest::rstest;
    use staking_cli::{
        demo::DelegationConfig,
        registration::{fetch_commission, update_commission},
    };
    use surf_disco::Client;
    use test_helpers::{
        catchup_test_helper, state_signature_test_helper, status_test_helper, submit_test_helper,
        TestNetwork, TestNetworkConfigBuilder,
    };
    use tide_disco::{app::AppHealth, error::ServerError, healthcheck::HealthStatus};
    use tokio::time::sleep;
    use vbs::version::{StaticVersion, StaticVersionType};

    use self::{
        data_source::testing::TestableSequencerDataSource, options::HotshotEvents,
        sql::DataSource as SqlDataSource,
    };
    use super::*;
    use crate::{
        api::{
            options::Query,
            sql::{impl_testable_data_source::tmp_options, reconstruct_state},
            test_helpers::STAKE_TABLE_CAPACITY_FOR_TEST,
        },
        catchup::{NullStateCatchup, StatePeers},
        persistence::no_storage,
        testing::{wait_for_decide_on_handle, TestConfig, TestConfigBuilder},
    };

    type PosVersionV3 = SequencerVersions<StaticVersion<0, 3>, StaticVersion<0, 0>>;
    type PosVersionV4 = SequencerVersions<StaticVersion<0, 4>, StaticVersion<0, 0>>;

    #[test_log::test(tokio::test(flavor = "multi_thread"))]
    async fn test_healthcheck() {
        let port = pick_unused_port().expect("No ports free");
        let url = format!("http://localhost:{port}").parse().unwrap();
        let client: Client<ServerError, StaticVersion<0, 1>> = Client::new(url);
        let options = Options::with_port(port);
        let network_config = TestConfigBuilder::default().build();
        let config = TestNetworkConfigBuilder::<5, _, NullStateCatchup>::default()
            .api_config(options)
            .network_config(network_config)
            .build();
        let _network = TestNetwork::new(config, MockSequencerVersions::new()).await;

        client.connect(None).await;
        let health = client.get::<AppHealth>("healthcheck").send().await.unwrap();
        assert_eq!(health.status, HealthStatus::Available);
    }

    #[test_log::test(tokio::test(flavor = "multi_thread"))]
    async fn status_test_without_query_module() {
        status_test_helper(|opt| opt).await
    }

    #[test_log::test(tokio::test(flavor = "multi_thread"))]
    async fn submit_test_without_query_module() {
        submit_test_helper(|opt| opt).await
    }

    #[test_log::test(tokio::test(flavor = "multi_thread"))]
    async fn state_signature_test_without_query_module() {
        state_signature_test_helper(|opt| opt).await
    }

    #[test_log::test(tokio::test(flavor = "multi_thread"))]
    async fn catchup_test_without_query_module() {
        catchup_test_helper(|opt| opt).await
    }

    #[test_log::test(tokio::test(flavor = "multi_thread"))]
    async fn slow_test_merklized_state_api() {
        let port = pick_unused_port().expect("No ports free");

        let storage = SqlDataSource::create_storage().await;

        let options = SqlDataSource::options(&storage, Options::with_port(port));

        let network_config = TestConfigBuilder::default().build();
        let config = TestNetworkConfigBuilder::default()
            .api_config(options)
            .network_config(network_config)
            .build();
        let mut network = TestNetwork::new(config, MockSequencerVersions::new()).await;
        let url = format!("http://localhost:{port}").parse().unwrap();
        let client: Client<ServerError, SequencerApiVersion> = Client::new(url);

        client.connect(Some(Duration::from_secs(15))).await;

        // Wait until some blocks have been decided.
        tracing::info!("waiting for blocks");
        let blocks = client
            .socket("availability/stream/blocks/0")
            .subscribe::<BlockQueryData<SeqTypes>>()
            .await
            .unwrap()
            .take(4)
            .try_collect::<Vec<_>>()
            .await
            .unwrap();

        // sleep for few seconds so that state data is upserted
        tracing::info!("waiting for state to be inserted");
        sleep(Duration::from_secs(5)).await;
        network.stop_consensus().await;

        for block in blocks {
            let i = block.height();
            tracing::info!(i, "get block state");
            let path = client
                .get::<MerkleProof<Commitment<Header>, u64, Sha3Node, 3>>(&format!(
                    "block-state/{}/{i}",
                    i + 1
                ))
                .send()
                .await
                .unwrap();
            assert_eq!(*path.elem().unwrap(), block.hash());

            tracing::info!(i, "get fee state");
            let account = TestConfig::<5>::builder_key().fee_account();
            let path = client
                .get::<MerkleProof<FeeAmount, FeeAccount, Sha3Node, 256>>(&format!(
                    "fee-state/{}/{}",
                    i + 1,
                    account
                ))
                .send()
                .await
                .unwrap();
            assert_eq!(*path.index(), account);
            assert!(*path.elem().unwrap() > 0.into(), "{:?}", path.elem());
        }

        // testing fee_balance api
        let account = TestConfig::<5>::builder_key().fee_account();
        let amount = client
            .get::<Option<FeeAmount>>(&format!("fee-state/fee-balance/latest/{account}"))
            .send()
            .await
            .unwrap()
            .unwrap();
        let expected = U256::MAX;
        assert_eq!(expected, amount.0);
    }

    #[test_log::test(tokio::test(flavor = "multi_thread"))]
    async fn test_leaf_only_data_source() {
        let port = pick_unused_port().expect("No ports free");

        let storage = SqlDataSource::create_storage().await;
        let options =
            SqlDataSource::leaf_only_ds_options(&storage, Options::with_port(port)).unwrap();

        let network_config = TestConfigBuilder::default().build();
        let config = TestNetworkConfigBuilder::default()
            .api_config(options)
            .network_config(network_config)
            .build();
        let _network = TestNetwork::new(config, MockSequencerVersions::new()).await;
        let url = format!("http://localhost:{port}").parse().unwrap();
        let client: Client<ServerError, SequencerApiVersion> = Client::new(url);

        tracing::info!("waiting for blocks");
        client.connect(Some(Duration::from_secs(15))).await;
        // Wait until some blocks have been decided.

        let account = TestConfig::<5>::builder_key().fee_account();

        let _headers = client
            .socket("availability/stream/headers/0")
            .subscribe::<Header>()
            .await
            .unwrap()
            .take(10)
            .try_collect::<Vec<_>>()
            .await
            .unwrap();

        for i in 1..5 {
            let leaf = client
                .get::<LeafQueryData<SeqTypes>>(&format!("availability/leaf/{i}"))
                .send()
                .await
                .unwrap();

            assert_eq!(leaf.height(), i);

            let header = client
                .get::<Header>(&format!("availability/header/{i}"))
                .send()
                .await
                .unwrap();

            assert_eq!(header.height(), i);

            let vid = client
                .get::<VidCommonQueryData<SeqTypes>>(&format!("availability/vid/common/{i}"))
                .send()
                .await
                .unwrap();

            assert_eq!(vid.height(), i);

            client
                .get::<MerkleProof<Commitment<Header>, u64, Sha3Node, 3>>(&format!(
                    "block-state/{i}/{}",
                    i - 1
                ))
                .send()
                .await
                .unwrap();

            client
                .get::<MerkleProof<FeeAmount, FeeAccount, Sha3Node, 256>>(&format!(
                    "fee-state/{}/{}",
                    i + 1,
                    account
                ))
                .send()
                .await
                .unwrap();
        }

        // This would fail even though we have processed atleast 10 leaves
        // this is because light weight nodes only support leaves, headers and VID
        client
            .get::<BlockQueryData<SeqTypes>>("availability/block/1")
            .send()
            .await
            .unwrap_err();
    }

    async fn run_catchup_test(url_suffix: &str) {
        // Start a sequencer network, using the query service for catchup.
        let port = pick_unused_port().expect("No ports free");
        const NUM_NODES: usize = 5;

        let url: url::Url = format!("http://localhost:{port}{url_suffix}")
            .parse()
            .unwrap();

        let config = TestNetworkConfigBuilder::<NUM_NODES, _, _>::with_num_nodes()
            .api_config(Options::with_port(port))
            .network_config(TestConfigBuilder::default().build())
            .catchups(std::array::from_fn(|_| {
                StatePeers::<StaticVersion<0, 1>>::from_urls(
                    vec![url.clone()],
                    Default::default(),
                    &NoMetrics,
                )
            }))
            .build();
        let mut network = TestNetwork::new(config, MockSequencerVersions::new()).await;

        // Wait for replica 0 to reach a (non-genesis) decide, before disconnecting it.
        let mut events = network.peers[0].event_stream().await;
        loop {
            let event = events.next().await.unwrap();
            let EventType::Decide { leaf_chain, .. } = event.event else {
                continue;
            };
            if leaf_chain[0].leaf.height() > 0 {
                break;
            }
        }

        // Shut down and restart replica 0. We don't just stop consensus and restart it; we fully
        // drop the node and recreate it so it loses all of its temporary state and starts off from
        // genesis. It should be able to catch up by listening to proposals and then rebuild its
        // state from its peers.
        tracing::info!("shutting down node");
        network.peers.remove(0);

        // Wait for a few blocks to pass while the node is down, so it falls behind.
        network
            .server
            .event_stream()
            .await
            .filter(|event| future::ready(matches!(event.event, EventType::Decide { .. })))
            .take(3)
            .collect::<Vec<_>>()
            .await;

        tracing::info!("restarting node");
        let node = network
            .cfg
            .init_node(
                1,
                ValidatedState::default(),
                no_storage::Options,
                Some(StatePeers::<StaticVersion<0, 1>>::from_urls(
                    vec![url],
                    Default::default(),
                    &NoMetrics,
                )),
                None,
                &NoMetrics,
                test_helpers::STAKE_TABLE_CAPACITY_FOR_TEST,
                NullEventConsumer,
                MockSequencerVersions::new(),
                Default::default(),
            )
            .await;
        let mut events = node.event_stream().await;

        // Wait for a (non-genesis) block proposed by each node, to prove that the lagging node has
        // caught up and all nodes are in sync.
        let mut proposers = [false; NUM_NODES];
        loop {
            let event = events.next().await.unwrap();
            let EventType::Decide { leaf_chain, .. } = event.event else {
                continue;
            };
            for LeafInfo { leaf, .. } in leaf_chain.iter().rev() {
                let height = leaf.height();
                let leaf_builder = (leaf.view_number().u64() as usize) % NUM_NODES;
                if height == 0 {
                    continue;
                }

                tracing::info!(
                    "waiting for blocks from {proposers:?}, block {height} is from {leaf_builder}",
                );
                proposers[leaf_builder] = true;
            }

            if proposers.iter().all(|has_proposed| *has_proposed) {
                break;
            }
        }
    }

    #[test_log::test(tokio::test(flavor = "multi_thread"))]
    async fn test_catchup() {
        run_catchup_test("").await;
    }

    #[test_log::test(tokio::test(flavor = "multi_thread"))]
    async fn test_catchup_v0() {
        run_catchup_test("/v0").await;
    }

    #[test_log::test(tokio::test(flavor = "multi_thread"))]
    async fn test_catchup_v1() {
        run_catchup_test("/v1").await;
    }

    #[test_log::test(tokio::test(flavor = "multi_thread"))]
    async fn test_catchup_no_state_peers() {
        // Start a sequencer network, using the query service for catchup.
        let port = pick_unused_port().expect("No ports free");
        const NUM_NODES: usize = 5;
        let config = TestNetworkConfigBuilder::<NUM_NODES, _, _>::with_num_nodes()
            .api_config(Options::with_port(port))
            .network_config(TestConfigBuilder::default().build())
            .build();
        let mut network = TestNetwork::new(config, MockSequencerVersions::new()).await;

        // Wait for replica 0 to reach a (non-genesis) decide, before disconnecting it.
        let mut events = network.peers[0].event_stream().await;
        loop {
            let event = events.next().await.unwrap();
            let EventType::Decide { leaf_chain, .. } = event.event else {
                continue;
            };
            if leaf_chain[0].leaf.height() > 0 {
                break;
            }
        }

        // Shut down and restart replica 0. We don't just stop consensus and restart it; we fully
        // drop the node and recreate it so it loses all of its temporary state and starts off from
        // genesis. It should be able to catch up by listening to proposals and then rebuild its
        // state from its peers.
        tracing::info!("shutting down node");
        network.peers.remove(0);

        // Wait for a few blocks to pass while the node is down, so it falls behind.
        network
            .server
            .event_stream()
            .await
            .filter(|event| future::ready(matches!(event.event, EventType::Decide { .. })))
            .take(3)
            .collect::<Vec<_>>()
            .await;

        tracing::info!("restarting node");
        let node = network
            .cfg
            .init_node(
                1,
                ValidatedState::default(),
                no_storage::Options,
                None::<NullStateCatchup>,
                None,
                &NoMetrics,
                test_helpers::STAKE_TABLE_CAPACITY_FOR_TEST,
                NullEventConsumer,
                MockSequencerVersions::new(),
                Default::default(),
            )
            .await;
        let mut events = node.event_stream().await;

        // Wait for a (non-genesis) block proposed by each node, to prove that the lagging node has
        // caught up and all nodes are in sync.
        let mut proposers = [false; NUM_NODES];
        loop {
            let event = events.next().await.unwrap();
            let EventType::Decide { leaf_chain, .. } = event.event else {
                continue;
            };
            for LeafInfo { leaf, .. } in leaf_chain.iter().rev() {
                let height = leaf.height();
                let leaf_builder = (leaf.view_number().u64() as usize) % NUM_NODES;
                if height == 0 {
                    continue;
                }

                tracing::info!(
                    "waiting for blocks from {proposers:?}, block {height} is from {leaf_builder}",
                );
                proposers[leaf_builder] = true;
            }

            if proposers.iter().all(|has_proposed| *has_proposed) {
                break;
            }
        }
    }

    #[ignore]
    #[test_log::test(tokio::test(flavor = "multi_thread"))]
    async fn test_catchup_epochs_no_state_peers() {
        // Start a sequencer network, using the query service for catchup.
        let port = pick_unused_port().expect("No ports free");
        const EPOCH_HEIGHT: u64 = 5;
        let network_config = TestConfigBuilder::default()
            .epoch_height(EPOCH_HEIGHT)
            .build();
        const NUM_NODES: usize = 5;
        let config = TestNetworkConfigBuilder::<NUM_NODES, _, _>::with_num_nodes()
            .api_config(Options::with_port(port))
            .network_config(network_config)
            .build();
        let mut network = TestNetwork::new(config, EpochsTestVersions {}).await;

        // Wait for replica 0 to decide in the third epoch.
        let mut events = network.peers[0].event_stream().await;
        loop {
            let event = events.next().await.unwrap();
            let EventType::Decide { leaf_chain, .. } = event.event else {
                continue;
            };
            tracing::error!("got decide height {}", leaf_chain[0].leaf.height());

            if leaf_chain[0].leaf.height() > EPOCH_HEIGHT * 3 {
                tracing::error!("decided past one epoch");
                break;
            }
        }

        // Shut down and restart replica 0. We don't just stop consensus and restart it; we fully
        // drop the node and recreate it so it loses all of its temporary state and starts off from
        // genesis. It should be able to catch up by listening to proposals and then rebuild its
        // state from its peers.
        tracing::info!("shutting down node");
        network.peers.remove(0);

        // Wait for a few blocks to pass while the node is down, so it falls behind.
        network
            .server
            .event_stream()
            .await
            .filter(|event| future::ready(matches!(event.event, EventType::Decide { .. })))
            .take(3)
            .collect::<Vec<_>>()
            .await;

        tracing::error!("restarting node");
        let node = network
            .cfg
            .init_node(
                1,
                ValidatedState::default(),
                no_storage::Options,
                None::<NullStateCatchup>,
                None,
                &NoMetrics,
                test_helpers::STAKE_TABLE_CAPACITY_FOR_TEST,
                NullEventConsumer,
                MockSequencerVersions::new(),
                Default::default(),
            )
            .await;
        let mut events = node.event_stream().await;

        // Wait for a (non-genesis) block proposed by each node, to prove that the lagging node has
        // caught up and all nodes are in sync.
        let mut proposers = [false; NUM_NODES];
        loop {
            let event = events.next().await.unwrap();
            let EventType::Decide { leaf_chain, .. } = event.event else {
                continue;
            };
            for LeafInfo { leaf, .. } in leaf_chain.iter().rev() {
                let height = leaf.height();
                let leaf_builder = (leaf.view_number().u64() as usize) % NUM_NODES;
                if height == 0 {
                    continue;
                }

                tracing::info!(
                    "waiting for blocks from {proposers:?}, block {height} is from {leaf_builder}",
                );
                proposers[leaf_builder] = true;
            }

            if proposers.iter().all(|has_proposed| *has_proposed) {
                break;
            }
        }
    }

    #[test_log::test(tokio::test(flavor = "multi_thread"))]
    async fn test_chain_config_from_instance() {
        // This test uses a ValidatedState which only has the default chain config commitment.
        // The NodeState has the full chain config.
        // Both chain config commitments will match, so the ValidatedState should have the full chain config after a non-genesis block is decided.

        let port = pick_unused_port().expect("No ports free");

        let chain_config: ChainConfig = ChainConfig::default();

        let state = ValidatedState {
            chain_config: chain_config.commit().into(),
            ..Default::default()
        };

        let states = std::array::from_fn(|_| state.clone());

        let config = TestNetworkConfigBuilder::default()
            .api_config(Options::with_port(port))
            .states(states)
            .catchups(std::array::from_fn(|_| {
                StatePeers::<StaticVersion<0, 1>>::from_urls(
                    vec![format!("http://localhost:{port}").parse().unwrap()],
                    Default::default(),
                    &NoMetrics,
                )
            }))
            .network_config(TestConfigBuilder::default().build())
            .build();

        let mut network = TestNetwork::new(config, MockSequencerVersions::new()).await;

        // Wait for few blocks to be decided.
        network
            .server
            .event_stream()
            .await
            .filter(|event| future::ready(matches!(event.event, EventType::Decide { .. })))
            .take(3)
            .collect::<Vec<_>>()
            .await;

        for peer in &network.peers {
            let state = peer.consensus().read().await.decided_state().await;

            assert_eq!(state.chain_config.resolve().unwrap(), chain_config)
        }

        network.server.shut_down().await;
        drop(network);
    }

    #[test_log::test(tokio::test(flavor = "multi_thread"))]
    async fn test_chain_config_catchup() {
        // This test uses a ValidatedState with a non-default chain config
        // so it will be different from the NodeState chain config used by the TestNetwork.
        // However, for this test to work, at least one node should have a full chain config
        // to allow other nodes to catch up.

        let port = pick_unused_port().expect("No ports free");

        let cf = ChainConfig {
            max_block_size: 300.into(),
            base_fee: 1.into(),
            ..Default::default()
        };

        // State1 contains only the chain config commitment
        let state1 = ValidatedState {
            chain_config: cf.commit().into(),
            ..Default::default()
        };

        //state 2 contains the full chain config
        let state2 = ValidatedState {
            chain_config: cf.into(),
            ..Default::default()
        };

        let mut states = std::array::from_fn(|_| state1.clone());
        // only one node has the full chain config
        // all the other nodes should do a catchup to get the full chain config from peer 0
        states[0] = state2;

        const NUM_NODES: usize = 5;
        let config = TestNetworkConfigBuilder::<NUM_NODES, _, _>::with_num_nodes()
            .api_config(Options::from(options::Http {
                port,
                max_connections: None,
            }))
            .states(states)
            .catchups(std::array::from_fn(|_| {
                StatePeers::<StaticVersion<0, 1>>::from_urls(
                    vec![format!("http://localhost:{port}").parse().unwrap()],
                    Default::default(),
                    &NoMetrics,
                )
            }))
            .network_config(TestConfigBuilder::default().build())
            .build();

        let mut network = TestNetwork::new(config, MockSequencerVersions::new()).await;

        // Wait for a few blocks to be decided.
        network
            .server
            .event_stream()
            .await
            .filter(|event| future::ready(matches!(event.event, EventType::Decide { .. })))
            .take(3)
            .collect::<Vec<_>>()
            .await;

        for peer in &network.peers {
            let state = peer.consensus().read().await.decided_state().await;

            assert_eq!(state.chain_config.resolve().unwrap(), cf)
        }

        network.server.shut_down().await;
        drop(network);
    }

    #[test_log::test(tokio::test(flavor = "multi_thread"))]
    async fn test_pos_upgrade_view_based() {
        type PosUpgrade = SequencerVersions<FeeVersion, EpochVersion>;
        test_upgrade_helper::<PosUpgrade>(PosUpgrade::new()).await;
    }

    async fn test_upgrade_helper<V: Versions>(version: V) {
        // wait this number of views beyond the configured first view
        // before asserting anything.
        let wait_extra_views = 10;
        // Number of nodes running in the test network.
        const NUM_NODES: usize = 5;
        let upgrade_version = <V as Versions>::Upgrade::VERSION;
        let port = pick_unused_port().expect("No ports free");

        let test_config = TestConfigBuilder::default()
            .epoch_height(200)
            .epoch_start_block(321)
            .set_upgrades(upgrade_version)
            .await
            .build();

        let chain_config_upgrade = test_config.get_upgrade_map().chain_config(upgrade_version);
        tracing::debug!(?chain_config_upgrade);

        let config = TestNetworkConfigBuilder::<NUM_NODES, _, _>::with_num_nodes()
            .api_config(Options::from(options::Http {
                port,
                max_connections: None,
            }))
            .catchups(std::array::from_fn(|_| {
                StatePeers::<SequencerApiVersion>::from_urls(
                    vec![format!("http://localhost:{port}").parse().unwrap()],
                    Default::default(),
                    &NoMetrics,
                )
            }))
            .network_config(test_config)
            .build();

        let mut network = TestNetwork::new(config, version).await;
        let mut events = network.server.event_stream().await;

        // First loop to get an `UpgradeProposal`. Note that the
        // actual upgrade will take several to many subsequent views for
        // voting and finally the actual upgrade.
        let upgrade = loop {
            let event = events.next().await.unwrap();
            match event.event {
                EventType::UpgradeProposal { proposal, .. } => {
                    tracing::info!(?proposal, "proposal");
                    let upgrade = proposal.data.upgrade_proposal;
                    let new_version = upgrade.new_version;
                    tracing::info!(?new_version, "upgrade proposal new version");
                    assert_eq!(new_version, <V as Versions>::Upgrade::VERSION);
                    break upgrade;
                },
                _ => continue,
            }
        };

        let wanted_view = upgrade.new_version_first_view + wait_extra_views;
        // Loop until we get the `new_version_first_view`, then test the upgrade.
        loop {
            let event = events.next().await.unwrap();
            let view_number = event.view_number;

            tracing::debug!(?view_number, ?upgrade.new_version_first_view, "upgrade_new_view");
            if view_number > wanted_view {
                let states: Vec<_> = network
                    .peers
                    .iter()
                    .map(|peer| async { peer.consensus().read().await.decided_state().await })
                    .collect();

                let configs: Option<Vec<ChainConfig>> = join_all(states)
                    .await
                    .iter()
                    .map(|state| state.chain_config.resolve())
                    .collect();

                tracing::debug!(?configs, "`ChainConfig`s for nodes");
                if let Some(configs) = configs {
                    for config in configs {
                        assert_eq!(config, chain_config_upgrade);
                    }
                    break; // if assertion did not panic, the test was successful, so we exit the loop
                }
            }
            sleep(Duration::from_millis(200)).await;
        }

        network.server.shut_down().await;
    }

    #[test_log::test(tokio::test(flavor = "multi_thread"))]
    pub(crate) async fn test_restart() {
        const NUM_NODES: usize = 5;
        // Initialize nodes.
        let storage = join_all((0..NUM_NODES).map(|_| SqlDataSource::create_storage())).await;
        let persistence: [_; NUM_NODES] = storage
            .iter()
            .map(<SqlDataSource as TestableSequencerDataSource>::persistence_options)
            .collect::<Vec<_>>()
            .try_into()
            .unwrap();
        let port = pick_unused_port().unwrap();
        let config = TestNetworkConfigBuilder::default()
            .api_config(SqlDataSource::options(
                &storage[0],
                Options::with_port(port),
            ))
            .persistences(persistence.clone())
            .network_config(TestConfigBuilder::default().build())
            .build();
        let mut network = TestNetwork::new(config, MockSequencerVersions::new()).await;

        // Connect client.
        let client: Client<ServerError, SequencerApiVersion> =
            Client::new(format!("http://localhost:{port}").parse().unwrap());
        client.connect(None).await;
        tracing::info!(port, "server running");

        // Wait until some blocks have been decided.
        client
            .socket("availability/stream/blocks/0")
            .subscribe::<BlockQueryData<SeqTypes>>()
            .await
            .unwrap()
            .take(3)
            .collect::<Vec<_>>()
            .await;

        // Shut down the consensus nodes.
        tracing::info!("shutting down nodes");
        network.stop_consensus().await;

        // Get the block height we reached.
        let height = client
            .get::<usize>("status/block-height")
            .send()
            .await
            .unwrap();
        tracing::info!("decided {height} blocks before shutting down");

        // Get the decided chain, so we can check consistency after the restart.
        let chain: Vec<LeafQueryData<SeqTypes>> = client
            .socket("availability/stream/leaves/0")
            .subscribe()
            .await
            .unwrap()
            .take(height)
            .try_collect()
            .await
            .unwrap();
        let decided_view = chain.last().unwrap().leaf().view_number();

        // Get the most recent state, for catchup.

        let state = network.server.decided_state().await;
        tracing::info!(?decided_view, ?state, "consensus state");

        // Fully shut down the API servers.
        drop(network);

        // Start up again, resuming from the last decided leaf.
        let port = pick_unused_port().expect("No ports free");

        let config = TestNetworkConfigBuilder::default()
            .api_config(SqlDataSource::options(
                &storage[0],
                Options::with_port(port),
            ))
            .persistences(persistence)
            .catchups(std::array::from_fn(|_| {
                // Catchup using node 0 as a peer. Node 0 was running the archival state service
                // before the restart, so it should be able to resume without catching up by loading
                // state from storage.
                StatePeers::<StaticVersion<0, 1>>::from_urls(
                    vec![format!("http://localhost:{port}").parse().unwrap()],
                    Default::default(),
                    &NoMetrics,
                )
            }))
            .network_config(TestConfigBuilder::default().build())
            .build();
        let _network = TestNetwork::new(config, MockSequencerVersions::new()).await;
        let client: Client<ServerError, StaticVersion<0, 1>> =
            Client::new(format!("http://localhost:{port}").parse().unwrap());
        client.connect(None).await;
        tracing::info!(port, "server running");

        // Make sure we can decide new blocks after the restart.
        tracing::info!("waiting for decide, height {height}");
        let new_leaf: LeafQueryData<SeqTypes> = client
            .socket(&format!("availability/stream/leaves/{height}"))
            .subscribe()
            .await
            .unwrap()
            .next()
            .await
            .unwrap()
            .unwrap();
        assert_eq!(new_leaf.height(), height as u64);
        assert_eq!(
            new_leaf.leaf().parent_commitment(),
            chain[height - 1].hash()
        );

        // Ensure the new chain is consistent with the old chain.
        let new_chain: Vec<LeafQueryData<SeqTypes>> = client
            .socket("availability/stream/leaves/0")
            .subscribe()
            .await
            .unwrap()
            .take(height)
            .try_collect()
            .await
            .unwrap();
        assert_eq!(chain, new_chain);
    }

    #[test_log::test(tokio::test(flavor = "multi_thread"))]
    async fn test_fetch_config() {
        let port = pick_unused_port().expect("No ports free");
        let url: surf_disco::Url = format!("http://localhost:{port}").parse().unwrap();
        let client: Client<ServerError, StaticVersion<0, 1>> = Client::new(url.clone());

        let options = Options::with_port(port).config(Default::default());
        let network_config = TestConfigBuilder::default().build();
        let config = TestNetworkConfigBuilder::default()
            .api_config(options)
            .network_config(network_config)
            .build();
        let network = TestNetwork::new(config, MockSequencerVersions::new()).await;
        client.connect(None).await;

        // Fetch a network config from the API server. The first peer URL is bogus, to test the
        // failure/retry case.
        let peers = StatePeers::<StaticVersion<0, 1>>::from_urls(
            vec!["https://notarealnode.network".parse().unwrap(), url],
            Default::default(),
            &NoMetrics,
        );

        // Fetch the config from node 1, a different node than the one running the service.
        let validator =
            ValidatorConfig::generated_from_seed_indexed([0; 32], 1, U256::from(1), false);
        let config = peers.fetch_config(validator.clone()).await.unwrap();

        // Check the node-specific information in the recovered config is correct.
        assert_eq!(config.node_index, 1);

        // Check the public information is also correct (with respect to the node that actually
        // served the config, for public keys).
        pretty_assertions::assert_eq!(
            serde_json::to_value(PublicHotShotConfig::from(config.config)).unwrap(),
            serde_json::to_value(PublicHotShotConfig::from(
                network.cfg.hotshot_config().clone()
            ))
            .unwrap()
        );
    }

    async fn run_hotshot_event_streaming_test(url_suffix: &str) {
        let query_service_port = pick_unused_port().expect("No ports free for query service");

        let url = format!("http://localhost:{query_service_port}{url_suffix}")
            .parse()
            .unwrap();

        let client: Client<ServerError, SequencerApiVersion> = Client::new(url);

        let options = Options::with_port(query_service_port).hotshot_events(HotshotEvents);

        let network_config = TestConfigBuilder::default().build();
        let config = TestNetworkConfigBuilder::default()
            .api_config(options)
            .network_config(network_config)
            .build();
        let _network = TestNetwork::new(config, MockSequencerVersions::new()).await;

        let mut subscribed_events = client
            .socket("hotshot-events/events")
            .subscribe::<Event<SeqTypes>>()
            .await
            .unwrap();

        let total_count = 5;
        // wait for these events to receive on client 1
        let mut receive_count = 0;
        loop {
            let event = subscribed_events.next().await.unwrap();
            tracing::info!("Received event in hotshot event streaming Client 1: {event:?}");
            receive_count += 1;
            if receive_count > total_count {
                tracing::info!("Client Received at least desired events, exiting loop");
                break;
            }
        }
        assert_eq!(receive_count, total_count + 1);
    }

    #[test_log::test(tokio::test(flavor = "multi_thread"))]
    async fn test_hotshot_event_streaming_v0() {
        run_hotshot_event_streaming_test("/v0").await;
    }

    #[test_log::test(tokio::test(flavor = "multi_thread"))]
    async fn test_hotshot_event_streaming_v1() {
        run_hotshot_event_streaming_test("/v1").await;
    }

    #[test_log::test(tokio::test(flavor = "multi_thread"))]
    async fn test_hotshot_event_streaming() {
        run_hotshot_event_streaming_test("").await;
    }

    // TODO when `EpochVersion` becomes base version we can merge this
    // w/ above test.
    #[test_log::test(tokio::test(flavor = "multi_thread"))]
    async fn test_hotshot_event_streaming_epoch_progression() {
        let epoch_height = 35;
        let wanted_epochs = 4;

        let network_config = TestConfigBuilder::default()
            .epoch_height(epoch_height)
            .build();

        let query_service_port = pick_unused_port().expect("No ports free for query service");

        let hotshot_url = format!("http://localhost:{query_service_port}")
            .parse()
            .unwrap();

        let client: Client<ServerError, SequencerApiVersion> = Client::new(hotshot_url);
        let options = Options::with_port(query_service_port).hotshot_events(HotshotEvents);

        let config = TestNetworkConfigBuilder::default()
            .api_config(options)
            .network_config(network_config.clone())
            .pos_hook::<PosVersionV3>(DelegationConfig::VariableAmounts, Default::default())
            .await
            .expect("Pos Deployment")
            .build();

        let _network = TestNetwork::new(config, PosVersionV3::new()).await;

        let mut subscribed_events = client
            .socket("hotshot-events/events")
            .subscribe::<Event<SeqTypes>>()
            .await
            .unwrap();

        let wanted_views = epoch_height * wanted_epochs;

        let mut views = HashSet::new();
        let mut epochs = HashSet::new();
        for _ in 0..=600 {
            let event = subscribed_events.next().await.unwrap();
            let event = event.unwrap();
            let view_number = event.view_number;
            views.insert(view_number.u64());

            if let hotshot::types::EventType::Decide { qc, .. } = event.event {
                assert!(qc.data.epoch.is_some(), "epochs are live");
                assert!(qc.data.block_number.is_some());

                let epoch = qc.data.epoch.unwrap().u64();
                epochs.insert(epoch);

                tracing::debug!(
                    "Got decide: epoch: {:?}, block: {:?} ",
                    epoch,
                    qc.data.block_number
                );

                let expected_epoch =
                    epoch_from_block_number(qc.data.block_number.unwrap(), epoch_height);
                tracing::debug!("expected epoch: {expected_epoch}, qc epoch: {epoch}");

                assert_eq!(expected_epoch, epoch);
            }
            if views.contains(&wanted_views) {
                tracing::info!("Client Received at least desired views, exiting loop");
                break;
            }
        }

        // prevent false positive when we overflow the range
        assert!(views.contains(&wanted_views), "Views are not progressing");
        assert!(
            epochs.contains(&wanted_epochs),
            "Epochs are not progressing"
        );
    }

    #[test_log::test(tokio::test(flavor = "multi_thread"))]
    async fn test_pos_rewards_basic() -> anyhow::Result<()> {
        // Basic PoS rewards test:
        // - Sets up a single validator and a single delegator (the node itself).
        // - Sets the number of blocks in each epoch to 20.
        // - Rewards begin applying from block 41 (i.e., the start of the 3rd epoch).
        // - Since the validator is also the delegator, it receives the full reward.
        // - Verifies that the reward at block height 60 matches the expected amount.
        let epoch_height = 20;

        let network_config = TestConfigBuilder::default()
            .epoch_height(epoch_height)
            .build();

        let api_port = pick_unused_port().expect("No ports free for query service");

        const NUM_NODES: usize = 1;
        // Initialize nodes.
        let storage = join_all((0..NUM_NODES).map(|_| SqlDataSource::create_storage())).await;
        let persistence: [_; NUM_NODES] = storage
            .iter()
            .map(<SqlDataSource as TestableSequencerDataSource>::persistence_options)
            .collect::<Vec<_>>()
            .try_into()
            .unwrap();

        let config = TestNetworkConfigBuilder::with_num_nodes()
            .api_config(SqlDataSource::options(
                &storage[0],
                Options::with_port(api_port),
            ))
            .network_config(network_config.clone())
            .persistences(persistence.clone())
            .catchups(std::array::from_fn(|_| {
                StatePeers::<StaticVersion<0, 1>>::from_urls(
                    vec![format!("http://localhost:{api_port}").parse().unwrap()],
                    Default::default(),
                    &NoMetrics,
                )
            }))
            .pos_hook::<PosVersionV3>(DelegationConfig::VariableAmounts, Default::default())
            .await
            .unwrap()
            .build();

        let network = TestNetwork::new(config, PosVersionV3::new()).await;
        let client: Client<ServerError, SequencerApiVersion> =
            Client::new(format!("http://localhost:{api_port}").parse().unwrap());

        // first two epochs will be 1 and 2
        // rewards are distributed starting third epoch
        // third epoch starts from block 40 as epoch height is 20
        // wait for atleast 65 blocks
        let _blocks = client
            .socket("availability/stream/blocks/0")
            .subscribe::<BlockQueryData<SeqTypes>>()
            .await
            .unwrap()
            .take(65)
            .try_collect::<Vec<_>>()
            .await
            .unwrap();

        let staking_priv_keys = network_config.staking_priv_keys();
        let account = staking_priv_keys[0].0.clone();
        let address = account.address();

        let block_height = 60;

        // get the validator address balance at block height 60
        let amount = client
            .get::<Option<RewardAmount>>(&format!(
                "reward-state/reward-balance/{block_height}/{address}"
            ))
            .send()
            .await
            .unwrap()
            .unwrap();

        tracing::info!("amount={amount:?}");

        let epoch_start_block = 40;

        let node_state = network.server.node_state();
        let membership = node_state.coordinator.membership().read().await;
        let block_reward = membership
            .fixed_block_reward()
            .expect("block reward is not None");
        drop(membership);

        // The validator gets all the block reward so we can calculate the expected amount
        let expected_amount = block_reward.0 * (U256::from(block_height - epoch_start_block));

        assert_eq!(amount.0, expected_amount, "reward amount don't match");

        Ok(())
    }

    #[test_log::test(tokio::test(flavor = "multi_thread"))]
    async fn test_cumulative_pos_rewards() -> anyhow::Result<()> {
        // This test registers 5 validators and multiple delegators for each validator.
        // One of the delegators is also a validator.
        // The test verifies that the cumulative reward at each block height equals the total block reward,
        // which is a constant.

        let epoch_height = 20;

        let network_config = TestConfigBuilder::default()
            .epoch_height(epoch_height)
            .build();

        let api_port = pick_unused_port().expect("No ports free for query service");

        const NUM_NODES: usize = 5;
        // Initialize nodes.
        let storage = join_all((0..NUM_NODES).map(|_| SqlDataSource::create_storage())).await;
        let persistence: [_; NUM_NODES] = storage
            .iter()
            .map(<SqlDataSource as TestableSequencerDataSource>::persistence_options)
            .collect::<Vec<_>>()
            .try_into()
            .unwrap();

        let config = TestNetworkConfigBuilder::with_num_nodes()
            .api_config(SqlDataSource::options(
                &storage[0],
                Options::with_port(api_port),
            ))
            .network_config(network_config)
            .persistences(persistence.clone())
            .catchups(std::array::from_fn(|_| {
                StatePeers::<StaticVersion<0, 1>>::from_urls(
                    vec![format!("http://localhost:{api_port}").parse().unwrap()],
                    Default::default(),
                    &NoMetrics,
                )
            }))
            .pos_hook::<PosVersionV3>(DelegationConfig::MultipleDelegators, Default::default())
            .await
            .unwrap()
            .build();

        let network = TestNetwork::new(config, PosVersionV3::new()).await;
        let node_state = network.server.node_state();
        let membership = node_state.coordinator.membership().read().await;
        let block_reward = membership
            .fixed_block_reward()
            .expect("block reward is not None");
        drop(membership);
        let client: Client<ServerError, SequencerApiVersion> =
            Client::new(format!("http://localhost:{api_port}").parse().unwrap());

        // wait for atleast 75 blocks
        let _blocks = client
            .socket("availability/stream/blocks/0")
            .subscribe::<BlockQueryData<SeqTypes>>()
            .await
            .unwrap()
            .take(75)
            .try_collect::<Vec<_>>()
            .await
            .unwrap();

        // We are going to check cumulative blocks from block height 40 to 67
        // Basically epoch 3 and epoch 4 as epoch height is 20
        // get all the validators
        let validators = client
            .get::<ValidatorMap>("node/validators/3")
            .send()
            .await
            .expect("failed to get validator");

        // insert all the address in a map
        // We will query the reward-balance at each block height for all the addresses
        // We don't know which validator was the leader because we don't have access to Membership
        let mut addresses = HashSet::new();
        for v in validators.values() {
            addresses.insert(v.account);
            addresses.extend(v.clone().delegators.keys().collect::<Vec<_>>());
        }
        // get all the validators
        let validators = client
            .get::<ValidatorMap>("node/validators/4")
            .send()
            .await
            .expect("failed to get validator");
        for v in validators.values() {
            addresses.insert(v.account);
            addresses.extend(v.clone().delegators.keys().collect::<Vec<_>>());
        }

        let mut prev_cumulative_amount = U256::ZERO;
        // Check Cumulative rewards for epoch 3
        // i.e block height 41 to 59
        for block in 41..=67 {
            let mut cumulative_amount = U256::ZERO;
            for address in addresses.clone() {
                let amount = client
                    .get::<Option<RewardAmount>>(&format!(
                        "reward-state/reward-balance/{block}/{address}"
                    ))
                    .send()
                    .await
                    .ok()
                    .flatten();

                if let Some(amount) = amount {
                    tracing::info!("address={address}, amount={amount}");
                    cumulative_amount += amount.0;
                };
            }

            // assert cumulative reward is equal to block reward
            assert_eq!(cumulative_amount - prev_cumulative_amount, block_reward.0);
            tracing::info!("cumulative_amount is correct for block={block}");
            prev_cumulative_amount = cumulative_amount;
        }

        Ok(())
    }

    #[test_log::test(tokio::test(flavor = "multi_thread"))]
    async fn test_stake_table_duplicate_events_from_contract() -> anyhow::Result<()> {
        // TODO(abdul): This test currently uses TestNetwork only for contract deployment and for L1 block number.
        // Once the stake table deployment logic is refactored and isolated, TestNetwork here will be unnecessary

        let epoch_height = 20;

        let network_config = TestConfigBuilder::default()
            .epoch_height(epoch_height)
            .build();

        let api_port = pick_unused_port().expect("No ports free for query service");

        const NUM_NODES: usize = 5;
        // Initialize nodes.
        let storage = join_all((0..NUM_NODES).map(|_| SqlDataSource::create_storage())).await;
        let persistence: [_; NUM_NODES] = storage
            .iter()
            .map(<SqlDataSource as TestableSequencerDataSource>::persistence_options)
            .collect::<Vec<_>>()
            .try_into()
            .unwrap();

        let l1_url = network_config.l1_url();
        let config = TestNetworkConfigBuilder::with_num_nodes()
            .api_config(SqlDataSource::options(
                &storage[0],
                Options::with_port(api_port),
            ))
            .network_config(network_config)
            .persistences(persistence.clone())
            .catchups(std::array::from_fn(|_| {
                StatePeers::<StaticVersion<0, 1>>::from_urls(
                    vec![format!("http://localhost:{api_port}").parse().unwrap()],
                    Default::default(),
                    &NoMetrics,
                )
            }))
            .pos_hook::<PosVersionV3>(DelegationConfig::MultipleDelegators, Default::default())
            .await
            .unwrap()
            .build();

        let network = TestNetwork::new(config, PosVersionV3::new()).await;

        let mut prev_st = None;
        let state = network.server.decided_state().await;
        let chain_config = state.chain_config.resolve().expect("resolve chain config");
        let stake_table = chain_config.stake_table_contract.unwrap();

        let l1_client = L1ClientOptions::default()
            .connect(vec![l1_url])
            .expect("failed to connect to l1");

        let client: Client<ServerError, SequencerApiVersion> =
            Client::new(format!("http://localhost:{api_port}").parse().unwrap());

        let mut headers = client
            .socket("availability/stream/headers/0")
            .subscribe::<Header>()
            .await
            .unwrap();

        let mut target_bh = 0;
        while let Some(header) = headers.next().await {
            let header = header.unwrap();
            if header.height() == 0 {
                continue;
            }
            let l1_block = header.l1_finalized().expect("l1 block not found");

            let sorted_events = Fetcher::fetch_events_from_contract(
                l1_client.clone(),
                stake_table,
                None,
                l1_block.number(),
            )
            .await?;

            let mut sorted_dedup_removed = sorted_events.clone();
            sorted_dedup_removed.dedup();

            assert_eq!(
                sorted_events.len(),
                sorted_dedup_removed.len(),
                "duplicates found"
            );

            // This also checks if there is a duplicate registration
            let stake_table =
                validators_from_l1_events(sorted_events.into_iter().map(|(_, e)| e)).unwrap();
            if let Some(prev_st) = prev_st {
                assert_eq!(stake_table, prev_st);
            }

            prev_st = Some(stake_table);

            if target_bh == 100 {
                break;
            }

            target_bh = header.height();
        }

        Ok(())
    }

    #[test_log::test(tokio::test(flavor = "multi_thread"))]
    async fn test_rewards_v3() -> anyhow::Result<()> {
        // The test registers multiple delegators for each validator
        // It verifies that no rewards are distributed in the first two epochs
        // and that rewards are correctly allocated starting from the third epoch.
        // also checks that the total stake of delegators matches the stake of the validator
        // and that the calculated rewards match those obtained via the merklized state api
        const EPOCH_HEIGHT: u64 = 20;

        let network_config = TestConfigBuilder::default()
            .epoch_height(EPOCH_HEIGHT)
            .build();

        let api_port = pick_unused_port().expect("No ports free for query service");

        const NUM_NODES: usize = 7;

        let storage = join_all((0..NUM_NODES).map(|_| SqlDataSource::create_storage())).await;
        let persistence: [_; NUM_NODES] = storage
            .iter()
            .map(<SqlDataSource as TestableSequencerDataSource>::persistence_options)
            .collect::<Vec<_>>()
            .try_into()
            .unwrap();

        let config = TestNetworkConfigBuilder::with_num_nodes()
            .api_config(SqlDataSource::options(
                &storage[0],
                Options::with_port(api_port),
            ))
            .network_config(network_config)
            .persistences(persistence.clone())
            .catchups(std::array::from_fn(|_| {
                StatePeers::<StaticVersion<0, 1>>::from_urls(
                    vec![format!("http://localhost:{api_port}").parse().unwrap()],
                    Default::default(),
                    &NoMetrics,
                )
            }))
            .pos_hook::<PosVersionV3>(DelegationConfig::MultipleDelegators, Default::default())
            .await
            .unwrap()
            .build();

        let network = TestNetwork::new(config, PosVersionV3::new()).await;
        let client: Client<ServerError, SequencerApiVersion> =
            Client::new(format!("http://localhost:{api_port}").parse().unwrap());

        // Wait for 3 epochs to allow rewards distribution to take effect.
        let mut events = network.peers[0].event_stream().await;
        while let Some(event) = events.next().await {
            if let EventType::Decide { leaf_chain, .. } = event.event {
                let height = leaf_chain[0].leaf.height();
                tracing::info!("Node 0 decided at height: {height}");
                if height > EPOCH_HEIGHT * 3 {
                    break;
                }
            }
        }

        // Verify that there are no validators for epoch # 1 and epoch # 2
        {
            client
                .get::<ValidatorMap>("node/validators/1")
                .send()
                .await
                .unwrap()
                .is_empty();

            client
                .get::<ValidatorMap>("node/validators/2")
                .send()
                .await
                .unwrap()
                .is_empty();
        }

        // Get the epoch # 3 validators
        let validators = client
            .get::<ValidatorMap>("node/validators/3")
            .send()
            .await
            .expect("validators");

        assert!(!validators.is_empty());

        // Collect addresses to track rewards for all participants.
        let mut addresses = HashSet::new();
        for v in validators.values() {
            addresses.insert(v.account);
            addresses.extend(v.clone().delegators.keys().collect::<Vec<_>>());
        }

        // Verify no rewards are distributed in the first two epochs.
        for block in 0..=EPOCH_HEIGHT * 2 {
            for address in addresses.clone() {
                let amount = client
                    .get::<Option<RewardAmount>>(&format!(
                        "reward-state/reward-balance/{block}/{address}"
                    ))
                    .send()
                    .await
                    .ok()
                    .flatten();
                assert!(amount.is_none(), "amount is not none for block {block}")
            }
        }

        // Collect leaves for epoch 3 to 5 to verify reward calculations.
        let leaves = client
            .socket("availability/stream/leaves/41")
            .subscribe::<LeafQueryData<SeqTypes>>()
            .await
            .unwrap()
            .take((EPOCH_HEIGHT * 3).try_into().unwrap())
            .try_collect::<Vec<_>>()
            .await
            .unwrap();

        let node_state = network.server.node_state();
        let coordinator = node_state.coordinator;

        let membership = coordinator.membership().read().await;
        let block_reward = membership
            .fixed_block_reward()
            .expect("block reward is not None");

        drop(membership);

        let mut rewards_map = HashMap::new();

        for leaf in leaves {
            let block = leaf.height();
            tracing::info!("verify rewards for block={block:?}");
            let membership = coordinator.membership().read().await;
            let epoch = epoch_from_block_number(block, EPOCH_HEIGHT);
            let epoch_number = EpochNumber::new(epoch);
            let leader = membership
                .leader(leaf.leaf().view_number(), Some(epoch_number))
                .expect("leader");
            let leader_eth_address = membership.address(&epoch_number, leader).expect("address");

            drop(membership);

            let validators = client
                .get::<ValidatorMap>(&format!("node/validators/{epoch}"))
                .send()
                .await
                .expect("validators");

            let leader_validator = validators
                .get(&leader_eth_address)
                .expect("leader not found");

            let distributor =
                RewardDistributor::new(leader_validator.clone(), block_reward, U256::ZERO.into());
            // Verify that the sum of delegator stakes equals the validator's total stake.
            for validator in validators.values() {
                let delegator_stake_sum: U256 = validator.delegators.values().cloned().sum();

                assert_eq!(delegator_stake_sum, validator.stake);
            }

            let computed_rewards = distributor.compute_rewards().expect("reward computation");

            // Verify that the leader commission amount is within the tolerated range.
            // Due to potential rounding errors in decimal calculations for delegator rewards,
            // the actual distributed commission
            // amount may differ very slightly from the calculated value.
            // this asserts that it is within 10wei tolerance level.
            // 10 wei is 10* 10E-18
            let total_reward = block_reward.0;
            let leader_commission_basis_points = U256::from(leader_validator.commission);
            let calculated_leader_commission_reward = leader_commission_basis_points
                .checked_mul(total_reward)
                .context("overflow")?
                .checked_div(U256::from(COMMISSION_BASIS_POINTS))
                .context("overflow")?;

            assert!(
                computed_rewards.leader_commission().0 - calculated_leader_commission_reward
                    <= U256::from(10_u64)
            );

            // Aggregate reward amounts by address in the map.
            // This is necessary because there can be two entries for a leader address:
            // - One entry for commission rewards.
            // - Another for delegator rewards when the leader is delegating.
            // Also, rewards are accumulated for the same addresses
            let leader_commission = *computed_rewards.leader_commission();
            for (address, amount) in computed_rewards.delegators().clone() {
                rewards_map
                    .entry(address)
                    .and_modify(|entry| *entry += amount)
                    .or_insert(amount);
            }

            // add leader commission reward
            rewards_map
                .entry(leader_eth_address)
                .and_modify(|entry| *entry += leader_commission)
                .or_insert(leader_commission);

            // assert that the reward matches to what is in the reward merkle tree
            for (address, calculated_amount) in rewards_map.iter() {
                let amount_from_api = client
                    .get::<Option<RewardAmount>>(&format!(
                        "reward-state/reward-balance/{block}/{address}"
                    ))
                    .send()
                    .await
                    .ok()
                    .flatten()
                    .expect("amount");
                assert_eq!(amount_from_api, *calculated_amount)
            }
        }

        Ok(())
    }

    #[test_log::test(tokio::test(flavor = "multi_thread"))]
    async fn test_rewards_v4() -> anyhow::Result<()> {
        // This test verifies PoS reward distribution logic for multiple delegators per validator.
        //
        //  assertions:
        // - No rewards are distributed during the first 2 epochs.
        // - Rewards begin from epoch 3 onward.
        // - Delegator stake sums match the corresponding validator stake.
        // - Reward values match those returned by the reward state API.
        // - Commission calculations are within a small acceptable rounding tolerance.
        // - Ensure that the `total_reward_distributed` field in the block header matches the total block reward distributed
        const EPOCH_HEIGHT: u64 = 20;

        type V4 = SequencerVersions<StaticVersion<0, 4>, StaticVersion<0, 0>>;

        let network_config = TestConfigBuilder::default()
            .epoch_height(EPOCH_HEIGHT)
            .build();

        let api_port = pick_unused_port().expect("No ports free for query service");

        const NUM_NODES: usize = 5;

        let storage = join_all((0..NUM_NODES).map(|_| SqlDataSource::create_storage())).await;
        let persistence: [_; NUM_NODES] = storage
            .iter()
            .map(<SqlDataSource as TestableSequencerDataSource>::persistence_options)
            .collect::<Vec<_>>()
            .try_into()
            .unwrap();

        let config = TestNetworkConfigBuilder::with_num_nodes()
            .api_config(SqlDataSource::options(
                &storage[0],
                Options::with_port(api_port),
            ))
            .network_config(network_config)
            .persistences(persistence.clone())
            .catchups(std::array::from_fn(|_| {
                StatePeers::<StaticVersion<0, 1>>::from_urls(
                    vec![format!("http://localhost:{api_port}").parse().unwrap()],
                    Default::default(),
                    &NoMetrics,
                )
            }))
            .pos_hook::<V4>(DelegationConfig::MultipleDelegators, Default::default())
            .await
            .unwrap()
            .build();

        let network = TestNetwork::new(config, V4::new()).await;
        let client: Client<ServerError, SequencerApiVersion> =
            Client::new(format!("http://localhost:{api_port}").parse().unwrap());

        // Wait for the chain to progress beyond epoch 3 so rewards start being distributed.
        let mut events = network.peers[0].event_stream().await;
        while let Some(event) = events.next().await {
            if let EventType::Decide { leaf_chain, .. } = event.event {
                let height = leaf_chain[0].leaf.height();
                tracing::info!("Node 0 decided at height: {height}");
                if height > EPOCH_HEIGHT * 3 {
                    break;
                }
            }
        }

        // Verify that there are no validators for epoch # 1 and epoch # 2
        {
            client
                .get::<ValidatorMap>("node/validators/1")
                .send()
                .await
                .unwrap()
                .is_empty();

            client
                .get::<ValidatorMap>("node/validators/2")
                .send()
                .await
                .unwrap()
                .is_empty();
        }

        // Get the epoch # 3 validators
        let validators = client
            .get::<ValidatorMap>("node/validators/3")
            .send()
            .await
            .expect("validators");

        assert!(!validators.is_empty());

        // Collect addresses to track rewards for all participants.
        let mut addresses = HashSet::new();
        for v in validators.values() {
            addresses.insert(v.account);
            addresses.extend(v.clone().delegators.keys().collect::<Vec<_>>());
        }

        let mut leaves = client
            .socket("availability/stream/leaves/0")
            .subscribe::<LeafQueryData<SeqTypes>>()
            .await
            .unwrap();

        let node_state = network.server.node_state();
        let coordinator = node_state.coordinator;

        let membership = coordinator.membership().read().await;

        // Ensure rewards remain zero up for the first two epochs
        while let Some(leaf) = leaves.next().await {
            let leaf = leaf.unwrap();
            let header = leaf.header();
            assert_eq!(header.total_reward_distributed().unwrap().0, U256::ZERO);

            let epoch_number =
                EpochNumber::new(epoch_from_block_number(leaf.height(), EPOCH_HEIGHT));

            assert!(membership.epoch_block_reward(epoch_number).is_none());

            let height = header.height();
            for address in addresses.clone() {
                let amount = client
                    .get::<Option<RewardAmount>>(&format!(
                        "reward-state-v2/reward-balance/{height}/{address}"
                    ))
                    .send()
                    .await
                    .ok()
                    .flatten();
                assert!(amount.is_none(), "amount is not none for block {height}")
            }

            if leaf.height() == EPOCH_HEIGHT * 2 {
                break;
            }
        }

        drop(membership);

        let mut rewards_map = HashMap::new();
        let mut total_distributed = U256::ZERO;
        let mut epoch_rewards = HashMap::<EpochNumber, U256>::new();

        while let Some(leaf) = leaves.next().await {
            let leaf = leaf.unwrap();

            let header = leaf.header();
            let distributed = header
                .total_reward_distributed()
                .expect("rewards distributed is none");

            let block = leaf.height();
            tracing::info!("verify rewards for block={block:?}");
            let membership = coordinator.membership().read().await;
            let epoch_number =
                EpochNumber::new(epoch_from_block_number(leaf.height(), EPOCH_HEIGHT));

            let block_reward = membership.epoch_block_reward(epoch_number).unwrap();
            let leader = membership
                .leader(leaf.leaf().view_number(), Some(epoch_number))
                .expect("leader");
            let leader_eth_address = membership.address(&epoch_number, leader).expect("address");

            drop(membership);

            let validators = client
                .get::<ValidatorMap>(&format!("node/validators/{epoch_number}"))
                .send()
                .await
                .expect("validators");

            let leader_validator = validators
                .get(&leader_eth_address)
                .expect("leader not found");

            let distributor =
                RewardDistributor::new(leader_validator.clone(), block_reward, distributed);
            // Verify that the sum of delegator stakes equals the validator's total stake.
            for validator in validators.values() {
                let delegator_stake_sum: U256 = validator.delegators.values().cloned().sum();

                assert_eq!(delegator_stake_sum, validator.stake);
            }

            let computed_rewards = distributor.compute_rewards().expect("reward computation");

            // Validate that the leader's commission is within a 10 wei tolerance of the expected value.
            let total_reward = block_reward.0;
            let leader_commission_basis_points = U256::from(leader_validator.commission);
            let calculated_leader_commission_reward = leader_commission_basis_points
                .checked_mul(total_reward)
                .context("overflow")?
                .checked_div(U256::from(COMMISSION_BASIS_POINTS))
                .context("overflow")?;

            assert!(
                computed_rewards.leader_commission().0 - calculated_leader_commission_reward
                    <= U256::from(10_u64)
            );

            // Aggregate rewards by address (both delegator and leader).
            let leader_commission = *computed_rewards.leader_commission();
            for (address, amount) in computed_rewards.delegators().clone() {
                rewards_map
                    .entry(address)
                    .and_modify(|entry| *entry += amount)
                    .or_insert(amount);
            }

            // add leader commission reward
            rewards_map
                .entry(leader_eth_address)
                .and_modify(|entry| *entry += leader_commission)
                .or_insert(leader_commission);

            // assert that the reward matches to what is in the reward merkle tree
            for (address, calculated_amount) in rewards_map.iter() {
                let mut attempt = 0;
                let amount_from_api = loop {
                    let result = client
                        .get::<Option<RewardAmount>>(&format!(
                            "reward-state-v2/reward-balance/{block}/{address}"
                        ))
                        .send()
                        .await
                        .ok()
                        .flatten();

                    if let Some(amount) = result {
                        break amount;
                    }

                    attempt += 1;
                    if attempt >= 3 {
                        panic!(
                            "Failed to fetch reward amount for address {address} after 3 retries"
                        );
                    }

                    sleep(Duration::from_secs(2)).await;
                };

                assert_eq!(amount_from_api, *calculated_amount);
            }

            // Confirm the header's total distributed field matches the cumulative expected amount.
            total_distributed += block_reward.0;
            assert_eq!(
                header.total_reward_distributed().unwrap().0,
                total_distributed
            );

            // Block reward shouldn't change for the same epoch
            epoch_rewards
                .entry(epoch_number)
                .and_modify(|r| assert_eq!(*r, block_reward.0))
                .or_insert(block_reward.0);

            // Stop the test after verifying 5 full epochs.
            if leaf.height() == EPOCH_HEIGHT * 5 {
                break;
            }
        }

        Ok(())
    }

    #[rstest]
    #[case(PosVersionV3::new())]
    #[case(PosVersionV4::new())]
    #[test_log::test(tokio::test(flavor = "multi_thread"))]

    async fn test_node_stake_table_api<Ver: Versions>(#[case] ver: Ver) {
        let epoch_height = 20;

        let network_config = TestConfigBuilder::default()
            .epoch_height(epoch_height)
            .build();

        let api_port = pick_unused_port().expect("No ports free for query service");

        const NUM_NODES: usize = 2;
        // Initialize nodes.
        let storage = join_all((0..NUM_NODES).map(|_| SqlDataSource::create_storage())).await;
        let persistence: [_; NUM_NODES] = storage
            .iter()
            .map(<SqlDataSource as TestableSequencerDataSource>::persistence_options)
            .collect::<Vec<_>>()
            .try_into()
            .unwrap();

        let config = TestNetworkConfigBuilder::with_num_nodes()
            .api_config(SqlDataSource::options(
                &storage[0],
                Options::with_port(api_port),
            ))
            .network_config(network_config)
            .persistences(persistence.clone())
            .catchups(std::array::from_fn(|_| {
                StatePeers::<StaticVersion<0, 1>>::from_urls(
                    vec![format!("http://localhost:{api_port}").parse().unwrap()],
                    Default::default(),
                    &NoMetrics,
                )
            }))
            .pos_hook::<Ver>(DelegationConfig::MultipleDelegators, Default::default())
            .await
            .unwrap()
            .build();

        let _network = TestNetwork::new(config, ver).await;

        let client: Client<ServerError, SequencerApiVersion> =
            Client::new(format!("http://localhost:{api_port}").parse().unwrap());

        // wait for atleast 2 epochs
        let _blocks = client
            .socket("availability/stream/blocks/0")
            .subscribe::<BlockQueryData<SeqTypes>>()
            .await
            .unwrap()
            .take(40)
            .try_collect::<Vec<_>>()
            .await
            .unwrap();

        for i in 1..=3 {
            let _st = client
                .get::<Vec<PeerConfig<SeqTypes>>>(&format!("node/stake-table/{}", i as u64))
                .send()
                .await
                .expect("failed to get stake table");
        }

        let _st = client
            .get::<StakeTableWithEpochNumber<SeqTypes>>("node/stake-table/current")
            .send()
            .await
            .expect("failed to get stake table");
    }

    #[rstest]
    #[case(PosVersionV3::new())]
    #[case(PosVersionV4::new())]
    #[test_log::test(tokio::test(flavor = "multi_thread"))]

    async fn test_epoch_stake_table_catchup<Ver: Versions>(#[case] ver: Ver) {
        const EPOCH_HEIGHT: u64 = 10;
        const NUM_NODES: usize = 6;

        let port = pick_unused_port().expect("No ports free");

        let network_config = TestConfigBuilder::default()
            .epoch_height(EPOCH_HEIGHT)
            .build();

        // Initialize storage for each node
        let storage = join_all((0..NUM_NODES).map(|_| SqlDataSource::create_storage())).await;

        let persistence_options: [_; NUM_NODES] = storage
            .iter()
            .map(<SqlDataSource as TestableSequencerDataSource>::persistence_options)
            .collect::<Vec<_>>()
            .try_into()
            .unwrap();

        // setup catchup peers
        let catchup_peers = std::array::from_fn(|_| {
            StatePeers::<StaticVersion<0, 1>>::from_urls(
                vec![format!("http://localhost:{port}").parse().unwrap()],
                Default::default(),
                &NoMetrics,
            )
        });
        let config = TestNetworkConfigBuilder::<NUM_NODES, _, _>::with_num_nodes()
            .api_config(SqlDataSource::options(
                &storage[0],
                Options::with_port(port),
            ))
            .network_config(network_config)
            .persistences(persistence_options.clone())
            .catchups(catchup_peers)
            .pos_hook::<Ver>(DelegationConfig::MultipleDelegators, Default::default())
            .await
            .unwrap()
            .build();

        let state = config.states()[0].clone();
        let mut network = TestNetwork::new(config, ver).await;

        // Wait for the peer 0 (node 1) to advance past three epochs
        let mut events = network.peers[0].event_stream().await;
        while let Some(event) = events.next().await {
            if let EventType::Decide { leaf_chain, .. } = event.event {
                let height = leaf_chain[0].leaf.height();
                tracing::info!("Node 0 decided at height: {height}");
                if height > EPOCH_HEIGHT * 3 {
                    break;
                }
            }
        }

        // Shutdown and remove node 1 to simulate falling behind
        tracing::info!("Shutting down peer 0");
        network.peers.remove(0);

        // Wait for epochs to progress with node 1 offline
        let mut events = network.server.event_stream().await;
        while let Some(event) = events.next().await {
            if let EventType::Decide { leaf_chain, .. } = event.event {
                let height = leaf_chain[0].leaf.height();
                if height > EPOCH_HEIGHT * 7 {
                    break;
                }
            }
        }

        // add node 1 to the network with fresh storage
        let storage = SqlDataSource::create_storage().await;
        let options = <SqlDataSource as TestableSequencerDataSource>::persistence_options(&storage);
        tracing::info!("Restarting peer 0");
        let node = network
            .cfg
            .init_node(
                1,
                state,
                options,
                Some(StatePeers::<StaticVersion<0, 1>>::from_urls(
                    vec![format!("http://localhost:{port}").parse().unwrap()],
                    Default::default(),
                    &NoMetrics,
                )),
                None,
                &NoMetrics,
                test_helpers::STAKE_TABLE_CAPACITY_FOR_TEST,
                NullEventConsumer,
                ver,
                Default::default(),
            )
            .await;

        let coordinator = node.node_state().coordinator;
        let server_node_state = network.server.node_state();
        let server_coordinator = server_node_state.coordinator;
        // Verify that the restarted node catches up for each epoch
        for epoch_num in 1..=7 {
            let epoch = EpochNumber::new(epoch_num);
            let membership_for_epoch = coordinator.membership_for_epoch(Some(epoch)).await;
            if membership_for_epoch.is_err() {
                coordinator.wait_for_catchup(epoch).await.unwrap();
            }

            println!("have stake table for epoch = {epoch_num}");

            let node_stake_table = coordinator
                .membership()
                .read()
                .await
                .stake_table(Some(epoch));
            let stake_table = server_coordinator
                .membership()
                .read()
                .await
                .stake_table(Some(epoch));
            println!("asserting stake table for epoch = {epoch_num}");

            assert_eq!(
                node_stake_table, stake_table,
                "Stake table mismatch for epoch {epoch_num}",
            );
        }
    }

    #[rstest]
    #[case(PosVersionV3::new())]
    #[case(PosVersionV4::new())]
    #[test_log::test(tokio::test(flavor = "multi_thread"))]

    async fn test_epoch_stake_table_catchup_stress<Ver: Versions>(#[case] versions: Ver) {
        const EPOCH_HEIGHT: u64 = 10;
        const NUM_NODES: usize = 6;

        let port = pick_unused_port().expect("No ports free");

        let network_config = TestConfigBuilder::default()
            .epoch_height(EPOCH_HEIGHT)
            .build();

        // Initialize storage for each node
        let storage = join_all((0..NUM_NODES).map(|_| SqlDataSource::create_storage())).await;

        let persistence_options: [_; NUM_NODES] = storage
            .iter()
            .map(<SqlDataSource as TestableSequencerDataSource>::persistence_options)
            .collect::<Vec<_>>()
            .try_into()
            .unwrap();

        // setup catchup peers
        let catchup_peers = std::array::from_fn(|_| {
            StatePeers::<StaticVersion<0, 1>>::from_urls(
                vec![format!("http://localhost:{port}").parse().unwrap()],
                Default::default(),
                &NoMetrics,
            )
        });
        let config = TestNetworkConfigBuilder::<NUM_NODES, _, _>::with_num_nodes()
            .api_config(SqlDataSource::options(
                &storage[0],
                Options::with_port(port),
            ))
            .network_config(network_config)
            .persistences(persistence_options.clone())
            .catchups(catchup_peers)
            .pos_hook::<Ver>(DelegationConfig::MultipleDelegators, Default::default())
            .await
            .unwrap()
            .build();

        let state = config.states()[0].clone();
        let mut network = TestNetwork::new(config, versions).await;

        // Wait for the peer 0 (node 1) to advance past three epochs
        let mut events = network.peers[0].event_stream().await;
        while let Some(event) = events.next().await {
            if let EventType::Decide { leaf_chain, .. } = event.event {
                let height = leaf_chain[0].leaf.height();
                tracing::info!("Node 0 decided at height: {height}");
                if height > EPOCH_HEIGHT * 3 {
                    break;
                }
            }
        }

        // Shutdown and remove node 1 to simulate falling behind
        tracing::info!("Shutting down peer 0");
        network.peers.remove(0);

        // Wait for epochs to progress with node 1 offline
        let mut events = network.server.event_stream().await;
        while let Some(event) = events.next().await {
            if let EventType::Decide { leaf_chain, .. } = event.event {
                let height = leaf_chain[0].leaf.height();
                tracing::info!("Server decided at height: {height}");
                //  until 7 epochs
                if height > EPOCH_HEIGHT * 7 {
                    break;
                }
            }
        }

        // add node 1 to the network with fresh storage
        let storage = SqlDataSource::create_storage().await;
        let options = <SqlDataSource as TestableSequencerDataSource>::persistence_options(&storage);

        tracing::info!("Restarting peer 0");
        let node = network
            .cfg
            .init_node(
                1,
                state,
                options,
                Some(StatePeers::<StaticVersion<0, 1>>::from_urls(
                    vec![format!("http://localhost:{port}").parse().unwrap()],
                    Default::default(),
                    &NoMetrics,
                )),
                None,
                &NoMetrics,
                test_helpers::STAKE_TABLE_CAPACITY_FOR_TEST,
                NullEventConsumer,
                versions,
                Default::default(),
            )
            .await;

        let coordinator = node.node_state().coordinator;

        let server_node_state = network.server.node_state();
        let server_coordinator = server_node_state.coordinator;

        // Trigger catchup for all epochs in quick succession and in random order
        let mut rand_epochs: Vec<_> = (1..=7).collect();
        rand_epochs.shuffle(&mut rand::thread_rng());
        println!("trigger catchup in this order: {rand_epochs:?}");
        for epoch_num in rand_epochs {
            let epoch = EpochNumber::new(epoch_num);
            let _ = coordinator.membership_for_epoch(Some(epoch)).await;
        }

        // Verify that the restarted node catches up for each epoch
        for epoch_num in 1..=7 {
            println!("getting stake table for epoch = {epoch_num}");
            let epoch = EpochNumber::new(epoch_num);
            let _ = coordinator.wait_for_catchup(epoch).await.unwrap();

            println!("have stake table for epoch = {epoch_num}");

            let node_stake_table = coordinator
                .membership()
                .read()
                .await
                .stake_table(Some(epoch));
            let stake_table = server_coordinator
                .membership()
                .read()
                .await
                .stake_table(Some(epoch));

            println!("asserting stake table for epoch = {epoch_num}");

            assert_eq!(
                node_stake_table, stake_table,
                "Stake table mismatch for epoch {epoch_num}",
            );
        }
    }

    #[rstest]
    #[case(PosVersionV3::new())]
    #[case(PosVersionV4::new())]
    #[test_log::test(tokio::test(flavor = "multi_thread"))]
    async fn test_merklized_state_catchup_on_restart<Ver: Versions>(
        #[case] versions: Ver,
    ) -> anyhow::Result<()> {
        // This test verifies that a query node can catch up on
        // merklized state after being offline for multiple epochs.
        //
        // Steps:
        // 1. Start a test network with 5 sequencer nodes.
        // 2. Start a separate node with the query module enabled, connected to the network.
        //    - This node stores merklized state
        // 3. Shut down the query node after 1 epoch.
        // 4. Allow the network to progress 3 more epochs (query node remains offline).
        // 5. Restart the query node.
        //    - The node is expected to reconstruct or catch up on its own
        const EPOCH_HEIGHT: u64 = 10;

        let network_config = TestConfigBuilder::default()
            .epoch_height(EPOCH_HEIGHT)
            .build();

        let api_port = pick_unused_port().expect("No ports free for query service");

        tracing::info!("API PORT = {api_port}");
        const NUM_NODES: usize = 5;

        let storage = join_all((0..NUM_NODES).map(|_| SqlDataSource::create_storage())).await;
        let persistence: [_; NUM_NODES] = storage
            .iter()
            .map(<SqlDataSource as TestableSequencerDataSource>::persistence_options)
            .collect::<Vec<_>>()
            .try_into()
            .unwrap();

        let config = TestNetworkConfigBuilder::with_num_nodes()
            .api_config(SqlDataSource::options(
                &storage[0],
                Options::with_port(api_port).catchup(Default::default()),
            ))
            .network_config(network_config)
            .persistences(persistence.clone())
            .catchups(std::array::from_fn(|_| {
                StatePeers::<StaticVersion<0, 1>>::from_urls(
                    vec![format!("http://localhost:{api_port}").parse().unwrap()],
                    Default::default(),
                    &NoMetrics,
                )
            }))
            .pos_hook::<Ver>(
                DelegationConfig::MultipleDelegators,
                hotshot_contract_adapter::stake_table::StakeTableContractVersion::V2,
            )
            .await
            .unwrap()
            .build();
        let state = config.states()[0].clone();
        let mut network = TestNetwork::new(config, versions).await;

        // Remove peer 0 and restart it with the query module enabled.
        // Adding an additional node to the test network is not straight forward,
        // as the keys have already been initialized in the config above.
        // So, we remove this node and re-add it using the same index.
        network.peers[0].shut_down().await;
        network.peers.remove(0);
        let node_0_storage = &storage[1];
        let node_0_persistence = persistence[1].clone();
        let node_0_port = pick_unused_port().expect("No ports free for query service");
        tracing::info!("node_0_port {node_0_port}");
        // enable query module with api peers
        let opt = Options::with_port(node_0_port).query_sql(
            Query {
                peers: vec![format!("http://localhost:{api_port}").parse().unwrap()],
            },
            tmp_options(node_0_storage),
        );

        // start the query node so that it builds the merklized state
        let node_0 = opt
            .clone()
            .serve(|metrics, consumer, storage| {
                let cfg = network.cfg.clone();
                let node_0_persistence = node_0_persistence.clone();
                let state = state.clone();
                async move {
                    Ok(cfg
                        .init_node(
                            1,
                            state,
                            node_0_persistence.clone(),
                            Some(StatePeers::<StaticVersion<0, 1>>::from_urls(
                                vec![format!("http://localhost:{api_port}").parse().unwrap()],
                                Default::default(),
                                &NoMetrics,
                            )),
                            storage,
                            &*metrics,
                            test_helpers::STAKE_TABLE_CAPACITY_FOR_TEST,
                            consumer,
                            versions,
                            Default::default(),
                        )
                        .await)
                }
                .boxed()
            })
            .await
            .unwrap();

        let mut events = network.peers[2].event_stream().await;
        // wait for 1 epoch
        wait_for_epochs(&mut events, EPOCH_HEIGHT, 1).await;

        // shutdown the node for 3 epochs
        drop(node_0);

        // wait for 4 epochs
        wait_for_epochs(&mut events, EPOCH_HEIGHT, 4).await;

        // start the node again.
        let node_0 = opt
            .serve(|metrics, consumer, storage| {
                let cfg = network.cfg.clone();
                async move {
                    Ok(cfg
                        .init_node(
                            1,
                            state,
                            node_0_persistence,
                            Some(StatePeers::<StaticVersion<0, 1>>::from_urls(
                                vec![format!("http://localhost:{api_port}").parse().unwrap()],
                                Default::default(),
                                &NoMetrics,
                            )),
                            storage,
                            &*metrics,
                            test_helpers::STAKE_TABLE_CAPACITY_FOR_TEST,
                            consumer,
                            versions,
                            Default::default(),
                        )
                        .await)
                }
                .boxed()
            })
            .await
            .unwrap();

        let client: Client<ServerError, SequencerApiVersion> =
            Client::new(format!("http://localhost:{node_0_port}").parse().unwrap());
        client.connect(None).await;

        wait_for_epochs(&mut events, EPOCH_HEIGHT, 6).await;

        let epoch_7_block = EPOCH_HEIGHT * 6 + 1;

        // check that the node's state has reward accounts
        let mut retries = 0;
        loop {
            sleep(Duration::from_secs(1)).await;
            let state = node_0.decided_state().await;

            let leaves = if Ver::Base::VERSION == EpochVersion::VERSION {
                // Use legacy tree for V3
                state.reward_merkle_tree_v1.num_leaves()
            } else {
                // Use new tree for V4 and above
                state.reward_merkle_tree_v2.num_leaves()
            };

            if leaves > 0 {
                tracing::info!("Node's state has reward accounts");
                break;
            }

            retries += 1;
            if retries > 120 {
                panic!("max retries reached. failed to catchup reward state");
            }
        }

        retries = 0;
        // check that the node has stored atleast 6 epochs merklized state in persistence
        loop {
            sleep(Duration::from_secs(3)).await;

            let bh = client
                .get::<u64>("block-state/block-height")
                .send()
                .await
                .expect("block height not found");

            tracing::info!("block state: block height={bh}");
            if bh > epoch_7_block {
                break;
            }

            retries += 1;
            if retries > 30 {
                panic!(
                    "max retries reached. block state block height is less than epoch 7 start \
                     block"
                );
            }
        }

        // shutdown consensus to freeze the state
        node_0.shutdown_consensus().await;
        let decided_leaf = node_0.decided_leaf().await;
        let state = node_0.decided_state().await;

        state
            .block_merkle_tree
            .lookup(decided_leaf.height() - 1)
            .expect_ok()
            .expect("block state not found");

        Ok(())
    }

    #[rstest]
    #[case(PosVersionV3::new())]
    #[case(PosVersionV4::new())]
    #[test_log::test(tokio::test(flavor = "multi_thread"))]
    async fn test_state_reconstruction<Ver: Versions>(
        #[case] pos_version: Ver,
    ) -> anyhow::Result<()> {
        // This test verifies that a query node can successfully reconstruct its state
        // after being shut down from the database
        //
        // Steps:
        // 1. Start a test network with 5 nodes.
        // 2. Add a query node connected to the network.
        // 3. Let the network run until 3 epochs have passed.
        // 4. Shut down the query node.
        // 5. Attempt to reconstruct its state from storage using:
        //    - No fee/reward accounts
        //    - Only fee accounts
        //    - Only reward accounts
        //    - Both fee and reward accounts
        // 6. Assert that the reconstructed state is correct in all scenarios.

        const EPOCH_HEIGHT: u64 = 10;

        let network_config = TestConfigBuilder::default()
            .epoch_height(EPOCH_HEIGHT)
            .build();

        let api_port = pick_unused_port().expect("No ports free for query service");

        tracing::info!("API PORT = {api_port}");
        const NUM_NODES: usize = 5;

        let storage = join_all((0..NUM_NODES).map(|_| SqlDataSource::create_storage())).await;
        let persistence: [_; NUM_NODES] = storage
            .iter()
            .map(<SqlDataSource as TestableSequencerDataSource>::persistence_options)
            .collect::<Vec<_>>()
            .try_into()
            .unwrap();

        let config = TestNetworkConfigBuilder::with_num_nodes()
            .api_config(SqlDataSource::options(
                &storage[0],
                Options::with_port(api_port),
            ))
            .network_config(network_config)
            .persistences(persistence.clone())
            .catchups(std::array::from_fn(|_| {
                StatePeers::<StaticVersion<0, 1>>::from_urls(
                    vec![format!("http://localhost:{api_port}").parse().unwrap()],
                    Default::default(),
                    &NoMetrics,
                )
            }))
            .pos_hook::<Ver>(
                DelegationConfig::MultipleDelegators,
                hotshot_contract_adapter::stake_table::StakeTableContractVersion::V2,
            )
            .await
            .unwrap()
            .build();
        let state = config.states()[0].clone();
        let mut network = TestNetwork::new(config, pos_version).await;
        // Remove peer 0 and restart it with the query module enabled.
        // Adding an additional node to the test network is not straight forward,
        // as the keys have already been initialized in the config above.
        // So, we remove this node and re-add it using the same index.
        network.peers.remove(0);

        let node_0_storage = &storage[1];
        let node_0_persistence = persistence[1].clone();
        let node_0_port = pick_unused_port().expect("No ports free for query service");
        tracing::info!("node_0_port {node_0_port}");
        let opt = Options::with_port(node_0_port).query_sql(
            Query {
                peers: vec![format!("http://localhost:{api_port}").parse().unwrap()],
            },
            tmp_options(node_0_storage),
        );
        let node_0 = opt
            .clone()
            .serve(|metrics, consumer, storage| {
                let cfg = network.cfg.clone();
                let node_0_persistence = node_0_persistence.clone();
                let state = state.clone();
                async move {
                    Ok(cfg
                        .init_node(
                            1,
                            state,
                            node_0_persistence.clone(),
                            Some(StatePeers::<StaticVersion<0, 1>>::from_urls(
                                vec![format!("http://localhost:{api_port}").parse().unwrap()],
                                Default::default(),
                                &NoMetrics,
                            )),
                            storage,
                            &*metrics,
                            test_helpers::STAKE_TABLE_CAPACITY_FOR_TEST,
                            consumer,
                            pos_version,
                            Default::default(),
                        )
                        .await)
                }
                .boxed()
            })
            .await
            .unwrap();

        let mut events = network.peers[2].event_stream().await;
        // Wait until at least 3 epochs have passed
        wait_for_epochs(&mut events, EPOCH_HEIGHT, 3).await;

        tracing::warn!("shutting down node 0");

        node_0.shutdown_consensus().await;

        let instance = node_0.node_state();
        let state = node_0.decided_state().await;
        let fee_accounts = state
            .fee_merkle_tree
            .clone()
            .into_iter()
            .map(|(acct, _)| acct)
            .collect::<Vec<_>>();
        let reward_accounts = match Ver::Base::VERSION {
            EpochVersion::VERSION => state
                .reward_merkle_tree_v1
                .clone()
                .into_iter()
                .map(|(acct, _)| RewardAccountV2::from(acct))
                .collect::<Vec<_>>(),
            DrbAndHeaderUpgradeVersion::VERSION => state
                .reward_merkle_tree_v2
                .clone()
                .into_iter()
                .map(|(acct, _)| acct)
                .collect::<Vec<_>>(),
            _ => panic!("invalid version"),
        };

        let client: Client<ServerError, SequencerApiVersion> =
            Client::new(format!("http://localhost:{node_0_port}").parse().unwrap());
        client.connect(Some(Duration::from_secs(10))).await;

        // wait 3s to be sure that all the
        // transactions have been committed
        sleep(Duration::from_secs(3)).await;

        tracing::info!("getting node block height");
        let node_block_height = client
            .get::<u64>("node/block-height")
            .send()
            .await
            .context("getting Espresso block height")
            .unwrap();

        tracing::info!("node block height={node_block_height}");

        let leaf_query_data = client
            .get::<LeafQueryData<SeqTypes>>(&format!("availability/leaf/{}", node_block_height - 1))
            .send()
            .await
            .context("error getting leaf")
            .unwrap();

        tracing::info!("leaf={leaf_query_data:?}");
        let leaf = leaf_query_data.leaf();
        let to_view = leaf.view_number() + 1;

        let ds = SqlStorage::connect(Config::try_from(&node_0_persistence).unwrap())
            .await
            .unwrap();
        let mut tx = ds.write().await?;

        let (state, leaf) =
            reconstruct_state(&instance, &mut tx, node_block_height - 1, to_view, &[], &[])
                .await
                .unwrap();
        assert_eq!(leaf.view_number(), to_view);
        assert!(
            state
                .block_merkle_tree
                .lookup(node_block_height - 1)
                .expect_ok()
                .is_ok(),
            "inconsistent block merkle tree"
        );

        // Reconstruct fee state
        let (state, leaf) = reconstruct_state(
            &instance,
            &mut tx,
            node_block_height - 1,
            to_view,
            &fee_accounts,
            &[],
        )
        .await
        .unwrap();

        assert_eq!(leaf.view_number(), to_view);
        assert!(
            state
                .block_merkle_tree
                .lookup(node_block_height - 1)
                .expect_ok()
                .is_ok(),
            "inconsistent block merkle tree"
        );

        for account in &fee_accounts {
            state.fee_merkle_tree.lookup(account).expect_ok().unwrap();
        }

        // Reconstruct reward state

        let (state, leaf) = reconstruct_state(
            &instance,
            &mut tx,
            node_block_height - 1,
            to_view,
            &[],
            &reward_accounts,
        )
        .await
        .unwrap();

        match Ver::Base::VERSION {
            EpochVersion::VERSION => {
                for account in reward_accounts.clone() {
                    state
                        .reward_merkle_tree_v1
                        .lookup(RewardAccountV1::from(account))
                        .expect_ok()
                        .unwrap();
                }
            },
            DrbAndHeaderUpgradeVersion::VERSION => {
                for account in &reward_accounts {
                    state
                        .reward_merkle_tree_v2
                        .lookup(account)
                        .expect_ok()
                        .unwrap();
                }
            },
            _ => panic!("invalid version"),
        };

        assert_eq!(leaf.view_number(), to_view);
        assert!(
            state
                .block_merkle_tree
                .lookup(node_block_height - 1)
                .expect_ok()
                .is_ok(),
            "inconsistent block merkle tree"
        );
        // Reconstruct reward and fee state

        let (state, leaf) = reconstruct_state(
            &instance,
            &mut tx,
            node_block_height - 1,
            to_view,
            &fee_accounts,
            &reward_accounts,
        )
        .await
        .unwrap();

        assert!(
            state
                .block_merkle_tree
                .lookup(node_block_height - 1)
                .expect_ok()
                .is_ok(),
            "inconsistent block merkle tree"
        );
        assert_eq!(leaf.view_number(), to_view);

        match Ver::Base::VERSION {
            EpochVersion::VERSION => {
                for account in reward_accounts.clone() {
                    state
                        .reward_merkle_tree_v1
                        .lookup(RewardAccountV1::from(account))
                        .expect_ok()
                        .unwrap();
                }
            },
            DrbAndHeaderUpgradeVersion::VERSION => {
                for account in &reward_accounts {
                    state
                        .reward_merkle_tree_v2
                        .lookup(account)
                        .expect_ok()
                        .unwrap();
                }
            },
            _ => panic!("invalid version"),
        };

        for account in &fee_accounts {
            state.fee_merkle_tree.lookup(account).expect_ok().unwrap();
        }

        Ok(())
    }

    /// Waits until a node has reached the given target epoch (exclusive).
    /// The function returns once the first event indicates an epoch higher than `target_epoch`.
    async fn wait_for_epochs(
        events: &mut (impl futures::Stream<Item = Event<SeqTypes>> + std::marker::Unpin),
        epoch_height: u64,
        target_epoch: u64,
    ) {
        while let Some(event) = events.next().await {
            if let EventType::Decide { leaf_chain, .. } = event.event {
                let leaf = leaf_chain[0].leaf.clone();
                let epoch = leaf.epoch(epoch_height);
                println!(
                    "Node decided at height: {}, epoch: {:?}",
                    leaf.height(),
                    epoch
                );

                if epoch > Some(EpochNumber::new(target_epoch)) {
                    break;
                }
            }
        }
    }

    #[rstest]
    #[case(PosVersionV3::new())]
    #[case(PosVersionV4::new())]
    #[test_log::test(tokio::test(flavor = "multi_thread"))]
    async fn test_block_reward_api<Ver: Versions>(#[case] versions: Ver) -> anyhow::Result<()> {
        let epoch_height = 10;

        let network_config = TestConfigBuilder::default()
            .epoch_height(epoch_height)
            .build();

        let api_port = pick_unused_port().expect("No ports free for query service");

        const NUM_NODES: usize = 1;
        // Initialize nodes.
        let storage = join_all((0..NUM_NODES).map(|_| SqlDataSource::create_storage())).await;
        let persistence: [_; NUM_NODES] = storage
            .iter()
            .map(<SqlDataSource as TestableSequencerDataSource>::persistence_options)
            .collect::<Vec<_>>()
            .try_into()
            .unwrap();

        let config = TestNetworkConfigBuilder::with_num_nodes()
            .api_config(SqlDataSource::options(
                &storage[0],
                Options::with_port(api_port),
            ))
            .network_config(network_config.clone())
            .persistences(persistence.clone())
            .catchups(std::array::from_fn(|_| {
                StatePeers::<StaticVersion<0, 1>>::from_urls(
                    vec![format!("http://localhost:{api_port}").parse().unwrap()],
                    Default::default(),
                    &NoMetrics,
                )
            }))
            .pos_hook::<Ver>(DelegationConfig::VariableAmounts, Default::default())
            .await
            .unwrap()
            .build();

        let _network = TestNetwork::new(config, versions).await;
        let client: Client<ServerError, SequencerApiVersion> =
            Client::new(format!("http://localhost:{api_port}").parse().unwrap());

        let _blocks = client
            .socket("availability/stream/blocks/0")
            .subscribe::<BlockQueryData<SeqTypes>>()
            .await
            .unwrap()
            .take(3)
            .try_collect::<Vec<_>>()
            .await
            .unwrap();

        let block_reward = client
            .get::<Option<RewardAmount>>("node/block-reward")
            .send()
            .await
            .expect("failed to get block reward")
            .expect("block reward is None");
        tracing::info!("block_reward={block_reward:?}");

        assert!(block_reward.0 > U256::ZERO);

        Ok(())
    }

    #[test_log::test(tokio::test(flavor = "multi_thread"))]
    async fn test_scanning_token_contract_initialized_event() -> anyhow::Result<()> {
        use espresso_types::v0_3::ChainConfig;

        let blocks_per_epoch = 10;

        let network_config = TestConfigBuilder::<1>::default()
            .epoch_height(blocks_per_epoch)
            .build();

        let (genesis_state, genesis_stake) = light_client_genesis_from_stake_table(
            &network_config.hotshot_config().hotshot_stake_table(),
            STAKE_TABLE_CAPACITY_FOR_TEST,
        )
        .unwrap();

        let deployer = ProviderBuilder::new()
            .wallet(EthereumWallet::from(network_config.signer().clone()))
            .connect_http(network_config.l1_url().clone());

        let mut contracts = Contracts::new();
        let args = DeployerArgsBuilder::default()
            .deployer(deployer.clone())
            .mock_light_client(true)
            .genesis_lc_state(genesis_state)
            .genesis_st_state(genesis_stake)
            .blocks_per_epoch(blocks_per_epoch)
            .epoch_start_block(1)
            .multisig_pauser(network_config.signer().address())
            .token_name("Espresso".to_string())
            .token_symbol("ESP".to_string())
            .initial_token_supply(U256::from(3590000000u64))
            .ops_timelock_delay(U256::from(0))
            .ops_timelock_admin(network_config.signer().address())
            .ops_timelock_proposers(vec![network_config.signer().address()])
            .ops_timelock_executors(vec![network_config.signer().address()])
            .safe_exit_timelock_delay(U256::from(0))
            .safe_exit_timelock_admin(network_config.signer().address())
            .safe_exit_timelock_proposers(vec![network_config.signer().address()])
            .safe_exit_timelock_executors(vec![network_config.signer().address()])
            .build()
            .unwrap();

        args.deploy_all(&mut contracts).await.unwrap();

        let st_addr = contracts
            .address(Contract::StakeTableProxy)
            .expect("StakeTableProxy deployed");

        let l1_url = network_config.l1_url().clone();

        let storage = SqlDataSource::create_storage().await;
        let mut opt = <SqlDataSource as TestableSequencerDataSource>::persistence_options(&storage);
        let persistence = opt.create().await.unwrap();

        let l1_client = L1ClientOptions {
            stake_table_update_interval: Duration::from_secs(7),
            l1_retry_delay: Duration::from_millis(10),
            l1_events_max_block_range: 10000,
            ..Default::default()
        }
        .connect(vec![l1_url])
        .unwrap();
        l1_client.spawn_tasks().await;

        let fetcher = Fetcher::new(
            Arc::new(NullStateCatchup::default()),
            Arc::new(Mutex::new(persistence.clone())),
            l1_client.clone(),
            ChainConfig {
                stake_table_contract: Some(st_addr),
                base_fee: 0.into(),
                ..Default::default()
            },
        );

        let provider = l1_client.provider;
        let stake_table = StakeTableV2::new(st_addr, provider.clone());

        let stake_table_init_block = stake_table
            .initializedAtBlock()
            .block(BlockId::finalized())
            .call()
            .await?
            .to::<u64>();

        tracing::info!("stake table init block = {stake_table_init_block}");

        let token_address = stake_table
            .token()
            .block(BlockId::finalized())
            .call()
            .await
            .context("Failed to get token address")?;

        let token = EspToken::new(token_address, provider.clone());

        let init_log = fetcher
            .scan_token_contract_initialized_event_log(stake_table_init_block, token)
            .await
            .unwrap();

        let init_tx = provider
            .get_transaction_receipt(
                init_log
                    .transaction_hash
                    .context(format!("transaction hash not found. init_log={init_log:?}"))?,
            )
            .await
            .unwrap()
            .unwrap();

        let mint_transfer = init_tx.decoded_log::<EspToken::Transfer>().unwrap();

        assert!(mint_transfer.value > U256::ZERO);

        Ok(())
    }

    #[test_log::test(tokio::test(flavor = "multi_thread"))]
    async fn test_tx_metadata() {
        let port = pick_unused_port().expect("No ports free");

        let url = format!("http://localhost:{port}").parse().unwrap();
        let client: Client<ServerError, StaticVersion<0, 1>> = Client::new(url);

        let storage = SqlDataSource::create_storage().await;
        let network_config = TestConfigBuilder::default().build();
        let config = TestNetworkConfigBuilder::default()
            .api_config(
                SqlDataSource::options(&storage, Options::with_port(port))
                    .submit(Default::default())
                    .explorer(Default::default()),
            )
            .network_config(network_config)
            .build();
        let network = TestNetwork::new(config, MockSequencerVersions::new()).await;
        let mut events = network.server.event_stream().await;

        client.connect(None).await;

        // Submit a few transactions in different namespaces.
        let namespace_counts = [(101, 1), (102, 2), (103, 3)];
        for (ns, count) in &namespace_counts {
            for i in 0..*count {
                let ns_id = NamespaceId::from(*ns as u64);
                let txn = Transaction::new(ns_id, vec![*ns, i]);
                client
                    .post::<()>("submit/submit")
                    .body_json(&txn)
                    .unwrap()
                    .send()
                    .await
                    .unwrap();
                let (block, _) = wait_for_decide_on_handle(&mut events, &txn).await;

                // Block summary should contain information about the namespace.
                let summary: BlockSummaryQueryData<SeqTypes> = client
                    .get(&format!("availability/block/summary/{block}"))
                    .send()
                    .await
                    .unwrap();
                let ns_info = summary.namespaces();
                assert_eq!(ns_info.len(), 1);
                assert_eq!(ns_info.keys().copied().collect::<Vec<_>>(), vec![ns_id]);
                assert_eq!(ns_info[&ns_id].num_transactions, 1);
                assert_eq!(ns_info[&ns_id].size, txn.size_in_block(true));
            }
        }

        // List transactions in each namespace.
        for (ns, count) in &namespace_counts {
            tracing::info!(ns, "list transactions in namespace");

            let ns_id = NamespaceId::from(*ns as u64);
            let summaries: TransactionSummariesResponse<SeqTypes> = client
                .get(&format!(
                    "explorer/transactions/latest/{count}/namespace/{ns_id}"
                ))
                .send()
                .await
                .unwrap();
            let txs = summaries.transaction_summaries;
            assert_eq!(txs.len(), *count as usize);

            // Check that transactions are listed in descending order.
            for i in 0..*count {
                let summary = &txs[i as usize];
                let expected = Transaction::new(ns_id, vec![*ns, count - i - 1]);
                assert_eq!(summary.rollups, vec![ns_id]);
                assert_eq!(summary.hash, expected.commit());
            }
        }
    }

    use std::time::Instant;

    use rand::thread_rng;

    #[test_log::test(tokio::test(flavor = "multi_thread"))]
    async fn test_aggregator_namespace_endpoints() {
        let mut rng = thread_rng();

        let port = pick_unused_port().expect("No ports free");

        let url = format!("http://localhost:{port}").parse().unwrap();
        tracing::info!("Sequencer URL = {url}");
        let client: Client<ServerError, StaticVersion<0, 1>> = Client::new(url);

        let options = Options::with_port(port).submit(Default::default());
        const NUM_NODES: usize = 2;
        // Initialize storage for each node
        let storage = join_all((0..NUM_NODES).map(|_| SqlDataSource::create_storage())).await;

        let persistence_options: [_; NUM_NODES] = storage
            .iter()
            .map(<SqlDataSource as TestableSequencerDataSource>::persistence_options)
            .collect::<Vec<_>>()
            .try_into()
            .unwrap();

        let network_config = TestConfigBuilder::default().build();

        let config = TestNetworkConfigBuilder::<NUM_NODES, _, _>::with_num_nodes()
            .api_config(SqlDataSource::options(&storage[0], options))
            .network_config(network_config)
            .persistences(persistence_options.clone())
            .build();
        let network = TestNetwork::new(config, MockSequencerVersions::new()).await;
        let mut events = network.server.event_stream().await;
        let start = Instant::now();
        let mut total_transactions = 0;
        let mut tx_heights = Vec::new();
        let mut sizes = HashMap::new();
        // inserting transactions for some namespaces
        // the number of transactions inserted is equal to namespace number.
        for namespace in 1..=4 {
            for _count in 0..namespace {
                // Generate a random payload length between 4 and 10 bytes
                let payload_len = rng.gen_range(4..=10);
                let payload: Vec<u8> = (0..payload_len).map(|_| rng.gen()).collect();

                let txn = Transaction::new(NamespaceId::from(namespace as u32), payload);

                client.connect(None).await;

                let hash = client
                    .post("submit/submit")
                    .body_json(&txn)
                    .unwrap()
                    .send()
                    .await
                    .unwrap();
                assert_eq!(txn.commit(), hash);

                // Wait for a Decide event containing transaction matching the one we sent
                let (height, size) = wait_for_decide_on_handle(&mut events, &txn).await;
                tx_heights.push(height);
                total_transactions += 1;
                *sizes.entry(namespace).or_insert(0) += size;
            }
        }

        let duration = start.elapsed();

        println!("Time elapsed to submit transactions: {duration:?}");

        let last_tx_height = tx_heights.last().unwrap();
        for namespace in 1..=4 {
            let count = client
                .get::<u64>(&format!("node/transactions/count/namespace/{namespace}"))
                .send()
                .await
                .unwrap();
            assert_eq!(
                count, namespace as u64,
                "Incorrect transaction count for namespace {namespace}: expected {namespace}, got \
                 {count}"
            );

            // check the range endpoint
            let to_endpoint_count = client
                .get::<u64>(&format!(
                    "node/transactions/count/namespace/{namespace}/{last_tx_height}"
                ))
                .send()
                .await
                .unwrap();
            assert_eq!(
                to_endpoint_count, namespace as u64,
                "Incorrect transaction count for range endpoint (to only) for namespace \
                 {namespace}: expected {namespace}, got {to_endpoint_count}"
            );

            // check the range endpoint
            let from_to_endpoint_count = client
                .get::<u64>(&format!(
                    "node/transactions/count/namespace/{namespace}/0/{last_tx_height}"
                ))
                .send()
                .await
                .unwrap();
            assert_eq!(
                from_to_endpoint_count, namespace as u64,
                "Incorrect transaction count for range endpoint (from-to) for namespace \
                 {namespace}: expected {namespace}, got {from_to_endpoint_count}"
            );

            let ns_size = client
                .get::<usize>(&format!("node/payloads/size/namespace/{namespace}"))
                .send()
                .await
                .unwrap();

            let expected_ns_size = *sizes.get(&namespace).unwrap();
            assert_eq!(
                ns_size, expected_ns_size,
                "Incorrect payload size for namespace {namespace}: expected {expected_ns_size}, \
                 got {ns_size}"
            );

            let ns_size_to = client
                .get::<usize>(&format!(
                    "node/payloads/size/namespace/{namespace}/{last_tx_height}"
                ))
                .send()
                .await
                .unwrap();
            assert_eq!(
                ns_size_to, expected_ns_size,
                "Incorrect payload size for namespace {namespace} up to height {last_tx_height}: \
                 expected {expected_ns_size}, got {ns_size_to}"
            );

            let ns_size_from_to = client
                .get::<usize>(&format!(
                    "node/payloads/size/namespace/{namespace}/0/{last_tx_height}"
                ))
                .send()
                .await
                .unwrap();
            assert_eq!(
                ns_size_from_to, expected_ns_size,
                "Incorrect payload size for namespace {namespace} from 0 to height \
                 {last_tx_height}: expected {expected_ns_size}, got {ns_size_from_to}"
            );
        }

        let total_tx_count = client
            .get::<u64>("node/transactions/count")
            .send()
            .await
            .unwrap();
        assert_eq!(
            total_tx_count, total_transactions,
            "Incorrect total transaction count: expected {total_transactions}, got \
             {total_tx_count}"
        );

        let total_payload_size = client
            .get::<usize>("node/payloads/size")
            .send()
            .await
            .unwrap();

        let expected_total_size: usize = sizes.values().copied().sum();
        assert_eq!(
            total_payload_size, expected_total_size,
            "Incorrect total payload size: expected {expected_total_size}, got \
             {total_payload_size}"
        );
    }

    #[test_log::test(tokio::test(flavor = "multi_thread"))]
    async fn test_stream_transactions_endpoint() {
        // This test submits transactions to a sequencer for multiple namespaces,
        // waits for them to be decided, and then verifies that:
        // 1. All transactions appear in the transaction stream.
        // 2. Each namespace-specific transaction stream only includes the transactions of that namespace.

        let mut rng = thread_rng();

        let port = pick_unused_port().expect("No ports free");

        let url = format!("http://localhost:{port}").parse().unwrap();
        tracing::info!("Sequencer URL = {url}");
        let client: Client<ServerError, StaticVersion<0, 1>> = Client::new(url);

        let options = Options::with_port(port).submit(Default::default());
        const NUM_NODES: usize = 2;
        // Initialize storage for each node
        let storage = join_all((0..NUM_NODES).map(|_| SqlDataSource::create_storage())).await;

        let persistence_options: [_; NUM_NODES] = storage
            .iter()
            .map(<SqlDataSource as TestableSequencerDataSource>::persistence_options)
            .collect::<Vec<_>>()
            .try_into()
            .unwrap();

        let network_config = TestConfigBuilder::default().build();

        let config = TestNetworkConfigBuilder::<NUM_NODES, _, _>::with_num_nodes()
            .api_config(SqlDataSource::options(&storage[0], options))
            .network_config(network_config)
            .persistences(persistence_options.clone())
            .build();
        let network = TestNetwork::new(config, MockSequencerVersions::new()).await;
        let mut events = network.server.event_stream().await;
        let mut all_transactions = HashMap::new();
        let mut namespace_tx: HashMap<_, HashSet<_>> = HashMap::new();

        // Submit transactions to namespaces 1 through 4

        for namespace in 1..=4 {
            for _count in 0..namespace {
                let payload_len = rng.gen_range(4..=10);
                let payload: Vec<u8> = (0..payload_len).map(|_| rng.gen()).collect();

                let txn = Transaction::new(NamespaceId::from(namespace as u32), payload);

                client.connect(None).await;

                let hash = client
                    .post("submit/submit")
                    .body_json(&txn)
                    .unwrap()
                    .send()
                    .await
                    .unwrap();
                assert_eq!(txn.commit(), hash);

                // Wait for a Decide event containing transaction matching the one we sent
                wait_for_decide_on_handle(&mut events, &txn).await;
                // Store transaction for later validation

                all_transactions.insert(txn.commit(), txn.clone());
                namespace_tx.entry(namespace).or_default().insert(txn);
            }
        }

        let mut transactions = client
            .socket("availability/stream/transactions/0")
            .subscribe::<TransactionQueryData<SeqTypes>>()
            .await
            .expect("failed to subscribe to transactions endpoint");

        let mut count = 0;
        while let Some(tx) = transactions.next().await {
            let tx = tx.unwrap();
            let expected = all_transactions
                .get(&tx.transaction().commit())
                .expect("txn not found ");
            assert_eq!(tx.transaction(), expected, "invalid transaction");
            count += 1;

            if count == all_transactions.len() {
                break;
            }
        }

        // Validate namespace-specific stream endpoint

        for (namespace, expected_ns_txns) in &namespace_tx {
            let mut api_namespace_txns = client
                .socket(&format!(
                    "availability/stream/transactions/0/namespace/{namespace}",
                ))
                .subscribe::<TransactionQueryData<SeqTypes>>()
                .await
                .unwrap_or_else(|_| {
                    panic!("failed to subscribe to transactions namespace {namespace}")
                });

            let mut received = HashSet::new();

            while let Some(res) = api_namespace_txns.next().await {
                let tx = res.expect("stream error");
                received.insert(tx.transaction().clone());

                if received.len() == expected_ns_txns.len() {
                    break;
                }
            }

            assert_eq!(
                received, *expected_ns_txns,
                "Mismatched transactions for namespace {namespace}"
            );
        }
    }

    #[rstest]
    #[case(PosVersionV3::new())]
    #[case(PosVersionV4::new())]
    #[test_log::test(tokio::test(flavor = "multi_thread"))]
    async fn test_v3_and_v4_reward_tree_updates<Ver: Versions>(
        #[case] versions: Ver,
    ) -> anyhow::Result<()> {
        // This test checks that the correct merkle tree is updated based on version
        //
        // When the protocol version is v3:
        // - The v3 Merkle tree is updated
        // - The v4 Merkle tree must be empty.
        //
        // When the protocol version is v4:
        // - The v4 Merkle tree is updated
        // - The v3 Merkle tree must be empty.
        const EPOCH_HEIGHT: u64 = 10;

        let network_config = TestConfigBuilder::default()
            .epoch_height(EPOCH_HEIGHT)
            .build();

        let api_port = pick_unused_port().expect("No ports free for query service");

        tracing::info!("API PORT = {api_port}");
        const NUM_NODES: usize = 5;

        let storage = join_all((0..NUM_NODES).map(|_| SqlDataSource::create_storage())).await;
        let persistence: [_; NUM_NODES] = storage
            .iter()
            .map(<SqlDataSource as TestableSequencerDataSource>::persistence_options)
            .collect::<Vec<_>>()
            .try_into()
            .unwrap();

        let config = TestNetworkConfigBuilder::with_num_nodes()
            .api_config(SqlDataSource::options(
                &storage[0],
                Options::with_port(api_port).catchup(Default::default()),
            ))
            .network_config(network_config)
            .persistences(persistence.clone())
            .catchups(std::array::from_fn(|_| {
                StatePeers::<StaticVersion<0, 1>>::from_urls(
                    vec![format!("http://localhost:{api_port}").parse().unwrap()],
                    Default::default(),
                    &NoMetrics,
                )
            }))
            .pos_hook::<Ver>(
                DelegationConfig::MultipleDelegators,
                hotshot_contract_adapter::stake_table::StakeTableContractVersion::V2,
            )
            .await
            .unwrap()
            .build();
        let mut network = TestNetwork::new(config, versions).await;

        let mut events = network.peers[2].event_stream().await;
        // wait for 4 epochs
        wait_for_epochs(&mut events, EPOCH_HEIGHT, 4).await;

        let validated_state = network.server.decided_state().await;
        let version = Ver::Base::VERSION;
        if version == EpochVersion::VERSION {
            let v1_tree = &validated_state.reward_merkle_tree_v1;
            assert!(v1_tree.num_leaves() > 0, "v1 reward tree tree is empty");
            let v2_tree = &validated_state.reward_merkle_tree_v2;
            assert!(
                v2_tree.num_leaves() == 0,
                "v2 reward tree tree is not empty"
            );
        } else {
            let v1_tree = &validated_state.reward_merkle_tree_v1;
            assert!(
                v1_tree.num_leaves() == 0,
                "v1 reward tree tree is not empty"
            );
            let v2_tree = &validated_state.reward_merkle_tree_v2;
            assert!(v2_tree.num_leaves() > 0, "v2 reward tree tree is empty");
        }

        network.stop_consensus().await;
        Ok(())
    }

    #[rstest]
    #[case(PosVersionV3::new())]
    #[case(PosVersionV4::new())]
    #[test_log::test(tokio::test(flavor = "multi_thread"))]

    pub(crate) async fn test_state_cert_query<Ver: Versions>(#[case] versions: Ver) {
        const TEST_EPOCH_HEIGHT: u64 = 10;
        const TEST_EPOCHS: u64 = 5;

        let network_config = TestConfigBuilder::default()
            .epoch_height(TEST_EPOCH_HEIGHT)
            .build();

        let api_port = pick_unused_port().expect("No ports free for query service");

        tracing::info!("API PORT = {api_port}");
        const NUM_NODES: usize = 2;

        let storage = join_all((0..NUM_NODES).map(|_| SqlDataSource::create_storage())).await;
        let persistence: [_; NUM_NODES] = storage
            .iter()
            .map(<SqlDataSource as TestableSequencerDataSource>::persistence_options)
            .collect::<Vec<_>>()
            .try_into()
            .unwrap();

        let config = TestNetworkConfigBuilder::with_num_nodes()
            .api_config(SqlDataSource::options(
                &storage[0],
                Options::with_port(api_port).catchup(Default::default()),
            ))
            .network_config(network_config)
            .persistences(persistence.clone())
            .catchups(std::array::from_fn(|_| {
                StatePeers::<StaticVersion<0, 1>>::from_urls(
                    vec![format!("http://localhost:{api_port}").parse().unwrap()],
                    Default::default(),
                    &NoMetrics,
                )
            }))
            .pos_hook::<Ver>(
                DelegationConfig::MultipleDelegators,
                hotshot_contract_adapter::stake_table::StakeTableContractVersion::V2,
            )
            .await
            .unwrap()
            .build();

        let network = TestNetwork::new(config, versions).await;
        let mut events = network.server.event_stream().await;

        // Wait until 5 epochs have passed.
        loop {
            let event = events.next().await.unwrap();
            tracing::info!("Received event from handle: {event:?}");

            if let hotshot::types::EventType::Decide { leaf_chain, .. } = event.event {
                println!(
                    "Decide event received: {:?}",
                    leaf_chain.first().unwrap().leaf.height()
                );
                if let Some(first_leaf) = leaf_chain.first() {
                    let height = first_leaf.leaf.height();
                    tracing::info!("Decide event received at height: {height}");

                    if height >= TEST_EPOCHS * TEST_EPOCH_HEIGHT {
                        break;
                    }
                }
            }
        }

        // Connect client.
        let client: Client<ServerError, StaticVersion<0, 1>> =
            Client::new(format!("http://localhost:{api_port}").parse().unwrap());
        client.connect(Some(Duration::from_secs(10))).await;

        // Get the state cert for the epoch 3 to 5
        for i in 3..=TEST_EPOCHS {
            // v2
            let state_query_data_v2 = client
                .get::<StateCertQueryDataV2<SeqTypes>>(&format!("availability/state-cert-v2/{i}"))
                .send()
                .await
                .unwrap();
            let state_cert_v2 = state_query_data_v2.0.clone();
            tracing::info!("state_cert_v2: {state_cert_v2:?}");
            assert_eq!(state_cert_v2.epoch.u64(), i);
            assert_eq!(
                state_cert_v2.light_client_state.block_height,
                i * TEST_EPOCH_HEIGHT - 5
            );
            let block_height = state_cert_v2.light_client_state.block_height;

            let header: Header = client
                .get(&format!("availability/header/{block_height}"))
                .send()
                .await
                .unwrap();

            // verify auth root if the consensus version is v4
            if header.version() == DrbAndHeaderUpgradeVersion::VERSION {
                let auth_root = state_cert_v2.auth_root;
                let header_auth_root = header.auth_root().unwrap();
                if auth_root.is_zero() || header_auth_root.is_zero() {
                    panic!("auth root shouldn't be zero");
                }

                assert_eq!(auth_root, header_auth_root, "auth root mismatch");
            }

            // v1
            let state_query_data_v1 = client
                .get::<StateCertQueryDataV1<SeqTypes>>(&format!("availability/state-cert/{i}"))
                .send()
                .await
                .unwrap();

            let state_cert_v1 = state_query_data_v1.0.clone();
            tracing::info!("state_cert_v1: {state_cert_v1:?}");
            assert_eq!(state_query_data_v1, state_query_data_v2.into());
        }
    }

    #[test_log::test(tokio::test(flavor = "multi_thread"))]
    async fn test_integration_commission_updates() -> anyhow::Result<()> {
        const NUM_NODES: usize = 3;
        const EPOCH_HEIGHT: u64 = 10;

        // Use version that supports epochs (V3 or V4)
        let versions = PosVersionV4::new();

        let api_port = pick_unused_port().expect("No ports free for query service");

        // Initialize storage for nodes
        let storage = join_all((0..NUM_NODES).map(|_| SqlDataSource::create_storage())).await;
        let persistence: [_; NUM_NODES] = storage
            .iter()
            .map(<SqlDataSource as TestableSequencerDataSource>::persistence_options)
            .collect::<Vec<_>>()
            .try_into()
            .unwrap();

        // Configure test network with epochs
        let network_config = TestConfigBuilder::default()
            .epoch_height(EPOCH_HEIGHT)
            .build();

        // Build test network configuration starting with V1 stake table
        let config = TestNetworkConfigBuilder::<NUM_NODES, _, _>::with_num_nodes()
            .api_config(SqlDataSource::options(
                &storage[0],
                Options::with_port(api_port),
            ))
            .network_config(network_config.clone())
            .persistences(persistence.clone())
            .catchups(std::array::from_fn(|_| {
                StatePeers::<SequencerApiVersion>::from_urls(
                    vec![format!("http://localhost:{api_port}").parse().unwrap()],
                    Default::default(),
                    &NoMetrics,
                )
            }))
            .pos_hook::<PosVersionV4>(
                // We want no new rewards after setting the commission to zero.
                DelegationConfig::NoSelfDelegation,
                StakeTableContractVersion::V1, // upgraded later
            )
            .await
            .unwrap()
            .build();

        let network = TestNetwork::new(config, versions).await;
        let provider = network.cfg.anvil().unwrap();
        let deployer_addr = network.cfg.signer().address();
        let mut contracts = network.contracts.unwrap();
        let st_addr = contracts.address(Contract::StakeTableProxy).unwrap();
        upgrade_stake_table_v2(provider, &mut contracts, deployer_addr, deployer_addr).await?;

        let mut commissions = vec![];
        for (i, (validator, provider)) in
            network_config.validator_providers().into_iter().enumerate()
        {
            let commission = fetch_commission(provider.clone(), st_addr, validator).await?;
            let new_commission = match i {
                0 => 0u16,
                1 => commission.to_evm() + 500u16,
                2 => commission.to_evm() - 100u16,
                _ => unreachable!(),
            }
            .try_into()?;
            commissions.push((validator, commission, new_commission));
            tracing::info!(%validator, %commission, %new_commission, "Update commission");
            update_commission(provider, st_addr, new_commission).await?;
        }

        // wait until new stake table takes effect
        let current_epoch = network.peers[0]
            .decided_leaf()
            .await
            .epoch(EPOCH_HEIGHT)
            .unwrap();
        let target_epoch = current_epoch.u64() + 3;
        println!("target epoch for new stake table: {target_epoch}");
        let mut events = network.peers[0].event_stream().await;
        wait_for_epochs(&mut events, EPOCH_HEIGHT, target_epoch).await;

        // the last epoch with the old commissions
        let client: Client<ServerError, SequencerApiVersion> =
            Client::new(format!("http://localhost:{api_port}").parse().unwrap());
        let validators = client
            .get::<ValidatorMap>(&format!("node/validators/{}", target_epoch - 1))
            .send()
            .await
            .expect("validators");
        assert!(!validators.is_empty());
        for (val, old_comm, _) in commissions.clone() {
            assert_eq!(validators.get(&val).unwrap().commission, old_comm.to_evm());
        }

        // the first epoch with the new commissions
        let client: Client<ServerError, SequencerApiVersion> =
            Client::new(format!("http://localhost:{api_port}").parse().unwrap());
        let validators = client
            .get::<ValidatorMap>(&format!("node/validators/{target_epoch}"))
            .send()
            .await
            .expect("validators");
        assert!(!validators.is_empty());
        for (val, _, new_comm) in commissions.clone() {
            assert_eq!(validators.get(&val).unwrap().commission, new_comm.to_evm());
        }

        let last_block_with_old_commissions = EPOCH_HEIGHT * (target_epoch - 1);
        let block_with_new_commissions = EPOCH_HEIGHT * target_epoch;
        let mut new_amounts = vec![];
        for (val, ..) in commissions {
            let before = client
                .get::<Option<RewardAmount>>(&format!(
                    "reward-state-v2/reward-balance/{last_block_with_old_commissions}/{val}"
                ))
                .send()
                .await?
                .unwrap();
            let after = client
                .get::<Option<RewardAmount>>(&format!(
                    "reward-state-v2/reward-balance/{block_with_new_commissions}/{val}"
                ))
                .send()
                .await?
                .unwrap();
            new_amounts.push(after - before);
        }

        let tolerance = U256::from(10 * EPOCH_HEIGHT).into();
        // validator zero got new new rewards except remainders
        assert!(new_amounts[0] < tolerance);

        // other validators are still receiving rewards
        assert!(new_amounts[1] + new_amounts[2] > tolerance);

        Ok(())
    }

    #[rstest]
    #[case(PosVersionV3::new())]
    #[case(PosVersionV4::new())]
    #[test_log::test(tokio::test(flavor = "multi_thread"))]
    async fn test_reward_proof_endpoint<Ver: Versions>(
        #[case] versions: Ver,
    ) -> anyhow::Result<()> {
        const EPOCH_HEIGHT: u64 = 10;
        const NUM_NODES: usize = 5;
        const MAX_RETRIES: usize = 30;

        let network_config = TestConfigBuilder::default()
            .epoch_height(EPOCH_HEIGHT)
            .build();

        let api_port = pick_unused_port().expect("No ports free for query service");
        println!("API PORT = {api_port}");

        let storage = join_all((0..NUM_NODES).map(|_| SqlDataSource::create_storage())).await;
        let persistence: [_; NUM_NODES] = storage
            .iter()
            .map(<SqlDataSource as TestableSequencerDataSource>::persistence_options)
            .collect::<Vec<_>>()
            .try_into()
            .unwrap();

        let config = TestNetworkConfigBuilder::with_num_nodes()
            .api_config(SqlDataSource::options(
                &storage[0],
                Options::with_port(api_port).catchup(Default::default()),
            ))
            .network_config(network_config)
            .persistences(persistence.clone())
            .catchups(std::array::from_fn(|_| {
                StatePeers::<StaticVersion<0, 1>>::from_urls(
                    vec![format!("http://localhost:{api_port}").parse().unwrap()],
                    Default::default(),
                    &NoMetrics,
                )
            }))
            .pos_hook::<Ver>(
                DelegationConfig::MultipleDelegators,
                hotshot_contract_adapter::stake_table::StakeTableContractVersion::V2,
            )
            .await
            .unwrap()
            .build();

        let mut network = TestNetwork::new(config, versions).await;

        // wait for 4 epochs
        let mut events = network.server.event_stream().await;
        wait_for_epochs(&mut events, EPOCH_HEIGHT, 4).await;

        let url = format!("http://localhost:{api_port}").parse().unwrap();
        let client: Client<ServerError, StaticVersion<0, 1>> = Client::new(url);

        let validated_state = network.server.decided_state().await;
        let decided_leaf = network.server.decided_leaf().await;
        let height = decided_leaf.height();

        async fn wait_until_block_height(
            client: &Client<ServerError, StaticVersion<0, 1>>,
            endpoint: &str,
            height: u64,
        ) {
            for retry in 0..=MAX_RETRIES {
                let bh = client
                    .get::<u64>(endpoint)
                    .send()
                    .await
                    .expect("block height not found");

                println!("{endpoint}: block height = {bh}");

                if bh >= height {
                    return;
                }
                sleep(Duration::from_secs(3)).await;

                if retry == MAX_RETRIES {
                    panic!(
                        "Max retries reached. {endpoint} block height ({bh}) did not exceed \
                         {height}"
                    );
                }
            }
        }

        // validate proof returned from the api
        if Ver::Base::VERSION == EpochVersion::VERSION {
            // V1 case
            wait_until_block_height(&client, "reward-state/block-height", height).await;

            network.stop_consensus().await;

            for (address, _) in validated_state.reward_merkle_tree_v1.iter() {
                let (_, expected_proof) = validated_state
                    .reward_merkle_tree_v1
                    .lookup(*address)
                    .expect_ok()
                    .unwrap();

                let res = client
                    .get::<RewardAccountQueryDataV1>(&format!(
                        "reward-state/proof/{height}/{address}"
                    ))
                    .send()
                    .await
                    .unwrap();

                match res.proof.proof {
                    RewardMerkleProofV1::Presence(p) => {
                        assert_eq!(
                            p, expected_proof,
                            "Proof mismatch for V1 at {height}, addr={address}"
                        );
                    },
                    other => panic!(
                        "Expected Present proof for V1 at {height}, addr={address}, got {other:?}"
                    ),
                }
            }
        } else {
            // V2 case
            wait_until_block_height(&client, "reward-state-v2/block-height", height).await;

            network.stop_consensus().await;

            for (address, _) in validated_state.reward_merkle_tree_v2.iter() {
                let (_, expected_proof) = validated_state
                    .reward_merkle_tree_v2
                    .lookup(*address)
                    .expect_ok()
                    .unwrap();

                let res = client
                    .get::<RewardAccountQueryDataV2>(&format!(
                        "reward-state-v2/proof/{height}/{address}"
                    ))
                    .send()
                    .await
                    .unwrap();

                match res.proof.proof.clone() {
                    RewardMerkleProofV2::Presence(p) => {
                        assert_eq!(
                            p, expected_proof,
                            "Proof mismatch for V2 at {height}, addr={address}"
                        );
                    },
                    other => panic!(
                        "Expected Present proof for V2 at {height}, addr={address}, got {other:?}"
                    ),
                }

                let reward_claim_input = client
                    .get::<RewardClaimInput>(&format!(
                        "reward-state-v2/reward-claim-input/{height}/{address}"
                    ))
                    .send()
                    .await
                    .unwrap();

                assert_eq!(
                    reward_claim_input,
                    res.to_reward_claim_input(Default::default())?
                );
            }
        }

        Ok(())
    }

    #[test_log::test(tokio::test(flavor = "multi_thread"))]
    async fn test_all_validators_endpoint() -> anyhow::Result<()> {
        const EPOCH_HEIGHT: u64 = 20;

        type V4 = SequencerVersions<StaticVersion<0, 4>, StaticVersion<0, 0>>;

        let network_config = TestConfigBuilder::default()
            .epoch_height(EPOCH_HEIGHT)
            .build();

        let api_port = pick_unused_port().expect("No ports free for query service");

        const NUM_NODES: usize = 5;

        let storage = join_all((0..NUM_NODES).map(|_| SqlDataSource::create_storage())).await;
        let persistence: [_; NUM_NODES] = storage
            .iter()
            .map(<SqlDataSource as TestableSequencerDataSource>::persistence_options)
            .collect::<Vec<_>>()
            .try_into()
            .unwrap();

        let config = TestNetworkConfigBuilder::with_num_nodes()
            .api_config(SqlDataSource::options(
                &storage[0],
                Options::with_port(api_port),
            ))
            .network_config(network_config)
            .persistences(persistence.clone())
            .catchups(std::array::from_fn(|_| {
                StatePeers::<StaticVersion<0, 1>>::from_urls(
                    vec![format!("http://localhost:{api_port}").parse().unwrap()],
                    Default::default(),
                    &NoMetrics,
                )
            }))
            .pos_hook::<V4>(DelegationConfig::MultipleDelegators, Default::default())
            .await
            .unwrap()
            .build();

        let network = TestNetwork::new(config, V4::new()).await;
        let client: Client<ServerError, SequencerApiVersion> =
            Client::new(format!("http://localhost:{api_port}").parse().unwrap());

        // Wait for the chain to progress beyond epoch 3
        let mut events = network.peers[0].event_stream().await;
        wait_for_epochs(&mut events, EPOCH_HEIGHT, 3).await;

        // Verify that there are no validators for epoch # 1 and epoch # 2
        {
            client
                .get::<Vec<Validator<PubKey>>>("node/all-validators/1/0/100")
                .send()
                .await
                .unwrap()
                .is_empty();

            client
                .get::<Vec<Validator<PubKey>>>("node/all-validators/2/0/100")
                .send()
                .await
                .unwrap()
                .is_empty();
        }

        // Get the epoch # 3 validators
        let validators = client
            .get::<Vec<Validator<PubKey>>>("node/all-validators/3/0/100")
            .send()
            .await
            .expect("validators");

        assert!(!validators.is_empty());

        Ok(())
    }
}<|MERGE_RESOLUTION|>--- conflicted
+++ resolved
@@ -14,15 +14,11 @@
     config::PublicNetworkConfig,
     retain_accounts,
     v0::traits::SequencerPersistence,
-<<<<<<< HEAD
-    v0_3::{ChainConfig, RewardAccountV1, RewardAmount, RewardMerkleTreeV1, Validator},
-    v0_4::{RewardAccountV2, RewardMerkleTreeV2},
-=======
     v0_3::{
         ChainConfig, RewardAccountQueryDataV1, RewardAccountV1, RewardAmount, RewardMerkleTreeV1,
+        Validator,
     },
     v0_4::{RewardAccountQueryDataV2, RewardAccountV2, RewardMerkleTreeV2},
->>>>>>> 740a31f0
     AccountQueryData, BlockMerkleTree, FeeAccount, FeeMerkleTree, Leaf2, NodeState, PubKey,
     Transaction, ValidatorMap,
 };
