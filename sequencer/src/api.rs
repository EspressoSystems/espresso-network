use std::{pin::Pin, sync::Arc};

use alloy::primitives::Address;
use anyhow::{bail, Context};
use async_lock::RwLock;
use async_once_cell::Lazy;
use async_trait::async_trait;
use committable::Commitment;
use data_source::{
    CatchupDataSource, StakeTableDataSource, StakeTableWithEpochNumber, SubmitDataSource,
};
use derivative::Derivative;
use espresso_types::{
    config::PublicNetworkConfig,
    retain_accounts,
    v0::traits::SequencerPersistence,
    v0_1::{RewardAccount, RewardMerkleTree},
    v0_3::Validator,
    v0_99::ChainConfig,
    AccountQueryData, BlockMerkleTree, FeeAccount, FeeMerkleTree, Leaf2, NodeState, PubKey,
    Transaction,
};
use futures::{
    future::{BoxFuture, Future, FutureExt},
    stream::BoxStream,
};
use hotshot::types::BLSPubKey;
use hotshot_events_service::events_source::{
    EventFilterSet, EventsSource, EventsStreamer, StartupInfo,
};
use hotshot_query_service::data_source::ExtensibleDataSource;
use hotshot_types::{
    data::ViewNumber,
    event::Event,
    light_client::StateSignatureRequestBody,
    network::NetworkConfig,
    traits::{
        network::ConnectedNetwork,
        node_implementation::{NodeType, Versions},
    },
    vote::HasViewNumber,
    PeerConfig,
};
use indexmap::IndexMap;
use itertools::Itertools;
use jf_merkle_tree::{
    ForgetableMerkleTreeScheme, ForgetableUniversalMerkleTreeScheme, LookupResult,
    MerkleTreeScheme, UniversalMerkleTreeScheme,
};

use self::data_source::{HotShotConfigDataSource, NodeStateDataSource, StateSignatureDataSource};
use crate::{
    catchup::{add_fee_accounts_to_state, add_reward_accounts_to_state, CatchupStorage},
    context::Consensus,
    state_signature::StateSigner,
    SeqTypes, SequencerApiVersion, SequencerContext,
};

pub mod data_source;
pub mod endpoints;
pub mod fs;
pub mod options;
pub mod sql;
mod update;

pub use options::Options;

pub type BlocksFrontier = <BlockMerkleTree as MerkleTreeScheme>::MembershipProof;

type BoxLazy<T> = Pin<Arc<Lazy<T, BoxFuture<'static, T>>>>;

#[derive(Derivative)]
#[derivative(Debug(bound = ""))]
struct ConsensusState<N: ConnectedNetwork<PubKey>, P: SequencerPersistence, V: Versions> {
    state_signer: Arc<RwLock<StateSigner<SequencerApiVersion>>>,
    event_streamer: Arc<RwLock<EventsStreamer<SeqTypes>>>,
    node_state: NodeState,
    network_config: NetworkConfig<SeqTypes>,

    #[derivative(Debug = "ignore")]
    handle: Arc<RwLock<Consensus<N, P, V>>>,
}

impl<N: ConnectedNetwork<PubKey>, P: SequencerPersistence, V: Versions>
    From<&SequencerContext<N, P, V>> for ConsensusState<N, P, V>
{
    fn from(ctx: &SequencerContext<N, P, V>) -> Self {
        Self {
            state_signer: ctx.state_signer(),
            event_streamer: ctx.event_streamer(),
            node_state: ctx.node_state(),
            network_config: ctx.network_config(),
            handle: ctx.consensus(),
        }
    }
}

#[derive(Derivative)]
#[derivative(Clone(bound = ""), Debug(bound = ""))]
struct ApiState<N: ConnectedNetwork<PubKey>, P: SequencerPersistence, V: Versions> {
    // The consensus state is initialized lazily so we can start the API (and healthcheck endpoints)
    // before consensus has started. Any endpoint that uses consensus state will wait for
    // initialization to finish, but endpoints that do not require a consensus handle can proceed
    // without waiting.
    #[derivative(Debug = "ignore")]
    consensus: BoxLazy<ConsensusState<N, P, V>>,
}

impl<N: ConnectedNetwork<PubKey>, P: SequencerPersistence, V: Versions> ApiState<N, P, V> {
    fn new(init: impl Future<Output = ConsensusState<N, P, V>> + Send + 'static) -> Self {
        Self {
            consensus: Arc::pin(Lazy::from_future(init.boxed())),
        }
    }

    async fn state_signer(&self) -> &Arc<RwLock<StateSigner<SequencerApiVersion>>> {
        &self.consensus.as_ref().get().await.get_ref().state_signer
    }

    async fn event_streamer(&self) -> &RwLock<EventsStreamer<SeqTypes>> {
        &self.consensus.as_ref().get().await.get_ref().event_streamer
    }

    async fn consensus(&self) -> Arc<RwLock<Consensus<N, P, V>>> {
        Arc::clone(&self.consensus.as_ref().get().await.get_ref().handle)
    }

    async fn network_config(&self) -> NetworkConfig<SeqTypes> {
        self.consensus
            .as_ref()
            .get()
            .await
            .get_ref()
            .network_config
            .clone()
    }
}

type StorageState<N, P, D, V> = ExtensibleDataSource<D, ApiState<N, P, V>>;

#[async_trait]
impl<N: ConnectedNetwork<PubKey>, P: SequencerPersistence, V: Versions> EventsSource<SeqTypes>
    for ApiState<N, P, V>
{
    type EventStream = BoxStream<'static, Arc<Event<SeqTypes>>>;

    async fn get_event_stream(
        &self,
        _filter: Option<EventFilterSet<SeqTypes>>,
    ) -> Self::EventStream {
        self.event_streamer()
            .await
            .read()
            .await
            .get_event_stream(None)
            .await
    }
    async fn get_startup_info(&self) -> StartupInfo<SeqTypes> {
        self.event_streamer()
            .await
            .read()
            .await
            .get_startup_info()
            .await
    }
}

impl<N: ConnectedNetwork<PubKey>, D: Send + Sync, V: Versions, P: SequencerPersistence>
    SubmitDataSource<N, P> for StorageState<N, P, D, V>
{
    async fn submit(&self, tx: Transaction) -> anyhow::Result<()> {
        self.as_ref().submit(tx).await
    }
}

impl<N: ConnectedNetwork<PubKey>, D: Sync, V: Versions, P: SequencerPersistence>
    StakeTableDataSource<SeqTypes> for StorageState<N, P, D, V>
{
    /// Get the stake table for a given epoch
    async fn get_stake_table(
        &self,
        epoch: Option<<SeqTypes as NodeType>::Epoch>,
    ) -> Vec<PeerConfig<SeqTypes>> {
        self.as_ref().get_stake_table(epoch).await
    }

    /// Get the stake table for the current epoch if not provided
    async fn get_stake_table_current(&self) -> StakeTableWithEpochNumber<SeqTypes> {
        self.as_ref().get_stake_table_current().await
    }

    /// Get all the validators
    async fn get_validators(
        &self,
        epoch: <SeqTypes as NodeType>::Epoch,
    ) -> anyhow::Result<IndexMap<Address, Validator<BLSPubKey>>> {
        self.as_ref().get_validators(epoch).await
    }
}

impl<N: ConnectedNetwork<PubKey>, V: Versions, P: SequencerPersistence>
    StakeTableDataSource<SeqTypes> for ApiState<N, P, V>
{
    /// Get the stake table for a given epoch
    async fn get_stake_table(
        &self,
        epoch: Option<<SeqTypes as NodeType>::Epoch>,
    ) -> Vec<PeerConfig<SeqTypes>> {
        let Ok(mem) = self
            .consensus()
            .await
            .read()
            .await
            .membership_coordinator
            .stake_table_for_epoch(epoch)
            .await
        else {
            return vec![];
        };
        mem.stake_table().await
    }

    /// Get the stake table for the current epoch and return it along with the epoch number
    async fn get_stake_table_current(&self) -> StakeTableWithEpochNumber<SeqTypes> {
        let epoch = self.consensus().await.read().await.cur_epoch().await;

        StakeTableWithEpochNumber {
            epoch,
            stake_table: self.get_stake_table(epoch).await,
        }
    }

    /// Get the whole validators map
    async fn get_validators(
        &self,
        epoch: <SeqTypes as NodeType>::Epoch,
    ) -> anyhow::Result<IndexMap<Address, Validator<BLSPubKey>>> {
        let mem = self
            .consensus()
            .await
            .read()
            .await
            .membership_coordinator
            .membership_for_epoch(Some(epoch))
            .await
            .context("membership not found")?;

        let r = mem.coordinator.membership().read().await;
        r.validators(&epoch)
    }
}

impl<N: ConnectedNetwork<PubKey>, V: Versions, P: SequencerPersistence> SubmitDataSource<N, P>
    for ApiState<N, P, V>
{
    async fn submit(&self, tx: Transaction) -> anyhow::Result<()> {
        let handle = self.consensus().await;

        let consensus_read_lock = handle.read().await;

        // Fetch full chain config from the validated state, if present.
        // This is necessary because we support chain config upgrades,
        // so the updated chain config is found in the validated state.
        let cf = consensus_read_lock
            .decided_state()
            .await
            .chain_config
            .resolve();

        // Use the chain config from the validated state if available,
        // otherwise, use the node state's chain config
        // The node state's chain config is the node's base version chain config
        let cf = match cf {
            Some(cf) => cf,
            None => self.node_state().await.chain_config,
        };

        let max_block_size: u64 = cf.max_block_size.into();
        let txn_size = tx.payload().len() as u64;

        // reject transaction bigger than block size
        if txn_size > max_block_size {
            bail!("transaction size ({txn_size}) is greater than max_block_size ({max_block_size})")
        }

        consensus_read_lock.submit_transaction(tx).await?;
        Ok(())
    }
}

impl<N, P, D, V> NodeStateDataSource for StorageState<N, P, D, V>
where
    N: ConnectedNetwork<PubKey>,
    V: Versions,
    P: SequencerPersistence,
    D: Sync,
{
    async fn node_state(&self) -> &NodeState {
        self.as_ref().node_state().await
    }
}

impl<
        N: ConnectedNetwork<PubKey>,
        V: Versions,
        P: SequencerPersistence,
        D: CatchupStorage + Send + Sync,
    > CatchupDataSource for StorageState<N, P, D, V>
{
    #[tracing::instrument(skip(self, instance))]
    async fn get_accounts(
        &self,
        instance: &NodeState,
        height: u64,
        view: ViewNumber,
        accounts: &[FeeAccount],
    ) -> anyhow::Result<FeeMerkleTree> {
        // Check if we have the desired state in memory.
        match self
            .as_ref()
            .get_accounts(instance, height, view, accounts)
            .await
        {
            Ok(accounts) => return Ok(accounts),
            Err(err) => {
                tracing::info!("accounts not in memory, trying storage: {err:#}");
            },
        }

        // Try storage.
        let (tree, leaf) = self
            .inner()
            .get_accounts(instance, height, view, accounts)
            .await
            .context("accounts not in memory, and could not fetch from storage")?;
        // If we successfully fetched accounts from storage, try to add them back into the in-memory
        // state.

        let consensus = self
            .as_ref()
            .consensus()
            .await
            .read()
            .await
            .consensus()
            .clone();
        if let Err(err) =
            add_fee_accounts_to_state::<N, V, P>(&consensus, &view, accounts, &tree, leaf).await
        {
            tracing::warn!(?view, "cannot update fetched account state: {err:#}");
        }
        tracing::info!(?view, "updated with fetched account state");

        Ok(tree)
    }

    #[tracing::instrument(skip(self, instance))]
    async fn get_frontier(
        &self,
        instance: &NodeState,
        height: u64,
        view: ViewNumber,
    ) -> anyhow::Result<BlocksFrontier> {
        // Check if we have the desired state in memory.
        match self.as_ref().get_frontier(instance, height, view).await {
            Ok(frontier) => return Ok(frontier),
            Err(err) => {
                tracing::info!("frontier is not in memory, trying storage: {err:#}");
            },
        }

        // Try storage.
        self.inner().get_frontier(instance, height, view).await
    }

    async fn get_chain_config(
        &self,
        commitment: Commitment<ChainConfig>,
    ) -> anyhow::Result<ChainConfig> {
        // Check if we have the desired state in memory.
        match self.as_ref().get_chain_config(commitment).await {
            Ok(cf) => return Ok(cf),
            Err(err) => {
                tracing::info!("chain config is not in memory, trying storage: {err:#}");
            },
        }

        // Try storage.
        self.inner().get_chain_config(commitment).await
    }
    async fn get_leaf_chain(&self, height: u64) -> anyhow::Result<Vec<Leaf2>> {
        // Check if we have the desired state in memory.
        match self.as_ref().get_leaf_chain(height).await {
            Ok(cf) => return Ok(cf),
            Err(err) => {
                tracing::info!("chain config is not in memory, trying storage: {err:#}");
            },
        }

        // Try storage.
        self.inner().get_leaf_chain(height).await
    }

    #[tracing::instrument(skip(self, instance))]
    async fn get_reward_accounts(
        &self,
        instance: &NodeState,
        height: u64,
        view: ViewNumber,
        accounts: &[RewardAccount],
    ) -> anyhow::Result<RewardMerkleTree> {
        // Check if we have the desired state in memory.
        match self
            .as_ref()
            .get_reward_accounts(instance, height, view, accounts)
            .await
        {
            Ok(accounts) => return Ok(accounts),
            Err(err) => {
                tracing::info!("reward accounts not in memory, trying storage: {err:#}");
            },
        }

        // Try storage.
        let (tree, leaf) = self
            .inner()
            .get_reward_accounts(instance, height, view, accounts)
            .await
            .context("accounts not in memory, and could not fetch from storage")?;

        // If we successfully fetched accounts from storage, try to add them back into the in-memory
        // state.
        let consensus = self
            .as_ref()
            .consensus()
            .await
            .read()
            .await
            .consensus()
            .clone();
        if let Err(err) =
            add_reward_accounts_to_state::<N, V, P>(&consensus, &view, accounts, &tree, leaf).await
        {
            tracing::warn!(?view, "cannot update fetched account state: {err:#}");
        }
        tracing::info!(?view, "updated with fetched account state");

        Ok(tree)
    }
}

impl<N, V, P> NodeStateDataSource for ApiState<N, P, V>
where
    N: ConnectedNetwork<PubKey>,
    V: Versions,
    P: SequencerPersistence,
{
    async fn node_state(&self) -> &NodeState {
        &self.consensus.as_ref().get().await.get_ref().node_state
    }
}

impl<N: ConnectedNetwork<PubKey>, V: Versions, P: SequencerPersistence> CatchupDataSource
    for ApiState<N, P, V>
{
    #[tracing::instrument(skip(self, _instance))]
    async fn get_accounts(
        &self,
        _instance: &NodeState,
        height: u64,
        view: ViewNumber,
        accounts: &[FeeAccount],
    ) -> anyhow::Result<FeeMerkleTree> {
        let state = self
            .consensus()
            .await
            .read()
            .await
            .state(view)
            .await
            .context(format!(
                "state not available for height {height}, view {view:?}"
            ))?;
        retain_accounts(&state.fee_merkle_tree, accounts.iter().copied())
    }

    #[tracing::instrument(skip(self, _instance))]
    async fn get_frontier(
        &self,
        _instance: &NodeState,
        height: u64,
        view: ViewNumber,
    ) -> anyhow::Result<BlocksFrontier> {
        let state = self
            .consensus()
            .await
            .read()
            .await
            .state(view)
            .await
            .context(format!(
                "state not available for height {height}, view {view:?}"
            ))?;
        let tree = &state.block_merkle_tree;
        let frontier = tree.lookup(tree.num_leaves() - 1).expect_ok()?.1;
        Ok(frontier)
    }

    async fn get_chain_config(
        &self,
        commitment: Commitment<ChainConfig>,
    ) -> anyhow::Result<ChainConfig> {
        let state = self.consensus().await.read().await.decided_state().await;
        let chain_config = state.chain_config;

        if chain_config.commit() == commitment {
            chain_config.resolve().context("chain config found")
        } else {
            bail!("chain config not found")
        }
    }

    async fn get_leaf_chain(&self, height: u64) -> anyhow::Result<Vec<Leaf2>> {
        let mut leaves = self
            .consensus()
            .await
            .read()
            .await
            .consensus()
            .read()
            .await
            .undecided_leaves();
        leaves.sort_by_key(|l| l.view_number());
        let (position, mut last_leaf) = leaves
            .iter()
            .find_position(|l| l.height() == height)
            .context(format!("leaf chain not available for {height}"))?;
        let mut chain = vec![last_leaf.clone()];
        for leaf in leaves.iter().skip(position + 1) {
            if leaf.justify_qc().view_number() == last_leaf.view_number() {
                chain.push(leaf.clone());
            } else {
                continue;
            }
            if leaf.view_number() == last_leaf.view_number() + 1 {
                // one away from decide
                last_leaf = leaf;
                break;
            }
            last_leaf = leaf;
        }
        // Make sure we got one more leaf to confirm the decide
        for leaf in leaves
            .iter()
            .skip_while(|l| l.view_number() <= last_leaf.view_number())
        {
            if leaf.justify_qc().view_number() == last_leaf.view_number() {
                chain.push(leaf.clone());
                return Ok(chain);
            }
        }
        bail!(format!("leaf chain not available for {height}"))
    }

    #[tracing::instrument(skip(self, _instance))]
    async fn get_reward_accounts(
        &self,
        _instance: &NodeState,
        height: u64,
        view: ViewNumber,
        accounts: &[RewardAccount],
    ) -> anyhow::Result<RewardMerkleTree> {
        let state = self
            .consensus()
            .await
            .read()
            .await
            .state(view)
            .await
            .context(format!(
                "state not available for height {height}, view {view:?}"
            ))?;

        let mut snapshot = RewardMerkleTree::from_commitment(state.reward_merkle_tree.commitment());
        for account in accounts {
            match state.reward_merkle_tree.universal_lookup(account) {
                LookupResult::Ok(elem, proof) => {
                    // This remember cannot fail, since we just constructed a valid proof, and are
                    // remembering into a tree with the same commitment.
                    snapshot.remember(account, *elem, proof).unwrap();
                },
                LookupResult::NotFound(proof) => {
                    // Likewise this cannot fail.
                    snapshot.non_membership_remember(*account, proof).unwrap()
                },
                LookupResult::NotInMemory => {
                    bail!("missing account {account}");
                },
            }
        }

        Ok(snapshot)
    }
}

impl<N: ConnectedNetwork<PubKey>, D: Sync, V: Versions, P: SequencerPersistence>
    HotShotConfigDataSource for StorageState<N, P, D, V>
{
    async fn get_config(&self) -> PublicNetworkConfig {
        self.as_ref().network_config().await.into()
    }
}

impl<N: ConnectedNetwork<PubKey>, V: Versions, P: SequencerPersistence> HotShotConfigDataSource
    for ApiState<N, P, V>
{
    async fn get_config(&self) -> PublicNetworkConfig {
        self.network_config().await.into()
    }
}

#[async_trait]
impl<N: ConnectedNetwork<PubKey>, D: Sync, V: Versions, P: SequencerPersistence>
    StateSignatureDataSource<N> for StorageState<N, P, D, V>
{
    async fn get_state_signature(&self, height: u64) -> Option<StateSignatureRequestBody> {
        self.as_ref().get_state_signature(height).await
    }
}

#[async_trait]
impl<N: ConnectedNetwork<PubKey>, V: Versions, P: SequencerPersistence> StateSignatureDataSource<N>
    for ApiState<N, P, V>
{
    async fn get_state_signature(&self, height: u64) -> Option<StateSignatureRequestBody> {
        self.state_signer()
            .await
            .read()
            .await
            .get_state_signature(height)
            .await
    }
}

#[cfg(any(test, feature = "testing"))]
pub mod test_helpers {
    use std::time::Duration;

    use alloy::{
        node_bindings::Anvil,
        primitives::{Address, U256},
    };
    use committable::Committable;
    use espresso_types::{
        v0::traits::{NullEventConsumer, PersistenceOptions, StateCatchup},
        EpochVersion, MarketplaceVersion, MockSequencerVersions, NamespaceId, ValidatedState,
    };
    use futures::{
        future::{join_all, FutureExt},
        stream::StreamExt,
    };
    use hotshot::types::{Event, EventType};
    use hotshot_contract_adapter::sol_types::{LightClientStateSol, StakeTableStateSol};
    use hotshot_state_prover::service::legacy_light_client_genesis_from_stake_table;
    use hotshot_types::{
        event::LeafInfo,
        traits::{metrics::NoMetrics, node_implementation::ConsensusTime},
    };
    use itertools::izip;
    use jf_merkle_tree::{MerkleCommitment, MerkleTreeScheme};
    use portpicker::pick_unused_port;
    use sequencer_utils::test_utils::setup_test;
    use staking_cli::demo::pos_deploy_routine;
    use surf_disco::Client;
    use tempfile::TempDir;
    use tide_disco::{error::ServerError, Api, App, Error, StatusCode};
    use tokio::{spawn, task::JoinHandle, time::sleep};
    use url::Url;
    use vbs::version::{StaticVersion, StaticVersionType};

    use super::*;
    use crate::{
        catchup::NullStateCatchup,
        network,
        persistence::no_storage,
        testing::{
            run_legacy_builder, run_marketplace_builder, wait_for_decide_on_handle, TestConfig,
            TestConfigBuilder,
        },
    };

    pub const STAKE_TABLE_CAPACITY_FOR_TEST: u64 = 10;

    pub struct TestNetwork<P: PersistenceOptions, const NUM_NODES: usize, V: Versions> {
        pub server: SequencerContext<network::Memory, P::Persistence, V>,
        pub peers: Vec<SequencerContext<network::Memory, P::Persistence, V>>,
        pub cfg: TestConfig<{ NUM_NODES }>,
        // todo (abdul): remove this when fs storage is removed
        pub temp_dir: Option<TempDir>,
    }

    pub struct TestNetworkConfig<const NUM_NODES: usize, P, C>
    where
        P: PersistenceOptions,
        C: StateCatchup + 'static,
    {
        state: [ValidatedState; NUM_NODES],
        persistence: [P; NUM_NODES],
        catchup: [C; NUM_NODES],
        network_config: TestConfig<{ NUM_NODES }>,
        api_config: Options,
    }

    #[derive(Clone)]
    pub struct TestNetworkConfigBuilder<const NUM_NODES: usize, P, C>
    where
        P: PersistenceOptions,
        C: StateCatchup + 'static,
    {
        state: [ValidatedState; NUM_NODES],
        persistence: Option<[P; NUM_NODES]>,
        catchup: Option<[C; NUM_NODES]>,
        api_config: Option<Options>,
        network_config: Option<TestConfig<{ NUM_NODES }>>,
    }

    impl Default for TestNetworkConfigBuilder<5, no_storage::Options, NullStateCatchup> {
        fn default() -> Self {
            TestNetworkConfigBuilder {
                state: std::array::from_fn(|_| ValidatedState::default()),
                persistence: Some([no_storage::Options; 5]),
                catchup: Some(std::array::from_fn(|_| NullStateCatchup::default())),
                network_config: None,
                api_config: None,
            }
        }
    }

    impl<const NUM_NODES: usize>
        TestNetworkConfigBuilder<{ NUM_NODES }, no_storage::Options, NullStateCatchup>
    {
        pub fn with_num_nodes(
        ) -> TestNetworkConfigBuilder<{ NUM_NODES }, no_storage::Options, NullStateCatchup>
        {
            TestNetworkConfigBuilder {
                state: std::array::from_fn(|_| ValidatedState::default()),
                persistence: Some([no_storage::Options; { NUM_NODES }]),
                catchup: Some(std::array::from_fn(|_| NullStateCatchup::default())),
                network_config: None,
                api_config: None,
            }
        }
    }

    impl<const NUM_NODES: usize, P, C> TestNetworkConfigBuilder<{ NUM_NODES }, P, C>
    where
        P: PersistenceOptions,
        C: StateCatchup + 'static,
    {
        pub fn states(mut self, state: [ValidatedState; NUM_NODES]) -> Self {
            self.state = state;
            self
        }

        pub fn persistences<NP: PersistenceOptions>(
            self,
            persistence: [NP; NUM_NODES],
        ) -> TestNetworkConfigBuilder<{ NUM_NODES }, NP, C> {
            TestNetworkConfigBuilder {
                state: self.state,
                catchup: self.catchup,
                network_config: self.network_config,
                api_config: self.api_config,
                persistence: Some(persistence),
            }
        }

        pub fn api_config(mut self, api_config: Options) -> Self {
            self.api_config = Some(api_config);
            self
        }

        pub fn catchups<NC: StateCatchup + 'static>(
            self,
            catchup: [NC; NUM_NODES],
        ) -> TestNetworkConfigBuilder<{ NUM_NODES }, P, NC> {
            TestNetworkConfigBuilder {
                state: self.state,
                catchup: Some(catchup),
                network_config: self.network_config,
                api_config: self.api_config,
                persistence: self.persistence,
            }
        }

        pub fn network_config(mut self, network_config: TestConfig<{ NUM_NODES }>) -> Self {
            self.network_config = Some(network_config);
            self
        }

        /// Setup for POS testing. Deploys contracts and adds the
        /// stake table address to state. Must be called before `build()`.
        pub async fn pos_hook<V: Versions>(
            self,
            multiple_delegators: bool,
        ) -> anyhow::Result<Self> {
            if <V as Versions>::Upgrade::VERSION < EpochVersion::VERSION
                && <V as Versions>::Base::VERSION < EpochVersion::VERSION
            {
                panic!("given version does not require pos deployment");
            };

            let network_config = self
                .network_config
                .as_ref()
                .expect("network_config is required");

            let l1_url = network_config.l1_url();
            let signer = network_config.signer();

            let blocks_per_epoch = network_config.hotshot_config().epoch_height;
            let epoch_start_block = network_config.hotshot_config().epoch_start_block;
            let initial_stake_table = network_config.stake_table();

            let stake_table_address = pos_deploy_routine(
                &l1_url,
                &signer,
                blocks_per_epoch,
                epoch_start_block,
                initial_stake_table,
                network_config.staking_priv_keys(),
                None,
                multiple_delegators,
            )
            .await
            .expect("deployed pos contracts");

            // Add stake table address to `ChainConfig` (held in state),
            // avoiding overwrite other values. Base fee is set to `0` to avoid
            // unnecessary catchup of `FeeState`.
            let state = self.state[0].clone();
            let chain_config = if let Some(cf) = state.chain_config.resolve() {
                ChainConfig {
                    base_fee: 0.into(),
                    stake_table_contract: Some(stake_table_address),
                    ..cf
                }
            } else {
                ChainConfig {
                    base_fee: 0.into(),
                    stake_table_contract: Some(stake_table_address),
                    ..Default::default()
                }
            };

            let state = ValidatedState {
                chain_config: chain_config.into(),
                ..state
            };
            Ok(self.states(std::array::from_fn(|_| state.clone())))
        }

        pub fn build(self) -> TestNetworkConfig<{ NUM_NODES }, P, C> {
            TestNetworkConfig {
                state: self.state,
                persistence: self.persistence.unwrap(),
                catchup: self.catchup.unwrap(),
                network_config: self.network_config.unwrap(),
                api_config: self.api_config.unwrap(),
            }
        }
    }

    impl<P: PersistenceOptions, const NUM_NODES: usize, V: Versions> TestNetwork<P, { NUM_NODES }, V> {
        pub async fn new<C: StateCatchup + 'static>(
            cfg: TestNetworkConfig<{ NUM_NODES }, P, C>,
            bind_version: V,
        ) -> Self {
            let mut cfg = cfg;
            let mut marketplace_builder_url = "http://example.com".parse().unwrap();
            let mut builder_tasks = Vec::new();

            if <V as Versions>::Base::VERSION < MarketplaceVersion::VERSION {
                let chain_config = cfg.state[0].chain_config.resolve();
                if chain_config.is_none() {
                    tracing::warn!("Chain config is not set, using default max_block_size");
                }
                let (task, url) = run_legacy_builder::<{ NUM_NODES }>(
                    cfg.network_config.builder_port(),
                    chain_config.map(|c| *c.max_block_size),
                )
                .await;
                builder_tasks.push(task);
                cfg.network_config.set_builder_urls(vec1::vec1![url]);
            };

            if <V as Versions>::Upgrade::VERSION >= MarketplaceVersion::VERSION
                || <V as Versions>::Base::VERSION >= MarketplaceVersion::VERSION
            {
                let (task, url) = run_marketplace_builder::<{ NUM_NODES }>(
                    cfg.network_config.marketplace_builder_port(),
                )
                .await;
                builder_tasks.push(task);
                marketplace_builder_url = url;
            };

            // add default storage if none is provided as query module is now required
            let mut opt = cfg.api_config.clone();
            let temp_dir = if opt.storage_fs.is_none() && opt.storage_sql.is_none() {
                let temp_dir = tempfile::tempdir().unwrap();
                opt = opt.query_fs(
                    Default::default(),
                    crate::persistence::fs::Options::new(temp_dir.path().to_path_buf()),
                );
                Some(temp_dir)
            } else {
                None
            };

            let mut nodes = join_all(
                izip!(cfg.state, cfg.persistence, cfg.catchup)
                    .enumerate()
                    .map(|(i, (state, persistence, state_peers))| {
                        let opt = opt.clone();
                        let cfg = &cfg.network_config;
                        let upgrades_map = cfg.upgrades();

                        let marketplace_builder_url = marketplace_builder_url.clone();
                        async move {
                            if i == 0 {
                                opt.serve(|metrics, consumer, storage| {
                                    let cfg = cfg.clone();
                                    async move {
                                        Ok(cfg
                                            .init_node(
                                                0,
                                                state,
                                                persistence,
                                                Some(state_peers),
                                                storage,
                                                &*metrics,
                                                STAKE_TABLE_CAPACITY_FOR_TEST,
                                                consumer,
                                                bind_version,
                                                upgrades_map,
                                                marketplace_builder_url,
                                            )
                                            .await)
                                    }
                                    .boxed()
                                })
                                .await
                                .unwrap()
                            } else {
                                cfg.init_node(
                                    i,
                                    state,
                                    persistence,
                                    Some(state_peers),
                                    None,
                                    &NoMetrics,
                                    STAKE_TABLE_CAPACITY_FOR_TEST,
                                    NullEventConsumer,
                                    bind_version,
                                    upgrades_map,
                                    marketplace_builder_url,
                                )
                                .await
                            }
                        }
                    }),
            )
            .await;

            let handle_0 = &nodes[0];

            // Hook the builder(s) up to the event stream from the first node
            for builder_task in builder_tasks {
                builder_task.start(Box::new(handle_0.event_stream().await));
            }

            for ctx in &nodes {
                ctx.start_consensus().await;
            }

            let server = nodes.remove(0);
            let peers = nodes;

            Self {
                server,
                peers,
                cfg: cfg.network_config,
                temp_dir,
            }
        }

        pub fn light_client_genesis(&self) -> (LightClientStateSol, StakeTableStateSol) {
            let st = self.cfg.stake_table();
            legacy_light_client_genesis_from_stake_table(st).unwrap()
        }

        pub async fn stop_consensus(&mut self) {
            self.server.shutdown_consensus().await;

            for ctx in &mut self.peers {
                ctx.shutdown_consensus().await;
            }
        }
    }

    /// Test the status API with custom options.
    ///
    /// The `opt` function can be used to modify the [`Options`] which are used to start the server.
    /// By default, the options are the minimal required to run this test (configuring a port and
    /// enabling the status API). `opt` may add additional functionality (e.g. adding a query module
    /// to test a different initialization path) but should not remove or modify the existing
    /// functionality (e.g. removing the status module or changing the port).
    pub async fn status_test_helper(opt: impl FnOnce(Options) -> Options) {
        setup_test();

        let port = pick_unused_port().expect("No ports free");
        let url = format!("http://localhost:{port}").parse().unwrap();
        let client: Client<ServerError, StaticVersion<0, 1>> = Client::new(url);

        let options = opt(Options::with_port(port));
        let anvil = Anvil::new().spawn();
        let l1 = anvil.endpoint_url();
        let network_config = TestConfigBuilder::default().l1_url(l1).build();
        let config = TestNetworkConfigBuilder::default()
            .api_config(options)
            .network_config(network_config)
            .build();
        let _network = TestNetwork::new(config, MockSequencerVersions::new()).await;
        client.connect(None).await;

        // The status API is well tested in the query service repo. Here we are just smoke testing
        // that we set it up correctly. Wait for a (non-genesis) block to be sequenced and then
        // check the success rate metrics.
        while client
            .get::<u64>("status/block-height")
            .send()
            .await
            .unwrap()
            <= 1
        {
            sleep(Duration::from_secs(1)).await;
        }
        let success_rate = client
            .get::<f64>("status/success-rate")
            .send()
            .await
            .unwrap();
        // If metrics are populating correctly, we should get a finite number. If not, we might get
        // NaN or infinity due to division by 0.
        assert!(success_rate.is_finite(), "{success_rate}");
        // We know at least some views have been successful, since we finalized a block.
        assert!(success_rate > 0.0, "{success_rate}");
    }

    /// Test the submit API with custom options.
    ///
    /// The `opt` function can be used to modify the [`Options`] which are used to start the server.
    /// By default, the options are the minimal required to run this test (configuring a port and
    /// enabling the submit API). `opt` may add additional functionality (e.g. adding a query module
    /// to test a different initialization path) but should not remove or modify the existing
    /// functionality (e.g. removing the submit module or changing the port).
    pub async fn submit_test_helper(opt: impl FnOnce(Options) -> Options) {
        setup_test();

        let txn = Transaction::new(NamespaceId::from(1_u32), vec![1, 2, 3, 4]);

        let port = pick_unused_port().expect("No ports free");

        let url = format!("http://localhost:{port}").parse().unwrap();
        let client: Client<ServerError, StaticVersion<0, 1>> = Client::new(url);

        let options = opt(Options::with_port(port).submit(Default::default()));
        let anvil = Anvil::new().spawn();
        let l1 = anvil.endpoint_url();
        let network_config = TestConfigBuilder::default().l1_url(l1).build();
        let config = TestNetworkConfigBuilder::default()
            .api_config(options)
            .network_config(network_config)
            .build();
        let network = TestNetwork::new(config, MockSequencerVersions::new()).await;
        let mut events = network.server.event_stream().await;

        client.connect(None).await;

        let hash = client
            .post("submit/submit")
            .body_json(&txn)
            .unwrap()
            .send()
            .await
            .unwrap();
        assert_eq!(txn.commit(), hash);

        // Wait for a Decide event containing transaction matching the one we sent
        wait_for_decide_on_handle(&mut events, &txn).await;
    }

    /// Test the state signature API.
    pub async fn state_signature_test_helper(opt: impl FnOnce(Options) -> Options) {
        setup_test();

        let port = pick_unused_port().expect("No ports free");

        let url = format!("http://localhost:{port}").parse().unwrap();

        let client: Client<ServerError, StaticVersion<0, 1>> = Client::new(url);

        let options = opt(Options::with_port(port));
        let anvil = Anvil::new().spawn();
        let l1 = anvil.endpoint_url();
        let network_config = TestConfigBuilder::default().l1_url(l1).build();
        let config = TestNetworkConfigBuilder::default()
            .api_config(options)
            .network_config(network_config)
            .build();
        let network = TestNetwork::new(config, MockSequencerVersions::new()).await;

        let mut height: u64;
        // Wait for block >=2 appears
        // It's waiting for an extra second to make sure that the signature is generated
        loop {
            height = network.server.decided_leaf().await.height();
            sleep(std::time::Duration::from_secs(1)).await;
            if height >= 2 {
                break;
            }
        }
        // we cannot verify the signature now, because we don't know the stake table
        client
            .get::<StateSignatureRequestBody>(&format!("state-signature/block/{}", height))
            .send()
            .await
            .unwrap();
    }

    /// Test the catchup API with custom options.
    ///
    /// The `opt` function can be used to modify the [`Options`] which are used to start the server.
    /// By default, the options are the minimal required to run this test (configuring a port and
    /// enabling the catchup API). `opt` may add additional functionality (e.g. adding a query module
    /// to test a different initialization path) but should not remove or modify the existing
    /// functionality (e.g. removing the catchup module or changing the port).
    pub async fn catchup_test_helper(opt: impl FnOnce(Options) -> Options) {
        setup_test();

        let port = pick_unused_port().expect("No ports free");
        let url = format!("http://localhost:{port}").parse().unwrap();
        let client: Client<ServerError, StaticVersion<0, 1>> = Client::new(url);

        let options = opt(Options::with_port(port));
        let anvil = Anvil::new().spawn();
        let l1 = anvil.endpoint_url();
        let network_config = TestConfigBuilder::default().l1_url(l1).build();
        let config = TestNetworkConfigBuilder::default()
            .api_config(options)
            .network_config(network_config)
            .build();
        let network = TestNetwork::new(config, MockSequencerVersions::new()).await;
        client.connect(None).await;

        // Wait for a few blocks to be decided.
        let mut events = network.server.event_stream().await;
        loop {
            if let Event {
                event: EventType::Decide { leaf_chain, .. },
                ..
            } = events.next().await.unwrap()
            {
                if leaf_chain
                    .iter()
                    .any(|LeafInfo { leaf, .. }| leaf.block_header().height() > 2)
                {
                    break;
                }
            }
        }

        // Stop consensus running on the node so we freeze the decided and undecided states.
        // We'll let it go out of scope here since it's a write lock.
        {
            network.server.shutdown_consensus().await;
        }

        // Undecided fee state: absent account.
        let leaf = network.server.decided_leaf().await;
        let height = leaf.height() + 1;
        let view = leaf.view_number() + 1;
        let res = client
            .get::<AccountQueryData>(&format!(
                "catchup/{height}/{}/account/{:x}",
                view.u64(),
                Address::default()
            ))
            .send()
            .await
            .unwrap();
        assert_eq!(res.balance, U256::ZERO);
        assert_eq!(
            res.proof
                .verify(
                    &network
                        .server
                        .state(view)
                        .await
                        .unwrap()
                        .fee_merkle_tree
                        .commitment()
                )
                .unwrap(),
            U256::ZERO,
        );

        // Undecided block state.
        let res = client
            .get::<BlocksFrontier>(&format!("catchup/{height}/{}/blocks", view.u64()))
            .send()
            .await
            .unwrap();
        let root = &network
            .server
            .state(view)
            .await
            .unwrap()
            .block_merkle_tree
            .commitment();
        BlockMerkleTree::verify(root.digest(), root.size() - 1, res)
            .unwrap()
            .unwrap();
    }

    pub async fn spawn_dishonest_peer_catchup_api() -> anyhow::Result<(Url, JoinHandle<()>)> {
        let toml = toml::from_str::<toml::Value>(include_str!("../api/catchup.toml")).unwrap();
        let mut api =
            Api::<(), hotshot_query_service::Error, SequencerApiVersion>::new(toml).unwrap();

        api.get("account", |_req, _state: &()| {
            async move {
                Result::<AccountQueryData, _>::Err(hotshot_query_service::Error::catch_all(
                    StatusCode::BAD_REQUEST,
                    "no account found".to_string(),
                ))
            }
            .boxed()
        })?
        .get("blocks", |_req, _state| {
            async move {
                Result::<BlocksFrontier, _>::Err(hotshot_query_service::Error::catch_all(
                    StatusCode::BAD_REQUEST,
                    "no block found".to_string(),
                ))
            }
            .boxed()
        })?
        .get("chainconfig", |_req, _state| {
            async move {
                Result::<ChainConfig, _>::Ok(ChainConfig {
                    max_block_size: 300.into(),
                    base_fee: 1.into(),
                    fee_recipient: "0xa0b86991c6218b36c1d19d4a2e9eb0ce3606eb48"
                        .parse()
                        .unwrap(),
                    ..Default::default()
                })
            }
            .boxed()
        })?
        .get("leafchain", |_req, _state| {
            async move {
                Result::<Vec<Leaf2>, _>::Err(hotshot_query_service::Error::catch_all(
                    StatusCode::BAD_REQUEST,
                    "No leafchain found".to_string(),
                ))
            }
            .boxed()
        })?;

        let mut app = App::<_, hotshot_query_service::Error>::with_state(());
        app.with_version(env!("CARGO_PKG_VERSION").parse().unwrap());

        app.register_module::<_, _>("catchup", api).unwrap();

        let port = pick_unused_port().expect("no free port");
        let url: Url = Url::parse(&format!("http://localhost:{port}")).unwrap();

        let handle = spawn({
            let url = url.clone();
            async move {
                let _ = app.serve(url, SequencerApiVersion::instance()).await;
            }
        });

        Ok((url, handle))
    }
}

#[cfg(test)]
#[espresso_macros::generic_tests]
mod api_tests {
    use std::fmt::Debug;

    use alloy::node_bindings::Anvil;
    use committable::Committable;
    use data_source::testing::TestableSequencerDataSource;
    use espresso_types::{
        traits::{EventConsumer, PersistenceOptions},
        Header, Leaf2, MockSequencerVersions, NamespaceId, ValidatedState,
    };
    use futures::{future, stream::StreamExt};
    use hotshot_example_types::node_types::{EpochsTestVersions, TestVersions};
    use hotshot_query_service::availability::{
        AvailabilityDataSource, BlockQueryData, StateCertQueryData, VidCommonQueryData,
    };
    use hotshot_types::{
        data::{
            ns_table::parse_ns_table, vid_disperse::VidDisperseShare2, DaProposal2, EpochNumber,
            QuorumProposal2, QuorumProposalWrapper, VidCommitment,
        },
        event::LeafInfo,
        message::Proposal,
        simple_certificate::QuorumCertificate2,
        traits::{node_implementation::ConsensusTime, signature_key::SignatureKey, EncodeBytes},
        utils::EpochTransitionIndicator,
        vid::avidm::{init_avidm_param, AvidMScheme},
    };
    use portpicker::pick_unused_port;
    use sequencer_utils::test_utils::setup_test;
    use surf_disco::Client;
    use test_helpers::{
        catchup_test_helper, state_signature_test_helper, status_test_helper, submit_test_helper,
        TestNetwork, TestNetworkConfigBuilder,
    };
    use tide_disco::error::ServerError;
    use vbs::version::StaticVersion;

    use super::{update::ApiEventConsumer, *};
    use crate::{
        api::endpoints::NamespaceProofQueryData,
        network,
        persistence::no_storage::NoStorage,
        testing::{wait_for_decide_on_handle, TestConfigBuilder},
    };

    #[tokio::test(flavor = "multi_thread")]
    pub(crate) async fn submit_test_with_query_module<D: TestableSequencerDataSource>() {
        let storage = D::create_storage().await;
        submit_test_helper(|opt| D::options(&storage, opt)).await
    }

    #[tokio::test(flavor = "multi_thread")]
    pub(crate) async fn status_test_with_query_module<D: TestableSequencerDataSource>() {
        let storage = D::create_storage().await;
        status_test_helper(|opt| D::options(&storage, opt)).await
    }

    #[tokio::test(flavor = "multi_thread")]
    pub(crate) async fn state_signature_test_with_query_module<D: TestableSequencerDataSource>() {
        let storage = D::create_storage().await;
        state_signature_test_helper(|opt| D::options(&storage, opt)).await
    }

    #[tokio::test(flavor = "multi_thread")]
    pub(crate) async fn test_namespace_query<D: TestableSequencerDataSource>() {
        setup_test();

        // Arbitrary transaction, arbitrary namespace ID
        let ns_id = NamespaceId::from(42_u32);
        let txn = Transaction::new(ns_id, vec![1, 2, 3, 4]);

        // Start query service.
        let port = pick_unused_port().expect("No ports free");
        let storage = D::create_storage().await;
        let anvil = Anvil::new().spawn();
        let l1 = anvil.endpoint_url();
        let network_config = TestConfigBuilder::default().l1_url(l1).build();
        let config = TestNetworkConfigBuilder::default()
            .api_config(D::options(&storage, Options::with_port(port)).submit(Default::default()))
            .network_config(network_config)
            .build();
        let network = TestNetwork::new(config, MockSequencerVersions::new()).await;
        let mut events = network.server.event_stream().await;

        // Connect client.
        let client: Client<ServerError, StaticVersion<0, 1>> =
            Client::new(format!("http://localhost:{port}").parse().unwrap());
        client.connect(None).await;

        let hash = client
            .post("submit/submit")
            .body_json(&txn)
            .unwrap()
            .send()
            .await
            .unwrap();
        assert_eq!(txn.commit(), hash);

        // Wait for a Decide event containing transaction matching the one we sent
        let block_height = wait_for_decide_on_handle(&mut events, &txn).await as usize;
        tracing::info!(block_height, "transaction sequenced");

        // Wait for the query service to update to this block height.
        client
            .socket(&format!("availability/stream/blocks/{block_height}"))
            .subscribe::<BlockQueryData<SeqTypes>>()
            .await
            .unwrap()
            .next()
            .await
            .unwrap()
            .unwrap();

        let mut found_txn = false;
        let mut found_empty_block = false;
        for block_num in 0..=block_height {
            let header: Header = client
                .get(&format!("availability/header/{block_num}"))
                .send()
                .await
                .unwrap();
            let ns_query_res: NamespaceProofQueryData = client
                .get(&format!("availability/block/{block_num}/namespace/{ns_id}"))
                .send()
                .await
                .unwrap();

            // Verify namespace proof if present
            if let Some(ns_proof) = ns_query_res.proof {
                let vid_common: VidCommonQueryData<SeqTypes> = client
                    .get(&format!("availability/vid/common/{block_num}"))
                    .send()
                    .await
                    .unwrap();
                ns_proof
                    .verify(
                        header.ns_table(),
                        &header.payload_commitment(),
                        vid_common.common(),
                    )
                    .unwrap();
            } else {
                // Namespace proof should be present if ns_id exists in ns_table
                assert!(header.ns_table().find_ns_id(&ns_id).is_none());
                assert!(ns_query_res.transactions.is_empty());
            }

            found_empty_block = found_empty_block || ns_query_res.transactions.is_empty();

            for txn in ns_query_res.transactions {
                if txn.commit() == hash {
                    // Ensure that we validate an inclusion proof
                    found_txn = true;
                }
            }
        }
        assert!(found_txn);
        assert!(found_empty_block);
    }

    #[tokio::test(flavor = "multi_thread")]
    pub(crate) async fn catchup_test_with_query_module<D: TestableSequencerDataSource>() {
        let storage = D::create_storage().await;
        catchup_test_helper(|opt| D::options(&storage, opt)).await
    }

    #[tokio::test(flavor = "multi_thread")]
    pub async fn test_non_consecutive_decide_with_failing_event_consumer<D>()
    where
        D: TestableSequencerDataSource + Debug + 'static,
    {
        #[derive(Clone, Copy, Debug)]
        struct FailConsumer;

        #[async_trait]
        impl EventConsumer for FailConsumer {
            async fn handle_event(&self, _: &Event<SeqTypes>) -> anyhow::Result<()> {
                bail!("mock error injection");
            }
        }

        setup_test();
        let (pubkey, privkey) = PubKey::generated_from_seed_indexed([0; 32], 1);

        let storage = D::create_storage().await;
        let persistence = D::persistence_options(&storage).create().await.unwrap();
        let data_source: Arc<StorageState<network::Memory, NoStorage, _, MockSequencerVersions>> =
            Arc::new(StorageState::new(
                D::create(D::persistence_options(&storage), Default::default(), false)
                    .await
                    .unwrap(),
                ApiState::new(future::pending()),
            ));

        // Create two non-consecutive leaf chains.
        let mut chain1 = vec![];

        let genesis = Leaf2::genesis::<TestVersions>(&Default::default(), &NodeState::mock()).await;
        let payload = genesis.block_payload().unwrap();
        let payload_bytes_arc = payload.encode();

        let avidm_param = init_avidm_param(2).unwrap();
        let weights = vec![1u32; 2];

        let ns_table = parse_ns_table(payload.byte_len().as_usize(), &payload.ns_table().encode());
        let (payload_commitment, shares) =
            AvidMScheme::ns_disperse(&avidm_param, &weights, &payload_bytes_arc, ns_table).unwrap();

        let mut quorum_proposal = QuorumProposalWrapper::<SeqTypes> {
            proposal: QuorumProposal2::<SeqTypes> {
                block_header: genesis.block_header().clone(),
                view_number: ViewNumber::genesis(),
                justify_qc: QuorumCertificate2::genesis::<MockSequencerVersions>(
                    &ValidatedState::default(),
                    &NodeState::mock(),
                )
                .await,
                upgrade_certificate: None,
                view_change_evidence: None,
                next_drb_result: None,
                next_epoch_justify_qc: None,
                epoch: None,
                state_cert: None,
            },
        };
        let mut qc = QuorumCertificate2::genesis::<MockSequencerVersions>(
            &ValidatedState::default(),
            &NodeState::mock(),
        )
        .await;

        let mut justify_qc = qc.clone();
        for i in 0..5 {
            *quorum_proposal.proposal.block_header.height_mut() = i;
            quorum_proposal.proposal.view_number = ViewNumber::new(i);
            quorum_proposal.proposal.justify_qc = justify_qc;
            let leaf = Leaf2::from_quorum_proposal(&quorum_proposal);
            qc.view_number = leaf.view_number();
            qc.data.leaf_commit = Committable::commit(&leaf);
            justify_qc = qc.clone();
            chain1.push((leaf.clone(), qc.clone()));

            // Include a quorum proposal for each leaf.
            let quorum_proposal_signature =
                PubKey::sign(&privkey, &bincode::serialize(&quorum_proposal).unwrap())
                    .expect("Failed to sign quorum_proposal");
            persistence
                .append_quorum_proposal2(&Proposal {
                    data: quorum_proposal.clone(),
                    signature: quorum_proposal_signature,
                    _pd: Default::default(),
                })
                .await
                .unwrap();

            // Include VID information for each leaf.
            let share = VidDisperseShare2::<SeqTypes> {
                view_number: leaf.view_number(),
                payload_commitment,
                share: shares[0].clone(),
                recipient_key: pubkey,
                epoch: Some(EpochNumber::new(0)),
                target_epoch: Some(EpochNumber::new(0)),
                common: avidm_param.clone(),
            };
            persistence
                .append_vid2(&share.to_proposal(&privkey).unwrap())
                .await
                .unwrap();

            // Include payload information for each leaf.
            let block_payload_signature =
                PubKey::sign(&privkey, &payload_bytes_arc).expect("Failed to sign block payload");
            let da_proposal_inner = DaProposal2::<SeqTypes> {
                encoded_transactions: payload_bytes_arc.clone(),
                metadata: payload.ns_table().clone(),
                view_number: leaf.view_number(),
                epoch: Some(EpochNumber::new(0)),
                epoch_transition_indicator: EpochTransitionIndicator::NotInTransition,
            };
            let da_proposal = Proposal {
                data: da_proposal_inner,
                signature: block_payload_signature,
                _pd: Default::default(),
            };
            persistence
                .append_da2(&da_proposal, VidCommitment::V1(payload_commitment))
                .await
                .unwrap();
        }
        // Split into two chains.
        let mut chain2 = chain1.split_off(2);
        // Make non-consecutive (i.e. we skip a leaf).
        chain2.remove(0);

        // Decide 2 leaves, but fail in event processing.
        let leaf_chain = chain1
            .iter()
            .map(|(leaf, qc)| (leaf_info(leaf.clone()), qc.clone()))
            .collect::<Vec<_>>();
        tracing::info!("decide with event handling failure");
        persistence
            .append_decided_leaves(
                ViewNumber::new(1),
                leaf_chain.iter().map(|(leaf, qc)| (leaf, qc.clone())),
                &FailConsumer,
            )
            .await
            .unwrap();

        // Now decide remaining leaves successfully. We should now process a decide event for all
        // the leaves.
        let consumer = ApiEventConsumer::from(data_source.clone());
        let leaf_chain = chain2
            .iter()
            .map(|(leaf, qc)| (leaf_info(leaf.clone()), qc.clone()))
            .collect::<Vec<_>>();
        tracing::info!("decide successfully");
        persistence
            .append_decided_leaves(
                ViewNumber::new(4),
                leaf_chain.iter().map(|(leaf, qc)| (leaf, qc.clone())),
                &consumer,
            )
            .await
            .unwrap();

        // Check that the leaves were moved to archive storage, along with payload and VID
        // information.
        for (leaf, qc) in chain1.iter().chain(&chain2) {
            tracing::info!(height = leaf.height(), "check archive");
            let qd = data_source.get_leaf(leaf.height() as usize).await.await;
            let stored_leaf: Leaf2 = qd.leaf().clone();
            let stored_qc = qd.qc().clone();
            assert_eq!(&stored_leaf, leaf);
            assert_eq!(&stored_qc, qc);

            data_source
                .get_block(leaf.height() as usize)
                .await
                .try_resolve()
                .ok()
                .unwrap();
            data_source
                .get_vid_common(leaf.height() as usize)
                .await
                .try_resolve()
                .ok()
                .unwrap();

            // Check that all data has been garbage collected for the decided views.
            assert!(persistence
                .load_da_proposal(leaf.view_number())
                .await
                .unwrap()
                .is_none());
            assert!(persistence
                .load_vid_share(leaf.view_number())
                .await
                .unwrap()
                .is_none());
            assert!(persistence
                .load_quorum_proposal(leaf.view_number())
                .await
                .is_err());
        }

        // Check that data has _not_ been garbage collected for the missing view.
        assert!(persistence
            .load_da_proposal(ViewNumber::new(2))
            .await
            .unwrap()
            .is_some());
        assert!(persistence
            .load_vid_share(ViewNumber::new(2))
            .await
            .unwrap()
            .is_some());
        persistence
            .load_quorum_proposal(ViewNumber::new(2))
            .await
            .unwrap();
    }

    #[tokio::test(flavor = "multi_thread")]
    pub async fn test_decide_missing_data<D>()
    where
        D: TestableSequencerDataSource + Debug + 'static,
    {
        setup_test();

        let storage = D::create_storage().await;
        let persistence = D::persistence_options(&storage).create().await.unwrap();
        let data_source: Arc<StorageState<network::Memory, NoStorage, _, MockSequencerVersions>> =
            Arc::new(StorageState::new(
                D::create(D::persistence_options(&storage), Default::default(), false)
                    .await
                    .unwrap(),
                ApiState::new(future::pending()),
            ));
        let consumer = ApiEventConsumer::from(data_source.clone());

        let mut qc = QuorumCertificate2::genesis::<MockSequencerVersions>(
            &ValidatedState::default(),
            &NodeState::mock(),
        )
        .await;
        let leaf =
            Leaf2::genesis::<TestVersions>(&ValidatedState::default(), &NodeState::mock()).await;

        // Append the genesis leaf. We don't use this for the test, because the update function will
        // automatically fill in the missing data for genesis. We just append this to get into a
        // consistent state to then append the leaf from view 1, which will have missing data.
        tracing::info!(?leaf, ?qc, "decide genesis leaf");
        persistence
            .append_decided_leaves(
                leaf.view_number(),
                [(&leaf_info(leaf.clone()), qc.clone())],
                &consumer,
            )
            .await
            .unwrap();

        // Create another leaf, with missing data.
        let mut block_header = leaf.block_header().clone();
        *block_header.height_mut() += 1;
        let qp = QuorumProposalWrapper {
            proposal: QuorumProposal2 {
                block_header,
                view_number: leaf.view_number() + 1,
                justify_qc: qc.clone(),
                upgrade_certificate: None,
                view_change_evidence: None,
                next_drb_result: None,
                next_epoch_justify_qc: None,
                epoch: None,
                state_cert: None,
            },
        };

        let leaf = Leaf2::from_quorum_proposal(&qp);
        qc.view_number = leaf.view_number();
        qc.data.leaf_commit = Committable::commit(&leaf);

        // Decide a leaf without the corresponding payload or VID.
        tracing::info!(?leaf, ?qc, "append leaf 1");
        persistence
            .append_decided_leaves(
                leaf.view_number(),
                [(&leaf_info(leaf.clone()), qc)],
                &consumer,
            )
            .await
            .unwrap();

        // Check that we still processed the leaf.
        assert_eq!(leaf, data_source.get_leaf(1).await.await.leaf().clone());
        assert!(data_source.get_vid_common(1).await.is_pending());
        assert!(data_source.get_block(1).await.is_pending());
    }

    fn leaf_info(leaf: Leaf2) -> LeafInfo<SeqTypes> {
        LeafInfo {
            leaf,
            vid_share: None,
            state: Default::default(),
            delta: None,
            state_cert: None,
        }
    }

    #[ignore]
    #[tokio::test(flavor = "multi_thread")]
    pub(crate) async fn test_state_cert_query<D: TestableSequencerDataSource>() {
        setup_test();

        const TEST_EPOCH_HEIGHT: u64 = 10;
        const TEST_EPOCHS: u64 = 3;

        // Start query service.
        let port = pick_unused_port().expect("No ports free");
        let storage = D::create_storage().await;
        let anvil = Anvil::new().spawn();
        let l1 = anvil.endpoint().parse().unwrap();
        let network_config = TestConfigBuilder::default()
            .l1_url(l1)
            .epoch_height(TEST_EPOCH_HEIGHT)
            .build();
        let config = TestNetworkConfigBuilder::default()
            .api_config(D::options(&storage, Options::with_port(port)).submit(Default::default()))
            .network_config(network_config)
            .build();
        let network = TestNetwork::new(config, EpochsTestVersions {}).await;
        let mut events = network.server.event_stream().await;

        // Wait until 3 epochs have passed.
        loop {
            let event = events.next().await.unwrap();
            tracing::info!("Received event from handle: {event:?}");

            if let hotshot::types::EventType::Decide { leaf_chain, .. } = event.event {
                println!(
                    "Decide event received: {:?}",
                    leaf_chain.first().unwrap().leaf.height()
                );
                if leaf_chain
                    .first()
                    .is_some_and(|leaf| leaf.leaf.height() >= TEST_EPOCHS * TEST_EPOCH_HEIGHT)
                {
                    break;
                } else {
                    // Keep waiting
                }
            }
        }

        // Connect client.
        let client: Client<ServerError, StaticVersion<0, 1>> =
            Client::new(format!("http://localhost:{port}").parse().unwrap());
        client.connect(None).await;

        // Get the state cert for the 3rd epoch.
        for i in 0..TEST_EPOCHS {
            let state_cert = client
                .get::<StateCertQueryData<SeqTypes>>(&format!("availability/state-cert/{i}"))
                .send()
                .await
                .unwrap()
                .0;
            tracing::info!("state_cert: {:?}", state_cert);
            assert_eq!(state_cert.epoch.u64(), i);
            assert_eq!(
                state_cert.light_client_state.block_height,
                (i + 1) * TEST_EPOCH_HEIGHT - 5
            );
        }
    }
}

#[cfg(test)]
mod test {
    use std::{collections::HashSet, time::Duration};

    use alloy::{node_bindings::Anvil, primitives::U256, signers::local::LocalSigner};
    use committable::{Commitment, Committable};
    use espresso_types::{
        config::PublicHotShotConfig,
        traits::NullEventConsumer,
        v0_1::{block_reward, RewardAmount},
<<<<<<< HEAD
        EpochVersion, FeeAmount, Header, MarketplaceVersion, MockSequencerVersions,
        SequencerVersions, ValidatedState,
=======
        v0_3::StakeTableFetcher,
        validators_from_l1_events, BackoffParams, EpochVersion, FeeAmount, FeeVersion, Header,
        L1ClientOptions, MarketplaceVersion, MockSequencerVersions, SequencerVersions,
        ValidatedState,
>>>>>>> de857cdb
    };
    use futures::{
        future::{self, join_all},
        stream::{StreamExt, TryStreamExt},
    };
    use hotshot::types::EventType;
    use hotshot_example_types::node_types::EpochsTestVersions;
    use hotshot_query_service::{
        availability::{BlockQueryData, LeafQueryData, VidCommonQueryData},
        types::HeightIndexed,
    };
    use hotshot_types::{
        event::LeafInfo,
        traits::{metrics::NoMetrics, node_implementation::ConsensusTime},
        utils::epoch_from_block_number,
        ValidatorConfig,
    };
    use jf_merkle_tree::prelude::{MerkleProof, Sha3Node};
    use portpicker::pick_unused_port;
    use sequencer_utils::test_utils::setup_test;
    use surf_disco::Client;
    use test_helpers::{
        catchup_test_helper, state_signature_test_helper, status_test_helper, submit_test_helper,
        TestNetwork, TestNetworkConfigBuilder,
    };
    use tide_disco::{app::AppHealth, error::ServerError, healthcheck::HealthStatus};
    use tokio::time::sleep;
    use vbs::version::{StaticVersion, StaticVersionType};

    use self::{
        data_source::testing::TestableSequencerDataSource, options::HotshotEvents,
        sql::DataSource as SqlDataSource,
    };
    use super::*;
    use crate::{
        catchup::{NullStateCatchup, StatePeers},
        persistence::no_storage,
        testing::{TestConfig, TestConfigBuilder},
    };

    #[tokio::test(flavor = "multi_thread")]
    async fn test_healthcheck() {
        setup_test();

        let port = pick_unused_port().expect("No ports free");
        let url = format!("http://localhost:{port}").parse().unwrap();
        let client: Client<ServerError, StaticVersion<0, 1>> = Client::new(url);
        let options = Options::with_port(port);
        let anvil = Anvil::new().spawn();
        let l1 = anvil.endpoint_url();
        let network_config = TestConfigBuilder::default().l1_url(l1).build();
        let config = TestNetworkConfigBuilder::<5, _, NullStateCatchup>::default()
            .api_config(options)
            .network_config(network_config)
            .build();
        let _network = TestNetwork::new(config, MockSequencerVersions::new()).await;

        client.connect(None).await;
        let health = client.get::<AppHealth>("healthcheck").send().await.unwrap();
        assert_eq!(health.status, HealthStatus::Available);
    }

    #[tokio::test(flavor = "multi_thread")]
    async fn status_test_without_query_module() {
        status_test_helper(|opt| opt).await
    }

    #[tokio::test(flavor = "multi_thread")]
    async fn submit_test_without_query_module() {
        submit_test_helper(|opt| opt).await
    }

    #[tokio::test(flavor = "multi_thread")]
    async fn state_signature_test_without_query_module() {
        state_signature_test_helper(|opt| opt).await
    }

    #[tokio::test(flavor = "multi_thread")]
    async fn catchup_test_without_query_module() {
        catchup_test_helper(|opt| opt).await
    }

    #[tokio::test(flavor = "multi_thread")]
    async fn slow_test_merklized_state_api() {
        setup_test();

        let port = pick_unused_port().expect("No ports free");

        let storage = SqlDataSource::create_storage().await;

        let options = SqlDataSource::options(&storage, Options::with_port(port));

        let anvil = Anvil::new().spawn();
        let l1 = anvil.endpoint_url();
        let network_config = TestConfigBuilder::default().l1_url(l1).build();
        let config = TestNetworkConfigBuilder::default()
            .api_config(options)
            .network_config(network_config)
            .build();
        let mut network = TestNetwork::new(config, MockSequencerVersions::new()).await;
        let url = format!("http://localhost:{port}").parse().unwrap();
        let client: Client<ServerError, SequencerApiVersion> = Client::new(url);

        client.connect(Some(Duration::from_secs(15))).await;

        // Wait until some blocks have been decided.
        tracing::info!("waiting for blocks");
        let blocks = client
            .socket("availability/stream/blocks/0")
            .subscribe::<BlockQueryData<SeqTypes>>()
            .await
            .unwrap()
            .take(4)
            .try_collect::<Vec<_>>()
            .await
            .unwrap();

        // sleep for few seconds so that state data is upserted
        tracing::info!("waiting for state to be inserted");
        sleep(Duration::from_secs(5)).await;
        network.stop_consensus().await;

        for block in blocks {
            let i = block.height();
            tracing::info!(i, "get block state");
            let path = client
                .get::<MerkleProof<Commitment<Header>, u64, Sha3Node, 3>>(&format!(
                    "block-state/{}/{i}",
                    i + 1
                ))
                .send()
                .await
                .unwrap();
            assert_eq!(*path.elem().unwrap(), block.hash());

            tracing::info!(i, "get fee state");
            let account = TestConfig::<5>::builder_key().fee_account();
            let path = client
                .get::<MerkleProof<FeeAmount, FeeAccount, Sha3Node, 256>>(&format!(
                    "fee-state/{}/{}",
                    i + 1,
                    account
                ))
                .send()
                .await
                .unwrap();
            assert_eq!(*path.index(), account);
            assert!(*path.elem().unwrap() > 0.into(), "{:?}", path.elem());
        }

        // testing fee_balance api
        let account = TestConfig::<5>::builder_key().fee_account();
        let amount = client
            .get::<Option<FeeAmount>>(&format!("fee-state/fee-balance/latest/{}", account))
            .send()
            .await
            .unwrap()
            .unwrap();
        let expected = U256::MAX;
        assert_eq!(expected, amount.0);
    }

    #[tokio::test(flavor = "multi_thread")]
    async fn test_leaf_only_data_source() {
        setup_test();

        let port = pick_unused_port().expect("No ports free");

        let storage = SqlDataSource::create_storage().await;
        let options =
            SqlDataSource::leaf_only_ds_options(&storage, Options::with_port(port)).unwrap();

        let anvil = Anvil::new().spawn();
        let l1 = anvil.endpoint_url();
        let network_config = TestConfigBuilder::default().l1_url(l1).build();
        let config = TestNetworkConfigBuilder::default()
            .api_config(options)
            .network_config(network_config)
            .build();
        let _network = TestNetwork::new(config, MockSequencerVersions::new()).await;
        let url = format!("http://localhost:{port}").parse().unwrap();
        let client: Client<ServerError, SequencerApiVersion> = Client::new(url);

        tracing::info!("waiting for blocks");
        client.connect(Some(Duration::from_secs(15))).await;
        // Wait until some blocks have been decided.

        let account = TestConfig::<5>::builder_key().fee_account();

        let _headers = client
            .socket("availability/stream/headers/0")
            .subscribe::<Header>()
            .await
            .unwrap()
            .take(10)
            .try_collect::<Vec<_>>()
            .await
            .unwrap();

        for i in 1..5 {
            let leaf = client
                .get::<LeafQueryData<SeqTypes>>(&format!("availability/leaf/{i}"))
                .send()
                .await
                .unwrap();

            assert_eq!(leaf.height(), i);

            let header = client
                .get::<Header>(&format!("availability/header/{i}"))
                .send()
                .await
                .unwrap();

            assert_eq!(header.height(), i);

            let vid = client
                .get::<VidCommonQueryData<SeqTypes>>(&format!("availability/vid/common/{i}"))
                .send()
                .await
                .unwrap();

            assert_eq!(vid.height(), i);

            client
                .get::<MerkleProof<Commitment<Header>, u64, Sha3Node, 3>>(&format!(
                    "block-state/{i}/{}",
                    i - 1
                ))
                .send()
                .await
                .unwrap();

            client
                .get::<MerkleProof<FeeAmount, FeeAccount, Sha3Node, 256>>(&format!(
                    "fee-state/{}/{}",
                    i + 1,
                    account
                ))
                .send()
                .await
                .unwrap();
        }

        // This would fail even though we have processed atleast 10 leaves
        // this is because light weight nodes only support leaves, headers and VID
        client
            .get::<BlockQueryData<SeqTypes>>("availability/block/1")
            .send()
            .await
            .unwrap_err();
    }

    #[tokio::test(flavor = "multi_thread")]
    async fn test_catchup() {
        setup_test();

        // Start a sequencer network, using the query service for catchup.
        let port = pick_unused_port().expect("No ports free");
        let anvil = Anvil::new().spawn();
        let l1 = anvil.endpoint_url();
        const NUM_NODES: usize = 5;
        let config = TestNetworkConfigBuilder::<NUM_NODES, _, _>::with_num_nodes()
            .api_config(Options::with_port(port))
            .network_config(TestConfigBuilder::default().l1_url(l1).build())
            .catchups(std::array::from_fn(|_| {
                StatePeers::<StaticVersion<0, 1>>::from_urls(
                    vec![format!("http://localhost:{port}").parse().unwrap()],
                    Default::default(),
                    &NoMetrics,
                )
            }))
            .build();
        let mut network = TestNetwork::new(config, MockSequencerVersions::new()).await;

        // Wait for replica 0 to reach a (non-genesis) decide, before disconnecting it.
        let mut events = network.peers[0].event_stream().await;
        loop {
            let event = events.next().await.unwrap();
            let EventType::Decide { leaf_chain, .. } = event.event else {
                continue;
            };
            if leaf_chain[0].leaf.height() > 0 {
                break;
            }
        }

        // Shut down and restart replica 0. We don't just stop consensus and restart it; we fully
        // drop the node and recreate it so it loses all of its temporary state and starts off from
        // genesis. It should be able to catch up by listening to proposals and then rebuild its
        // state from its peers.
        tracing::info!("shutting down node");
        network.peers.remove(0);

        // Wait for a few blocks to pass while the node is down, so it falls behind.
        network
            .server
            .event_stream()
            .await
            .filter(|event| future::ready(matches!(event.event, EventType::Decide { .. })))
            .take(3)
            .collect::<Vec<_>>()
            .await;

        tracing::info!("restarting node");
        let node = network
            .cfg
            .init_node(
                1,
                ValidatedState::default(),
                no_storage::Options,
                Some(StatePeers::<StaticVersion<0, 1>>::from_urls(
                    vec![format!("http://localhost:{port}").parse().unwrap()],
                    Default::default(),
                    &NoMetrics,
                )),
                None,
                &NoMetrics,
                test_helpers::STAKE_TABLE_CAPACITY_FOR_TEST,
                NullEventConsumer,
                MockSequencerVersions::new(),
                Default::default(),
                "http://localhost".parse().unwrap(),
            )
            .await;
        let mut events = node.event_stream().await;

        // Wait for a (non-genesis) block proposed by each node, to prove that the lagging node has
        // caught up and all nodes are in sync.
        let mut proposers = [false; NUM_NODES];
        loop {
            let event = events.next().await.unwrap();
            let EventType::Decide { leaf_chain, .. } = event.event else {
                continue;
            };
            for LeafInfo { leaf, .. } in leaf_chain.iter().rev() {
                let height = leaf.height();
                let leaf_builder = (leaf.view_number().u64() as usize) % NUM_NODES;
                if height == 0 {
                    continue;
                }

                tracing::info!(
                    "waiting for blocks from {proposers:?}, block {height} is from {leaf_builder}",
                );
                proposers[leaf_builder] = true;
            }

            if proposers.iter().all(|has_proposed| *has_proposed) {
                break;
            }
        }
    }

    #[ignore]
    #[tokio::test(flavor = "multi_thread")]
    async fn test_catchup_epochs() {
        setup_test();

        // Start a sequencer network, using the query service for catchup.
        let port = pick_unused_port().expect("No ports free");
        let anvil = Anvil::new().spawn();
        let l1 = anvil.endpoint_url();
        const EPOCH_HEIGHT: u64 = 5;
        let network_config = TestConfigBuilder::default()
            .l1_url(l1)
            .epoch_height(EPOCH_HEIGHT)
            .build();
        const NUM_NODES: usize = 5;
        let config = TestNetworkConfigBuilder::<NUM_NODES, _, _>::with_num_nodes()
            .api_config(Options::with_port(port))
            .network_config(network_config)
            .catchups(std::array::from_fn(|_| {
                StatePeers::<StaticVersion<0, 1>>::from_urls(
                    vec![format!("http://localhost:{port}").parse().unwrap()],
                    Default::default(),
                    &NoMetrics,
                )
            }))
            .build();
        let mut network = TestNetwork::new(config, EpochsTestVersions {}).await;

        // Wait for replica 0 to decide in the third epoch.
        let mut events = network.peers[0].event_stream().await;
        loop {
            let event = events.next().await.unwrap();
            let EventType::Decide { leaf_chain, .. } = event.event else {
                continue;
            };
            tracing::error!("got decide height {}", leaf_chain[0].leaf.height());

            if leaf_chain[0].leaf.height() > EPOCH_HEIGHT * 3 {
                tracing::error!("decided past one epoch");
                break;
            }
        }

        // Shut down and restart replica 0. We don't just stop consensus and restart it; we fully
        // drop the node and recreate it so it loses all of its temporary state and starts off from
        // genesis. It should be able to catch up by listening to proposals and then rebuild its
        // state from its peers.
        tracing::info!("shutting down node");
        network.peers.remove(0);

        // Wait for a few blocks to pass while the node is down, so it falls behind.
        network
            .server
            .event_stream()
            .await
            .filter(|event| future::ready(matches!(event.event, EventType::Decide { .. })))
            .take(3)
            .collect::<Vec<_>>()
            .await;

        tracing::error!("restarting node");
        let node = network
            .cfg
            .init_node(
                1,
                ValidatedState::default(),
                no_storage::Options,
                Some(StatePeers::<StaticVersion<0, 1>>::from_urls(
                    vec![format!("http://localhost:{port}").parse().unwrap()],
                    Default::default(),
                    &NoMetrics,
                )),
                None,
                &NoMetrics,
                test_helpers::STAKE_TABLE_CAPACITY_FOR_TEST,
                NullEventConsumer,
                MockSequencerVersions::new(),
                Default::default(),
                "http://localhost".parse().unwrap(),
            )
            .await;
        let mut events = node.event_stream().await;

        // Wait for a (non-genesis) block proposed by each node, to prove that the lagging node has
        // caught up and all nodes are in sync.
        let mut proposers = [false; NUM_NODES];
        loop {
            let event = events.next().await.unwrap();
            let EventType::Decide { leaf_chain, .. } = event.event else {
                continue;
            };
            for LeafInfo { leaf, .. } in leaf_chain.iter().rev() {
                let height = leaf.height();
                let leaf_builder = (leaf.view_number().u64() as usize) % NUM_NODES;
                if height == 0 {
                    continue;
                }

                tracing::info!(
                    "waiting for blocks from {proposers:?}, block {height} is from {leaf_builder}",
                );
                proposers[leaf_builder] = true;
            }

            if proposers.iter().all(|has_proposed| *has_proposed) {
                break;
            }
        }
    }

    #[tokio::test(flavor = "multi_thread")]
    async fn test_catchup_no_state_peers() {
        setup_test();

        // Start a sequencer network, using the query service for catchup.
        let port = pick_unused_port().expect("No ports free");
        let anvil = Anvil::new().spawn();
        let l1 = anvil.endpoint().parse().unwrap();
        const NUM_NODES: usize = 5;
        let config = TestNetworkConfigBuilder::<NUM_NODES, _, _>::with_num_nodes()
            .api_config(Options::with_port(port))
            .network_config(TestConfigBuilder::default().l1_url(l1).build())
            .catchups(std::array::from_fn(|_| {
                StatePeers::<StaticVersion<0, 1>>::from_urls(
                    vec![format!("http://localhost:{port}").parse().unwrap()],
                    Default::default(),
                    &NoMetrics,
                )
            }))
            .build();
        let mut network = TestNetwork::new(config, MockSequencerVersions::new()).await;

        // Wait for replica 0 to reach a (non-genesis) decide, before disconnecting it.
        let mut events = network.peers[0].event_stream().await;
        loop {
            let event = events.next().await.unwrap();
            let EventType::Decide { leaf_chain, .. } = event.event else {
                continue;
            };
            if leaf_chain[0].leaf.height() > 0 {
                break;
            }
        }

        // Shut down and restart replica 0. We don't just stop consensus and restart it; we fully
        // drop the node and recreate it so it loses all of its temporary state and starts off from
        // genesis. It should be able to catch up by listening to proposals and then rebuild its
        // state from its peers.
        tracing::info!("shutting down node");
        network.peers.remove(0);

        // Wait for a few blocks to pass while the node is down, so it falls behind.
        network
            .server
            .event_stream()
            .await
            .filter(|event| future::ready(matches!(event.event, EventType::Decide { .. })))
            .take(3)
            .collect::<Vec<_>>()
            .await;

        tracing::info!("restarting node");
        let node = network
            .cfg
            .init_node(
                1,
                ValidatedState::default(),
                no_storage::Options,
                None::<NullStateCatchup>,
                None,
                &NoMetrics,
                test_helpers::STAKE_TABLE_CAPACITY_FOR_TEST,
                NullEventConsumer,
                MockSequencerVersions::new(),
                Default::default(),
                "http://localhost".parse().unwrap(),
            )
            .await;
        let mut events = node.event_stream().await;

        // Wait for a (non-genesis) block proposed by each node, to prove that the lagging node has
        // caught up and all nodes are in sync.
        let mut proposers = [false; NUM_NODES];
        loop {
            let event = events.next().await.unwrap();
            let EventType::Decide { leaf_chain, .. } = event.event else {
                continue;
            };
            for LeafInfo { leaf, .. } in leaf_chain.iter().rev() {
                let height = leaf.height();
                let leaf_builder = (leaf.view_number().u64() as usize) % NUM_NODES;
                if height == 0 {
                    continue;
                }

                tracing::info!(
                    "waiting for blocks from {proposers:?}, block {height} is from {leaf_builder}",
                );
                proposers[leaf_builder] = true;
            }

            if proposers.iter().all(|has_proposed| *has_proposed) {
                break;
            }
        }
    }

    #[ignore]
    #[tokio::test(flavor = "multi_thread")]
    async fn test_catchup_epochs_no_state_peers() {
        setup_test();

        // Start a sequencer network, using the query service for catchup.
        let port = pick_unused_port().expect("No ports free");
        let anvil = Anvil::new().spawn();
        let l1 = anvil.endpoint().parse().unwrap();
        const EPOCH_HEIGHT: u64 = 5;
        let network_config = TestConfigBuilder::default()
            .l1_url(l1)
            .epoch_height(EPOCH_HEIGHT)
            .build();
        const NUM_NODES: usize = 5;
        let config = TestNetworkConfigBuilder::<NUM_NODES, _, _>::with_num_nodes()
            .api_config(Options::with_port(port))
            .network_config(network_config)
            .catchups(std::array::from_fn(|_| {
                StatePeers::<StaticVersion<0, 1>>::from_urls(
                    vec![format!("http://localhost:{port}").parse().unwrap()],
                    Default::default(),
                    &NoMetrics,
                )
            }))
            .build();
        let mut network = TestNetwork::new(config, EpochsTestVersions {}).await;

        // Wait for replica 0 to decide in the third epoch.
        let mut events = network.peers[0].event_stream().await;
        loop {
            let event = events.next().await.unwrap();
            let EventType::Decide { leaf_chain, .. } = event.event else {
                continue;
            };
            tracing::error!("got decide height {}", leaf_chain[0].leaf.height());

            if leaf_chain[0].leaf.height() > EPOCH_HEIGHT * 3 {
                tracing::error!("decided past one epoch");
                break;
            }
        }

        // Shut down and restart replica 0. We don't just stop consensus and restart it; we fully
        // drop the node and recreate it so it loses all of its temporary state and starts off from
        // genesis. It should be able to catch up by listening to proposals and then rebuild its
        // state from its peers.
        tracing::info!("shutting down node");
        network.peers.remove(0);

        // Wait for a few blocks to pass while the node is down, so it falls behind.
        network
            .server
            .event_stream()
            .await
            .filter(|event| future::ready(matches!(event.event, EventType::Decide { .. })))
            .take(3)
            .collect::<Vec<_>>()
            .await;

        tracing::error!("restarting node");
        let node = network
            .cfg
            .init_node(
                1,
                ValidatedState::default(),
                no_storage::Options,
                None::<NullStateCatchup>,
                None,
                &NoMetrics,
                test_helpers::STAKE_TABLE_CAPACITY_FOR_TEST,
                NullEventConsumer,
                MockSequencerVersions::new(),
                Default::default(),
                "http://localhost".parse().unwrap(),
            )
            .await;
        let mut events = node.event_stream().await;

        // Wait for a (non-genesis) block proposed by each node, to prove that the lagging node has
        // caught up and all nodes are in sync.
        let mut proposers = [false; NUM_NODES];
        loop {
            let event = events.next().await.unwrap();
            let EventType::Decide { leaf_chain, .. } = event.event else {
                continue;
            };
            for LeafInfo { leaf, .. } in leaf_chain.iter().rev() {
                let height = leaf.height();
                let leaf_builder = (leaf.view_number().u64() as usize) % NUM_NODES;
                if height == 0 {
                    continue;
                }

                tracing::info!(
                    "waiting for blocks from {proposers:?}, block {height} is from {leaf_builder}",
                );
                proposers[leaf_builder] = true;
            }

            if proposers.iter().all(|has_proposed| *has_proposed) {
                break;
            }
        }
    }

    #[tokio::test(flavor = "multi_thread")]
    async fn test_chain_config_from_instance() {
        // This test uses a ValidatedState which only has the default chain config commitment.
        // The NodeState has the full chain config.
        // Both chain config commitments will match, so the ValidatedState should have the full chain config after a non-genesis block is decided.
        setup_test();

        let port = pick_unused_port().expect("No ports free");
        let anvil = Anvil::new().spawn();
        let l1 = anvil.endpoint_url();

        let chain_config: ChainConfig = ChainConfig::default();

        let state = ValidatedState {
            chain_config: chain_config.commit().into(),
            ..Default::default()
        };

        let states = std::array::from_fn(|_| state.clone());

        let config = TestNetworkConfigBuilder::default()
            .api_config(Options::with_port(port))
            .states(states)
            .catchups(std::array::from_fn(|_| {
                StatePeers::<StaticVersion<0, 1>>::from_urls(
                    vec![format!("http://localhost:{port}").parse().unwrap()],
                    Default::default(),
                    &NoMetrics,
                )
            }))
            .network_config(TestConfigBuilder::default().l1_url(l1).build())
            .build();

        let mut network = TestNetwork::new(config, MockSequencerVersions::new()).await;

        // Wait for few blocks to be decided.
        network
            .server
            .event_stream()
            .await
            .filter(|event| future::ready(matches!(event.event, EventType::Decide { .. })))
            .take(3)
            .collect::<Vec<_>>()
            .await;

        for peer in &network.peers {
            let state = peer.consensus().read().await.decided_state().await;

            assert_eq!(state.chain_config.resolve().unwrap(), chain_config)
        }

        network.server.shut_down().await;
        drop(network);
    }

    #[tokio::test(flavor = "multi_thread")]
    async fn test_chain_config_catchup() {
        // This test uses a ValidatedState with a non-default chain config
        // so it will be different from the NodeState chain config used by the TestNetwork.
        // However, for this test to work, at least one node should have a full chain config
        // to allow other nodes to catch up.

        setup_test();

        let port = pick_unused_port().expect("No ports free");
        let anvil = Anvil::new().spawn();
        let l1 = anvil.endpoint_url();

        let cf = ChainConfig {
            max_block_size: 300.into(),
            base_fee: 1.into(),
            ..Default::default()
        };

        // State1 contains only the chain config commitment
        let state1 = ValidatedState {
            chain_config: cf.commit().into(),
            ..Default::default()
        };

        //state 2 contains the full chain config
        let state2 = ValidatedState {
            chain_config: cf.into(),
            ..Default::default()
        };

        let mut states = std::array::from_fn(|_| state1.clone());
        // only one node has the full chain config
        // all the other nodes should do a catchup to get the full chain config from peer 0
        states[0] = state2;

        const NUM_NODES: usize = 5;
        let config = TestNetworkConfigBuilder::<NUM_NODES, _, _>::with_num_nodes()
            .api_config(Options::from(options::Http {
                port,
                max_connections: None,
            }))
            .states(states)
            .catchups(std::array::from_fn(|_| {
                StatePeers::<StaticVersion<0, 1>>::from_urls(
                    vec![format!("http://localhost:{port}").parse().unwrap()],
                    Default::default(),
                    &NoMetrics,
                )
            }))
            .network_config(TestConfigBuilder::default().l1_url(l1).build())
            .build();

        let mut network = TestNetwork::new(config, MockSequencerVersions::new()).await;

        // Wait for a few blocks to be decided.
        network
            .server
            .event_stream()
            .await
            .filter(|event| future::ready(matches!(event.event, EventType::Decide { .. })))
            .take(3)
            .collect::<Vec<_>>()
            .await;

        for peer in &network.peers {
            let state = peer.consensus().read().await.decided_state().await;

            assert_eq!(state.chain_config.resolve().unwrap(), cf)
        }

        network.server.shut_down().await;
        drop(network);
    }

    #[ignore]
    #[tokio::test(flavor = "multi_thread")]
    async fn test_marketplace_upgrade_view_based() {
        type MarketplaceUpgrade = SequencerVersions<EpochVersion, MarketplaceVersion>;
        test_upgrade_helper::<MarketplaceUpgrade>(MarketplaceUpgrade::new()).await;
    }

    #[ignore]
    #[tokio::test(flavor = "multi_thread")]
    async fn test_marketplace_upgrade_time_based() {
        type MarketplaceUpgrade = SequencerVersions<EpochVersion, MarketplaceVersion>;
        test_upgrade_helper::<MarketplaceUpgrade>(MarketplaceUpgrade::new()).await;
    }

    async fn test_upgrade_helper<V: Versions>(version: V) {
        setup_test();
        // wait this number of views beyond the configured first view
        // before asserting anything.
        let wait_extra_views = 10;
        // Number of nodes running in the test network.
        const NUM_NODES: usize = 5;
        let upgrade_version = <V as Versions>::Upgrade::VERSION;
        let port = pick_unused_port().expect("No ports free");
        let anvil = Anvil::new().args(["--slots-in-an-epoch", "0"]).spawn();
        let l1 = anvil.endpoint_url();
        let signer = LocalSigner::from(anvil.keys()[0].clone());

        let test_config = TestConfigBuilder::default()
            .epoch_height(200)
            .epoch_start_block(321)
            .l1_url(l1)
            .signer(signer.clone())
            .set_upgrades(upgrade_version)
            .await
            .build();

        let chain_config_upgrade = test_config.get_upgrade_map().chain_config(upgrade_version);
        tracing::debug!(?chain_config_upgrade);

        let config = TestNetworkConfigBuilder::<NUM_NODES, _, _>::with_num_nodes()
            .api_config(Options::from(options::Http {
                port,
                max_connections: None,
            }))
            .catchups(std::array::from_fn(|_| {
                StatePeers::<SequencerApiVersion>::from_urls(
                    vec![format!("http://localhost:{port}").parse().unwrap()],
                    Default::default(),
                    &NoMetrics,
                )
            }))
            .network_config(test_config)
            .build();

        let mut network = TestNetwork::new(config, version).await;
        let mut events = network.server.event_stream().await;

        // First loop to get an `UpgradeProposal`. Note that the
        // actual upgrade will take several to many subsequent views for
        // voting and finally the actual upgrade.
        let upgrade = loop {
            let event = events.next().await.unwrap();
            match event.event {
                EventType::UpgradeProposal { proposal, .. } => {
                    tracing::info!(?proposal, "proposal");
                    let upgrade = proposal.data.upgrade_proposal;
                    let new_version = upgrade.new_version;
                    tracing::info!(?new_version, "upgrade proposal new version");
                    assert_eq!(new_version, <V as Versions>::Upgrade::VERSION);
                    break upgrade;
                },
                _ => continue,
            }
        };

        let wanted_view = upgrade.new_version_first_view + wait_extra_views;
        // Loop until we get the `new_version_first_view`, then test the upgrade.
        loop {
            let event = events.next().await.unwrap();
            let view_number = event.view_number;

            tracing::debug!(?view_number, ?upgrade.new_version_first_view, "upgrade_new_view");
            if view_number > wanted_view {
                let states: Vec<_> = network
                    .peers
                    .iter()
                    .map(|peer| async { peer.consensus().read().await.decided_state().await })
                    .collect();

                let configs: Option<Vec<ChainConfig>> = join_all(states)
                    .await
                    .iter()
                    .map(|state| state.chain_config.resolve())
                    .collect();

                tracing::debug!(?configs, "`ChainConfig`s for nodes");
                if let Some(configs) = configs {
                    for config in configs {
                        assert_eq!(config, chain_config_upgrade);
                    }
                    break; // if assertion did not panic, the test was successful, so we exit the loop
                }
            }
            sleep(Duration::from_millis(200)).await;
        }

        network.server.shut_down().await;
    }

    #[tokio::test(flavor = "multi_thread")]
    pub(crate) async fn test_restart() {
        setup_test();

        const NUM_NODES: usize = 5;
        // Initialize nodes.
        let storage = join_all((0..NUM_NODES).map(|_| SqlDataSource::create_storage())).await;
        let persistence: [_; NUM_NODES] = storage
            .iter()
            .map(<SqlDataSource as TestableSequencerDataSource>::persistence_options)
            .collect::<Vec<_>>()
            .try_into()
            .unwrap();
        let port = pick_unused_port().unwrap();
        let anvil = Anvil::new().spawn();
        let l1 = anvil.endpoint_url();

        let config = TestNetworkConfigBuilder::default()
            .api_config(SqlDataSource::options(
                &storage[0],
                Options::with_port(port),
            ))
            .persistences(persistence.clone())
            .network_config(TestConfigBuilder::default().l1_url(l1).build())
            .build();
        let mut network = TestNetwork::new(config, MockSequencerVersions::new()).await;

        // Connect client.
        let client: Client<ServerError, SequencerApiVersion> =
            Client::new(format!("http://localhost:{port}").parse().unwrap());
        client.connect(None).await;
        tracing::info!(port, "server running");

        // Wait until some blocks have been decided.
        client
            .socket("availability/stream/blocks/0")
            .subscribe::<BlockQueryData<SeqTypes>>()
            .await
            .unwrap()
            .take(3)
            .collect::<Vec<_>>()
            .await;

        // Shut down the consensus nodes.
        tracing::info!("shutting down nodes");
        network.stop_consensus().await;

        // Get the block height we reached.
        let height = client
            .get::<usize>("status/block-height")
            .send()
            .await
            .unwrap();
        tracing::info!("decided {height} blocks before shutting down");

        // Get the decided chain, so we can check consistency after the restart.
        let chain: Vec<LeafQueryData<SeqTypes>> = client
            .socket("availability/stream/leaves/0")
            .subscribe()
            .await
            .unwrap()
            .take(height)
            .try_collect()
            .await
            .unwrap();
        let decided_view = chain.last().unwrap().leaf().view_number();

        // Get the most recent state, for catchup.

        let state = network.server.decided_state().await;
        tracing::info!(?decided_view, ?state, "consensus state");

        // Fully shut down the API servers.
        drop(network);

        // Start up again, resuming from the last decided leaf.
        let port = pick_unused_port().expect("No ports free");
        let anvil = Anvil::new().spawn();
        let l1 = anvil.endpoint_url();

        let config = TestNetworkConfigBuilder::default()
            .api_config(SqlDataSource::options(
                &storage[0],
                Options::with_port(port),
            ))
            .persistences(persistence)
            .catchups(std::array::from_fn(|_| {
                // Catchup using node 0 as a peer. Node 0 was running the archival state service
                // before the restart, so it should be able to resume without catching up by loading
                // state from storage.
                StatePeers::<StaticVersion<0, 1>>::from_urls(
                    vec![format!("http://localhost:{port}").parse().unwrap()],
                    Default::default(),
                    &NoMetrics,
                )
            }))
            .network_config(TestConfigBuilder::default().l1_url(l1).build())
            .build();
        let _network = TestNetwork::new(config, MockSequencerVersions::new()).await;
        let client: Client<ServerError, StaticVersion<0, 1>> =
            Client::new(format!("http://localhost:{port}").parse().unwrap());
        client.connect(None).await;
        tracing::info!(port, "server running");

        // Make sure we can decide new blocks after the restart.
        tracing::info!("waiting for decide, height {height}");
        let new_leaf: LeafQueryData<SeqTypes> = client
            .socket(&format!("availability/stream/leaves/{height}"))
            .subscribe()
            .await
            .unwrap()
            .next()
            .await
            .unwrap()
            .unwrap();
        assert_eq!(new_leaf.height(), height as u64);
        assert_eq!(
            new_leaf.leaf().parent_commitment(),
            chain[height - 1].hash()
        );

        // Ensure the new chain is consistent with the old chain.
        let new_chain: Vec<LeafQueryData<SeqTypes>> = client
            .socket("availability/stream/leaves/0")
            .subscribe()
            .await
            .unwrap()
            .take(height)
            .try_collect()
            .await
            .unwrap();
        assert_eq!(chain, new_chain);
    }

    #[tokio::test(flavor = "multi_thread")]
    async fn test_fetch_config() {
        setup_test();

        let port = pick_unused_port().expect("No ports free");
        let url: surf_disco::Url = format!("http://localhost:{port}").parse().unwrap();
        let client: Client<ServerError, StaticVersion<0, 1>> = Client::new(url.clone());

        let options = Options::with_port(port).config(Default::default());
        let anvil = Anvil::new().spawn();
        let l1 = anvil.endpoint_url();
        let network_config = TestConfigBuilder::default().l1_url(l1).build();
        let config = TestNetworkConfigBuilder::default()
            .api_config(options)
            .network_config(network_config)
            .build();
        let network = TestNetwork::new(config, MockSequencerVersions::new()).await;
        client.connect(None).await;

        // Fetch a network config from the API server. The first peer URL is bogus, to test the
        // failure/retry case.
        let peers = StatePeers::<StaticVersion<0, 1>>::from_urls(
            vec!["https://notarealnode.network".parse().unwrap(), url],
            Default::default(),
            &NoMetrics,
        );

        // Fetch the config from node 1, a different node than the one running the service.
        let validator =
            ValidatorConfig::generated_from_seed_indexed([0; 32], 1, U256::from(1), false);
        let config = peers.fetch_config(validator.clone()).await.unwrap();

        // Check the node-specific information in the recovered config is correct.
        assert_eq!(config.node_index, 1);

        // Check the public information is also correct (with respect to the node that actually
        // served the config, for public keys).
        pretty_assertions::assert_eq!(
            serde_json::to_value(PublicHotShotConfig::from(config.config)).unwrap(),
            serde_json::to_value(PublicHotShotConfig::from(
                network.cfg.hotshot_config().clone()
            ))
            .unwrap()
        );
    }

    #[tokio::test(flavor = "multi_thread")]
    async fn test_hotshot_event_streaming() {
        setup_test();

        let hotshot_event_streaming_port =
            pick_unused_port().expect("No ports free for hotshot event streaming");
        let query_service_port = pick_unused_port().expect("No ports free for query service");

        let url = format!("http://localhost:{hotshot_event_streaming_port}")
            .parse()
            .unwrap();

        let hotshot_events = HotshotEvents {
            events_service_port: hotshot_event_streaming_port,
        };

        let client: Client<ServerError, SequencerApiVersion> = Client::new(url);

        let options = Options::with_port(query_service_port).hotshot_events(hotshot_events);

        let anvil = Anvil::new().spawn();
        let l1 = anvil.endpoint_url();
        let network_config = TestConfigBuilder::default().l1_url(l1).build();
        let config = TestNetworkConfigBuilder::default()
            .api_config(options)
            .network_config(network_config)
            .build();
        let _network = TestNetwork::new(config, MockSequencerVersions::new()).await;

        let mut subscribed_events = client
            .socket("hotshot-events/events")
            .subscribe::<Event<SeqTypes>>()
            .await
            .unwrap();

        let total_count = 5;
        // wait for these events to receive on client 1
        let mut receive_count = 0;
        loop {
            let event = subscribed_events.next().await.unwrap();
            tracing::info!(
                "Received event in hotshot event streaming Client 1: {:?}",
                event
            );
            receive_count += 1;
            if receive_count > total_count {
                tracing::info!("Client Received at least desired events, exiting loop");
                break;
            }
        }
        assert_eq!(receive_count, total_count + 1);
    }

    // TODO when `EpochVersion` becomes base version we can merge this
    // w/ above test.
    #[tokio::test(flavor = "multi_thread")]
    async fn test_hotshot_event_streaming_epoch_progression() {
        setup_test();
        let epoch_height = 35;
        let wanted_epochs = 4;

        type PosVersion = SequencerVersions<StaticVersion<0, 3>, StaticVersion<0, 0>>;

        let instance = Anvil::new().args(["--slots-in-an-epoch", "0"]).spawn();
        let l1_url = instance.endpoint_url();
        let secret_key = instance.keys()[0].clone();
        let signer = LocalSigner::from(secret_key);

        let network_config = TestConfigBuilder::default()
            .l1_url(l1_url.clone())
            .signer(signer.clone())
            .epoch_height(epoch_height)
            .build();

        let hotshot_event_streaming_port =
            pick_unused_port().expect("No ports free for hotshot event streaming");
        let hotshot_url = format!("http://localhost:{hotshot_event_streaming_port}")
            .parse()
            .unwrap();

        let query_service_port = pick_unused_port().expect("No ports free for query service");

        let hotshot_events = HotshotEvents {
            events_service_port: hotshot_event_streaming_port,
        };

        let client: Client<ServerError, SequencerApiVersion> = Client::new(hotshot_url);
        let options = Options::with_port(query_service_port).hotshot_events(hotshot_events);

        let config = TestNetworkConfigBuilder::default()
            .api_config(options)
            .network_config(network_config.clone())
            .pos_hook::<PosVersion>(false)
            .await
            .expect("Pos Deployment")
            .build();

        let _network = TestNetwork::new(config, PosVersion::new()).await;

        let mut subscribed_events = client
            .socket("hotshot-events/events")
            .subscribe::<Event<SeqTypes>>()
            .await
            .unwrap();

        let wanted_views = epoch_height * wanted_epochs;

        let mut views = HashSet::new();
        let mut epochs = HashSet::new();
        for _ in 0..=600 {
            let event = subscribed_events.next().await.unwrap();
            let event = event.unwrap();
            let view_number = event.view_number;
            views.insert(view_number.u64());

            if let hotshot::types::EventType::Decide { qc, .. } = event.event {
                assert!(qc.data.epoch.is_some(), "epochs are live");
                assert!(qc.data.block_number.is_some());

                let epoch = qc.data.epoch.unwrap().u64();
                epochs.insert(epoch);

                tracing::debug!(
                    "Got decide: epoch: {:?}, block: {:?} ",
                    epoch,
                    qc.data.block_number
                );

                let expected_epoch =
                    epoch_from_block_number(qc.data.block_number.unwrap(), epoch_height);
                tracing::debug!("expected epoch: {}, qc epoch: {}", expected_epoch, epoch);

                assert_eq!(expected_epoch, epoch);
            }
            if views.contains(&wanted_views) {
                tracing::info!("Client Received at least desired views, exiting loop");
                break;
            }
        }

        // prevent false positive when we overflow the range
        assert!(views.contains(&wanted_views), "Views are not progressing");
        assert!(
            epochs.contains(&wanted_epochs),
            "Epochs are not progressing"
        );
    }

    #[tokio::test(flavor = "multi_thread")]
    async fn test_pos_rewards_basic() -> anyhow::Result<()> {
        // Basic PoS rewards test:
        // - Sets up a single validator and a single delegator (the node itself).
        // - Sets the number of blocks in each epoch to 20.
        // - Rewards begin applying from block 41 (i.e., the start of the 3rd epoch).
        // - Since the validator is also the delegator, it receives the full reward.
        // - Verifies that the reward at block height 60 matches the expected amount.
        setup_test();
        let epoch_height = 20;

        type PosVersion = SequencerVersions<StaticVersion<0, 3>, StaticVersion<0, 0>>;

        let instance = Anvil::new().args(["--slots-in-an-epoch", "0"]).spawn();
        let l1_url = instance.endpoint_url();
        let secret_key = instance.keys()[0].clone();

        let signer = LocalSigner::from(secret_key);

        let network_config = TestConfigBuilder::default()
            .l1_url(l1_url.clone())
            .signer(signer.clone())
            .epoch_height(epoch_height)
            .build();

        let api_port = pick_unused_port().expect("No ports free for query service");

        const NUM_NODES: usize = 1;
        // Initialize nodes.
        let storage = join_all((0..NUM_NODES).map(|_| SqlDataSource::create_storage())).await;
        let persistence: [_; NUM_NODES] = storage
            .iter()
            .map(<SqlDataSource as TestableSequencerDataSource>::persistence_options)
            .collect::<Vec<_>>()
            .try_into()
            .unwrap();

        let config = TestNetworkConfigBuilder::with_num_nodes()
            .api_config(SqlDataSource::options(
                &storage[0],
                Options::with_port(api_port),
            ))
            .network_config(network_config.clone())
            .persistences(persistence.clone())
            .catchups(std::array::from_fn(|_| {
                StatePeers::<StaticVersion<0, 1>>::from_urls(
                    vec![format!("http://localhost:{api_port}").parse().unwrap()],
                    Default::default(),
                    &NoMetrics,
                )
            }))
            .pos_hook::<PosVersion>(false)
            .await
            .unwrap()
            .build();

        let _network = TestNetwork::new(config, PosVersion::new()).await;
        let client: Client<ServerError, SequencerApiVersion> =
            Client::new(format!("http://localhost:{api_port}").parse().unwrap());

        // first two epochs will be 1 and 2
        // rewards are distributed starting third epoch
        // third epoch starts from block 40 as epoch height is 20
        // wait for atleast 65 blocks
        let _blocks = client
            .socket("availability/stream/blocks/0")
            .subscribe::<BlockQueryData<SeqTypes>>()
            .await
            .unwrap()
            .take(65)
            .try_collect::<Vec<_>>()
            .await
            .unwrap();

        let staking_priv_keys = network_config.staking_priv_keys();
        let account = staking_priv_keys[0].0.clone();
        let address = account.address();

        let block_height = 60;

        // get the validator address balance at block height 60
        let amount = client
            .get::<Option<RewardAmount>>(&format!(
                "reward-state/reward-balance/{block_height}/{address}"
            ))
            .send()
            .await
            .unwrap()
            .unwrap();

        tracing::info!("amount={amount:?}");

        let epoch_start_block = 40;
        // The validator gets all the block reward so we can calculate the expected amount
        let expected_amount = block_reward().0 * (U256::from(block_height - epoch_start_block));

        assert_eq!(amount.0, expected_amount, "reward amount don't match");

        Ok(())
    }

    #[tokio::test(flavor = "multi_thread")]
    async fn test_cumulative_pos_rewards() -> anyhow::Result<()> {
        // This test registers 5 validators and multiple delegators for each validator.
        // One of the delegators is also a validator.
        // The test verifies that the cumulative reward at each block height equals the total block reward,
        // which is a constant.

        setup_test();
        let epoch_height = 20;

        type PosVersion = SequencerVersions<StaticVersion<0, 3>, StaticVersion<0, 0>>;

        let instance = Anvil::new().args(["--slots-in-an-epoch", "0"]).spawn();
        let l1_url = instance.endpoint_url();
        let secret_key = instance.keys()[0].clone();

        let signer = LocalSigner::from(secret_key);

        let network_config = TestConfigBuilder::default()
            .l1_url(l1_url.clone())
            .signer(signer.clone())
            .epoch_height(epoch_height)
            .build();

        let api_port = pick_unused_port().expect("No ports free for query service");

        const NUM_NODES: usize = 5;
        // Initialize nodes.
        let storage = join_all((0..NUM_NODES).map(|_| SqlDataSource::create_storage())).await;
        let persistence: [_; NUM_NODES] = storage
            .iter()
            .map(<SqlDataSource as TestableSequencerDataSource>::persistence_options)
            .collect::<Vec<_>>()
            .try_into()
            .unwrap();

        let config = TestNetworkConfigBuilder::with_num_nodes()
            .api_config(SqlDataSource::options(
                &storage[0],
                Options::with_port(api_port),
            ))
            .network_config(network_config)
            .persistences(persistence.clone())
            .catchups(std::array::from_fn(|_| {
                StatePeers::<StaticVersion<0, 1>>::from_urls(
                    vec![format!("http://localhost:{api_port}").parse().unwrap()],
                    Default::default(),
                    &NoMetrics,
                )
            }))
            .pos_hook::<PosVersion>(true)
            .await
            .unwrap()
            .build();

        let _network = TestNetwork::new(config, PosVersion::new()).await;
        let client: Client<ServerError, SequencerApiVersion> =
            Client::new(format!("http://localhost:{api_port}").parse().unwrap());

        // wait for atleast 75 blocks
        let _blocks = client
            .socket("availability/stream/blocks/0")
            .subscribe::<BlockQueryData<SeqTypes>>()
            .await
            .unwrap()
            .take(75)
            .try_collect::<Vec<_>>()
            .await
            .unwrap();

        // We are going to check cumulative blocks from block height 40 to 67
        // Basically epoch 3 and epoch 4 as epoch height is 20
        // get all the validators
        let validators = client
            .get::<IndexMap<Address, Validator<BLSPubKey>>>("node/validators/3")
            .send()
            .await
            .expect("failed to get validator");

        // insert all the address in a map
        // We will query the reward-balance at each block height for all the addresses
        // We don't know which validator was the leader because we don't have access to Membership
        let mut addresses = HashSet::new();
        for v in validators.values() {
            addresses.insert(v.account);
            addresses.extend(v.clone().delegators.keys().collect::<Vec<_>>());
        }
        // get all the validators
        let validators = client
            .get::<IndexMap<Address, Validator<BLSPubKey>>>("node/validators/4")
            .send()
            .await
            .expect("failed to get validator");
        for v in validators.values() {
            addresses.insert(v.account);
            addresses.extend(v.clone().delegators.keys().collect::<Vec<_>>());
        }

        let mut prev_cumulative_amount = U256::ZERO;
        // Check Cumulative rewards for epoch 3
        // i.e block height 41 to 59
        for block in 41..=67 {
            let mut cumulative_amount = U256::ZERO;
            for address in addresses.clone() {
                let amount = client
                    .get::<Option<RewardAmount>>(&format!(
                        "reward-state/reward-balance/{block}/{address}"
                    ))
                    .send()
                    .await
                    .ok()
                    .flatten();

                if let Some(amount) = amount {
                    tracing::info!("address={address}, amount= {amount}");
                    cumulative_amount += amount.0;
                };
            }

            // assert cumulative reward is equal to block reward
            assert_eq!(cumulative_amount - prev_cumulative_amount, block_reward().0);
            tracing::info!("cumulative_amount is correct for block={block}");
            prev_cumulative_amount = cumulative_amount;
        }

        Ok(())
    }

    #[tokio::test(flavor = "multi_thread")]
    async fn test_stake_table_duplicate_events_from_contract() -> anyhow::Result<()> {
        // TODO(abdul): This test currently uses TestNetwork only for contract deployment and for L1 block number.
        // Once the stake table deployment logic is refactored and isolated, TestNetwork here will be unnecessary

        setup_test();
        let epoch_height = 20;

        type PosVersion = SequencerVersions<StaticVersion<0, 3>, StaticVersion<0, 0>>;

        let instance = Anvil::new()
            .args(["--slots-in-an-epoch", "0", "--block-time", "1"])
            .spawn();
        let l1_url = instance.endpoint_url();
        let secret_key = instance.keys()[0].clone();

        let signer = LocalSigner::from(secret_key);

        let network_config = TestConfigBuilder::default()
            .l1_url(l1_url.clone())
            .signer(signer.clone())
            .epoch_height(epoch_height)
            .build();

        let api_port = pick_unused_port().expect("No ports free for query service");

        const NUM_NODES: usize = 5;
        // Initialize nodes.
        let storage = join_all((0..NUM_NODES).map(|_| SqlDataSource::create_storage())).await;
        let persistence: [_; NUM_NODES] = storage
            .iter()
            .map(<SqlDataSource as TestableSequencerDataSource>::persistence_options)
            .collect::<Vec<_>>()
            .try_into()
            .unwrap();

        let config = TestNetworkConfigBuilder::with_num_nodes()
            .api_config(SqlDataSource::options(
                &storage[0],
                Options::with_port(api_port),
            ))
            .network_config(network_config)
            .persistences(persistence.clone())
            .catchups(std::array::from_fn(|_| {
                StatePeers::<StaticVersion<0, 1>>::from_urls(
                    vec![format!("http://localhost:{api_port}").parse().unwrap()],
                    Default::default(),
                    &NoMetrics,
                )
            }))
            .pos_hook::<PosVersion>(true)
            .await
            .unwrap()
            .build();

        let network = TestNetwork::new(config, PosVersion::new()).await;

        let mut prev_st = None;
        let state = network.server.decided_state().await;
        let chain_config = state.chain_config.resolve().expect("resolve chain config");
        let stake_table = chain_config.stake_table_contract.unwrap();

        let l1_client = L1ClientOptions::default()
            .connect(vec![l1_url])
            .expect("failed to connect to l1");

        let client: Client<ServerError, SequencerApiVersion> =
            Client::new(format!("http://localhost:{api_port}").parse().unwrap());

        let mut headers = client
            .socket("availability/stream/headers/0")
            .subscribe::<Header>()
            .await
            .unwrap();

        let mut target_bh = 0;
        while let Some(header) = headers.next().await {
            let header = header.unwrap();
            if header.height() == 0 {
                continue;
            }
            let l1_block = header.l1_finalized().expect("l1 block not found");

            let events = StakeTableFetcher::fetch_events_from_contract(
                l1_client.clone(),
                stake_table,
                None,
                l1_block.number(),
            )
            .await
            .expect("failed to get stake table from contract");
            let sorted_events = events.sort_events().expect("failed to sort");

            let mut sorted_dedup_removed = sorted_events.clone();
            sorted_dedup_removed.dedup();

            assert_eq!(
                sorted_events.len(),
                sorted_dedup_removed.len(),
                "duplicates found"
            );

            // This also checks if there is a duplicate registration
            let stake_table =
                validators_from_l1_events(sorted_events.into_iter().map(|(_, e)| e)).unwrap();
            if let Some(prev_st) = prev_st {
                assert_eq!(stake_table, prev_st);
            }

            prev_st = Some(stake_table);

            if target_bh == 100 {
                break;
            }

            target_bh = header.height();
        }

        Ok(())
    }
}<|MERGE_RESOLUTION|>--- conflicted
+++ resolved
@@ -1850,15 +1850,9 @@
         config::PublicHotShotConfig,
         traits::NullEventConsumer,
         v0_1::{block_reward, RewardAmount},
-<<<<<<< HEAD
-        EpochVersion, FeeAmount, Header, MarketplaceVersion, MockSequencerVersions,
-        SequencerVersions, ValidatedState,
-=======
         v0_3::StakeTableFetcher,
-        validators_from_l1_events, BackoffParams, EpochVersion, FeeAmount, FeeVersion, Header,
-        L1ClientOptions, MarketplaceVersion, MockSequencerVersions, SequencerVersions,
-        ValidatedState,
->>>>>>> de857cdb
+        validators_from_l1_events, EpochVersion, FeeAmount, Header, L1ClientOptions,
+        MarketplaceVersion, MockSequencerVersions, SequencerVersions, ValidatedState,
     };
     use futures::{
         future::{self, join_all},
