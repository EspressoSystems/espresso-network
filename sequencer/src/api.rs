--- conflicted
+++ resolved
@@ -4049,11 +4049,6 @@
     }
 
     #[tokio::test(flavor = "multi_thread")]
-<<<<<<< HEAD
-    async fn test_block_reward_api() -> anyhow::Result<()> {
-        setup_test();
-        let epoch_height = 10;
-=======
     async fn test_merklized_state_catchup_on_restart() -> anyhow::Result<()> {
         // This test verifies that a query node can catch up on
         // merklized state after being offline for multiple epochs.
@@ -4068,28 +4063,18 @@
         //    - The node is expected to reconstruct or catch up on its own
         setup_test();
         const EPOCH_HEIGHT: u64 = 10;
->>>>>>> 9bb26906
 
         type PosVersion = SequencerVersions<StaticVersion<0, 3>, StaticVersion<0, 0>>;
 
         let network_config = TestConfigBuilder::default()
-<<<<<<< HEAD
-            .epoch_height(epoch_height)
-=======
             .epoch_height(EPOCH_HEIGHT)
->>>>>>> 9bb26906
             .build();
 
         let api_port = pick_unused_port().expect("No ports free for query service");
 
-<<<<<<< HEAD
-        const NUM_NODES: usize = 1;
-        // Initialize nodes.
-=======
         tracing::info!("API PORT = {api_port}");
         const NUM_NODES: usize = 5;
 
->>>>>>> 9bb26906
         let storage = join_all((0..NUM_NODES).map(|_| SqlDataSource::create_storage())).await;
         let persistence: [_; NUM_NODES] = storage
             .iter()
@@ -4103,11 +4088,7 @@
                 &storage[0],
                 Options::with_port(api_port),
             ))
-<<<<<<< HEAD
-            .network_config(network_config.clone())
-=======
             .network_config(network_config)
->>>>>>> 9bb26906
             .persistences(persistence.clone())
             .catchups(std::array::from_fn(|_| {
                 StatePeers::<StaticVersion<0, 1>>::from_urls(
@@ -4116,38 +4097,6 @@
                     &NoMetrics,
                 )
             }))
-<<<<<<< HEAD
-            .pos_hook::<PosVersion>(DelegationConfig::VariableAmounts, Default::default())
-            .await
-            .unwrap()
-            .build();
-
-        let _network = TestNetwork::new(config, PosVersion::new()).await;
-        let client: Client<ServerError, SequencerApiVersion> =
-            Client::new(format!("http://localhost:{api_port}").parse().unwrap());
-
-        let _blocks = client
-            .socket("availability/stream/blocks/0")
-            .subscribe::<BlockQueryData<SeqTypes>>()
-            .await
-            .unwrap()
-            .take(3)
-            .try_collect::<Vec<_>>()
-            .await
-            .unwrap();
-
-        let block_reward = client
-            .get::<RewardAmount>("node/block-reward")
-            .send()
-            .await
-            .expect("failed to get block reward");
-        tracing::info!("block_reward={block_reward:?}");
-
-        assert!(block_reward.0 > U256::ZERO);
-
-        Ok(())
-    }
-=======
             .pos_hook::<PosVersion>(
                 DelegationConfig::MultipleDelegators,
                 hotshot_contract_adapter::stake_table::StakeTableContractVersion::V2,
@@ -4600,5 +4549,72 @@
             }
         }
     }
->>>>>>> 9bb26906
+
+    #[tokio::test(flavor = "multi_thread")]
+    async fn test_block_reward_api() -> anyhow::Result<()> {
+        setup_test();
+        let epoch_height = 10;
+
+        type PosVersion = SequencerVersions<StaticVersion<0, 3>, StaticVersion<0, 0>>;
+
+        let network_config = TestConfigBuilder::default()
+            .epoch_height(epoch_height)
+            .build();
+
+        let api_port = pick_unused_port().expect("No ports free for query service");
+
+        const NUM_NODES: usize = 1;
+        // Initialize nodes.
+        let storage = join_all((0..NUM_NODES).map(|_| SqlDataSource::create_storage())).await;
+        let persistence: [_; NUM_NODES] = storage
+            .iter()
+            .map(<SqlDataSource as TestableSequencerDataSource>::persistence_options)
+            .collect::<Vec<_>>()
+            .try_into()
+            .unwrap();
+
+        let config = TestNetworkConfigBuilder::with_num_nodes()
+            .api_config(SqlDataSource::options(
+                &storage[0],
+                Options::with_port(api_port),
+            ))
+            .network_config(network_config.clone())
+            .persistences(persistence.clone())
+            .catchups(std::array::from_fn(|_| {
+                StatePeers::<StaticVersion<0, 1>>::from_urls(
+                    vec![format!("http://localhost:{api_port}").parse().unwrap()],
+                    Default::default(),
+                    &NoMetrics,
+                )
+            }))
+            .pos_hook::<PosVersion>(DelegationConfig::VariableAmounts, Default::default())
+            .await
+            .unwrap()
+            .build();
+
+        let _network = TestNetwork::new(config, PosVersion::new()).await;
+        let client: Client<ServerError, SequencerApiVersion> =
+            Client::new(format!("http://localhost:{api_port}").parse().unwrap());
+
+        let _blocks = client
+            .socket("availability/stream/blocks/0")
+            .subscribe::<BlockQueryData<SeqTypes>>()
+            .await
+            .unwrap()
+            .take(3)
+            .try_collect::<Vec<_>>()
+            .await
+            .unwrap();
+
+        let block_reward = client
+            .get::<RewardAmount>("node/block-reward")
+            .send()
+            .await
+            .expect("failed to get block reward");
+        tracing::info!("block_reward={block_reward:?}");
+
+        assert!(block_reward.0 > U256::ZERO);
+
+        Ok(())
+    }
 }