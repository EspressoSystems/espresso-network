--- conflicted
+++ resolved
@@ -9,6 +9,7 @@
 use hotshot::types::SystemContextHandle;
 use hotshot_query_service::data_source::ExtensibleDataSource;
 use hotshot_types::{data::ViewNumber, light_client::StateSignatureRequestBody};
+use versioned_binary_serialization::version::StaticVersionType;
 
 pub mod data_source;
 pub mod endpoints;
@@ -19,16 +20,13 @@
 
 pub use options::Options;
 
-struct State<N: network::Type, const MAJOR_VERSION: u16, const MINOR_VERSION: u16> {
-    state_signer: Arc<StateSigner<MAJOR_VERSION, MINOR_VERSION>>,
+struct State<N: network::Type, Ver: StaticVersionType> {
+    state_signer: Arc<StateSigner<Ver>>,
     handle: SystemContextHandle<SeqTypes, Node<N>>,
 }
 
-impl<N: network::Type, const MAJOR_VERSION: u16, const MINOR_VERSION: u16>
-    From<&SequencerContext<N, MAJOR_VERSION, MINOR_VERSION>>
-    for State<N, MAJOR_VERSION, MINOR_VERSION>
-{
-    fn from(ctx: &SequencerContext<N, MAJOR_VERSION, MINOR_VERSION>) -> Self {
+impl<N: network::Type, Ver: StaticVersionType> From<&SequencerContext<N, Ver>> for State<N, Ver> {
+    fn from(ctx: &SequencerContext<N, Ver>) -> Self {
         Self {
             state_signer: ctx.state_signer(),
             handle: ctx.consensus().clone(),
@@ -36,27 +34,22 @@
     }
 }
 
-type StorageState<N, D, const MAJOR_VERSION: u16, const MINOR_VERSION: u16> =
-    ExtensibleDataSource<D, State<N, MAJOR_VERSION, MINOR_VERSION>>;
-
-impl<N: network::Type, D, const MAJOR_VERSION: u16, const MINOR_VERSION: u16> SubmitDataSource<N>
-    for StorageState<N, D, MAJOR_VERSION, MINOR_VERSION>
-{
+type StorageState<N, D, Ver: StaticVersionType> = ExtensibleDataSource<D, State<N, Ver>>;
+
+impl<N: network::Type, D, Ver: StaticVersionType> SubmitDataSource<N> for StorageState<N, D, Ver> {
     fn consensus(&self) -> &SystemContextHandle<SeqTypes, Node<N>> {
         self.as_ref().consensus()
     }
 }
 
-impl<N: network::Type, const MAJOR_VERSION: u16, const MINOR_VERSION: u16> SubmitDataSource<N>
-    for State<N, MAJOR_VERSION, MINOR_VERSION>
-{
+impl<N: network::Type, Ver: StaticVersionType> SubmitDataSource<N> for State<N, Ver> {
     fn consensus(&self) -> &SystemContextHandle<SeqTypes, Node<N>> {
         &self.handle
     }
 }
 
-impl<N: network::Type, D: Send + Sync, const MAJOR_VERSION: u16, const MINOR_VERSION: u16>
-    StateDataSource for StorageState<N, D, MAJOR_VERSION, MINOR_VERSION>
+impl<N: network::Type, D: Send + Sync, Ver: StaticVersionType> StateDataSource
+    for StorageState<N, D, Ver>
 {
     async fn get_decided_state(&self) -> Arc<ValidatedState> {
         self.as_ref().get_decided_state().await
@@ -67,9 +60,7 @@
     }
 }
 
-impl<N: network::Type, const MAJOR_VERSION: u16, const MINOR_VERSION: u16> StateDataSource
-    for State<N, MAJOR_VERSION, MINOR_VERSION>
-{
+impl<N: network::Type, Ver: StaticVersionType> StateDataSource for State<N, Ver> {
     async fn get_decided_state(&self) -> Arc<ValidatedState> {
         self.handle.get_decided_state().await
     }
@@ -80,8 +71,8 @@
 }
 
 #[async_trait]
-impl<N: network::Type, D: Sync, const MAJOR_VERSION: u16, const MINOR_VERSION: u16>
-    StateSignatureDataSource<N> for StorageState<N, D, MAJOR_VERSION, MINOR_VERSION>
+impl<N: network::Type, D: Sync, Ver: StaticVersionType> StateSignatureDataSource<N>
+    for StorageState<N, D, Ver>
 {
     async fn get_state_signature(&self, height: u64) -> Option<StateSignatureRequestBody> {
         self.as_ref().get_state_signature(height).await
@@ -89,9 +80,7 @@
 }
 
 #[async_trait]
-impl<N: network::Type, const MAJOR_VERSION: u16, const MINOR_VERSION: u16>
-    StateSignatureDataSource<N> for State<N, MAJOR_VERSION, MINOR_VERSION>
-{
+impl<N: network::Type, Ver: StaticVersionType> StateSignatureDataSource<N> for State<N, Ver> {
     async fn get_state_signature(&self, height: u64) -> Option<StateSignatureRequestBody> {
         self.state_signer.get_state_signature(height).await
     }
@@ -111,7 +100,7 @@
     use async_compatibility_layer::logging::{setup_backtrace, setup_logging};
     use async_std::task::sleep;
     use commit::Committable;
-    use es_version::SEQUENCER_VERSION;
+    use es_version::{SequencerVersion, SEQUENCER_VERSION};
     use ethers::prelude::Address;
     use futures::{
         future::{join_all, FutureExt},
@@ -130,9 +119,8 @@
     use tide_disco::error::ServerError;
 
     pub struct TestNetwork {
-        pub server: SequencerContext<network::Memory, { es_version::MAJOR }, { es_version::MINOR }>,
-        pub peers:
-            Vec<SequencerContext<network::Memory, { es_version::MAJOR }, { es_version::MINOR }>>,
+        pub server: SequencerContext<network::Memory, SequencerVersion>,
+        pub peers: Vec<SequencerContext<network::Memory, SequencerVersion>>,
         pub cfg: TestConfig,
     }
 
@@ -150,13 +138,19 @@
                     let cfg = &cfg;
                     async move {
                         if i == 0 {
-<<<<<<< HEAD
                             opt.serve(
                                 |metrics| {
                                     let cfg = cfg.clone();
                                     async move {
-                                        cfg.init_node(0, persistence, &*metrics, SEQUENCER_VERSION)
-                                            .await
+                                        cfg.init_node(
+                                            0,
+                                            state,
+                                            persistence,
+                                            catchup,
+                                            &*metrics,
+                                            SEQUENCER_VERSION,
+                                        )
+                                        .await
                                     }
                                     .boxed()
                                 },
@@ -165,22 +159,15 @@
                             .await
                             .unwrap()
                         } else {
-                            cfg.init_node(i, persistence, &NoMetrics, SEQUENCER_VERSION)
-=======
-                            opt.serve(|metrics| {
-                                let cfg = cfg.clone();
-                                async move {
-                                    cfg.init_node(0, state, persistence, catchup, &*metrics)
-                                        .await
-                                }
-                                .boxed()
-                            })
+                            cfg.init_node(
+                                i,
+                                state,
+                                persistence,
+                                catchup,
+                                &NoMetrics,
+                                SEQUENCER_VERSION,
+                            )
                             .await
-                            .unwrap()
-                        } else {
-                            cfg.init_node(i, state, persistence, catchup, &NoMetrics)
->>>>>>> f7bd1f4a
-                                .await
                         }
                     }
                 },
@@ -228,7 +215,7 @@
 
         let port = pick_unused_port().expect("No ports free");
         let url = format!("http://localhost:{port}").parse().unwrap();
-        let client: Client<ServerError, 0, 1> = Client::new(url);
+        let client: Client<ServerError, SequencerVersion> = Client::new(url);
 
         let options = opt(Options::from(options::Http { port }).status(Default::default()));
         let _network = TestNetwork::new(options).await;
@@ -274,7 +261,7 @@
         let port = pick_unused_port().expect("No ports free");
 
         let url = format!("http://localhost:{port}").parse().unwrap();
-        let client: Client<ServerError, 0, 1> = Client::new(url);
+        let client: Client<ServerError, SequencerVersion> = Client::new(url);
 
         let options = opt(Options::from(options::Http { port }).submit(Default::default()));
         let network = TestNetwork::new(options).await;
@@ -303,7 +290,7 @@
         let port = pick_unused_port().expect("No ports free");
 
         let url = format!("http://localhost:{port}").parse().unwrap();
-        let client: Client<ServerError, 0, 1> = Client::new(url);
+        let client: Client<ServerError, SequencerVersion> = Client::new(url);
 
         let options = opt(Options::from(options::Http { port }));
         let network = TestNetwork::new(options).await;
@@ -344,7 +331,7 @@
 
         let port = pick_unused_port().expect("No ports free");
         let url = format!("http://localhost:{port}").parse().unwrap();
-        let client: Client<ServerError, 0, 1> = Client::new(url);
+        let client: Client<ServerError, SequencerVersion> = Client::new(url);
 
         let options = opt(Options::from(options::Http { port }).state(Default::default()));
         let mut network = TestNetwork::new(options).await;
@@ -471,6 +458,7 @@
     use commit::Committable;
     use data_source::testing::TestableSequencerDataSource;
     use endpoints::NamespaceProofQueryData;
+    use es_version::SequencerVersion;
     use futures::{
         future::join_all,
         stream::{StreamExt, TryStreamExt},
@@ -524,7 +512,7 @@
         let mut events = network.server.get_event_stream();
 
         // Connect client.
-        let client: Client<ServerError, 0, 1> =
+        let client: Client<ServerError, SequencerVersion> =
             Client::new(format!("http://localhost:{port}").parse().unwrap());
         client.connect(None).await;
 
@@ -610,7 +598,7 @@
         .await;
 
         // Connect client.
-        let client: Client<ServerError, 0, 1> =
+        let client: Client<ServerError, SequencerVersion> =
             Client::new(format!("http://localhost:{port}").parse().unwrap());
         client.connect(None).await;
 
@@ -672,7 +660,7 @@
                     Box::new(MockStateCatchup::from_iter([(decided_view, state.clone())]))
                 } else {
                     // The remaining nodes should use this archival node as a peer for catchup.
-                    Box::new(StatePeers::from_urls(vec![format!(
+                    Box::new(StatePeers::<SequencerVersion>::from_urls(vec![format!(
                         "http://localhost:{port}"
                     )
                     .parse()
@@ -682,7 +670,7 @@
             }),
         )
         .await;
-        let client: Client<ServerError, 0, 1> =
+        let client: Client<ServerError, SequencerVersion> =
             Client::new(format!("http://localhost:{port}").parse().unwrap());
         client.connect(None).await;
 
@@ -712,186 +700,6 @@
             .unwrap();
         assert_eq!(chain, new_chain);
     }
-<<<<<<< HEAD
-
-    #[async_std::test]
-    pub(crate) async fn test_timestamp_window<D: TestableSequencerDataSource>() {
-        setup_logging();
-        setup_backtrace();
-
-        // Start query service.
-        let port = pick_unused_port().expect("No ports free");
-        let storage = D::create_storage().await;
-        let _network = TestNetwork::new(
-            D::options(&storage, options::Http { port }.into()).status(Default::default()),
-        )
-        .await;
-
-        // Connect client.
-        let client: Client<ServerError, 0, 1> =
-            Client::new(format!("http://localhost:{port}").parse().unwrap());
-        client.connect(None).await;
-
-        // Wait for blocks with at least three different timestamps to be sequenced. This lets us
-        // test all the edge cases.
-        let mut test_blocks: Vec<Vec<Header>> = vec![];
-        while test_blocks.len() < 3 {
-            let num_blocks = test_blocks.iter().flatten().count();
-
-            // Wait for the next block to be sequenced.
-            loop {
-                let block_height = client
-                    .get::<usize>("status/block-height")
-                    .send()
-                    .await
-                    .unwrap();
-                if block_height > num_blocks {
-                    break;
-                }
-                tracing::info!("waiting for block {num_blocks}, current height {block_height}");
-                sleep(Duration::from_secs(1)).await;
-            }
-
-            let block: BlockQueryData<SeqTypes> = client
-                .get(&format!("availability/block/{num_blocks}"))
-                .send()
-                .await
-                .unwrap();
-            let header = block.header().clone();
-            if let Some(last_timestamp) = test_blocks.last_mut() {
-                if last_timestamp[0].timestamp == header.timestamp {
-                    last_timestamp.push(header);
-                } else {
-                    test_blocks.push(vec![header]);
-                }
-            } else {
-                test_blocks.push(vec![header]);
-            }
-        }
-        tracing::info!("blocks for testing: {test_blocks:#?}");
-
-        // Define invariants that every response should satisfy.
-        let check_invariants = |res: &TimeWindowQueryData, start, end, check_prev| {
-            let mut prev = res.prev.as_ref();
-            if let Some(prev) = prev {
-                if check_prev {
-                    assert!(prev.timestamp < start);
-                }
-            } else {
-                // `prev` can only be `None` if the first block in the window is the genesis block.
-                assert_eq!(res.from().unwrap(), 0);
-            };
-            for header in &res.window {
-                assert!(start <= header.timestamp);
-                assert!(header.timestamp < end);
-                if let Some(prev) = prev {
-                    assert!(prev.timestamp <= header.timestamp);
-                }
-                prev = Some(header);
-            }
-            if let Some(next) = &res.next {
-                assert!(next.timestamp >= end);
-                // If there is a `next`, there must be at least one previous block (either `prev`
-                // itself or the last block if the window is nonempty), so we can `unwrap` here.
-                assert!(next.timestamp >= prev.unwrap().timestamp);
-            }
-        };
-
-        let get_window = |start, end| {
-            let client = client.clone();
-            async move {
-                let res = client
-                    .get(&format!("availability/headers/window/{start}/{end}"))
-                    .send()
-                    .await
-                    .unwrap();
-                tracing::info!("window for timestamp range {start}-{end}: {res:#?}");
-                check_invariants(&res, start, end, true);
-                res
-            }
-        };
-
-        // Case 0: happy path. All blocks are available, including prev and next.
-        let start = test_blocks[1][0].timestamp;
-        let end = start + 1;
-        let res = get_window(start, end).await;
-        assert_eq!(res.prev.unwrap(), *test_blocks[0].last().unwrap());
-        assert_eq!(res.window, test_blocks[1]);
-        assert_eq!(res.next.unwrap(), test_blocks[2][0]);
-
-        // Case 1: no `prev`, start of window is before genesis.
-        let start = 0;
-        let end = test_blocks[0][0].timestamp + 1;
-        let res = get_window(start, end).await;
-        assert_eq!(res.prev, None);
-        assert_eq!(res.window, test_blocks[0]);
-        assert_eq!(res.next.unwrap(), test_blocks[1][0]);
-
-        // Case 2: no `next`, end of window is after the most recently sequenced block.
-        let start = test_blocks[2][0].timestamp;
-        let end = i64::MAX as u64;
-        let res = get_window(start, end).await;
-        assert_eq!(res.prev.unwrap(), *test_blocks[1].last().unwrap());
-        // There may have been more blocks sequenced since we grabbed `test_blocks`, so just check
-        // that the prefix of the window is correct.
-        assert_eq!(res.window[..test_blocks[2].len()], test_blocks[2]);
-        assert_eq!(res.next, None);
-        // Fetch more blocks using the `from` form of the endpoint. Start from the last block we had
-        // previously (ie fetch a slightly overlapping window) to ensure there is at least one block
-        // in the new window.
-        let from = test_blocks.iter().flatten().count() - 1;
-        let more: TimeWindowQueryData = client
-            .get(&format!("availability/headers/window/from/{from}/{end}",))
-            .send()
-            .await
-            .unwrap();
-        check_invariants(&more, start, end, false);
-        assert_eq!(
-            more.prev.as_ref().unwrap(),
-            test_blocks.iter().flatten().nth(from - 1).unwrap()
-        );
-        assert_eq!(
-            more.window[..res.window.len() - test_blocks[2].len() + 1],
-            res.window[test_blocks[2].len() - 1..]
-        );
-        assert_eq!(res.next, None);
-        // We should get the same result whether we query by block height or hash.
-        let more2: TimeWindowQueryData = client
-            .get(&format!(
-                "availability/headers/window/from/hash/{}/{}",
-                test_blocks[2].last().unwrap().commit(),
-                end
-            ))
-            .send()
-            .await
-            .unwrap();
-        check_invariants(&more2, start, end, false);
-        assert_eq!(more2.from().unwrap(), more.from().unwrap());
-        assert_eq!(more2.prev, more.prev);
-        assert_eq!(more2.next, more.next);
-        assert_eq!(more2.window[..more.window.len()], more.window);
-
-        // Case 3: the window is empty.
-        let start = test_blocks[1][0].timestamp;
-        let end = start;
-        let res = get_window(start, end).await;
-        assert_eq!(res.prev.unwrap(), *test_blocks[0].last().unwrap());
-        assert_eq!(res.next.unwrap(), test_blocks[1][0]);
-        assert_eq!(res.window, vec![]);
-
-        // Case 5: no relevant blocks are available yet.
-        client
-            .get::<TimeWindowQueryData>(&format!(
-                "availability/headers/window/{}/{}",
-                i64::MAX - 1,
-                i64::MAX
-            ))
-            .send()
-            .await
-            .unwrap_err();
-    }
-=======
->>>>>>> f7bd1f4a
 }
 
 #[cfg(test)]
@@ -903,6 +711,7 @@
     };
     use async_compatibility_layer::logging::{setup_backtrace, setup_logging};
     use commit::Committable;
+    use es_version::SequencerVersion;
     use ethers::prelude::Signer;
     use futures::stream::StreamExt;
     use hotshot::types::EventType;
@@ -923,7 +732,7 @@
 
         let port = pick_unused_port().expect("No ports free");
         let url = format!("http://localhost:{port}").parse().unwrap();
-        let client: Client<ServerError, 0, 1> = Client::new(url);
+        let client: Client<ServerError, SequencerVersion> = Client::new(url);
         let options = Options::from(options::Http { port });
         let _network = TestNetwork::new(options).await;
 
@@ -985,7 +794,9 @@
             states,
             [NoStorage; TestConfig::NUM_NODES],
             std::array::from_fn(|_| {
-                StatePeers::from_urls(vec![format!("http://localhost:{port}").parse().unwrap()])
+                StatePeers::<SequencerVersion>::from_urls(vec![format!("http://localhost:{port}")
+                    .parse()
+                    .unwrap()])
             }),
         )
         .await;
