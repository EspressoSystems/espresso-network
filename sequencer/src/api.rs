use std::{collections::HashMap, pin::Pin, sync::Arc, time::Duration};

use anyhow::{bail, Context};
use async_lock::RwLock;
use async_once_cell::Lazy;
use async_trait::async_trait;
use committable::Commitment;
use data_source::{
    CatchupDataSource, RequestResponseDataSource, StakeTableDataSource, StakeTableWithEpochNumber,
    SubmitDataSource,
};
use derivative::Derivative;
use espresso_types::{
    config::PublicNetworkConfig,
    retain_accounts,
    v0::traits::SequencerPersistence,
    v0_3::{ChainConfig, RewardAccountV1, RewardAmount, RewardMerkleTreeV1},
    v0_4::{RewardAccountV2, RewardMerkleTreeV2},
    AccountQueryData, BlockMerkleTree, FeeAccount, FeeMerkleTree, Leaf2, NodeState, PubKey,
    Transaction, ValidatorMap,
};
use futures::{
    future::{BoxFuture, Future, FutureExt},
    stream::BoxStream,
};
use hotshot_events_service::events_source::{
    EventFilterSet, EventsSource, EventsStreamer, StartupInfo,
};
use hotshot_query_service::{
    availability::VidCommonQueryData, data_source::ExtensibleDataSource, VidCommon,
};
use hotshot_types::{
    data::{EpochNumber, VidCommitment, VidShare, ViewNumber},
    event::{Event, LegacyEvent},
    light_client::StateSignatureRequestBody,
    network::NetworkConfig,
    traits::{
        network::ConnectedNetwork,
        node_implementation::{NodeType, Versions},
    },
    vid::avidm::{init_avidm_param, AvidMScheme},
    vote::HasViewNumber,
    PeerConfig,
};
use itertools::Itertools;
use jf_merkle_tree::MerkleTreeScheme;
use rand::Rng;
use request_response::RequestType;
use tokio::time::timeout;

use self::data_source::{HotShotConfigDataSource, NodeStateDataSource, StateSignatureDataSource};
use crate::{
    catchup::{
        add_fee_accounts_to_state, add_v1_reward_accounts_to_state,
        add_v2_reward_accounts_to_state, CatchupStorage,
    },
    context::Consensus,
    request_response::{
        data_source::{retain_v1_reward_accounts, retain_v2_reward_accounts},
        request::{Request, Response},
    },
    state_signature::StateSigner,
    SeqTypes, SequencerApiVersion, SequencerContext,
};

pub mod data_source;
pub mod endpoints;
pub mod fs;
pub mod options;
pub mod sql;
mod update;

pub use options::Options;

pub type BlocksFrontier = <BlockMerkleTree as MerkleTreeScheme>::MembershipProof;

type BoxLazy<T> = Pin<Arc<Lazy<T, BoxFuture<'static, T>>>>;

#[derive(Derivative)]
#[derivative(Debug(bound = ""))]
struct ConsensusState {
    state_signer: Arc<RwLock<StateSigner<SequencerApiVersion>>>,
    event_streamer: Arc<RwLock<EventsStreamer<SeqTypes>>>,
    node_state: NodeState,
    network_config: NetworkConfig<SeqTypes>,
}

impl<N: ConnectedNetwork<PubKey>, P: SequencerPersistence, V: Versions>
    From<&SequencerContext<N, P, V>> for ConsensusState
{
    fn from(ctx: &SequencerContext<N, P, V>) -> Self {
        Self {
            state_signer: ctx.state_signer(),
            event_streamer: ctx.event_streamer(),
            node_state: ctx.node_state(),
            network_config: ctx.network_config(),
        }
    }
}

#[derive(Derivative)]
#[derivative(Clone(bound = ""), Debug(bound = ""))]
struct ApiState<N: ConnectedNetwork<PubKey>, P: SequencerPersistence, V: Versions> {
    // The consensus state is initialized lazily so we can start the API (and healthcheck endpoints)
    // before consensus has started. Any endpoint that uses consensus state will wait for
    // initialization to finish, but endpoints that do not require a consensus handle can proceed
    // without waiting.
    #[derivative(Debug = "ignore")]
    sequencer_context: BoxLazy<SequencerContext<N, P, V>>,
}

impl<N: ConnectedNetwork<PubKey>, P: SequencerPersistence, V: Versions> ApiState<N, P, V> {
    fn new(context_init: impl Future<Output = SequencerContext<N, P, V>> + Send + 'static) -> Self {
        Self {
            sequencer_context: Arc::pin(Lazy::from_future(context_init.boxed())),
        }
    }

    async fn state_signer(&self) -> Arc<RwLock<StateSigner<SequencerApiVersion>>> {
        self.sequencer_context
            .as_ref()
            .get()
            .await
            .get_ref()
            .state_signer()
    }

    async fn event_streamer(&self) -> Arc<RwLock<EventsStreamer<SeqTypes>>> {
        self.sequencer_context
            .as_ref()
            .get()
            .await
            .get_ref()
            .event_streamer()
    }

    async fn consensus(&self) -> Arc<RwLock<Consensus<N, P, V>>> {
        self.sequencer_context
            .as_ref()
            .get()
            .await
            .get_ref()
            .consensus()
    }

    async fn network_config(&self) -> NetworkConfig<SeqTypes> {
        self.sequencer_context
            .as_ref()
            .get()
            .await
            .get_ref()
            .network_config()
    }
}

type StorageState<N, P, D, V> = ExtensibleDataSource<D, ApiState<N, P, V>>;

#[async_trait]
impl<N: ConnectedNetwork<PubKey>, P: SequencerPersistence, V: Versions> EventsSource<SeqTypes>
    for ApiState<N, P, V>
{
    type EventStream = BoxStream<'static, Arc<Event<SeqTypes>>>;
    type LegacyEventStream = BoxStream<'static, Arc<LegacyEvent<SeqTypes>>>;

    async fn get_event_stream(
        &self,
        _filter: Option<EventFilterSet<SeqTypes>>,
    ) -> Self::EventStream {
        self.event_streamer()
            .await
            .read()
            .await
            .get_event_stream(None)
            .await
    }

    async fn get_legacy_event_stream(
        &self,
        _filter: Option<EventFilterSet<SeqTypes>>,
    ) -> Self::LegacyEventStream {
        self.event_streamer()
            .await
            .read()
            .await
            .get_legacy_event_stream(None)
            .await
    }

    async fn get_startup_info(&self) -> StartupInfo<SeqTypes> {
        self.event_streamer()
            .await
            .read()
            .await
            .get_startup_info()
            .await
    }
}

impl<N: ConnectedNetwork<PubKey>, D: Send + Sync, V: Versions, P: SequencerPersistence>
    SubmitDataSource<N, P> for StorageState<N, P, D, V>
{
    async fn submit(&self, tx: Transaction) -> anyhow::Result<()> {
        self.as_ref().submit(tx).await
    }
}

impl<N: ConnectedNetwork<PubKey>, D: Sync, V: Versions, P: SequencerPersistence>
    StakeTableDataSource<SeqTypes> for StorageState<N, P, D, V>
{
    /// Get the stake table for a given epoch
    async fn get_stake_table(
        &self,
        epoch: Option<<SeqTypes as NodeType>::Epoch>,
    ) -> anyhow::Result<Vec<PeerConfig<SeqTypes>>> {
        self.as_ref().get_stake_table(epoch).await
    }

    /// Get the stake table for the current epoch if not provided
    async fn get_stake_table_current(&self) -> anyhow::Result<StakeTableWithEpochNumber<SeqTypes>> {
        self.as_ref().get_stake_table_current().await
    }

    /// Get all the validators
    async fn get_validators(
        &self,
        epoch: <SeqTypes as NodeType>::Epoch,
    ) -> anyhow::Result<ValidatorMap> {
        self.as_ref().get_validators(epoch).await
    }

    async fn get_block_reward(
        &self,
        epoch: Option<EpochNumber>,
    ) -> anyhow::Result<Option<RewardAmount>> {
        self.as_ref().get_block_reward(epoch).await
    }
    /// Get all the validator participation for the current epoch
    async fn current_proposal_participation(&self) -> HashMap<PubKey, f64> {
        self.as_ref().current_proposal_participation().await
    }
    async fn previous_proposal_participation(&self) -> HashMap<PubKey, f64> {
        self.as_ref().previous_proposal_participation().await
    }
}

impl<N: ConnectedNetwork<PubKey>, V: Versions, P: SequencerPersistence>
    StakeTableDataSource<SeqTypes> for ApiState<N, P, V>
{
    /// Get the stake table for a given epoch
    async fn get_stake_table(
        &self,
        epoch: Option<<SeqTypes as NodeType>::Epoch>,
    ) -> anyhow::Result<Vec<PeerConfig<SeqTypes>>> {
        let highest_epoch = self
            .consensus()
            .await
            .read()
            .await
            .cur_epoch()
            .await
            .map(|e| e + 1);
        if epoch > highest_epoch {
            return Err(anyhow::anyhow!(
                "requested stake table for epoch {epoch:?} is beyond the current epoch + 1 \
                 {highest_epoch:?}"
            ));
        }
        let mem = self
            .consensus()
            .await
            .read()
            .await
            .membership_coordinator
            .stake_table_for_epoch(epoch)
            .await?;

        Ok(mem.stake_table().await.0)
    }

    /// Get the stake table for the current epoch and return it along with the epoch number
    async fn get_stake_table_current(&self) -> anyhow::Result<StakeTableWithEpochNumber<SeqTypes>> {
        let epoch = self.consensus().await.read().await.cur_epoch().await;

        Ok(StakeTableWithEpochNumber {
            epoch,
            stake_table: self.get_stake_table(epoch).await?,
        })
    }

    async fn get_block_reward(
        &self,
        epoch: Option<EpochNumber>,
    ) -> anyhow::Result<Option<RewardAmount>> {
        let coordinator = self
            .consensus()
            .await
            .read()
            .await
            .membership_coordinator
            .clone();

        let membership = coordinator.membership().read().await;

        Ok(membership.block_reward(epoch))
    }

    /// Get the whole validators map
    async fn get_validators(
        &self,
        epoch: <SeqTypes as NodeType>::Epoch,
    ) -> anyhow::Result<ValidatorMap> {
        let mem = self
            .consensus()
            .await
            .read()
            .await
            .membership_coordinator
            .membership_for_epoch(Some(epoch))
            .await
            .context("membership not found")?;

        let r = mem.coordinator.membership().read().await;
        r.active_validators(&epoch)
    }

    /// Get the current proposal participation.
    async fn current_proposal_participation(&self) -> HashMap<PubKey, f64> {
        self.consensus()
            .await
            .read()
            .await
            .consensus()
            .read()
            .await
            .current_proposal_participation()
    }

    /// Get the previous proposal participation.
    async fn previous_proposal_participation(&self) -> HashMap<PubKey, f64> {
        self.consensus()
            .await
            .read()
            .await
            .consensus()
            .read()
            .await
            .previous_proposal_participation()
    }
}

#[async_trait]
impl<N: ConnectedNetwork<PubKey>, D: Sync, V: Versions, P: SequencerPersistence>
    RequestResponseDataSource<SeqTypes> for StorageState<N, P, D, V>
{
    async fn request_vid_shares(
        &self,
        block_number: u64,
        vid_common_data: VidCommonQueryData<SeqTypes>,
        timeout_duration: Duration,
    ) -> anyhow::Result<Vec<VidShare>> {
        self.as_ref()
            .request_vid_shares(block_number, vid_common_data, timeout_duration)
            .await
    }
}

#[async_trait]
impl<N: ConnectedNetwork<PubKey>, V: Versions, P: SequencerPersistence>
    RequestResponseDataSource<SeqTypes> for ApiState<N, P, V>
{
    async fn request_vid_shares(
        &self,
        block_number: u64,
        vid_common_data: VidCommonQueryData<SeqTypes>,
        duration: Duration,
    ) -> anyhow::Result<Vec<VidShare>> {
        // Get a handle to the request response protocol
        let request_response_protocol = self
            .sequencer_context
            .as_ref()
            .get()
            .await
            .request_response_protocol
            .clone();

        // Get the total VID weight based on the VID common data
        let total_weight = match vid_common_data.common() {
            VidCommon::V0(_) => {
                // TODO: This needs to be done via the stake table
                return Err(anyhow::anyhow!(
                    "V0 total weight calculation not supported yet"
                ));
            },
            VidCommon::V1(v1) => v1.total_weights,
        };

        // Create the AvidM parameters from the total weight
        let avidm_param =
            init_avidm_param(total_weight).with_context(|| "failed to initialize avidm param")?;

        // Get the payload hash for verification
        let VidCommitment::V1(local_payload_hash) = vid_common_data.payload_hash() else {
            bail!("V0 share verification not supported yet");
        };

        // Create a random request id
        let request_id = rand::thread_rng().gen();

        // Request and verify the shares from all other nodes, timing out after `duration` seconds
        let received_shares = Arc::new(parking_lot::Mutex::new(Vec::new()));
        let received_shares_clone = received_shares.clone();
        let request_result: anyhow::Result<_, _> = timeout(
            duration,
            request_response_protocol.request_indefinitely::<_, _, _>(
                Request::VidShare(block_number, request_id),
                RequestType::Broadcast,
                move |_request, response| {
                    let avidm_param = avidm_param.clone();
                    let received_shares = received_shares_clone.clone();
                    async move {
                        // Make sure the response was a V1 share
                        let Response::VidShare(VidShare::V1(received_share)) = response else {
                            bail!("V0 share verification not supported yet");
                        };

                        // Verify the share
                        let Ok(Ok(_)) = AvidMScheme::verify_share(
                            &avidm_param,
                            &local_payload_hash,
                            &received_share,
                        ) else {
                            bail!("share verification failed");
                        };

                        // Add the share to the list of received shares
                        received_shares.lock().push(received_share);

                        bail!("waiting for more shares");

                        #[allow(unreachable_code)]
                        Ok(())
                    }
                },
            ),
        )
        .await;

        // If the request timed out, return the shares we have collected so far
        match request_result {
            Err(_) => {
                // If it timed out, this was successful. Return the shares we have collected so far
                Ok(received_shares
                    .lock()
                    .clone()
                    .into_iter()
                    .map(VidShare::V1)
                    .collect())
            },

            // If it was an error from the inner request, return that error
            Ok(Err(e)) => Err(e).with_context(|| "failed to request vid shares"),

            // If it was successful, this was unexpected.
            Ok(Ok(_)) => bail!("this should not be possible"),
        }
    }
}

impl<N: ConnectedNetwork<PubKey>, V: Versions, P: SequencerPersistence> SubmitDataSource<N, P>
    for ApiState<N, P, V>
{
    async fn submit(&self, tx: Transaction) -> anyhow::Result<()> {
        let handle = self.consensus().await;

        let consensus_read_lock = handle.read().await;

        // Fetch full chain config from the validated state, if present.
        // This is necessary because we support chain config upgrades,
        // so the updated chain config is found in the validated state.
        let cf = consensus_read_lock
            .decided_state()
            .await
            .chain_config
            .resolve();

        // Use the chain config from the validated state if available,
        // otherwise, use the node state's chain config
        // The node state's chain config is the node's base version chain config
        let cf = match cf {
            Some(cf) => cf,
            None => self.node_state().await.chain_config,
        };

        let max_block_size: u64 = cf.max_block_size.into();
        let txn_size = tx.payload().len() as u64;

        // reject transaction bigger than block size
        if txn_size > max_block_size {
            bail!("transaction size ({txn_size}) is greater than max_block_size ({max_block_size})")
        }

        consensus_read_lock.submit_transaction(tx).await?;
        Ok(())
    }
}

impl<N, P, D, V> NodeStateDataSource for StorageState<N, P, D, V>
where
    N: ConnectedNetwork<PubKey>,
    V: Versions,
    P: SequencerPersistence,
    D: Sync,
{
    async fn node_state(&self) -> NodeState {
        self.as_ref().node_state().await
    }
}

impl<
        N: ConnectedNetwork<PubKey>,
        V: Versions,
        P: SequencerPersistence,
        D: CatchupStorage + Send + Sync,
    > CatchupDataSource for StorageState<N, P, D, V>
{
    #[tracing::instrument(skip(self, instance))]
    async fn get_accounts(
        &self,
        instance: &NodeState,
        height: u64,
        view: ViewNumber,
        accounts: &[FeeAccount],
    ) -> anyhow::Result<FeeMerkleTree> {
        // Check if we have the desired state in memory.
        match self
            .as_ref()
            .get_accounts(instance, height, view, accounts)
            .await
        {
            Ok(accounts) => return Ok(accounts),
            Err(err) => {
                tracing::info!("accounts not in memory, trying storage: {err:#}");
            },
        }

        // Try storage.
        let (tree, leaf) = self
            .inner()
            .get_accounts(instance, height, view, accounts)
            .await
            .context("accounts not in memory, and could not fetch from storage")?;
        // If we successfully fetched accounts from storage, try to add them back into the in-memory
        // state.

        let consensus = self
            .as_ref()
            .consensus()
            .await
            .read()
            .await
            .consensus()
            .clone();
        if let Err(err) =
            add_fee_accounts_to_state::<N, V, P>(&consensus, &view, accounts, &tree, leaf).await
        {
            tracing::warn!(?view, "cannot update fetched account state: {err:#}");
        }
        tracing::info!(?view, "updated with fetched account state");

        Ok(tree)
    }

    #[tracing::instrument(skip(self, instance))]
    async fn get_frontier(
        &self,
        instance: &NodeState,
        height: u64,
        view: ViewNumber,
    ) -> anyhow::Result<BlocksFrontier> {
        // Check if we have the desired state in memory.
        match self.as_ref().get_frontier(instance, height, view).await {
            Ok(frontier) => return Ok(frontier),
            Err(err) => {
                tracing::info!("frontier is not in memory, trying storage: {err:#}");
            },
        }

        // Try storage.
        self.inner().get_frontier(instance, height, view).await
    }

    async fn get_chain_config(
        &self,
        commitment: Commitment<ChainConfig>,
    ) -> anyhow::Result<ChainConfig> {
        // Check if we have the desired state in memory.
        match self.as_ref().get_chain_config(commitment).await {
            Ok(cf) => return Ok(cf),
            Err(err) => {
                tracing::info!("chain config is not in memory, trying storage: {err:#}");
            },
        }

        // Try storage.
        self.inner().get_chain_config(commitment).await
    }
    async fn get_leaf_chain(&self, height: u64) -> anyhow::Result<Vec<Leaf2>> {
        // Check if we have the desired state in memory.
        match self.as_ref().get_leaf_chain(height).await {
            Ok(cf) => return Ok(cf),
            Err(err) => {
                tracing::info!("leaf chain is not in memory, trying storage: {err:#}");
            },
        }

        // Try storage.
        self.inner().get_leaf_chain(height).await
    }

    #[tracing::instrument(skip(self, instance))]
    async fn get_reward_accounts_v2(
        &self,
        instance: &NodeState,
        height: u64,
        view: ViewNumber,
        accounts: &[RewardAccountV2],
    ) -> anyhow::Result<RewardMerkleTreeV2> {
        // Check if we have the desired state in memory.
        match self
            .as_ref()
            .get_reward_accounts_v2(instance, height, view, accounts)
            .await
        {
            Ok(accounts) => return Ok(accounts),
            Err(err) => {
                tracing::info!("reward accounts not in memory, trying storage: {err:#}");
            },
        }

        // Try storage.
        let (tree, leaf) = self
            .inner()
            .get_reward_accounts_v2(instance, height, view, accounts)
            .await
            .context("accounts not in memory, and could not fetch from storage")?;

        // If we successfully fetched accounts from storage, try to add them back into the in-memory
        // state.
        let consensus = self
            .as_ref()
            .consensus()
            .await
            .read()
            .await
            .consensus()
            .clone();
        if let Err(err) =
            add_v2_reward_accounts_to_state::<N, V, P>(&consensus, &view, accounts, &tree, leaf)
                .await
        {
            tracing::warn!(?view, "cannot update fetched account state: {err:#}");
        }
        tracing::info!(?view, "updated with fetched account state");

        Ok(tree)
    }

    #[tracing::instrument(skip(self, instance))]
    async fn get_reward_accounts_v1(
        &self,
        instance: &NodeState,
        height: u64,
        view: ViewNumber,
        accounts: &[RewardAccountV1],
    ) -> anyhow::Result<RewardMerkleTreeV1> {
        // Check if we have the desired state in memory.
        match self
            .as_ref()
            .get_reward_accounts_v1(instance, height, view, accounts)
            .await
        {
            Ok(accounts) => return Ok(accounts),
            Err(err) => {
                tracing::info!("reward accounts not in memory, trying storage: {err:#}");
            },
        }

        // Try storage.
        let (tree, leaf) = self
            .inner()
            .get_reward_accounts_v1(instance, height, view, accounts)
            .await
            .context("accounts not in memory, and could not fetch from storage")?;

        // If we successfully fetched accounts from storage, try to add them back into the in-memory
        // state.
        let consensus = self
            .as_ref()
            .consensus()
            .await
            .read()
            .await
            .consensus()
            .clone();
        if let Err(err) =
            add_v1_reward_accounts_to_state::<N, V, P>(&consensus, &view, accounts, &tree, leaf)
                .await
        {
            tracing::warn!(?view, "cannot update fetched account state: {err:#}");
        }
        tracing::info!(?view, "updated with fetched account state");

        Ok(tree)
    }
}

impl<N, V, P> NodeStateDataSource for ApiState<N, P, V>
where
    N: ConnectedNetwork<PubKey>,
    V: Versions,
    P: SequencerPersistence,
{
    async fn node_state(&self) -> NodeState {
        self.sequencer_context.as_ref().get().await.node_state()
    }
}

impl<N: ConnectedNetwork<PubKey>, V: Versions, P: SequencerPersistence> CatchupDataSource
    for ApiState<N, P, V>
{
    #[tracing::instrument(skip(self, _instance))]
    async fn get_accounts(
        &self,
        _instance: &NodeState,
        height: u64,
        view: ViewNumber,
        accounts: &[FeeAccount],
    ) -> anyhow::Result<FeeMerkleTree> {
        let state = self
            .consensus()
            .await
            .read()
            .await
            .state(view)
            .await
            .context(format!(
                "state not available for height {height}, view {view}"
            ))?;
        retain_accounts(&state.fee_merkle_tree, accounts.iter().copied())
    }

    #[tracing::instrument(skip(self, _instance))]
    async fn get_frontier(
        &self,
        _instance: &NodeState,
        height: u64,
        view: ViewNumber,
    ) -> anyhow::Result<BlocksFrontier> {
        let state = self
            .consensus()
            .await
            .read()
            .await
            .state(view)
            .await
            .context(format!(
                "state not available for height {height}, view {view}"
            ))?;
        let tree = &state.block_merkle_tree;
        let frontier = tree.lookup(tree.num_leaves() - 1).expect_ok()?.1;
        Ok(frontier)
    }

    async fn get_chain_config(
        &self,
        commitment: Commitment<ChainConfig>,
    ) -> anyhow::Result<ChainConfig> {
        let state = self.consensus().await.read().await.decided_state().await;
        let chain_config = state.chain_config;

        if chain_config.commit() == commitment {
            chain_config.resolve().context("chain config found")
        } else {
            bail!("chain config not found")
        }
    }

    async fn get_leaf_chain(&self, height: u64) -> anyhow::Result<Vec<Leaf2>> {
        let mut leaves = self
            .consensus()
            .await
            .read()
            .await
            .consensus()
            .read()
            .await
            .undecided_leaves();
        leaves.sort_by_key(|l| l.view_number());
        let (position, mut last_leaf) = leaves
            .iter()
            .find_position(|l| l.height() == height)
            .context(format!("leaf chain not available for {height}"))?;
        let mut chain = vec![last_leaf.clone()];
        for leaf in leaves.iter().skip(position + 1) {
            if leaf.justify_qc().view_number() == last_leaf.view_number() {
                chain.push(leaf.clone());
            } else {
                continue;
            }
            if leaf.view_number() == last_leaf.view_number() + 1 {
                // one away from decide
                last_leaf = leaf;
                break;
            }
            last_leaf = leaf;
        }
        // Make sure we got one more leaf to confirm the decide
        for leaf in leaves
            .iter()
            .skip_while(|l| l.view_number() <= last_leaf.view_number())
        {
            if leaf.justify_qc().view_number() == last_leaf.view_number() {
                chain.push(leaf.clone());
                return Ok(chain);
            }
        }
        bail!(format!("leaf chain not available for {height}"))
    }

    #[tracing::instrument(skip(self, _instance))]
    async fn get_reward_accounts_v2(
        &self,
        _instance: &NodeState,
        height: u64,
        view: ViewNumber,
        accounts: &[RewardAccountV2],
    ) -> anyhow::Result<RewardMerkleTreeV2> {
        let state = self
            .consensus()
            .await
            .read()
            .await
            .state(view)
            .await
            .context(format!(
                "state not available for height {height}, view {view}"
            ))?;

        retain_v2_reward_accounts(&state.reward_merkle_tree_v2, accounts.iter().copied())
    }

    #[tracing::instrument(skip(self, _instance))]
    async fn get_reward_accounts_v1(
        &self,
        _instance: &NodeState,
        height: u64,
        view: ViewNumber,
        accounts: &[RewardAccountV1],
    ) -> anyhow::Result<RewardMerkleTreeV1> {
        let state = self
            .consensus()
            .await
            .read()
            .await
            .state(view)
            .await
            .context(format!(
                "state not available for height {height}, view {view}"
            ))?;

        retain_v1_reward_accounts(&state.reward_merkle_tree_v1, accounts.iter().copied())
    }
}

impl<N: ConnectedNetwork<PubKey>, D: Sync, V: Versions, P: SequencerPersistence>
    HotShotConfigDataSource for StorageState<N, P, D, V>
{
    async fn get_config(&self) -> PublicNetworkConfig {
        self.as_ref().network_config().await.into()
    }
}

impl<N: ConnectedNetwork<PubKey>, V: Versions, P: SequencerPersistence> HotShotConfigDataSource
    for ApiState<N, P, V>
{
    async fn get_config(&self) -> PublicNetworkConfig {
        self.network_config().await.into()
    }
}

#[async_trait]
impl<N: ConnectedNetwork<PubKey>, D: Sync, V: Versions, P: SequencerPersistence>
    StateSignatureDataSource<N> for StorageState<N, P, D, V>
{
    async fn get_state_signature(&self, height: u64) -> Option<StateSignatureRequestBody> {
        self.as_ref().get_state_signature(height).await
    }
}

#[async_trait]
impl<N: ConnectedNetwork<PubKey>, V: Versions, P: SequencerPersistence> StateSignatureDataSource<N>
    for ApiState<N, P, V>
{
    async fn get_state_signature(&self, height: u64) -> Option<StateSignatureRequestBody> {
        self.state_signer()
            .await
            .read()
            .await
            .get_state_signature(height)
            .await
    }
}

#[cfg(any(test, feature = "testing"))]
pub mod test_helpers {
    use std::time::Duration;

    use alloy::{
        network::EthereumWallet,
        primitives::{Address, U256},
        providers::{ext::AnvilApi, ProviderBuilder},
    };
    use committable::Committable;
    use espresso_contract_deployer::{
        builder::DeployerArgsBuilder, network_config::light_client_genesis_from_stake_table,
        Contract, Contracts,
    };
    use espresso_types::{
        v0::traits::{NullEventConsumer, PersistenceOptions, StateCatchup},
        EpochVersion, MockSequencerVersions, NamespaceId, ValidatedState,
    };
    use futures::{
        future::{join_all, FutureExt},
        stream::StreamExt,
    };
    use hotshot::types::{Event, EventType};
    use hotshot_contract_adapter::stake_table::StakeTableContractVersion;
    use hotshot_types::{
        event::LeafInfo,
        traits::{metrics::NoMetrics, node_implementation::ConsensusTime},
    };
    use itertools::izip;
    use jf_merkle_tree::{MerkleCommitment, MerkleTreeScheme};
    use portpicker::pick_unused_port;
    use staking_cli::demo::{setup_stake_table_contract_for_test, DelegationConfig};
    use surf_disco::Client;
    use tempfile::TempDir;
    use tide_disco::{error::ServerError, Api, App, Error, StatusCode};
    use tokio::{spawn, task::JoinHandle, time::sleep};
    use url::Url;
    use vbs::version::{StaticVersion, StaticVersionType};

    use super::*;
    use crate::{
        catchup::NullStateCatchup,
        network,
        persistence::no_storage,
        testing::{run_legacy_builder, wait_for_decide_on_handle, TestConfig, TestConfigBuilder},
    };

    pub const STAKE_TABLE_CAPACITY_FOR_TEST: usize = 10;

    pub struct TestNetwork<P: PersistenceOptions, const NUM_NODES: usize, V: Versions> {
        pub server: SequencerContext<network::Memory, P::Persistence, V>,
        pub peers: Vec<SequencerContext<network::Memory, P::Persistence, V>>,
        pub cfg: TestConfig<{ NUM_NODES }>,
        // todo (abdul): remove this when fs storage is removed
        pub temp_dir: Option<TempDir>,
    }

    pub struct TestNetworkConfig<const NUM_NODES: usize, P, C>
    where
        P: PersistenceOptions,
        C: StateCatchup + 'static,
    {
        state: [ValidatedState; NUM_NODES],
        persistence: [P; NUM_NODES],
        catchup: [C; NUM_NODES],
        network_config: TestConfig<{ NUM_NODES }>,
        api_config: Options,
    }

    impl<const NUM_NODES: usize, P, C> TestNetworkConfig<{ NUM_NODES }, P, C>
    where
        P: PersistenceOptions,
        C: StateCatchup + 'static,
    {
        pub fn states(&self) -> [ValidatedState; NUM_NODES] {
            self.state.clone()
        }
    }
    #[derive(Clone)]
    pub struct TestNetworkConfigBuilder<const NUM_NODES: usize, P, C>
    where
        P: PersistenceOptions,
        C: StateCatchup + 'static,
    {
        state: [ValidatedState; NUM_NODES],
        persistence: Option<[P; NUM_NODES]>,
        catchup: Option<[C; NUM_NODES]>,
        api_config: Option<Options>,
        network_config: Option<TestConfig<{ NUM_NODES }>>,
    }

    impl Default for TestNetworkConfigBuilder<5, no_storage::Options, NullStateCatchup> {
        fn default() -> Self {
            TestNetworkConfigBuilder {
                state: std::array::from_fn(|_| ValidatedState::default()),
                persistence: Some([no_storage::Options; 5]),
                catchup: Some(std::array::from_fn(|_| NullStateCatchup::default())),
                network_config: None,
                api_config: None,
            }
        }
    }

    impl<const NUM_NODES: usize>
        TestNetworkConfigBuilder<{ NUM_NODES }, no_storage::Options, NullStateCatchup>
    {
        pub fn with_num_nodes(
        ) -> TestNetworkConfigBuilder<{ NUM_NODES }, no_storage::Options, NullStateCatchup>
        {
            TestNetworkConfigBuilder {
                state: std::array::from_fn(|_| ValidatedState::default()),
                persistence: Some([no_storage::Options; { NUM_NODES }]),
                catchup: Some(std::array::from_fn(|_| NullStateCatchup::default())),
                network_config: None,
                api_config: None,
            }
        }
    }

    impl<const NUM_NODES: usize, P, C> TestNetworkConfigBuilder<{ NUM_NODES }, P, C>
    where
        P: PersistenceOptions,
        C: StateCatchup + 'static,
    {
        pub fn states(mut self, state: [ValidatedState; NUM_NODES]) -> Self {
            self.state = state;
            self
        }

        pub fn persistences<NP: PersistenceOptions>(
            self,
            persistence: [NP; NUM_NODES],
        ) -> TestNetworkConfigBuilder<{ NUM_NODES }, NP, C> {
            TestNetworkConfigBuilder {
                state: self.state,
                catchup: self.catchup,
                network_config: self.network_config,
                api_config: self.api_config,
                persistence: Some(persistence),
            }
        }

        pub fn api_config(mut self, api_config: Options) -> Self {
            self.api_config = Some(api_config);
            self
        }

        pub fn catchups<NC: StateCatchup + 'static>(
            self,
            catchup: [NC; NUM_NODES],
        ) -> TestNetworkConfigBuilder<{ NUM_NODES }, P, NC> {
            TestNetworkConfigBuilder {
                state: self.state,
                catchup: Some(catchup),
                network_config: self.network_config,
                api_config: self.api_config,
                persistence: self.persistence,
            }
        }

        pub fn network_config(mut self, network_config: TestConfig<{ NUM_NODES }>) -> Self {
            self.network_config = Some(network_config);
            self
        }

        /// Setup for POS testing. Deploys contracts and adds the
        /// stake table address to state. Must be called before `build()`.
        pub async fn pos_hook<V: Versions>(
            self,
            delegation_config: DelegationConfig,
            stake_table_version: StakeTableContractVersion,
        ) -> anyhow::Result<Self> {
            if <V as Versions>::Upgrade::VERSION < EpochVersion::VERSION
                && <V as Versions>::Base::VERSION < EpochVersion::VERSION
            {
                panic!("given version does not require pos deployment");
            };

            let network_config = self
                .network_config
                .as_ref()
                .expect("network_config is required");

            let l1_url = network_config.l1_url();
            let signer = network_config.signer();
            let deployer = ProviderBuilder::new()
                .wallet(EthereumWallet::from(signer.clone()))
                .on_http(l1_url.clone());

            let blocks_per_epoch = network_config.hotshot_config().epoch_height;
            let epoch_start_block = network_config.hotshot_config().epoch_start_block;
            let (genesis_state, genesis_stake) = light_client_genesis_from_stake_table(
                &network_config.hotshot_config().hotshot_stake_table(),
                STAKE_TABLE_CAPACITY_FOR_TEST,
            )
            .unwrap();

            let mut contracts = Contracts::new();
            let args = DeployerArgsBuilder::default()
                .deployer(deployer.clone())
                .mock_light_client(true)
                .genesis_lc_state(genesis_state)
                .genesis_st_state(genesis_stake)
                .blocks_per_epoch(blocks_per_epoch)
                .epoch_start_block(epoch_start_block)
                .multisig_pauser(signer.address())
                .token_name("Espresso".to_string())
                .token_symbol("ESP".to_string())
                .initial_token_supply(U256::from(100000u64))
                .ops_timelock_delay(U256::from(0))
                .ops_timelock_admin(signer.address())
                .ops_timelock_proposers(vec![signer.address()])
                .ops_timelock_executors(vec![signer.address()])
                .safe_exit_timelock_delay(U256::from(10))
                .safe_exit_timelock_admin(signer.address())
                .safe_exit_timelock_proposers(vec![signer.address()])
                .safe_exit_timelock_executors(vec![signer.address()])
                .build()
                .unwrap();

            match stake_table_version {
                StakeTableContractVersion::V1 => {
                    args.deploy_to_stake_table_v1(&mut contracts).await
                },
                StakeTableContractVersion::V2 => args.deploy_all(&mut contracts).await,
            }
            .context("failed to deploy contracts")?;

            let stake_table_address = contracts
                .address(Contract::StakeTableProxy)
                .expect("StakeTableProxy address not found");
            setup_stake_table_contract_for_test(
                l1_url.clone(),
                &deployer,
                stake_table_address,
                network_config.staking_priv_keys(),
                delegation_config,
            )
            .await
            .expect("stake table setup failed");

            // enable interval mining with a 1s interval.
            // This ensures that blocks are finalized every second, even when there are no transactions.
            // It's useful for testing stake table updates,
            // which rely on the finalized L1 block number.
            if let Some(anvil) = network_config.anvil() {
                anvil
                    .anvil_set_interval_mining(1)
                    .await
                    .expect("interval mining");
            }

            // Add stake table address to `ChainConfig` (held in state),
            // avoiding overwrite other values. Base fee is set to `0` to avoid
            // unnecessary catchup of `FeeState`.
            let state = self.state[0].clone();
            let chain_config = if let Some(cf) = state.chain_config.resolve() {
                ChainConfig {
                    base_fee: 0.into(),
                    stake_table_contract: Some(stake_table_address),
                    ..cf
                }
            } else {
                ChainConfig {
                    base_fee: 0.into(),
                    stake_table_contract: Some(stake_table_address),
                    ..Default::default()
                }
            };

            let state = ValidatedState {
                chain_config: chain_config.into(),
                ..state
            };
            Ok(self.states(std::array::from_fn(|_| state.clone())))
        }

        pub fn build(self) -> TestNetworkConfig<{ NUM_NODES }, P, C> {
            TestNetworkConfig {
                state: self.state,
                persistence: self.persistence.unwrap(),
                catchup: self.catchup.unwrap(),
                network_config: self.network_config.unwrap(),
                api_config: self.api_config.unwrap(),
            }
        }
    }

    impl<P: PersistenceOptions, const NUM_NODES: usize, V: Versions> TestNetwork<P, { NUM_NODES }, V> {
        pub async fn new<C: StateCatchup + 'static>(
            cfg: TestNetworkConfig<{ NUM_NODES }, P, C>,
            bind_version: V,
        ) -> Self {
            let mut cfg = cfg;
            let mut builder_tasks = Vec::new();

            let chain_config = cfg.state[0].chain_config.resolve();
            if chain_config.is_none() {
                tracing::warn!("Chain config is not set, using default max_block_size");
            }
            let (task, builder_url) = run_legacy_builder::<{ NUM_NODES }>(
                cfg.network_config.builder_port(),
                chain_config.map(|c| *c.max_block_size),
            )
            .await;
            builder_tasks.push(task);
            cfg.network_config
                .set_builder_urls(vec1::vec1![builder_url.clone()]);

            // add default storage if none is provided as query module is now required
            let mut opt = cfg.api_config.clone();
            let temp_dir = if opt.storage_fs.is_none() && opt.storage_sql.is_none() {
                let temp_dir = tempfile::tempdir().unwrap();
                opt = opt.query_fs(
                    Default::default(),
                    crate::persistence::fs::Options::new(temp_dir.path().to_path_buf()),
                );
                Some(temp_dir)
            } else {
                None
            };

            let mut nodes = join_all(
                izip!(cfg.state, cfg.persistence, cfg.catchup)
                    .enumerate()
                    .map(|(i, (state, persistence, state_peers))| {
                        let opt = opt.clone();
                        let cfg = &cfg.network_config;
                        let upgrades_map = cfg.upgrades();
                        async move {
                            if i == 0 {
                                opt.serve(|metrics, consumer, storage| {
                                    let cfg = cfg.clone();
                                    async move {
                                        Ok(cfg
                                            .init_node(
                                                0,
                                                state,
                                                persistence,
                                                Some(state_peers),
                                                storage,
                                                &*metrics,
                                                STAKE_TABLE_CAPACITY_FOR_TEST,
                                                consumer,
                                                bind_version,
                                                upgrades_map,
                                            )
                                            .await)
                                    }
                                    .boxed()
                                })
                                .await
                                .unwrap()
                            } else {
                                cfg.init_node(
                                    i,
                                    state,
                                    persistence,
                                    Some(state_peers),
                                    None,
                                    &NoMetrics,
                                    STAKE_TABLE_CAPACITY_FOR_TEST,
                                    NullEventConsumer,
                                    bind_version,
                                    upgrades_map,
                                )
                                .await
                            }
                        }
                    }),
            )
            .await;

            let handle_0 = &nodes[0];

            // Hook the builder(s) up to the event stream from the first node
            for builder_task in builder_tasks {
                builder_task.start(Box::new(handle_0.event_stream().await));
            }

            for ctx in &nodes {
                ctx.start_consensus().await;
            }

            let server = nodes.remove(0);
            let peers = nodes;

            Self {
                server,
                peers,
                cfg: cfg.network_config,
                temp_dir,
            }
        }

        pub async fn stop_consensus(&mut self) {
            self.server.shutdown_consensus().await;

            for ctx in &mut self.peers {
                ctx.shutdown_consensus().await;
            }
        }
    }

    /// Test the status API with custom options.
    ///
    /// The `opt` function can be used to modify the [`Options`] which are used to start the server.
    /// By default, the options are the minimal required to run this test (configuring a port and
    /// enabling the status API). `opt` may add additional functionality (e.g. adding a query module
    /// to test a different initialization path) but should not remove or modify the existing
    /// functionality (e.g. removing the status module or changing the port).
    pub async fn status_test_helper(opt: impl FnOnce(Options) -> Options) {
        let port = pick_unused_port().expect("No ports free");
        let url = format!("http://localhost:{port}").parse().unwrap();
        let client: Client<ServerError, StaticVersion<0, 1>> = Client::new(url);

        let options = opt(Options::with_port(port));
        let network_config = TestConfigBuilder::default().build();
        let config = TestNetworkConfigBuilder::default()
            .api_config(options)
            .network_config(network_config)
            .build();
        let _network = TestNetwork::new(config, MockSequencerVersions::new()).await;
        client.connect(None).await;

        // The status API is well tested in the query service repo. Here we are just smoke testing
        // that we set it up correctly. Wait for a (non-genesis) block to be sequenced and then
        // check the success rate metrics.
        while client
            .get::<u64>("status/block-height")
            .send()
            .await
            .unwrap()
            <= 1
        {
            sleep(Duration::from_secs(1)).await;
        }
        let success_rate = client
            .get::<f64>("status/success-rate")
            .send()
            .await
            .unwrap();
        // If metrics are populating correctly, we should get a finite number. If not, we might get
        // NaN or infinity due to division by 0.
        assert!(success_rate.is_finite(), "{success_rate}");
        // We know at least some views have been successful, since we finalized a block.
        assert!(success_rate > 0.0, "{success_rate}");
    }

    /// Test the submit API with custom options.
    ///
    /// The `opt` function can be used to modify the [`Options`] which are used to start the server.
    /// By default, the options are the minimal required to run this test (configuring a port and
    /// enabling the submit API). `opt` may add additional functionality (e.g. adding a query module
    /// to test a different initialization path) but should not remove or modify the existing
    /// functionality (e.g. removing the submit module or changing the port).
    pub async fn submit_test_helper(opt: impl FnOnce(Options) -> Options) {
        let txn = Transaction::new(NamespaceId::from(1_u32), vec![1, 2, 3, 4]);

        let port = pick_unused_port().expect("No ports free");

        let url = format!("http://localhost:{port}").parse().unwrap();
        let client: Client<ServerError, StaticVersion<0, 1>> = Client::new(url);

        let options = opt(Options::with_port(port).submit(Default::default()));
        let network_config = TestConfigBuilder::default().build();
        let config = TestNetworkConfigBuilder::default()
            .api_config(options)
            .network_config(network_config)
            .build();
        let network = TestNetwork::new(config, MockSequencerVersions::new()).await;
        let mut events = network.server.event_stream().await;

        client.connect(None).await;

        let hash = client
            .post("submit/submit")
            .body_json(&txn)
            .unwrap()
            .send()
            .await
            .unwrap();
        assert_eq!(txn.commit(), hash);

        // Wait for a Decide event containing transaction matching the one we sent
        wait_for_decide_on_handle(&mut events, &txn).await;
    }

    /// Test the state signature API.
    pub async fn state_signature_test_helper(opt: impl FnOnce(Options) -> Options) {
        let port = pick_unused_port().expect("No ports free");

        let url = format!("http://localhost:{port}").parse().unwrap();

        let client: Client<ServerError, StaticVersion<0, 1>> = Client::new(url);

        let options = opt(Options::with_port(port));
        let network_config = TestConfigBuilder::default().build();
        let config = TestNetworkConfigBuilder::default()
            .api_config(options)
            .network_config(network_config)
            .build();
        let network = TestNetwork::new(config, MockSequencerVersions::new()).await;

        let mut height: u64;
        // Wait for block >=2 appears
        // It's waiting for an extra second to make sure that the signature is generated
        loop {
            height = network.server.decided_leaf().await.height();
            sleep(std::time::Duration::from_secs(1)).await;
            if height >= 2 {
                break;
            }
        }
        // we cannot verify the signature now, because we don't know the stake table
        client
            .get::<StateSignatureRequestBody>(&format!("state-signature/block/{height}"))
            .send()
            .await
            .unwrap();
    }

    /// Test the catchup API with custom options.
    ///
    /// The `opt` function can be used to modify the [`Options`] which are used to start the server.
    /// By default, the options are the minimal required to run this test (configuring a port and
    /// enabling the catchup API). `opt` may add additional functionality (e.g. adding a query module
    /// to test a different initialization path) but should not remove or modify the existing
    /// functionality (e.g. removing the catchup module or changing the port).
    pub async fn catchup_test_helper(opt: impl FnOnce(Options) -> Options) {
        let port = pick_unused_port().expect("No ports free");
        let url = format!("http://localhost:{port}").parse().unwrap();
        let client: Client<ServerError, StaticVersion<0, 1>> = Client::new(url);

        let options = opt(Options::with_port(port));
        let network_config = TestConfigBuilder::default().build();
        let config = TestNetworkConfigBuilder::default()
            .api_config(options)
            .network_config(network_config)
            .build();
        let network = TestNetwork::new(config, MockSequencerVersions::new()).await;
        client.connect(None).await;

        // Wait for a few blocks to be decided.
        let mut events = network.server.event_stream().await;
        loop {
            if let Event {
                event: EventType::Decide { leaf_chain, .. },
                ..
            } = events.next().await.unwrap()
            {
                if leaf_chain
                    .iter()
                    .any(|LeafInfo { leaf, .. }| leaf.block_header().height() > 2)
                {
                    break;
                }
            }
        }

        // Stop consensus running on the node so we freeze the decided and undecided states.
        // We'll let it go out of scope here since it's a write lock.
        {
            network.server.shutdown_consensus().await;
        }

        // Undecided fee state: absent account.
        let leaf = network.server.decided_leaf().await;
        let height = leaf.height() + 1;
        let view = leaf.view_number() + 1;
        let res = client
            .get::<AccountQueryData>(&format!(
                "catchup/{height}/{}/account/{:x}",
                view.u64(),
                Address::default()
            ))
            .send()
            .await
            .unwrap();
        assert_eq!(res.balance, U256::ZERO);
        assert_eq!(
            res.proof
                .verify(
                    &network
                        .server
                        .state(view)
                        .await
                        .unwrap()
                        .fee_merkle_tree
                        .commitment()
                )
                .unwrap(),
            U256::ZERO,
        );

        // Undecided block state.
        let res = client
            .get::<BlocksFrontier>(&format!("catchup/{height}/{}/blocks", view.u64()))
            .send()
            .await
            .unwrap();
        let root = &network
            .server
            .state(view)
            .await
            .unwrap()
            .block_merkle_tree
            .commitment();
        BlockMerkleTree::verify(root.digest(), root.size() - 1, res)
            .unwrap()
            .unwrap();
    }

    pub async fn spawn_dishonest_peer_catchup_api() -> anyhow::Result<(Url, JoinHandle<()>)> {
        let toml = toml::from_str::<toml::Value>(include_str!("../api/catchup.toml")).unwrap();
        let mut api =
            Api::<(), hotshot_query_service::Error, SequencerApiVersion>::new(toml).unwrap();

        api.get("account", |_req, _state: &()| {
            async move {
                Result::<AccountQueryData, _>::Err(hotshot_query_service::Error::catch_all(
                    StatusCode::BAD_REQUEST,
                    "no account found".to_string(),
                ))
            }
            .boxed()
        })?
        .get("blocks", |_req, _state| {
            async move {
                Result::<BlocksFrontier, _>::Err(hotshot_query_service::Error::catch_all(
                    StatusCode::BAD_REQUEST,
                    "no block found".to_string(),
                ))
            }
            .boxed()
        })?
        .get("chainconfig", |_req, _state| {
            async move {
                Result::<ChainConfig, _>::Ok(ChainConfig {
                    max_block_size: 300.into(),
                    base_fee: 1.into(),
                    fee_recipient: "0xa0b86991c6218b36c1d19d4a2e9eb0ce3606eb48"
                        .parse()
                        .unwrap(),
                    ..Default::default()
                })
            }
            .boxed()
        })?
        .get("leafchain", |_req, _state| {
            async move {
                Result::<Vec<Leaf2>, _>::Err(hotshot_query_service::Error::catch_all(
                    StatusCode::BAD_REQUEST,
                    "No leafchain found".to_string(),
                ))
            }
            .boxed()
        })?;

        let mut app = App::<_, hotshot_query_service::Error>::with_state(());
        app.with_version(env!("CARGO_PKG_VERSION").parse().unwrap());

        app.register_module::<_, _>("catchup", api).unwrap();

        let port = pick_unused_port().expect("no free port");
        let url: Url = Url::parse(&format!("http://localhost:{port}")).unwrap();

        let handle = spawn({
            let url = url.clone();
            async move {
                let _ = app.serve(url, SequencerApiVersion::instance()).await;
            }
        });

        Ok((url, handle))
    }
}

#[cfg(test)]
mod api_tests {
    use std::{fmt::Debug, marker::PhantomData};

    use committable::Committable;
    use data_source::testing::TestableSequencerDataSource;
    use espresso_types::{
        traits::{EventConsumer, PersistenceOptions},
        Header, Leaf2, MockSequencerVersions, NamespaceId, NamespaceProofQueryData, ValidatedState,
    };
    use futures::{future, stream::StreamExt};
    use hotshot_example_types::node_types::TestVersions;
    use hotshot_query_service::availability::{
        AvailabilityDataSource, BlockQueryData, VidCommonQueryData,
    };
    use hotshot_types::{
        data::{
            ns_table::parse_ns_table, vid_disperse::VidDisperseShare2, DaProposal2, EpochNumber,
            QuorumProposal2, QuorumProposalWrapper, VidCommitment,
        },
        event::LeafInfo,
        message::Proposal,
        simple_certificate::QuorumCertificate2,
        traits::{node_implementation::ConsensusTime, signature_key::SignatureKey, EncodeBytes},
        utils::EpochTransitionIndicator,
        vid::avidm::{init_avidm_param, AvidMScheme},
    };
    use portpicker::pick_unused_port;
    use surf_disco::Client;
    use test_helpers::{
        catchup_test_helper, state_signature_test_helper, status_test_helper, submit_test_helper,
        TestNetwork, TestNetworkConfigBuilder,
    };
    use tide_disco::error::ServerError;
    use vbs::version::StaticVersion;

    use super::{update::ApiEventConsumer, *};
    use crate::{
        network,
        persistence::no_storage::NoStorage,
        testing::{wait_for_decide_on_handle, TestConfigBuilder},
    };

    #[rstest_reuse::template]
    #[rstest::rstest]
    #[case(PhantomData::<crate::api::sql::DataSource>)]
    #[case(PhantomData::<crate::api::fs::DataSource>)]
    #[test_log::test(tokio::test(flavor = "multi_thread"))]
    pub fn testable_sequencer_data_source<D: TestableSequencerDataSource>(
        #[case] _d: PhantomData<D>,
    ) {
    }

    #[rstest_reuse::apply(testable_sequencer_data_source)]
    pub(crate) async fn submit_test_with_query_module<D: TestableSequencerDataSource>(
        _d: PhantomData<D>,
    ) {
        let storage = D::create_storage().await;
        submit_test_helper(|opt| D::options(&storage, opt)).await
    }

    #[rstest_reuse::apply(testable_sequencer_data_source)]
    pub(crate) async fn status_test_with_query_module<D: TestableSequencerDataSource>(
        _d: PhantomData<D>,
    ) {
        let storage = D::create_storage().await;
        status_test_helper(|opt| D::options(&storage, opt)).await
    }

    #[rstest_reuse::apply(testable_sequencer_data_source)]
    pub(crate) async fn state_signature_test_with_query_module<D: TestableSequencerDataSource>(
        _d: PhantomData<D>,
    ) {
        let storage = D::create_storage().await;
        state_signature_test_helper(|opt| D::options(&storage, opt)).await
    }

    #[rstest_reuse::apply(testable_sequencer_data_source)]
    pub(crate) async fn test_namespace_query<D: TestableSequencerDataSource>(_d: PhantomData<D>) {
        // Arbitrary transaction, arbitrary namespace ID
        let ns_id = NamespaceId::from(42_u32);
        let txn = Transaction::new(ns_id, vec![1, 2, 3, 4]);

        // Start query service.
        let port = pick_unused_port().expect("No ports free");
        let storage = D::create_storage().await;
        let network_config = TestConfigBuilder::default().build();
        let config = TestNetworkConfigBuilder::default()
            .api_config(D::options(&storage, Options::with_port(port)).submit(Default::default()))
            .network_config(network_config)
            .build();
        let network = TestNetwork::new(config, MockSequencerVersions::new()).await;
        let mut events = network.server.event_stream().await;

        // Connect client.
        let client: Client<ServerError, StaticVersion<0, 1>> =
            Client::new(format!("http://localhost:{port}").parse().unwrap());
        client.connect(None).await;

        let hash = client
            .post("submit/submit")
            .body_json(&txn)
            .unwrap()
            .send()
            .await
            .unwrap();
        assert_eq!(txn.commit(), hash);

        // Wait for a Decide event containing transaction matching the one we sent
        let block_height = wait_for_decide_on_handle(&mut events, &txn).await.0 as usize;
        tracing::info!(block_height, "transaction sequenced");

        // Wait for the query service to update to this block height.
        client
            .socket(&format!("availability/stream/blocks/{block_height}"))
            .subscribe::<BlockQueryData<SeqTypes>>()
            .await
            .unwrap()
            .next()
            .await
            .unwrap()
            .unwrap();

        let mut found_txn = false;
        let mut found_empty_block = false;
        for block_num in 0..=block_height {
            let header: Header = client
                .get(&format!("availability/header/{block_num}"))
                .send()
                .await
                .unwrap();
            let ns_query_res: NamespaceProofQueryData = client
                .get(&format!("availability/block/{block_num}/namespace/{ns_id}"))
                .send()
                .await
                .unwrap();

            // Verify namespace proof if present
            if let Some(ns_proof) = ns_query_res.proof {
                let vid_common: VidCommonQueryData<SeqTypes> = client
                    .get(&format!("availability/vid/common/{block_num}"))
                    .send()
                    .await
                    .unwrap();
                ns_proof
                    .verify(
                        header.ns_table(),
                        &header.payload_commitment(),
                        vid_common.common(),
                    )
                    .unwrap();
            } else {
                // Namespace proof should be present if ns_id exists in ns_table
                assert!(header.ns_table().find_ns_id(&ns_id).is_none());
                assert!(ns_query_res.transactions.is_empty());
            }

            found_empty_block = found_empty_block || ns_query_res.transactions.is_empty();

            for txn in ns_query_res.transactions {
                if txn.commit() == hash {
                    // Ensure that we validate an inclusion proof
                    found_txn = true;
                }
            }
        }
        assert!(found_txn);
        assert!(found_empty_block);
    }

    #[rstest_reuse::apply(testable_sequencer_data_source)]
    pub(crate) async fn catchup_test_with_query_module<D: TestableSequencerDataSource>(
        _d: PhantomData<D>,
    ) {
        let storage = D::create_storage().await;
        catchup_test_helper(|opt| D::options(&storage, opt)).await
    }

    #[rstest_reuse::apply(testable_sequencer_data_source)]
    pub async fn test_non_consecutive_decide_with_failing_event_consumer<D>(_d: PhantomData<D>)
    where
        D: TestableSequencerDataSource + Debug + 'static,
    {
        #[derive(Clone, Copy, Debug)]
        struct FailConsumer;

        #[async_trait]
        impl EventConsumer for FailConsumer {
            async fn handle_event(&self, _: &Event<SeqTypes>) -> anyhow::Result<()> {
                bail!("mock error injection");
            }
        }

        let (pubkey, privkey) = PubKey::generated_from_seed_indexed([0; 32], 1);

        let storage = D::create_storage().await;
        let persistence = D::persistence_options(&storage).create().await.unwrap();
        let data_source: Arc<StorageState<network::Memory, NoStorage, _, MockSequencerVersions>> =
            Arc::new(StorageState::new(
                D::create(D::persistence_options(&storage), Default::default(), false)
                    .await
                    .unwrap(),
                ApiState::new(future::pending()),
            ));

        // Create two non-consecutive leaf chains.
        let mut chain1 = vec![];

        let genesis = Leaf2::genesis::<TestVersions>(&Default::default(), &NodeState::mock()).await;
        let payload = genesis.block_payload().unwrap();
        let payload_bytes_arc = payload.encode();

        let avidm_param = init_avidm_param(2).unwrap();
        let weights = vec![1u32; 2];

        let ns_table = parse_ns_table(payload.byte_len().as_usize(), &payload.ns_table().encode());
        let (payload_commitment, shares) =
            AvidMScheme::ns_disperse(&avidm_param, &weights, &payload_bytes_arc, ns_table).unwrap();

        let mut quorum_proposal = QuorumProposalWrapper::<SeqTypes> {
            proposal: QuorumProposal2::<SeqTypes> {
                block_header: genesis.block_header().clone(),
                view_number: ViewNumber::genesis(),
                justify_qc: QuorumCertificate2::genesis::<MockSequencerVersions>(
                    &ValidatedState::default(),
                    &NodeState::mock(),
                )
                .await,
                upgrade_certificate: None,
                view_change_evidence: None,
                next_drb_result: None,
                next_epoch_justify_qc: None,
                epoch: None,
                state_cert: None,
            },
        };
        let mut qc = QuorumCertificate2::genesis::<MockSequencerVersions>(
            &ValidatedState::default(),
            &NodeState::mock(),
        )
        .await;

        let mut justify_qc = qc.clone();
        for i in 0..5 {
            *quorum_proposal.proposal.block_header.height_mut() = i;
            quorum_proposal.proposal.view_number = ViewNumber::new(i);
            quorum_proposal.proposal.justify_qc = justify_qc;
            let leaf = Leaf2::from_quorum_proposal(&quorum_proposal);
            qc.view_number = leaf.view_number();
            qc.data.leaf_commit = Committable::commit(&leaf);
            justify_qc = qc.clone();
            chain1.push((leaf.clone(), qc.clone()));

            // Include a quorum proposal for each leaf.
            let quorum_proposal_signature =
                PubKey::sign(&privkey, &bincode::serialize(&quorum_proposal).unwrap())
                    .expect("Failed to sign quorum_proposal");
            persistence
                .append_quorum_proposal2(&Proposal {
                    data: quorum_proposal.clone(),
                    signature: quorum_proposal_signature,
                    _pd: Default::default(),
                })
                .await
                .unwrap();

            // Include VID information for each leaf.
            let share = VidDisperseShare2::<SeqTypes> {
                view_number: leaf.view_number(),
                payload_commitment,
                share: shares[0].clone(),
                recipient_key: pubkey,
                epoch: Some(EpochNumber::new(0)),
                target_epoch: Some(EpochNumber::new(0)),
                common: avidm_param.clone(),
            };
            persistence
                .append_vid2(&share.to_proposal(&privkey).unwrap())
                .await
                .unwrap();

            // Include payload information for each leaf.
            let block_payload_signature =
                PubKey::sign(&privkey, &payload_bytes_arc).expect("Failed to sign block payload");
            let da_proposal_inner = DaProposal2::<SeqTypes> {
                encoded_transactions: payload_bytes_arc.clone(),
                metadata: payload.ns_table().clone(),
                view_number: leaf.view_number(),
                epoch: Some(EpochNumber::new(0)),
                epoch_transition_indicator: EpochTransitionIndicator::NotInTransition,
            };
            let da_proposal = Proposal {
                data: da_proposal_inner,
                signature: block_payload_signature,
                _pd: Default::default(),
            };
            persistence
                .append_da2(&da_proposal, VidCommitment::V1(payload_commitment))
                .await
                .unwrap();
        }
        // Split into two chains.
        let mut chain2 = chain1.split_off(2);
        // Make non-consecutive (i.e. we skip a leaf).
        chain2.remove(0);

        // Decide 2 leaves, but fail in event processing.
        let leaf_chain = chain1
            .iter()
            .map(|(leaf, qc)| (leaf_info(leaf.clone()), qc.clone()))
            .collect::<Vec<_>>();
        tracing::info!("decide with event handling failure");
        persistence
            .append_decided_leaves(
                ViewNumber::new(1),
                leaf_chain.iter().map(|(leaf, qc)| (leaf, qc.clone())),
                &FailConsumer,
            )
            .await
            .unwrap();

        // Now decide remaining leaves successfully. We should now process a decide event for all
        // the leaves.
        let consumer = ApiEventConsumer::from(data_source.clone());
        let leaf_chain = chain2
            .iter()
            .map(|(leaf, qc)| (leaf_info(leaf.clone()), qc.clone()))
            .collect::<Vec<_>>();
        tracing::info!("decide successfully");
        persistence
            .append_decided_leaves(
                ViewNumber::new(4),
                leaf_chain.iter().map(|(leaf, qc)| (leaf, qc.clone())),
                &consumer,
            )
            .await
            .unwrap();

        // Check that the leaves were moved to archive storage, along with payload and VID
        // information.
        for (leaf, qc) in chain1.iter().chain(&chain2) {
            tracing::info!(height = leaf.height(), "check archive");
            let qd = data_source.get_leaf(leaf.height() as usize).await.await;
            let stored_leaf: Leaf2 = qd.leaf().clone();
            let stored_qc = qd.qc().clone();
            assert_eq!(&stored_leaf, leaf);
            assert_eq!(&stored_qc, qc);

            data_source
                .get_block(leaf.height() as usize)
                .await
                .try_resolve()
                .ok()
                .unwrap();
            data_source
                .get_vid_common(leaf.height() as usize)
                .await
                .try_resolve()
                .ok()
                .unwrap();

            // Check that all data has been garbage collected for the decided views.
            assert!(persistence
                .load_da_proposal(leaf.view_number())
                .await
                .unwrap()
                .is_none());
            assert!(persistence
                .load_vid_share(leaf.view_number())
                .await
                .unwrap()
                .is_none());
            assert!(persistence
                .load_quorum_proposal(leaf.view_number())
                .await
                .is_err());
        }

        // Check that data has _not_ been garbage collected for the missing view.
        assert!(persistence
            .load_da_proposal(ViewNumber::new(2))
            .await
            .unwrap()
            .is_some());
        assert!(persistence
            .load_vid_share(ViewNumber::new(2))
            .await
            .unwrap()
            .is_some());
        persistence
            .load_quorum_proposal(ViewNumber::new(2))
            .await
            .unwrap();
    }

    #[rstest_reuse::apply(testable_sequencer_data_source)]
    pub async fn test_decide_missing_data<D>(_d: PhantomData<D>)
    where
        D: TestableSequencerDataSource + Debug + 'static,
    {
        let storage = D::create_storage().await;
        let persistence = D::persistence_options(&storage).create().await.unwrap();
        let data_source: Arc<StorageState<network::Memory, NoStorage, _, MockSequencerVersions>> =
            Arc::new(StorageState::new(
                D::create(D::persistence_options(&storage), Default::default(), false)
                    .await
                    .unwrap(),
                ApiState::new(future::pending()),
            ));
        let consumer = ApiEventConsumer::from(data_source.clone());

        let mut qc = QuorumCertificate2::genesis::<MockSequencerVersions>(
            &ValidatedState::default(),
            &NodeState::mock(),
        )
        .await;
        let leaf =
            Leaf2::genesis::<TestVersions>(&ValidatedState::default(), &NodeState::mock()).await;

        // Append the genesis leaf. We don't use this for the test, because the update function will
        // automatically fill in the missing data for genesis. We just append this to get into a
        // consistent state to then append the leaf from view 1, which will have missing data.
        tracing::info!(?leaf, ?qc, "decide genesis leaf");
        persistence
            .append_decided_leaves(
                leaf.view_number(),
                [(&leaf_info(leaf.clone()), qc.clone())],
                &consumer,
            )
            .await
            .unwrap();

        // Create another leaf, with missing data.
        let mut block_header = leaf.block_header().clone();
        *block_header.height_mut() += 1;
        let qp = QuorumProposalWrapper {
            proposal: QuorumProposal2 {
                block_header,
                view_number: leaf.view_number() + 1,
                justify_qc: qc.clone(),
                upgrade_certificate: None,
                view_change_evidence: None,
                next_drb_result: None,
                next_epoch_justify_qc: None,
                epoch: None,
                state_cert: None,
            },
        };

        let leaf = Leaf2::from_quorum_proposal(&qp);
        qc.view_number = leaf.view_number();
        qc.data.leaf_commit = Committable::commit(&leaf);

        // Decide a leaf without the corresponding payload or VID.
        tracing::info!(?leaf, ?qc, "append leaf 1");
        persistence
            .append_decided_leaves(
                leaf.view_number(),
                [(&leaf_info(leaf.clone()), qc)],
                &consumer,
            )
            .await
            .unwrap();

        // Check that we still processed the leaf.
        assert_eq!(leaf, data_source.get_leaf(1).await.await.leaf().clone());
        assert!(data_source.get_vid_common(1).await.is_pending());
        assert!(data_source.get_block(1).await.is_pending());
    }

    fn leaf_info(leaf: Leaf2) -> LeafInfo<SeqTypes> {
        LeafInfo {
            leaf,
            vid_share: None,
            state: Default::default(),
            delta: None,
            state_cert: None,
        }
    }
<<<<<<< HEAD
=======

    #[ignore]
    #[rstest_reuse::apply(testable_sequencer_data_source)]
    pub(crate) async fn test_state_cert_query<D: TestableSequencerDataSource>(_d: PhantomData<D>) {
        const TEST_EPOCH_HEIGHT: u64 = 10;
        const TEST_EPOCHS: u64 = 3;

        // Start query service.
        let port = pick_unused_port().expect("No ports free");
        let storage = D::create_storage().await;
        let network_config = TestConfigBuilder::default()
            .epoch_height(TEST_EPOCH_HEIGHT)
            .build();
        let config = TestNetworkConfigBuilder::default()
            .api_config(D::options(&storage, Options::with_port(port)).submit(Default::default()))
            .network_config(network_config)
            .build();
        let network = TestNetwork::new(config, EpochsTestVersions {}).await;
        let mut events = network.server.event_stream().await;

        // Wait until 3 epochs have passed.
        loop {
            let event = events.next().await.unwrap();
            tracing::info!("Received event from handle: {event:?}");

            if let hotshot::types::EventType::Decide { leaf_chain, .. } = event.event {
                println!(
                    "Decide event received: {:?}",
                    leaf_chain.first().unwrap().leaf.height()
                );
                if leaf_chain
                    .first()
                    .is_some_and(|leaf| leaf.leaf.height() >= TEST_EPOCHS * TEST_EPOCH_HEIGHT)
                {
                    break;
                } else {
                    // Keep waiting
                }
            }
        }

        // Connect client.
        let client: Client<ServerError, StaticVersion<0, 1>> =
            Client::new(format!("http://localhost:{port}").parse().unwrap());
        client.connect(None).await;

        // Get the state cert for the 3rd epoch.
        for i in 0..TEST_EPOCHS {
            let state_cert = client
                .get::<StateCertQueryData<SeqTypes>>(&format!("availability/state-cert/{i}"))
                .send()
                .await
                .unwrap()
                .0;
            tracing::info!("state_cert: {state_cert:?}");
            assert_eq!(state_cert.epoch.u64(), i);
            assert_eq!(
                state_cert.light_client_state.block_height,
                (i + 1) * TEST_EPOCH_HEIGHT - 5
            );
        }
    }
>>>>>>> e36f5e95
}

#[cfg(test)]
mod test {
    use std::{
        collections::{HashMap, HashSet},
        time::Duration,
    };

    use alloy::{
        eips::BlockId,
        network::EthereumWallet,
        primitives::{Keccak256, U256},
        providers::{Provider, ProviderBuilder},
    };
    use ark_serialize::CanonicalSerialize;
    use async_lock::Mutex;
    use committable::{Commitment, Committable};
    use espresso_contract_deployer::{
        builder::DeployerArgsBuilder, network_config::light_client_genesis_from_stake_table,
        Contract, Contracts,
    };
    use espresso_types::{
        config::PublicHotShotConfig,
        traits::{NullEventConsumer, PersistenceOptions},
        v0_3::{Fetcher, RewardAmount, COMMISSION_BASIS_POINTS},
        validators_from_l1_events, DrbAndHeaderUpgradeVersion, EpochVersion, FeeAmount, FeeVersion,
        Header, L1ClientOptions, MockSequencerVersions, NamespaceId, RewardDistributor,
        SequencerVersions, ValidatedState,
    };
    use futures::{
        future::{self, join_all},
        stream::{StreamExt, TryStreamExt},
    };
    use hotshot::types::EventType;
    use hotshot_contract_adapter::sol_types::{EspToken, StakeTableV2};
    use hotshot_example_types::node_types::EpochsTestVersions;
    use hotshot_query_service::{
        availability::{
            BlockQueryData, BlockSummaryQueryData, LeafQueryData, StateCertQueryDataV1,
            StateCertQueryDataV2, TransactionQueryData, VidCommonQueryData,
        },
        data_source::{sql::Config, storage::SqlStorage, VersionedDataSource},
        explorer::TransactionSummariesResponse,
        types::HeightIndexed,
    };
    use hotshot_types::{
        data::EpochNumber,
        event::LeafInfo,
        traits::{election::Membership, metrics::NoMetrics, node_implementation::ConsensusTime},
        utils::epoch_from_block_number,
        ValidatorConfig,
    };
    use jf_merkle_tree::prelude::{MerkleProof, Sha3Node};
    use portpicker::pick_unused_port;
    use rand::seq::SliceRandom;
    use rstest::rstest;
    use staking_cli::demo::DelegationConfig;
    use surf_disco::Client;
    use test_helpers::{
        catchup_test_helper, state_signature_test_helper, status_test_helper, submit_test_helper,
        TestNetwork, TestNetworkConfigBuilder,
    };
    use tide_disco::{app::AppHealth, error::ServerError, healthcheck::HealthStatus};
    use tokio::time::sleep;
    use vbs::version::{StaticVersion, StaticVersionType};

    use self::{
        data_source::testing::TestableSequencerDataSource, options::HotshotEvents,
        sql::DataSource as SqlDataSource,
    };
    use super::*;
    use crate::{
        api::{
            options::Query,
            sql::{impl_testable_data_source::tmp_options, reconstruct_state},
            test_helpers::STAKE_TABLE_CAPACITY_FOR_TEST,
        },
        catchup::{NullStateCatchup, StatePeers},
        persistence::no_storage,
        testing::{wait_for_decide_on_handle, TestConfig, TestConfigBuilder},
    };

    type PosVersionV3 = SequencerVersions<StaticVersion<0, 3>, StaticVersion<0, 0>>;
    type PosVersionV4 = SequencerVersions<StaticVersion<0, 4>, StaticVersion<0, 0>>;

    #[test_log::test(tokio::test(flavor = "multi_thread"))]
    async fn test_healthcheck() {
        let port = pick_unused_port().expect("No ports free");
        let url = format!("http://localhost:{port}").parse().unwrap();
        let client: Client<ServerError, StaticVersion<0, 1>> = Client::new(url);
        let options = Options::with_port(port);
        let network_config = TestConfigBuilder::default().build();
        let config = TestNetworkConfigBuilder::<5, _, NullStateCatchup>::default()
            .api_config(options)
            .network_config(network_config)
            .build();
        let _network = TestNetwork::new(config, MockSequencerVersions::new()).await;

        client.connect(None).await;
        let health = client.get::<AppHealth>("healthcheck").send().await.unwrap();
        assert_eq!(health.status, HealthStatus::Available);
    }

    #[test_log::test(tokio::test(flavor = "multi_thread"))]
    async fn status_test_without_query_module() {
        status_test_helper(|opt| opt).await
    }

    #[test_log::test(tokio::test(flavor = "multi_thread"))]
    async fn submit_test_without_query_module() {
        submit_test_helper(|opt| opt).await
    }

    #[test_log::test(tokio::test(flavor = "multi_thread"))]
    async fn state_signature_test_without_query_module() {
        state_signature_test_helper(|opt| opt).await
    }

    #[test_log::test(tokio::test(flavor = "multi_thread"))]
    async fn catchup_test_without_query_module() {
        catchup_test_helper(|opt| opt).await
    }

    #[test_log::test(tokio::test(flavor = "multi_thread"))]
    async fn slow_test_merklized_state_api() {
        let port = pick_unused_port().expect("No ports free");

        let storage = SqlDataSource::create_storage().await;

        let options = SqlDataSource::options(&storage, Options::with_port(port));

        let network_config = TestConfigBuilder::default().build();
        let config = TestNetworkConfigBuilder::default()
            .api_config(options)
            .network_config(network_config)
            .build();
        let mut network = TestNetwork::new(config, MockSequencerVersions::new()).await;
        let url = format!("http://localhost:{port}").parse().unwrap();
        let client: Client<ServerError, SequencerApiVersion> = Client::new(url);

        client.connect(Some(Duration::from_secs(15))).await;

        // Wait until some blocks have been decided.
        tracing::info!("waiting for blocks");
        let blocks = client
            .socket("availability/stream/blocks/0")
            .subscribe::<BlockQueryData<SeqTypes>>()
            .await
            .unwrap()
            .take(4)
            .try_collect::<Vec<_>>()
            .await
            .unwrap();

        // sleep for few seconds so that state data is upserted
        tracing::info!("waiting for state to be inserted");
        sleep(Duration::from_secs(5)).await;
        network.stop_consensus().await;

        for block in blocks {
            let i = block.height();
            tracing::info!(i, "get block state");
            let path = client
                .get::<MerkleProof<Commitment<Header>, u64, Sha3Node, 3>>(&format!(
                    "block-state/{}/{i}",
                    i + 1
                ))
                .send()
                .await
                .unwrap();
            assert_eq!(*path.elem().unwrap(), block.hash());

            tracing::info!(i, "get fee state");
            let account = TestConfig::<5>::builder_key().fee_account();
            let path = client
                .get::<MerkleProof<FeeAmount, FeeAccount, Sha3Node, 256>>(&format!(
                    "fee-state/{}/{}",
                    i + 1,
                    account
                ))
                .send()
                .await
                .unwrap();
            assert_eq!(*path.index(), account);
            assert!(*path.elem().unwrap() > 0.into(), "{:?}", path.elem());
        }

        // testing fee_balance api
        let account = TestConfig::<5>::builder_key().fee_account();
        let amount = client
            .get::<Option<FeeAmount>>(&format!("fee-state/fee-balance/latest/{account}"))
            .send()
            .await
            .unwrap()
            .unwrap();
        let expected = U256::MAX;
        assert_eq!(expected, amount.0);
    }

    #[test_log::test(tokio::test(flavor = "multi_thread"))]
    async fn test_leaf_only_data_source() {
        let port = pick_unused_port().expect("No ports free");

        let storage = SqlDataSource::create_storage().await;
        let options =
            SqlDataSource::leaf_only_ds_options(&storage, Options::with_port(port)).unwrap();

        let network_config = TestConfigBuilder::default().build();
        let config = TestNetworkConfigBuilder::default()
            .api_config(options)
            .network_config(network_config)
            .build();
        let _network = TestNetwork::new(config, MockSequencerVersions::new()).await;
        let url = format!("http://localhost:{port}").parse().unwrap();
        let client: Client<ServerError, SequencerApiVersion> = Client::new(url);

        tracing::info!("waiting for blocks");
        client.connect(Some(Duration::from_secs(15))).await;
        // Wait until some blocks have been decided.

        let account = TestConfig::<5>::builder_key().fee_account();

        let _headers = client
            .socket("availability/stream/headers/0")
            .subscribe::<Header>()
            .await
            .unwrap()
            .take(10)
            .try_collect::<Vec<_>>()
            .await
            .unwrap();

        for i in 1..5 {
            let leaf = client
                .get::<LeafQueryData<SeqTypes>>(&format!("availability/leaf/{i}"))
                .send()
                .await
                .unwrap();

            assert_eq!(leaf.height(), i);

            let header = client
                .get::<Header>(&format!("availability/header/{i}"))
                .send()
                .await
                .unwrap();

            assert_eq!(header.height(), i);

            let vid = client
                .get::<VidCommonQueryData<SeqTypes>>(&format!("availability/vid/common/{i}"))
                .send()
                .await
                .unwrap();

            assert_eq!(vid.height(), i);

            client
                .get::<MerkleProof<Commitment<Header>, u64, Sha3Node, 3>>(&format!(
                    "block-state/{i}/{}",
                    i - 1
                ))
                .send()
                .await
                .unwrap();

            client
                .get::<MerkleProof<FeeAmount, FeeAccount, Sha3Node, 256>>(&format!(
                    "fee-state/{}/{}",
                    i + 1,
                    account
                ))
                .send()
                .await
                .unwrap();
        }

        // This would fail even though we have processed atleast 10 leaves
        // this is because light weight nodes only support leaves, headers and VID
        client
            .get::<BlockQueryData<SeqTypes>>("availability/block/1")
            .send()
            .await
            .unwrap_err();
    }

    async fn run_catchup_test(url_suffix: &str) {
        // Start a sequencer network, using the query service for catchup.
        let port = pick_unused_port().expect("No ports free");
        const NUM_NODES: usize = 5;

        let url: url::Url = format!("http://localhost:{port}{url_suffix}")
            .parse()
            .unwrap();

        let config = TestNetworkConfigBuilder::<NUM_NODES, _, _>::with_num_nodes()
            .api_config(Options::with_port(port))
            .network_config(TestConfigBuilder::default().build())
            .catchups(std::array::from_fn(|_| {
                StatePeers::<StaticVersion<0, 1>>::from_urls(
                    vec![url.clone()],
                    Default::default(),
                    &NoMetrics,
                )
            }))
            .build();
        let mut network = TestNetwork::new(config, MockSequencerVersions::new()).await;

        // Wait for replica 0 to reach a (non-genesis) decide, before disconnecting it.
        let mut events = network.peers[0].event_stream().await;
        loop {
            let event = events.next().await.unwrap();
            let EventType::Decide { leaf_chain, .. } = event.event else {
                continue;
            };
            if leaf_chain[0].leaf.height() > 0 {
                break;
            }
        }

        // Shut down and restart replica 0. We don't just stop consensus and restart it; we fully
        // drop the node and recreate it so it loses all of its temporary state and starts off from
        // genesis. It should be able to catch up by listening to proposals and then rebuild its
        // state from its peers.
        tracing::info!("shutting down node");
        network.peers.remove(0);

        // Wait for a few blocks to pass while the node is down, so it falls behind.
        network
            .server
            .event_stream()
            .await
            .filter(|event| future::ready(matches!(event.event, EventType::Decide { .. })))
            .take(3)
            .collect::<Vec<_>>()
            .await;

        tracing::info!("restarting node");
        let node = network
            .cfg
            .init_node(
                1,
                ValidatedState::default(),
                no_storage::Options,
                Some(StatePeers::<StaticVersion<0, 1>>::from_urls(
                    vec![url],
                    Default::default(),
                    &NoMetrics,
                )),
                None,
                &NoMetrics,
                test_helpers::STAKE_TABLE_CAPACITY_FOR_TEST,
                NullEventConsumer,
                MockSequencerVersions::new(),
                Default::default(),
            )
            .await;
        let mut events = node.event_stream().await;

        // Wait for a (non-genesis) block proposed by each node, to prove that the lagging node has
        // caught up and all nodes are in sync.
        let mut proposers = [false; NUM_NODES];
        loop {
            let event = events.next().await.unwrap();
            let EventType::Decide { leaf_chain, .. } = event.event else {
                continue;
            };
            for LeafInfo { leaf, .. } in leaf_chain.iter().rev() {
                let height = leaf.height();
                let leaf_builder = (leaf.view_number().u64() as usize) % NUM_NODES;
                if height == 0 {
                    continue;
                }

                tracing::info!(
                    "waiting for blocks from {proposers:?}, block {height} is from {leaf_builder}",
                );
                proposers[leaf_builder] = true;
            }

            if proposers.iter().all(|has_proposed| *has_proposed) {
                break;
            }
        }
    }

    #[test_log::test(tokio::test(flavor = "multi_thread"))]
    async fn test_catchup() {
        run_catchup_test("").await;
    }

    #[test_log::test(tokio::test(flavor = "multi_thread"))]
    async fn test_catchup_v0() {
        run_catchup_test("/v0").await;
    }

    #[test_log::test(tokio::test(flavor = "multi_thread"))]
    async fn test_catchup_v1() {
        run_catchup_test("/v1").await;
    }

    #[test_log::test(tokio::test(flavor = "multi_thread"))]
    async fn test_catchup_no_state_peers() {
        // Start a sequencer network, using the query service for catchup.
        let port = pick_unused_port().expect("No ports free");
        const NUM_NODES: usize = 5;
        let config = TestNetworkConfigBuilder::<NUM_NODES, _, _>::with_num_nodes()
            .api_config(Options::with_port(port))
            .network_config(TestConfigBuilder::default().build())
            .build();
        let mut network = TestNetwork::new(config, MockSequencerVersions::new()).await;

        // Wait for replica 0 to reach a (non-genesis) decide, before disconnecting it.
        let mut events = network.peers[0].event_stream().await;
        loop {
            let event = events.next().await.unwrap();
            let EventType::Decide { leaf_chain, .. } = event.event else {
                continue;
            };
            if leaf_chain[0].leaf.height() > 0 {
                break;
            }
        }

        // Shut down and restart replica 0. We don't just stop consensus and restart it; we fully
        // drop the node and recreate it so it loses all of its temporary state and starts off from
        // genesis. It should be able to catch up by listening to proposals and then rebuild its
        // state from its peers.
        tracing::info!("shutting down node");
        network.peers.remove(0);

        // Wait for a few blocks to pass while the node is down, so it falls behind.
        network
            .server
            .event_stream()
            .await
            .filter(|event| future::ready(matches!(event.event, EventType::Decide { .. })))
            .take(3)
            .collect::<Vec<_>>()
            .await;

        tracing::info!("restarting node");
        let node = network
            .cfg
            .init_node(
                1,
                ValidatedState::default(),
                no_storage::Options,
                None::<NullStateCatchup>,
                None,
                &NoMetrics,
                test_helpers::STAKE_TABLE_CAPACITY_FOR_TEST,
                NullEventConsumer,
                MockSequencerVersions::new(),
                Default::default(),
            )
            .await;
        let mut events = node.event_stream().await;

        // Wait for a (non-genesis) block proposed by each node, to prove that the lagging node has
        // caught up and all nodes are in sync.
        let mut proposers = [false; NUM_NODES];
        loop {
            let event = events.next().await.unwrap();
            let EventType::Decide { leaf_chain, .. } = event.event else {
                continue;
            };
            for LeafInfo { leaf, .. } in leaf_chain.iter().rev() {
                let height = leaf.height();
                let leaf_builder = (leaf.view_number().u64() as usize) % NUM_NODES;
                if height == 0 {
                    continue;
                }

                tracing::info!(
                    "waiting for blocks from {proposers:?}, block {height} is from {leaf_builder}",
                );
                proposers[leaf_builder] = true;
            }

            if proposers.iter().all(|has_proposed| *has_proposed) {
                break;
            }
        }
    }

    #[ignore]
    #[test_log::test(tokio::test(flavor = "multi_thread"))]
    async fn test_catchup_epochs_no_state_peers() {
        // Start a sequencer network, using the query service for catchup.
        let port = pick_unused_port().expect("No ports free");
        const EPOCH_HEIGHT: u64 = 5;
        let network_config = TestConfigBuilder::default()
            .epoch_height(EPOCH_HEIGHT)
            .build();
        const NUM_NODES: usize = 5;
        let config = TestNetworkConfigBuilder::<NUM_NODES, _, _>::with_num_nodes()
            .api_config(Options::with_port(port))
            .network_config(network_config)
            .build();
        let mut network = TestNetwork::new(config, EpochsTestVersions {}).await;

        // Wait for replica 0 to decide in the third epoch.
        let mut events = network.peers[0].event_stream().await;
        loop {
            let event = events.next().await.unwrap();
            let EventType::Decide { leaf_chain, .. } = event.event else {
                continue;
            };
            tracing::error!("got decide height {}", leaf_chain[0].leaf.height());

            if leaf_chain[0].leaf.height() > EPOCH_HEIGHT * 3 {
                tracing::error!("decided past one epoch");
                break;
            }
        }

        // Shut down and restart replica 0. We don't just stop consensus and restart it; we fully
        // drop the node and recreate it so it loses all of its temporary state and starts off from
        // genesis. It should be able to catch up by listening to proposals and then rebuild its
        // state from its peers.
        tracing::info!("shutting down node");
        network.peers.remove(0);

        // Wait for a few blocks to pass while the node is down, so it falls behind.
        network
            .server
            .event_stream()
            .await
            .filter(|event| future::ready(matches!(event.event, EventType::Decide { .. })))
            .take(3)
            .collect::<Vec<_>>()
            .await;

        tracing::error!("restarting node");
        let node = network
            .cfg
            .init_node(
                1,
                ValidatedState::default(),
                no_storage::Options,
                None::<NullStateCatchup>,
                None,
                &NoMetrics,
                test_helpers::STAKE_TABLE_CAPACITY_FOR_TEST,
                NullEventConsumer,
                MockSequencerVersions::new(),
                Default::default(),
            )
            .await;
        let mut events = node.event_stream().await;

        // Wait for a (non-genesis) block proposed by each node, to prove that the lagging node has
        // caught up and all nodes are in sync.
        let mut proposers = [false; NUM_NODES];
        loop {
            let event = events.next().await.unwrap();
            let EventType::Decide { leaf_chain, .. } = event.event else {
                continue;
            };
            for LeafInfo { leaf, .. } in leaf_chain.iter().rev() {
                let height = leaf.height();
                let leaf_builder = (leaf.view_number().u64() as usize) % NUM_NODES;
                if height == 0 {
                    continue;
                }

                tracing::info!(
                    "waiting for blocks from {proposers:?}, block {height} is from {leaf_builder}",
                );
                proposers[leaf_builder] = true;
            }

            if proposers.iter().all(|has_proposed| *has_proposed) {
                break;
            }
        }
    }

    #[test_log::test(tokio::test(flavor = "multi_thread"))]
    async fn test_chain_config_from_instance() {
        // This test uses a ValidatedState which only has the default chain config commitment.
        // The NodeState has the full chain config.
        // Both chain config commitments will match, so the ValidatedState should have the full chain config after a non-genesis block is decided.

        let port = pick_unused_port().expect("No ports free");

        let chain_config: ChainConfig = ChainConfig::default();

        let state = ValidatedState {
            chain_config: chain_config.commit().into(),
            ..Default::default()
        };

        let states = std::array::from_fn(|_| state.clone());

        let config = TestNetworkConfigBuilder::default()
            .api_config(Options::with_port(port))
            .states(states)
            .catchups(std::array::from_fn(|_| {
                StatePeers::<StaticVersion<0, 1>>::from_urls(
                    vec![format!("http://localhost:{port}").parse().unwrap()],
                    Default::default(),
                    &NoMetrics,
                )
            }))
            .network_config(TestConfigBuilder::default().build())
            .build();

        let mut network = TestNetwork::new(config, MockSequencerVersions::new()).await;

        // Wait for few blocks to be decided.
        network
            .server
            .event_stream()
            .await
            .filter(|event| future::ready(matches!(event.event, EventType::Decide { .. })))
            .take(3)
            .collect::<Vec<_>>()
            .await;

        for peer in &network.peers {
            let state = peer.consensus().read().await.decided_state().await;

            assert_eq!(state.chain_config.resolve().unwrap(), chain_config)
        }

        network.server.shut_down().await;
        drop(network);
    }

    #[test_log::test(tokio::test(flavor = "multi_thread"))]
    async fn test_chain_config_catchup() {
        // This test uses a ValidatedState with a non-default chain config
        // so it will be different from the NodeState chain config used by the TestNetwork.
        // However, for this test to work, at least one node should have a full chain config
        // to allow other nodes to catch up.

        let port = pick_unused_port().expect("No ports free");

        let cf = ChainConfig {
            max_block_size: 300.into(),
            base_fee: 1.into(),
            ..Default::default()
        };

        // State1 contains only the chain config commitment
        let state1 = ValidatedState {
            chain_config: cf.commit().into(),
            ..Default::default()
        };

        //state 2 contains the full chain config
        let state2 = ValidatedState {
            chain_config: cf.into(),
            ..Default::default()
        };

        let mut states = std::array::from_fn(|_| state1.clone());
        // only one node has the full chain config
        // all the other nodes should do a catchup to get the full chain config from peer 0
        states[0] = state2;

        const NUM_NODES: usize = 5;
        let config = TestNetworkConfigBuilder::<NUM_NODES, _, _>::with_num_nodes()
            .api_config(Options::from(options::Http {
                port,
                max_connections: None,
            }))
            .states(states)
            .catchups(std::array::from_fn(|_| {
                StatePeers::<StaticVersion<0, 1>>::from_urls(
                    vec![format!("http://localhost:{port}").parse().unwrap()],
                    Default::default(),
                    &NoMetrics,
                )
            }))
            .network_config(TestConfigBuilder::default().build())
            .build();

        let mut network = TestNetwork::new(config, MockSequencerVersions::new()).await;

        // Wait for a few blocks to be decided.
        network
            .server
            .event_stream()
            .await
            .filter(|event| future::ready(matches!(event.event, EventType::Decide { .. })))
            .take(3)
            .collect::<Vec<_>>()
            .await;

        for peer in &network.peers {
            let state = peer.consensus().read().await.decided_state().await;

            assert_eq!(state.chain_config.resolve().unwrap(), cf)
        }

        network.server.shut_down().await;
        drop(network);
    }

    #[test_log::test(tokio::test(flavor = "multi_thread"))]
    async fn test_pos_upgrade_view_based() {
        type PosUpgrade = SequencerVersions<FeeVersion, EpochVersion>;
        test_upgrade_helper::<PosUpgrade>(PosUpgrade::new()).await;
    }

    async fn test_upgrade_helper<V: Versions>(version: V) {
        // wait this number of views beyond the configured first view
        // before asserting anything.
        let wait_extra_views = 10;
        // Number of nodes running in the test network.
        const NUM_NODES: usize = 5;
        let upgrade_version = <V as Versions>::Upgrade::VERSION;
        let port = pick_unused_port().expect("No ports free");

        let test_config = TestConfigBuilder::default()
            .epoch_height(200)
            .epoch_start_block(321)
            .set_upgrades(upgrade_version)
            .await
            .build();

        let chain_config_upgrade = test_config.get_upgrade_map().chain_config(upgrade_version);
        tracing::debug!(?chain_config_upgrade);

        let config = TestNetworkConfigBuilder::<NUM_NODES, _, _>::with_num_nodes()
            .api_config(Options::from(options::Http {
                port,
                max_connections: None,
            }))
            .catchups(std::array::from_fn(|_| {
                StatePeers::<SequencerApiVersion>::from_urls(
                    vec![format!("http://localhost:{port}").parse().unwrap()],
                    Default::default(),
                    &NoMetrics,
                )
            }))
            .network_config(test_config)
            .build();

        let mut network = TestNetwork::new(config, version).await;
        let mut events = network.server.event_stream().await;

        // First loop to get an `UpgradeProposal`. Note that the
        // actual upgrade will take several to many subsequent views for
        // voting and finally the actual upgrade.
        let upgrade = loop {
            let event = events.next().await.unwrap();
            match event.event {
                EventType::UpgradeProposal { proposal, .. } => {
                    tracing::info!(?proposal, "proposal");
                    let upgrade = proposal.data.upgrade_proposal;
                    let new_version = upgrade.new_version;
                    tracing::info!(?new_version, "upgrade proposal new version");
                    assert_eq!(new_version, <V as Versions>::Upgrade::VERSION);
                    break upgrade;
                },
                _ => continue,
            }
        };

        let wanted_view = upgrade.new_version_first_view + wait_extra_views;
        // Loop until we get the `new_version_first_view`, then test the upgrade.
        loop {
            let event = events.next().await.unwrap();
            let view_number = event.view_number;

            tracing::debug!(?view_number, ?upgrade.new_version_first_view, "upgrade_new_view");
            if view_number > wanted_view {
                let states: Vec<_> = network
                    .peers
                    .iter()
                    .map(|peer| async { peer.consensus().read().await.decided_state().await })
                    .collect();

                let configs: Option<Vec<ChainConfig>> = join_all(states)
                    .await
                    .iter()
                    .map(|state| state.chain_config.resolve())
                    .collect();

                tracing::debug!(?configs, "`ChainConfig`s for nodes");
                if let Some(configs) = configs {
                    for config in configs {
                        assert_eq!(config, chain_config_upgrade);
                    }
                    break; // if assertion did not panic, the test was successful, so we exit the loop
                }
            }
            sleep(Duration::from_millis(200)).await;
        }

        network.server.shut_down().await;
    }

    #[test_log::test(tokio::test(flavor = "multi_thread"))]
    pub(crate) async fn test_restart() {
        const NUM_NODES: usize = 5;
        // Initialize nodes.
        let storage = join_all((0..NUM_NODES).map(|_| SqlDataSource::create_storage())).await;
        let persistence: [_; NUM_NODES] = storage
            .iter()
            .map(<SqlDataSource as TestableSequencerDataSource>::persistence_options)
            .collect::<Vec<_>>()
            .try_into()
            .unwrap();
        let port = pick_unused_port().unwrap();
        let config = TestNetworkConfigBuilder::default()
            .api_config(SqlDataSource::options(
                &storage[0],
                Options::with_port(port),
            ))
            .persistences(persistence.clone())
            .network_config(TestConfigBuilder::default().build())
            .build();
        let mut network = TestNetwork::new(config, MockSequencerVersions::new()).await;

        // Connect client.
        let client: Client<ServerError, SequencerApiVersion> =
            Client::new(format!("http://localhost:{port}").parse().unwrap());
        client.connect(None).await;
        tracing::info!(port, "server running");

        // Wait until some blocks have been decided.
        client
            .socket("availability/stream/blocks/0")
            .subscribe::<BlockQueryData<SeqTypes>>()
            .await
            .unwrap()
            .take(3)
            .collect::<Vec<_>>()
            .await;

        // Shut down the consensus nodes.
        tracing::info!("shutting down nodes");
        network.stop_consensus().await;

        // Get the block height we reached.
        let height = client
            .get::<usize>("status/block-height")
            .send()
            .await
            .unwrap();
        tracing::info!("decided {height} blocks before shutting down");

        // Get the decided chain, so we can check consistency after the restart.
        let chain: Vec<LeafQueryData<SeqTypes>> = client
            .socket("availability/stream/leaves/0")
            .subscribe()
            .await
            .unwrap()
            .take(height)
            .try_collect()
            .await
            .unwrap();
        let decided_view = chain.last().unwrap().leaf().view_number();

        // Get the most recent state, for catchup.

        let state = network.server.decided_state().await;
        tracing::info!(?decided_view, ?state, "consensus state");

        // Fully shut down the API servers.
        drop(network);

        // Start up again, resuming from the last decided leaf.
        let port = pick_unused_port().expect("No ports free");

        let config = TestNetworkConfigBuilder::default()
            .api_config(SqlDataSource::options(
                &storage[0],
                Options::with_port(port),
            ))
            .persistences(persistence)
            .catchups(std::array::from_fn(|_| {
                // Catchup using node 0 as a peer. Node 0 was running the archival state service
                // before the restart, so it should be able to resume without catching up by loading
                // state from storage.
                StatePeers::<StaticVersion<0, 1>>::from_urls(
                    vec![format!("http://localhost:{port}").parse().unwrap()],
                    Default::default(),
                    &NoMetrics,
                )
            }))
            .network_config(TestConfigBuilder::default().build())
            .build();
        let _network = TestNetwork::new(config, MockSequencerVersions::new()).await;
        let client: Client<ServerError, StaticVersion<0, 1>> =
            Client::new(format!("http://localhost:{port}").parse().unwrap());
        client.connect(None).await;
        tracing::info!(port, "server running");

        // Make sure we can decide new blocks after the restart.
        tracing::info!("waiting for decide, height {height}");
        let new_leaf: LeafQueryData<SeqTypes> = client
            .socket(&format!("availability/stream/leaves/{height}"))
            .subscribe()
            .await
            .unwrap()
            .next()
            .await
            .unwrap()
            .unwrap();
        assert_eq!(new_leaf.height(), height as u64);
        assert_eq!(
            new_leaf.leaf().parent_commitment(),
            chain[height - 1].hash()
        );

        // Ensure the new chain is consistent with the old chain.
        let new_chain: Vec<LeafQueryData<SeqTypes>> = client
            .socket("availability/stream/leaves/0")
            .subscribe()
            .await
            .unwrap()
            .take(height)
            .try_collect()
            .await
            .unwrap();
        assert_eq!(chain, new_chain);
    }

    #[test_log::test(tokio::test(flavor = "multi_thread"))]
    async fn test_fetch_config() {
        let port = pick_unused_port().expect("No ports free");
        let url: surf_disco::Url = format!("http://localhost:{port}").parse().unwrap();
        let client: Client<ServerError, StaticVersion<0, 1>> = Client::new(url.clone());

        let options = Options::with_port(port).config(Default::default());
        let network_config = TestConfigBuilder::default().build();
        let config = TestNetworkConfigBuilder::default()
            .api_config(options)
            .network_config(network_config)
            .build();
        let network = TestNetwork::new(config, MockSequencerVersions::new()).await;
        client.connect(None).await;

        // Fetch a network config from the API server. The first peer URL is bogus, to test the
        // failure/retry case.
        let peers = StatePeers::<StaticVersion<0, 1>>::from_urls(
            vec!["https://notarealnode.network".parse().unwrap(), url],
            Default::default(),
            &NoMetrics,
        );

        // Fetch the config from node 1, a different node than the one running the service.
        let validator =
            ValidatorConfig::generated_from_seed_indexed([0; 32], 1, U256::from(1), false);
        let config = peers.fetch_config(validator.clone()).await.unwrap();

        // Check the node-specific information in the recovered config is correct.
        assert_eq!(config.node_index, 1);

        // Check the public information is also correct (with respect to the node that actually
        // served the config, for public keys).
        pretty_assertions::assert_eq!(
            serde_json::to_value(PublicHotShotConfig::from(config.config)).unwrap(),
            serde_json::to_value(PublicHotShotConfig::from(
                network.cfg.hotshot_config().clone()
            ))
            .unwrap()
        );
    }

    async fn run_hotshot_event_streaming_test(url_suffix: &str) {
        let hotshot_event_streaming_port =
            pick_unused_port().expect("No ports free for hotshot event streaming");
        let query_service_port = pick_unused_port().expect("No ports free for query service");

        let url = format!("http://localhost:{hotshot_event_streaming_port}{url_suffix}")
            .parse()
            .unwrap();

        let hotshot_events = HotshotEvents {
            events_service_port: hotshot_event_streaming_port,
        };

        let client: Client<ServerError, SequencerApiVersion> = Client::new(url);

        let options = Options::with_port(query_service_port).hotshot_events(hotshot_events);

        let network_config = TestConfigBuilder::default().build();
        let config = TestNetworkConfigBuilder::default()
            .api_config(options)
            .network_config(network_config)
            .build();
        let _network = TestNetwork::new(config, MockSequencerVersions::new()).await;

        let mut subscribed_events = client
            .socket("hotshot-events/events")
            .subscribe::<Event<SeqTypes>>()
            .await
            .unwrap();

        let total_count = 5;
        // wait for these events to receive on client 1
        let mut receive_count = 0;
        loop {
            let event = subscribed_events.next().await.unwrap();
            tracing::info!("Received event in hotshot event streaming Client 1: {event:?}");
            receive_count += 1;
            if receive_count > total_count {
                tracing::info!("Client Received at least desired events, exiting loop");
                break;
            }
        }
        assert_eq!(receive_count, total_count + 1);
    }

    #[test_log::test(tokio::test(flavor = "multi_thread"))]
    async fn test_hotshot_event_streaming_v0() {
        run_hotshot_event_streaming_test("/v0").await;
    }

    #[test_log::test(tokio::test(flavor = "multi_thread"))]
    async fn test_hotshot_event_streaming_v1() {
        run_hotshot_event_streaming_test("/v1").await;
    }

    #[test_log::test(tokio::test(flavor = "multi_thread"))]
    async fn test_hotshot_event_streaming() {
        run_hotshot_event_streaming_test("").await;
    }

    // TODO when `EpochVersion` becomes base version we can merge this
    // w/ above test.
    #[test_log::test(tokio::test(flavor = "multi_thread"))]
    async fn test_hotshot_event_streaming_epoch_progression() {
        let epoch_height = 35;
        let wanted_epochs = 4;

        let network_config = TestConfigBuilder::default()
            .epoch_height(epoch_height)
            .build();

        let hotshot_event_streaming_port =
            pick_unused_port().expect("No ports free for hotshot event streaming");
        let hotshot_url = format!("http://localhost:{hotshot_event_streaming_port}")
            .parse()
            .unwrap();

        let query_service_port = pick_unused_port().expect("No ports free for query service");

        let hotshot_events = HotshotEvents {
            events_service_port: hotshot_event_streaming_port,
        };

        let client: Client<ServerError, SequencerApiVersion> = Client::new(hotshot_url);
        let options = Options::with_port(query_service_port).hotshot_events(hotshot_events);

        let config = TestNetworkConfigBuilder::default()
            .api_config(options)
            .network_config(network_config.clone())
            .pos_hook::<PosVersionV3>(DelegationConfig::VariableAmounts, Default::default())
            .await
            .expect("Pos Deployment")
            .build();

        let _network = TestNetwork::new(config, PosVersionV3::new()).await;

        let mut subscribed_events = client
            .socket("hotshot-events/events")
            .subscribe::<Event<SeqTypes>>()
            .await
            .unwrap();

        let wanted_views = epoch_height * wanted_epochs;

        let mut views = HashSet::new();
        let mut epochs = HashSet::new();
        for _ in 0..=600 {
            let event = subscribed_events.next().await.unwrap();
            let event = event.unwrap();
            let view_number = event.view_number;
            views.insert(view_number.u64());

            if let hotshot::types::EventType::Decide { qc, .. } = event.event {
                assert!(qc.data.epoch.is_some(), "epochs are live");
                assert!(qc.data.block_number.is_some());

                let epoch = qc.data.epoch.unwrap().u64();
                epochs.insert(epoch);

                tracing::debug!(
                    "Got decide: epoch: {:?}, block: {:?} ",
                    epoch,
                    qc.data.block_number
                );

                let expected_epoch =
                    epoch_from_block_number(qc.data.block_number.unwrap(), epoch_height);
                tracing::debug!("expected epoch: {expected_epoch}, qc epoch: {epoch}");

                assert_eq!(expected_epoch, epoch);
            }
            if views.contains(&wanted_views) {
                tracing::info!("Client Received at least desired views, exiting loop");
                break;
            }
        }

        // prevent false positive when we overflow the range
        assert!(views.contains(&wanted_views), "Views are not progressing");
        assert!(
            epochs.contains(&wanted_epochs),
            "Epochs are not progressing"
        );
    }

    #[test_log::test(tokio::test(flavor = "multi_thread"))]
    async fn test_pos_rewards_basic() -> anyhow::Result<()> {
        // Basic PoS rewards test:
        // - Sets up a single validator and a single delegator (the node itself).
        // - Sets the number of blocks in each epoch to 20.
        // - Rewards begin applying from block 41 (i.e., the start of the 3rd epoch).
        // - Since the validator is also the delegator, it receives the full reward.
        // - Verifies that the reward at block height 60 matches the expected amount.
        let epoch_height = 20;

        let network_config = TestConfigBuilder::default()
            .epoch_height(epoch_height)
            .build();

        let api_port = pick_unused_port().expect("No ports free for query service");

        const NUM_NODES: usize = 1;
        // Initialize nodes.
        let storage = join_all((0..NUM_NODES).map(|_| SqlDataSource::create_storage())).await;
        let persistence: [_; NUM_NODES] = storage
            .iter()
            .map(<SqlDataSource as TestableSequencerDataSource>::persistence_options)
            .collect::<Vec<_>>()
            .try_into()
            .unwrap();

        let config = TestNetworkConfigBuilder::with_num_nodes()
            .api_config(SqlDataSource::options(
                &storage[0],
                Options::with_port(api_port),
            ))
            .network_config(network_config.clone())
            .persistences(persistence.clone())
            .catchups(std::array::from_fn(|_| {
                StatePeers::<StaticVersion<0, 1>>::from_urls(
                    vec![format!("http://localhost:{api_port}").parse().unwrap()],
                    Default::default(),
                    &NoMetrics,
                )
            }))
            .pos_hook::<PosVersionV3>(DelegationConfig::VariableAmounts, Default::default())
            .await
            .unwrap()
            .build();

        let network = TestNetwork::new(config, PosVersionV3::new()).await;
        let client: Client<ServerError, SequencerApiVersion> =
            Client::new(format!("http://localhost:{api_port}").parse().unwrap());

        // first two epochs will be 1 and 2
        // rewards are distributed starting third epoch
        // third epoch starts from block 40 as epoch height is 20
        // wait for atleast 65 blocks
        let _blocks = client
            .socket("availability/stream/blocks/0")
            .subscribe::<BlockQueryData<SeqTypes>>()
            .await
            .unwrap()
            .take(65)
            .try_collect::<Vec<_>>()
            .await
            .unwrap();

        let staking_priv_keys = network_config.staking_priv_keys();
        let account = staking_priv_keys[0].0.clone();
        let address = account.address();

        let block_height = 60;

        // get the validator address balance at block height 60
        let amount = client
            .get::<Option<RewardAmount>>(&format!(
                "reward-state/reward-balance/{block_height}/{address}"
            ))
            .send()
            .await
            .unwrap()
            .unwrap();

        tracing::info!("amount={amount:?}");

        let epoch_start_block = 40;

        let node_state = network.server.node_state();
        let membership = node_state.coordinator.membership().read().await;
        let block_reward = membership
            .block_reward(None)
            .expect("block reward is not None");
        drop(membership);

        // The validator gets all the block reward so we can calculate the expected amount
        let expected_amount = block_reward.0 * (U256::from(block_height - epoch_start_block));

        assert_eq!(amount.0, expected_amount, "reward amount don't match");

        Ok(())
    }

    #[test_log::test(tokio::test(flavor = "multi_thread"))]
    async fn test_cumulative_pos_rewards() -> anyhow::Result<()> {
        // This test registers 5 validators and multiple delegators for each validator.
        // One of the delegators is also a validator.
        // The test verifies that the cumulative reward at each block height equals the total block reward,
        // which is a constant.

        let epoch_height = 20;

        let network_config = TestConfigBuilder::default()
            .epoch_height(epoch_height)
            .build();

        let api_port = pick_unused_port().expect("No ports free for query service");

        const NUM_NODES: usize = 5;
        // Initialize nodes.
        let storage = join_all((0..NUM_NODES).map(|_| SqlDataSource::create_storage())).await;
        let persistence: [_; NUM_NODES] = storage
            .iter()
            .map(<SqlDataSource as TestableSequencerDataSource>::persistence_options)
            .collect::<Vec<_>>()
            .try_into()
            .unwrap();

        let config = TestNetworkConfigBuilder::with_num_nodes()
            .api_config(SqlDataSource::options(
                &storage[0],
                Options::with_port(api_port),
            ))
            .network_config(network_config)
            .persistences(persistence.clone())
            .catchups(std::array::from_fn(|_| {
                StatePeers::<StaticVersion<0, 1>>::from_urls(
                    vec![format!("http://localhost:{api_port}").parse().unwrap()],
                    Default::default(),
                    &NoMetrics,
                )
            }))
            .pos_hook::<PosVersionV3>(DelegationConfig::MultipleDelegators, Default::default())
            .await
            .unwrap()
            .build();

        let network = TestNetwork::new(config, PosVersionV3::new()).await;
        let node_state = network.server.node_state();
        let membership = node_state.coordinator.membership().read().await;
        let block_reward = membership
            .block_reward(None)
            .expect("block reward is not None");
        drop(membership);
        let client: Client<ServerError, SequencerApiVersion> =
            Client::new(format!("http://localhost:{api_port}").parse().unwrap());

        // wait for atleast 75 blocks
        let _blocks = client
            .socket("availability/stream/blocks/0")
            .subscribe::<BlockQueryData<SeqTypes>>()
            .await
            .unwrap()
            .take(75)
            .try_collect::<Vec<_>>()
            .await
            .unwrap();

        // We are going to check cumulative blocks from block height 40 to 67
        // Basically epoch 3 and epoch 4 as epoch height is 20
        // get all the validators
        let validators = client
            .get::<ValidatorMap>("node/validators/3")
            .send()
            .await
            .expect("failed to get validator");

        // insert all the address in a map
        // We will query the reward-balance at each block height for all the addresses
        // We don't know which validator was the leader because we don't have access to Membership
        let mut addresses = HashSet::new();
        for v in validators.values() {
            addresses.insert(v.account);
            addresses.extend(v.clone().delegators.keys().collect::<Vec<_>>());
        }
        // get all the validators
        let validators = client
            .get::<ValidatorMap>("node/validators/4")
            .send()
            .await
            .expect("failed to get validator");
        for v in validators.values() {
            addresses.insert(v.account);
            addresses.extend(v.clone().delegators.keys().collect::<Vec<_>>());
        }

        let mut prev_cumulative_amount = U256::ZERO;
        // Check Cumulative rewards for epoch 3
        // i.e block height 41 to 59
        for block in 41..=67 {
            let mut cumulative_amount = U256::ZERO;
            for address in addresses.clone() {
                let amount = client
                    .get::<Option<RewardAmount>>(&format!(
                        "reward-state/reward-balance/{block}/{address}"
                    ))
                    .send()
                    .await
                    .ok()
                    .flatten();

                if let Some(amount) = amount {
                    tracing::info!("address={address}, amount={amount}");
                    cumulative_amount += amount.0;
                };
            }

            // assert cumulative reward is equal to block reward
            assert_eq!(cumulative_amount - prev_cumulative_amount, block_reward.0);
            tracing::info!("cumulative_amount is correct for block={block}");
            prev_cumulative_amount = cumulative_amount;
        }

        Ok(())
    }

    #[test_log::test(tokio::test(flavor = "multi_thread"))]
    async fn test_stake_table_duplicate_events_from_contract() -> anyhow::Result<()> {
        // TODO(abdul): This test currently uses TestNetwork only for contract deployment and for L1 block number.
        // Once the stake table deployment logic is refactored and isolated, TestNetwork here will be unnecessary

        let epoch_height = 20;

        let network_config = TestConfigBuilder::default()
            .epoch_height(epoch_height)
            .build();

        let api_port = pick_unused_port().expect("No ports free for query service");

        const NUM_NODES: usize = 5;
        // Initialize nodes.
        let storage = join_all((0..NUM_NODES).map(|_| SqlDataSource::create_storage())).await;
        let persistence: [_; NUM_NODES] = storage
            .iter()
            .map(<SqlDataSource as TestableSequencerDataSource>::persistence_options)
            .collect::<Vec<_>>()
            .try_into()
            .unwrap();

        let l1_url = network_config.l1_url();
        let config = TestNetworkConfigBuilder::with_num_nodes()
            .api_config(SqlDataSource::options(
                &storage[0],
                Options::with_port(api_port),
            ))
            .network_config(network_config)
            .persistences(persistence.clone())
            .catchups(std::array::from_fn(|_| {
                StatePeers::<StaticVersion<0, 1>>::from_urls(
                    vec![format!("http://localhost:{api_port}").parse().unwrap()],
                    Default::default(),
                    &NoMetrics,
                )
            }))
            .pos_hook::<PosVersionV3>(DelegationConfig::MultipleDelegators, Default::default())
            .await
            .unwrap()
            .build();

        let network = TestNetwork::new(config, PosVersionV3::new()).await;

        let mut prev_st = None;
        let state = network.server.decided_state().await;
        let chain_config = state.chain_config.resolve().expect("resolve chain config");
        let stake_table = chain_config.stake_table_contract.unwrap();

        let l1_client = L1ClientOptions::default()
            .connect(vec![l1_url])
            .expect("failed to connect to l1");

        let client: Client<ServerError, SequencerApiVersion> =
            Client::new(format!("http://localhost:{api_port}").parse().unwrap());

        let mut headers = client
            .socket("availability/stream/headers/0")
            .subscribe::<Header>()
            .await
            .unwrap();

        let mut target_bh = 0;
        while let Some(header) = headers.next().await {
            let header = header.unwrap();
            if header.height() == 0 {
                continue;
            }
            let l1_block = header.l1_finalized().expect("l1 block not found");

            let events = Fetcher::fetch_events_from_contract(
                l1_client.clone(),
                stake_table,
                None,
                l1_block.number(),
            )
            .await;
            let sorted_events = events.sort_events().expect("failed to sort");

            let mut sorted_dedup_removed = sorted_events.clone();
            sorted_dedup_removed.dedup();

            assert_eq!(
                sorted_events.len(),
                sorted_dedup_removed.len(),
                "duplicates found"
            );

            // This also checks if there is a duplicate registration
            let stake_table =
                validators_from_l1_events(sorted_events.into_iter().map(|(_, e)| e)).unwrap();
            if let Some(prev_st) = prev_st {
                assert_eq!(stake_table, prev_st);
            }

            prev_st = Some(stake_table);

            if target_bh == 100 {
                break;
            }

            target_bh = header.height();
        }

        Ok(())
    }

    #[test_log::test(tokio::test(flavor = "multi_thread"))]
    async fn test_rewards_v3() -> anyhow::Result<()> {
        // The test registers multiple delegators for each validator
        // It verifies that no rewards are distributed in the first two epochs
        // and that rewards are correctly allocated starting from the third epoch.
        // also checks that the total stake of delegators matches the stake of the validator
        // and that the calculated rewards match those obtained via the merklized state api
        const EPOCH_HEIGHT: u64 = 20;

        let network_config = TestConfigBuilder::default()
            .epoch_height(EPOCH_HEIGHT)
            .build();

        let api_port = pick_unused_port().expect("No ports free for query service");

        const NUM_NODES: usize = 7;

        let storage = join_all((0..NUM_NODES).map(|_| SqlDataSource::create_storage())).await;
        let persistence: [_; NUM_NODES] = storage
            .iter()
            .map(<SqlDataSource as TestableSequencerDataSource>::persistence_options)
            .collect::<Vec<_>>()
            .try_into()
            .unwrap();

        let config = TestNetworkConfigBuilder::with_num_nodes()
            .api_config(SqlDataSource::options(
                &storage[0],
                Options::with_port(api_port),
            ))
            .network_config(network_config)
            .persistences(persistence.clone())
            .catchups(std::array::from_fn(|_| {
                StatePeers::<StaticVersion<0, 1>>::from_urls(
                    vec![format!("http://localhost:{api_port}").parse().unwrap()],
                    Default::default(),
                    &NoMetrics,
                )
            }))
            .pos_hook::<PosVersionV3>(DelegationConfig::MultipleDelegators, Default::default())
            .await
            .unwrap()
            .build();

        let network = TestNetwork::new(config, PosVersionV3::new()).await;
        let client: Client<ServerError, SequencerApiVersion> =
            Client::new(format!("http://localhost:{api_port}").parse().unwrap());

        // Wait for 3 epochs to allow rewards distribution to take effect.
        let mut events = network.peers[0].event_stream().await;
        while let Some(event) = events.next().await {
            if let EventType::Decide { leaf_chain, .. } = event.event {
                let height = leaf_chain[0].leaf.height();
                tracing::info!("Node 0 decided at height: {height}");
                if height > EPOCH_HEIGHT * 3 {
                    break;
                }
            }
        }

        // Verify that there are no validators for epoch # 1 and epoch # 2
        {
            client
                .get::<ValidatorMap>("node/validators/1")
                .send()
                .await
                .unwrap()
                .is_empty();

            client
                .get::<ValidatorMap>("node/validators/2")
                .send()
                .await
                .unwrap()
                .is_empty();
        }

        // Get the epoch # 3 validators
        let validators = client
            .get::<ValidatorMap>("node/validators/3")
            .send()
            .await
            .expect("validators");

        assert!(!validators.is_empty());

        // Collect addresses to track rewards for all participants.
        let mut addresses = HashSet::new();
        for v in validators.values() {
            addresses.insert(v.account);
            addresses.extend(v.clone().delegators.keys().collect::<Vec<_>>());
        }

        // Verify no rewards are distributed in the first two epochs.
        for block in 0..=EPOCH_HEIGHT * 2 {
            for address in addresses.clone() {
                let amount = client
                    .get::<Option<RewardAmount>>(&format!(
                        "reward-state/reward-balance/{block}/{address}"
                    ))
                    .send()
                    .await
                    .ok()
                    .flatten();
                assert!(amount.is_none(), "amount is not none for block {block}")
            }
        }

        // Collect leaves for epoch 3 to 5 to verify reward calculations.
        let leaves = client
            .socket("availability/stream/leaves/41")
            .subscribe::<LeafQueryData<SeqTypes>>()
            .await
            .unwrap()
            .take((EPOCH_HEIGHT * 3).try_into().unwrap())
            .try_collect::<Vec<_>>()
            .await
            .unwrap();

        let node_state = network.server.node_state();
        let coordinator = node_state.coordinator;

        let membership = coordinator.membership().read().await;
        let block_reward = membership
            .block_reward(None)
            .expect("block reward is not None");

        drop(membership);

        let mut rewards_map = HashMap::new();

        for leaf in leaves {
            let block = leaf.height();
            tracing::info!("verify rewards for block={block:?}");
            let membership = coordinator.membership().read().await;
            let epoch = epoch_from_block_number(block, EPOCH_HEIGHT);
            let epoch_number = EpochNumber::new(epoch);
            let leader = membership
                .leader(leaf.leaf().view_number(), Some(epoch_number))
                .expect("leader");
            let leader_eth_address = membership.address(&epoch_number, leader).expect("address");

            drop(membership);

            let validators = client
                .get::<ValidatorMap>(&format!("node/validators/{epoch}"))
                .send()
                .await
                .expect("validators");

            let leader_validator = validators
                .get(&leader_eth_address)
                .expect("leader not found");

            let distributor =
                RewardDistributor::new(leader_validator.clone(), block_reward, U256::ZERO.into());
            // Verify that the sum of delegator stakes equals the validator's total stake.
            for validator in validators.values() {
                let delegator_stake_sum: U256 = validator.delegators.values().cloned().sum();

                assert_eq!(delegator_stake_sum, validator.stake);
            }

            let computed_rewards = distributor.compute_rewards().expect("reward computation");

            // Verify that the leader commission amount is within the tolerated range.
            // Due to potential rounding errors in decimal calculations for delegator rewards,
            // the actual distributed commission
            // amount may differ very slightly from the calculated value.
            // this asserts that it is within 10wei tolerance level.
            // 10 wei is 10* 10E-18
            let total_reward = block_reward.0;
            let leader_commission_basis_points = U256::from(leader_validator.commission);
            let calculated_leader_commission_reward = leader_commission_basis_points
                .checked_mul(total_reward)
                .context("overflow")?
                .checked_div(U256::from(COMMISSION_BASIS_POINTS))
                .context("overflow")?;

            assert!(
                computed_rewards.leader_commission().0 - calculated_leader_commission_reward
                    <= U256::from(10_u64)
            );

            // Aggregate reward amounts by address in the map.
            // This is necessary because there can be two entries for a leader address:
            // - One entry for commission rewards.
            // - Another for delegator rewards when the leader is delegating.
            // Also, rewards are accumulated for the same addresses
            let leader_commission = *computed_rewards.leader_commission();
            for (address, amount) in computed_rewards.delegators().clone() {
                rewards_map
                    .entry(address)
                    .and_modify(|entry| *entry += amount)
                    .or_insert(amount);
            }

            // add leader commission reward
            rewards_map
                .entry(leader_eth_address)
                .and_modify(|entry| *entry += leader_commission)
                .or_insert(leader_commission);

            // assert that the reward matches to what is in the reward merkle tree
            for (address, calculated_amount) in rewards_map.iter() {
                let amount_from_api = client
                    .get::<Option<RewardAmount>>(&format!(
                        "reward-state/reward-balance/{block}/{address}"
                    ))
                    .send()
                    .await
                    .ok()
                    .flatten()
                    .expect("amount");
                assert_eq!(amount_from_api, *calculated_amount)
            }
        }

        Ok(())
    }

    #[test_log::test(tokio::test(flavor = "multi_thread"))]
    async fn test_rewards_v4() -> anyhow::Result<()> {
        // This test verifies PoS reward distribution logic for multiple delegators per validator.
        //
        //  assertions:
        // - No rewards are distributed during the first 2 epochs.
        // - Rewards begin from epoch 3 onward.
        // - Delegator stake sums match the corresponding validator stake.
        // - Reward values match those returned by the reward state API.
        // - Commission calculations are within a small acceptable rounding tolerance.
        // - Ensure that the `total_reward_distributed` field in the block header matches the total block reward distributed
        const EPOCH_HEIGHT: u64 = 20;

        type V4 = SequencerVersions<StaticVersion<0, 4>, StaticVersion<0, 0>>;

        let network_config = TestConfigBuilder::default()
            .epoch_height(EPOCH_HEIGHT)
            .build();

        let api_port = pick_unused_port().expect("No ports free for query service");

        const NUM_NODES: usize = 5;

        let storage = join_all((0..NUM_NODES).map(|_| SqlDataSource::create_storage())).await;
        let persistence: [_; NUM_NODES] = storage
            .iter()
            .map(<SqlDataSource as TestableSequencerDataSource>::persistence_options)
            .collect::<Vec<_>>()
            .try_into()
            .unwrap();

        let config = TestNetworkConfigBuilder::with_num_nodes()
            .api_config(SqlDataSource::options(
                &storage[0],
                Options::with_port(api_port),
            ))
            .network_config(network_config)
            .persistences(persistence.clone())
            .catchups(std::array::from_fn(|_| {
                StatePeers::<StaticVersion<0, 1>>::from_urls(
                    vec![format!("http://localhost:{api_port}").parse().unwrap()],
                    Default::default(),
                    &NoMetrics,
                )
            }))
            .pos_hook::<V4>(DelegationConfig::MultipleDelegators, Default::default())
            .await
            .unwrap()
            .build();

        let network = TestNetwork::new(config, V4::new()).await;
        let client: Client<ServerError, SequencerApiVersion> =
            Client::new(format!("http://localhost:{api_port}").parse().unwrap());

        // Wait for the chain to progress beyond epoch 3 so rewards start being distributed.
        let mut events = network.peers[0].event_stream().await;
        while let Some(event) = events.next().await {
            if let EventType::Decide { leaf_chain, .. } = event.event {
                let height = leaf_chain[0].leaf.height();
                tracing::info!("Node 0 decided at height: {height}");
                if height > EPOCH_HEIGHT * 3 {
                    break;
                }
            }
        }

        // Verify that there are no validators for epoch # 1 and epoch # 2
        {
            client
                .get::<ValidatorMap>("node/validators/1")
                .send()
                .await
                .unwrap()
                .is_empty();

            client
                .get::<ValidatorMap>("node/validators/2")
                .send()
                .await
                .unwrap()
                .is_empty();
        }

        // Get the epoch # 3 validators
        let validators = client
            .get::<ValidatorMap>("node/validators/3")
            .send()
            .await
            .expect("validators");

        assert!(!validators.is_empty());

        // Collect addresses to track rewards for all participants.
        let mut addresses = HashSet::new();
        for v in validators.values() {
            addresses.insert(v.account);
            addresses.extend(v.clone().delegators.keys().collect::<Vec<_>>());
        }

        let mut leaves = client
            .socket("availability/stream/leaves/0")
            .subscribe::<LeafQueryData<SeqTypes>>()
            .await
            .unwrap();

        let node_state = network.server.node_state();
        let coordinator = node_state.coordinator;

        let membership = coordinator.membership().read().await;

        // Ensure rewards remain zero up for the first two epochs
        while let Some(leaf) = leaves.next().await {
            let leaf = leaf.unwrap();
            let header = leaf.header();
            assert_eq!(header.total_reward_distributed().unwrap().0, U256::ZERO);

            let epoch_number =
                EpochNumber::new(epoch_from_block_number(leaf.height(), EPOCH_HEIGHT));

            assert!(membership.block_reward(Some(epoch_number)).is_none());

            let height = header.height();
            for address in addresses.clone() {
                let amount = client
                    .get::<Option<RewardAmount>>(&format!(
                        "reward-state-v2/reward-balance/{height}/{address}"
                    ))
                    .send()
                    .await
                    .ok()
                    .flatten();
                assert!(amount.is_none(), "amount is not none for block {height}")
            }

            if leaf.height() == EPOCH_HEIGHT * 2 {
                break;
            }
        }

        drop(membership);

        let mut rewards_map = HashMap::new();
        let mut total_distributed = U256::ZERO;
        let mut epoch_rewards = HashMap::<EpochNumber, U256>::new();

        while let Some(leaf) = leaves.next().await {
            let leaf = leaf.unwrap();

            let header = leaf.header();
            let distributed = header
                .total_reward_distributed()
                .expect("rewards distributed is none");

            let block = leaf.height();
            tracing::info!("verify rewards for block={block:?}");
            let membership = coordinator.membership().read().await;
            let epoch_number =
                EpochNumber::new(epoch_from_block_number(leaf.height(), EPOCH_HEIGHT));

            let block_reward = membership.block_reward(Some(epoch_number)).unwrap();
            let leader = membership
                .leader(leaf.leaf().view_number(), Some(epoch_number))
                .expect("leader");
            let leader_eth_address = membership.address(&epoch_number, leader).expect("address");

            drop(membership);

            let validators = client
                .get::<ValidatorMap>(&format!("node/validators/{epoch_number}"))
                .send()
                .await
                .expect("validators");

            let leader_validator = validators
                .get(&leader_eth_address)
                .expect("leader not found");

            let distributor =
                RewardDistributor::new(leader_validator.clone(), block_reward, distributed);
            // Verify that the sum of delegator stakes equals the validator's total stake.
            for validator in validators.values() {
                let delegator_stake_sum: U256 = validator.delegators.values().cloned().sum();

                assert_eq!(delegator_stake_sum, validator.stake);
            }

            let computed_rewards = distributor.compute_rewards().expect("reward computation");

            // Validate that the leader's commission is within a 10 wei tolerance of the expected value.
            let total_reward = block_reward.0;
            let leader_commission_basis_points = U256::from(leader_validator.commission);
            let calculated_leader_commission_reward = leader_commission_basis_points
                .checked_mul(total_reward)
                .context("overflow")?
                .checked_div(U256::from(COMMISSION_BASIS_POINTS))
                .context("overflow")?;

            assert!(
                computed_rewards.leader_commission().0 - calculated_leader_commission_reward
                    <= U256::from(10_u64)
            );

            // Aggregate rewards by address (both delegator and leader).
            let leader_commission = *computed_rewards.leader_commission();
            for (address, amount) in computed_rewards.delegators().clone() {
                rewards_map
                    .entry(address)
                    .and_modify(|entry| *entry += amount)
                    .or_insert(amount);
            }

            // add leader commission reward
            rewards_map
                .entry(leader_eth_address)
                .and_modify(|entry| *entry += leader_commission)
                .or_insert(leader_commission);

            // assert that the reward matches to what is in the reward merkle tree
            for (address, calculated_amount) in rewards_map.iter() {
                let mut attempt = 0;
                let amount_from_api = loop {
                    let result = client
                        .get::<Option<RewardAmount>>(&format!(
                            "reward-state-v2/reward-balance/{block}/{address}"
                        ))
                        .send()
                        .await
                        .ok()
                        .flatten();

                    if let Some(amount) = result {
                        break amount;
                    }

                    attempt += 1;
                    if attempt >= 3 {
                        panic!(
                            "Failed to fetch reward amount for address {address} after 3 retries"
                        );
                    }

                    sleep(Duration::from_secs(2)).await;
                };

                assert_eq!(amount_from_api, *calculated_amount);
            }

            // Confirm the header's total distributed field matches the cumulative expected amount.
            total_distributed += block_reward.0;
            assert_eq!(
                header.total_reward_distributed().unwrap().0,
                total_distributed
            );

            // Block reward shouldn't change for the same epoch
            epoch_rewards
                .entry(epoch_number)
                .and_modify(|r| assert_eq!(*r, block_reward.0))
                .or_insert(block_reward.0);

            // Stop the test after verifying 5 full epochs.
            if leaf.height() == EPOCH_HEIGHT * 5 {
                break;
            }
        }

        Ok(())
    }

    #[rstest]
    #[case(PosVersionV3::new())]
    #[case(PosVersionV4::new())]
    #[test_log::test(tokio::test(flavor = "multi_thread"))]

    async fn test_node_stake_table_api<Ver: Versions>(#[case] ver: Ver) {
        let epoch_height = 20;

        let network_config = TestConfigBuilder::default()
            .epoch_height(epoch_height)
            .build();

        let api_port = pick_unused_port().expect("No ports free for query service");

        const NUM_NODES: usize = 2;
        // Initialize nodes.
        let storage = join_all((0..NUM_NODES).map(|_| SqlDataSource::create_storage())).await;
        let persistence: [_; NUM_NODES] = storage
            .iter()
            .map(<SqlDataSource as TestableSequencerDataSource>::persistence_options)
            .collect::<Vec<_>>()
            .try_into()
            .unwrap();

        let config = TestNetworkConfigBuilder::with_num_nodes()
            .api_config(SqlDataSource::options(
                &storage[0],
                Options::with_port(api_port),
            ))
            .network_config(network_config)
            .persistences(persistence.clone())
            .catchups(std::array::from_fn(|_| {
                StatePeers::<StaticVersion<0, 1>>::from_urls(
                    vec![format!("http://localhost:{api_port}").parse().unwrap()],
                    Default::default(),
                    &NoMetrics,
                )
            }))
            .pos_hook::<Ver>(DelegationConfig::MultipleDelegators, Default::default())
            .await
            .unwrap()
            .build();

        let _network = TestNetwork::new(config, ver).await;

        let client: Client<ServerError, SequencerApiVersion> =
            Client::new(format!("http://localhost:{api_port}").parse().unwrap());

        // wait for atleast 2 epochs
        let _blocks = client
            .socket("availability/stream/blocks/0")
            .subscribe::<BlockQueryData<SeqTypes>>()
            .await
            .unwrap()
            .take(40)
            .try_collect::<Vec<_>>()
            .await
            .unwrap();

        for i in 1..=3 {
            let _st = client
                .get::<Vec<PeerConfig<SeqTypes>>>(&format!("node/stake-table/{}", i as u64))
                .send()
                .await
                .expect("failed to get stake table");
        }

        let _st = client
            .get::<StakeTableWithEpochNumber<SeqTypes>>("node/stake-table/current")
            .send()
            .await
            .expect("failed to get stake table");
    }

    #[rstest]
    #[case(PosVersionV3::new())]
    #[case(PosVersionV4::new())]
    #[test_log::test(tokio::test(flavor = "multi_thread"))]

    async fn test_epoch_stake_table_catchup<Ver: Versions>(#[case] ver: Ver) {
        const EPOCH_HEIGHT: u64 = 10;
        const NUM_NODES: usize = 6;

        let port = pick_unused_port().expect("No ports free");

        let network_config = TestConfigBuilder::default()
            .epoch_height(EPOCH_HEIGHT)
            .build();

        // Initialize storage for each node
        let storage = join_all((0..NUM_NODES).map(|_| SqlDataSource::create_storage())).await;

        let persistence_options: [_; NUM_NODES] = storage
            .iter()
            .map(<SqlDataSource as TestableSequencerDataSource>::persistence_options)
            .collect::<Vec<_>>()
            .try_into()
            .unwrap();

        // setup catchup peers
        let catchup_peers = std::array::from_fn(|_| {
            StatePeers::<StaticVersion<0, 1>>::from_urls(
                vec![format!("http://localhost:{port}").parse().unwrap()],
                Default::default(),
                &NoMetrics,
            )
        });
        let config = TestNetworkConfigBuilder::<NUM_NODES, _, _>::with_num_nodes()
            .api_config(SqlDataSource::options(
                &storage[0],
                Options::with_port(port),
            ))
            .network_config(network_config)
            .persistences(persistence_options.clone())
            .catchups(catchup_peers)
            .pos_hook::<Ver>(DelegationConfig::MultipleDelegators, Default::default())
            .await
            .unwrap()
            .build();

        let state = config.states()[0].clone();
        let mut network = TestNetwork::new(config, ver).await;

        // Wait for the peer 0 (node 1) to advance past three epochs
        let mut events = network.peers[0].event_stream().await;
        while let Some(event) = events.next().await {
            if let EventType::Decide { leaf_chain, .. } = event.event {
                let height = leaf_chain[0].leaf.height();
                tracing::info!("Node 0 decided at height: {height}");
                if height > EPOCH_HEIGHT * 3 {
                    break;
                }
            }
        }

        // Shutdown and remove node 1 to simulate falling behind
        tracing::info!("Shutting down peer 0");
        network.peers.remove(0);

        // Wait for epochs to progress with node 1 offline
        let mut events = network.server.event_stream().await;
        while let Some(event) = events.next().await {
            if let EventType::Decide { leaf_chain, .. } = event.event {
                let height = leaf_chain[0].leaf.height();
                if height > EPOCH_HEIGHT * 7 {
                    break;
                }
            }
        }

        // add node 1 to the network with fresh storage
        let storage = SqlDataSource::create_storage().await;
        let options = <SqlDataSource as TestableSequencerDataSource>::persistence_options(&storage);
        tracing::info!("Restarting peer 0");
        let node = network
            .cfg
            .init_node(
                1,
                state,
                options,
                Some(StatePeers::<StaticVersion<0, 1>>::from_urls(
                    vec![format!("http://localhost:{port}").parse().unwrap()],
                    Default::default(),
                    &NoMetrics,
                )),
                None,
                &NoMetrics,
                test_helpers::STAKE_TABLE_CAPACITY_FOR_TEST,
                NullEventConsumer,
                ver,
                Default::default(),
            )
            .await;

        let coordinator = node.node_state().coordinator;
        let server_node_state = network.server.node_state();
        let server_coordinator = server_node_state.coordinator;
        // Verify that the restarted node catches up for each epoch
        for epoch_num in 1..=7 {
            let epoch = EpochNumber::new(epoch_num);
            let membership_for_epoch = coordinator.membership_for_epoch(Some(epoch)).await;
            if membership_for_epoch.is_err() {
                coordinator.wait_for_catchup(epoch).await.unwrap();
            }

            println!("have stake table for epoch = {epoch_num}");

            let node_stake_table = coordinator
                .membership()
                .read()
                .await
                .stake_table(Some(epoch));
            let stake_table = server_coordinator
                .membership()
                .read()
                .await
                .stake_table(Some(epoch));
            println!("asserting stake table for epoch = {epoch_num}");

            assert_eq!(
                node_stake_table, stake_table,
                "Stake table mismatch for epoch {epoch_num}",
            );
        }
    }

    #[rstest]
    #[case(PosVersionV3::new())]
    #[case(PosVersionV4::new())]
    #[test_log::test(tokio::test(flavor = "multi_thread"))]

    async fn test_epoch_stake_table_catchup_stress<Ver: Versions>(#[case] versions: Ver) {
        const EPOCH_HEIGHT: u64 = 10;
        const NUM_NODES: usize = 6;

        let port = pick_unused_port().expect("No ports free");

        let network_config = TestConfigBuilder::default()
            .epoch_height(EPOCH_HEIGHT)
            .build();

        // Initialize storage for each node
        let storage = join_all((0..NUM_NODES).map(|_| SqlDataSource::create_storage())).await;

        let persistence_options: [_; NUM_NODES] = storage
            .iter()
            .map(<SqlDataSource as TestableSequencerDataSource>::persistence_options)
            .collect::<Vec<_>>()
            .try_into()
            .unwrap();

        // setup catchup peers
        let catchup_peers = std::array::from_fn(|_| {
            StatePeers::<StaticVersion<0, 1>>::from_urls(
                vec![format!("http://localhost:{port}").parse().unwrap()],
                Default::default(),
                &NoMetrics,
            )
        });
        let config = TestNetworkConfigBuilder::<NUM_NODES, _, _>::with_num_nodes()
            .api_config(SqlDataSource::options(
                &storage[0],
                Options::with_port(port),
            ))
            .network_config(network_config)
            .persistences(persistence_options.clone())
            .catchups(catchup_peers)
            .pos_hook::<Ver>(DelegationConfig::MultipleDelegators, Default::default())
            .await
            .unwrap()
            .build();

        let state = config.states()[0].clone();
        let mut network = TestNetwork::new(config, versions).await;

        // Wait for the peer 0 (node 1) to advance past three epochs
        let mut events = network.peers[0].event_stream().await;
        while let Some(event) = events.next().await {
            if let EventType::Decide { leaf_chain, .. } = event.event {
                let height = leaf_chain[0].leaf.height();
                tracing::info!("Node 0 decided at height: {height}");
                if height > EPOCH_HEIGHT * 3 {
                    break;
                }
            }
        }

        // Shutdown and remove node 1 to simulate falling behind
        tracing::info!("Shutting down peer 0");
        network.peers.remove(0);

        // Wait for epochs to progress with node 1 offline
        let mut events = network.server.event_stream().await;
        while let Some(event) = events.next().await {
            if let EventType::Decide { leaf_chain, .. } = event.event {
                let height = leaf_chain[0].leaf.height();
                tracing::info!("Server decided at height: {height}");
                //  until 7 epochs
                if height > EPOCH_HEIGHT * 7 {
                    break;
                }
            }
        }

        // add node 1 to the network with fresh storage
        let storage = SqlDataSource::create_storage().await;
        let options = <SqlDataSource as TestableSequencerDataSource>::persistence_options(&storage);

        tracing::info!("Restarting peer 0");
        let node = network
            .cfg
            .init_node(
                1,
                state,
                options,
                Some(StatePeers::<StaticVersion<0, 1>>::from_urls(
                    vec![format!("http://localhost:{port}").parse().unwrap()],
                    Default::default(),
                    &NoMetrics,
                )),
                None,
                &NoMetrics,
                test_helpers::STAKE_TABLE_CAPACITY_FOR_TEST,
                NullEventConsumer,
                versions,
                Default::default(),
            )
            .await;

        let coordinator = node.node_state().coordinator;

        let server_node_state = network.server.node_state();
        let server_coordinator = server_node_state.coordinator;

        // Trigger catchup for all epochs in quick succession and in random order
        let mut rand_epochs: Vec<_> = (1..=7).collect();
        rand_epochs.shuffle(&mut rand::thread_rng());
        println!("trigger catchup in this order: {rand_epochs:?}");
        for epoch_num in rand_epochs {
            let epoch = EpochNumber::new(epoch_num);
            let _ = coordinator.membership_for_epoch(Some(epoch)).await;
        }

        // Verify that the restarted node catches up for each epoch
        for epoch_num in 1..=7 {
            println!("getting stake table for epoch = {epoch_num}");
            let epoch = EpochNumber::new(epoch_num);
            let _ = coordinator.wait_for_catchup(epoch).await.unwrap();

            println!("have stake table for epoch = {epoch_num}");

            let node_stake_table = coordinator
                .membership()
                .read()
                .await
                .stake_table(Some(epoch));
            let stake_table = server_coordinator
                .membership()
                .read()
                .await
                .stake_table(Some(epoch));

            println!("asserting stake table for epoch = {epoch_num}");

            assert_eq!(
                node_stake_table, stake_table,
                "Stake table mismatch for epoch {epoch_num}",
            );
        }
    }

    #[rstest]
    #[case(PosVersionV3::new())]
    #[case(PosVersionV4::new())]
    #[test_log::test(tokio::test(flavor = "multi_thread"))]
    async fn test_merklized_state_catchup_on_restart<Ver: Versions>(
        #[case] versions: Ver,
    ) -> anyhow::Result<()> {
        // This test verifies that a query node can catch up on
        // merklized state after being offline for multiple epochs.
        //
        // Steps:
        // 1. Start a test network with 5 sequencer nodes.
        // 2. Start a separate node with the query module enabled, connected to the network.
        //    - This node stores merklized state
        // 3. Shut down the query node after 1 epoch.
        // 4. Allow the network to progress 3 more epochs (query node remains offline).
        // 5. Restart the query node.
        //    - The node is expected to reconstruct or catch up on its own
        const EPOCH_HEIGHT: u64 = 10;

        let network_config = TestConfigBuilder::default()
            .epoch_height(EPOCH_HEIGHT)
            .build();

        let api_port = pick_unused_port().expect("No ports free for query service");

        tracing::info!("API PORT = {api_port}");
        const NUM_NODES: usize = 5;

        let storage = join_all((0..NUM_NODES).map(|_| SqlDataSource::create_storage())).await;
        let persistence: [_; NUM_NODES] = storage
            .iter()
            .map(<SqlDataSource as TestableSequencerDataSource>::persistence_options)
            .collect::<Vec<_>>()
            .try_into()
            .unwrap();

        let config = TestNetworkConfigBuilder::with_num_nodes()
            .api_config(SqlDataSource::options(
                &storage[0],
                Options::with_port(api_port).catchup(Default::default()),
            ))
            .network_config(network_config)
            .persistences(persistence.clone())
            .catchups(std::array::from_fn(|_| {
                StatePeers::<StaticVersion<0, 1>>::from_urls(
                    vec![format!("http://localhost:{api_port}").parse().unwrap()],
                    Default::default(),
                    &NoMetrics,
                )
            }))
            .pos_hook::<Ver>(
                DelegationConfig::MultipleDelegators,
                hotshot_contract_adapter::stake_table::StakeTableContractVersion::V2,
            )
            .await
            .unwrap()
            .build();
        let state = config.states()[0].clone();
        let mut network = TestNetwork::new(config, versions).await;

        // Remove peer 0 and restart it with the query module enabled.
        // Adding an additional node to the test network is not straight forward,
        // as the keys have already been initialized in the config above.
        // So, we remove this node and re-add it using the same index.
        network.peers[0].shut_down().await;
        network.peers.remove(0);
        let node_0_storage = &storage[1];
        let node_0_persistence = persistence[1].clone();
        let node_0_port = pick_unused_port().expect("No ports free for query service");
        tracing::info!("node_0_port {node_0_port}");
        // enable query module with api peers
        let opt = Options::with_port(node_0_port).query_sql(
            Query {
                peers: vec![format!("http://localhost:{api_port}").parse().unwrap()],
            },
            tmp_options(node_0_storage),
        );

        // start the query node so that it builds the merklized state
        let node_0 = opt
            .clone()
            .serve(|metrics, consumer, storage| {
                let cfg = network.cfg.clone();
                let node_0_persistence = node_0_persistence.clone();
                let state = state.clone();
                async move {
                    Ok(cfg
                        .init_node(
                            1,
                            state,
                            node_0_persistence.clone(),
                            Some(StatePeers::<StaticVersion<0, 1>>::from_urls(
                                vec![format!("http://localhost:{api_port}").parse().unwrap()],
                                Default::default(),
                                &NoMetrics,
                            )),
                            storage,
                            &*metrics,
                            test_helpers::STAKE_TABLE_CAPACITY_FOR_TEST,
                            consumer,
                            versions,
                            Default::default(),
                        )
                        .await)
                }
                .boxed()
            })
            .await
            .unwrap();

        let mut events = network.peers[2].event_stream().await;
        // wait for 1 epoch
        wait_for_epochs(&mut events, EPOCH_HEIGHT, 1).await;

        // shutdown the node for 3 epochs
        drop(node_0);

        // wait for 4 epochs
        wait_for_epochs(&mut events, EPOCH_HEIGHT, 4).await;

        // start the node again.
        let node_0 = opt
            .serve(|metrics, consumer, storage| {
                let cfg = network.cfg.clone();
                async move {
                    Ok(cfg
                        .init_node(
                            1,
                            state,
                            node_0_persistence,
                            Some(StatePeers::<StaticVersion<0, 1>>::from_urls(
                                vec![format!("http://localhost:{api_port}").parse().unwrap()],
                                Default::default(),
                                &NoMetrics,
                            )),
                            storage,
                            &*metrics,
                            test_helpers::STAKE_TABLE_CAPACITY_FOR_TEST,
                            consumer,
                            versions,
                            Default::default(),
                        )
                        .await)
                }
                .boxed()
            })
            .await
            .unwrap();

        let client: Client<ServerError, SequencerApiVersion> =
            Client::new(format!("http://localhost:{node_0_port}").parse().unwrap());
        client.connect(None).await;

        wait_for_epochs(&mut events, EPOCH_HEIGHT, 6).await;

        let epoch_7_block = EPOCH_HEIGHT * 6 + 1;

        // check that the node's state has reward accounts
        let mut retries = 0;
        loop {
            sleep(Duration::from_secs(1)).await;
            let state = node_0.decided_state().await;

            let leaves = if Ver::Base::VERSION == EpochVersion::VERSION {
                // Use legacy tree for V3
                state.reward_merkle_tree_v1.num_leaves()
            } else {
                // Use new tree for V4 and above
                state.reward_merkle_tree_v2.num_leaves()
            };

            if leaves > 0 {
                tracing::info!("Node's state has reward accounts");
                break;
            }

            retries += 1;
            if retries > 120 {
                panic!("max retries reached. failed to catchup reward state");
            }
        }

        retries = 0;
        // check that the node has stored atleast 6 epochs merklized state in persistence
        loop {
            sleep(Duration::from_secs(3)).await;

            let bh = client
                .get::<u64>("block-state/block-height")
                .send()
                .await
                .expect("block height not found");

            tracing::info!("block state: block height={bh}");
            if bh > epoch_7_block {
                break;
            }

            retries += 1;
            if retries > 30 {
                panic!(
                    "max retries reached. block state block height is less than epoch 7 start \
                     block"
                );
            }
        }

        // shutdown consensus to freeze the state
        node_0.shutdown_consensus().await;
        let decided_leaf = node_0.decided_leaf().await;
        let state = node_0.decided_state().await;

        state
            .block_merkle_tree
            .lookup(decided_leaf.height() - 1)
            .expect_ok()
            .expect("block state not found");

        Ok(())
    }

    #[rstest]
    #[case(PosVersionV3::new())]
    #[case(PosVersionV4::new())]
    #[test_log::test(tokio::test(flavor = "multi_thread"))]
    async fn test_state_reconstruction<Ver: Versions>(
        #[case] pos_version: Ver,
    ) -> anyhow::Result<()> {
        // This test verifies that a query node can successfully reconstruct its state
        // after being shut down from the database
        //
        // Steps:
        // 1. Start a test network with 5 nodes.
        // 2. Add a query node connected to the network.
        // 3. Let the network run until 3 epochs have passed.
        // 4. Shut down the query node.
        // 5. Attempt to reconstruct its state from storage using:
        //    - No fee/reward accounts
        //    - Only fee accounts
        //    - Only reward accounts
        //    - Both fee and reward accounts
        // 6. Assert that the reconstructed state is correct in all scenarios.

        const EPOCH_HEIGHT: u64 = 10;

        let network_config = TestConfigBuilder::default()
            .epoch_height(EPOCH_HEIGHT)
            .build();

        let api_port = pick_unused_port().expect("No ports free for query service");

        tracing::info!("API PORT = {api_port}");
        const NUM_NODES: usize = 5;

        let storage = join_all((0..NUM_NODES).map(|_| SqlDataSource::create_storage())).await;
        let persistence: [_; NUM_NODES] = storage
            .iter()
            .map(<SqlDataSource as TestableSequencerDataSource>::persistence_options)
            .collect::<Vec<_>>()
            .try_into()
            .unwrap();

        let config = TestNetworkConfigBuilder::with_num_nodes()
            .api_config(SqlDataSource::options(
                &storage[0],
                Options::with_port(api_port),
            ))
            .network_config(network_config)
            .persistences(persistence.clone())
            .catchups(std::array::from_fn(|_| {
                StatePeers::<StaticVersion<0, 1>>::from_urls(
                    vec![format!("http://localhost:{api_port}").parse().unwrap()],
                    Default::default(),
                    &NoMetrics,
                )
            }))
            .pos_hook::<Ver>(
                DelegationConfig::MultipleDelegators,
                hotshot_contract_adapter::stake_table::StakeTableContractVersion::V2,
            )
            .await
            .unwrap()
            .build();
        let state = config.states()[0].clone();
        let mut network = TestNetwork::new(config, pos_version).await;
        // Remove peer 0 and restart it with the query module enabled.
        // Adding an additional node to the test network is not straight forward,
        // as the keys have already been initialized in the config above.
        // So, we remove this node and re-add it using the same index.
        network.peers.remove(0);

        let node_0_storage = &storage[1];
        let node_0_persistence = persistence[1].clone();
        let node_0_port = pick_unused_port().expect("No ports free for query service");
        tracing::info!("node_0_port {node_0_port}");
        let opt = Options::with_port(node_0_port).query_sql(
            Query {
                peers: vec![format!("http://localhost:{api_port}").parse().unwrap()],
            },
            tmp_options(node_0_storage),
        );
        let node_0 = opt
            .clone()
            .serve(|metrics, consumer, storage| {
                let cfg = network.cfg.clone();
                let node_0_persistence = node_0_persistence.clone();
                let state = state.clone();
                async move {
                    Ok(cfg
                        .init_node(
                            1,
                            state,
                            node_0_persistence.clone(),
                            Some(StatePeers::<StaticVersion<0, 1>>::from_urls(
                                vec![format!("http://localhost:{api_port}").parse().unwrap()],
                                Default::default(),
                                &NoMetrics,
                            )),
                            storage,
                            &*metrics,
                            test_helpers::STAKE_TABLE_CAPACITY_FOR_TEST,
                            consumer,
                            pos_version,
                            Default::default(),
                        )
                        .await)
                }
                .boxed()
            })
            .await
            .unwrap();

        let mut events = network.peers[2].event_stream().await;
        // Wait until at least 3 epochs have passed
        wait_for_epochs(&mut events, EPOCH_HEIGHT, 3).await;

        tracing::warn!("shutting down node 0");

        node_0.shutdown_consensus().await;

        let instance = node_0.node_state();
        let state = node_0.decided_state().await;
        let fee_accounts = state
            .fee_merkle_tree
            .clone()
            .into_iter()
            .map(|(acct, _)| acct)
            .collect::<Vec<_>>();
        let reward_accounts = match Ver::Base::VERSION {
            EpochVersion::VERSION => state
                .reward_merkle_tree_v1
                .clone()
                .into_iter()
                .map(|(acct, _)| RewardAccountV2::from(acct))
                .collect::<Vec<_>>(),
            DrbAndHeaderUpgradeVersion::VERSION => state
                .reward_merkle_tree_v2
                .clone()
                .into_iter()
                .map(|(acct, _)| acct)
                .collect::<Vec<_>>(),
            _ => panic!("invalid version"),
        };

        let client: Client<ServerError, SequencerApiVersion> =
            Client::new(format!("http://localhost:{node_0_port}").parse().unwrap());
        client.connect(Some(Duration::from_secs(10))).await;

        // wait 3s to be sure that all the
        // transactions have been committed
        sleep(Duration::from_secs(3)).await;

        tracing::info!("getting node block height");
        let node_block_height = client
            .get::<u64>("node/block-height")
            .send()
            .await
            .context("getting Espresso block height")
            .unwrap();

        tracing::info!("node block height={node_block_height}");

        let leaf_query_data = client
            .get::<LeafQueryData<SeqTypes>>(&format!("availability/leaf/{}", node_block_height - 1))
            .send()
            .await
            .context("error getting leaf")
            .unwrap();

        tracing::info!("leaf={leaf_query_data:?}");
        let leaf = leaf_query_data.leaf();
        let to_view = leaf.view_number() + 1;

        let ds = SqlStorage::connect(Config::try_from(&node_0_persistence).unwrap())
            .await
            .unwrap();
        let mut tx = ds.write().await?;

        let (state, leaf) =
            reconstruct_state(&instance, &mut tx, node_block_height - 1, to_view, &[], &[])
                .await
                .unwrap();
        assert_eq!(leaf.view_number(), to_view);
        assert!(
            state
                .block_merkle_tree
                .lookup(node_block_height - 1)
                .expect_ok()
                .is_ok(),
            "inconsistent block merkle tree"
        );

        // Reconstruct fee state
        let (state, leaf) = reconstruct_state(
            &instance,
            &mut tx,
            node_block_height - 1,
            to_view,
            &fee_accounts,
            &[],
        )
        .await
        .unwrap();

        assert_eq!(leaf.view_number(), to_view);
        assert!(
            state
                .block_merkle_tree
                .lookup(node_block_height - 1)
                .expect_ok()
                .is_ok(),
            "inconsistent block merkle tree"
        );

        for account in &fee_accounts {
            state.fee_merkle_tree.lookup(account).expect_ok().unwrap();
        }

        // Reconstruct reward state

        let (state, leaf) = reconstruct_state(
            &instance,
            &mut tx,
            node_block_height - 1,
            to_view,
            &[],
            &reward_accounts,
        )
        .await
        .unwrap();

        match Ver::Base::VERSION {
            EpochVersion::VERSION => {
                for account in reward_accounts.clone() {
                    state
                        .reward_merkle_tree_v1
                        .lookup(RewardAccountV1::from(account))
                        .expect_ok()
                        .unwrap();
                }
            },
            DrbAndHeaderUpgradeVersion::VERSION => {
                for account in &reward_accounts {
                    state
                        .reward_merkle_tree_v2
                        .lookup(account)
                        .expect_ok()
                        .unwrap();
                }
            },
            _ => panic!("invalid version"),
        };

        assert_eq!(leaf.view_number(), to_view);
        assert!(
            state
                .block_merkle_tree
                .lookup(node_block_height - 1)
                .expect_ok()
                .is_ok(),
            "inconsistent block merkle tree"
        );
        // Reconstruct reward and fee state

        let (state, leaf) = reconstruct_state(
            &instance,
            &mut tx,
            node_block_height - 1,
            to_view,
            &fee_accounts,
            &reward_accounts,
        )
        .await
        .unwrap();

        assert!(
            state
                .block_merkle_tree
                .lookup(node_block_height - 1)
                .expect_ok()
                .is_ok(),
            "inconsistent block merkle tree"
        );
        assert_eq!(leaf.view_number(), to_view);

        match Ver::Base::VERSION {
            EpochVersion::VERSION => {
                for account in reward_accounts.clone() {
                    state
                        .reward_merkle_tree_v1
                        .lookup(RewardAccountV1::from(account))
                        .expect_ok()
                        .unwrap();
                }
            },
            DrbAndHeaderUpgradeVersion::VERSION => {
                for account in &reward_accounts {
                    state
                        .reward_merkle_tree_v2
                        .lookup(account)
                        .expect_ok()
                        .unwrap();
                }
            },
            _ => panic!("invalid version"),
        };

        for account in &fee_accounts {
            state.fee_merkle_tree.lookup(account).expect_ok().unwrap();
        }

        Ok(())
    }

    /// Waits until a node has reached the given target epoch (exclusive).
    /// The function returns once the first event indicates an epoch higher than `target_epoch`.
    async fn wait_for_epochs(
        events: &mut (impl futures::Stream<Item = Event<SeqTypes>> + std::marker::Unpin),
        epoch_height: u64,
        target_epoch: u64,
    ) {
        while let Some(event) = events.next().await {
            if let EventType::Decide { leaf_chain, .. } = event.event {
                let leaf = leaf_chain[0].leaf.clone();
                let epoch = leaf.epoch(epoch_height);
                tracing::info!(
                    "Node decided at height: {}, epoch: {:?}",
                    leaf.height(),
                    epoch
                );

                if epoch > Some(EpochNumber::new(target_epoch)) {
                    break;
                }
            }
        }
    }

    #[rstest]
    #[case(PosVersionV3::new())]
    #[case(PosVersionV4::new())]
    #[test_log::test(tokio::test(flavor = "multi_thread"))]
    async fn test_block_reward_api<Ver: Versions>(#[case] versions: Ver) -> anyhow::Result<()> {
        let epoch_height = 10;

        let network_config = TestConfigBuilder::default()
            .epoch_height(epoch_height)
            .build();

        let api_port = pick_unused_port().expect("No ports free for query service");

        const NUM_NODES: usize = 1;
        // Initialize nodes.
        let storage = join_all((0..NUM_NODES).map(|_| SqlDataSource::create_storage())).await;
        let persistence: [_; NUM_NODES] = storage
            .iter()
            .map(<SqlDataSource as TestableSequencerDataSource>::persistence_options)
            .collect::<Vec<_>>()
            .try_into()
            .unwrap();

        let config = TestNetworkConfigBuilder::with_num_nodes()
            .api_config(SqlDataSource::options(
                &storage[0],
                Options::with_port(api_port),
            ))
            .network_config(network_config.clone())
            .persistences(persistence.clone())
            .catchups(std::array::from_fn(|_| {
                StatePeers::<StaticVersion<0, 1>>::from_urls(
                    vec![format!("http://localhost:{api_port}").parse().unwrap()],
                    Default::default(),
                    &NoMetrics,
                )
            }))
            .pos_hook::<Ver>(DelegationConfig::VariableAmounts, Default::default())
            .await
            .unwrap()
            .build();

        let _network = TestNetwork::new(config, versions).await;
        let client: Client<ServerError, SequencerApiVersion> =
            Client::new(format!("http://localhost:{api_port}").parse().unwrap());

        let _blocks = client
            .socket("availability/stream/blocks/0")
            .subscribe::<BlockQueryData<SeqTypes>>()
            .await
            .unwrap()
            .take(3)
            .try_collect::<Vec<_>>()
            .await
            .unwrap();

        let block_reward = client
            .get::<Option<RewardAmount>>("node/block-reward")
            .send()
            .await
            .expect("failed to get block reward")
            .expect("block reward is None");
        tracing::info!("block_reward={block_reward:?}");

        assert!(block_reward.0 > U256::ZERO);

        Ok(())
    }

    #[test_log::test(tokio::test(flavor = "multi_thread"))]
    async fn test_scanning_token_contract_initialized_event() -> anyhow::Result<()> {
        use espresso_types::v0_3::ChainConfig;

        let blocks_per_epoch = 10;

        let network_config = TestConfigBuilder::<1>::default()
            .epoch_height(blocks_per_epoch)
            .build();

        let (genesis_state, genesis_stake) = light_client_genesis_from_stake_table(
            &network_config.hotshot_config().hotshot_stake_table(),
            STAKE_TABLE_CAPACITY_FOR_TEST,
        )
        .unwrap();

        let deployer = ProviderBuilder::new()
            .wallet(EthereumWallet::from(network_config.signer().clone()))
            .on_http(network_config.l1_url().clone());

        let mut contracts = Contracts::new();
        let args = DeployerArgsBuilder::default()
            .deployer(deployer.clone())
            .mock_light_client(true)
            .genesis_lc_state(genesis_state)
            .genesis_st_state(genesis_stake)
            .blocks_per_epoch(blocks_per_epoch)
            .epoch_start_block(1)
            .multisig_pauser(network_config.signer().address())
            .token_name("Espresso".to_string())
            .token_symbol("ESP".to_string())
            .initial_token_supply(U256::from(3590000000u64))
            .ops_timelock_delay(U256::from(0))
            .ops_timelock_admin(network_config.signer().address())
            .ops_timelock_proposers(vec![network_config.signer().address()])
            .ops_timelock_executors(vec![network_config.signer().address()])
            .safe_exit_timelock_delay(U256::from(0))
            .safe_exit_timelock_admin(network_config.signer().address())
            .safe_exit_timelock_proposers(vec![network_config.signer().address()])
            .safe_exit_timelock_executors(vec![network_config.signer().address()])
            .build()
            .unwrap();

        args.deploy_all(&mut contracts).await.unwrap();

        let st_addr = contracts
            .address(Contract::StakeTableProxy)
            .expect("StakeTableProxy deployed");

        let l1_url = network_config.l1_url().clone();

        let storage = SqlDataSource::create_storage().await;
        let mut opt = <SqlDataSource as TestableSequencerDataSource>::persistence_options(&storage);
        let persistence = opt.create().await.unwrap();

        let l1_client = L1ClientOptions {
            stake_table_update_interval: Duration::from_secs(7),
            l1_retry_delay: Duration::from_millis(10),
            l1_events_max_block_range: 10000,
            ..Default::default()
        }
        .connect(vec![l1_url])
        .unwrap();
        l1_client.spawn_tasks().await;

        let fetcher = Fetcher::new(
            Arc::new(NullStateCatchup::default()),
            Arc::new(Mutex::new(persistence.clone())),
            l1_client.clone(),
            ChainConfig {
                stake_table_contract: Some(st_addr),
                base_fee: 0.into(),
                ..Default::default()
            },
        );

        let provider = l1_client.provider;
        let stake_table = StakeTableV2::new(st_addr, provider.clone());

        let stake_table_init_block = stake_table
            .initializedAtBlock()
            .block(BlockId::finalized())
            .call()
            .await?
            ._0
            .to::<u64>();

        tracing::info!("stake table init block = {stake_table_init_block}");

        let token_address = stake_table
            .token()
            .block(BlockId::finalized())
            .call()
            .await
            .context("Failed to get token address")?
            ._0;

        let token = EspToken::new(token_address, provider.clone());

        let init_log = fetcher
            .scan_token_contract_initialized_event_log(stake_table_init_block, token)
            .await
            .unwrap();

        let init_tx = provider
            .get_transaction_receipt(
                init_log
                    .transaction_hash
                    .context(format!("transaction hash not found. init_log={init_log:?}"))?,
            )
            .await
            .unwrap()
            .unwrap();

        let mint_transfer = init_tx.decoded_log::<EspToken::Transfer>().unwrap();

        assert!(mint_transfer.value > U256::ZERO);

        Ok(())
    }

    #[test_log::test(tokio::test(flavor = "multi_thread"))]
    async fn test_tx_metadata() {
        let port = pick_unused_port().expect("No ports free");

        let url = format!("http://localhost:{port}").parse().unwrap();
        let client: Client<ServerError, StaticVersion<0, 1>> = Client::new(url);

        let storage = SqlDataSource::create_storage().await;
        let network_config = TestConfigBuilder::default().build();
        let config = TestNetworkConfigBuilder::default()
            .api_config(
                SqlDataSource::options(&storage, Options::with_port(port))
                    .submit(Default::default())
                    .explorer(Default::default()),
            )
            .network_config(network_config)
            .build();
        let network = TestNetwork::new(config, MockSequencerVersions::new()).await;
        let mut events = network.server.event_stream().await;

        client.connect(None).await;

        // Submit a few transactions in different namespaces.
        let namespace_counts = [(101, 1), (102, 2), (103, 3)];
        for (ns, count) in &namespace_counts {
            for i in 0..*count {
                let ns_id = NamespaceId::from(*ns as u64);
                let txn = Transaction::new(ns_id, vec![*ns, i]);
                client
                    .post::<()>("submit/submit")
                    .body_json(&txn)
                    .unwrap()
                    .send()
                    .await
                    .unwrap();
                let (block, _) = wait_for_decide_on_handle(&mut events, &txn).await;

                // Block summary should contain information about the namespace.
                let summary: BlockSummaryQueryData<SeqTypes> = client
                    .get(&format!("availability/block/summary/{block}"))
                    .send()
                    .await
                    .unwrap();
                let ns_info = summary.namespaces();
                assert_eq!(ns_info.len(), 1);
                assert_eq!(ns_info.keys().copied().collect::<Vec<_>>(), vec![ns_id]);
                assert_eq!(ns_info[&ns_id].num_transactions, 1);
                assert_eq!(ns_info[&ns_id].size, txn.size_in_block(true));
            }
        }

        // List transactions in each namespace.
        for (ns, count) in &namespace_counts {
            tracing::info!(ns, "list transactions in namespace");

            let ns_id = NamespaceId::from(*ns as u64);
            let summaries: TransactionSummariesResponse<SeqTypes> = client
                .get(&format!(
                    "explorer/transactions/latest/{count}/namespace/{ns_id}"
                ))
                .send()
                .await
                .unwrap();
            let txs = summaries.transaction_summaries;
            assert_eq!(txs.len(), *count as usize);

            // Check that transactions are listed in descending order.
            for i in 0..*count {
                let summary = &txs[i as usize];
                let expected = Transaction::new(ns_id, vec![*ns, count - i - 1]);
                assert_eq!(summary.rollups, vec![ns_id]);
                assert_eq!(summary.hash, expected.commit());
            }
        }
    }

    use std::time::Instant;

    use rand::thread_rng;

    #[test_log::test(tokio::test(flavor = "multi_thread"))]
    async fn test_aggregator_namespace_endpoints() {
        let mut rng = thread_rng();

        let port = pick_unused_port().expect("No ports free");

        let url = format!("http://localhost:{port}").parse().unwrap();
        tracing::info!("Sequencer URL = {url}");
        let client: Client<ServerError, StaticVersion<0, 1>> = Client::new(url);

        let options = Options::with_port(port).submit(Default::default());
        const NUM_NODES: usize = 2;
        // Initialize storage for each node
        let storage = join_all((0..NUM_NODES).map(|_| SqlDataSource::create_storage())).await;

        let persistence_options: [_; NUM_NODES] = storage
            .iter()
            .map(<SqlDataSource as TestableSequencerDataSource>::persistence_options)
            .collect::<Vec<_>>()
            .try_into()
            .unwrap();

        let network_config = TestConfigBuilder::default().build();

        let config = TestNetworkConfigBuilder::<NUM_NODES, _, _>::with_num_nodes()
            .api_config(SqlDataSource::options(&storage[0], options))
            .network_config(network_config)
            .persistences(persistence_options.clone())
            .build();
        let network = TestNetwork::new(config, MockSequencerVersions::new()).await;
        let mut events = network.server.event_stream().await;
        let start = Instant::now();
        let mut total_transactions = 0;
        let mut tx_heights = Vec::new();
        let mut sizes = HashMap::new();
        // inserting transactions for some namespaces
        // the number of transactions inserted is equal to namespace number.
        for namespace in 1..=4 {
            for _count in 0..namespace {
                // Generate a random payload length between 4 and 10 bytes
                let payload_len = rng.gen_range(4..=10);
                let payload: Vec<u8> = (0..payload_len).map(|_| rng.gen()).collect();

                let txn = Transaction::new(NamespaceId::from(namespace as u32), payload);

                client.connect(None).await;

                let hash = client
                    .post("submit/submit")
                    .body_json(&txn)
                    .unwrap()
                    .send()
                    .await
                    .unwrap();
                assert_eq!(txn.commit(), hash);

                // Wait for a Decide event containing transaction matching the one we sent
                let (height, size) = wait_for_decide_on_handle(&mut events, &txn).await;
                tx_heights.push(height);
                total_transactions += 1;
                *sizes.entry(namespace).or_insert(0) += size;
            }
        }

        let duration = start.elapsed();

        println!("Time elapsed to submit transactions: {duration:?}");

        let last_tx_height = tx_heights.last().unwrap();
        for namespace in 1..=4 {
            let count = client
                .get::<u64>(&format!("node/transactions/count/namespace/{namespace}"))
                .send()
                .await
                .unwrap();
            assert_eq!(
                count, namespace as u64,
                "Incorrect transaction count for namespace {namespace}: expected {namespace}, got \
                 {count}"
            );

            // check the range endpoint
            let to_endpoint_count = client
                .get::<u64>(&format!(
                    "node/transactions/count/namespace/{namespace}/{last_tx_height}"
                ))
                .send()
                .await
                .unwrap();
            assert_eq!(
                to_endpoint_count, namespace as u64,
                "Incorrect transaction count for range endpoint (to only) for namespace \
                 {namespace}: expected {namespace}, got {to_endpoint_count}"
            );

            // check the range endpoint
            let from_to_endpoint_count = client
                .get::<u64>(&format!(
                    "node/transactions/count/namespace/{namespace}/0/{last_tx_height}"
                ))
                .send()
                .await
                .unwrap();
            assert_eq!(
                from_to_endpoint_count, namespace as u64,
                "Incorrect transaction count for range endpoint (from-to) for namespace \
                 {namespace}: expected {namespace}, got {from_to_endpoint_count}"
            );

            let ns_size = client
                .get::<usize>(&format!("node/payloads/size/namespace/{namespace}"))
                .send()
                .await
                .unwrap();

            let expected_ns_size = *sizes.get(&namespace).unwrap();
            assert_eq!(
                ns_size, expected_ns_size,
                "Incorrect payload size for namespace {namespace}: expected {expected_ns_size}, \
                 got {ns_size}"
            );

            let ns_size_to = client
                .get::<usize>(&format!(
                    "node/payloads/size/namespace/{namespace}/{last_tx_height}"
                ))
                .send()
                .await
                .unwrap();
            assert_eq!(
                ns_size_to, expected_ns_size,
                "Incorrect payload size for namespace {namespace} up to height {last_tx_height}: \
                 expected {expected_ns_size}, got {ns_size_to}"
            );

            let ns_size_from_to = client
                .get::<usize>(&format!(
                    "node/payloads/size/namespace/{namespace}/0/{last_tx_height}"
                ))
                .send()
                .await
                .unwrap();
            assert_eq!(
                ns_size_from_to, expected_ns_size,
                "Incorrect payload size for namespace {namespace} from 0 to height \
                 {last_tx_height}: expected {expected_ns_size}, got {ns_size_from_to}"
            );
        }

        let total_tx_count = client
            .get::<u64>("node/transactions/count")
            .send()
            .await
            .unwrap();
        assert_eq!(
            total_tx_count, total_transactions,
            "Incorrect total transaction count: expected {total_transactions}, got \
             {total_tx_count}"
        );

        let total_payload_size = client
            .get::<usize>("node/payloads/size")
            .send()
            .await
            .unwrap();

        let expected_total_size: usize = sizes.values().copied().sum();
        assert_eq!(
            total_payload_size, expected_total_size,
            "Incorrect total payload size: expected {expected_total_size}, got \
             {total_payload_size}"
        );
    }

    #[test_log::test(tokio::test(flavor = "multi_thread"))]
    async fn test_stream_transactions_endpoint() {
        // This test submits transactions to a sequencer for multiple namespaces,
        // waits for them to be decided, and then verifies that:
        // 1. All transactions appear in the transaction stream.
        // 2. Each namespace-specific transaction stream only includes the transactions of that namespace.

        let mut rng = thread_rng();

        let port = pick_unused_port().expect("No ports free");

        let url = format!("http://localhost:{port}").parse().unwrap();
        tracing::info!("Sequencer URL = {url}");
        let client: Client<ServerError, StaticVersion<0, 1>> = Client::new(url);

        let options = Options::with_port(port).submit(Default::default());
        const NUM_NODES: usize = 2;
        // Initialize storage for each node
        let storage = join_all((0..NUM_NODES).map(|_| SqlDataSource::create_storage())).await;

        let persistence_options: [_; NUM_NODES] = storage
            .iter()
            .map(<SqlDataSource as TestableSequencerDataSource>::persistence_options)
            .collect::<Vec<_>>()
            .try_into()
            .unwrap();

        let network_config = TestConfigBuilder::default().build();

        let config = TestNetworkConfigBuilder::<NUM_NODES, _, _>::with_num_nodes()
            .api_config(SqlDataSource::options(&storage[0], options))
            .network_config(network_config)
            .persistences(persistence_options.clone())
            .build();
        let network = TestNetwork::new(config, MockSequencerVersions::new()).await;
        let mut events = network.server.event_stream().await;
        let mut all_transactions = HashMap::new();
        let mut namespace_tx: HashMap<_, HashSet<_>> = HashMap::new();

        // Submit transactions to namespaces 1 through 4

        for namespace in 1..=4 {
            for _count in 0..namespace {
                let payload_len = rng.gen_range(4..=10);
                let payload: Vec<u8> = (0..payload_len).map(|_| rng.gen()).collect();

                let txn = Transaction::new(NamespaceId::from(namespace as u32), payload);

                client.connect(None).await;

                let hash = client
                    .post("submit/submit")
                    .body_json(&txn)
                    .unwrap()
                    .send()
                    .await
                    .unwrap();
                assert_eq!(txn.commit(), hash);

                // Wait for a Decide event containing transaction matching the one we sent
                wait_for_decide_on_handle(&mut events, &txn).await;
                // Store transaction for later validation

                all_transactions.insert(txn.commit(), txn.clone());
                namespace_tx.entry(namespace).or_default().insert(txn);
            }
        }

        let mut transactions = client
            .socket("availability/stream/transactions/0")
            .subscribe::<TransactionQueryData<SeqTypes>>()
            .await
            .expect("failed to subscribe to transactions endpoint");

        let mut count = 0;
        while let Some(tx) = transactions.next().await {
            let tx = tx.unwrap();
            let expected = all_transactions
                .get(&tx.transaction().commit())
                .expect("txn not found ");
            assert_eq!(tx.transaction(), expected, "invalid transaction");
            count += 1;

            if count == all_transactions.len() {
                break;
            }
        }

        // Validate namespace-specific stream endpoint

        for (namespace, expected_ns_txns) in &namespace_tx {
            let mut api_namespace_txns = client
                .socket(&format!(
                    "availability/stream/transactions/0/namespace/{namespace}",
                ))
                .subscribe::<TransactionQueryData<SeqTypes>>()
                .await
                .unwrap_or_else(|_| {
                    panic!("failed to subscribe to transactions namespace {namespace}")
                });

            let mut received = HashSet::new();

            while let Some(res) = api_namespace_txns.next().await {
                let tx = res.expect("stream error");
                received.insert(tx.transaction().clone());

                if received.len() == expected_ns_txns.len() {
                    break;
                }
            }

            assert_eq!(
                received, *expected_ns_txns,
                "Mismatched transactions for namespace {namespace}"
            );
        }
    }

    #[rstest]
    #[case(PosVersionV3::new())]
    #[case(PosVersionV4::new())]
    #[test_log::test(tokio::test(flavor = "multi_thread"))]
    async fn test_v3_and_v4_reward_tree_updates<Ver: Versions>(
        #[case] versions: Ver,
    ) -> anyhow::Result<()> {
        // This test checks that the correct merkle tree is updated based on version
        //
        // When the protocol version is v3:
        // - The v3 Merkle tree is updated
        // - The v4 Merkle tree must be empty.
        //
        // When the protocol version is v4:
        // - The v4 Merkle tree is updated
        // - The v3 Merkle tree must be empty.
        const EPOCH_HEIGHT: u64 = 10;

        let network_config = TestConfigBuilder::default()
            .epoch_height(EPOCH_HEIGHT)
            .build();

        let api_port = pick_unused_port().expect("No ports free for query service");

        tracing::info!("API PORT = {api_port}");
        const NUM_NODES: usize = 5;

        let storage = join_all((0..NUM_NODES).map(|_| SqlDataSource::create_storage())).await;
        let persistence: [_; NUM_NODES] = storage
            .iter()
            .map(<SqlDataSource as TestableSequencerDataSource>::persistence_options)
            .collect::<Vec<_>>()
            .try_into()
            .unwrap();

        let config = TestNetworkConfigBuilder::with_num_nodes()
            .api_config(SqlDataSource::options(
                &storage[0],
                Options::with_port(api_port).catchup(Default::default()),
            ))
            .network_config(network_config)
            .persistences(persistence.clone())
            .catchups(std::array::from_fn(|_| {
                StatePeers::<StaticVersion<0, 1>>::from_urls(
                    vec![format!("http://localhost:{api_port}").parse().unwrap()],
                    Default::default(),
                    &NoMetrics,
                )
            }))
            .pos_hook::<Ver>(
                DelegationConfig::MultipleDelegators,
                hotshot_contract_adapter::stake_table::StakeTableContractVersion::V2,
            )
            .await
            .unwrap()
            .build();
        let mut network = TestNetwork::new(config, versions).await;

        let mut events = network.peers[2].event_stream().await;
        // wait for 4 epochs
        wait_for_epochs(&mut events, EPOCH_HEIGHT, 4).await;

        let validated_state = network.server.decided_state().await;
        let version = Ver::Base::VERSION;
        if version == EpochVersion::VERSION {
            let v1_tree = &validated_state.reward_merkle_tree_v1;
            assert!(v1_tree.num_leaves() > 0, "v1 reward tree tree is empty");
            let v2_tree = &validated_state.reward_merkle_tree_v2;
            assert!(
                v2_tree.num_leaves() == 0,
                "v2 reward tree tree is not empty"
            );
        } else {
            let v1_tree = &validated_state.reward_merkle_tree_v1;
            assert!(
                v1_tree.num_leaves() == 0,
                "v1 reward tree tree is not empty"
            );
            let v2_tree = &validated_state.reward_merkle_tree_v2;
            assert!(v2_tree.num_leaves() > 0, "v2 reward tree tree is empty");
        }

        network.stop_consensus().await;
        Ok(())
    }

    #[rstest]
    #[case(PosVersionV3::new())]
    #[case(PosVersionV4::new())]
    #[tokio::test(flavor = "multi_thread")]
    pub(crate) async fn test_state_cert_query<Ver: Versions>(#[case] versions: Ver) {
        setup_test();

        const TEST_EPOCH_HEIGHT: u64 = 10;
        const TEST_EPOCHS: u64 = 5;

        let network_config = TestConfigBuilder::default()
            .epoch_height(TEST_EPOCH_HEIGHT)
            .build();

        let api_port = pick_unused_port().expect("No ports free for query service");

        tracing::info!("API PORT = {api_port}");
        const NUM_NODES: usize = 5;

        let storage = join_all((0..NUM_NODES).map(|_| SqlDataSource::create_storage())).await;
        let persistence: [_; NUM_NODES] = storage
            .iter()
            .map(<SqlDataSource as TestableSequencerDataSource>::persistence_options)
            .collect::<Vec<_>>()
            .try_into()
            .unwrap();

        let config = TestNetworkConfigBuilder::with_num_nodes()
            .api_config(SqlDataSource::options(
                &storage[0],
                Options::with_port(api_port).catchup(Default::default()),
            ))
            .network_config(network_config)
            .persistences(persistence.clone())
            .catchups(std::array::from_fn(|_| {
                StatePeers::<StaticVersion<0, 1>>::from_urls(
                    vec![format!("http://localhost:{api_port}").parse().unwrap()],
                    Default::default(),
                    &NoMetrics,
                )
            }))
            .pos_hook::<Ver>(
                DelegationConfig::MultipleDelegators,
                hotshot_contract_adapter::stake_table::StakeTableContractVersion::V2,
            )
            .await
            .unwrap()
            .build();

        let network = TestNetwork::new(config, versions).await;
        let mut events = network.server.event_stream().await;

        // Wait until 5 epochs have passed.
        loop {
            let event = events.next().await.unwrap();
            tracing::info!("Received event from handle: {event:?}");

            if let hotshot::types::EventType::Decide { leaf_chain, .. } = event.event {
                println!(
                    "Decide event received: {:?}",
                    leaf_chain.first().unwrap().leaf.height()
                );
                if let Some(first_leaf) = leaf_chain.first() {
                    let height = first_leaf.leaf.height();
                    tracing::info!("Decide event received at height: {height}");

                    if height >= TEST_EPOCHS * TEST_EPOCH_HEIGHT {
                        break;
                    }
                }
            }
        }

        // Connect client.
        let client: Client<ServerError, StaticVersion<0, 1>> =
            Client::new(format!("http://localhost:{api_port}").parse().unwrap());
        client.connect(Some(Duration::from_secs(10))).await;

        // Get the state cert for the epoch 3 to 5
        for i in 3..=TEST_EPOCHS {
            // v2
            let state_query_data_v2 = client
                .get::<StateCertQueryDataV2<SeqTypes>>(&format!("availability/state-cert-v2/{i}"))
                .send()
                .await
                .unwrap();
            let state_cert_v2 = state_query_data_v2.0.clone();
            tracing::info!("state_cert_v2: {state_cert_v2:?}");
            assert_eq!(state_cert_v2.epoch.u64(), i);
            assert_eq!(
                state_cert_v2.light_client_state.block_height,
                i * TEST_EPOCH_HEIGHT - 5
            );
            let block_height = state_cert_v2.light_client_state.block_height;

            let header: Header = client
                .get(&format!("availability/header/{block_height}"))
                .send()
                .await
                .unwrap();

            // verify auth root if the consensus version is v4
            if header.version() == DrbAndHeaderUpgradeVersion::VERSION {
                let auth_root = state_cert_v2.auth_root.expect("auth root is not None");
                let reward_root = header.reward_merkle_tree_root().unwrap_right();
                let el_root = [0; 32];
                let placeholder_root = [0; 32];

                let mut reward_root_bytes = Vec::new();
                reward_root
                    .serialize_compressed(&mut reward_root_bytes)
                    .unwrap();

                let mut hasher = Keccak256::new();

                hasher.update(reward_root_bytes);
                hasher.update(el_root);
                hasher.update(placeholder_root);
                let result = hasher.finalize().0;

                assert_eq!(auth_root, result, "auth root mismatch");
            }

            // v1
            let state_query_data_v1 = client
                .get::<StateCertQueryDataV1<SeqTypes>>(&format!("availability/state-cert/{i}"))
                .send()
                .await
                .unwrap();

            let state_cert_v1 = state_query_data_v1.0.clone();
            tracing::info!("state_cert_v1: {state_cert_v1:?}");
            assert_eq!(state_query_data_v1, state_query_data_v2.into());
        }
    }
}<|MERGE_RESOLUTION|>--- conflicted
+++ resolved
@@ -2068,71 +2068,6 @@
             state_cert: None,
         }
     }
-<<<<<<< HEAD
-=======
-
-    #[ignore]
-    #[rstest_reuse::apply(testable_sequencer_data_source)]
-    pub(crate) async fn test_state_cert_query<D: TestableSequencerDataSource>(_d: PhantomData<D>) {
-        const TEST_EPOCH_HEIGHT: u64 = 10;
-        const TEST_EPOCHS: u64 = 3;
-
-        // Start query service.
-        let port = pick_unused_port().expect("No ports free");
-        let storage = D::create_storage().await;
-        let network_config = TestConfigBuilder::default()
-            .epoch_height(TEST_EPOCH_HEIGHT)
-            .build();
-        let config = TestNetworkConfigBuilder::default()
-            .api_config(D::options(&storage, Options::with_port(port)).submit(Default::default()))
-            .network_config(network_config)
-            .build();
-        let network = TestNetwork::new(config, EpochsTestVersions {}).await;
-        let mut events = network.server.event_stream().await;
-
-        // Wait until 3 epochs have passed.
-        loop {
-            let event = events.next().await.unwrap();
-            tracing::info!("Received event from handle: {event:?}");
-
-            if let hotshot::types::EventType::Decide { leaf_chain, .. } = event.event {
-                println!(
-                    "Decide event received: {:?}",
-                    leaf_chain.first().unwrap().leaf.height()
-                );
-                if leaf_chain
-                    .first()
-                    .is_some_and(|leaf| leaf.leaf.height() >= TEST_EPOCHS * TEST_EPOCH_HEIGHT)
-                {
-                    break;
-                } else {
-                    // Keep waiting
-                }
-            }
-        }
-
-        // Connect client.
-        let client: Client<ServerError, StaticVersion<0, 1>> =
-            Client::new(format!("http://localhost:{port}").parse().unwrap());
-        client.connect(None).await;
-
-        // Get the state cert for the 3rd epoch.
-        for i in 0..TEST_EPOCHS {
-            let state_cert = client
-                .get::<StateCertQueryData<SeqTypes>>(&format!("availability/state-cert/{i}"))
-                .send()
-                .await
-                .unwrap()
-                .0;
-            tracing::info!("state_cert: {state_cert:?}");
-            assert_eq!(state_cert.epoch.u64(), i);
-            assert_eq!(
-                state_cert.light_client_state.block_height,
-                (i + 1) * TEST_EPOCH_HEIGHT - 5
-            );
-        }
-    }
->>>>>>> e36f5e95
 }
 
 #[cfg(test)]
