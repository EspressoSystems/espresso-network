use std::{pin::Pin, sync::Arc};

use anyhow::{bail, Context};
use async_lock::RwLock;
use async_once_cell::Lazy;
use async_trait::async_trait;
use committable::Commitment;
use data_source::{CatchupDataSource, StakeTableDataSource, SubmitDataSource};
use derivative::Derivative;
use espresso_types::{
    config::PublicNetworkConfig, retain_accounts, v0::traits::SequencerPersistence,
    v0_99::ChainConfig, AccountQueryData, BlockMerkleTree, FeeAccount, FeeAccountProof,
    FeeMerkleTree, Leaf2, NodeState, PubKey, Transaction, ValidatedState,
};
use futures::{
    future::{BoxFuture, Future, FutureExt},
    stream::BoxStream,
};
use hotshot_events_service::events_source::{
    EventFilterSet, EventsSource, EventsStreamer, StartupInfo,
};
use hotshot_query_service::data_source::ExtensibleDataSource;
use hotshot_types::{
    data::ViewNumber,
    event::Event,
    light_client::StateSignatureRequestBody,
    network::NetworkConfig,
    traits::{
        network::ConnectedNetwork,
        node_implementation::{NodeType, Versions},
        ValidatedState as _,
    },
    utils::{View, ViewInner},
    vote::HasViewNumber,
    PeerConfig,
};
use itertools::Itertools;
use jf_merkle_tree::MerkleTreeScheme;

use self::data_source::{HotShotConfigDataSource, NodeStateDataSource, StateSignatureDataSource};
use crate::{
    catchup::CatchupStorage, context::Consensus, state_signature::StateSigner, SeqTypes,
    SequencerApiVersion, SequencerContext,
};

pub mod data_source;
pub mod endpoints;
pub mod fs;
pub mod options;
pub mod sql;
mod update;

pub use options::Options;

pub type BlocksFrontier = <BlockMerkleTree as MerkleTreeScheme>::MembershipProof;

type BoxLazy<T> = Pin<Arc<Lazy<T, BoxFuture<'static, T>>>>;

#[derive(Derivative)]
#[derivative(Debug(bound = ""))]
struct ConsensusState<N: ConnectedNetwork<PubKey>, P: SequencerPersistence, V: Versions> {
    state_signer: Arc<StateSigner<SequencerApiVersion>>,
    event_streamer: Arc<RwLock<EventsStreamer<SeqTypes>>>,
    node_state: NodeState,
    network_config: NetworkConfig<PubKey>,

    #[derivative(Debug = "ignore")]
    handle: Arc<RwLock<Consensus<N, P, V>>>,
}

impl<N: ConnectedNetwork<PubKey>, P: SequencerPersistence, V: Versions>
    From<&SequencerContext<N, P, V>> for ConsensusState<N, P, V>
{
    fn from(ctx: &SequencerContext<N, P, V>) -> Self {
        Self {
            state_signer: ctx.state_signer(),
            event_streamer: ctx.event_streamer(),
            node_state: ctx.node_state(),
            network_config: ctx.network_config(),
            handle: ctx.consensus(),
        }
    }
}

#[derive(Derivative)]
#[derivative(Clone(bound = ""), Debug(bound = ""))]
struct ApiState<N: ConnectedNetwork<PubKey>, P: SequencerPersistence, V: Versions> {
    // The consensus state is initialized lazily so we can start the API (and healthcheck endpoints)
    // before consensus has started. Any endpoint that uses consensus state will wait for
    // initialization to finish, but endpoints that do not require a consensus handle can proceed
    // without waiting.
    #[derivative(Debug = "ignore")]
    consensus: BoxLazy<ConsensusState<N, P, V>>,
}

impl<N: ConnectedNetwork<PubKey>, P: SequencerPersistence, V: Versions> ApiState<N, P, V> {
    fn new(init: impl Future<Output = ConsensusState<N, P, V>> + Send + 'static) -> Self {
        Self {
            consensus: Arc::pin(Lazy::from_future(init.boxed())),
        }
    }

    async fn state_signer(&self) -> &StateSigner<SequencerApiVersion> {
        &self.consensus.as_ref().get().await.get_ref().state_signer
    }

    async fn event_streamer(&self) -> &RwLock<EventsStreamer<SeqTypes>> {
        &self.consensus.as_ref().get().await.get_ref().event_streamer
    }

    async fn consensus(&self) -> Arc<RwLock<Consensus<N, P, V>>> {
        Arc::clone(&self.consensus.as_ref().get().await.get_ref().handle)
    }

    async fn network_config(&self) -> NetworkConfig<PubKey> {
        self.consensus
            .as_ref()
            .get()
            .await
            .get_ref()
            .network_config
            .clone()
    }
}

type StorageState<N, P, D, V> = ExtensibleDataSource<D, ApiState<N, P, V>>;

#[async_trait]
impl<N: ConnectedNetwork<PubKey>, P: SequencerPersistence, V: Versions> EventsSource<SeqTypes>
    for ApiState<N, P, V>
{
    type EventStream = BoxStream<'static, Arc<Event<SeqTypes>>>;

    async fn get_event_stream(
        &self,
        _filter: Option<EventFilterSet<SeqTypes>>,
    ) -> Self::EventStream {
        self.event_streamer()
            .await
            .read()
            .await
            .get_event_stream(None)
            .await
    }
    async fn get_startup_info(&self) -> StartupInfo<SeqTypes> {
        self.event_streamer()
            .await
            .read()
            .await
            .get_startup_info()
            .await
    }
}

impl<N: ConnectedNetwork<PubKey>, D: Send + Sync, V: Versions, P: SequencerPersistence>
    SubmitDataSource<N, P> for StorageState<N, P, D, V>
{
    async fn submit(&self, tx: Transaction) -> anyhow::Result<()> {
        self.as_ref().submit(tx).await
    }
}

impl<N: ConnectedNetwork<PubKey>, D: Sync, V: Versions, P: SequencerPersistence>
    StakeTableDataSource<SeqTypes> for StorageState<N, P, D, V>
{
    /// Get the stake table for a given epoch
    async fn get_stake_table(
        &self,
        epoch: Option<<SeqTypes as NodeType>::Epoch>,
    ) -> Vec<PeerConfig<<SeqTypes as NodeType>::SignatureKey>> {
        self.as_ref().get_stake_table(epoch).await
    }

    /// Get the stake table for the current epoch if not provided
    async fn get_stake_table_current(
        &self,
    ) -> Vec<PeerConfig<<SeqTypes as NodeType>::SignatureKey>> {
        self.as_ref().get_stake_table_current().await
    }

    /// Get the stake table for the current epoch if not provided
    async fn get_current_epoch(&self) -> Option<<SeqTypes as NodeType>::Epoch> {
        self.as_ref().get_current_epoch().await
    }
}
impl<N: ConnectedNetwork<PubKey>, V: Versions, P: SequencerPersistence>
    StakeTableDataSource<SeqTypes> for ApiState<N, P, V>
{
    /// Get the stake table for a given epoch
    async fn get_stake_table(
        &self,
        epoch: Option<<SeqTypes as NodeType>::Epoch>,
    ) -> Vec<PeerConfig<<SeqTypes as NodeType>::SignatureKey>> {
        let Ok(mem) = self
            .consensus()
            .await
            .read()
            .await
            .membership_coordinator
            .membership_for_epoch(epoch)
            .await
        else {
            return vec![];
        };
        mem.stake_table().await
    }

    /// Get the stake table for the current epoch if not provided
    async fn get_stake_table_current(
        &self,
    ) -> Vec<PeerConfig<<SeqTypes as NodeType>::SignatureKey>> {
        let epoch = self.consensus().await.read().await.cur_epoch().await;

        self.get_stake_table(epoch).await
    }

    async fn get_current_epoch(&self) -> Option<<SeqTypes as NodeType>::Epoch> {
        self.consensus().await.read().await.cur_epoch().await
    }
}

impl<N: ConnectedNetwork<PubKey>, V: Versions, P: SequencerPersistence> SubmitDataSource<N, P>
    for ApiState<N, P, V>
{
    async fn submit(&self, tx: Transaction) -> anyhow::Result<()> {
        let handle = self.consensus().await;

        let consensus_read_lock = handle.read().await;

        // Fetch full chain config from the validated state, if present.
        // This is necessary because we support chain config upgrades,
        // so the updated chain config is found in the validated state.
        let cf = consensus_read_lock
            .decided_state()
            .await
            .chain_config
            .resolve();

        // Use the chain config from the validated state if available,
        // otherwise, use the node state's chain config
        // The node state's chain config is the node's base version chain config
        let cf = match cf {
            Some(cf) => cf,
            None => self.node_state().await.chain_config,
        };

        let max_block_size: u64 = cf.max_block_size.into();
        let txn_size = tx.payload().len() as u64;

        // reject transaction bigger than block size
        if txn_size > max_block_size {
            bail!("transaction size ({txn_size}) is greater than max_block_size ({max_block_size})")
        }

        consensus_read_lock.submit_transaction(tx).await?;
        Ok(())
    }
}

impl<N, P, D, V> NodeStateDataSource for StorageState<N, P, D, V>
where
    N: ConnectedNetwork<PubKey>,
    V: Versions,
    P: SequencerPersistence,
    D: Sync,
{
    async fn node_state(&self) -> &NodeState {
        self.as_ref().node_state().await
    }
}

impl<
        N: ConnectedNetwork<PubKey>,
        V: Versions,
        P: SequencerPersistence,
        D: CatchupStorage + Send + Sync,
    > CatchupDataSource for StorageState<N, P, D, V>
{
    #[tracing::instrument(skip(self, instance))]
    async fn get_accounts(
        &self,
        instance: &NodeState,
        height: u64,
        view: ViewNumber,
        accounts: &[FeeAccount],
    ) -> anyhow::Result<FeeMerkleTree> {
        // Check if we have the desired state in memory.
        match self
            .as_ref()
            .get_accounts(instance, height, view, accounts)
            .await
        {
            Ok(accounts) => return Ok(accounts),
            Err(err) => {
                tracing::info!("accounts not in memory, trying storage: {err:#}");
            },
        }

        // Try storage.
        let (tree, leaf) = self
            .inner()
            .get_accounts(instance, height, view, accounts)
            .await
            .context("accounts not in memory, and could not fetch from storage")?;
        // If we successfully fetched accounts from storage, try to add them back into the in-memory
        // state.
        let handle = self.as_ref().consensus().await;
        let handle = handle.read().await;
        let consensus = handle.consensus();
        let mut consensus = consensus.write().await;
        let (state, delta) = match consensus.validated_state_map().get(&view) {
            Some(View {
                view_inner: ViewInner::Leaf { state, delta, .. },
            }) => {
                let mut state = (**state).clone();

                // Add the fetched accounts to the state.
                for account in accounts {
                    if let Some((proof, _)) = FeeAccountProof::prove(&tree, (*account).into()) {
                        if let Err(err) = proof.remember(&mut state.fee_merkle_tree) {
                            tracing::warn!(
                                ?view,
                                %account,
                                "cannot update fetched account state: {err:#}"
                            );
                        }
                    } else {
                        tracing::warn!(?view, %account, "cannot update fetched account state because account is not in the merkle tree");
                    };
                }

                (Arc::new(state), delta.clone())
            },
            _ => {
                // If we don't already have a leaf for this view, or if we don't have the view
                // at all, we can create a new view based on the recovered leaf and add it to
                // our state map. In this case, we must also add the leaf to the saved leaves
                // map to ensure consistency.
                let mut state = ValidatedState::from_header(leaf.block_header());
                state.fee_merkle_tree = tree.clone();
                (Arc::new(state), None)
            },
        };
        if let Err(err) = consensus.update_leaf(leaf, Arc::clone(&state), delta) {
            tracing::warn!(?view, "cannot update fetched account state: {err:#}");
        }
        tracing::info!(?view, "updated with fetched account state");

        Ok(tree)
    }

    #[tracing::instrument(skip(self, instance))]
    async fn get_frontier(
        &self,
        instance: &NodeState,
        height: u64,
        view: ViewNumber,
    ) -> anyhow::Result<BlocksFrontier> {
        // Check if we have the desired state in memory.
        match self.as_ref().get_frontier(instance, height, view).await {
            Ok(frontier) => return Ok(frontier),
            Err(err) => {
                tracing::info!("frontier is not in memory, trying storage: {err:#}");
            },
        }

        // Try storage.
        self.inner().get_frontier(instance, height, view).await
    }

    async fn get_chain_config(
        &self,
        commitment: Commitment<ChainConfig>,
    ) -> anyhow::Result<ChainConfig> {
        // Check if we have the desired state in memory.
        match self.as_ref().get_chain_config(commitment).await {
            Ok(cf) => return Ok(cf),
            Err(err) => {
                tracing::info!("chain config is not in memory, trying storage: {err:#}");
            },
        }

        // Try storage.
        self.inner().get_chain_config(commitment).await
    }
    async fn get_leaf_chain(&self, height: u64) -> anyhow::Result<Vec<Leaf2>> {
        // Check if we have the desired state in memory.
        match self.as_ref().get_leaf_chain(height).await {
            Ok(cf) => return Ok(cf),
            Err(err) => {
                tracing::info!("chain config is not in memory, trying storage: {err:#}");
            },
        }

        // Try storage.
        self.inner().get_leaf_chain(height).await
    }
}

// #[async_trait]
// impl<
//         N: ConnectedNetwork<PubKey>,
//         V: Versions,
//         P: SequencerPersistence,
//         D: ChainConfigPersistence + Send + Sync,
//     > ChainConfigPersistence for StorageState<N, P, D, V>
// {
//     async fn insert_chain_config(&mut self, chain_config: ChainConfig) -> anyhow::Result<()> {
//         self.inner_mut().insert_chain_config(chain_config).await
//     }
//     async fn load_chain_config(
//         &self,
//         commitment: Commitment<ChainConfig>,
//     ) -> anyhow::Result<ChainConfig> {
//         self.inner().load_chain_config(commitment).await
//     }
// }

impl<N, V, P> NodeStateDataSource for ApiState<N, P, V>
where
    N: ConnectedNetwork<PubKey>,
    V: Versions,
    P: SequencerPersistence,
{
    async fn node_state(&self) -> &NodeState {
        &self.consensus.as_ref().get().await.get_ref().node_state
    }
}

impl<N: ConnectedNetwork<PubKey>, V: Versions, P: SequencerPersistence> CatchupDataSource
    for ApiState<N, P, V>
{
    #[tracing::instrument(skip(self, _instance))]
    async fn get_accounts(
        &self,
        _instance: &NodeState,
        height: u64,
        view: ViewNumber,
        accounts: &[FeeAccount],
    ) -> anyhow::Result<FeeMerkleTree> {
        let state = self
            .consensus()
            .await
            .read()
            .await
            .state(view)
            .await
            .context(format!(
                "state not available for height {height}, view {view:?}"
            ))?;
        retain_accounts(&state.fee_merkle_tree, accounts.iter().copied())
    }

    #[tracing::instrument(skip(self, _instance))]
    async fn get_frontier(
        &self,
        _instance: &NodeState,
        height: u64,
        view: ViewNumber,
    ) -> anyhow::Result<BlocksFrontier> {
        let state = self
            .consensus()
            .await
            .read()
            .await
            .state(view)
            .await
            .context(format!(
                "state not available for height {height}, view {view:?}"
            ))?;
        let tree = &state.block_merkle_tree;
        let frontier = tree.lookup(tree.num_leaves() - 1).expect_ok()?.1;
        Ok(frontier)
    }

    async fn get_chain_config(
        &self,
        commitment: Commitment<ChainConfig>,
    ) -> anyhow::Result<ChainConfig> {
        let state = self.consensus().await.read().await.decided_state().await;
        let chain_config = state.chain_config;

        if chain_config.commit() == commitment {
            chain_config.resolve().context("chain config found")
        } else {
            bail!("chain config not found")
        }
    }

    async fn get_leaf_chain(&self, height: u64) -> anyhow::Result<Vec<Leaf2>> {
        let mut leaves = self
            .consensus()
            .await
            .read()
            .await
            .consensus()
            .read()
            .await
            .undecided_leaves();
        leaves.sort_by_key(|l| l.height());
        let (position, mut last_leaf) = leaves
            .iter()
            .find_position(|l| l.height() == height)
            .context(format!("leaf chain not available for {height}"))?;
        let mut chain = vec![last_leaf.clone()];
        for leaf in leaves.iter().skip(position + 1) {
            if leaf.justify_qc().view_number() == last_leaf.view_number() {
                chain.push(leaf.clone());
            } else {
                continue;
            }
            if leaf.view_number() == last_leaf.view_number() + 1 {
                // one away from decide
                last_leaf = leaf;
                break;
            }
            last_leaf = leaf;
        }
        // Make sure we got one more leaf to confirm the decide
        for leaf in leaves
            .iter()
            .skip_while(|l| l.height() <= last_leaf.height())
        {
            if leaf.justify_qc().view_number() == last_leaf.view_number() {
                chain.push(leaf.clone());
                return Ok(chain);
            }
        }
        bail!(format!("leaf chain not available for {height}"))
    }
}

impl<N: ConnectedNetwork<PubKey>, D: Sync, V: Versions, P: SequencerPersistence>
    HotShotConfigDataSource for StorageState<N, P, D, V>
{
    async fn get_config(&self) -> PublicNetworkConfig {
        self.as_ref().network_config().await.into()
    }
}

impl<N: ConnectedNetwork<PubKey>, V: Versions, P: SequencerPersistence> HotShotConfigDataSource
    for ApiState<N, P, V>
{
    async fn get_config(&self) -> PublicNetworkConfig {
        self.network_config().await.into()
    }
}

#[async_trait]
impl<N: ConnectedNetwork<PubKey>, D: Sync, V: Versions, P: SequencerPersistence>
    StateSignatureDataSource<N> for StorageState<N, P, D, V>
{
    async fn get_state_signature(&self, height: u64) -> Option<StateSignatureRequestBody> {
        self.as_ref().get_state_signature(height).await
    }
}

#[async_trait]
impl<N: ConnectedNetwork<PubKey>, V: Versions, P: SequencerPersistence> StateSignatureDataSource<N>
    for ApiState<N, P, V>
{
    async fn get_state_signature(&self, height: u64) -> Option<StateSignatureRequestBody> {
        self.state_signer().await.get_state_signature(height).await
    }
}

#[cfg(any(test, feature = "testing"))]
pub mod test_helpers {
    use std::time::Duration;

    use committable::Committable;
    use espresso_types::{
        v0::traits::{NullEventConsumer, PersistenceOptions, StateCatchup},
        MarketplaceVersion, MockSequencerVersions, NamespaceId, ValidatedState,
    };
    use ethers::{prelude::Address, utils::Anvil};
    use futures::{
        future::{join_all, FutureExt},
        stream::StreamExt,
    };
    use hotshot::types::{Event, EventType};
    use hotshot_contract_adapter::light_client::{ParsedLightClientState, ParsedStakeTableState};
    use hotshot_state_prover::service::light_client_genesis_from_stake_table;
    use hotshot_types::{
        event::LeafInfo,
        traits::{metrics::NoMetrics, node_implementation::ConsensusTime},
    };
    use itertools::izip;
    use jf_merkle_tree::{MerkleCommitment, MerkleTreeScheme};
    use portpicker::pick_unused_port;
    use sequencer_utils::test_utils::setup_test;
    use surf_disco::Client;
    use tempfile::TempDir;
    use tide_disco::{error::ServerError, Api, App, Error, StatusCode};
    use tokio::{spawn, task::JoinHandle, time::sleep};
    use url::Url;
    use vbs::version::{StaticVersion, StaticVersionType};

    use super::*;
    use crate::{
        catchup::NullStateCatchup,
        network,
        persistence::no_storage,
        testing::{
            run_marketplace_builder, run_test_builder, wait_for_decide_on_handle, TestConfig,
            TestConfigBuilder,
        },
    };

    pub const STAKE_TABLE_CAPACITY_FOR_TEST: u64 = 10;

    pub struct TestNetwork<P: PersistenceOptions, const NUM_NODES: usize, V: Versions> {
        pub server: SequencerContext<network::Memory, P::Persistence, V>,
        pub peers: Vec<SequencerContext<network::Memory, P::Persistence, V>>,
        pub cfg: TestConfig<{ NUM_NODES }>,
        // todo (abdul): remove this when fs storage is removed
        pub temp_dir: Option<TempDir>,
    }

    pub struct TestNetworkConfig<const NUM_NODES: usize, P, C>
    where
        P: PersistenceOptions,
        C: StateCatchup + 'static,
    {
        state: [ValidatedState; NUM_NODES],
        persistence: [P; NUM_NODES],
        catchup: [C; NUM_NODES],
        network_config: TestConfig<{ NUM_NODES }>,
        api_config: Options,
    }

    #[derive(Clone)]
    pub struct TestNetworkConfigBuilder<const NUM_NODES: usize, P, C>
    where
        P: PersistenceOptions,
        C: StateCatchup + 'static,
    {
        state: [ValidatedState; NUM_NODES],
        persistence: Option<[P; NUM_NODES]>,
        catchup: Option<[C; NUM_NODES]>,
        api_config: Option<Options>,
        network_config: Option<TestConfig<{ NUM_NODES }>>,
    }

    impl Default for TestNetworkConfigBuilder<5, no_storage::Options, NullStateCatchup> {
        fn default() -> Self {
            TestNetworkConfigBuilder {
                state: std::array::from_fn(|_| ValidatedState::default()),
                persistence: Some([no_storage::Options; 5]),
                catchup: Some(std::array::from_fn(|_| NullStateCatchup::default())),
                network_config: None,
                api_config: None,
            }
        }
    }

    impl<const NUM_NODES: usize>
        TestNetworkConfigBuilder<{ NUM_NODES }, no_storage::Options, NullStateCatchup>
    {
        pub fn with_num_nodes(
        ) -> TestNetworkConfigBuilder<{ NUM_NODES }, no_storage::Options, NullStateCatchup>
        {
            TestNetworkConfigBuilder {
                state: std::array::from_fn(|_| ValidatedState::default()),
                persistence: Some([no_storage::Options; { NUM_NODES }]),
                catchup: Some(std::array::from_fn(|_| NullStateCatchup::default())),
                network_config: None,
                api_config: None,
            }
        }

        pub fn with_max_block_size(&self, max_block_size: u64) -> Self {
            let cf = ChainConfig {
                max_block_size: max_block_size.into(),
                ..Default::default()
            }
            .into();

            let mut cfg = self.clone();
            cfg.state.iter_mut().for_each(|s| s.chain_config = cf);

            cfg
        }
    }

    impl<const NUM_NODES: usize, P, C> TestNetworkConfigBuilder<{ NUM_NODES }, P, C>
    where
        P: PersistenceOptions,
        C: StateCatchup + 'static,
    {
        pub fn states(mut self, state: [ValidatedState; NUM_NODES]) -> Self {
            self.state = state;
            self
        }

        pub fn persistences<NP: PersistenceOptions>(
            self,
            persistence: [NP; NUM_NODES],
        ) -> TestNetworkConfigBuilder<{ NUM_NODES }, NP, C> {
            TestNetworkConfigBuilder {
                state: self.state,
                catchup: self.catchup,
                network_config: self.network_config,
                api_config: self.api_config,
                persistence: Some(persistence),
            }
        }

        pub fn api_config(mut self, api_config: Options) -> Self {
            self.api_config = Some(api_config);
            self
        }

        pub fn catchups<NC: StateCatchup + 'static>(
            self,
            catchup: [NC; NUM_NODES],
        ) -> TestNetworkConfigBuilder<{ NUM_NODES }, P, NC> {
            TestNetworkConfigBuilder {
                state: self.state,
                catchup: Some(catchup),
                network_config: self.network_config,
                api_config: self.api_config,
                persistence: self.persistence,
            }
        }

        pub fn network_config(mut self, network_config: TestConfig<{ NUM_NODES }>) -> Self {
            self.network_config = Some(network_config);
            self
        }

        pub fn build(self) -> TestNetworkConfig<{ NUM_NODES }, P, C> {
            TestNetworkConfig {
                state: self.state,
                persistence: self.persistence.unwrap(),
                catchup: self.catchup.unwrap(),
                network_config: self.network_config.unwrap(),
                api_config: self.api_config.unwrap(),
            }
        }
    }

    impl<P: PersistenceOptions, const NUM_NODES: usize, V: Versions> TestNetwork<P, { NUM_NODES }, V> {
        pub async fn new<C: StateCatchup + 'static>(
            cfg: TestNetworkConfig<{ NUM_NODES }, P, C>,
            bind_version: V,
        ) -> Self {
            let mut cfg = cfg;
            let mut builder_tasks = Vec::new();
            let mut marketplace_builder_url = "http://example.com".parse().unwrap();

            if <V as Versions>::Base::VERSION < MarketplaceVersion::VERSION {
                let (task, url) =
                    run_test_builder::<{ NUM_NODES }>(cfg.network_config.builder_port()).await;
                builder_tasks.push(task);
                cfg.network_config.set_builder_urls(vec1::vec1![url]);
            };

            if <V as Versions>::Upgrade::VERSION >= MarketplaceVersion::VERSION
                || <V as Versions>::Base::VERSION >= MarketplaceVersion::VERSION
            {
                let (task, url) = run_marketplace_builder::<{ NUM_NODES }>(
                    cfg.network_config.marketplace_builder_port(),
                )
                .await;
                builder_tasks.push(task);
                cfg.network_config
                    .set_builder_urls(vec1::vec1![url.clone()]);
                marketplace_builder_url = url;
            }

            // add default storage if none is provided as query module is now required
            let mut opt = cfg.api_config.clone();
            let temp_dir = if opt.storage_fs.is_none() && opt.storage_sql.is_none() {
                let temp_dir = tempfile::tempdir().unwrap();
                opt = opt.query_fs(
                    Default::default(),
                    crate::persistence::fs::Options::new(temp_dir.path().to_path_buf()),
                );
                Some(temp_dir)
            } else {
                None
            };

            let mut nodes = join_all(
                izip!(cfg.state, cfg.persistence, cfg.catchup)
                    .enumerate()
                    .map(|(i, (state, persistence, catchup))| {
                        let opt = opt.clone();
                        let cfg = &cfg.network_config;
                        let upgrades_map = cfg.upgrades();
                        let marketplace_builder_url = marketplace_builder_url.clone();
                        async move {
                            if i == 0 {
                                opt.serve(|metrics, consumer| {
                                    let cfg = cfg.clone();
                                    async move {
                                        Ok(cfg
                                            .init_node(
                                                0,
                                                state,
                                                persistence,
                                                catchup,
                                                &*metrics,
                                                STAKE_TABLE_CAPACITY_FOR_TEST,
                                                consumer,
                                                bind_version,
                                                upgrades_map,
                                                marketplace_builder_url,
                                            )
                                            .await)
                                    }
                                    .boxed()
                                })
                                .await
                                .unwrap()
                            } else {
                                cfg.init_node(
                                    i,
                                    state,
                                    persistence,
                                    catchup,
                                    &NoMetrics,
                                    STAKE_TABLE_CAPACITY_FOR_TEST,
                                    NullEventConsumer,
                                    bind_version,
                                    upgrades_map,
                                    marketplace_builder_url,
                                )
                                .await
                            }
                        }
                    }),
            )
            .await;

            let handle_0 = &nodes[0];

            // Hook the builder(s) up to the event stream from the first node
            for builder_task in builder_tasks {
                builder_task.start(Box::new(handle_0.event_stream().await));
            }

            for ctx in &nodes {
                ctx.start_consensus().await;
            }

            let server = nodes.remove(0);
            let peers = nodes;

            Self {
                server,
                peers,
                cfg: cfg.network_config,
                temp_dir,
            }
        }

        pub fn light_client_genesis(&self) -> (ParsedLightClientState, ParsedStakeTableState) {
            let st = self.cfg.stake_table();
            light_client_genesis_from_stake_table(st).unwrap()
        }

        pub async fn stop_consensus(&mut self) {
            self.server.shutdown_consensus().await;

            for ctx in &mut self.peers {
                ctx.shutdown_consensus().await;
            }
        }
    }

    /// Test the status API with custom options.
    ///
    /// The `opt` function can be used to modify the [`Options`] which are used to start the server.
    /// By default, the options are the minimal required to run this test (configuring a port and
    /// enabling the status API). `opt` may add additional functionality (e.g. adding a query module
    /// to test a different initialization path) but should not remove or modify the existing
    /// functionality (e.g. removing the status module or changing the port).
    pub async fn status_test_helper(opt: impl FnOnce(Options) -> Options) {
        setup_test();

        let port = pick_unused_port().expect("No ports free");
        let url = format!("http://localhost:{port}").parse().unwrap();
        let client: Client<ServerError, StaticVersion<0, 1>> = Client::new(url);

        let options = opt(Options::with_port(port));
        let anvil = Anvil::new().spawn();
        let l1 = anvil.endpoint().parse().unwrap();
        let network_config = TestConfigBuilder::default().l1_url(l1).build();
        let config = TestNetworkConfigBuilder::default()
            .api_config(options)
            .network_config(network_config)
            .build();
        let _network = TestNetwork::new(config, MockSequencerVersions::new()).await;
        client.connect(None).await;

        // The status API is well tested in the query service repo. Here we are just smoke testing
        // that we set it up correctly. Wait for a (non-genesis) block to be sequenced and then
        // check the success rate metrics.
        while client
            .get::<u64>("status/block-height")
            .send()
            .await
            .unwrap()
            <= 1
        {
            sleep(Duration::from_secs(1)).await;
        }
        let success_rate = client
            .get::<f64>("status/success-rate")
            .send()
            .await
            .unwrap();
        // If metrics are populating correctly, we should get a finite number. If not, we might get
        // NaN or infinity due to division by 0.
        assert!(success_rate.is_finite(), "{success_rate}");
        // We know at least some views have been successful, since we finalized a block.
        assert!(success_rate > 0.0, "{success_rate}");
    }

    /// Test the submit API with custom options.
    ///
    /// The `opt` function can be used to modify the [`Options`] which are used to start the server.
    /// By default, the options are the minimal required to run this test (configuring a port and
    /// enabling the submit API). `opt` may add additional functionality (e.g. adding a query module
    /// to test a different initialization path) but should not remove or modify the existing
    /// functionality (e.g. removing the submit module or changing the port).
    pub async fn submit_test_helper(opt: impl FnOnce(Options) -> Options) {
        setup_test();

        let txn = Transaction::new(NamespaceId::from(1_u32), vec![1, 2, 3, 4]);

        let port = pick_unused_port().expect("No ports free");

        let url = format!("http://localhost:{port}").parse().unwrap();
        let client: Client<ServerError, StaticVersion<0, 1>> = Client::new(url);

        let options = opt(Options::with_port(port).submit(Default::default()));
        let anvil = Anvil::new().spawn();
        let l1 = anvil.endpoint().parse().unwrap();
        let network_config = TestConfigBuilder::default().l1_url(l1).build();
        let config = TestNetworkConfigBuilder::default()
            .api_config(options)
            .network_config(network_config)
            .build();
        let network = TestNetwork::new(config, MockSequencerVersions::new()).await;
        let mut events = network.server.event_stream().await;

        client.connect(None).await;

        let hash = client
            .post("submit/submit")
            .body_json(&txn)
            .unwrap()
            .send()
            .await
            .unwrap();
        assert_eq!(txn.commit(), hash);

        // Wait for a Decide event containing transaction matching the one we sent
        wait_for_decide_on_handle(&mut events, &txn).await;
    }

    /// Test the state signature API.
    pub async fn state_signature_test_helper(opt: impl FnOnce(Options) -> Options) {
        setup_test();

        let port = pick_unused_port().expect("No ports free");

        let url = format!("http://localhost:{port}").parse().unwrap();

        let client: Client<ServerError, StaticVersion<0, 1>> = Client::new(url);

        let options = opt(Options::with_port(port));
        let anvil = Anvil::new().spawn();
        let l1 = anvil.endpoint().parse().unwrap();
        let network_config = TestConfigBuilder::default().l1_url(l1).build();
        let config = TestNetworkConfigBuilder::default()
            .api_config(options)
            .network_config(network_config)
            .build();
        let network = TestNetwork::new(config, MockSequencerVersions::new()).await;

        let mut height: u64;
        // Wait for block >=2 appears
        // It's waiting for an extra second to make sure that the signature is generated
        loop {
            height = network.server.decided_leaf().await.height();
            sleep(std::time::Duration::from_secs(1)).await;
            if height >= 2 {
                break;
            }
        }
        // we cannot verify the signature now, because we don't know the stake table
        client
            .get::<StateSignatureRequestBody>(&format!("state-signature/block/{}", height))
            .send()
            .await
            .unwrap();
    }

    /// Test the catchup API with custom options.
    ///
    /// The `opt` function can be used to modify the [`Options`] which are used to start the server.
    /// By default, the options are the minimal required to run this test (configuring a port and
    /// enabling the catchup API). `opt` may add additional functionality (e.g. adding a query module
    /// to test a different initialization path) but should not remove or modify the existing
    /// functionality (e.g. removing the catchup module or changing the port).
    pub async fn catchup_test_helper(opt: impl FnOnce(Options) -> Options) {
        setup_test();

        let port = pick_unused_port().expect("No ports free");
        let url = format!("http://localhost:{port}").parse().unwrap();
        let client: Client<ServerError, StaticVersion<0, 1>> = Client::new(url);

        let options = opt(Options::with_port(port));
        let anvil = Anvil::new().spawn();
        let l1 = anvil.endpoint().parse().unwrap();
        let network_config = TestConfigBuilder::default().l1_url(l1).build();
        let config = TestNetworkConfigBuilder::default()
            .api_config(options)
            .network_config(network_config)
            .build();
        let network = TestNetwork::new(config, MockSequencerVersions::new()).await;
        client.connect(None).await;

        // Wait for a few blocks to be decided.
        let mut events = network.server.event_stream().await;
        loop {
            if let Event {
                event: EventType::Decide { leaf_chain, .. },
                ..
            } = events.next().await.unwrap()
            {
                if leaf_chain
                    .iter()
                    .any(|LeafInfo { leaf, .. }| leaf.block_header().height() > 2)
                {
                    break;
                }
            }
        }

        // Stop consensus running on the node so we freeze the decided and undecided states.
        // We'll let it go out of scope here since it's a write lock.
        {
            network.server.shutdown_consensus().await;
        }

        // Undecided fee state: absent account.
        let leaf = network.server.decided_leaf().await;
        let height = leaf.height() + 1;
        let view = leaf.view_number() + 1;
        let res = client
            .get::<AccountQueryData>(&format!(
                "catchup/{height}/{}/account/{:x}",
                view.u64(),
                Address::default()
            ))
            .send()
            .await
            .unwrap();
        assert_eq!(res.balance, 0.into());
        assert_eq!(
            res.proof
                .verify(
                    &network
                        .server
                        .state(view)
                        .await
                        .unwrap()
                        .fee_merkle_tree
                        .commitment()
                )
                .unwrap(),
            0.into()
        );

        // Undecided block state.
        let res = client
            .get::<BlocksFrontier>(&format!("catchup/{height}/{}/blocks", view.u64()))
            .send()
            .await
            .unwrap();
        let root = &network
            .server
            .state(view)
            .await
            .unwrap()
            .block_merkle_tree
            .commitment();
        BlockMerkleTree::verify(root.digest(), root.size() - 1, res)
            .unwrap()
            .unwrap();
    }

    pub async fn spawn_dishonest_peer_catchup_api() -> anyhow::Result<(Url, JoinHandle<()>)> {
        let toml = toml::from_str::<toml::Value>(include_str!("../api/catchup.toml")).unwrap();
        let mut api =
            Api::<(), hotshot_query_service::Error, SequencerApiVersion>::new(toml).unwrap();

        api.get("account", |_req, _state: &()| {
            async move {
                Result::<AccountQueryData, _>::Err(hotshot_query_service::Error::catch_all(
                    StatusCode::BAD_REQUEST,
                    "no account found".to_string(),
                ))
            }
            .boxed()
        })?
        .get("blocks", |_req, _state| {
            async move {
                Result::<BlocksFrontier, _>::Err(hotshot_query_service::Error::catch_all(
                    StatusCode::BAD_REQUEST,
                    "no block found".to_string(),
                ))
            }
            .boxed()
        })?
        .get("chainconfig", |_req, _state| {
            async move {
                Result::<ChainConfig, _>::Ok(ChainConfig {
                    max_block_size: 300.into(),
                    base_fee: 1.into(),
                    fee_recipient: "0xa0b86991c6218b36c1d19d4a2e9eb0ce3606eb48"
                        .parse()
                        .unwrap(),
                    ..Default::default()
                })
            }
            .boxed()
        })?
        .get("leafchain", |_req, _state| {
            async move {
                Result::<Vec<Leaf2>, _>::Err(hotshot_query_service::Error::catch_all(
                    StatusCode::BAD_REQUEST,
                    "No leafchain found".to_string(),
                ))
            }
            .boxed()
        })?;

        let mut app = App::<_, hotshot_query_service::Error>::with_state(());
        app.with_version(env!("CARGO_PKG_VERSION").parse().unwrap());

        app.register_module::<_, _>("catchup", api).unwrap();

        let port = pick_unused_port().expect("no free port");
        let url: Url = Url::parse(&format!("http://localhost:{port}")).unwrap();

        let handle = spawn({
            let url = url.clone();
            async move {
                let _ = app.serve(url, SequencerApiVersion::instance()).await;
            }
        });

        Ok((url, handle))
    }
}

#[cfg(test)]
#[espresso_macros::generic_tests]
mod api_tests {
    use std::fmt::Debug;

    use committable::Committable;
    use data_source::testing::TestableSequencerDataSource;
    use endpoints::NamespaceProofQueryData;
    use espresso_types::{
        traits::{EventConsumer, PersistenceOptions},
<<<<<<< HEAD
        Header, Leaf2, NamespaceId,
=======
        Header, Leaf2, MockSequencerVersions, NamespaceId,
>>>>>>> 3e4ace45
    };
    use ethers::utils::Anvil;
    use futures::{future, stream::StreamExt};
    use hotshot_example_types::node_types::TestVersions;
    use hotshot_query_service::availability::{
        AvailabilityDataSource, BlockQueryData, VidCommonQueryData,
    };
<<<<<<< HEAD

    use hotshot_types::data::vid_disperse::VidDisperseShare2;
    use hotshot_types::data::{DaProposal2, EpochNumber, VidDisperseShare};
    use hotshot_types::simple_certificate::QuorumCertificate2;
    use hotshot_types::vid::advz_scheme;
    use hotshot_types::{
        data::{QuorumProposal2, QuorumProposalWrapper},
        event::LeafInfo,
        message::Proposal,
=======
    use hotshot_types::{
        data::{
            ns_table::parse_ns_table, vid_disperse::VidDisperseShare2, DaProposal2, EpochNumber,
            QuorumProposal2, QuorumProposalWrapper, VidCommitment,
        },
        event::LeafInfo,
        message::Proposal,
        simple_certificate::QuorumCertificate2,
>>>>>>> 3e4ace45
        traits::{node_implementation::ConsensusTime, signature_key::SignatureKey, EncodeBytes},
        vid::avidm::{init_avidm_param, AvidMScheme},
    };
    use portpicker::pick_unused_port;
    use sequencer_utils::test_utils::setup_test;
    use surf_disco::Client;
    use test_helpers::{
        catchup_test_helper, state_signature_test_helper, status_test_helper, submit_test_helper,
        TestNetwork, TestNetworkConfigBuilder,
    };
    use tide_disco::error::ServerError;
    use vbs::version::StaticVersion;

    use super::{update::ApiEventConsumer, *};
    use crate::{
        network,
        persistence::no_storage::NoStorage,
        testing::{wait_for_decide_on_handle, TestConfigBuilder},
    };

    #[tokio::test(flavor = "multi_thread")]
    pub(crate) async fn submit_test_with_query_module<D: TestableSequencerDataSource>() {
        let storage = D::create_storage().await;
        submit_test_helper(|opt| D::options(&storage, opt)).await
    }

    #[tokio::test(flavor = "multi_thread")]
    pub(crate) async fn status_test_with_query_module<D: TestableSequencerDataSource>() {
        let storage = D::create_storage().await;
        status_test_helper(|opt| D::options(&storage, opt)).await
    }

    #[tokio::test(flavor = "multi_thread")]
    pub(crate) async fn state_signature_test_with_query_module<D: TestableSequencerDataSource>() {
        let storage = D::create_storage().await;
        state_signature_test_helper(|opt| D::options(&storage, opt)).await
    }

    #[tokio::test(flavor = "multi_thread")]
    pub(crate) async fn test_namespace_query<D: TestableSequencerDataSource>() {
        setup_test();

        // Arbitrary transaction, arbitrary namespace ID
        let ns_id = NamespaceId::from(42_u32);
        let txn = Transaction::new(ns_id, vec![1, 2, 3, 4]);

        // Start query service.
        let port = pick_unused_port().expect("No ports free");
        let storage = D::create_storage().await;
        let anvil = Anvil::new().spawn();
        let l1 = anvil.endpoint().parse().unwrap();
        let network_config = TestConfigBuilder::default().l1_url(l1).build();
        let config = TestNetworkConfigBuilder::default()
            .api_config(D::options(&storage, Options::with_port(port)).submit(Default::default()))
            .network_config(network_config)
            .build();
        let network = TestNetwork::new(config, MockSequencerVersions::new()).await;
        let mut events = network.server.event_stream().await;

        // Connect client.
        let client: Client<ServerError, StaticVersion<0, 1>> =
            Client::new(format!("http://localhost:{port}").parse().unwrap());
        client.connect(None).await;

        let hash = client
            .post("submit/submit")
            .body_json(&txn)
            .unwrap()
            .send()
            .await
            .unwrap();
        assert_eq!(txn.commit(), hash);

        // Wait for a Decide event containing transaction matching the one we sent
        let block_height = wait_for_decide_on_handle(&mut events, &txn).await as usize;
        tracing::info!(block_height, "transaction sequenced");

        // Wait for the query service to update to this block height.
        client
            .socket(&format!("availability/stream/blocks/{block_height}"))
            .subscribe::<BlockQueryData<SeqTypes>>()
            .await
            .unwrap()
            .next()
            .await
            .unwrap()
            .unwrap();

        let mut found_txn = false;
        let mut found_empty_block = false;
        for block_num in 0..=block_height {
            let header: Header = client
                .get(&format!("availability/header/{block_num}"))
                .send()
                .await
                .unwrap();
            let ns_query_res: NamespaceProofQueryData = client
                .get(&format!("availability/block/{block_num}/namespace/{ns_id}"))
                .send()
                .await
                .unwrap();

            // Verify namespace proof if present
            if let Some(ns_proof) = ns_query_res.proof {
                let vid_common: VidCommonQueryData<SeqTypes> = client
                    .get(&format!("availability/vid/common/{block_num}"))
                    .send()
                    .await
                    .unwrap();
                let hotshot_query_service::VidCommon::V0(common) = &vid_common.common().clone()
                else {
                    panic!("Failed to get vid V0 for namespace");
                };
                ns_proof
                    .verify(header.ns_table(), &header.payload_commitment(), common)
                    .unwrap();
            } else {
                // Namespace proof should be present if ns_id exists in ns_table
                assert!(header.ns_table().find_ns_id(&ns_id).is_none());
                assert!(ns_query_res.transactions.is_empty());
            }

            found_empty_block = found_empty_block || ns_query_res.transactions.is_empty();

            for txn in ns_query_res.transactions {
                if txn.commit() == hash {
                    // Ensure that we validate an inclusion proof
                    found_txn = true;
                }
            }
        }
        assert!(found_txn);
        assert!(found_empty_block);
    }

    #[tokio::test(flavor = "multi_thread")]
    pub(crate) async fn catchup_test_with_query_module<D: TestableSequencerDataSource>() {
        let storage = D::create_storage().await;
        catchup_test_helper(|opt| D::options(&storage, opt)).await
    }

    #[tokio::test(flavor = "multi_thread")]
    pub async fn test_non_consecutive_decide_with_failing_event_consumer<D>()
    where
        D: TestableSequencerDataSource + Debug + 'static,
    {
        #[derive(Clone, Copy, Debug)]
        struct FailConsumer;

        #[async_trait]
        impl EventConsumer for FailConsumer {
            async fn handle_event(&self, _: &Event<SeqTypes>) -> anyhow::Result<()> {
                bail!("mock error injection");
            }
        }

        setup_test();
        let (pubkey, privkey) = PubKey::generated_from_seed_indexed([0; 32], 1);

        let storage = D::create_storage().await;
        let persistence = D::persistence_options(&storage).create().await.unwrap();
        let data_source: Arc<StorageState<network::Memory, NoStorage, _, MockSequencerVersions>> =
            Arc::new(StorageState::new(
                D::create(D::persistence_options(&storage), Default::default(), false)
                    .await
                    .unwrap(),
                ApiState::new(future::pending()),
            ));

        // Create two non-consecutive leaf chains.
        let mut chain1 = vec![];

        let genesis = Leaf2::genesis::<TestVersions>(&Default::default(), &NodeState::mock()).await;
        let payload = genesis.block_payload().unwrap();
        let payload_bytes_arc = payload.encode();

        let avidm_param = init_avidm_param(2).unwrap();
        let weights = vec![1u32; 2];

        let ns_table = parse_ns_table(payload.byte_len().as_usize(), &payload.ns_table().encode());
        let (payload_commitment, shares) =
            AvidMScheme::ns_disperse(&avidm_param, &weights, &payload_bytes_arc, ns_table).unwrap();

        let mut quorum_proposal = QuorumProposalWrapper::<SeqTypes> {
            proposal: QuorumProposal2::<SeqTypes> {
                block_header: genesis.block_header().clone(),
                view_number: ViewNumber::genesis(),
                justify_qc: QuorumCertificate2::genesis::<MockSequencerVersions>(
                    &ValidatedState::default(),
                    &NodeState::mock(),
                )
                .await,
                upgrade_certificate: None,
                view_change_evidence: None,
                next_drb_result: None,
                next_epoch_justify_qc: None,
                epoch: None,
            },
        };
        let mut qc = QuorumCertificate2::genesis::<MockSequencerVersions>(
            &ValidatedState::default(),
            &NodeState::mock(),
        )
        .await;

        let mut justify_qc = qc.clone();
        for i in 0..5 {
            *quorum_proposal.proposal.block_header.height_mut() = i;
            quorum_proposal.proposal.view_number = ViewNumber::new(i);
            quorum_proposal.proposal.justify_qc = justify_qc;
            let leaf = Leaf2::from_quorum_proposal(&quorum_proposal);
            qc.view_number = leaf.view_number();
            qc.data.leaf_commit = Committable::commit(&leaf);
            justify_qc = qc.clone();
            chain1.push((leaf.clone(), qc.clone()));

            // Include a quorum proposal for each leaf.
            let quorum_proposal_signature =
                PubKey::sign(&privkey, &bincode::serialize(&quorum_proposal).unwrap())
                    .expect("Failed to sign quorum_proposal");
            persistence
                .append_quorum_proposal2(&Proposal {
                    data: quorum_proposal.clone(),
                    signature: quorum_proposal_signature,
                    _pd: Default::default(),
                })
                .await
                .unwrap();

            // Include VID information for each leaf.
<<<<<<< HEAD
            let share = VidDisperseShare::V1(VidDisperseShare2::<SeqTypes> {
=======
            let share = VidDisperseShare2::<SeqTypes> {
>>>>>>> 3e4ace45
                view_number: leaf.view_number(),
                payload_commitment,
                share: shares[0].clone(),
                recipient_key: pubkey,
                epoch: Some(EpochNumber::new(0)),
                target_epoch: Some(EpochNumber::new(0)),
<<<<<<< HEAD
                data_epoch_payload_commitment: None,
            });
=======
                common: avidm_param.clone(),
            };
>>>>>>> 3e4ace45
            persistence
                .append_vid2(&share.to_proposal(&privkey).unwrap())
                .await
                .unwrap();

            // Include payload information for each leaf.
            let block_payload_signature =
                PubKey::sign(&privkey, &payload_bytes_arc).expect("Failed to sign block payload");
            let da_proposal_inner = DaProposal2::<SeqTypes> {
                encoded_transactions: payload_bytes_arc.clone(),
                metadata: payload.ns_table().clone(),
                view_number: leaf.view_number(),
                epoch: Some(EpochNumber::new(0)),
            };
            let da_proposal = Proposal {
                data: da_proposal_inner,
                signature: block_payload_signature,
                _pd: Default::default(),
            };
            persistence
<<<<<<< HEAD
                .append_da2(&da_proposal, payload_commitment)
=======
                .append_da2(&da_proposal, VidCommitment::V1(payload_commitment))
>>>>>>> 3e4ace45
                .await
                .unwrap();
        }
        // Split into two chains.
        let mut chain2 = chain1.split_off(2);
        // Make non-consecutive (i.e. we skip a leaf).
        chain2.remove(0);

        // Decide 2 leaves, but fail in event processing.
        let leaf_chain = chain1
            .iter()
            .map(|(leaf, qc)| (leaf_info(leaf.clone()), qc.clone()))
            .collect::<Vec<_>>();
        tracing::info!("decide with event handling failure");
        persistence
            .append_decided_leaves(
                ViewNumber::new(1),
                leaf_chain.iter().map(|(leaf, qc)| (leaf, qc.clone())),
                &FailConsumer,
            )
            .await
            .unwrap();

        // Now decide remaining leaves successfully. We should now process a decide event for all
        // the leaves.
        let consumer = ApiEventConsumer::from(data_source.clone());
        let leaf_chain = chain2
            .iter()
            .map(|(leaf, qc)| (leaf_info(leaf.clone()), qc.clone()))
            .collect::<Vec<_>>();
        tracing::info!("decide successfully");
        persistence
            .append_decided_leaves(
                ViewNumber::new(4),
                leaf_chain.iter().map(|(leaf, qc)| (leaf, qc.clone())),
                &consumer,
            )
            .await
            .unwrap();

        // Check that the leaves were moved to archive storage, along with payload and VID
        // information.
        for (leaf, qc) in chain1.iter().chain(&chain2) {
            tracing::info!(height = leaf.height(), "check archive");
            let qd = data_source.get_leaf(leaf.height() as usize).await.await;
            let stored_leaf: Leaf2 = qd.leaf().clone();
            let stored_qc = qd.qc().clone();
            assert_eq!(&stored_leaf, leaf);
            assert_eq!(&stored_qc, qc);

            data_source
                .get_block(leaf.height() as usize)
                .await
                .try_resolve()
                .ok()
                .unwrap();
            data_source
                .get_vid_common(leaf.height() as usize)
                .await
                .try_resolve()
                .ok()
                .unwrap();

            // Check that all data has been garbage collected for the decided views.
            assert!(persistence
                .load_da_proposal(leaf.view_number())
                .await
                .unwrap()
                .is_none());
            assert!(persistence
                .load_vid_share(leaf.view_number())
                .await
                .unwrap()
                .is_none());
            assert!(persistence
                .load_quorum_proposal(leaf.view_number())
                .await
                .is_err());
        }

        // Check that data has _not_ been garbage collected for the missing view.
        assert!(persistence
            .load_da_proposal(ViewNumber::new(2))
            .await
            .unwrap()
            .is_some());
        assert!(persistence
            .load_vid_share(ViewNumber::new(2))
            .await
            .unwrap()
            .is_some());
        persistence
            .load_quorum_proposal(ViewNumber::new(2))
            .await
            .unwrap();
    }

    #[tokio::test(flavor = "multi_thread")]
    pub async fn test_decide_missing_data<D>()
    where
        D: TestableSequencerDataSource + Debug + 'static,
    {
        setup_test();

        let storage = D::create_storage().await;
        let persistence = D::persistence_options(&storage).create().await.unwrap();
        let data_source: Arc<StorageState<network::Memory, NoStorage, _, MockSequencerVersions>> =
            Arc::new(StorageState::new(
                D::create(D::persistence_options(&storage), Default::default(), false)
                    .await
                    .unwrap(),
                ApiState::new(future::pending()),
            ));
        let consumer = ApiEventConsumer::from(data_source.clone());

        let mut qc = QuorumCertificate2::genesis::<MockSequencerVersions>(
            &ValidatedState::default(),
            &NodeState::mock(),
        )
        .await;
        let leaf =
            Leaf2::genesis::<TestVersions>(&ValidatedState::default(), &NodeState::mock()).await;

        // Append the genesis leaf. We don't use this for the test, because the update function will
        // automatically fill in the missing data for genesis. We just append this to get into a
        // consistent state to then append the leaf from view 1, which will have missing data.
        tracing::info!(?leaf, ?qc, "decide genesis leaf");
        persistence
            .append_decided_leaves(
                leaf.view_number(),
                [(&leaf_info(leaf.clone()), qc.clone())],
                &consumer,
            )
            .await
            .unwrap();

        // Create another leaf, with missing data.
        let mut block_header = leaf.block_header().clone();
        *block_header.height_mut() += 1;
        let qp = QuorumProposalWrapper {
            proposal: QuorumProposal2 {
                block_header,
                view_number: leaf.view_number() + 1,
                justify_qc: qc.clone(),
                upgrade_certificate: None,
                view_change_evidence: None,
                next_drb_result: None,
                next_epoch_justify_qc: None,
                epoch: None,
            },
        };

        let leaf = Leaf2::from_quorum_proposal(&qp);
        qc.view_number = leaf.view_number();
        qc.data.leaf_commit = Committable::commit(&leaf);

        // Decide a leaf without the corresponding payload or VID.
        tracing::info!(?leaf, ?qc, "append leaf 1");
        persistence
            .append_decided_leaves(
                leaf.view_number(),
                [(&leaf_info(leaf.clone()), qc)],
                &consumer,
            )
            .await
            .unwrap();

        // Check that we still processed the leaf.
        assert_eq!(leaf, data_source.get_leaf(1).await.await.leaf().clone());
        assert!(data_source.get_vid_common(1).await.is_pending());
        assert!(data_source.get_block(1).await.is_pending());
    }

    fn leaf_info(leaf: Leaf2) -> LeafInfo<SeqTypes> {
        LeafInfo {
            leaf,
            vid_share: None,
            state: Default::default(),
            delta: None,
        }
    }
}

#[cfg(test)]
mod test {
<<<<<<< HEAD
    use committable::{Commitment, Committable};
    use std::{
        collections::{BTreeMap, HashSet},
        time::Duration,
    };
    use tokio::time::sleep;
=======
    use std::{collections::BTreeMap, time::Duration};
>>>>>>> 3e4ace45

    use committable::{Commitment, Committable};
    use espresso_types::{
        config::PublicHotShotConfig,
        traits::NullEventConsumer,
        v0_1::{UpgradeMode, ViewBasedUpgrade},
        BackoffParams, EpochVersion, FeeAccount, FeeAmount, FeeVersion, Header, MarketplaceVersion,
        MockSequencerVersions, SequencerVersions, TimeBasedUpgrade, Timestamp, Upgrade,
        UpgradeType, ValidatedState,
    };
    use ethers::utils::Anvil;
    use futures::{
        future::{self, join_all},
        stream::{StreamExt, TryStreamExt},
    };
    use hotshot::types::EventType;
    use hotshot_query_service::{
        availability::{BlockQueryData, LeafQueryData, VidCommonQueryData},
        types::HeightIndexed,
    };
    use hotshot_types::{
        event::LeafInfo,
        traits::{metrics::NoMetrics, node_implementation::ConsensusTime},
        ValidatorConfig,
    };
    use jf_merkle_tree::prelude::{MerkleProof, Sha3Node};
    use portpicker::pick_unused_port;
    use sequencer_utils::{ser::FromStringOrInteger, test_utils::setup_test};
    use surf_disco::Client;
    use test_helpers::{
        catchup_test_helper, spawn_dishonest_peer_catchup_api, state_signature_test_helper,
        status_test_helper, submit_test_helper, TestNetwork, TestNetworkConfigBuilder,
    };
    use tide_disco::{app::AppHealth, error::ServerError, healthcheck::HealthStatus};
    use time::OffsetDateTime;
    use tokio::time::sleep;
    use vbs::version::{StaticVersion, StaticVersionType, Version};

    use self::{
        data_source::testing::TestableSequencerDataSource, options::HotshotEvents,
        sql::DataSource as SqlDataSource,
    };
    use super::*;
    use crate::{
        catchup::{NullStateCatchup, StatePeers},
        persistence::no_storage,
        testing::{TestConfig, TestConfigBuilder},
    };
    use espresso_types::EpochVersion;

    #[tokio::test(flavor = "multi_thread")]
    async fn test_healthcheck() {
        setup_test();

        let port = pick_unused_port().expect("No ports free");
        let url = format!("http://localhost:{port}").parse().unwrap();
        let client: Client<ServerError, StaticVersion<0, 1>> = Client::new(url);
        let options = Options::with_port(port);
        let anvil = Anvil::new().spawn();
        let l1 = anvil.endpoint().parse().unwrap();
        let network_config = TestConfigBuilder::default().l1_url(l1).build();
        let config = TestNetworkConfigBuilder::<5, _, NullStateCatchup>::default()
            .api_config(options)
            .network_config(network_config)
            .build();
        let _network = TestNetwork::new(config, MockSequencerVersions::new()).await;

        client.connect(None).await;
        let health = client.get::<AppHealth>("healthcheck").send().await.unwrap();
        assert_eq!(health.status, HealthStatus::Available);
    }

    #[tokio::test(flavor = "multi_thread")]
    async fn status_test_without_query_module() {
        status_test_helper(|opt| opt).await
    }

    #[tokio::test(flavor = "multi_thread")]
    async fn submit_test_without_query_module() {
        submit_test_helper(|opt| opt).await
    }

    #[tokio::test(flavor = "multi_thread")]
    async fn state_signature_test_without_query_module() {
        state_signature_test_helper(|opt| opt).await
    }

    #[tokio::test(flavor = "multi_thread")]
    async fn catchup_test_without_query_module() {
        catchup_test_helper(|opt| opt).await
    }

    #[tokio::test(flavor = "multi_thread")]
    async fn slow_test_merklized_state_api() {
        setup_test();

        let port = pick_unused_port().expect("No ports free");

        let storage = SqlDataSource::create_storage().await;

        let options = SqlDataSource::options(&storage, Options::with_port(port));

        let anvil = Anvil::new().spawn();
        let l1 = anvil.endpoint().parse().unwrap();
        let network_config = TestConfigBuilder::default().l1_url(l1).build();
        let config = TestNetworkConfigBuilder::default()
            .api_config(options)
            .network_config(network_config)
            .build();
        let mut network = TestNetwork::new(config, MockSequencerVersions::new()).await;
        let url = format!("http://localhost:{port}").parse().unwrap();
        let client: Client<ServerError, SequencerApiVersion> = Client::new(url);

        client.connect(Some(Duration::from_secs(15))).await;

        // Wait until some blocks have been decided.
        tracing::info!("waiting for blocks");
        let blocks = client
            .socket("availability/stream/blocks/0")
            .subscribe::<BlockQueryData<SeqTypes>>()
            .await
            .unwrap()
            .take(4)
            .try_collect::<Vec<_>>()
            .await
            .unwrap();

        // sleep for few seconds so that state data is upserted
        tracing::info!("waiting for state to be inserted");
        sleep(Duration::from_secs(5)).await;
        network.stop_consensus().await;

        for block in blocks {
            let i = block.height();
            tracing::info!(i, "get block state");
            let path = client
                .get::<MerkleProof<Commitment<Header>, u64, Sha3Node, 3>>(&format!(
                    "block-state/{}/{i}",
                    i + 1
                ))
                .send()
                .await
                .unwrap();
            assert_eq!(*path.elem().unwrap(), block.hash());

            tracing::info!(i, "get fee state");
            let account = TestConfig::<5>::builder_key().fee_account();
            let path = client
                .get::<MerkleProof<FeeAmount, FeeAccount, Sha3Node, 256>>(&format!(
                    "fee-state/{}/{}",
                    i + 1,
                    account
                ))
                .send()
                .await
                .unwrap();
            assert_eq!(*path.index(), account);
            assert!(*path.elem().unwrap() > 0.into(), "{:?}", path.elem());
        }

        // testing fee_balance api
        let account = TestConfig::<5>::builder_key().fee_account();
        let amount = client
            .get::<Option<FeeAmount>>(&format!("fee-state/fee-balance/latest/{}", account))
            .send()
            .await
            .unwrap()
            .unwrap();
        let expected = ethers::types::U256::max_value();
        assert_eq!(expected, amount.0);
    }

    #[tokio::test(flavor = "multi_thread")]
    async fn test_leaf_only_data_source() {
        setup_test();

        let port = pick_unused_port().expect("No ports free");

        let storage = SqlDataSource::create_storage().await;
        let options =
            SqlDataSource::leaf_only_ds_options(&storage, Options::with_port(port)).unwrap();

        let anvil = Anvil::new().spawn();
        let l1 = anvil.endpoint().parse().unwrap();
        let network_config = TestConfigBuilder::default().l1_url(l1).build();
        let config = TestNetworkConfigBuilder::default()
            .api_config(options)
            .network_config(network_config)
            .build();
        let _network = TestNetwork::new(config, MockSequencerVersions::new()).await;
        let url = format!("http://localhost:{port}").parse().unwrap();
        let client: Client<ServerError, SequencerApiVersion> = Client::new(url);

        tracing::info!("waiting for blocks");
        client.connect(Some(Duration::from_secs(15))).await;
        // Wait until some blocks have been decided.

        let account = TestConfig::<5>::builder_key().fee_account();

        let _headers = client
            .socket("availability/stream/headers/0")
            .subscribe::<Header>()
            .await
            .unwrap()
            .take(10)
            .try_collect::<Vec<_>>()
            .await
            .unwrap();

        for i in 1..5 {
            let leaf = client
                .get::<LeafQueryData<SeqTypes>>(&format!("availability/leaf/{i}"))
                .send()
                .await
                .unwrap();

            assert_eq!(leaf.height(), i);

            let header = client
                .get::<Header>(&format!("availability/header/{i}"))
                .send()
                .await
                .unwrap();

            assert_eq!(header.height(), i);

            let vid = client
                .get::<VidCommonQueryData<SeqTypes>>(&format!("availability/vid/common/{i}"))
                .send()
                .await
                .unwrap();

            assert_eq!(vid.height(), i);

            client
                .get::<MerkleProof<Commitment<Header>, u64, Sha3Node, 3>>(&format!(
                    "block-state/{i}/{}",
                    i - 1
                ))
                .send()
                .await
                .unwrap();

            client
                .get::<MerkleProof<FeeAmount, FeeAccount, Sha3Node, 256>>(&format!(
                    "fee-state/{}/{}",
                    i + 1,
                    account
                ))
                .send()
                .await
                .unwrap();
        }

        // This would fail even though we have processed atleast 10 leaves
        // this is because light weight nodes only support leaves, headers and VID
        client
            .get::<BlockQueryData<SeqTypes>>("availability/block/1")
            .send()
            .await
            .unwrap_err();
    }

    #[tokio::test(flavor = "multi_thread")]
    async fn test_catchup() {
        setup_test();

        // Start a sequencer network, using the query service for catchup.
        let port = pick_unused_port().expect("No ports free");
        let anvil = Anvil::new().spawn();
        let l1 = anvil.endpoint().parse().unwrap();
        const NUM_NODES: usize = 5;
        let config = TestNetworkConfigBuilder::<NUM_NODES, _, _>::with_num_nodes()
            .api_config(Options::with_port(port))
            .network_config(TestConfigBuilder::default().l1_url(l1).build())
            .catchups(std::array::from_fn(|_| {
                StatePeers::<StaticVersion<0, 1>>::from_urls(
                    vec![format!("http://localhost:{port}").parse().unwrap()],
                    Default::default(),
                    &NoMetrics,
                )
            }))
            .build();
        let mut network = TestNetwork::new(config, MockSequencerVersions::new()).await;

        // Wait for replica 0 to reach a (non-genesis) decide, before disconnecting it.
        let mut events = network.peers[0].event_stream().await;
        loop {
            let event = events.next().await.unwrap();
            let EventType::Decide { leaf_chain, .. } = event.event else {
                continue;
            };
            if leaf_chain[0].leaf.height() > 0 {
                break;
            }
        }

        // Shut down and restart replica 0. We don't just stop consensus and restart it; we fully
        // drop the node and recreate it so it loses all of its temporary state and starts off from
        // genesis. It should be able to catch up by listening to proposals and then rebuild its
        // state from its peers.
        tracing::info!("shutting down node");
        network.peers.remove(0);

        // Wait for a few blocks to pass while the node is down, so it falls behind.
        network
            .server
            .event_stream()
            .await
            .filter(|event| future::ready(matches!(event.event, EventType::Decide { .. })))
            .take(3)
            .collect::<Vec<_>>()
            .await;

        tracing::info!("restarting node");
        let node = network
            .cfg
            .init_node(
                1,
                ValidatedState::default(),
                no_storage::Options,
                StatePeers::<StaticVersion<0, 1>>::from_urls(
                    vec![format!("http://localhost:{port}").parse().unwrap()],
                    Default::default(),
                    &NoMetrics,
                ),
                &NoMetrics,
                test_helpers::STAKE_TABLE_CAPACITY_FOR_TEST,
                NullEventConsumer,
                MockSequencerVersions::new(),
                Default::default(),
                "http://localhost".parse().unwrap(),
            )
            .await;
        let mut events = node.event_stream().await;

        // Wait for a (non-genesis) block proposed by each node, to prove that the lagging node has
        // caught up and all nodes are in sync.
        let mut proposers = [false; NUM_NODES];
        loop {
            let event = events.next().await.unwrap();
            let EventType::Decide { leaf_chain, .. } = event.event else {
                continue;
            };
            for LeafInfo { leaf, .. } in leaf_chain.iter().rev() {
                let height = leaf.height();
                let leaf_builder = (leaf.view_number().u64() as usize) % NUM_NODES;
                if height == 0 {
                    continue;
                }

                tracing::info!(
                    "waiting for blocks from {proposers:?}, block {height} is from {leaf_builder}",
                );
                proposers[leaf_builder] = true;
            }

            if proposers.iter().all(|has_proposed| *has_proposed) {
                break;
            }
        }
    }

    #[ignore]
    #[tokio::test(flavor = "multi_thread")]
    async fn test_catchup_epochs() {
        setup_test();

        // Start a sequencer network, using the query service for catchup.
        let port = pick_unused_port().expect("No ports free");
        let anvil = Anvil::new().spawn();
        let l1 = anvil.endpoint().parse().unwrap();
        const EPOCH_HEIGHT: u64 = 5;
        let network_config = TestConfigBuilder::default()
            .l1_url(l1)
            .epoch_height(EPOCH_HEIGHT)
            .build();
        const NUM_NODES: usize = 5;
        let config = TestNetworkConfigBuilder::<NUM_NODES, _, _>::with_num_nodes()
            .api_config(Options::with_port(port))
            .network_config(network_config)
            .catchups(std::array::from_fn(|_| {
                StatePeers::<StaticVersion<0, 1>>::from_urls(
                    vec![format!("http://localhost:{port}").parse().unwrap()],
                    Default::default(),
                    &NoMetrics,
                )
            }))
            .build();
        let mut network = TestNetwork::new(
            config,
            SequencerVersions::<EpochVersion, EpochVersion>::new(),
        )
        .await;

        // Wait for replica 0 to decide in the third epoch.
        let mut events = network.peers[0].event_stream().await;
        loop {
            let event = events.next().await.unwrap();
            let EventType::Decide { leaf_chain, .. } = event.event else {
                continue;
            };
            if leaf_chain[0].leaf.height() > EPOCH_HEIGHT * 3 {
                break;
            }
        }

        // Shut down and restart replica 0. We don't just stop consensus and restart it; we fully
        // drop the node and recreate it so it loses all of its temporary state and starts off from
        // genesis. It should be able to catch up by listening to proposals and then rebuild its
        // state from its peers.
        tracing::info!("shutting down node");
        network.peers.remove(0);

        // Wait for a few blocks to pass while the node is down, so it falls behind.
        network
            .server
            .event_stream()
            .await
            .filter(|event| future::ready(matches!(event.event, EventType::Decide { .. })))
            .take(3)
            .collect::<Vec<_>>()
            .await;

        tracing::info!("restarting node");
        let node = network
            .cfg
            .init_node(
                1,
                ValidatedState::default(),
                no_storage::Options,
                StatePeers::<StaticVersion<0, 1>>::from_urls(
                    vec![format!("http://localhost:{port}").parse().unwrap()],
                    Default::default(),
                    &NoMetrics,
                ),
                &NoMetrics,
                test_helpers::STAKE_TABLE_CAPACITY_FOR_TEST,
                NullEventConsumer,
                MockSequencerVersions::new(),
                Default::default(),
                "http://localhost".parse().unwrap(),
            )
            .await;
        let mut events = node.event_stream().await;

        // Wait for a (non-genesis) block proposed by each node, to prove that the lagging node has
        // caught up and all nodes are in sync.
        let mut proposers = [false; NUM_NODES];
        loop {
            let event = events.next().await.unwrap();
            let EventType::Decide { leaf_chain, .. } = event.event else {
                continue;
            };
            for LeafInfo { leaf, .. } in leaf_chain.iter().rev() {
                let height = leaf.height();
                let leaf_builder = (leaf.view_number().u64() as usize) % NUM_NODES;
                if height == 0 {
                    continue;
                }

                tracing::info!(
                    "waiting for blocks from {proposers:?}, block {height} is from {leaf_builder}",
                );
                proposers[leaf_builder] = true;
            }

            if proposers.iter().all(|has_proposed| *has_proposed) {
                break;
            }
        }
    }

    #[tokio::test(flavor = "multi_thread")]
    async fn test_chain_config_from_instance() {
        // This test uses a ValidatedState which only has the default chain config commitment.
        // The NodeState has the full chain config.
        // Both chain config commitments will match, so the ValidatedState should have the full chain config after a non-genesis block is decided.
        setup_test();

        let port = pick_unused_port().expect("No ports free");
        let anvil = Anvil::new().spawn();
        let l1 = anvil.endpoint().parse().unwrap();

        let chain_config: ChainConfig = ChainConfig::default();

        let state = ValidatedState {
            chain_config: chain_config.commit().into(),
            ..Default::default()
        };

        let states = std::array::from_fn(|_| state.clone());

        let config = TestNetworkConfigBuilder::default()
            .api_config(Options::with_port(port))
            .states(states)
            .catchups(std::array::from_fn(|_| {
                StatePeers::<StaticVersion<0, 1>>::from_urls(
                    vec![format!("http://localhost:{port}").parse().unwrap()],
                    Default::default(),
                    &NoMetrics,
                )
            }))
            .network_config(TestConfigBuilder::default().l1_url(l1).build())
            .build();

        let mut network = TestNetwork::new(config, MockSequencerVersions::new()).await;

        // Wait for few blocks to be decided.
        network
            .server
            .event_stream()
            .await
            .filter(|event| future::ready(matches!(event.event, EventType::Decide { .. })))
            .take(3)
            .collect::<Vec<_>>()
            .await;

        for peer in &network.peers {
            let state = peer.consensus().read().await.decided_state().await;

            assert_eq!(state.chain_config.resolve().unwrap(), chain_config)
        }

        network.server.shut_down().await;
        drop(network);
    }

    #[tokio::test(flavor = "multi_thread")]
    async fn test_chain_config_catchup() {
        // This test uses a ValidatedState with a non-default chain config
        // so it will be different from the NodeState chain config used by the TestNetwork.
        // However, for this test to work, at least one node should have a full chain config
        // to allow other nodes to catch up.

        setup_test();

        let port = pick_unused_port().expect("No ports free");
        let anvil = Anvil::new().spawn();
        let l1 = anvil.endpoint().parse().unwrap();

        let cf = ChainConfig {
            max_block_size: 300.into(),
            base_fee: 1.into(),
            ..Default::default()
        };

        // State1 contains only the chain config commitment
        let state1 = ValidatedState {
            chain_config: cf.commit().into(),
            ..Default::default()
        };

        //state 2 contains the full chain config
        let state2 = ValidatedState {
            chain_config: cf.into(),
            ..Default::default()
        };

        let mut states = std::array::from_fn(|_| state1.clone());
        // only one node has the full chain config
        // all the other nodes should do a catchup to get the full chain config from peer 0
        states[0] = state2;

        const NUM_NODES: usize = 5;
        let config = TestNetworkConfigBuilder::<NUM_NODES, _, _>::with_num_nodes()
            .api_config(Options::from(options::Http {
                port,
                max_connections: None,
            }))
            .states(states)
            .catchups(std::array::from_fn(|_| {
                StatePeers::<StaticVersion<0, 1>>::from_urls(
                    vec![format!("http://localhost:{port}").parse().unwrap()],
                    Default::default(),
                    &NoMetrics,
                )
            }))
            .network_config(TestConfigBuilder::default().l1_url(l1).build())
            .build();

        let mut network = TestNetwork::new(config, MockSequencerVersions::new()).await;

        // Wait for a few blocks to be decided.
        network
            .server
            .event_stream()
            .await
            .filter(|event| future::ready(matches!(event.event, EventType::Decide { .. })))
            .take(3)
            .collect::<Vec<_>>()
            .await;

        for peer in &network.peers {
            let state = peer.consensus().read().await.decided_state().await;

            assert_eq!(state.chain_config.resolve().unwrap(), cf)
        }

        network.server.shut_down().await;
        drop(network);
    }

    #[tokio::test(flavor = "multi_thread")]
    async fn test_chain_config_catchup_dishonest_peer() {
        // This test sets up a network of three nodes, each with the full chain config.
        // One of the nodes is connected to a dishonest peer.
        // When this node makes a chain config catchup request, it will result in an error due to the peer's malicious response.
        // The test also makes a catchup request for another node with an honest peer, which succeeds.
        // The requested chain config is based on the commitment from the validated state's chain config.
        // The dishonest peer responds with an invalid (malicious) chain config
        setup_test();

        const NUM_NODES: usize = 3;

        let (url, handle) = spawn_dishonest_peer_catchup_api().await.unwrap();

        let port = pick_unused_port().expect("No ports free");
        let anvil = Anvil::new().spawn();
        let l1 = anvil.endpoint().parse().unwrap();

        let cf = ChainConfig {
            max_block_size: 300.into(),
            base_fee: 1.into(),
            ..Default::default()
        };

        let state = ValidatedState {
            chain_config: cf.into(),
            ..Default::default()
        };

        let mut peers = std::array::from_fn(|_| {
            StatePeers::<SequencerApiVersion>::from_urls(
                vec![format!("http://localhost:{port}").parse().unwrap()],
                BackoffParams::default(),
                &NoMetrics,
            )
        });

        // one of the node has dishonest peer. This list of peers is for node#1
        peers[2] = StatePeers::<SequencerApiVersion>::from_urls(
            vec![url.clone()],
            BackoffParams::default(),
            &NoMetrics,
        );

        let config = TestNetworkConfigBuilder::<NUM_NODES, _, _>::with_num_nodes()
            .api_config(Options::from(options::Http {
                port,
                max_connections: None,
            }))
            .states(std::array::from_fn(|_| state.clone()))
            .catchups(peers)
            .network_config(TestConfigBuilder::default().l1_url(l1).build())
            .build();

        let mut network = TestNetwork::new(config, MockSequencerVersions::new()).await;

        // Test a catchup request for node #0, which is connected to an honest peer.
        // The catchup should successfully retrieve the correct chain config.
        let node = &network.peers[0];
        let peers = node.node_state().peers;
        peers.try_fetch_chain_config(0, cf.commit()).await.unwrap();

        // Test a catchup request for node #1, which is connected to a dishonest peer.
        // This request will result in an error due to the malicious chain config provided by the peer.
        let node = &network.peers[1];
        let peers = node.node_state().peers;
        peers
            .try_fetch_chain_config(0, cf.commit())
            .await
            .unwrap_err();

        network.server.shut_down().await;
        handle.abort();
    }

    #[tokio::test(flavor = "multi_thread")]
    async fn test_pos_upgrade_view_based() {
        setup_test();

        let mut upgrades = std::collections::BTreeMap::new();
        type MySequencerVersions = SequencerVersions<FeeVersion, EpochVersion>;

        let mode = UpgradeMode::View(ViewBasedUpgrade {
            start_voting_view: None,
            stop_voting_view: None,
            start_proposing_view: 1,
            stop_proposing_view: 10,
        });

        let upgrade_type = UpgradeType::Epoch {
            chain_config: ChainConfig {
                max_block_size: 500.into(),
                base_fee: 2.into(),
                stake_table_contract: Some(Default::default()),
                ..Default::default()
            },
        };

        upgrades.insert(
            <MySequencerVersions as Versions>::Upgrade::VERSION,
            Upgrade { mode, upgrade_type },
        );
        test_upgrade_helper::<MySequencerVersions>(upgrades, MySequencerVersions::new()).await;
    }

    #[tokio::test(flavor = "multi_thread")]
    async fn test_marketplace_upgrade_view_based() {
        setup_test();

        let mut upgrades = std::collections::BTreeMap::new();
        type MySequencerVersions = SequencerVersions<EpochVersion, MarketplaceVersion>;

        let mode = UpgradeMode::View(ViewBasedUpgrade {
            start_voting_view: None,
            stop_voting_view: None,
            start_proposing_view: 1,
            stop_proposing_view: 10,
        });

        let upgrade_type = UpgradeType::Marketplace {
            chain_config: ChainConfig {
                max_block_size: 400.into(),
                base_fee: 2.into(),
                bid_recipient: Some(Default::default()),
                ..Default::default()
            },
        };

        upgrades.insert(
            <MySequencerVersions as Versions>::Upgrade::VERSION,
            Upgrade { mode, upgrade_type },
        );
        test_upgrade_helper::<MySequencerVersions>(upgrades, MySequencerVersions::new()).await;
    }

    #[tokio::test(flavor = "multi_thread")]
    async fn test_marketplace_upgrade_time_based() {
        setup_test();

        let now = OffsetDateTime::now_utc().unix_timestamp() as u64;

        let mut upgrades = std::collections::BTreeMap::new();
        type MySequencerVersions = SequencerVersions<EpochVersion, MarketplaceVersion>;

        let mode = UpgradeMode::Time(TimeBasedUpgrade {
            start_proposing_time: Timestamp::from_integer(now).unwrap(),
            stop_proposing_time: Timestamp::from_integer(now + 500).unwrap(),
            start_voting_time: None,
            stop_voting_time: None,
        });

        let upgrade_type = UpgradeType::Marketplace {
            chain_config: ChainConfig {
                max_block_size: 400.into(),
                base_fee: 2.into(),
                bid_recipient: Some(Default::default()),
                ..Default::default()
            },
        };

        upgrades.insert(
            <MySequencerVersions as Versions>::Upgrade::VERSION,
            Upgrade { mode, upgrade_type },
        );
        test_upgrade_helper::<MySequencerVersions>(upgrades, MySequencerVersions::new()).await;
    }

    async fn test_upgrade_helper<MockSeqVersions: Versions>(
        upgrades: BTreeMap<Version, Upgrade>,
        bind_version: MockSeqVersions,
    ) {
        let port = pick_unused_port().expect("No ports free");
        let anvil = Anvil::new().spawn();
        let l1 = anvil.endpoint().parse().unwrap();

        let chain_config_upgrade = upgrades
            .get(&<MockSeqVersions as Versions>::Upgrade::VERSION)
            .unwrap()
            .upgrade_type
            .chain_config()
            .unwrap();

        const NUM_NODES: usize = 5;
        let config = TestNetworkConfigBuilder::<NUM_NODES, _, _>::with_num_nodes()
            .api_config(Options::from(options::Http {
                port,
                max_connections: None,
            }))
            .catchups(std::array::from_fn(|_| {
                StatePeers::<SequencerApiVersion>::from_urls(
                    vec![format!("http://localhost:{port}").parse().unwrap()],
                    Default::default(),
                    &NoMetrics,
                )
            }))
            .network_config(
                TestConfigBuilder::default()
                    .l1_url(l1)
                    .upgrades::<MockSeqVersions>(upgrades)
                    .build(),
            )
            .build();

        let mut network = TestNetwork::new(config, bind_version).await;

        let mut events = network.server.event_stream().await;

        // First loop to get an `UpgradeProposal`. Note that the
        // actual upgrade will take several subsequent views for
        // voting and finally the actual upgrade.
        let new_version_first_view = loop {
            let event = events.next().await.unwrap();
            match event.event {
                EventType::UpgradeProposal { proposal, .. } => {
                    let upgrade = proposal.data.upgrade_proposal;
                    let new_version = upgrade.new_version;
                    assert_eq!(new_version, <MockSeqVersions as Versions>::Upgrade::VERSION);
                    break upgrade.new_version_first_view;
                },
                _ => continue,
            }
        };
        tracing::info!(?new_version_first_view, "seen upgrade proposal");

        let client: Client<ServerError, SequencerApiVersion> =
            Client::new(format!("http://localhost:{port}").parse().unwrap());
        client.connect(None).await;
        tracing::info!(port, "server running");

        // Loop to wait on the upgrade itself.
        loop {
            // Get height as a proxy for view number. Height is always
            // >= to view. Especially when using Anvil, there should be little
            // difference. As a possible alternative we might loop on
            // hotshot events here again and pull the view number off
            // the event.
            let height = client
                .get::<ViewNumber>("status/block-height")
                .send()
                .await
                .unwrap();

            let states: Vec<_> = network
                .peers
                .iter()
                .map(|peer| async { peer.consensus().read().await.decided_state().await })
                .collect();

            let configs: Option<Vec<ChainConfig>> = join_all(states)
                .await
                .iter()
                .map(|state| state.chain_config.resolve())
                .collect();

            tracing::info!(?height, ?new_version_first_view, "checking config");

            // ChainConfigs will eventually be resolved
            if let Some(configs) = configs {
                tracing::info!(?configs, "configs");
                if height > new_version_first_view + 10 {
                    for config in configs {
                        assert_eq!(config, chain_config_upgrade);
                    }
                    break; // if assertion did not panic, we need to exit the loop
                }
            }
            sleep(Duration::from_millis(200)).await;
        }

        network.server.shut_down().await;
    }

    #[tokio::test(flavor = "multi_thread")]
    pub(crate) async fn test_restart() {
        setup_test();

        const NUM_NODES: usize = 5;
        // Initialize nodes.
        let storage = join_all((0..NUM_NODES).map(|_| SqlDataSource::create_storage())).await;
        let persistence: [_; NUM_NODES] = storage
            .iter()
            .map(<SqlDataSource as TestableSequencerDataSource>::persistence_options)
            .collect::<Vec<_>>()
            .try_into()
            .unwrap();
        let port = pick_unused_port().unwrap();
        let anvil = Anvil::new().spawn();
        let l1 = anvil.endpoint().parse().unwrap();

        let config = TestNetworkConfigBuilder::default()
            .api_config(SqlDataSource::options(
                &storage[0],
                Options::with_port(port),
            ))
            .persistences(persistence.clone())
            .network_config(TestConfigBuilder::default().l1_url(l1).build())
            .build();
        let mut network = TestNetwork::new(config, MockSequencerVersions::new()).await;

        // Connect client.
        let client: Client<ServerError, SequencerApiVersion> =
            Client::new(format!("http://localhost:{port}").parse().unwrap());
        client.connect(None).await;
        tracing::info!(port, "server running");

        // Wait until some blocks have been decided.
        client
            .socket("availability/stream/blocks/0")
            .subscribe::<BlockQueryData<SeqTypes>>()
            .await
            .unwrap()
            .take(3)
            .collect::<Vec<_>>()
            .await;

        // Shut down the consensus nodes.
        tracing::info!("shutting down nodes");
        network.stop_consensus().await;

        // Get the block height we reached.
        let height = client
            .get::<usize>("status/block-height")
            .send()
            .await
            .unwrap();
        tracing::info!("decided {height} blocks before shutting down");

        // Get the decided chain, so we can check consistency after the restart.
        let chain: Vec<LeafQueryData<SeqTypes>> = client
            .socket("availability/stream/leaves/0")
            .subscribe()
            .await
            .unwrap()
            .take(height)
            .try_collect()
            .await
            .unwrap();
        let decided_view = chain.last().unwrap().leaf().view_number();

        // Get the most recent state, for catchup.

        let state = network.server.decided_state().await;
        tracing::info!(?decided_view, ?state, "consensus state");

        // Fully shut down the API servers.
        drop(network);

        // Start up again, resuming from the last decided leaf.
        let port = pick_unused_port().expect("No ports free");
        let anvil = Anvil::new().spawn();
        let l1 = anvil.endpoint().parse().unwrap();

        let config = TestNetworkConfigBuilder::default()
            .api_config(SqlDataSource::options(
                &storage[0],
                Options::with_port(port),
            ))
            .persistences(persistence)
            .catchups(std::array::from_fn(|_| {
                // Catchup using node 0 as a peer. Node 0 was running the archival state service
                // before the restart, so it should be able to resume without catching up by loading
                // state from storage.
                StatePeers::<StaticVersion<0, 1>>::from_urls(
                    vec![format!("http://localhost:{port}").parse().unwrap()],
                    Default::default(),
                    &NoMetrics,
                )
            }))
            .network_config(TestConfigBuilder::default().l1_url(l1).build())
            .build();
        let _network = TestNetwork::new(config, MockSequencerVersions::new()).await;
        let client: Client<ServerError, StaticVersion<0, 1>> =
            Client::new(format!("http://localhost:{port}").parse().unwrap());
        client.connect(None).await;
        tracing::info!(port, "server running");

        // Make sure we can decide new blocks after the restart.
        tracing::info!("waiting for decide, height {height}");
        let new_leaf: LeafQueryData<SeqTypes> = client
            .socket(&format!("availability/stream/leaves/{height}"))
            .subscribe()
            .await
            .unwrap()
            .next()
            .await
            .unwrap()
            .unwrap();
        assert_eq!(new_leaf.height(), height as u64);
        assert_eq!(
            new_leaf.leaf().parent_commitment(),
            chain[height - 1].hash()
        );

        // Ensure the new chain is consistent with the old chain.
        let new_chain: Vec<LeafQueryData<SeqTypes>> = client
            .socket("availability/stream/leaves/0")
            .subscribe()
            .await
            .unwrap()
            .take(height)
            .try_collect()
            .await
            .unwrap();
        assert_eq!(chain, new_chain);
    }

    #[tokio::test(flavor = "multi_thread")]
    async fn test_fetch_config() {
        setup_test();

        let port = pick_unused_port().expect("No ports free");
        let url: surf_disco::Url = format!("http://localhost:{port}").parse().unwrap();
        let client: Client<ServerError, StaticVersion<0, 1>> = Client::new(url.clone());

        let options = Options::with_port(port).config(Default::default());
        let anvil = Anvil::new().spawn();
        let l1 = anvil.endpoint().parse().unwrap();
        let network_config = TestConfigBuilder::default().l1_url(l1).build();
        let config = TestNetworkConfigBuilder::default()
            .api_config(options)
            .network_config(network_config)
            .build();
        let network = TestNetwork::new(config, MockSequencerVersions::new()).await;
        client.connect(None).await;

        // Fetch a network config from the API server. The first peer URL is bogus, to test the
        // failure/retry case.
        let peers = StatePeers::<StaticVersion<0, 1>>::from_urls(
            vec!["https://notarealnode.network".parse().unwrap(), url],
            Default::default(),
            &NoMetrics,
        );

        // Fetch the config from node 1, a different node than the one running the service.
        let validator = ValidatorConfig::generated_from_seed_indexed([0; 32], 1, 1, false);
        let config = peers.fetch_config(validator.clone()).await.unwrap();

        // Check the node-specific information in the recovered config is correct.
        assert_eq!(config.node_index, 1);

        // Check the public information is also correct (with respect to the node that actually
        // served the config, for public keys).
        pretty_assertions::assert_eq!(
            serde_json::to_value(PublicHotShotConfig::from(config.config)).unwrap(),
            serde_json::to_value(PublicHotShotConfig::from(
                network.cfg.hotshot_config().clone()
            ))
            .unwrap()
        );
    }

    #[tokio::test(flavor = "multi_thread")]
    async fn test_hotshot_event_streaming() {
        setup_test();

        let hotshot_event_streaming_port =
            pick_unused_port().expect("No ports free for hotshot event streaming");
        let query_service_port = pick_unused_port().expect("No ports free for query service");

        let url = format!("http://localhost:{hotshot_event_streaming_port}")
            .parse()
            .unwrap();

        let hotshot_events = HotshotEvents {
            events_service_port: hotshot_event_streaming_port,
        };

        let client: Client<ServerError, SequencerApiVersion> = Client::new(url);

        let options = Options::with_port(query_service_port).hotshot_events(hotshot_events);

        let anvil = Anvil::new().spawn();
        let l1 = anvil.endpoint().parse().unwrap();
        let network_config = TestConfigBuilder::default().l1_url(l1).build();
        let config = TestNetworkConfigBuilder::default()
            .api_config(options)
            .network_config(network_config)
            .build();
        let _network = TestNetwork::new(config, MockSequencerVersions::new()).await;

        let mut subscribed_events = client
            .socket("hotshot-events/events")
            .subscribe::<Event<SeqTypes>>()
            .await
            .unwrap();

        let total_count = 5;
        // wait for these events to receive on client 1
        let mut receive_count = 0;
        loop {
            let event = subscribed_events.next().await.unwrap();
            dbg!(&event);
            tracing::info!(
                "Received event in hotshot event streaming Client 1: {:?}",
                event
            );
            receive_count += 1;
            if receive_count > total_count {
                tracing::info!("Client Received at least desired events, exiting loop");
                break;
            }
        }
        assert_eq!(receive_count, total_count + 1);
    }
    // TODO unfinished test. the idea is to observe epochs and views
    // are progressing in a sane way
    #[tokio::test(flavor = "multi_thread")]
    async fn test_hotshot_event_streaming_epoch_progression() {
        setup_test();

        let epoch_height = 5;
        type PosVersion = SequencerVersions<StaticVersion<0, 3>, StaticVersion<0, 0>>;

        let hotshot_event_streaming_port =
            pick_unused_port().expect("No ports free for hotshot event streaming");
        let query_service_port = pick_unused_port().expect("No ports free for query service");

        let url = format!("http://localhost:{hotshot_event_streaming_port}")
            .parse()
            .unwrap();

        let hotshot_events = HotshotEvents {
            events_service_port: hotshot_event_streaming_port,
        };

        let client: Client<ServerError, SequencerApiVersion> = Client::new(url);

        let options = Options::with_port(query_service_port).hotshot_events(hotshot_events);

        let anvil = Anvil::new().spawn();
        let l1 = anvil.endpoint().parse().unwrap();
        let network_config = TestConfigBuilder::default()
            .l1_url(l1)
            .with_epoch_height(epoch_height)
            .build();
        let config = TestNetworkConfigBuilder::default()
            .api_config(options)
            .network_config(network_config)
            .build();
        let _network = TestNetwork::new(config, PosVersion::new()).await;

        let mut subscribed_events = client
            .socket("hotshot-events/events")
            .subscribe::<Event<SeqTypes>>()
            .await
            .unwrap();

        // wanted views
        let total_count = epoch_height * 2;
        // wait for these events to receive on client 1
        let mut views = HashSet::new();
        let mut i = 0;
        loop {
            let event = subscribed_events.next().await.unwrap();
            let event = event.unwrap();
            let view_number = event.view_number;
            views.insert(view_number.u64());

            if let hotshot::types::EventType::Decide { .. } = event.event {
                dbg!("got decide");
            }
            if views.contains(&total_count) {
                tracing::info!("Client Received at least desired views, exiting loop");
                break;
            }
            if i > 100 {
                // Timeout
                panic!("Views are not progressing");
            }
            i += 1;
        }
        assert!(views.contains(&total_count));
    }
}<|MERGE_RESOLUTION|>--- conflicted
+++ resolved
@@ -177,11 +177,6 @@
     ) -> Vec<PeerConfig<<SeqTypes as NodeType>::SignatureKey>> {
         self.as_ref().get_stake_table_current().await
     }
-
-    /// Get the stake table for the current epoch if not provided
-    async fn get_current_epoch(&self) -> Option<<SeqTypes as NodeType>::Epoch> {
-        self.as_ref().get_current_epoch().await
-    }
 }
 impl<N: ConnectedNetwork<PubKey>, V: Versions, P: SequencerPersistence>
     StakeTableDataSource<SeqTypes> for ApiState<N, P, V>
@@ -212,10 +207,6 @@
         let epoch = self.consensus().await.read().await.cur_epoch().await;
 
         self.get_stake_table(epoch).await
-    }
-
-    async fn get_current_epoch(&self) -> Option<<SeqTypes as NodeType>::Epoch> {
-        self.consensus().await.read().await.cur_epoch().await
     }
 }
 
@@ -1170,11 +1161,7 @@
     use endpoints::NamespaceProofQueryData;
     use espresso_types::{
         traits::{EventConsumer, PersistenceOptions},
-<<<<<<< HEAD
-        Header, Leaf2, NamespaceId,
-=======
         Header, Leaf2, MockSequencerVersions, NamespaceId,
->>>>>>> 3e4ace45
     };
     use ethers::utils::Anvil;
     use futures::{future, stream::StreamExt};
@@ -1182,17 +1169,6 @@
     use hotshot_query_service::availability::{
         AvailabilityDataSource, BlockQueryData, VidCommonQueryData,
     };
-<<<<<<< HEAD
-
-    use hotshot_types::data::vid_disperse::VidDisperseShare2;
-    use hotshot_types::data::{DaProposal2, EpochNumber, VidDisperseShare};
-    use hotshot_types::simple_certificate::QuorumCertificate2;
-    use hotshot_types::vid::advz_scheme;
-    use hotshot_types::{
-        data::{QuorumProposal2, QuorumProposalWrapper},
-        event::LeafInfo,
-        message::Proposal,
-=======
     use hotshot_types::{
         data::{
             ns_table::parse_ns_table, vid_disperse::VidDisperseShare2, DaProposal2, EpochNumber,
@@ -1201,7 +1177,6 @@
         event::LeafInfo,
         message::Proposal,
         simple_certificate::QuorumCertificate2,
->>>>>>> 3e4ace45
         traits::{node_implementation::ConsensusTime, signature_key::SignatureKey, EncodeBytes},
         vid::avidm::{init_avidm_param, AvidMScheme},
     };
@@ -1432,24 +1407,15 @@
                 .unwrap();
 
             // Include VID information for each leaf.
-<<<<<<< HEAD
-            let share = VidDisperseShare::V1(VidDisperseShare2::<SeqTypes> {
-=======
             let share = VidDisperseShare2::<SeqTypes> {
->>>>>>> 3e4ace45
                 view_number: leaf.view_number(),
                 payload_commitment,
                 share: shares[0].clone(),
                 recipient_key: pubkey,
                 epoch: Some(EpochNumber::new(0)),
                 target_epoch: Some(EpochNumber::new(0)),
-<<<<<<< HEAD
-                data_epoch_payload_commitment: None,
-            });
-=======
                 common: avidm_param.clone(),
             };
->>>>>>> 3e4ace45
             persistence
                 .append_vid2(&share.to_proposal(&privkey).unwrap())
                 .await
@@ -1470,11 +1436,7 @@
                 _pd: Default::default(),
             };
             persistence
-<<<<<<< HEAD
-                .append_da2(&da_proposal, payload_commitment)
-=======
                 .append_da2(&da_proposal, VidCommitment::V1(payload_commitment))
->>>>>>> 3e4ace45
                 .await
                 .unwrap();
         }
@@ -1660,16 +1622,7 @@
 
 #[cfg(test)]
 mod test {
-<<<<<<< HEAD
-    use committable::{Commitment, Committable};
-    use std::{
-        collections::{BTreeMap, HashSet},
-        time::Duration,
-    };
-    use tokio::time::sleep;
-=======
     use std::{collections::BTreeMap, time::Duration};
->>>>>>> 3e4ace45
 
     use committable::{Commitment, Committable};
     use espresso_types::{
@@ -1718,7 +1671,6 @@
         persistence::no_storage,
         testing::{TestConfig, TestConfigBuilder},
     };
-    use espresso_types::EpochVersion;
 
     #[tokio::test(flavor = "multi_thread")]
     async fn test_healthcheck() {
@@ -2349,11 +2301,11 @@
     }
 
     #[tokio::test(flavor = "multi_thread")]
-    async fn test_pos_upgrade_view_based() {
+    async fn test_fee_upgrade_view_based() {
         setup_test();
 
         let mut upgrades = std::collections::BTreeMap::new();
-        type MySequencerVersions = SequencerVersions<FeeVersion, EpochVersion>;
+        type MySequencerVersions = SequencerVersions<StaticVersion<0, 1>, StaticVersion<0, 2>>;
 
         let mode = UpgradeMode::View(ViewBasedUpgrade {
             start_voting_view: None,
@@ -2362,11 +2314,10 @@
             stop_proposing_view: 10,
         });
 
-        let upgrade_type = UpgradeType::Epoch {
+        let upgrade_type = UpgradeType::Fee {
             chain_config: ChainConfig {
-                max_block_size: 500.into(),
-                base_fee: 2.into(),
-                stake_table_contract: Some(Default::default()),
+                max_block_size: 300.into(),
+                base_fee: 1.into(),
                 ..Default::default()
             },
         };
@@ -2379,11 +2330,42 @@
     }
 
     #[tokio::test(flavor = "multi_thread")]
+    async fn test_fee_upgrade_time_based() {
+        setup_test();
+
+        let now = OffsetDateTime::now_utc().unix_timestamp() as u64;
+
+        let mut upgrades = std::collections::BTreeMap::new();
+        type MySequencerVersions = SequencerVersions<StaticVersion<0, 1>, StaticVersion<0, 2>>;
+
+        let mode = UpgradeMode::Time(TimeBasedUpgrade {
+            start_proposing_time: Timestamp::from_integer(now).unwrap(),
+            stop_proposing_time: Timestamp::from_integer(now + 500).unwrap(),
+            start_voting_time: None,
+            stop_voting_time: None,
+        });
+
+        let upgrade_type = UpgradeType::Fee {
+            chain_config: ChainConfig {
+                max_block_size: 300.into(),
+                base_fee: 1.into(),
+                ..Default::default()
+            },
+        };
+
+        upgrades.insert(
+            <MySequencerVersions as Versions>::Upgrade::VERSION,
+            Upgrade { mode, upgrade_type },
+        );
+        test_upgrade_helper::<MySequencerVersions>(upgrades, MySequencerVersions::new()).await;
+    }
+
+    #[tokio::test(flavor = "multi_thread")]
     async fn test_marketplace_upgrade_view_based() {
         setup_test();
 
         let mut upgrades = std::collections::BTreeMap::new();
-        type MySequencerVersions = SequencerVersions<EpochVersion, MarketplaceVersion>;
+        type MySequencerVersions = SequencerVersions<FeeVersion, MarketplaceVersion>;
 
         let mode = UpgradeMode::View(ViewBasedUpgrade {
             start_voting_view: None,
@@ -2415,7 +2397,7 @@
         let now = OffsetDateTime::now_utc().unix_timestamp() as u64;
 
         let mut upgrades = std::collections::BTreeMap::new();
-        type MySequencerVersions = SequencerVersions<EpochVersion, MarketplaceVersion>;
+        type MySequencerVersions = SequencerVersions<FeeVersion, MarketplaceVersion>;
 
         let mode = UpgradeMode::Time(TimeBasedUpgrade {
             start_proposing_time: Timestamp::from_integer(now).unwrap(),
@@ -2764,7 +2746,6 @@
         let mut receive_count = 0;
         loop {
             let event = subscribed_events.next().await.unwrap();
-            dbg!(&event);
             tracing::info!(
                 "Received event in hotshot event streaming Client 1: {:?}",
                 event
@@ -2777,73 +2758,4 @@
         }
         assert_eq!(receive_count, total_count + 1);
     }
-    // TODO unfinished test. the idea is to observe epochs and views
-    // are progressing in a sane way
-    #[tokio::test(flavor = "multi_thread")]
-    async fn test_hotshot_event_streaming_epoch_progression() {
-        setup_test();
-
-        let epoch_height = 5;
-        type PosVersion = SequencerVersions<StaticVersion<0, 3>, StaticVersion<0, 0>>;
-
-        let hotshot_event_streaming_port =
-            pick_unused_port().expect("No ports free for hotshot event streaming");
-        let query_service_port = pick_unused_port().expect("No ports free for query service");
-
-        let url = format!("http://localhost:{hotshot_event_streaming_port}")
-            .parse()
-            .unwrap();
-
-        let hotshot_events = HotshotEvents {
-            events_service_port: hotshot_event_streaming_port,
-        };
-
-        let client: Client<ServerError, SequencerApiVersion> = Client::new(url);
-
-        let options = Options::with_port(query_service_port).hotshot_events(hotshot_events);
-
-        let anvil = Anvil::new().spawn();
-        let l1 = anvil.endpoint().parse().unwrap();
-        let network_config = TestConfigBuilder::default()
-            .l1_url(l1)
-            .with_epoch_height(epoch_height)
-            .build();
-        let config = TestNetworkConfigBuilder::default()
-            .api_config(options)
-            .network_config(network_config)
-            .build();
-        let _network = TestNetwork::new(config, PosVersion::new()).await;
-
-        let mut subscribed_events = client
-            .socket("hotshot-events/events")
-            .subscribe::<Event<SeqTypes>>()
-            .await
-            .unwrap();
-
-        // wanted views
-        let total_count = epoch_height * 2;
-        // wait for these events to receive on client 1
-        let mut views = HashSet::new();
-        let mut i = 0;
-        loop {
-            let event = subscribed_events.next().await.unwrap();
-            let event = event.unwrap();
-            let view_number = event.view_number;
-            views.insert(view_number.u64());
-
-            if let hotshot::types::EventType::Decide { .. } = event.event {
-                dbg!("got decide");
-            }
-            if views.contains(&total_count) {
-                tracing::info!("Client Received at least desired views, exiting loop");
-                break;
-            }
-            if i > 100 {
-                // Timeout
-                panic!("Views are not progressing");
-            }
-            i += 1;
-        }
-        assert!(views.contains(&total_count));
-    }
 }