--- conflicted
+++ resolved
@@ -640,15 +640,9 @@
     use std::time::Duration;
 
     use alloy::{
-<<<<<<< HEAD
+        network::EthereumWallet,
         primitives::{Address, U256},
-        providers::ext::AnvilApi,
-=======
-        network::EthereumWallet,
-        node_bindings::Anvil,
-        primitives::{Address, U256},
-        providers::ProviderBuilder,
->>>>>>> c6b2ce65
+        providers::{ext::AnvilApi, ProviderBuilder},
     };
     use committable::Committable;
     use espresso_contract_deployer::{
