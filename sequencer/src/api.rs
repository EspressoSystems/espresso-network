--- conflicted
+++ resolved
@@ -3350,13 +3350,9 @@
 
         let node_state = network.server.node_state();
         let membership = node_state.coordinator.membership().read().await;
-<<<<<<< HEAD
-        let block_reward = membership.block_reward(None).expect("block reward is None");
-=======
         let block_reward = membership
             .block_reward(None)
             .expect("block reward is not None");
->>>>>>> 2470ec5b
         drop(membership);
 
         // The validator gets all the block reward so we can calculate the expected amount
@@ -3415,13 +3411,9 @@
         let network = TestNetwork::new(config, PosVersionV3::new()).await;
         let node_state = network.server.node_state();
         let membership = node_state.coordinator.membership().read().await;
-<<<<<<< HEAD
-        let block_reward = membership.block_reward(None).expect("block reward is None");
-=======
         let block_reward = membership
             .block_reward(None)
             .expect("block reward is not None");
->>>>>>> 2470ec5b
         drop(membership);
         let client: Client<ServerError, SequencerApiVersion> =
             Client::new(format!("http://localhost:{api_port}").parse().unwrap());
@@ -3728,13 +3720,9 @@
         let coordinator = node_state.coordinator;
 
         let membership = coordinator.membership().read().await;
-<<<<<<< HEAD
-        let block_reward = membership.block_reward(None).expect("block reward is None");
-=======
         let block_reward = membership
             .block_reward(None)
             .expect("block reward is not None");
->>>>>>> 2470ec5b
 
         drop(membership);
 
@@ -3841,8 +3829,6 @@
         // - Reward values match those returned by the reward state API.
         // - Commission calculations are within a small acceptable rounding tolerance.
         // - Ensure that the `total_reward_distributed` field in the block header matches the total block reward distributed
-<<<<<<< HEAD
-=======
         setup_test();
         const EPOCH_HEIGHT: u64 = 20;
 
@@ -3958,266 +3944,6 @@
             for address in addresses.clone() {
                 let amount = client
                     .get::<Option<RewardAmount>>(&format!(
-                        "reward-state/reward-balance/{height}/{address}"
-                    ))
-                    .send()
-                    .await
-                    .ok()
-                    .flatten();
-                assert!(amount.is_none(), "amount is not none for block {height}")
-            }
-
-            if leaf.height() == EPOCH_HEIGHT * 2 {
-                break;
-            }
-        }
-
-        drop(membership);
-
-        let mut rewards_map = HashMap::new();
-        let mut total_distributed = U256::ZERO;
-        let mut epoch_rewards = HashMap::<EpochNumber, U256>::new();
-
-        while let Some(leaf) = leaves.next().await {
-            let leaf = leaf.unwrap();
-
-            let header = leaf.header();
-            let distributed = header
-                .total_reward_distributed()
-                .expect("rewards distributed is none");
-
-            let block = leaf.height();
-            tracing::info!("verify rewards for block={block:?}");
-            let membership = coordinator.membership().read().await;
-            let epoch_number =
-                EpochNumber::new(epoch_from_block_number(leaf.height(), EPOCH_HEIGHT));
-
-            let block_reward = membership.block_reward(Some(epoch_number)).unwrap();
-            let leader = membership
-                .leader(leaf.leaf().view_number(), Some(epoch_number))
-                .expect("leader");
-            let leader_eth_address = membership.address(&epoch_number, leader).expect("address");
-
-            drop(membership);
-
-            let validators = client
-                .get::<ValidatorMap>(&format!("node/validators/{epoch_number}"))
-                .send()
-                .await
-                .expect("validators");
-
-            let leader_validator = validators
-                .get(&leader_eth_address)
-                .expect("leader not found");
-
-            let distributor =
-                RewardDistributor::new(leader_validator.clone(), block_reward, distributed);
-            // Verify that the sum of delegator stakes equals the validator's total stake.
-            for validator in validators.values() {
-                let delegator_stake_sum: U256 = validator.delegators.values().cloned().sum();
-
-                assert_eq!(delegator_stake_sum, validator.stake);
-            }
-
-            let computed_rewards = distributor.compute_rewards().expect("reward computation");
-
-            // Validate that the leader's commission is within a 10 wei tolerance of the expected value.
-            let total_reward = block_reward.0;
-            let leader_commission_basis_points = U256::from(leader_validator.commission);
-            let calculated_leader_commission_reward = leader_commission_basis_points
-                .checked_mul(total_reward)
-                .context("overflow")?
-                .checked_div(U256::from(COMMISSION_BASIS_POINTS))
-                .context("overflow")?;
-
-            assert!(
-                computed_rewards.leader_commission().0 - calculated_leader_commission_reward
-                    <= U256::from(10_u64)
-            );
-
-            // Aggregate rewards by address (both delegator and leader).
-            let leader_commission = *computed_rewards.leader_commission();
-            for (address, amount) in computed_rewards.delegators().clone() {
-                rewards_map
-                    .entry(address)
-                    .and_modify(|entry| *entry += amount)
-                    .or_insert(amount);
-            }
-
-            // add leader commission reward
-            rewards_map
-                .entry(leader_eth_address)
-                .and_modify(|entry| *entry += leader_commission)
-                .or_insert(leader_commission);
-
-            // assert that the reward matches to what is in the reward merkle tree
-            for (address, calculated_amount) in rewards_map.iter() {
-                let mut attempt = 0;
-                let amount_from_api = loop {
-                    let result = client
-                        .get::<Option<RewardAmount>>(&format!(
-                            "reward-state/reward-balance/{block}/{address}"
-                        ))
-                        .send()
-                        .await
-                        .ok()
-                        .flatten();
-
-                    if let Some(amount) = result {
-                        break amount;
-                    }
-
-                    attempt += 1;
-                    if attempt >= 3 {
-                        panic!(
-                            "Failed to fetch reward amount for address {address} after 3 retries"
-                        );
-                    }
-
-                    sleep(Duration::from_secs(2)).await;
-                };
-
-                assert_eq!(amount_from_api, *calculated_amount);
-            }
-
-            // Confirm the header's total distributed field matches the cumulative expected amount.
-            total_distributed += block_reward.0;
-            assert_eq!(
-                header.total_reward_distributed().unwrap().0,
-                total_distributed
-            );
-
-            // Block reward shouldn't change for the same epoch
-            epoch_rewards
-                .entry(epoch_number)
-                .and_modify(|r| assert_eq!(*r, block_reward.0))
-                .or_insert(block_reward.0);
-
-            // Stop the test after verifying 5 full epochs.
-            if leaf.height() == EPOCH_HEIGHT * 5 {
-                break;
-            }
-        }
-
-        Ok(())
-    }
-
-    #[tokio::test(flavor = "multi_thread")]
-    async fn test_node_stake_table_api() {
->>>>>>> 2470ec5b
-        setup_test();
-        const EPOCH_HEIGHT: u64 = 20;
-
-        let network_config = TestConfigBuilder::default()
-            .epoch_height(EPOCH_HEIGHT)
-            .build();
-
-        let api_port = pick_unused_port().expect("No ports free for query service");
-
-        const NUM_NODES: usize = 5;
-
-        let storage = join_all((0..NUM_NODES).map(|_| SqlDataSource::create_storage())).await;
-        let persistence: [_; NUM_NODES] = storage
-            .iter()
-            .map(<SqlDataSource as TestableSequencerDataSource>::persistence_options)
-            .collect::<Vec<_>>()
-            .try_into()
-            .unwrap();
-
-        let config = TestNetworkConfigBuilder::with_num_nodes()
-            .api_config(SqlDataSource::options(
-                &storage[0],
-                Options::with_port(api_port),
-            ))
-            .network_config(network_config)
-            .persistences(persistence.clone())
-            .catchups(std::array::from_fn(|_| {
-                StatePeers::<StaticVersion<0, 1>>::from_urls(
-                    vec![format!("http://localhost:{api_port}").parse().unwrap()],
-                    Default::default(),
-                    &NoMetrics,
-                )
-            }))
-            .pos_hook::<PosVersionV4>(DelegationConfig::MultipleDelegators, Default::default())
-            .await
-            .unwrap()
-            .build();
-
-        let network = TestNetwork::new(config, PosVersionV4::new()).await;
-        let client: Client<ServerError, SequencerApiVersion> =
-            Client::new(format!("http://localhost:{api_port}").parse().unwrap());
-
-        // Wait for the chain to progress beyond epoch 3 so rewards start being distributed.
-        let mut events = network.peers[0].event_stream().await;
-        while let Some(event) = events.next().await {
-            if let EventType::Decide { leaf_chain, .. } = event.event {
-                let height = leaf_chain[0].leaf.height();
-                tracing::info!("Node 0 decided at height: {height}");
-                if height > EPOCH_HEIGHT * 3 {
-                    break;
-                }
-            }
-        }
-
-        // Verify that there are no validators for epoch # 1 and epoch # 2
-        {
-            client
-                .get::<ValidatorMap>("node/validators/1")
-                .send()
-                .await
-                .unwrap()
-                .is_empty();
-
-            client
-                .get::<ValidatorMap>("node/validators/2")
-                .send()
-                .await
-                .unwrap()
-                .is_empty();
-        }
-
-        // Get the epoch # 3 validators
-        let validators = client
-            .get::<ValidatorMap>("node/validators/3")
-            .send()
-            .await
-            .expect("validators");
-
-        assert!(!validators.is_empty());
-
-        // Collect addresses to track rewards for all participants.
-        let mut addresses = HashSet::new();
-        for v in validators.values() {
-            addresses.insert(v.account);
-            addresses.extend(v.clone().delegators.keys().collect::<Vec<_>>());
-        }
-
-        let mut leaves = client
-            .socket("availability/stream/leaves/0")
-            .subscribe::<LeafQueryData<SeqTypes>>()
-            .await
-            .unwrap();
-
-        let node_state = network.server.node_state();
-        let coordinator = node_state.coordinator;
-
-        let membership = coordinator.membership().read().await;
-
-        // Ensure rewards remain zero up for the first two epochs
-        while let Some(leaf) = leaves.next().await {
-            let leaf = leaf.unwrap();
-            let header = leaf.header();
-            assert_eq!(header.total_reward_distributed().unwrap(), U256::ZERO);
-
-            let epoch_number =
-                EpochNumber::new(epoch_from_block_number(leaf.height(), EPOCH_HEIGHT));
-
-            assert!(membership.block_reward(Some(epoch_number)).is_none());
-
-            let height = header.height();
-            for address in addresses.clone() {
-                let amount = client
-                    .get::<Option<RewardAmount>>(&format!(
                         "reward-state-v2/reward-balance/{height}/{address}"
                     ))
                     .send()
@@ -4271,7 +3997,7 @@
                 .expect("leader not found");
 
             let distributor =
-                RewardDistributor::new(leader_validator.clone(), block_reward, distributed.into());
+                RewardDistributor::new(leader_validator.clone(), block_reward, distributed);
             // Verify that the sum of delegator stakes equals the validator's total stake.
             for validator in validators.values() {
                 let delegator_stake_sum: U256 = validator.delegators.values().cloned().sum();
@@ -4343,7 +4069,7 @@
             // Confirm the header's total distributed field matches the cumulative expected amount.
             total_distributed += block_reward.0;
             assert_eq!(
-                header.total_reward_distributed().unwrap(),
+                header.total_reward_distributed().unwrap().0,
                 total_distributed
             );
 
@@ -4353,9 +4079,8 @@
                 .and_modify(|r| assert_eq!(*r, block_reward.0))
                 .or_insert(block_reward.0);
 
-            // Stop the test after verifying 5 epochs.
+            // Stop the test after verifying 5 full epochs.
             if leaf.height() == EPOCH_HEIGHT * 5 {
-                tracing::info!("verified 5 epoch rewards.");
                 break;
             }
         }
