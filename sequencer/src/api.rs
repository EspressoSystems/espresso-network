use self::data_source::StateSignatureDataSource;
use crate::{
    network, persistence::SequencerPersistence, state::ValidatedState,
    state_signature::StateSigner, Node, NodeState, SeqTypes, SequencerContext, Transaction,
};
use async_once_cell::Lazy;
use async_std::sync::{Arc, RwLock};
use async_trait::async_trait;
use data_source::{StateDataSource, SubmitDataSource};
use derivative::Derivative;
use futures::{
    future::{BoxFuture, Future, FutureExt},
    stream::{BoxStream, Stream},
};
use hotshot::types::{Event, SystemContextHandle};
use hotshot_events_service::events_source::{BuilderEvent, EventsSource, EventsStreamer};
use hotshot_query_service::data_source::ExtensibleDataSource;
use hotshot_types::{data::ViewNumber, light_client::StateSignatureRequestBody};
use std::pin::Pin;
use vbs::version::StaticVersionType;

pub mod data_source;
pub mod endpoints;
pub mod fs;
pub mod options;
pub mod sql;
mod update;

pub use options::Options;

type BoxLazy<T> = Pin<Arc<Lazy<T, BoxFuture<'static, T>>>>;

#[derive(Derivative)]
#[derivative(Debug(bound = ""))]
struct ConsensusState<N: network::Type, P: SequencerPersistence, Ver: StaticVersionType> {
    state_signer: Arc<StateSigner<Ver>>,
    event_streamer: Arc<RwLock<EventsStreamer<SeqTypes>>>,
    node_state: NodeState,

    #[derivative(Debug = "ignore")]
    handle: SystemContextHandle<SeqTypes, Node<N, P>>,
}

impl<N: network::Type, P: SequencerPersistence, Ver: StaticVersionType + 'static>
    From<&SequencerContext<N, P, Ver>> for ConsensusState<N, P, Ver>
{
    fn from(ctx: &SequencerContext<N, P, Ver>) -> Self {
        Self {
            state_signer: ctx.state_signer(),
            event_streamer: ctx.get_event_streamer(),
            node_state: ctx.node_state(),
            handle: ctx.consensus().clone(),
        }
    }
}

#[derive(Derivative)]
#[derivative(Clone(bound = ""), Debug(bound = ""))]
struct ApiState<N: network::Type, P: SequencerPersistence, Ver: StaticVersionType> {
    // The consensus state is initialized lazily so we can start the API (and healthcheck endpoints)
    // before consensus has started. Any endpoint that uses consensus state will wait for
    // initialization to finish, but endpoints that do not require a consensus handle can proceed
    // without waiting.
    #[derivative(Debug = "ignore")]
    consensus: BoxLazy<ConsensusState<N, P, Ver>>,
}

impl<N: network::Type, P: SequencerPersistence, Ver: StaticVersionType + 'static>
    ApiState<N, P, Ver>
{
    fn new(init: impl Future<Output = ConsensusState<N, P, Ver>> + Send + 'static) -> Self {
        Self {
            consensus: Arc::pin(Lazy::from_future(init.boxed())),
        }
    }

    fn event_stream(&self) -> impl Stream<Item = Event<SeqTypes>> + Unpin {
        let state = self.clone();
        async move { state.consensus().await.get_event_stream() }
            .boxed()
            .flatten_stream()
    }

    async fn state_signer(&self) -> &StateSigner<Ver> {
        &self.consensus.as_ref().get().await.get_ref().state_signer
    }

    async fn event_streamer(&self) -> &RwLock<EventsStreamer<SeqTypes>> {
        &self.consensus.as_ref().get().await.get_ref().event_streamer
    }

    async fn consensus(&self) -> &SystemContextHandle<SeqTypes, Node<N, P>> {
        &self.consensus.as_ref().get().await.get_ref().handle
    }

    async fn node_state(&self) -> &NodeState {
        &self.consensus.as_ref().get().await.get_ref().node_state
    }
}

type StorageState<N, P, D, Ver> = ExtensibleDataSource<D, ApiState<N, P, Ver>>;

#[async_trait]
impl<N: network::Type, Ver: StaticVersionType + 'static, P: SequencerPersistence>
    EventsSource<SeqTypes> for ApiState<N, P, Ver>
{
    type EventStream = BoxStream<'static, Arc<BuilderEvent<SeqTypes>>>;

    async fn get_event_stream(&self) -> Self::EventStream {
        self.event_streamer()
            .await
            .read()
            .await
            .get_event_stream()
            .await
    }
}

impl<
        N: network::Type,
        D: Send + Sync,
        Ver: StaticVersionType + 'static,
        P: SequencerPersistence,
    > SubmitDataSource<N, P> for StorageState<N, P, D, Ver>
{
    async fn submit(&self, tx: Transaction) -> anyhow::Result<()> {
        self.as_ref().submit(tx).await
    }
}

impl<N: network::Type, Ver: StaticVersionType + 'static, P: SequencerPersistence>
    SubmitDataSource<N, P> for ApiState<N, P, Ver>
{
    async fn submit(&self, tx: Transaction) -> anyhow::Result<()> {
        self.consensus().await.submit_transaction(tx).await?;
        Ok(())
    }
}

impl<
        N: network::Type,
        D: Send + Sync,
        Ver: StaticVersionType + 'static,
        P: SequencerPersistence,
    > StateDataSource for StorageState<N, P, D, Ver>
{
    async fn get_decided_state(&self) -> Arc<ValidatedState> {
        self.as_ref().get_decided_state().await
    }

    async fn get_undecided_state(&self, view: ViewNumber) -> Option<Arc<ValidatedState>> {
        self.as_ref().get_undecided_state(view).await
    }
}

impl<N: network::Type, Ver: StaticVersionType + 'static, P: SequencerPersistence> StateDataSource
    for ApiState<N, P, Ver>
{
    async fn get_decided_state(&self) -> Arc<ValidatedState> {
        self.consensus().await.get_decided_state().await
    }

    async fn get_undecided_state(&self, view: ViewNumber) -> Option<Arc<ValidatedState>> {
        self.consensus().await.get_state(view).await
    }
}

#[async_trait]
impl<N: network::Type, D: Sync, Ver: StaticVersionType + 'static, P: SequencerPersistence>
    StateSignatureDataSource<N> for StorageState<N, P, D, Ver>
{
    async fn get_state_signature(&self, height: u64) -> Option<StateSignatureRequestBody> {
        self.as_ref().get_state_signature(height).await
    }
}

#[async_trait]
impl<N: network::Type, Ver: StaticVersionType + 'static, P: SequencerPersistence>
    StateSignatureDataSource<N> for ApiState<N, P, Ver>
{
    async fn get_state_signature(&self, height: u64) -> Option<StateSignatureRequestBody> {
        self.state_signer().await.get_state_signature(height).await
    }
}

#[cfg(test)]
#[espresso_macros::generic_tests]
mod api_tests {
    use self::options::HotshotEvents;

    use super::*;
    use crate::test_helpers::{
        state_signature_test_helper, state_test_helper, status_test_helper, submit_test_helper,
        TestNetwork,
    };
    use crate::{
        persistence::no_storage::NoStorage,
        testing::{wait_for_decide_on_handle, TestConfig},
        Header,
    };
    use async_compatibility_layer::logging::{setup_backtrace, setup_logging};
    use committable::Committable;
    use data_source::testing::TestableSequencerDataSource;
    use endpoints::NamespaceProofQueryData;
    use es_version::SequencerVersion;
    use ethers::utils::Anvil;
    use futures::stream::StreamExt;
    use hotshot_query_service::availability::LeafQueryData;
    use hotshot_types::vid::vid_scheme;
    use portpicker::pick_unused_port;
    use surf_disco::Client;
    use tide_disco::error::ServerError;

    #[async_std::test]
    pub(crate) async fn submit_test_with_query_module<D: TestableSequencerDataSource>() {
        let storage = D::create_storage().await;
        submit_test_helper(|opt| D::options(&storage, opt)).await
    }

    #[async_std::test]
    pub(crate) async fn status_test_with_query_module<D: TestableSequencerDataSource>() {
        let storage = D::create_storage().await;
        status_test_helper(|opt| D::options(&storage, opt)).await
    }

    #[async_std::test]
    pub(crate) async fn state_signature_test_with_query_module<D: TestableSequencerDataSource>() {
        let storage = D::create_storage().await;
        state_signature_test_helper(|opt| D::options(&storage, opt)).await
    }

    #[async_std::test]
    pub(crate) async fn test_namespace_query<D: TestableSequencerDataSource>() {
        setup_logging();
        setup_backtrace();

        let vid = vid_scheme(5);
        let txn = Transaction::new(Default::default(), vec![1, 2, 3, 4]);

        // Start query service.
        let port = pick_unused_port().expect("No ports free");
        let storage = D::create_storage().await;
        let anvil = Anvil::new().spawn();
        let l1 = anvil.endpoint().parse().unwrap();
        let network = TestNetwork::new(
            D::options(&storage, options::Http { port }.into()).submit(Default::default()),
            [NoStorage; TestConfig::NUM_NODES],
            l1,
        )
        .await;
        let mut events = network.server.get_event_stream();

        // Connect client.
        let client: Client<ServerError, SequencerVersion> =
            Client::new(format!("http://localhost:{port}").parse().unwrap());
        client.connect(None).await;

        // Wait for at least one empty block to be sequenced (after consensus starts VID).
        client
            .socket("availability/stream/leaves/0")
            .subscribe::<LeafQueryData<SeqTypes>>()
            .await
            .unwrap()
            .next()
            .await
            .unwrap()
            .unwrap();

        let hash = client
            .post("submit/submit")
            .body_json(&txn)
            .unwrap()
            .send()
            .await
            .unwrap();
        assert_eq!(txn.commit(), hash);

        // Wait for a Decide event containing transaction matching the one we sent
        let block_height = wait_for_decide_on_handle(&mut events, &txn).await as usize;
        tracing::info!(block_height, "transaction sequenced");
        let mut found_txn = false;
        let mut found_empty_block = false;
        for block_num in 0..=block_height {
            let header: Header = client
                .get(&format!("availability/header/{block_num}"))
                .send()
                .await
                .unwrap();
            let ns_query_res: NamespaceProofQueryData = client
                .get(&format!("availability/block/{block_num}/namespace/0"))
                .send()
                .await
                .unwrap();
            ns_query_res
                .proof
                .verify(&vid, &header.payload_commitment, &header.ns_table)
                .unwrap();

            found_empty_block = found_empty_block || ns_query_res.transactions.is_empty();

            for txn in ns_query_res.transactions {
                if txn.commit() == hash {
                    // Ensure that we validate an inclusion proof
                    found_txn = true;
                }
            }
        }
        assert!(found_txn);
        assert!(found_empty_block);
    }

    #[async_std::test]
    pub(crate) async fn state_test_with_query_module<D: TestableSequencerDataSource>() {
        let storage = D::create_storage().await;
        state_test_helper(|opt| D::options(&storage, opt)).await
    }

    #[async_std::test]
    pub(crate) async fn test_hotshot_event_streaming<D: TestableSequencerDataSource>() {
        use hotshot_events_service::events_source::BuilderEvent;
        use HotshotEvents;

        setup_logging();

        setup_backtrace();

        let hotshot_event_streaming_port =
            pick_unused_port().expect("No ports free for hotshot event streaming");
        let query_service_port = pick_unused_port().expect("No ports free for query service");

        let url = format!("http://localhost:{hotshot_event_streaming_port}")
            .parse()
            .unwrap();

        let hotshot_events = HotshotEvents {
            events_service_port: hotshot_event_streaming_port,
        };

        let client: Client<ServerError, SequencerVersion> = Client::new(url);

        let options = Options::from(options::Http {
            port: query_service_port,
        })
        .hotshot_events(hotshot_events);

        let anvil = Anvil::new().spawn();
        let l1 = anvil.endpoint().parse().unwrap();
        let _network = TestNetwork::new(options, [NoStorage; TestConfig::NUM_NODES], l1).await;

        let mut subscribed_events = client
            .socket("hotshot-events/events")
            .subscribe::<BuilderEvent<SeqTypes>>()
            .await
            .unwrap();

        let total_count = 5;
        // wait for these events to receive on client 1
        let mut receive_count = 0;
        loop {
            let event = subscribed_events.next().await.unwrap();
            tracing::info!(
                "Received event in hotshot event streaming Client 1: {:?}",
                event
            );
            receive_count += 1;
            if receive_count > total_count {
                tracing::info!("Client Received atleast desired events, exiting loop");
                break;
            }
        }
        // Offset 1 is due to the startup event info
        assert_eq!(receive_count, total_count + 1);
    }
}

#[cfg(test)]
mod test {
    use self::{
        data_source::testing::TestableSequencerDataSource, sql::DataSource as SqlDataSource,
    };
    use super::*;
    use crate::{
        catchup::{mock::MockStateCatchup, StatePeers},
        persistence::no_storage::NoStorage,
        state::{FeeAccount, FeeAmount},
        test_helpers::{
            self, state_signature_test_helper, state_test_helper, status_test_helper,
            submit_test_helper, TestNetwork,
        },
        testing::TestConfig,
        Header,
    };
    use async_compatibility_layer::logging::{setup_backtrace, setup_logging};
    use async_std::task::sleep;
    use committable::Commitment;
    use es_version::{SequencerVersion, SEQUENCER_VERSION};
    use ethers::utils::Anvil;
    use futures::future::{self, join_all};
    use futures::stream::{StreamExt, TryStreamExt};
    use hotshot::types::EventType;
    use hotshot_query_service::{
        availability::{BlockQueryData, LeafQueryData},
        types::HeightIndexed,
    };
    use hotshot_types::{
        event::LeafInfo,
        traits::{metrics::NoMetrics, node_implementation::ConsensusTime},
    };
    use jf_primitives::merkle_tree::prelude::{MerkleProof, Sha3Node};
    use portpicker::pick_unused_port;
    use std::time::Duration;
    use surf_disco::Client;
    use tide_disco::{app::AppHealth, error::ServerError, healthcheck::HealthStatus};

    #[async_std::test]
    async fn test_healthcheck() {
        setup_logging();
        setup_backtrace();

        let port = pick_unused_port().expect("No ports free");
        let url = format!("http://localhost:{port}").parse().unwrap();
        let client: Client<ServerError, SequencerVersion> = Client::new(url);
        let options = Options::from(options::Http { port });
        let anvil = Anvil::new().spawn();
        let l1 = anvil.endpoint().parse().unwrap();
        let _network = TestNetwork::new(options, [NoStorage; TestConfig::NUM_NODES], l1).await;

        client.connect(None).await;
        let health = client.get::<AppHealth>("healthcheck").send().await.unwrap();
        assert_eq!(health.status, HealthStatus::Available);
    }

    #[async_std::test]
    async fn status_test_without_query_module() {
        status_test_helper(|opt| opt).await
    }

    #[async_std::test]
    async fn submit_test_without_query_module() {
        submit_test_helper(|opt| opt).await
    }

    #[async_std::test]
    async fn state_signature_test_without_query_module() {
        state_signature_test_helper(|opt| opt).await
    }

    #[async_std::test]
    async fn state_test_without_query_module() {
        state_test_helper(|opt| opt).await
    }

    #[async_std::test]
    async fn test_merklized_state_api() {
        setup_logging();
        setup_backtrace();

        let port = pick_unused_port().expect("No ports free");

        let storage = SqlDataSource::create_storage().await;
        let options = SqlDataSource::options(
            &storage,
            Options::from(options::Http { port })
                .state(Default::default())
                .status(Default::default()),
        );

<<<<<<< HEAD
        // Populate one account so we have something to look up later. Leave the other accounts
        // unpopulated, which proves we can handle state updates even with missing accounts.
        let account = TestConfig::builder_key(0).fee_account();
        let mut state = ValidatedState::default();
        let anvil = Anvil::new().spawn();
        let l1 = anvil.endpoint().parse().unwrap();
        state.prefund_account(account, 1.into());
        let mut network = TestNetwork::with_state(
            options,
            std::array::from_fn(|_| state.clone()),
            [NoStorage; TestConfig::NUM_NODES],
            std::array::from_fn(|_| MockStateCatchup::default()),
            l1,
        )
        .await;

=======
        let mut network = TestNetwork::new(options, [NoStorage; TestConfig::NUM_NODES]).await;
>>>>>>> f61f6b66
        let url = format!("http://localhost:{port}").parse().unwrap();
        let client: Client<ServerError, SequencerVersion> = Client::new(url);

        client.connect(None).await;

        // Wait until some blocks have been decided.
        tracing::info!("waiting for blocks");
        let blocks = client
            .socket("availability/stream/blocks/0")
            .subscribe::<BlockQueryData<SeqTypes>>()
            .await
            .unwrap()
            .take(4)
            .try_collect::<Vec<_>>()
            .await
            .unwrap();

        // sleep for few seconds so that state data is upserted
        tracing::info!("waiting for state to be inserted");
        sleep(Duration::from_secs(5)).await;
        network.stop_consensus().await;

        for block in blocks {
            let i = block.height();
            tracing::info!(i, "get block state");
            let path = client
                .get::<MerkleProof<Commitment<Header>, u64, Sha3Node, 3>>(&format!(
                    "block-state/{}/{i}",
                    i + 1
                ))
                .send()
                .await
                .unwrap();
            assert_eq!(*path.elem().unwrap(), block.hash());

            tracing::info!(i, "get fee state");
            let account = TestConfig::builder_key().fee_account();
            let path = client
                .get::<MerkleProof<FeeAmount, FeeAccount, Sha3Node, 256>>(&format!(
                    "fee-state/{}/{}",
                    i + 1,
                    account
                ))
                .send()
                .await
                .unwrap();
            assert_eq!(*path.index(), account);
            assert!(*path.elem().unwrap() > 0.into(), "{:?}", path.elem());
        }
    }

    #[async_std::test]
    async fn test_catchup() {
        setup_logging();
        setup_backtrace();

<<<<<<< HEAD
        // Create some non-trivial initial state. We will give all the nodes in the network this
        // state, except for one, which will have a forgotten state and need to catch up.
        let mut state = ValidatedState::default();
        // Prefund an arbitrary account so the fee state has some data to forget.
        state.prefund_account(Default::default(), 1000.into());
        // Push an arbitrary header commitment so the block state has some data to forget.
        state
            .block_merkle_tree
            .push(
                Header::genesis(
                    &NodeState::mock(),
                    Default::default(),
                    empty_builder_commitment(),
                    Default::default(),
                )
                .commit(),
            )
            .unwrap();
        let states = std::array::from_fn(|i| {
            if i == TestConfig::NUM_NODES - 1 {
                state.forget()
            } else {
                state.clone()
            }
        });

        // Start a sequencer network, using the query service for catchup.
        let port = pick_unused_port().expect("No ports free");
        let anvil = Anvil::new().spawn();
        let l1 = anvil.endpoint().parse().unwrap();
        let network = TestNetwork::with_state(
            Options::from(options::Http { port }).catchup(Default::default()),
            states,
            [NoStorage; TestConfig::NUM_NODES],
            std::array::from_fn(|_| {
                StatePeers::<SequencerVersion>::from_urls(vec![format!("http://localhost:{port}")
                    .parse()
                    .unwrap()])
            }),
            l1,
        )
        .await;
        let mut events = network.server.get_event_stream();

        // Wait for a (non-genesis) block proposed by the lagging node, to prove that it has caught
        // up.
        let builder = TestConfig::builder_key(TestConfig::NUM_NODES - 1).fee_account();
        'outer: loop {
            let event = events.next().await.unwrap();
            let EventType::Decide { leaf_chain, .. } = event.event else {
                continue;
            };
            for LeafInfo { leaf, .. } in leaf_chain.iter().rev() {
                let height = leaf.get_block_header().height;
                let leaf_builder = leaf.get_block_header().fee_info.account();
                tracing::info!(
                    "waiting for block from {builder}, block {height} is from {leaf_builder}",
                );
                if height > 1 && leaf_builder == builder {
                    break 'outer;
                }
            }
        }
    }

    #[async_std::test]
    async fn test_catchup_live() {
        setup_logging();
        setup_backtrace();

        // Similar to `test_catchup`, but instead of _starting_ with a non-trivial state and a node
        // that is missing the state, we start consensus normally, wait for it to make some
        // progress, stop one node and let it fall behind, then start it again and check that it
        // catches up.

=======
>>>>>>> f61f6b66
        // Start a sequencer network, using the query service for catchup.
        let port = pick_unused_port().expect("No ports free");
        let anvil = Anvil::new().spawn();
        let l1 = anvil.endpoint().parse().unwrap();
        let mut network = TestNetwork::with_state(
            Options::from(options::Http { port }).catchup(Default::default()),
            Default::default(),
            [NoStorage; TestConfig::NUM_NODES],
            std::array::from_fn(|_| {
                StatePeers::<SequencerVersion>::from_urls(vec![format!("http://localhost:{port}")
                    .parse()
                    .unwrap()])
            }),
            l1,
        )
        .await;

        // Wait for replica 0 to reach a (non-genesis) decide, before disconnecting it.
        let mut events = network.peers[0].get_event_stream();
        loop {
            let event = events.next().await.unwrap();
            let EventType::Decide { leaf_chain, .. } = event.event else {
                continue;
            };
            if leaf_chain[0].leaf.get_height() > 0 {
                break;
            }
        }

        // Shut down and restart replica 0. We don't just stop consensus and restart it; we fully
        // drop the node and recreate it so it loses all of its temporary state and starts off from
        // genesis. It should be able to catch up by listening to proposals and then rebuild its
        // state from its peers.
        tracing::info!("shutting down node");
        network.peers.remove(0);

        // Wait for a few blocks to pass while the node is down, so it falls behind.
        network
            .server
            .get_event_stream()
            .filter(|event| future::ready(matches!(event.event, EventType::Decide { .. })))
            .take(3)
            .collect::<Vec<_>>()
            .await;

        tracing::info!("restarting node");
        let node = network
            .cfg
            .init_node(
                1,
                ValidatedState::default(),
                NoStorage,
                StatePeers::<SequencerVersion>::from_urls(vec![format!("http://localhost:{port}")
                    .parse()
                    .unwrap()]),
                &NoMetrics,
                test_helpers::STAKE_TABLE_CAPACITY_FOR_TEST,
                SEQUENCER_VERSION,
            )
            .await;
        let mut events = node.get_event_stream();

        // Wait for a (non-genesis) block proposed by each node, to prove that the lagging node has
        // caught up and all nodes are in sync.
        let mut proposers = [false; TestConfig::NUM_NODES];
        loop {
            let event = events.next().await.unwrap();
            let EventType::Decide { leaf_chain, .. } = event.event else {
                continue;
            };
            for LeafInfo { leaf, .. } in leaf_chain.iter().rev() {
                let height = leaf.get_height();
                let leaf_builder =
                    (leaf.get_view_number().get_u64() as usize) % TestConfig::NUM_NODES;
                if height == 0 {
                    continue;
                }

                tracing::info!(
                    "waiting for blocks from {proposers:?}, block {height} is from {leaf_builder}",
                );
                proposers[leaf_builder] = true;
            }

            if proposers.iter().all(|has_proposed| *has_proposed) {
                break;
            }
        }
    }

    #[async_std::test]
    pub(crate) async fn test_restart() {
        setup_logging();
        setup_backtrace();

        // Initialize nodes.
        let storage =
            join_all((0..TestConfig::NUM_NODES).map(|_| SqlDataSource::create_storage())).await;
        let persistence = join_all(
            storage
                .iter()
                .map(<SqlDataSource as TestableSequencerDataSource>::connect),
        )
        .await
        .try_into()
        .unwrap();
        let port = pick_unused_port().unwrap();
        let anvil = Anvil::new().spawn();
        let l1 = anvil.endpoint().parse().unwrap();
        let mut network = TestNetwork::with_state(
            SqlDataSource::options(&storage[0], options::Http { port }.into())
                .state(Default::default())
                .status(Default::default()),
            Default::default(),
            persistence,
            std::array::from_fn(|_| MockStateCatchup::default()),
            l1,
        )
        .await;

        // Connect client.
        let client: Client<ServerError, SequencerVersion> =
            Client::new(format!("http://localhost:{port}").parse().unwrap());
        client.connect(None).await;
        tracing::info!(port, "server running");

        // Wait until some blocks have been decided.
        client
            .socket("availability/stream/blocks/0")
            .subscribe::<BlockQueryData<SeqTypes>>()
            .await
            .unwrap()
            .take(3)
            .collect::<Vec<_>>()
            .await;

        // Shut down the consensus nodes.
        tracing::info!("shutting down nodes");
        network.stop_consensus().await;

        // Get the block height we reached.
        let height = client
            .get::<usize>("status/block-height")
            .send()
            .await
            .unwrap();
        tracing::info!("decided {height} blocks before shutting down");

        // Get the decided chain, so we can check consistency after the restart.
        let chain: Vec<LeafQueryData<SeqTypes>> = client
            .socket("availability/stream/leaves/0")
            .subscribe()
            .await
            .unwrap()
            .take(height)
            .try_collect()
            .await
            .unwrap();
        let decided_view = chain.last().unwrap().leaf().get_view_number();

        // Get the most recent state, for catchup.
        let state = network.server.consensus().get_decided_state().await;
        tracing::info!(?decided_view, ?state, "consensus state");

        // Wait for merklized state storage to update.
        while let Err(err) = client
            .get::<()>(&format!("block-state/{}/{}", height - 1, height - 2))
            .send()
            .await
        {
            tracing::info!(
                height,
                "waiting for merklized state to become available ({err:#})"
            );
            sleep(Duration::from_secs(1)).await;
        }

        // Fully shut down the API servers.
        drop(network);

        // Start up again, resuming from the last decided leaf.
        let port = pick_unused_port().expect("No ports free");
        let persistence = join_all(
            storage
                .iter()
                .map(<SqlDataSource as TestableSequencerDataSource>::connect),
        )
        .await
        .try_into()
        .unwrap();
        let anvil = Anvil::new().spawn();
        let l1 = anvil.endpoint().parse().unwrap();
        let _network = TestNetwork::with_state(
            SqlDataSource::options(&storage[0], options::Http { port }.into())
                .catchup(Default::default()),
            Default::default(),
            persistence,
            std::array::from_fn(|_| {
                // Catchup using node 0 as a peer. Node 0 was running the archival state service
                // before the restart, so it should be able to resume without catching up by loading
                // state from storage.
                StatePeers::<SequencerVersion>::from_urls(vec![format!("http://localhost:{port}")
                    .parse()
                    .unwrap()])
            }),
            l1,
        )
        .await;
        let client: Client<ServerError, SequencerVersion> =
            Client::new(format!("http://localhost:{port}").parse().unwrap());
        client.connect(None).await;
        tracing::info!(port, "server running");

        // Make sure we can decide new blocks after the restart.
        tracing::info!("waiting for decide, height {height}");
        let new_leaf: LeafQueryData<SeqTypes> = client
            .socket(&format!("availability/stream/leaves/{height}"))
            .subscribe()
            .await
            .unwrap()
            .next()
            .await
            .unwrap()
            .unwrap();
        assert_eq!(new_leaf.height(), height as u64);
        assert_eq!(
            new_leaf.leaf().get_parent_commitment(),
            chain[height - 1].hash()
        );

        // Ensure the new chain is consistent with the old chain.
        let new_chain: Vec<LeafQueryData<SeqTypes>> = client
            .socket("availability/stream/leaves/0")
            .subscribe()
            .await
            .unwrap()
            .take(height)
            .try_collect()
            .await
            .unwrap();
        assert_eq!(chain, new_chain);
    }
}<|MERGE_RESOLUTION|>--- conflicted
+++ resolved
@@ -465,26 +465,9 @@
                 .status(Default::default()),
         );
 
-<<<<<<< HEAD
-        // Populate one account so we have something to look up later. Leave the other accounts
-        // unpopulated, which proves we can handle state updates even with missing accounts.
-        let account = TestConfig::builder_key(0).fee_account();
-        let mut state = ValidatedState::default();
         let anvil = Anvil::new().spawn();
         let l1 = anvil.endpoint().parse().unwrap();
-        state.prefund_account(account, 1.into());
-        let mut network = TestNetwork::with_state(
-            options,
-            std::array::from_fn(|_| state.clone()),
-            [NoStorage; TestConfig::NUM_NODES],
-            std::array::from_fn(|_| MockStateCatchup::default()),
-            l1,
-        )
-        .await;
-
-=======
-        let mut network = TestNetwork::new(options, [NoStorage; TestConfig::NUM_NODES]).await;
->>>>>>> f61f6b66
+        let mut network = TestNetwork::new(options, [NoStorage; TestConfig::NUM_NODES], l1).await;
         let url = format!("http://localhost:{port}").parse().unwrap();
         let client: Client<ServerError, SequencerVersion> = Client::new(url);
 
@@ -541,84 +524,6 @@
         setup_logging();
         setup_backtrace();
 
-<<<<<<< HEAD
-        // Create some non-trivial initial state. We will give all the nodes in the network this
-        // state, except for one, which will have a forgotten state and need to catch up.
-        let mut state = ValidatedState::default();
-        // Prefund an arbitrary account so the fee state has some data to forget.
-        state.prefund_account(Default::default(), 1000.into());
-        // Push an arbitrary header commitment so the block state has some data to forget.
-        state
-            .block_merkle_tree
-            .push(
-                Header::genesis(
-                    &NodeState::mock(),
-                    Default::default(),
-                    empty_builder_commitment(),
-                    Default::default(),
-                )
-                .commit(),
-            )
-            .unwrap();
-        let states = std::array::from_fn(|i| {
-            if i == TestConfig::NUM_NODES - 1 {
-                state.forget()
-            } else {
-                state.clone()
-            }
-        });
-
-        // Start a sequencer network, using the query service for catchup.
-        let port = pick_unused_port().expect("No ports free");
-        let anvil = Anvil::new().spawn();
-        let l1 = anvil.endpoint().parse().unwrap();
-        let network = TestNetwork::with_state(
-            Options::from(options::Http { port }).catchup(Default::default()),
-            states,
-            [NoStorage; TestConfig::NUM_NODES],
-            std::array::from_fn(|_| {
-                StatePeers::<SequencerVersion>::from_urls(vec![format!("http://localhost:{port}")
-                    .parse()
-                    .unwrap()])
-            }),
-            l1,
-        )
-        .await;
-        let mut events = network.server.get_event_stream();
-
-        // Wait for a (non-genesis) block proposed by the lagging node, to prove that it has caught
-        // up.
-        let builder = TestConfig::builder_key(TestConfig::NUM_NODES - 1).fee_account();
-        'outer: loop {
-            let event = events.next().await.unwrap();
-            let EventType::Decide { leaf_chain, .. } = event.event else {
-                continue;
-            };
-            for LeafInfo { leaf, .. } in leaf_chain.iter().rev() {
-                let height = leaf.get_block_header().height;
-                let leaf_builder = leaf.get_block_header().fee_info.account();
-                tracing::info!(
-                    "waiting for block from {builder}, block {height} is from {leaf_builder}",
-                );
-                if height > 1 && leaf_builder == builder {
-                    break 'outer;
-                }
-            }
-        }
-    }
-
-    #[async_std::test]
-    async fn test_catchup_live() {
-        setup_logging();
-        setup_backtrace();
-
-        // Similar to `test_catchup`, but instead of _starting_ with a non-trivial state and a node
-        // that is missing the state, we start consensus normally, wait for it to make some
-        // progress, stop one node and let it fall behind, then start it again and check that it
-        // catches up.
-
-=======
->>>>>>> f61f6b66
         // Start a sequencer network, using the query service for catchup.
         let port = pick_unused_port().expect("No ports free");
         let anvil = Anvil::new().spawn();
