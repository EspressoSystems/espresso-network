use self::data_source::StateSignatureDataSource;
use crate::{
    context::SequencerContext, network, state::ValidatedState, state_signature::StateSigner, Node,
    SeqTypes,
};
use async_std::sync::Arc;
use async_trait::async_trait;
use data_source::{StateDataSource, SubmitDataSource};
use hotshot::types::SystemContextHandle;
use hotshot_query_service::data_source::ExtensibleDataSource;
use hotshot_types::{data::ViewNumber, light_client::StateSignatureRequestBody};

pub mod data_source;
pub mod endpoints;
pub mod fs;
pub mod options;
pub mod sql;
mod update;

pub use options::Options;

struct State<N: network::Type> {
    state_signer: Arc<StateSigner>,
    handle: SystemContextHandle<SeqTypes, Node<N>>,
}

impl<N: network::Type> From<&SequencerContext<N>> for State<N> {
    fn from(ctx: &SequencerContext<N>) -> Self {
        Self {
            state_signer: ctx.state_signer(),
            handle: ctx.consensus().clone(),
        }
    }
}

type StorageState<N, D> = ExtensibleDataSource<D, State<N>>;

impl<N: network::Type, D> SubmitDataSource<N> for StorageState<N, D> {
    fn consensus(&self) -> &SystemContextHandle<SeqTypes, Node<N>> {
        self.as_ref().consensus()
    }
}

impl<N: network::Type> SubmitDataSource<N> for State<N> {
    fn consensus(&self) -> &SystemContextHandle<SeqTypes, Node<N>> {
        &self.handle
    }
}

impl<N: network::Type, D: Send + Sync> StateDataSource for StorageState<N, D> {
    async fn get_decided_state(&self) -> Arc<ValidatedState> {
        self.as_ref().get_decided_state().await
    }

    async fn get_undecided_state(&self, view: ViewNumber) -> Option<Arc<ValidatedState>> {
        self.as_ref().get_undecided_state(view).await
    }
}

impl<N: network::Type> StateDataSource for State<N> {
    async fn get_decided_state(&self) -> Arc<ValidatedState> {
        self.handle.get_decided_state().await
    }

    async fn get_undecided_state(&self, view: ViewNumber) -> Option<Arc<ValidatedState>> {
        self.handle.get_state(view).await
    }
}

#[async_trait]
impl<N: network::Type, D: Sync> StateSignatureDataSource<N> for StorageState<N, D> {
    async fn get_state_signature(&self, height: u64) -> Option<StateSignatureRequestBody> {
        self.as_ref().get_state_signature(height).await
    }
}

#[async_trait]
impl<N: network::Type> StateSignatureDataSource<N> for State<N> {
    async fn get_state_signature(&self, height: u64) -> Option<StateSignatureRequestBody> {
        self.state_signer.get_state_signature(height).await
    }
}

#[cfg(test)]
mod test_helpers {
    use super::*;
    use crate::{
        api::endpoints::{AccountQueryData, BlocksFrontier},
        persistence::{no_storage::NoStorage, SequencerPersistence},
        state::BlockMerkleTree,
        testing::{wait_for_decide_on_handle, TestConfig},
        Transaction, VmId,
    };
    use async_compatibility_layer::logging::{setup_backtrace, setup_logging};
    use async_std::task::sleep;
    use commit::Committable;
    use ethers::prelude::Address;
    use futures::{
        future::{join_all, FutureExt},
        stream::StreamExt,
    };
    use hotshot::types::{Event, EventType};
    use hotshot_types::traits::{metrics::NoMetrics, node_implementation::ConsensusTime};
    use jf_primitives::merkle_tree::{MerkleCommitment, MerkleTreeScheme};
    use portpicker::pick_unused_port;
    use std::time::Duration;
    use surf_disco::Client;
    use tide_disco::error::ServerError;

    pub struct TestNetwork {
        pub server: SequencerContext<network::Memory>,
        pub peers: Vec<SequencerContext<network::Memory>>,
    }

    impl TestNetwork {
        pub async fn with_state(
            opt: Options,
            persistence: [impl SequencerPersistence; TestConfig::NUM_NODES],
        ) -> Self {
            let cfg = TestConfig::default();
            let mut nodes =
                join_all(persistence.into_iter().enumerate().map(|(i, persistence)| {
                    let opt = opt.clone();
                    let cfg = &cfg;
                    async move {
                        if i == 0 {
                            opt.serve(|metrics| {
                                let cfg = cfg.clone();
                                async move { cfg.init_node(0, persistence, &*metrics).await }
                                    .boxed()
                            })
                            .await
                            .unwrap()
                        } else {
                            cfg.init_node(i, persistence, &NoMetrics).await
                        }
                    }
                }))
                .await;

            for ctx in &nodes {
                ctx.start_consensus().await;
            }

            let server = nodes.remove(0);
            let peers = nodes;

            Self { server, peers }
        }

        pub async fn new(opt: Options) -> Self {
            Self::with_state(opt, [NoStorage; TestConfig::NUM_NODES]).await
        }

        pub async fn stop_consensus(&mut self) {
            self.server.consensus_mut().shut_down().await;
            for ctx in &mut self.peers {
                ctx.consensus_mut().shut_down().await;
            }
        }
    }

    /// Test the status API with custom options.
    ///
    /// The `opt` function can be used to modify the [`Options`] which are used to start the server.
    /// By default, the options are the minimal required to run this test (configuring a port and
    /// enabling the status API). `opt` may add additional functionality (e.g. adding a query module
    /// to test a different initialization path) but should not remove or modify the existing
    /// functionality (e.g. removing the status module or changing the port).
    pub async fn status_test_helper(opt: impl FnOnce(Options) -> Options) {
        setup_logging();
        setup_backtrace();

        let port = pick_unused_port().expect("No ports free");
        let url = format!("http://localhost:{port}").parse().unwrap();
        let client: Client<ServerError> = Client::new(url);

        let options = opt(Options::from(options::Http { port }).status(Default::default()));
        let _network = TestNetwork::new(options).await;
        client.connect(None).await;

        // The status API is well tested in the query service repo. Here we are just smoke testing
        // that we set it up correctly. Wait for a (non-genesis) block to be sequenced and then
        // check the success rate metrics.
        while client
            .get::<u64>("status/block-height")
            .send()
            .await
            .unwrap()
            <= 1
        {
            sleep(Duration::from_secs(1)).await;
        }
        let success_rate = client
            .get::<f64>("status/success-rate")
            .send()
            .await
            .unwrap();
        // If metrics are populating correctly, we should get a finite number. If not, we might get
        // NaN or infinity due to division by 0.
        assert!(success_rate.is_finite(), "{success_rate}");
        // We know at least some views have been successful, since we finalized a block.
        assert!(success_rate > 0.0, "{success_rate}");
    }

    /// Test the submit API with custom options.
    ///
    /// The `opt` function can be used to modify the [`Options`] which are used to start the server.
    /// By default, the options are the minimal required to run this test (configuring a port and
    /// enabling the submit API). `opt` may add additional functionality (e.g. adding a query module
    /// to test a different initialization path) but should not remove or modify the existing
    /// functionality (e.g. removing the submit module or changing the port).
    pub async fn submit_test_helper(opt: impl FnOnce(Options) -> Options) {
        setup_logging();
        setup_backtrace();

        let txn = Transaction::new(VmId(0), vec![1, 2, 3, 4]);

        let port = pick_unused_port().expect("No ports free");

        let url = format!("http://localhost:{port}").parse().unwrap();
        let client: Client<ServerError> = Client::new(url);

        let options = opt(Options::from(options::Http { port }).submit(Default::default()));
        let network = TestNetwork::new(options).await;
        let mut events = network.server.get_event_stream();

        client.connect(None).await;

        let hash = client
            .post("submit/submit")
            .body_json(&txn)
            .unwrap()
            .send()
            .await
            .unwrap();
        assert_eq!(txn.commit(), hash);

        // Wait for a Decide event containing transaction matching the one we sent
        wait_for_decide_on_handle(&mut events, &txn).await;
    }

    /// Test the state signature API.
    pub async fn state_signature_test_helper(opt: impl FnOnce(Options) -> Options) {
        setup_logging();
        setup_backtrace();

        let port = pick_unused_port().expect("No ports free");

        let url = format!("http://localhost:{port}").parse().unwrap();
        let client: Client<ServerError> = Client::new(url);

        let options = opt(Options::from(options::Http { port }));
        let network = TestNetwork::new(options).await;

        let mut height: u64;
        // Wait for block >=2 appears
        // It's waiting for an extra second to make sure that the signature is generated
        loop {
            height = network
                .server
                .consensus()
                .get_decided_leaf()
                .await
                .get_height();
            sleep(std::time::Duration::from_secs(1)).await;
            if height >= 2 {
                break;
            }
        }
        // we cannot verify the signature now, because we don't know the stake table
        assert!(client
            .get::<StateSignatureRequestBody>(&format!("state-signature/block/{}", height))
            .send()
            .await
            .is_ok());
    }

    /// Test the state API with custom options.
    ///
    /// The `opt` function can be used to modify the [`Options`] which are used to start the server.
    /// By default, the options are the minimal required to run this test (configuring a port and
    /// enabling the state API). `opt` may add additional functionality (e.g. adding a query module
    /// to test a different initialization path) but should not remove or modify the existing
    /// functionality (e.g. removing the state module or changing the port).
    pub async fn state_test_helper(opt: impl FnOnce(Options) -> Options) {
        setup_logging();
        setup_backtrace();

        let port = pick_unused_port().expect("No ports free");
        let url = format!("http://localhost:{port}").parse().unwrap();
        let client: Client<ServerError> = Client::new(url);

        let options = opt(Options::from(options::Http { port }).state(Default::default()));
        let mut network = TestNetwork::new(options).await;
        client.connect(None).await;

        // Wait for a few blocks to be decided.
        let mut events = network.server.get_event_stream();
        loop {
            if let Event {
                event: EventType::Decide { leaf_chain, .. },
                ..
            } = events.next().await.unwrap()
            {
                if leaf_chain
                    .iter()
                    .any(|(leaf, _)| leaf.block_header.height > 2)
                {
                    break;
                }
            }
        }

        // Stop consensus running on the node so we freeze the decided and undecided states.
        network.server.consensus_mut().shut_down().await;

        // Decided fee state: absent account.
        let res = client
            .get::<AccountQueryData>(&format!("state/account/{:x}", Address::default()))
            .send()
            .await
            .unwrap();
        assert_eq!(res.balance, 0.into());
        assert_eq!(
            res.proof
                .verify(
                    &network
                        .server
                        .consensus()
                        .get_decided_state()
                        .await
                        .fee_merkle_tree
                        .commitment()
                )
                .unwrap(),
            0.into()
        );

        // Undecided fee state: absent account.
        let leaf = network.server.consensus().get_decided_leaf().await;
        let view = leaf.view_number + 1;
        let res = client
            .get::<AccountQueryData>(&format!(
                "state/catchup/{}/account/{:x}",
                view.get_u64(),
                Address::default()
            ))
            .send()
            .await
            .unwrap();
        assert_eq!(res.balance, 0.into());
        assert_eq!(
            res.proof
                .verify(
                    &network
                        .server
                        .consensus()
                        .get_state(view)
                        .await
                        .unwrap()
                        .fee_merkle_tree
                        .commitment()
                )
                .unwrap(),
            0.into()
        );

        // Decided block state.
        let res = client
            .get::<BlocksFrontier>("state/blocks")
            .send()
            .await
            .unwrap();
        let root = &network
            .server
            .consensus()
            .get_decided_state()
            .await
            .block_merkle_tree
            .commitment();
        BlockMerkleTree::verify(root.digest(), root.size() - 1, res)
            .unwrap()
            .unwrap();

        // Undecided block state.
        let res = client
            .get::<BlocksFrontier>(&format!("state/catchup/{}/blocks", view.get_u64()))
            .send()
            .await
            .unwrap();
        let root = &network
            .server
            .consensus()
            .get_state(view)
            .await
            .unwrap()
            .block_merkle_tree
            .commitment();
        BlockMerkleTree::verify(root.digest(), root.size() - 1, res)
            .unwrap()
            .unwrap();
    }
}

#[cfg(test)]
#[espresso_macros::generic_tests]
mod api_tests {
    use super::*;
    use crate::{
<<<<<<< HEAD
        testing::{init_hotshot_handles, wait_for_decide_on_handle},
=======
        block::payload::test_vid_factory,
        testing::{wait_for_decide_on_handle, TestConfig},
>>>>>>> d664a1e1
        Header, Transaction, VmId,
    };
    use async_compatibility_layer::logging::{setup_backtrace, setup_logging};
    use async_std::task::sleep;
    use commit::Committable;
    use data_source::testing::TestableSequencerDataSource;
    use endpoints::{NamespaceProofQueryData, TimeWindowQueryData};
<<<<<<< HEAD
    use futures::{FutureExt, StreamExt};
    use hotshot_query_service::availability::{BlockQueryData, LeafQueryData};
    use hotshot_types::vid::vid_scheme;
=======
    use futures::{
        future::join_all,
        stream::{StreamExt, TryStreamExt},
    };
    use hotshot_query_service::{
        availability::{BlockQueryData, LeafQueryData},
        testing::FIRST_VID_VIEW,
    };
>>>>>>> d664a1e1
    use portpicker::pick_unused_port;
    use std::time::Duration;
    use surf_disco::Client;
    use test_helpers::{
        state_signature_test_helper, state_test_helper, status_test_helper, submit_test_helper,
        TestNetwork,
    };
    use tide_disco::error::ServerError;

    #[async_std::test]
    pub(crate) async fn submit_test_with_query_module<D: TestableSequencerDataSource>() {
        let storage = D::create_storage().await;
        submit_test_helper(|opt| D::options(&storage, opt)).await
    }

    #[async_std::test]
    pub(crate) async fn status_test_with_query_module<D: TestableSequencerDataSource>() {
        let storage = D::create_storage().await;
        status_test_helper(|opt| D::options(&storage, opt)).await
    }

    #[async_std::test]
    pub(crate) async fn state_signature_test_with_query_module<D: TestableSequencerDataSource>() {
        let storage = D::create_storage().await;
        state_signature_test_helper(|opt| D::options(&storage, opt)).await
    }

    #[async_std::test]
    pub(crate) async fn test_namespace_query<D: TestableSequencerDataSource>() {
        setup_logging();
        setup_backtrace();

        let vid = vid_scheme(5);
        let txn = Transaction::new(VmId(0), vec![1, 2, 3, 4]);

        // Start query service.
        let port = pick_unused_port().expect("No ports free");
        let storage = D::create_storage().await;
        let network = TestNetwork::new(
            D::options(&storage, options::Http { port }.into()).submit(Default::default()),
        )
        .await;
        let mut events = network.server.get_event_stream();

        // Connect client.
        let client: Client<ServerError> =
            Client::new(format!("http://localhost:{port}").parse().unwrap());
        client.connect(None).await;

        // Wait for at least one empty block to be sequenced (after consensus starts VID).
        client
            .socket("availability/stream/leaves/0")
            .subscribe::<LeafQueryData<SeqTypes>>()
            .await
            .unwrap()
            .next()
            .await
            .unwrap()
            .unwrap();

        let hash = client
            .post("submit/submit")
            .body_json(&txn)
            .unwrap()
            .send()
            .await
            .unwrap();
        assert_eq!(txn.commit(), hash);

        // Wait for a Decide event containing transaction matching the one we sent
        let block_height = wait_for_decide_on_handle(&mut events, &txn).await as usize;
        tracing::info!(block_height, "transaction sequenced");
        let mut found_txn = false;
        let mut found_empty_block = false;
        for block_num in 0..=block_height {
            let ns_query_res: NamespaceProofQueryData = client
                .get(&format!("availability/block/{block_num}/namespace/0"))
                .send()
                .await
                .unwrap();
            ns_query_res
                .proof
                .verify(
                    &vid,
                    &ns_query_res.header.payload_commitment,
                    &ns_query_res.header.ns_table,
                )
                .unwrap();

            found_empty_block = found_empty_block || ns_query_res.transactions.is_empty();

            for txn in ns_query_res.transactions {
                if txn.commit() == hash {
                    // Ensure that we validate an inclusion proof
                    found_txn = true;
                }
            }
        }
        assert!(found_txn);
        assert!(found_empty_block);
    }

    #[async_std::test]
    pub(crate) async fn state_test_with_query_module<D: TestableSequencerDataSource>() {
        let storage = D::create_storage().await;
        state_test_helper(|opt| D::options(&storage, opt)).await
    }

    #[ignore]
    #[async_std::test]
    pub(crate) async fn test_restart<D: TestableSequencerDataSource>() {
        setup_logging();
        setup_backtrace();

        // Initialize nodes.
        let storage = join_all((0..TestConfig::NUM_NODES).map(|_| D::create_storage())).await;
        let persistence = join_all(storage.iter().map(D::connect))
            .await
            .try_into()
            .unwrap();
        let port = pick_unused_port().unwrap();
        let mut network = TestNetwork::with_state(
            D::options(&storage[0], options::Http { port }.into()).status(Default::default()),
            persistence,
        )
        .await;

        // Connect client.
        let client: Client<ServerError> =
            Client::new(format!("http://localhost:{port}").parse().unwrap());
        client.connect(None).await;

        // Wait until some blocks have been decided.
        client
            .socket("availability/stream/blocks/0")
            .subscribe::<BlockQueryData<SeqTypes>>()
            .await
            .unwrap()
            .take(3)
            .collect::<Vec<_>>()
            .await;

        // Shut down the consensus nodes.
        tracing::info!("shutting down nodes");
        network.stop_consensus().await;

        // Get the block height we reached.
        let height = client
            .get::<usize>("status/block-height")
            .send()
            .await
            .unwrap();
        tracing::info!("decided {height} blocks before shutting down");

        // Get the decided chain, so we can check consistency after the restart.
        let chain: Vec<LeafQueryData<SeqTypes>> = client
            .socket("availability/stream/leaves/0")
            .subscribe()
            .await
            .unwrap()
            .take(height)
            .try_collect()
            .await
            .unwrap();

        // Fully shut down the API servers.
        drop(network);

        // Start up again, resuming from the last decided leaf.
        let port = pick_unused_port().expect("No ports free");
        let persistence = join_all(storage.iter().map(D::connect))
            .await
            .try_into()
            .unwrap();
        let _network = TestNetwork::with_state(
            D::options(&storage[0], options::Http { port }.into()),
            persistence,
        )
        .await;
        let client: Client<ServerError> =
            Client::new(format!("http://localhost:{port}").parse().unwrap());
        client.connect(None).await;

        // Make sure we can decide new blocks after the restart.
        tracing::info!("waiting for decide, height {}", height + 1);
        let new_leaf: LeafQueryData<SeqTypes> = client
            .socket(&format!("availability/stream/leaves/{}", height + 1))
            .subscribe()
            .await
            .unwrap()
            .next()
            .await
            .unwrap()
            .unwrap();
        assert_eq!(new_leaf.height(), height as u64 + 1);
        assert_eq!(new_leaf.leaf().parent_commitment, chain[height - 1].hash());

        // Ensure the new chain is consistent with the old chain.
        let new_chain: Vec<LeafQueryData<SeqTypes>> = client
            .socket("availability/stream/leaves/0")
            .subscribe()
            .await
            .unwrap()
            .take(height)
            .try_collect()
            .await
            .unwrap();
        assert_eq!(chain, new_chain);
    }

    #[async_std::test]
    pub(crate) async fn test_timestamp_window<D: TestableSequencerDataSource>() {
        setup_logging();
        setup_backtrace();

        // Start query service.
        let port = pick_unused_port().expect("No ports free");
        let storage = D::create_storage().await;
        let _network = TestNetwork::new(
            D::options(&storage, options::Http { port }.into()).status(Default::default()),
        )
        .await;

        // Connect client.
        let client: Client<ServerError> =
            Client::new(format!("http://localhost:{port}").parse().unwrap());
        client.connect(None).await;

        // Wait for blocks with at least three different timestamps to be sequenced. This lets us
        // test all the edge cases.
        let mut test_blocks: Vec<Vec<Header>> = vec![];
        while test_blocks.len() < 3 {
            let num_blocks = test_blocks.iter().flatten().count();

            // Wait for the next block to be sequenced.
            loop {
                let block_height = client
                    .get::<usize>("status/block-height")
                    .send()
                    .await
                    .unwrap();
                if block_height > num_blocks {
                    break;
                }
                tracing::info!("waiting for block {num_blocks}, current height {block_height}");
                sleep(Duration::from_secs(1)).await;
            }

            let block: BlockQueryData<SeqTypes> = client
                .get(&format!("availability/block/{num_blocks}"))
                .send()
                .await
                .unwrap();
            let header = block.header().clone();
            if let Some(last_timestamp) = test_blocks.last_mut() {
                if last_timestamp[0].timestamp == header.timestamp {
                    last_timestamp.push(header);
                } else {
                    test_blocks.push(vec![header]);
                }
            } else {
                test_blocks.push(vec![header]);
            }
        }
        tracing::info!("blocks for testing: {test_blocks:#?}");

        // Define invariants that every response should satisfy.
        let check_invariants = |res: &TimeWindowQueryData, start, end, check_prev| {
            let mut prev = res.prev.as_ref();
            if let Some(prev) = prev {
                if check_prev {
                    assert!(prev.timestamp < start);
                }
            } else {
                // `prev` can only be `None` if the first block in the window is the genesis block.
                assert_eq!(res.from().unwrap(), 0);
            };
            for header in &res.window {
                assert!(start <= header.timestamp);
                assert!(header.timestamp < end);
                if let Some(prev) = prev {
                    assert!(prev.timestamp <= header.timestamp);
                }
                prev = Some(header);
            }
            if let Some(next) = &res.next {
                assert!(next.timestamp >= end);
                // If there is a `next`, there must be at least one previous block (either `prev`
                // itself or the last block if the window is nonempty), so we can `unwrap` here.
                assert!(next.timestamp >= prev.unwrap().timestamp);
            }
        };

        let get_window = |start, end| {
            let client = client.clone();
            async move {
                let res = client
                    .get(&format!("availability/headers/window/{start}/{end}"))
                    .send()
                    .await
                    .unwrap();
                tracing::info!("window for timestamp range {start}-{end}: {res:#?}");
                check_invariants(&res, start, end, true);
                res
            }
        };

        // Case 0: happy path. All blocks are available, including prev and next.
        let start = test_blocks[1][0].timestamp;
        let end = start + 1;
        let res = get_window(start, end).await;
        assert_eq!(res.prev.unwrap(), *test_blocks[0].last().unwrap());
        assert_eq!(res.window, test_blocks[1]);
        assert_eq!(res.next.unwrap(), test_blocks[2][0]);

        // Case 1: no `prev`, start of window is before genesis.
        let start = 0;
        let end = test_blocks[0][0].timestamp + 1;
        let res = get_window(start, end).await;
        assert_eq!(res.prev, None);
        assert_eq!(res.window, test_blocks[0]);
        assert_eq!(res.next.unwrap(), test_blocks[1][0]);

        // Case 2: no `next`, end of window is after the most recently sequenced block.
        let start = test_blocks[2][0].timestamp;
        let end = i64::MAX as u64;
        let res = get_window(start, end).await;
        assert_eq!(res.prev.unwrap(), *test_blocks[1].last().unwrap());
        // There may have been more blocks sequenced since we grabbed `test_blocks`, so just check
        // that the prefix of the window is correct.
        assert_eq!(res.window[..test_blocks[2].len()], test_blocks[2]);
        assert_eq!(res.next, None);
        // Fetch more blocks using the `from` form of the endpoint. Start from the last block we had
        // previously (ie fetch a slightly overlapping window) to ensure there is at least one block
        // in the new window.
        let from = test_blocks.iter().flatten().count() - 1;
        let more: TimeWindowQueryData = client
            .get(&format!("availability/headers/window/from/{from}/{end}",))
            .send()
            .await
            .unwrap();
        check_invariants(&more, start, end, false);
        assert_eq!(
            more.prev.as_ref().unwrap(),
            test_blocks.iter().flatten().nth(from - 1).unwrap()
        );
        assert_eq!(
            more.window[..res.window.len() - test_blocks[2].len() + 1],
            res.window[test_blocks[2].len() - 1..]
        );
        assert_eq!(res.next, None);
        // We should get the same result whether we query by block height or hash.
        let more2: TimeWindowQueryData = client
            .get(&format!(
                "availability/headers/window/from/hash/{}/{}",
                test_blocks[2].last().unwrap().commit(),
                end
            ))
            .send()
            .await
            .unwrap();
        check_invariants(&more2, start, end, false);
        assert_eq!(more2.from().unwrap(), more.from().unwrap());
        assert_eq!(more2.prev, more.prev);
        assert_eq!(more2.next, more.next);
        assert_eq!(more2.window[..more.window.len()], more.window);

        // Case 3: the window is empty.
        let start = test_blocks[1][0].timestamp;
        let end = start;
        let res = get_window(start, end).await;
        assert_eq!(res.prev.unwrap(), *test_blocks[0].last().unwrap());
        assert_eq!(res.next.unwrap(), test_blocks[1][0]);
        assert_eq!(res.window, vec![]);

        // Case 5: no relevant blocks are available yet.
        client
            .get::<TimeWindowQueryData>(&format!(
                "availability/headers/window/{}/{}",
                i64::MAX - 1,
                i64::MAX
            ))
            .send()
            .await
            .unwrap_err();
    }
}

#[cfg(test)]
mod test {
    use super::*;
    use async_compatibility_layer::logging::{setup_backtrace, setup_logging};
    use portpicker::pick_unused_port;
    use surf_disco::Client;
    use test_helpers::{
        state_signature_test_helper, state_test_helper, status_test_helper, submit_test_helper,
        TestNetwork,
    };
    use tide_disco::{app::AppHealth, error::ServerError, healthcheck::HealthStatus};

    #[async_std::test]
    async fn test_healthcheck() {
        setup_logging();
        setup_backtrace();

        let port = pick_unused_port().expect("No ports free");
        let url = format!("http://localhost:{port}").parse().unwrap();
        let client: Client<ServerError> = Client::new(url);
        let options = Options::from(options::Http { port });
        let _network = TestNetwork::new(options).await;

        client.connect(None).await;
        let health = client.get::<AppHealth>("healthcheck").send().await.unwrap();
        assert_eq!(health.status, HealthStatus::Available);
    }

    #[async_std::test]
    async fn status_test_without_query_module() {
        status_test_helper(|opt| opt).await
    }

    #[async_std::test]
    async fn submit_test_without_query_module() {
        submit_test_helper(|opt| opt).await
    }

    #[async_std::test]
    async fn state_signature_test_without_query_module() {
        state_signature_test_helper(|opt| opt).await
    }

    #[async_std::test]
    async fn state_test_without_query_module() {
        state_test_helper(|opt| opt).await
    }
}<|MERGE_RESOLUTION|>--- conflicted
+++ resolved
@@ -408,12 +408,7 @@
 mod api_tests {
     use super::*;
     use crate::{
-<<<<<<< HEAD
-        testing::{init_hotshot_handles, wait_for_decide_on_handle},
-=======
-        block::payload::test_vid_factory,
         testing::{wait_for_decide_on_handle, TestConfig},
->>>>>>> d664a1e1
         Header, Transaction, VmId,
     };
     use async_compatibility_layer::logging::{setup_backtrace, setup_logging};
@@ -421,20 +416,12 @@
     use commit::Committable;
     use data_source::testing::TestableSequencerDataSource;
     use endpoints::{NamespaceProofQueryData, TimeWindowQueryData};
-<<<<<<< HEAD
-    use futures::{FutureExt, StreamExt};
-    use hotshot_query_service::availability::{BlockQueryData, LeafQueryData};
-    use hotshot_types::vid::vid_scheme;
-=======
     use futures::{
         future::join_all,
         stream::{StreamExt, TryStreamExt},
     };
-    use hotshot_query_service::{
-        availability::{BlockQueryData, LeafQueryData},
-        testing::FIRST_VID_VIEW,
-    };
->>>>>>> d664a1e1
+    use hotshot_query_service::availability::{BlockQueryData, LeafQueryData};
+    use hotshot_types::vid::vid_scheme;
     use portpicker::pick_unused_port;
     use std::time::Duration;
     use surf_disco::Client;
