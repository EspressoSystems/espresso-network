use anyhow::{bail, Context};
use async_lock::RwLock;
use async_once_cell::Lazy;
use async_trait::async_trait;
use committable::Commitment;
use data_source::{CatchupDataSource, StakeTableDataSource, SubmitDataSource};
use derivative::Derivative;
use espresso_types::{
    retain_accounts, v0::traits::SequencerPersistence, v0_99::ChainConfig, AccountQueryData,
    BlockMerkleTree, FeeAccount, FeeAccountProof, FeeMerkleTree, NodeState, PubKey, Transaction,
    ValidatedState,
};
use futures::{
    future::{BoxFuture, Future, FutureExt},
    stream::BoxStream,
};
use hotshot_events_service::events_source::{
    EventFilterSet, EventsSource, EventsStreamer, StartupInfo,
};
use hotshot_query_service::data_source::ExtensibleDataSource;
use hotshot_types::{
    data::ViewNumber,
    event::Event,
    light_client::StateSignatureRequestBody,
    network::NetworkConfig,
    traits::{
        network::ConnectedNetwork,
        node_implementation::{NodeType, Versions},
        ValidatedState as _,
    },
    utils::{View, ViewInner},
};
use hotshot_types::{stake_table::StakeTableEntry, traits::election::Membership};
use jf_merkle_tree::MerkleTreeScheme;
use std::pin::Pin;
use std::sync::Arc;

use self::data_source::{
    HotShotConfigDataSource, NodeStateDataSource, PublicNetworkConfig, StateSignatureDataSource,
};
use crate::{
    catchup::CatchupStorage, context::Consensus, state_signature::StateSigner, SeqTypes,
    SequencerApiVersion, SequencerContext,
};

pub mod data_source;
pub mod endpoints;
pub mod fs;
pub mod options;
pub mod sql;
mod update;

pub use options::Options;

pub type BlocksFrontier = <BlockMerkleTree as MerkleTreeScheme>::MembershipProof;

type BoxLazy<T> = Pin<Arc<Lazy<T, BoxFuture<'static, T>>>>;

#[derive(Derivative)]
#[derivative(Debug(bound = ""))]
struct ConsensusState<N: ConnectedNetwork<PubKey>, P: SequencerPersistence, V: Versions> {
    state_signer: Arc<StateSigner<SequencerApiVersion>>,
    event_streamer: Arc<RwLock<EventsStreamer<SeqTypes>>>,
    node_state: NodeState,
    network_config: NetworkConfig<PubKey>,

    #[derivative(Debug = "ignore")]
    handle: Arc<RwLock<Consensus<N, P, V>>>,
}

impl<N: ConnectedNetwork<PubKey>, P: SequencerPersistence, V: Versions>
    From<&SequencerContext<N, P, V>> for ConsensusState<N, P, V>
{
    fn from(ctx: &SequencerContext<N, P, V>) -> Self {
        Self {
            state_signer: ctx.state_signer(),
            event_streamer: ctx.event_streamer(),
            node_state: ctx.node_state(),
            network_config: ctx.network_config(),
            handle: ctx.consensus(),
        }
    }
}

#[derive(Derivative)]
#[derivative(Clone(bound = ""), Debug(bound = ""))]
struct ApiState<N: ConnectedNetwork<PubKey>, P: SequencerPersistence, V: Versions> {
    // The consensus state is initialized lazily so we can start the API (and healthcheck endpoints)
    // before consensus has started. Any endpoint that uses consensus state will wait for
    // initialization to finish, but endpoints that do not require a consensus handle can proceed
    // without waiting.
    #[derivative(Debug = "ignore")]
    consensus: BoxLazy<ConsensusState<N, P, V>>,
}

impl<N: ConnectedNetwork<PubKey>, P: SequencerPersistence, V: Versions> ApiState<N, P, V> {
    fn new(init: impl Future<Output = ConsensusState<N, P, V>> + Send + 'static) -> Self {
        Self {
            consensus: Arc::pin(Lazy::from_future(init.boxed())),
        }
    }

    async fn state_signer(&self) -> &StateSigner<SequencerApiVersion> {
        &self.consensus.as_ref().get().await.get_ref().state_signer
    }

    async fn event_streamer(&self) -> &RwLock<EventsStreamer<SeqTypes>> {
        &self.consensus.as_ref().get().await.get_ref().event_streamer
    }

    async fn consensus(&self) -> Arc<RwLock<Consensus<N, P, V>>> {
        Arc::clone(&self.consensus.as_ref().get().await.get_ref().handle)
    }

    async fn network_config(&self) -> NetworkConfig<PubKey> {
        self.consensus
            .as_ref()
            .get()
            .await
            .get_ref()
            .network_config
            .clone()
    }
}

type StorageState<N, P, D, V> = ExtensibleDataSource<D, ApiState<N, P, V>>;

#[async_trait]
impl<N: ConnectedNetwork<PubKey>, P: SequencerPersistence, V: Versions> EventsSource<SeqTypes>
    for ApiState<N, P, V>
{
    type EventStream = BoxStream<'static, Arc<Event<SeqTypes>>>;

    async fn get_event_stream(
        &self,
        _filter: Option<EventFilterSet<SeqTypes>>,
    ) -> Self::EventStream {
        self.event_streamer()
            .await
            .read()
            .await
            .get_event_stream(None)
            .await
    }
    async fn get_startup_info(&self) -> StartupInfo<SeqTypes> {
        self.event_streamer()
            .await
            .read()
            .await
            .get_startup_info()
            .await
    }
}

impl<N: ConnectedNetwork<PubKey>, D: Send + Sync, V: Versions, P: SequencerPersistence>
    SubmitDataSource<N, P> for StorageState<N, P, D, V>
{
    async fn submit(&self, tx: Transaction) -> anyhow::Result<()> {
        self.as_ref().submit(tx).await
    }
}

impl<N: ConnectedNetwork<PubKey>, D: Sync, V: Versions, P: SequencerPersistence>
    StakeTableDataSource<SeqTypes> for StorageState<N, P, D, V>
{
    /// Get the stake table for a given epoch
    async fn get_stake_table(
        &self,
        epoch: Option<<SeqTypes as NodeType>::Epoch>,
    ) -> Vec<StakeTableEntry<<SeqTypes as NodeType>::SignatureKey>> {
        self.as_ref().get_stake_table(epoch).await
    }

    /// Get the stake table for the current epoch if not provided
    async fn get_stake_table_current(
        &self,
    ) -> Vec<StakeTableEntry<<SeqTypes as NodeType>::SignatureKey>> {
        self.as_ref().get_stake_table_current().await
    }
}

impl<N: ConnectedNetwork<PubKey>, V: Versions, P: SequencerPersistence>
    StakeTableDataSource<SeqTypes> for ApiState<N, P, V>
{
    /// Get the stake table for a given epoch
    async fn get_stake_table(
        &self,
        epoch: Option<<SeqTypes as NodeType>::Epoch>,
    ) -> Vec<StakeTableEntry<<SeqTypes as NodeType>::SignatureKey>> {
        self.consensus()
            .await
            .read()
            .await
            .memberships
            .read()
            .await
            .stake_table(epoch)
    }

    /// Get the stake table for the current epoch if not provided
    async fn get_stake_table_current(
        &self,
    ) -> Vec<StakeTableEntry<<SeqTypes as NodeType>::SignatureKey>> {
        let epoch = self.consensus().await.read().await.cur_epoch().await;

        self.get_stake_table(epoch).await
    }
}

impl<N: ConnectedNetwork<PubKey>, V: Versions, P: SequencerPersistence> SubmitDataSource<N, P>
    for ApiState<N, P, V>
{
    async fn submit(&self, tx: Transaction) -> anyhow::Result<()> {
        let handle = self.consensus().await;

        let consensus_read_lock = handle.read().await;

        // Fetch full chain config from the validated state, if present.
        // This is necessary because we support chain config upgrades,
        // so the updated chain config is found in the validated state.
        let cf = consensus_read_lock
            .decided_state()
            .await
            .chain_config
            .resolve();

        // Use the chain config from the validated state if available,
        // otherwise, use the node state's chain config
        // The node state's chain config is the node's base version chain config
        let cf = match cf {
            Some(cf) => cf,
            None => self.node_state().await.chain_config,
        };

        let max_block_size: u64 = cf.max_block_size.into();
        let txn_size = tx.payload().len() as u64;

        // reject transaction bigger than block size
        if txn_size > max_block_size {
            bail!("transaction size ({txn_size}) is greater than max_block_size ({max_block_size})")
        }

        consensus_read_lock.submit_transaction(tx).await?;
        Ok(())
    }
}

impl<N, P, D, V> NodeStateDataSource for StorageState<N, P, D, V>
where
    N: ConnectedNetwork<PubKey>,
    V: Versions,
    P: SequencerPersistence,
    D: Sync,
{
    async fn node_state(&self) -> &NodeState {
        self.as_ref().node_state().await
    }
}

impl<
        N: ConnectedNetwork<PubKey>,
        V: Versions,
        P: SequencerPersistence,
        D: CatchupStorage + Send + Sync,
    > CatchupDataSource for StorageState<N, P, D, V>
{
    #[tracing::instrument(skip(self, instance))]
    async fn get_accounts(
        &self,
        instance: &NodeState,
        height: u64,
        view: ViewNumber,
        accounts: &[FeeAccount],
    ) -> anyhow::Result<FeeMerkleTree> {
        // Check if we have the desired state in memory.
        match self
            .as_ref()
            .get_accounts(instance, height, view, accounts)
            .await
        {
            Ok(accounts) => return Ok(accounts),
            Err(err) => {
                tracing::info!("accounts not in memory, trying storage: {err:#}");
            }
        }

        // Try storage.
        let (tree, leaf) = self
            .inner()
            .get_accounts(instance, height, view, accounts)
            .await
            .context("accounts not in memory, and could not fetch from storage")?;
        // If we successfully fetched accounts from storage, try to add them back into the in-memory
        // state.
        let handle = self.as_ref().consensus().await;
        let handle = handle.read().await;
        let consensus = handle.consensus();
        let mut consensus = consensus.write().await;
        let (state, delta) = match consensus.validated_state_map().get(&view) {
            Some(View {
                view_inner: ViewInner::Leaf { state, delta, .. },
            }) => {
                let mut state = (**state).clone();

                // Add the fetched accounts to the state.
                for account in accounts {
                    if let Some((proof, _)) = FeeAccountProof::prove(&tree, (*account).into()) {
                        if let Err(err) = proof.remember(&mut state.fee_merkle_tree) {
                            tracing::warn!(
                                ?view,
                                %account,
                                "cannot update fetched account state: {err:#}"
                            );
                        }
                    } else {
                        tracing::warn!(?view, %account, "cannot update fetched account state because account is not in the merkle tree");
                    };
                }

                (Arc::new(state), delta.clone())
            }
            _ => {
                // If we don't already have a leaf for this view, or if we don't have the view
                // at all, we can create a new view based on the recovered leaf and add it to
                // our state map. In this case, we must also add the leaf to the saved leaves
                // map to ensure consistency.
                let mut state = ValidatedState::from_header(leaf.block_header());
                state.fee_merkle_tree = tree.clone();
                (Arc::new(state), None)
            }
        };
        if let Err(err) = consensus.update_leaf(leaf, Arc::clone(&state), delta) {
            tracing::warn!(?view, "cannot update fetched account state: {err:#}");
        }
        tracing::info!(?view, "updated with fetched account state");

        Ok(tree)
    }

    #[tracing::instrument(skip(self, instance))]
    async fn get_frontier(
        &self,
        instance: &NodeState,
        height: u64,
        view: ViewNumber,
    ) -> anyhow::Result<BlocksFrontier> {
        // Check if we have the desired state in memory.
        match self.as_ref().get_frontier(instance, height, view).await {
            Ok(frontier) => return Ok(frontier),
            Err(err) => {
                tracing::info!("frontier is not in memory, trying storage: {err:#}");
            }
        }

        // Try storage.
        self.inner().get_frontier(instance, height, view).await
    }

    async fn get_chain_config(
        &self,
        commitment: Commitment<ChainConfig>,
    ) -> anyhow::Result<ChainConfig> {
        // Check if we have the desired state in memory.
        match self.as_ref().get_chain_config(commitment).await {
            Ok(cf) => return Ok(cf),
            Err(err) => {
                tracing::info!("chain config is not in memory, trying storage: {err:#}");
            }
        }

        // Try storage.
        self.inner().get_chain_config(commitment).await
    }
}

// #[async_trait]
// impl<
//         N: ConnectedNetwork<PubKey>,
//         V: Versions,
//         P: SequencerPersistence,
//         D: ChainConfigPersistence + Send + Sync,
//     > ChainConfigPersistence for StorageState<N, P, D, V>
// {
//     async fn insert_chain_config(&mut self, chain_config: ChainConfig) -> anyhow::Result<()> {
//         self.inner_mut().insert_chain_config(chain_config).await
//     }
//     async fn load_chain_config(
//         &self,
//         commitment: Commitment<ChainConfig>,
//     ) -> anyhow::Result<ChainConfig> {
//         self.inner().load_chain_config(commitment).await
//     }
// }

impl<N, V, P> NodeStateDataSource for ApiState<N, P, V>
where
    N: ConnectedNetwork<PubKey>,
    V: Versions,
    P: SequencerPersistence,
{
    async fn node_state(&self) -> &NodeState {
        &self.consensus.as_ref().get().await.get_ref().node_state
    }
}

impl<N: ConnectedNetwork<PubKey>, V: Versions, P: SequencerPersistence> CatchupDataSource
    for ApiState<N, P, V>
{
    #[tracing::instrument(skip(self, _instance))]
    async fn get_accounts(
        &self,
        _instance: &NodeState,
        height: u64,
        view: ViewNumber,
        accounts: &[FeeAccount],
    ) -> anyhow::Result<FeeMerkleTree> {
        let state = self
            .consensus()
            .await
            .read()
            .await
            .state(view)
            .await
            .context(format!(
                "state not available for height {height}, view {view:?}"
            ))?;
        retain_accounts(&state.fee_merkle_tree, accounts.iter().copied())
    }

    #[tracing::instrument(skip(self, _instance))]
    async fn get_frontier(
        &self,
        _instance: &NodeState,
        height: u64,
        view: ViewNumber,
    ) -> anyhow::Result<BlocksFrontier> {
        let state = self
            .consensus()
            .await
            .read()
            .await
            .state(view)
            .await
            .context(format!(
                "state not available for height {height}, view {view:?}"
            ))?;
        let tree = &state.block_merkle_tree;
        let frontier = tree.lookup(tree.num_leaves() - 1).expect_ok()?.1;
        Ok(frontier)
    }

    async fn get_chain_config(
        &self,
        commitment: Commitment<ChainConfig>,
    ) -> anyhow::Result<ChainConfig> {
        let state = self.consensus().await.read().await.decided_state().await;
        let chain_config = state.chain_config;

        if chain_config.commit() == commitment {
            chain_config.resolve().context("chain config found")
        } else {
            bail!("chain config not found")
        }
    }
}

impl<N: ConnectedNetwork<PubKey>, D: Sync, V: Versions, P: SequencerPersistence>
    HotShotConfigDataSource for StorageState<N, P, D, V>
{
    async fn get_config(&self) -> PublicNetworkConfig {
        self.as_ref().network_config().await.into()
    }
}

impl<N: ConnectedNetwork<PubKey>, V: Versions, P: SequencerPersistence> HotShotConfigDataSource
    for ApiState<N, P, V>
{
    async fn get_config(&self) -> PublicNetworkConfig {
        self.network_config().await.into()
    }
}

#[async_trait]
impl<N: ConnectedNetwork<PubKey>, D: Sync, V: Versions, P: SequencerPersistence>
    StateSignatureDataSource<N> for StorageState<N, P, D, V>
{
    async fn get_state_signature(&self, height: u64) -> Option<StateSignatureRequestBody> {
        self.as_ref().get_state_signature(height).await
    }
}

#[async_trait]
impl<N: ConnectedNetwork<PubKey>, V: Versions, P: SequencerPersistence> StateSignatureDataSource<N>
    for ApiState<N, P, V>
{
    async fn get_state_signature(&self, height: u64) -> Option<StateSignatureRequestBody> {
        self.state_signer().await.get_state_signature(height).await
    }
}

#[cfg(any(test, feature = "testing"))]
pub mod test_helpers {
    use committable::Committable;
    use hotshot_state_prover::service::light_client_genesis_from_stake_table;
    use std::time::Duration;
    use tempfile::TempDir;
    use tokio::{spawn, time::sleep};

    use crate::network;
    use espresso_types::MockSequencerVersions;
    use espresso_types::{
        v0::traits::{NullEventConsumer, PersistenceOptions, StateCatchup},
        MarketplaceVersion, NamespaceId, ValidatedState,
    };
    use ethers::{prelude::Address, utils::Anvil};
    use futures::{
        future::{join_all, FutureExt},
        stream::StreamExt,
    };
    use hotshot::types::{Event, EventType};
    use hotshot_contract_adapter::light_client::{ParsedLightClientState, ParsedStakeTableState};
    use hotshot_types::{
        event::LeafInfo,
        traits::{metrics::NoMetrics, node_implementation::ConsensusTime},
    };
    use itertools::izip;
    use jf_merkle_tree::{MerkleCommitment, MerkleTreeScheme};
    use portpicker::pick_unused_port;
    use sequencer_utils::test_utils::setup_test;
    use surf_disco::Client;
    use tide_disco::error::ServerError;
    use tide_disco::{Api, App, Error, StatusCode};
    use tokio::task::JoinHandle;
    use url::Url;
    use vbs::version::{StaticVersion, StaticVersionType};

    use super::*;
    use crate::{
        catchup::NullStateCatchup,
        persistence::no_storage,
        testing::{
            run_marketplace_builder, run_test_builder, wait_for_decide_on_handle, TestConfig,
            TestConfigBuilder,
        },
    };

    pub const STAKE_TABLE_CAPACITY_FOR_TEST: u64 = 10;

    pub struct TestNetwork<P: PersistenceOptions, const NUM_NODES: usize, V: Versions> {
        pub server: SequencerContext<network::Memory, P::Persistence, V>,
        pub peers: Vec<SequencerContext<network::Memory, P::Persistence, V>>,
        pub cfg: TestConfig<{ NUM_NODES }>,
        // todo (abdul): remove this when fs storage is removed
        pub temp_dir: Option<TempDir>,
    }

    pub struct TestNetworkConfig<const NUM_NODES: usize, P, C>
    where
        P: PersistenceOptions,
        C: StateCatchup + 'static,
    {
        state: [ValidatedState; NUM_NODES],
        persistence: [P; NUM_NODES],
        catchup: [C; NUM_NODES],
        network_config: TestConfig<{ NUM_NODES }>,
        api_config: Options,
    }

    #[derive(Clone)]
    pub struct TestNetworkConfigBuilder<const NUM_NODES: usize, P, C>
    where
        P: PersistenceOptions,
        C: StateCatchup + 'static,
    {
        state: [ValidatedState; NUM_NODES],
        persistence: Option<[P; NUM_NODES]>,
        catchup: Option<[C; NUM_NODES]>,
        api_config: Option<Options>,
        network_config: Option<TestConfig<{ NUM_NODES }>>,
    }

    impl Default for TestNetworkConfigBuilder<5, no_storage::Options, NullStateCatchup> {
        fn default() -> Self {
            TestNetworkConfigBuilder {
                state: std::array::from_fn(|_| ValidatedState::default()),
                persistence: Some([no_storage::Options; 5]),
                catchup: Some(std::array::from_fn(|_| NullStateCatchup::default())),
                network_config: None,
                api_config: None,
            }
        }
    }

    impl<const NUM_NODES: usize>
        TestNetworkConfigBuilder<{ NUM_NODES }, no_storage::Options, NullStateCatchup>
    {
        pub fn with_num_nodes(
        ) -> TestNetworkConfigBuilder<{ NUM_NODES }, no_storage::Options, NullStateCatchup>
        {
            TestNetworkConfigBuilder {
                state: std::array::from_fn(|_| ValidatedState::default()),
                persistence: Some([no_storage::Options; { NUM_NODES }]),
                catchup: Some(std::array::from_fn(|_| NullStateCatchup::default())),
                network_config: None,
                api_config: None,
            }
        }

        pub fn with_max_block_size(&self, max_block_size: u64) -> Self {
            let cf = ChainConfig {
                max_block_size: max_block_size.into(),
                ..Default::default()
            }
            .into();

            let mut cfg = self.clone();
            cfg.state.iter_mut().for_each(|s| s.chain_config = cf);

            cfg
        }
    }

    impl<const NUM_NODES: usize, P, C> TestNetworkConfigBuilder<{ NUM_NODES }, P, C>
    where
        P: PersistenceOptions,
        C: StateCatchup + 'static,
    {
        pub fn states(mut self, state: [ValidatedState; NUM_NODES]) -> Self {
            self.state = state;
            self
        }

        pub fn persistences<NP: PersistenceOptions>(
            self,
            persistence: [NP; NUM_NODES],
        ) -> TestNetworkConfigBuilder<{ NUM_NODES }, NP, C> {
            TestNetworkConfigBuilder {
                state: self.state,
                catchup: self.catchup,
                network_config: self.network_config,
                api_config: self.api_config,
                persistence: Some(persistence),
            }
        }

        pub fn api_config(mut self, api_config: Options) -> Self {
            self.api_config = Some(api_config);
            self
        }

        pub fn catchups<NC: StateCatchup + 'static>(
            self,
            catchup: [NC; NUM_NODES],
        ) -> TestNetworkConfigBuilder<{ NUM_NODES }, P, NC> {
            TestNetworkConfigBuilder {
                state: self.state,
                catchup: Some(catchup),
                network_config: self.network_config,
                api_config: self.api_config,
                persistence: self.persistence,
            }
        }

        pub fn network_config(mut self, network_config: TestConfig<{ NUM_NODES }>) -> Self {
            self.network_config = Some(network_config);
            self
        }

        pub fn build(self) -> TestNetworkConfig<{ NUM_NODES }, P, C> {
            TestNetworkConfig {
                state: self.state,
                persistence: self.persistence.unwrap(),
                catchup: self.catchup.unwrap(),
                network_config: self.network_config.unwrap(),
                api_config: self.api_config.unwrap(),
            }
        }
    }

    impl<P: PersistenceOptions, const NUM_NODES: usize, V: Versions> TestNetwork<P, { NUM_NODES }, V> {
        pub async fn new<C: StateCatchup + 'static>(
            cfg: TestNetworkConfig<{ NUM_NODES }, P, C>,
            bind_version: V,
        ) -> Self {
            let mut cfg = cfg;
            let mut builder_tasks = Vec::new();
            let mut marketplace_builder_url = "http://example.com".parse().unwrap();

            if <V as Versions>::Base::VERSION < MarketplaceVersion::VERSION {
                let (task, url) =
                    run_test_builder::<{ NUM_NODES }>(cfg.network_config.builder_port()).await;
                builder_tasks.push(task);
                cfg.network_config.set_builder_urls(vec1::vec1![url]);
            };

            if <V as Versions>::Upgrade::VERSION >= MarketplaceVersion::VERSION
                || <V as Versions>::Base::VERSION >= MarketplaceVersion::VERSION
            {
                let (task, url) = run_marketplace_builder::<{ NUM_NODES }>(
                    cfg.network_config.marketplace_builder_port(),
                )
                .await;
                builder_tasks.push(task);
                cfg.network_config
                    .set_builder_urls(vec1::vec1![url.clone()]);
                marketplace_builder_url = url;
            }

            // add default storage if none is provided as query module is now required
            let mut opt = cfg.api_config.clone();
            let temp_dir = if opt.storage_fs.is_none() && opt.storage_sql.is_none() {
                let temp_dir = tempfile::tempdir().unwrap();
                opt = opt.query_fs(
                    Default::default(),
                    crate::persistence::fs::Options::new(temp_dir.path().to_path_buf()),
                );
                Some(temp_dir)
            } else {
                None
            };

            let mut nodes = join_all(
                izip!(cfg.state, cfg.persistence, cfg.catchup)
                    .enumerate()
                    .map(|(i, (state, persistence, catchup))| {
                        let opt = opt.clone();
                        let cfg = &cfg.network_config;
                        let upgrades_map = cfg.upgrades();
                        let marketplace_builder_url = marketplace_builder_url.clone();
                        async move {
                            if i == 0 {
                                opt.serve(|metrics, consumer| {
                                    let cfg = cfg.clone();
                                    async move {
                                        Ok(cfg
                                            .init_node(
                                                0,
                                                state,
                                                persistence,
                                                catchup,
                                                &*metrics,
                                                STAKE_TABLE_CAPACITY_FOR_TEST,
                                                consumer,
                                                bind_version,
                                                upgrades_map,
                                                marketplace_builder_url,
                                            )
                                            .await)
                                    }
                                    .boxed()
                                })
                                .await
                                .unwrap()
                            } else {
                                cfg.init_node(
                                    i,
                                    state,
                                    persistence,
                                    catchup,
                                    &NoMetrics,
                                    STAKE_TABLE_CAPACITY_FOR_TEST,
                                    NullEventConsumer,
                                    bind_version,
                                    upgrades_map,
                                    marketplace_builder_url,
                                )
                                .await
                            }
                        }
                    }),
            )
            .await;

            let handle_0 = &nodes[0];

            // Hook the builder(s) up to the event stream from the first node
            for builder_task in builder_tasks {
                builder_task.start(Box::new(handle_0.event_stream().await));
            }

            for ctx in &nodes {
                ctx.start_consensus().await;
            }

            let server = nodes.remove(0);
            let peers = nodes;

            Self {
                server,
                peers,
                cfg: cfg.network_config,
                temp_dir,
            }
        }

        pub fn light_client_genesis(&self) -> (ParsedLightClientState, ParsedStakeTableState) {
            let st = self.cfg.stake_table();
            light_client_genesis_from_stake_table(st).unwrap()
        }

        pub async fn stop_consensus(&mut self) {
            self.server.shutdown_consensus().await;

            for ctx in &mut self.peers {
                ctx.shutdown_consensus().await;
            }
        }
    }

    /// Test the status API with custom options.
    ///
    /// The `opt` function can be used to modify the [`Options`] which are used to start the server.
    /// By default, the options are the minimal required to run this test (configuring a port and
    /// enabling the status API). `opt` may add additional functionality (e.g. adding a query module
    /// to test a different initialization path) but should not remove or modify the existing
    /// functionality (e.g. removing the status module or changing the port).
    pub async fn status_test_helper(opt: impl FnOnce(Options) -> Options) {
        setup_test();

        let port = pick_unused_port().expect("No ports free");
        let url = format!("http://localhost:{port}").parse().unwrap();
        let client: Client<ServerError, StaticVersion<0, 1>> = Client::new(url);

        let options = opt(Options::with_port(port));
        let anvil = Anvil::new().spawn();
        let l1 = anvil.endpoint().parse().unwrap();
        let network_config = TestConfigBuilder::default().l1_url(l1).build();
        let config = TestNetworkConfigBuilder::default()
            .api_config(options)
            .network_config(network_config)
            .build();
        let _network = TestNetwork::new(config, MockSequencerVersions::new()).await;
        client.connect(None).await;

        // The status API is well tested in the query service repo. Here we are just smoke testing
        // that we set it up correctly. Wait for a (non-genesis) block to be sequenced and then
        // check the success rate metrics.
        while client
            .get::<u64>("status/block-height")
            .send()
            .await
            .unwrap()
            <= 1
        {
            sleep(Duration::from_secs(1)).await;
        }
        let success_rate = client
            .get::<f64>("status/success-rate")
            .send()
            .await
            .unwrap();
        // If metrics are populating correctly, we should get a finite number. If not, we might get
        // NaN or infinity due to division by 0.
        assert!(success_rate.is_finite(), "{success_rate}");
        // We know at least some views have been successful, since we finalized a block.
        assert!(success_rate > 0.0, "{success_rate}");
    }

    /// Test the submit API with custom options.
    ///
    /// The `opt` function can be used to modify the [`Options`] which are used to start the server.
    /// By default, the options are the minimal required to run this test (configuring a port and
    /// enabling the submit API). `opt` may add additional functionality (e.g. adding a query module
    /// to test a different initialization path) but should not remove or modify the existing
    /// functionality (e.g. removing the submit module or changing the port).
    pub async fn submit_test_helper(opt: impl FnOnce(Options) -> Options) {
        setup_test();

        let txn = Transaction::new(NamespaceId::from(1_u32), vec![1, 2, 3, 4]);

        let port = pick_unused_port().expect("No ports free");

        let url = format!("http://localhost:{port}").parse().unwrap();
        let client: Client<ServerError, StaticVersion<0, 1>> = Client::new(url);

        let options = opt(Options::with_port(port).submit(Default::default()));
        let anvil = Anvil::new().spawn();
        let l1 = anvil.endpoint().parse().unwrap();
        let network_config = TestConfigBuilder::default().l1_url(l1).build();
        let config = TestNetworkConfigBuilder::default()
            .api_config(options)
            .network_config(network_config)
            .build();
        let network = TestNetwork::new(config, MockSequencerVersions::new()).await;
        let mut events = network.server.event_stream().await;

        client.connect(None).await;

        let hash = client
            .post("submit/submit")
            .body_json(&txn)
            .unwrap()
            .send()
            .await
            .unwrap();
        assert_eq!(txn.commit(), hash);

        // Wait for a Decide event containing transaction matching the one we sent
        wait_for_decide_on_handle(&mut events, &txn).await;
    }

    /// Test the state signature API.
    pub async fn state_signature_test_helper(opt: impl FnOnce(Options) -> Options) {
        setup_test();

        let port = pick_unused_port().expect("No ports free");

        let url = format!("http://localhost:{port}").parse().unwrap();

        let client: Client<ServerError, StaticVersion<0, 1>> = Client::new(url);

        let options = opt(Options::with_port(port));
        let anvil = Anvil::new().spawn();
        let l1 = anvil.endpoint().parse().unwrap();
        let network_config = TestConfigBuilder::default().l1_url(l1).build();
        let config = TestNetworkConfigBuilder::default()
            .api_config(options)
            .network_config(network_config)
            .build();
        let network = TestNetwork::new(config, MockSequencerVersions::new()).await;

        let mut height: u64;
        // Wait for block >=2 appears
        // It's waiting for an extra second to make sure that the signature is generated
        loop {
            height = network.server.decided_leaf().await.height();
            sleep(std::time::Duration::from_secs(1)).await;
            if height >= 2 {
                break;
            }
        }
        // we cannot verify the signature now, because we don't know the stake table
        client
            .get::<StateSignatureRequestBody>(&format!("state-signature/block/{}", height))
            .send()
            .await
            .unwrap();
    }

    /// Test the catchup API with custom options.
    ///
    /// The `opt` function can be used to modify the [`Options`] which are used to start the server.
    /// By default, the options are the minimal required to run this test (configuring a port and
    /// enabling the catchup API). `opt` may add additional functionality (e.g. adding a query module
    /// to test a different initialization path) but should not remove or modify the existing
    /// functionality (e.g. removing the catchup module or changing the port).
    pub async fn catchup_test_helper(opt: impl FnOnce(Options) -> Options) {
        setup_test();

        let port = pick_unused_port().expect("No ports free");
        let url = format!("http://localhost:{port}").parse().unwrap();
        let client: Client<ServerError, StaticVersion<0, 1>> = Client::new(url);

        let options = opt(Options::with_port(port));
        let anvil = Anvil::new().spawn();
        let l1 = anvil.endpoint().parse().unwrap();
        let network_config = TestConfigBuilder::default().l1_url(l1).build();
        let config = TestNetworkConfigBuilder::default()
            .api_config(options)
            .network_config(network_config)
            .build();
        let network = TestNetwork::new(config, MockSequencerVersions::new()).await;
        client.connect(None).await;

        // Wait for a few blocks to be decided.
        let mut events = network.server.event_stream().await;
        loop {
            if let Event {
                event: EventType::Decide { leaf_chain, .. },
                ..
            } = events.next().await.unwrap()
            {
                if leaf_chain
                    .iter()
                    .any(|LeafInfo { leaf, .. }| leaf.block_header().height() > 2)
                {
                    break;
                }
            }
        }

        // Stop consensus running on the node so we freeze the decided and undecided states.
        // We'll let it go out of scope here since it's a write lock.
        {
            network.server.shutdown_consensus().await;
        }

        // Undecided fee state: absent account.
        let leaf = network.server.decided_leaf().await;
        let height = leaf.height() + 1;
        let view = leaf.view_number() + 1;
        let res = client
            .get::<AccountQueryData>(&format!(
                "catchup/{height}/{}/account/{:x}",
                view.u64(),
                Address::default()
            ))
            .send()
            .await
            .unwrap();
        assert_eq!(res.balance, 0.into());
        assert_eq!(
            res.proof
                .verify(
                    &network
                        .server
                        .state(view)
                        .await
                        .unwrap()
                        .fee_merkle_tree
                        .commitment()
                )
                .unwrap(),
            0.into()
        );

        // Undecided block state.
        let res = client
            .get::<BlocksFrontier>(&format!("catchup/{height}/{}/blocks", view.u64()))
            .send()
            .await
            .unwrap();
        let root = &network
            .server
            .state(view)
            .await
            .unwrap()
            .block_merkle_tree
            .commitment();
        BlockMerkleTree::verify(root.digest(), root.size() - 1, res)
            .unwrap()
            .unwrap();
    }

    pub async fn spawn_dishonest_peer_catchup_api() -> anyhow::Result<(Url, JoinHandle<()>)> {
        let toml = toml::from_str::<toml::Value>(include_str!("../api/catchup.toml")).unwrap();
        let mut api =
            Api::<(), hotshot_query_service::Error, SequencerApiVersion>::new(toml).unwrap();

        api.get("account", |_req, _state: &()| {
            async move {
                Result::<AccountQueryData, _>::Err(hotshot_query_service::Error::catch_all(
                    StatusCode::BAD_REQUEST,
                    "no account found".to_string(),
                ))
            }
            .boxed()
        })?
        .get("blocks", |_req, _state| {
            async move {
                Result::<BlocksFrontier, _>::Err(hotshot_query_service::Error::catch_all(
                    StatusCode::BAD_REQUEST,
                    "no block found".to_string(),
                ))
            }
            .boxed()
        })?
        .get("chainconfig", |_req, _state| {
            async move {
                Result::<ChainConfig, _>::Ok(ChainConfig {
                    max_block_size: 300.into(),
                    base_fee: 1.into(),
                    fee_recipient: "0xa0b86991c6218b36c1d19d4a2e9eb0ce3606eb48"
                        .parse()
                        .unwrap(),
                    ..Default::default()
                })
            }
            .boxed()
        })?;

        let mut app = App::<_, hotshot_query_service::Error>::with_state(());
        app.with_version(env!("CARGO_PKG_VERSION").parse().unwrap());

        app.register_module::<_, _>("catchup", api).unwrap();

        let port = pick_unused_port().expect("no free port");
        let url: Url = Url::parse(&format!("http://localhost:{port}")).unwrap();

        let handle = spawn({
            let url = url.clone();
            async move {
                let _ = app.serve(url, SequencerApiVersion::instance()).await;
            }
        });

        Ok((url, handle))
    }
}

#[cfg(test)]
#[espresso_macros::generic_tests]
mod api_tests {
    use committable::Committable;
    use data_source::testing::TestableSequencerDataSource;
    use endpoints::NamespaceProofQueryData;
    use espresso_types::MockSequencerVersions;
    use espresso_types::{
        traits::{EventConsumer, PersistenceOptions},
        Header, Leaf2, NamespaceId,
    };
    use ethers::utils::Anvil;
    use futures::{future, stream::StreamExt};
    use hotshot_example_types::node_types::TestVersions;
    use hotshot_query_service::availability::{
        AvailabilityDataSource, BlockQueryData, VidCommonQueryData,
    };

<<<<<<< HEAD
    use hotshot_types::data::vid_disperse::VidDisperseShare2;
    use hotshot_types::data::{DaProposal2, EpochNumber, VidDisperseShare};
    use hotshot_types::simple_certificate::QuorumCertificate2;
    use hotshot_types::vid::advz_scheme;
=======
    use hotshot_query_service::VidCommitment;
    use hotshot_types::data::vid_disperse::ADVZDisperseShare;
    use hotshot_types::vid::advz::advz_scheme;
>>>>>>> a3128726
    use hotshot_types::{
        data::{QuorumProposal2, QuorumProposalWrapper},
        event::LeafInfo,
        message::Proposal,
        traits::{node_implementation::ConsensusTime, signature_key::SignatureKey, EncodeBytes},
    };

    use jf_vid::VidScheme;
    use portpicker::pick_unused_port;
    use sequencer_utils::test_utils::setup_test;
    use std::fmt::Debug;
    use surf_disco::Client;
    use test_helpers::{
        catchup_test_helper, state_signature_test_helper, status_test_helper, submit_test_helper,
        TestNetwork, TestNetworkConfigBuilder,
    };
    use tide_disco::error::ServerError;
    use vbs::version::StaticVersion;

    use super::{update::ApiEventConsumer, *};
    use crate::network;
    use crate::{
        persistence::no_storage::NoStorage,
        testing::{wait_for_decide_on_handle, TestConfigBuilder},
    };

    #[tokio::test(flavor = "multi_thread")]
    pub(crate) async fn submit_test_with_query_module<D: TestableSequencerDataSource>() {
        let storage = D::create_storage().await;
        submit_test_helper(|opt| D::options(&storage, opt)).await
    }

    #[tokio::test(flavor = "multi_thread")]
    pub(crate) async fn status_test_with_query_module<D: TestableSequencerDataSource>() {
        let storage = D::create_storage().await;
        status_test_helper(|opt| D::options(&storage, opt)).await
    }

    #[tokio::test(flavor = "multi_thread")]
    pub(crate) async fn state_signature_test_with_query_module<D: TestableSequencerDataSource>() {
        let storage = D::create_storage().await;
        state_signature_test_helper(|opt| D::options(&storage, opt)).await
    }

    #[tokio::test(flavor = "multi_thread")]
    pub(crate) async fn test_namespace_query<D: TestableSequencerDataSource>() {
        setup_test();

        // Arbitrary transaction, arbitrary namespace ID
        let ns_id = NamespaceId::from(42_u32);
        let txn = Transaction::new(ns_id, vec![1, 2, 3, 4]);

        // Start query service.
        let port = pick_unused_port().expect("No ports free");
        let storage = D::create_storage().await;
        let anvil = Anvil::new().spawn();
        let l1 = anvil.endpoint().parse().unwrap();
        let network_config = TestConfigBuilder::default().l1_url(l1).build();
        let config = TestNetworkConfigBuilder::default()
            .api_config(D::options(&storage, Options::with_port(port)).submit(Default::default()))
            .network_config(network_config)
            .build();
        let network = TestNetwork::new(config, MockSequencerVersions::new()).await;
        let mut events = network.server.event_stream().await;

        // Connect client.
        let client: Client<ServerError, StaticVersion<0, 1>> =
            Client::new(format!("http://localhost:{port}").parse().unwrap());
        client.connect(None).await;

        let hash = client
            .post("submit/submit")
            .body_json(&txn)
            .unwrap()
            .send()
            .await
            .unwrap();
        assert_eq!(txn.commit(), hash);

        // Wait for a Decide event containing transaction matching the one we sent
        let block_height = wait_for_decide_on_handle(&mut events, &txn).await as usize;
        tracing::info!(block_height, "transaction sequenced");

        // Wait for the query service to update to this block height.
        client
            .socket(&format!("availability/stream/blocks/{block_height}"))
            .subscribe::<BlockQueryData<SeqTypes>>()
            .await
            .unwrap()
            .next()
            .await
            .unwrap()
            .unwrap();

        let mut found_txn = false;
        let mut found_empty_block = false;
        for block_num in 0..=block_height {
            let header: Header = client
                .get(&format!("availability/header/{block_num}"))
                .send()
                .await
                .unwrap();
            let ns_query_res: NamespaceProofQueryData = client
                .get(&format!("availability/block/{block_num}/namespace/{ns_id}"))
                .send()
                .await
                .unwrap();

            // Verify namespace proof if present
            if let Some(ns_proof) = ns_query_res.proof {
                let vid_common: VidCommonQueryData<SeqTypes> = client
                    .get(&format!("availability/vid/common/{block_num}"))
                    .send()
                    .await
                    .unwrap();

                ns_proof
                    .verify(
                        header.ns_table(),
                        &header.payload_commitment(),
                        &vid_common.common().clone().unwrap(),
                    )
                    .unwrap();
            } else {
                // Namespace proof should be present if ns_id exists in ns_table
                assert!(header.ns_table().find_ns_id(&ns_id).is_none());
                assert!(ns_query_res.transactions.is_empty());
            }

            found_empty_block = found_empty_block || ns_query_res.transactions.is_empty();

            for txn in ns_query_res.transactions {
                if txn.commit() == hash {
                    // Ensure that we validate an inclusion proof
                    found_txn = true;
                }
            }
        }
        assert!(found_txn);
        assert!(found_empty_block);
    }

    #[tokio::test(flavor = "multi_thread")]
    pub(crate) async fn catchup_test_with_query_module<D: TestableSequencerDataSource>() {
        let storage = D::create_storage().await;
        catchup_test_helper(|opt| D::options(&storage, opt)).await
    }

    #[tokio::test(flavor = "multi_thread")]
    pub async fn test_non_consecutive_decide_with_failing_event_consumer<D>()
    where
        D: TestableSequencerDataSource + Debug + 'static,
    {
        #[derive(Clone, Copy, Debug)]
        struct FailConsumer;

        #[async_trait]
        impl EventConsumer for FailConsumer {
            async fn handle_event(&self, _: &Event<SeqTypes>) -> anyhow::Result<()> {
                bail!("mock error injection");
            }
        }

        setup_test();
        let (pubkey, privkey) = PubKey::generated_from_seed_indexed([0; 32], 1);

        let storage = D::create_storage().await;
        let persistence = D::persistence_options(&storage).create().await.unwrap();
        let data_source: Arc<StorageState<network::Memory, NoStorage, _, MockSequencerVersions>> =
            Arc::new(StorageState::new(
                D::create(D::persistence_options(&storage), Default::default(), false)
                    .await
                    .unwrap(),
                ApiState::new(future::pending()),
            ));

        // Create two non-consecutive leaf chains.
        let mut chain1 = vec![];

        let genesis = Leaf2::genesis::<TestVersions>(&Default::default(), &NodeState::mock()).await;
        let payload = genesis.block_payload().unwrap();
        let payload_bytes_arc = payload.encode();
        let disperse = advz_scheme(2).disperse(payload_bytes_arc.clone()).unwrap();
        let payload_commitment = disperse.commit;
        let mut quorum_proposal = QuorumProposalWrapper::<SeqTypes> {
            proposal: QuorumProposal2::<SeqTypes> {
                block_header: genesis.block_header().clone(),
                view_number: ViewNumber::genesis(),
                justify_qc: QuorumCertificate2::genesis::<MockSequencerVersions>(
                    &ValidatedState::default(),
                    &NodeState::mock(),
                )
                .await,
                upgrade_certificate: None,
                view_change_evidence: None,
                next_drb_result: None,
                next_epoch_justify_qc: None,
                epoch: None,
            },
        };
        let mut qc = QuorumCertificate2::genesis::<MockSequencerVersions>(
            &ValidatedState::default(),
            &NodeState::mock(),
        )
        .await;

        let mut justify_qc = qc.clone();
        for i in 0..5 {
            *quorum_proposal.proposal.block_header.height_mut() = i;
            quorum_proposal.proposal.view_number = ViewNumber::new(i);
            quorum_proposal.proposal.justify_qc = justify_qc;
            let leaf = Leaf2::from_quorum_proposal(&quorum_proposal);
            qc.view_number = leaf.view_number();
            qc.data.leaf_commit = Committable::commit(&leaf);
            justify_qc = qc.clone();
            chain1.push((leaf.clone(), qc.clone()));

            // Include a quorum proposal for each leaf.
            let quorum_proposal_signature =
                PubKey::sign(&privkey, &bincode::serialize(&quorum_proposal).unwrap())
                    .expect("Failed to sign quorum_proposal");
            persistence
                .append_quorum_proposal2(&Proposal {
                    data: quorum_proposal.clone(),
                    signature: quorum_proposal_signature,
                    _pd: Default::default(),
                })
                .await
                .unwrap();

            // Include VID information for each leaf.
            let share = VidDisperseShare::V1(VidDisperseShare2::<SeqTypes> {
                view_number: leaf.view_number(),
                payload_commitment,
                share: disperse.shares[0].clone(),
                common: disperse.common.clone(),
                recipient_key: pubkey,
                epoch: Some(EpochNumber::new(0)),
                target_epoch: Some(EpochNumber::new(0)),
                data_epoch_payload_commitment: None,
            });
            persistence
                .append_vid2(&share.to_proposal(&privkey).unwrap())
                .await
                .unwrap();

            // Include payload information for each leaf.
            let block_payload_signature =
                PubKey::sign(&privkey, &payload_bytes_arc).expect("Failed to sign block payload");
            let da_proposal_inner = DaProposal2::<SeqTypes> {
                encoded_transactions: payload_bytes_arc.clone(),
                metadata: payload.ns_table().clone(),
                view_number: leaf.view_number(),
                epoch: Some(EpochNumber::new(0)),
            };
            let da_proposal = Proposal {
                data: da_proposal_inner,
                signature: block_payload_signature,
                _pd: Default::default(),
            };
            persistence
<<<<<<< HEAD
                .append_da2(&da_proposal, payload_commitment)
=======
                .append_da(&da_proposal, VidCommitment::V0(payload_commitment))
>>>>>>> a3128726
                .await
                .unwrap();
        }
        // Split into two chains.
        let mut chain2 = chain1.split_off(2);
        // Make non-consecutive (i.e. we skip a leaf).
        chain2.remove(0);

        // Decide 2 leaves, but fail in event processing.
        let leaf_chain = chain1
            .iter()
            .map(|(leaf, qc)| (leaf_info(leaf.clone()), qc.clone()))
            .collect::<Vec<_>>();
        tracing::info!("decide with event handling failure");
        persistence
            .append_decided_leaves(
                ViewNumber::new(1),
                leaf_chain.iter().map(|(leaf, qc)| (leaf, qc.clone())),
                &FailConsumer,
            )
            .await
            .unwrap();

        // Now decide remaining leaves successfully. We should now process a decide event for all
        // the leaves.
        let consumer = ApiEventConsumer::from(data_source.clone());
        let leaf_chain = chain2
            .iter()
            .map(|(leaf, qc)| (leaf_info(leaf.clone()), qc.clone()))
            .collect::<Vec<_>>();
        tracing::info!("decide successfully");
        persistence
            .append_decided_leaves(
                ViewNumber::new(4),
                leaf_chain.iter().map(|(leaf, qc)| (leaf, qc.clone())),
                &consumer,
            )
            .await
            .unwrap();

        // Check that the leaves were moved to archive storage, along with payload and VID
        // information.
        for (leaf, qc) in chain1.iter().chain(&chain2) {
            tracing::info!(height = leaf.height(), "check archive");
            let qd = data_source.get_leaf(leaf.height() as usize).await.await;
            let stored_leaf: Leaf2 = qd.leaf().clone();
            let stored_qc = qd.qc().clone();
            assert_eq!(&stored_leaf, leaf);
            assert_eq!(&stored_qc, qc);

            data_source
                .get_block(leaf.height() as usize)
                .await
                .try_resolve()
                .ok()
                .unwrap();
            data_source
                .get_vid_common(leaf.height() as usize)
                .await
                .try_resolve()
                .ok()
                .unwrap();

            // Check that all data has been garbage collected for the decided views.
            assert!(persistence
                .load_da_proposal(leaf.view_number())
                .await
                .unwrap()
                .is_none());
            assert!(persistence
                .load_vid_share(leaf.view_number())
                .await
                .unwrap()
                .is_none());
            assert!(persistence
                .load_quorum_proposal(leaf.view_number())
                .await
                .is_err());
        }

        // Check that data has _not_ been garbage collected for the missing view.
        assert!(persistence
            .load_da_proposal(ViewNumber::new(2))
            .await
            .unwrap()
            .is_some());
        assert!(persistence
            .load_vid_share(ViewNumber::new(2))
            .await
            .unwrap()
            .is_some());
        persistence
            .load_quorum_proposal(ViewNumber::new(2))
            .await
            .unwrap();
    }

    #[tokio::test(flavor = "multi_thread")]
    pub async fn test_decide_missing_data<D>()
    where
        D: TestableSequencerDataSource + Debug + 'static,
    {
        setup_test();

        let storage = D::create_storage().await;
        let persistence = D::persistence_options(&storage).create().await.unwrap();
        let data_source: Arc<StorageState<network::Memory, NoStorage, _, MockSequencerVersions>> =
            Arc::new(StorageState::new(
                D::create(D::persistence_options(&storage), Default::default(), false)
                    .await
                    .unwrap(),
                ApiState::new(future::pending()),
            ));
        let consumer = ApiEventConsumer::from(data_source.clone());

        let mut qc = QuorumCertificate2::genesis::<MockSequencerVersions>(
            &ValidatedState::default(),
            &NodeState::mock(),
        )
        .await;
        let leaf =
            Leaf2::genesis::<TestVersions>(&ValidatedState::default(), &NodeState::mock()).await;

        // Append the genesis leaf. We don't use this for the test, because the update function will
        // automatically fill in the missing data for genesis. We just append this to get into a
        // consistent state to then append the leaf from view 1, which will have missing data.
        tracing::info!(?leaf, ?qc, "decide genesis leaf");
        persistence
            .append_decided_leaves(
                leaf.view_number(),
                [(&leaf_info(leaf.clone()), qc.clone())],
                &consumer,
            )
            .await
            .unwrap();

        // Create another leaf, with missing data.
        let mut block_header = leaf.block_header().clone();
        *block_header.height_mut() += 1;
        let qp = QuorumProposalWrapper {
            proposal: QuorumProposal2 {
                block_header,
                view_number: leaf.view_number() + 1,
                justify_qc: qc.clone(),
                upgrade_certificate: None,
                view_change_evidence: None,
                next_drb_result: None,
                next_epoch_justify_qc: None,
                epoch: None,
            },
        };

        let leaf = Leaf2::from_quorum_proposal(&qp);
        qc.view_number = leaf.view_number();
        qc.data.leaf_commit = Committable::commit(&leaf);

        // Decide a leaf without the corresponding payload or VID.
        tracing::info!(?leaf, ?qc, "append leaf 1");
        persistence
            .append_decided_leaves(
                leaf.view_number(),
                [(&leaf_info(leaf.clone()), qc)],
                &consumer,
            )
            .await
            .unwrap();

        // Check that we still processed the leaf.
        assert_eq!(leaf, data_source.get_leaf(1).await.await.leaf().clone());
        assert!(data_source.get_vid_common(1).await.is_pending());
        assert!(data_source.get_block(1).await.is_pending());
    }

    fn leaf_info(leaf: Leaf2) -> LeafInfo<SeqTypes> {
        LeafInfo {
            leaf,
            vid_share: None,
            state: Default::default(),
            delta: None,
        }
    }
}

#[cfg(test)]
mod test {
    use committable::{Commitment, Committable};
    use std::{collections::BTreeMap, time::Duration};
    use tokio::time::sleep;

    use espresso_types::{
        traits::NullEventConsumer,
        v0_1::{UpgradeMode, ViewBasedUpgrade},
        BackoffParams, FeeAccount, FeeAmount, FeeVersion, Header, MarketplaceVersion,
        MockSequencerVersions, SequencerVersions, TimeBasedUpgrade, Timestamp, Upgrade,
        UpgradeType, ValidatedState,
    };
    use ethers::utils::Anvil;
    use futures::{
        future::{self, join_all},
        stream::{StreamExt, TryStreamExt},
    };
    use hotshot::types::EventType;
    use hotshot_query_service::{
        availability::{BlockQueryData, LeafQueryData, VidCommonQueryData},
        types::HeightIndexed,
    };
    use hotshot_types::{
        event::LeafInfo,
        traits::{metrics::NoMetrics, node_implementation::ConsensusTime},
        ValidatorConfig,
    };
    use jf_merkle_tree::prelude::{MerkleProof, Sha3Node};
    use portpicker::pick_unused_port;
    use sequencer_utils::{ser::FromStringOrInteger, test_utils::setup_test};
    use surf_disco::Client;
    use test_helpers::{
        catchup_test_helper, spawn_dishonest_peer_catchup_api, state_signature_test_helper,
        status_test_helper, submit_test_helper, TestNetwork, TestNetworkConfigBuilder,
    };
    use tide_disco::{app::AppHealth, error::ServerError, healthcheck::HealthStatus};
    use time::OffsetDateTime;
    use vbs::version::{StaticVersion, StaticVersionType, Version};

    use self::{
        data_source::{testing::TestableSequencerDataSource, PublicHotShotConfig},
        options::HotshotEvents,
        sql::DataSource as SqlDataSource,
    };
    use super::*;
    use crate::{
        catchup::{NullStateCatchup, StatePeers},
        persistence::no_storage,
        testing::{TestConfig, TestConfigBuilder},
    };

    #[tokio::test(flavor = "multi_thread")]
    async fn test_healthcheck() {
        setup_test();

        let port = pick_unused_port().expect("No ports free");
        let url = format!("http://localhost:{port}").parse().unwrap();
        let client: Client<ServerError, StaticVersion<0, 1>> = Client::new(url);
        let options = Options::with_port(port);
        let anvil = Anvil::new().spawn();
        let l1 = anvil.endpoint().parse().unwrap();
        let network_config = TestConfigBuilder::default().l1_url(l1).build();
        let config = TestNetworkConfigBuilder::<5, _, NullStateCatchup>::default()
            .api_config(options)
            .network_config(network_config)
            .build();
        let _network = TestNetwork::new(config, MockSequencerVersions::new()).await;

        client.connect(None).await;
        let health = client.get::<AppHealth>("healthcheck").send().await.unwrap();
        assert_eq!(health.status, HealthStatus::Available);
    }

    #[tokio::test(flavor = "multi_thread")]
    async fn status_test_without_query_module() {
        status_test_helper(|opt| opt).await
    }

    #[tokio::test(flavor = "multi_thread")]
    async fn submit_test_without_query_module() {
        submit_test_helper(|opt| opt).await
    }

    #[tokio::test(flavor = "multi_thread")]
    async fn state_signature_test_without_query_module() {
        state_signature_test_helper(|opt| opt).await
    }

    #[tokio::test(flavor = "multi_thread")]
    async fn catchup_test_without_query_module() {
        catchup_test_helper(|opt| opt).await
    }

    #[tokio::test(flavor = "multi_thread")]
    async fn slow_test_merklized_state_api() {
        setup_test();

        let port = pick_unused_port().expect("No ports free");

        let storage = SqlDataSource::create_storage().await;

        let options = SqlDataSource::options(&storage, Options::with_port(port));

        let anvil = Anvil::new().spawn();
        let l1 = anvil.endpoint().parse().unwrap();
        let network_config = TestConfigBuilder::default().l1_url(l1).build();
        let config = TestNetworkConfigBuilder::default()
            .api_config(options)
            .network_config(network_config)
            .build();
        let mut network = TestNetwork::new(config, MockSequencerVersions::new()).await;
        let url = format!("http://localhost:{port}").parse().unwrap();
        let client: Client<ServerError, SequencerApiVersion> = Client::new(url);

        client.connect(Some(Duration::from_secs(15))).await;

        // Wait until some blocks have been decided.
        tracing::info!("waiting for blocks");
        let blocks = client
            .socket("availability/stream/blocks/0")
            .subscribe::<BlockQueryData<SeqTypes>>()
            .await
            .unwrap()
            .take(4)
            .try_collect::<Vec<_>>()
            .await
            .unwrap();

        // sleep for few seconds so that state data is upserted
        tracing::info!("waiting for state to be inserted");
        sleep(Duration::from_secs(5)).await;
        network.stop_consensus().await;

        for block in blocks {
            let i = block.height();
            tracing::info!(i, "get block state");
            let path = client
                .get::<MerkleProof<Commitment<Header>, u64, Sha3Node, 3>>(&format!(
                    "block-state/{}/{i}",
                    i + 1
                ))
                .send()
                .await
                .unwrap();
            assert_eq!(*path.elem().unwrap(), block.hash());

            tracing::info!(i, "get fee state");
            let account = TestConfig::<5>::builder_key().fee_account();
            let path = client
                .get::<MerkleProof<FeeAmount, FeeAccount, Sha3Node, 256>>(&format!(
                    "fee-state/{}/{}",
                    i + 1,
                    account
                ))
                .send()
                .await
                .unwrap();
            assert_eq!(*path.index(), account);
            assert!(*path.elem().unwrap() > 0.into(), "{:?}", path.elem());
        }

        // testing fee_balance api
        let account = TestConfig::<5>::builder_key().fee_account();
        let amount = client
            .get::<Option<FeeAmount>>(&format!("fee-state/fee-balance/latest/{}", account))
            .send()
            .await
            .unwrap()
            .unwrap();
        let expected = ethers::types::U256::max_value();
        assert_eq!(expected, amount.0);
    }

    #[tokio::test(flavor = "multi_thread")]
    async fn test_leaf_only_data_source() {
        setup_test();

        let port = pick_unused_port().expect("No ports free");

        let storage = SqlDataSource::create_storage().await;
        let options =
            SqlDataSource::leaf_only_ds_options(&storage, Options::with_port(port)).unwrap();

        let anvil = Anvil::new().spawn();
        let l1 = anvil.endpoint().parse().unwrap();
        let network_config = TestConfigBuilder::default().l1_url(l1).build();
        let config = TestNetworkConfigBuilder::default()
            .api_config(options)
            .network_config(network_config)
            .build();
        let _network = TestNetwork::new(config, MockSequencerVersions::new()).await;
        let url = format!("http://localhost:{port}").parse().unwrap();
        let client: Client<ServerError, SequencerApiVersion> = Client::new(url);

        tracing::info!("waiting for blocks");
        client.connect(Some(Duration::from_secs(15))).await;
        // Wait until some blocks have been decided.

        let account = TestConfig::<5>::builder_key().fee_account();

        let _headers = client
            .socket("availability/stream/headers/0")
            .subscribe::<Header>()
            .await
            .unwrap()
            .take(10)
            .try_collect::<Vec<_>>()
            .await
            .unwrap();

        for i in 1..5 {
            let leaf = client
                .get::<LeafQueryData<SeqTypes>>(&format!("availability/leaf/{i}"))
                .send()
                .await
                .unwrap();

            assert_eq!(leaf.height(), i);

            let header = client
                .get::<Header>(&format!("availability/header/{i}"))
                .send()
                .await
                .unwrap();

            assert_eq!(header.height(), i);

            let vid = client
                .get::<VidCommonQueryData<SeqTypes>>(&format!("availability/vid/common/{i}"))
                .send()
                .await
                .unwrap();

            assert_eq!(vid.height(), i);

            client
                .get::<MerkleProof<Commitment<Header>, u64, Sha3Node, 3>>(&format!(
                    "block-state/{i}/{}",
                    i - 1
                ))
                .send()
                .await
                .unwrap();

            client
                .get::<MerkleProof<FeeAmount, FeeAccount, Sha3Node, 256>>(&format!(
                    "fee-state/{}/{}",
                    i + 1,
                    account
                ))
                .send()
                .await
                .unwrap();
        }

        // This would fail even though we have processed atleast 10 leaves
        // this is because light weight nodes only support leaves, headers and VID
        client
            .get::<BlockQueryData<SeqTypes>>("availability/block/1")
            .send()
            .await
            .unwrap_err();
    }

    #[tokio::test(flavor = "multi_thread")]
    async fn test_catchup() {
        setup_test();

        // Start a sequencer network, using the query service for catchup.
        let port = pick_unused_port().expect("No ports free");
        let anvil = Anvil::new().spawn();
        let l1 = anvil.endpoint().parse().unwrap();
        const NUM_NODES: usize = 5;
        let config = TestNetworkConfigBuilder::<NUM_NODES, _, _>::with_num_nodes()
            .api_config(Options::with_port(port))
            .network_config(TestConfigBuilder::default().l1_url(l1).build())
            .catchups(std::array::from_fn(|_| {
                StatePeers::<StaticVersion<0, 1>>::from_urls(
                    vec![format!("http://localhost:{port}").parse().unwrap()],
                    Default::default(),
                    &NoMetrics,
                )
            }))
            .build();
        let mut network = TestNetwork::new(config, MockSequencerVersions::new()).await;

        // Wait for replica 0 to reach a (non-genesis) decide, before disconnecting it.
        let mut events = network.peers[0].event_stream().await;
        loop {
            let event = events.next().await.unwrap();
            let EventType::Decide { leaf_chain, .. } = event.event else {
                continue;
            };
            if leaf_chain[0].leaf.height() > 0 {
                break;
            }
        }

        // Shut down and restart replica 0. We don't just stop consensus and restart it; we fully
        // drop the node and recreate it so it loses all of its temporary state and starts off from
        // genesis. It should be able to catch up by listening to proposals and then rebuild its
        // state from its peers.
        tracing::info!("shutting down node");
        network.peers.remove(0);

        // Wait for a few blocks to pass while the node is down, so it falls behind.
        network
            .server
            .event_stream()
            .await
            .filter(|event| future::ready(matches!(event.event, EventType::Decide { .. })))
            .take(3)
            .collect::<Vec<_>>()
            .await;

        tracing::info!("restarting node");
        let node = network
            .cfg
            .init_node(
                1,
                ValidatedState::default(),
                no_storage::Options,
                StatePeers::<StaticVersion<0, 1>>::from_urls(
                    vec![format!("http://localhost:{port}").parse().unwrap()],
                    Default::default(),
                    &NoMetrics,
                ),
                &NoMetrics,
                test_helpers::STAKE_TABLE_CAPACITY_FOR_TEST,
                NullEventConsumer,
                MockSequencerVersions::new(),
                Default::default(),
                "http://localhost".parse().unwrap(),
            )
            .await;
        let mut events = node.event_stream().await;

        // Wait for a (non-genesis) block proposed by each node, to prove that the lagging node has
        // caught up and all nodes are in sync.
        let mut proposers = [false; NUM_NODES];
        loop {
            let event = events.next().await.unwrap();
            let EventType::Decide { leaf_chain, .. } = event.event else {
                continue;
            };
            for LeafInfo { leaf, .. } in leaf_chain.iter().rev() {
                let height = leaf.height();
                let leaf_builder = (leaf.view_number().u64() as usize) % NUM_NODES;
                if height == 0 {
                    continue;
                }

                tracing::info!(
                    "waiting for blocks from {proposers:?}, block {height} is from {leaf_builder}",
                );
                proposers[leaf_builder] = true;
            }

            if proposers.iter().all(|has_proposed| *has_proposed) {
                break;
            }
        }
    }

    #[tokio::test(flavor = "multi_thread")]
    async fn test_chain_config_from_instance() {
        // This test uses a ValidatedState which only has the default chain config commitment.
        // The NodeState has the full chain config.
        // Both chain config commitments will match, so the ValidatedState should have the full chain config after a non-genesis block is decided.
        setup_test();

        let port = pick_unused_port().expect("No ports free");
        let anvil = Anvil::new().spawn();
        let l1 = anvil.endpoint().parse().unwrap();

        let chain_config: ChainConfig = ChainConfig::default();

        let state = ValidatedState {
            chain_config: chain_config.commit().into(),
            ..Default::default()
        };

        let states = std::array::from_fn(|_| state.clone());

        let config = TestNetworkConfigBuilder::default()
            .api_config(Options::with_port(port))
            .states(states)
            .catchups(std::array::from_fn(|_| {
                StatePeers::<StaticVersion<0, 1>>::from_urls(
                    vec![format!("http://localhost:{port}").parse().unwrap()],
                    Default::default(),
                    &NoMetrics,
                )
            }))
            .network_config(TestConfigBuilder::default().l1_url(l1).build())
            .build();

        let mut network = TestNetwork::new(config, MockSequencerVersions::new()).await;

        // Wait for few blocks to be decided.
        network
            .server
            .event_stream()
            .await
            .filter(|event| future::ready(matches!(event.event, EventType::Decide { .. })))
            .take(3)
            .collect::<Vec<_>>()
            .await;

        for peer in &network.peers {
            let state = peer.consensus().read().await.decided_state().await;

            assert_eq!(state.chain_config.resolve().unwrap(), chain_config)
        }

        network.server.shut_down().await;
        drop(network);
    }

    #[tokio::test(flavor = "multi_thread")]
    async fn test_chain_config_catchup() {
        // This test uses a ValidatedState with a non-default chain config
        // so it will be different from the NodeState chain config used by the TestNetwork.
        // However, for this test to work, at least one node should have a full chain config
        // to allow other nodes to catch up.

        setup_test();

        let port = pick_unused_port().expect("No ports free");
        let anvil = Anvil::new().spawn();
        let l1 = anvil.endpoint().parse().unwrap();

        let cf = ChainConfig {
            max_block_size: 300.into(),
            base_fee: 1.into(),
            ..Default::default()
        };

        // State1 contains only the chain config commitment
        let state1 = ValidatedState {
            chain_config: cf.commit().into(),
            ..Default::default()
        };

        //state 2 contains the full chain config
        let state2 = ValidatedState {
            chain_config: cf.into(),
            ..Default::default()
        };

        let mut states = std::array::from_fn(|_| state1.clone());
        // only one node has the full chain config
        // all the other nodes should do a catchup to get the full chain config from peer 0
        states[0] = state2;

        const NUM_NODES: usize = 5;
        let config = TestNetworkConfigBuilder::<NUM_NODES, _, _>::with_num_nodes()
            .api_config(Options::from(options::Http {
                port,
                max_connections: None,
            }))
            .states(states)
            .catchups(std::array::from_fn(|_| {
                StatePeers::<StaticVersion<0, 1>>::from_urls(
                    vec![format!("http://localhost:{port}").parse().unwrap()],
                    Default::default(),
                    &NoMetrics,
                )
            }))
            .network_config(TestConfigBuilder::default().l1_url(l1).build())
            .build();

        let mut network = TestNetwork::new(config, MockSequencerVersions::new()).await;

        // Wait for a few blocks to be decided.
        network
            .server
            .event_stream()
            .await
            .filter(|event| future::ready(matches!(event.event, EventType::Decide { .. })))
            .take(3)
            .collect::<Vec<_>>()
            .await;

        for peer in &network.peers {
            let state = peer.consensus().read().await.decided_state().await;

            assert_eq!(state.chain_config.resolve().unwrap(), cf)
        }

        network.server.shut_down().await;
        drop(network);
    }

    #[tokio::test(flavor = "multi_thread")]
    async fn test_chain_config_catchup_dishonest_peer() {
        // This test sets up a network of three nodes, each with the full chain config.
        // One of the nodes is connected to a dishonest peer.
        // When this node makes a chain config catchup request, it will result in an error due to the peer's malicious response.
        // The test also makes a catchup request for another node with an honest peer, which succeeds.
        // The requested chain config is based on the commitment from the validated state's chain config.
        // The dishonest peer responds with an invalid (malicious) chain config
        setup_test();

        const NUM_NODES: usize = 3;

        let (url, handle) = spawn_dishonest_peer_catchup_api().await.unwrap();

        let port = pick_unused_port().expect("No ports free");
        let anvil = Anvil::new().spawn();
        let l1 = anvil.endpoint().parse().unwrap();

        let cf = ChainConfig {
            max_block_size: 300.into(),
            base_fee: 1.into(),
            ..Default::default()
        };

        let state = ValidatedState {
            chain_config: cf.into(),
            ..Default::default()
        };

        let mut peers = std::array::from_fn(|_| {
            StatePeers::<SequencerApiVersion>::from_urls(
                vec![format!("http://localhost:{port}").parse().unwrap()],
                BackoffParams::default(),
                &NoMetrics,
            )
        });

        // one of the node has dishonest peer. This list of peers is for node#1
        peers[2] = StatePeers::<SequencerApiVersion>::from_urls(
            vec![url.clone()],
            BackoffParams::default(),
            &NoMetrics,
        );

        let config = TestNetworkConfigBuilder::<NUM_NODES, _, _>::with_num_nodes()
            .api_config(Options::from(options::Http {
                port,
                max_connections: None,
            }))
            .states(std::array::from_fn(|_| state.clone()))
            .catchups(peers)
            .network_config(TestConfigBuilder::default().l1_url(l1).build())
            .build();

        let mut network = TestNetwork::new(config, MockSequencerVersions::new()).await;

        // Test a catchup request for node #0, which is connected to an honest peer.
        // The catchup should successfully retrieve the correct chain config.
        let node = &network.peers[0];
        let peers = node.node_state().peers;
        peers.try_fetch_chain_config(0, cf.commit()).await.unwrap();

        // Test a catchup request for node #1, which is connected to a dishonest peer.
        // This request will result in an error due to the malicious chain config provided by the peer.
        let node = &network.peers[1];
        let peers = node.node_state().peers;
        peers
            .try_fetch_chain_config(0, cf.commit())
            .await
            .unwrap_err();

        network.server.shut_down().await;
        handle.abort();
    }

    #[tokio::test(flavor = "multi_thread")]
    async fn test_fee_upgrade_view_based() {
        setup_test();

        let mut upgrades = std::collections::BTreeMap::new();
        type MySequencerVersions = SequencerVersions<StaticVersion<0, 1>, StaticVersion<0, 2>>;

        let mode = UpgradeMode::View(ViewBasedUpgrade {
            start_voting_view: None,
            stop_voting_view: None,
            start_proposing_view: 1,
            stop_proposing_view: 10,
        });

        let upgrade_type = UpgradeType::Fee {
            chain_config: ChainConfig {
                max_block_size: 300.into(),
                base_fee: 1.into(),
                ..Default::default()
            },
        };

        upgrades.insert(
            <MySequencerVersions as Versions>::Upgrade::VERSION,
            Upgrade { mode, upgrade_type },
        );
        test_upgrade_helper::<MySequencerVersions>(upgrades, MySequencerVersions::new()).await;
    }

    #[tokio::test(flavor = "multi_thread")]
    async fn test_fee_upgrade_time_based() {
        setup_test();

        let now = OffsetDateTime::now_utc().unix_timestamp() as u64;

        let mut upgrades = std::collections::BTreeMap::new();
        type MySequencerVersions = SequencerVersions<StaticVersion<0, 1>, StaticVersion<0, 2>>;

        let mode = UpgradeMode::Time(TimeBasedUpgrade {
            start_proposing_time: Timestamp::from_integer(now).unwrap(),
            stop_proposing_time: Timestamp::from_integer(now + 500).unwrap(),
            start_voting_time: None,
            stop_voting_time: None,
        });

        let upgrade_type = UpgradeType::Fee {
            chain_config: ChainConfig {
                max_block_size: 300.into(),
                base_fee: 1.into(),
                ..Default::default()
            },
        };

        upgrades.insert(
            <MySequencerVersions as Versions>::Upgrade::VERSION,
            Upgrade { mode, upgrade_type },
        );
        test_upgrade_helper::<MySequencerVersions>(upgrades, MySequencerVersions::new()).await;
    }

    #[tokio::test(flavor = "multi_thread")]
    async fn test_marketplace_upgrade_view_based() {
        setup_test();

        let mut upgrades = std::collections::BTreeMap::new();
        type MySequencerVersions = SequencerVersions<FeeVersion, MarketplaceVersion>;

        let mode = UpgradeMode::View(ViewBasedUpgrade {
            start_voting_view: None,
            stop_voting_view: None,
            start_proposing_view: 1,
            stop_proposing_view: 10,
        });

        let upgrade_type = UpgradeType::Marketplace {
            chain_config: ChainConfig {
                max_block_size: 400.into(),
                base_fee: 2.into(),
                bid_recipient: Some(Default::default()),
                ..Default::default()
            },
        };

        upgrades.insert(
            <MySequencerVersions as Versions>::Upgrade::VERSION,
            Upgrade { mode, upgrade_type },
        );
        test_upgrade_helper::<MySequencerVersions>(upgrades, MySequencerVersions::new()).await;
    }

    #[tokio::test(flavor = "multi_thread")]
    async fn test_marketplace_upgrade_time_based() {
        setup_test();

        let now = OffsetDateTime::now_utc().unix_timestamp() as u64;

        let mut upgrades = std::collections::BTreeMap::new();
        type MySequencerVersions = SequencerVersions<FeeVersion, MarketplaceVersion>;

        let mode = UpgradeMode::Time(TimeBasedUpgrade {
            start_proposing_time: Timestamp::from_integer(now).unwrap(),
            stop_proposing_time: Timestamp::from_integer(now + 500).unwrap(),
            start_voting_time: None,
            stop_voting_time: None,
        });

        let upgrade_type = UpgradeType::Marketplace {
            chain_config: ChainConfig {
                max_block_size: 400.into(),
                base_fee: 2.into(),
                bid_recipient: Some(Default::default()),
                ..Default::default()
            },
        };

        upgrades.insert(
            <MySequencerVersions as Versions>::Upgrade::VERSION,
            Upgrade { mode, upgrade_type },
        );
        test_upgrade_helper::<MySequencerVersions>(upgrades, MySequencerVersions::new()).await;
    }

    async fn test_upgrade_helper<MockSeqVersions: Versions>(
        upgrades: BTreeMap<Version, Upgrade>,
        bind_version: MockSeqVersions,
    ) {
        let port = pick_unused_port().expect("No ports free");
        let anvil = Anvil::new().spawn();
        let l1 = anvil.endpoint().parse().unwrap();

        let chain_config_upgrade = upgrades
            .get(&<MockSeqVersions as Versions>::Upgrade::VERSION)
            .unwrap()
            .upgrade_type
            .chain_config()
            .unwrap();

        const NUM_NODES: usize = 5;
        let config = TestNetworkConfigBuilder::<NUM_NODES, _, _>::with_num_nodes()
            .api_config(Options::from(options::Http {
                port,
                max_connections: None,
            }))
            .catchups(std::array::from_fn(|_| {
                StatePeers::<SequencerApiVersion>::from_urls(
                    vec![format!("http://localhost:{port}").parse().unwrap()],
                    Default::default(),
                    &NoMetrics,
                )
            }))
            .network_config(
                TestConfigBuilder::default()
                    .l1_url(l1)
                    .upgrades::<MockSeqVersions>(upgrades)
                    .build(),
            )
            .build();

        let mut network = TestNetwork::new(config, bind_version).await;

        let mut events = network.server.event_stream().await;

        // First loop to get an `UpgradeProposal`. Note that the
        // actual upgrade will take several subsequent views for
        // voting and finally the actual upgrade.
        let new_version_first_view = loop {
            let event = events.next().await.unwrap();
            match event.event {
                EventType::UpgradeProposal { proposal, .. } => {
                    let upgrade = proposal.data.upgrade_proposal;
                    let new_version = upgrade.new_version;
                    assert_eq!(new_version, <MockSeqVersions as Versions>::Upgrade::VERSION);
                    break upgrade.new_version_first_view;
                }
                _ => continue,
            }
        };
        tracing::info!(?new_version_first_view, "seen upgrade proposal");

        let client: Client<ServerError, SequencerApiVersion> =
            Client::new(format!("http://localhost:{port}").parse().unwrap());
        client.connect(None).await;
        tracing::info!(port, "server running");

        // Loop to wait on the upgrade itself.
        loop {
            // Get height as a proxy for view number. Height is always
            // >= to view. Especially when using Anvil, there should be little
            // difference. As a possible alternative we might loop on
            // hotshot events here again and pull the view number off
            // the event.
            let height = client
                .get::<ViewNumber>("status/block-height")
                .send()
                .await
                .unwrap();

            let states: Vec<_> = network
                .peers
                .iter()
                .map(|peer| async { peer.consensus().read().await.decided_state().await })
                .collect();

            let configs: Option<Vec<ChainConfig>> = join_all(states)
                .await
                .iter()
                .map(|state| state.chain_config.resolve())
                .collect();

            tracing::info!(?height, ?new_version_first_view, "checking config");

            // ChainConfigs will eventually be resolved
            if let Some(configs) = configs {
                tracing::info!(?configs, "configs");
                if height > new_version_first_view {
                    for config in configs {
                        assert_eq!(config, chain_config_upgrade);
                    }
                    break; // if assertion did not panic, we need to exit the loop
                }
            }
            sleep(Duration::from_millis(200)).await;
        }

        network.server.shut_down().await;
    }

    #[tokio::test(flavor = "multi_thread")]
    pub(crate) async fn test_restart() {
        setup_test();

        const NUM_NODES: usize = 5;
        // Initialize nodes.
        let storage = join_all((0..NUM_NODES).map(|_| SqlDataSource::create_storage())).await;
        let persistence: [_; NUM_NODES] = storage
            .iter()
            .map(<SqlDataSource as TestableSequencerDataSource>::persistence_options)
            .collect::<Vec<_>>()
            .try_into()
            .unwrap();
        let port = pick_unused_port().unwrap();
        let anvil = Anvil::new().spawn();
        let l1 = anvil.endpoint().parse().unwrap();

        let config = TestNetworkConfigBuilder::default()
            .api_config(SqlDataSource::options(
                &storage[0],
                Options::with_port(port),
            ))
            .persistences(persistence.clone())
            .network_config(TestConfigBuilder::default().l1_url(l1).build())
            .build();
        let mut network = TestNetwork::new(config, MockSequencerVersions::new()).await;

        // Connect client.
        let client: Client<ServerError, SequencerApiVersion> =
            Client::new(format!("http://localhost:{port}").parse().unwrap());
        client.connect(None).await;
        tracing::info!(port, "server running");

        // Wait until some blocks have been decided.
        client
            .socket("availability/stream/blocks/0")
            .subscribe::<BlockQueryData<SeqTypes>>()
            .await
            .unwrap()
            .take(3)
            .collect::<Vec<_>>()
            .await;

        // Shut down the consensus nodes.
        tracing::info!("shutting down nodes");
        network.stop_consensus().await;

        // Get the block height we reached.
        let height = client
            .get::<usize>("status/block-height")
            .send()
            .await
            .unwrap();
        tracing::info!("decided {height} blocks before shutting down");

        // Get the decided chain, so we can check consistency after the restart.
        let chain: Vec<LeafQueryData<SeqTypes>> = client
            .socket("availability/stream/leaves/0")
            .subscribe()
            .await
            .unwrap()
            .take(height)
            .try_collect()
            .await
            .unwrap();
        let decided_view = chain.last().unwrap().leaf().view_number();

        // Get the most recent state, for catchup.

        let state = network.server.decided_state().await;
        tracing::info!(?decided_view, ?state, "consensus state");

        // Fully shut down the API servers.
        drop(network);

        // Start up again, resuming from the last decided leaf.
        let port = pick_unused_port().expect("No ports free");
        let anvil = Anvil::new().spawn();
        let l1 = anvil.endpoint().parse().unwrap();

        let config = TestNetworkConfigBuilder::default()
            .api_config(SqlDataSource::options(
                &storage[0],
                Options::with_port(port),
            ))
            .persistences(persistence)
            .catchups(std::array::from_fn(|_| {
                // Catchup using node 0 as a peer. Node 0 was running the archival state service
                // before the restart, so it should be able to resume without catching up by loading
                // state from storage.
                StatePeers::<StaticVersion<0, 1>>::from_urls(
                    vec![format!("http://localhost:{port}").parse().unwrap()],
                    Default::default(),
                    &NoMetrics,
                )
            }))
            .network_config(TestConfigBuilder::default().l1_url(l1).build())
            .build();
        let _network = TestNetwork::new(config, MockSequencerVersions::new()).await;
        let client: Client<ServerError, StaticVersion<0, 1>> =
            Client::new(format!("http://localhost:{port}").parse().unwrap());
        client.connect(None).await;
        tracing::info!(port, "server running");

        // Make sure we can decide new blocks after the restart.
        tracing::info!("waiting for decide, height {height}");
        let new_leaf: LeafQueryData<SeqTypes> = client
            .socket(&format!("availability/stream/leaves/{height}"))
            .subscribe()
            .await
            .unwrap()
            .next()
            .await
            .unwrap()
            .unwrap();
        assert_eq!(new_leaf.height(), height as u64);
        assert_eq!(
            new_leaf.leaf().parent_commitment(),
            chain[height - 1].hash()
        );

        // Ensure the new chain is consistent with the old chain.
        let new_chain: Vec<LeafQueryData<SeqTypes>> = client
            .socket("availability/stream/leaves/0")
            .subscribe()
            .await
            .unwrap()
            .take(height)
            .try_collect()
            .await
            .unwrap();
        assert_eq!(chain, new_chain);
    }

    #[tokio::test(flavor = "multi_thread")]
    async fn test_fetch_config() {
        setup_test();

        let port = pick_unused_port().expect("No ports free");
        let url: surf_disco::Url = format!("http://localhost:{port}").parse().unwrap();
        let client: Client<ServerError, StaticVersion<0, 1>> = Client::new(url.clone());

        let options = Options::with_port(port).config(Default::default());
        let anvil = Anvil::new().spawn();
        let l1 = anvil.endpoint().parse().unwrap();
        let network_config = TestConfigBuilder::default().l1_url(l1).build();
        let config = TestNetworkConfigBuilder::default()
            .api_config(options)
            .network_config(network_config)
            .build();
        let network = TestNetwork::new(config, MockSequencerVersions::new()).await;
        client.connect(None).await;

        // Fetch a network config from the API server. The first peer URL is bogus, to test the
        // failure/retry case.
        let peers = StatePeers::<StaticVersion<0, 1>>::from_urls(
            vec!["https://notarealnode.network".parse().unwrap(), url],
            Default::default(),
            &NoMetrics,
        );

        // Fetch the config from node 1, a different node than the one running the service.
        let validator = ValidatorConfig::generated_from_seed_indexed([0; 32], 1, 1, false);
        let config = peers.fetch_config(validator.clone()).await.unwrap();

        // Check the node-specific information in the recovered config is correct.
        assert_eq!(config.node_index, 1);

        // Check the public information is also correct (with respect to the node that actually
        // served the config, for public keys).
        pretty_assertions::assert_eq!(
            serde_json::to_value(PublicHotShotConfig::from(config.config)).unwrap(),
            serde_json::to_value(PublicHotShotConfig::from(
                network.cfg.hotshot_config().clone()
            ))
            .unwrap()
        );
    }

    #[tokio::test(flavor = "multi_thread")]
    async fn test_hotshot_event_streaming() {
        setup_test();

        let hotshot_event_streaming_port =
            pick_unused_port().expect("No ports free for hotshot event streaming");
        let query_service_port = pick_unused_port().expect("No ports free for query service");

        let url = format!("http://localhost:{hotshot_event_streaming_port}")
            .parse()
            .unwrap();

        let hotshot_events = HotshotEvents {
            events_service_port: hotshot_event_streaming_port,
        };

        let client: Client<ServerError, SequencerApiVersion> = Client::new(url);

        let options = Options::with_port(query_service_port).hotshot_events(hotshot_events);

        let anvil = Anvil::new().spawn();
        let l1 = anvil.endpoint().parse().unwrap();
        let network_config = TestConfigBuilder::default().l1_url(l1).build();
        let config = TestNetworkConfigBuilder::default()
            .api_config(options)
            .network_config(network_config)
            .build();
        let _network = TestNetwork::new(config, MockSequencerVersions::new()).await;

        let mut subscribed_events = client
            .socket("hotshot-events/events")
            .subscribe::<Event<SeqTypes>>()
            .await
            .unwrap();

        let total_count = 5;
        // wait for these events to receive on client 1
        let mut receive_count = 0;
        loop {
            let event = subscribed_events.next().await.unwrap();
            tracing::info!(
                "Received event in hotshot event streaming Client 1: {:?}",
                event
            );
            receive_count += 1;
            if receive_count > total_count {
                tracing::info!("Client Received at least desired events, exiting loop");
                break;
            }
        }
        assert_eq!(receive_count, total_count + 1);
    }
}<|MERGE_RESOLUTION|>--- conflicted
+++ resolved
@@ -1106,16 +1106,10 @@
         AvailabilityDataSource, BlockQueryData, VidCommonQueryData,
     };
 
-<<<<<<< HEAD
     use hotshot_types::data::vid_disperse::VidDisperseShare2;
     use hotshot_types::data::{DaProposal2, EpochNumber, VidDisperseShare};
     use hotshot_types::simple_certificate::QuorumCertificate2;
     use hotshot_types::vid::advz_scheme;
-=======
-    use hotshot_query_service::VidCommitment;
-    use hotshot_types::data::vid_disperse::ADVZDisperseShare;
-    use hotshot_types::vid::advz::advz_scheme;
->>>>>>> a3128726
     use hotshot_types::{
         data::{QuorumProposal2, QuorumProposalWrapper},
         event::LeafInfo,
@@ -1377,11 +1371,7 @@
                 _pd: Default::default(),
             };
             persistence
-<<<<<<< HEAD
                 .append_da2(&da_proposal, payload_commitment)
-=======
-                .append_da(&da_proposal, VidCommitment::V0(payload_commitment))
->>>>>>> a3128726
                 .await
                 .unwrap();
         }
