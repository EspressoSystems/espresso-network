--- conflicted
+++ resolved
@@ -1106,17 +1106,10 @@
         AvailabilityDataSource, BlockQueryData, VidCommonQueryData,
     };
 
-<<<<<<< HEAD
     use hotshot_types::data::{DaProposal2, EpochNumber, VidDisperseShare2};
     use hotshot_types::simple_certificate::QuorumCertificate2;
     use hotshot_types::{
         data::{QuorumProposal2, QuorumProposalWrapper},
-=======
-    use hotshot_types::data::vid_disperse::ADVZDisperseShare;
-    use hotshot_types::vid::advz_scheme;
-    use hotshot_types::{
-        data::{DaProposal, QuorumProposal2, QuorumProposalWrapper},
->>>>>>> 1c74e888
         event::LeafInfo,
         message::Proposal,
         traits::{node_implementation::ConsensusTime, signature_key::SignatureKey, EncodeBytes},
@@ -1294,11 +1287,7 @@
         // Create two non-consecutive leaf chains.
         let mut chain1 = vec![];
 
-<<<<<<< HEAD
         let genesis = Leaf2::genesis::<TestVersions>(&Default::default(), &NodeState::mock()).await;
-=======
-        let genesis = Leaf::genesis::<TestVersions>(&Default::default(), &NodeState::mock()).await;
->>>>>>> 1c74e888
         let payload = genesis.block_payload().unwrap();
         let payload_bytes_arc = payload.encode();
         let disperse = advz_scheme(2).disperse(payload_bytes_arc.clone()).unwrap();
@@ -1350,11 +1339,7 @@
                 .unwrap();
 
             // Include VID information for each leaf.
-<<<<<<< HEAD
             let share = VidDisperseShare2::<SeqTypes> {
-=======
-            let share = ADVZDisperseShare::<SeqTypes> {
->>>>>>> 1c74e888
                 view_number: leaf.view_number(),
                 payload_commitment,
                 share: disperse.shares[0].clone(),
@@ -1504,17 +1489,9 @@
             &ValidatedState::default(),
             &NodeState::mock(),
         )
-<<<<<<< HEAD
         .await;
         let leaf =
             Leaf2::genesis::<TestVersions>(&ValidatedState::default(), &NodeState::mock()).await;
-=======
-        .await
-        .to_qc2();
-        let leaf =
-            Leaf::genesis::<MockSequencerVersions>(&ValidatedState::default(), &NodeState::mock())
-                .await;
->>>>>>> 1c74e888
 
         // Append the genesis leaf. We don't use this for the test, because the update function will
         // automatically fill in the missing data for genesis. We just append this to get into a
