--- conflicted
+++ resolved
@@ -4061,32 +4061,6 @@
         }
     }
 
-<<<<<<< HEAD
-    use std::time::Instant;
-
-    use espresso_types::NamespaceId;
-    use rand::thread_rng;
-
-    use crate::testing::wait_for_decide_on_handle;
-
-    #[tokio::test(flavor = "multi_thread")]
-    async fn test_namespace_transaction_count_endpoints() {
-        setup_test();
-
-        let mut rng = thread_rng();
-
-        let port = pick_unused_port().expect("No ports free");
-
-        let url = format!("http://localhost:{port}").parse().unwrap();
-        let client: Client<ServerError, StaticVersion<0, 1>> = Client::new(url);
-
-        let options = Options::with_port(port).submit(Default::default());
-        const NUM_NODES: usize = 2;
-        // Initialize storage for each node
-        let storage = join_all((0..NUM_NODES).map(|_| SqlDataSource::create_storage())).await;
-
-        let persistence_options: [_; NUM_NODES] = storage
-=======
     #[tokio::test(flavor = "multi_thread")]
     async fn test_merklized_state_catchup_on_restart() -> anyhow::Result<()> {
         // This test verifies that a query node can catch up on
@@ -4606,38 +4580,12 @@
         // Initialize nodes.
         let storage = join_all((0..NUM_NODES).map(|_| SqlDataSource::create_storage())).await;
         let persistence: [_; NUM_NODES] = storage
->>>>>>> 7ff65e2c
             .iter()
             .map(<SqlDataSource as TestableSequencerDataSource>::persistence_options)
             .collect::<Vec<_>>()
             .try_into()
             .unwrap();
 
-<<<<<<< HEAD
-        let network_config = TestConfigBuilder::default().build();
-
-        let config = TestNetworkConfigBuilder::<NUM_NODES, _, _>::with_num_nodes()
-            .api_config(SqlDataSource::options(&storage[0], options))
-            .network_config(network_config)
-            .persistences(persistence_options.clone())
-            .build();
-        let network = TestNetwork::new(config, MockSequencerVersions::new()).await;
-        let mut events = network.server.event_stream().await;
-        let start = Instant::now();
-        for i in 1..=3 {
-            for j in 0..i {
-                // Generate a random payload length between 4 and 10 bytes
-                let payload_len = rng.gen_range(4..=10);
-                // Generate a random payload with values between 0 and 255
-                let payload: Vec<u8> = (0..payload_len).map(|_| rng.gen()).collect();
-
-                let txn = Transaction::new(NamespaceId::from(i as u32), payload);
-
-                client.connect(None).await;
-
-                let hash = client
-                    .post("submit/submit")
-=======
         let config = TestNetworkConfigBuilder::with_num_nodes()
             .api_config(SqlDataSource::options(
                 &storage[0],
@@ -4826,32 +4774,11 @@
                 let txn = Transaction::new(ns_id, vec![*ns, i]);
                 client
                     .post::<()>("submit/submit")
->>>>>>> 7ff65e2c
                     .body_json(&txn)
                     .unwrap()
                     .send()
                     .await
                     .unwrap();
-<<<<<<< HEAD
-                assert_eq!(txn.commit(), hash);
-
-                // Wait for a Decide event containing transaction matching the one we sent
-                wait_for_decide_on_handle(&mut events, &txn).await;
-            }
-        }
-
-        let duration = start.elapsed();
-
-        println!("Time elapsed to submit transactions: {:?}", duration);
-
-        for i in 1..=3 {
-            let count = client
-                .get::<u64>(&format!("node/transactions/count/namespace/{i}"))
-                .send()
-                .await
-                .unwrap();
-            tracing::error!("count={count}");
-=======
                 let block = wait_for_decide_on_handle(&mut events, &txn).await;
 
                 // Block summary should contain information about the namespace.
@@ -4890,7 +4817,85 @@
                 assert_eq!(summary.rollups, vec![ns_id]);
                 assert_eq!(summary.hash, expected.commit());
             }
->>>>>>> 7ff65e2c
+        }
+    }
+
+     use std::time::Instant;
+
+    use espresso_types::NamespaceId;
+    use rand::thread_rng;
+
+    use crate::testing::wait_for_decide_on_handle;
+
+    #[tokio::test(flavor = "multi_thread")]
+    async fn test_namespace_transaction_count_endpoints() {
+        setup_test();
+
+        let mut rng = thread_rng();
+
+        let port = pick_unused_port().expect("No ports free");
+
+        let url = format!("http://localhost:{port}").parse().unwrap();
+        let client: Client<ServerError, StaticVersion<0, 1>> = Client::new(url);
+
+        let options = Options::with_port(port).submit(Default::default());
+        const NUM_NODES: usize = 2;
+        // Initialize storage for each node
+        let storage = join_all((0..NUM_NODES).map(|_| SqlDataSource::create_storage())).await;
+
+        let persistence_options: [_; NUM_NODES] = storage
+            .iter()
+            .map(<SqlDataSource as TestableSequencerDataSource>::persistence_options)
+            .collect::<Vec<_>>()
+            .try_into()
+            .unwrap();
+
+        let network_config = TestConfigBuilder::default().build();
+
+        let config = TestNetworkConfigBuilder::<NUM_NODES, _, _>::with_num_nodes()
+            .api_config(SqlDataSource::options(&storage[0], options))
+            .network_config(network_config)
+            .persistences(persistence_options.clone())
+            .build();
+        let network = TestNetwork::new(config, MockSequencerVersions::new()).await;
+        let mut events = network.server.event_stream().await;
+        let start = Instant::now();
+        for i in 1..=3 {
+            for j in 0..i {
+                // Generate a random payload length between 4 and 10 bytes
+                let payload_len = rng.gen_range(4..=10);
+                // Generate a random payload with values between 0 and 255
+                let payload: Vec<u8> = (0..payload_len).map(|_| rng.gen()).collect();
+
+                let txn = Transaction::new(NamespaceId::from(i as u32), payload);
+
+                client.connect(None).await;
+
+                let hash = client
+                    .post("submit/submit")
+                    .body_json(&txn)
+                    .unwrap()
+                    .send()
+                    .await
+                    .unwrap();
+                assert_eq!(txn.commit(), hash);
+
+                // Wait for a Decide event containing transaction matching the one we sent
+                wait_for_decide_on_handle(&mut events, &txn).await;
+            }
+        }
+
+        let duration = start.elapsed();
+
+        println!("Time elapsed to submit transactions: {:?}", duration);
+
+        for i in 1..=3 {
+            let count = client
+                .get::<u64>(&format!("node/transactions/count/namespace/{i}"))
+                .send()
+                .await
+                .unwrap();
+            tracing::error!("count={count}");
         }
     }
 }