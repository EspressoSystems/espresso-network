use std::{pin::Pin, sync::Arc, time::Duration};

use alloy::primitives::Address;
use anyhow::{bail, Context};
use async_lock::RwLock;
use async_once_cell::Lazy;
use async_trait::async_trait;
use committable::Commitment;
use data_source::{
    CatchupDataSource, RequestResponseDataSource, StakeTableDataSource, StakeTableWithEpochNumber,
    SubmitDataSource,
};
use derivative::Derivative;
use espresso_types::{
    config::PublicNetworkConfig,
    retain_accounts,
    v0::traits::SequencerPersistence,
    v0_1::{RewardAccount, RewardMerkleTree},
    v0_3::{ChainConfig, Validator},
    AccountQueryData, BlockMerkleTree, FeeAccount, FeeMerkleTree, Leaf2, NodeState, PubKey,
    Transaction,
};
use futures::{
    future::{BoxFuture, Future, FutureExt},
    stream::BoxStream,
};
use hotshot::types::BLSPubKey;
use hotshot_events_service::events_source::{
    EventFilterSet, EventsSource, EventsStreamer, StartupInfo,
};
use hotshot_query_service::{
    availability::VidCommonQueryData, data_source::ExtensibleDataSource, VidCommon,
};
use hotshot_types::{
    data::{VidCommitment, VidShare, ViewNumber},
    event::{Event, LegacyEvent},
    light_client::StateSignatureRequestBody,
    network::NetworkConfig,
    traits::{
        network::ConnectedNetwork,
        node_implementation::{NodeType, Versions},
    },
    vid::avidm::{init_avidm_param, AvidMScheme},
    vote::HasViewNumber,
    PeerConfig,
};
use indexmap::IndexMap;
use itertools::Itertools;
use jf_merkle_tree::MerkleTreeScheme;
use rand::Rng;
use request_response::RequestType;
use tokio::time::timeout;

use self::data_source::{HotShotConfigDataSource, NodeStateDataSource, StateSignatureDataSource};
use crate::{
    catchup::{add_fee_accounts_to_state, add_reward_accounts_to_state, CatchupStorage},
    context::Consensus,
    request_response::{
        data_source::retain_reward_accounts,
        request::{Request, Response},
    },
    state_signature::StateSigner,
    SeqTypes, SequencerApiVersion, SequencerContext,
};

pub mod data_source;
pub mod endpoints;
pub mod fs;
pub mod options;
pub mod sql;
mod update;

pub use options::Options;

pub type BlocksFrontier = <BlockMerkleTree as MerkleTreeScheme>::MembershipProof;

type BoxLazy<T> = Pin<Arc<Lazy<T, BoxFuture<'static, T>>>>;

#[derive(Derivative)]
#[derivative(Debug(bound = ""))]
struct ConsensusState {
    state_signer: Arc<RwLock<StateSigner<SequencerApiVersion>>>,
    event_streamer: Arc<RwLock<EventsStreamer<SeqTypes>>>,
    node_state: NodeState,
    network_config: NetworkConfig<SeqTypes>,
}

impl<N: ConnectedNetwork<PubKey>, P: SequencerPersistence, V: Versions>
    From<&SequencerContext<N, P, V>> for ConsensusState
{
    fn from(ctx: &SequencerContext<N, P, V>) -> Self {
        Self {
            state_signer: ctx.state_signer(),
            event_streamer: ctx.event_streamer(),
            node_state: ctx.node_state(),
            network_config: ctx.network_config(),
        }
    }
}

#[derive(Derivative)]
#[derivative(Clone(bound = ""), Debug(bound = ""))]
struct ApiState<N: ConnectedNetwork<PubKey>, P: SequencerPersistence, V: Versions> {
    // The consensus state is initialized lazily so we can start the API (and healthcheck endpoints)
    // before consensus has started. Any endpoint that uses consensus state will wait for
    // initialization to finish, but endpoints that do not require a consensus handle can proceed
    // without waiting.
    #[derivative(Debug = "ignore")]
    sequencer_context: BoxLazy<SequencerContext<N, P, V>>,
}

impl<N: ConnectedNetwork<PubKey>, P: SequencerPersistence, V: Versions> ApiState<N, P, V> {
    fn new(context_init: impl Future<Output = SequencerContext<N, P, V>> + Send + 'static) -> Self {
        Self {
            sequencer_context: Arc::pin(Lazy::from_future(context_init.boxed())),
        }
    }

    async fn state_signer(&self) -> Arc<RwLock<StateSigner<SequencerApiVersion>>> {
        self.sequencer_context
            .as_ref()
            .get()
            .await
            .get_ref()
            .state_signer()
    }

    async fn event_streamer(&self) -> Arc<RwLock<EventsStreamer<SeqTypes>>> {
        self.sequencer_context
            .as_ref()
            .get()
            .await
            .get_ref()
            .event_streamer()
    }

    async fn consensus(&self) -> Arc<RwLock<Consensus<N, P, V>>> {
        self.sequencer_context
            .as_ref()
            .get()
            .await
            .get_ref()
            .consensus()
    }

    async fn network_config(&self) -> NetworkConfig<SeqTypes> {
        self.sequencer_context
            .as_ref()
            .get()
            .await
            .get_ref()
            .network_config()
    }
}

type StorageState<N, P, D, V> = ExtensibleDataSource<D, ApiState<N, P, V>>;

#[async_trait]
impl<N: ConnectedNetwork<PubKey>, P: SequencerPersistence, V: Versions> EventsSource<SeqTypes>
    for ApiState<N, P, V>
{
    type EventStream = BoxStream<'static, Arc<Event<SeqTypes>>>;
    type LegacyEventStream = BoxStream<'static, Arc<LegacyEvent<SeqTypes>>>;

    async fn get_event_stream(
        &self,
        _filter: Option<EventFilterSet<SeqTypes>>,
    ) -> Self::EventStream {
        self.event_streamer()
            .await
            .read()
            .await
            .get_event_stream(None)
            .await
    }

    async fn get_legacy_event_stream(
        &self,
        _filter: Option<EventFilterSet<SeqTypes>>,
    ) -> Self::LegacyEventStream {
        self.event_streamer()
            .await
            .read()
            .await
            .get_legacy_event_stream(None)
            .await
    }

    async fn get_startup_info(&self) -> StartupInfo<SeqTypes> {
        self.event_streamer()
            .await
            .read()
            .await
            .get_startup_info()
            .await
    }
}

impl<N: ConnectedNetwork<PubKey>, D: Send + Sync, V: Versions, P: SequencerPersistence>
    SubmitDataSource<N, P> for StorageState<N, P, D, V>
{
    async fn submit(&self, tx: Transaction) -> anyhow::Result<()> {
        self.as_ref().submit(tx).await
    }
}

impl<N: ConnectedNetwork<PubKey>, D: Sync, V: Versions, P: SequencerPersistence>
    StakeTableDataSource<SeqTypes> for StorageState<N, P, D, V>
{
    /// Get the stake table for a given epoch
    async fn get_stake_table(
        &self,
        epoch: Option<<SeqTypes as NodeType>::Epoch>,
    ) -> anyhow::Result<Vec<PeerConfig<SeqTypes>>> {
        self.as_ref().get_stake_table(epoch).await
    }

    /// Get the stake table for the current epoch if not provided
    async fn get_stake_table_current(&self) -> anyhow::Result<StakeTableWithEpochNumber<SeqTypes>> {
        self.as_ref().get_stake_table_current().await
    }

    /// Get all the validators
    async fn get_validators(
        &self,
        epoch: <SeqTypes as NodeType>::Epoch,
    ) -> anyhow::Result<IndexMap<Address, Validator<BLSPubKey>>> {
        self.as_ref().get_validators(epoch).await
    }
}

impl<N: ConnectedNetwork<PubKey>, V: Versions, P: SequencerPersistence>
    StakeTableDataSource<SeqTypes> for ApiState<N, P, V>
{
    /// Get the stake table for a given epoch
    async fn get_stake_table(
        &self,
        epoch: Option<<SeqTypes as NodeType>::Epoch>,
    ) -> anyhow::Result<Vec<PeerConfig<SeqTypes>>> {
        let highest_epoch = self
            .consensus()
            .await
            .read()
            .await
            .cur_epoch()
            .await
            .map(|e| e + 1);
        if epoch > highest_epoch {
            return Err(anyhow::anyhow!(
                "requested stake table for epoch {:?} is beyond the current epoch + 1 {:?}",
                epoch,
                highest_epoch
            ));
        }
        let mem = self
            .consensus()
            .await
            .read()
            .await
            .membership_coordinator
            .stake_table_for_epoch(epoch)
            .await?;

        Ok(mem.stake_table().await.0)
    }

    /// Get the stake table for the current epoch and return it along with the epoch number
    async fn get_stake_table_current(&self) -> anyhow::Result<StakeTableWithEpochNumber<SeqTypes>> {
        let epoch = self.consensus().await.read().await.cur_epoch().await;

        Ok(StakeTableWithEpochNumber {
            epoch,
            stake_table: self.get_stake_table(epoch).await?,
        })
    }

    /// Get the whole validators map
    async fn get_validators(
        &self,
        epoch: <SeqTypes as NodeType>::Epoch,
    ) -> anyhow::Result<IndexMap<Address, Validator<BLSPubKey>>> {
        let mem = self
            .consensus()
            .await
            .read()
            .await
            .membership_coordinator
            .membership_for_epoch(Some(epoch))
            .await
            .context("membership not found")?;

        let r = mem.coordinator.membership().read().await;
        r.validators(&epoch)
    }
}

#[async_trait]
impl<N: ConnectedNetwork<PubKey>, D: Sync, V: Versions, P: SequencerPersistence>
    RequestResponseDataSource<SeqTypes> for StorageState<N, P, D, V>
{
    async fn request_vid_shares(
        &self,
        block_number: u64,
        vid_common_data: VidCommonQueryData<SeqTypes>,
        timeout_duration: Duration,
    ) -> anyhow::Result<Vec<VidShare>> {
        self.as_ref()
            .request_vid_shares(block_number, vid_common_data, timeout_duration)
            .await
    }
}

#[async_trait]
impl<N: ConnectedNetwork<PubKey>, V: Versions, P: SequencerPersistence>
    RequestResponseDataSource<SeqTypes> for ApiState<N, P, V>
{
    async fn request_vid_shares(
        &self,
        block_number: u64,
        vid_common_data: VidCommonQueryData<SeqTypes>,
        duration: Duration,
    ) -> anyhow::Result<Vec<VidShare>> {
        // Get a handle to the request response protocol
        let request_response_protocol = self
            .sequencer_context
            .as_ref()
            .get()
            .await
            .request_response_protocol
            .clone();

        // Get the total VID weight based on the VID common data
        let total_weight = match vid_common_data.common() {
            VidCommon::V0(_) => {
                // TODO: This needs to be done via the stake table
                return Err(anyhow::anyhow!(
                    "V0 total weight calculation not supported yet"
                ));
            },
            VidCommon::V1(v1) => v1.total_weights,
        };

        // Create the AvidM parameters from the total weight
        let avidm_param =
            init_avidm_param(total_weight).with_context(|| "failed to initialize avidm param")?;

        // Get the payload hash for verification
        let VidCommitment::V1(local_payload_hash) = vid_common_data.payload_hash() else {
            bail!("V0 share verification not supported yet");
        };

        // Create a random request id
        let request_id = rand::thread_rng().gen();

        // Request and verify the shares from all other nodes, timing out after `duration` seconds
        let received_shares = Arc::new(parking_lot::Mutex::new(Vec::new()));
        let received_shares_clone = received_shares.clone();
        let request_result: anyhow::Result<_, _> = timeout(
            duration,
            request_response_protocol.request_indefinitely::<_, _, _>(
                Request::VidShare(block_number, request_id),
                RequestType::Broadcast,
                move |_request, response| {
                    let avidm_param = avidm_param.clone();
                    let received_shares = received_shares_clone.clone();
                    async move {
                        // Make sure the response was a V1 share
                        let Response::VidShare(VidShare::V1(received_share)) = response else {
                            bail!("V0 share verification not supported yet");
                        };

                        // Verify the share
                        let Ok(Ok(_)) = AvidMScheme::verify_share(
                            &avidm_param,
                            &local_payload_hash,
                            &received_share,
                        ) else {
                            bail!("share verification failed");
                        };

                        // Add the share to the list of received shares
                        received_shares.lock().push(received_share);

                        bail!("waiting for more shares");

                        #[allow(unreachable_code)]
                        Ok(())
                    }
                },
            ),
        )
        .await;

        // If the request timed out, return the shares we have collected so far
        match request_result {
            Err(_) => {
                // If it timed out, this was successful. Return the shares we have collected so far
                Ok(received_shares
                    .lock()
                    .clone()
                    .into_iter()
                    .map(VidShare::V1)
                    .collect())
            },

            // If it was an error from the inner request, return that error
            Ok(Err(e)) => Err(e).with_context(|| "failed to request vid shares"),

            // If it was successful, this was unexpected.
            Ok(Ok(_)) => bail!("this should not be possible"),
        }
    }
}

impl<N: ConnectedNetwork<PubKey>, V: Versions, P: SequencerPersistence> SubmitDataSource<N, P>
    for ApiState<N, P, V>
{
    async fn submit(&self, tx: Transaction) -> anyhow::Result<()> {
        let handle = self.consensus().await;

        let consensus_read_lock = handle.read().await;

        // Fetch full chain config from the validated state, if present.
        // This is necessary because we support chain config upgrades,
        // so the updated chain config is found in the validated state.
        let cf = consensus_read_lock
            .decided_state()
            .await
            .chain_config
            .resolve();

        // Use the chain config from the validated state if available,
        // otherwise, use the node state's chain config
        // The node state's chain config is the node's base version chain config
        let cf = match cf {
            Some(cf) => cf,
            None => self.node_state().await.chain_config,
        };

        let max_block_size: u64 = cf.max_block_size.into();
        let txn_size = tx.payload().len() as u64;

        // reject transaction bigger than block size
        if txn_size > max_block_size {
            bail!("transaction size ({txn_size}) is greater than max_block_size ({max_block_size})")
        }

        consensus_read_lock.submit_transaction(tx).await?;
        Ok(())
    }
}

impl<N, P, D, V> NodeStateDataSource for StorageState<N, P, D, V>
where
    N: ConnectedNetwork<PubKey>,
    V: Versions,
    P: SequencerPersistence,
    D: Sync,
{
    async fn node_state(&self) -> NodeState {
        self.as_ref().node_state().await
    }
}

impl<
        N: ConnectedNetwork<PubKey>,
        V: Versions,
        P: SequencerPersistence,
        D: CatchupStorage + Send + Sync,
    > CatchupDataSource for StorageState<N, P, D, V>
{
    #[tracing::instrument(skip(self, instance))]
    async fn get_accounts(
        &self,
        instance: &NodeState,
        height: u64,
        view: ViewNumber,
        accounts: &[FeeAccount],
    ) -> anyhow::Result<FeeMerkleTree> {
        // Check if we have the desired state in memory.
        match self
            .as_ref()
            .get_accounts(instance, height, view, accounts)
            .await
        {
            Ok(accounts) => return Ok(accounts),
            Err(err) => {
                tracing::info!("accounts not in memory, trying storage: {err:#}");
            },
        }

        // Try storage.
        let (tree, leaf) = self
            .inner()
            .get_accounts(instance, height, view, accounts)
            .await
            .context("accounts not in memory, and could not fetch from storage")?;
        // If we successfully fetched accounts from storage, try to add them back into the in-memory
        // state.

        let consensus = self
            .as_ref()
            .consensus()
            .await
            .read()
            .await
            .consensus()
            .clone();
        if let Err(err) =
            add_fee_accounts_to_state::<N, V, P>(&consensus, &view, accounts, &tree, leaf).await
        {
            tracing::warn!(?view, "cannot update fetched account state: {err:#}");
        }
        tracing::info!(?view, "updated with fetched account state");

        Ok(tree)
    }

    #[tracing::instrument(skip(self, instance))]
    async fn get_frontier(
        &self,
        instance: &NodeState,
        height: u64,
        view: ViewNumber,
    ) -> anyhow::Result<BlocksFrontier> {
        // Check if we have the desired state in memory.
        match self.as_ref().get_frontier(instance, height, view).await {
            Ok(frontier) => return Ok(frontier),
            Err(err) => {
                tracing::info!("frontier is not in memory, trying storage: {err:#}");
            },
        }

        // Try storage.
        self.inner().get_frontier(instance, height, view).await
    }

    async fn get_chain_config(
        &self,
        commitment: Commitment<ChainConfig>,
    ) -> anyhow::Result<ChainConfig> {
        // Check if we have the desired state in memory.
        match self.as_ref().get_chain_config(commitment).await {
            Ok(cf) => return Ok(cf),
            Err(err) => {
                tracing::info!("chain config is not in memory, trying storage: {err:#}");
            },
        }

        // Try storage.
        self.inner().get_chain_config(commitment).await
    }
    async fn get_leaf_chain(&self, height: u64) -> anyhow::Result<Vec<Leaf2>> {
        // Check if we have the desired state in memory.
        match self.as_ref().get_leaf_chain(height).await {
            Ok(cf) => return Ok(cf),
            Err(err) => {
                tracing::info!("leaf chain is not in memory, trying storage: {err:#}");
            },
        }

        // Try storage.
        self.inner().get_leaf_chain(height).await
    }

    #[tracing::instrument(skip(self, instance))]
    async fn get_reward_accounts(
        &self,
        instance: &NodeState,
        height: u64,
        view: ViewNumber,
        accounts: &[RewardAccount],
    ) -> anyhow::Result<RewardMerkleTree> {
        // Check if we have the desired state in memory.
        match self
            .as_ref()
            .get_reward_accounts(instance, height, view, accounts)
            .await
        {
            Ok(accounts) => return Ok(accounts),
            Err(err) => {
                tracing::info!("reward accounts not in memory, trying storage: {err:#}");
            },
        }

        // Try storage.
        let (tree, leaf) = self
            .inner()
            .get_reward_accounts(instance, height, view, accounts)
            .await
            .context("accounts not in memory, and could not fetch from storage")?;

        // If we successfully fetched accounts from storage, try to add them back into the in-memory
        // state.
        let consensus = self
            .as_ref()
            .consensus()
            .await
            .read()
            .await
            .consensus()
            .clone();
        if let Err(err) =
            add_reward_accounts_to_state::<N, V, P>(&consensus, &view, accounts, &tree, leaf).await
        {
            tracing::warn!(?view, "cannot update fetched account state: {err:#}");
        }
        tracing::info!(?view, "updated with fetched account state");

        Ok(tree)
    }
}

impl<N, V, P> NodeStateDataSource for ApiState<N, P, V>
where
    N: ConnectedNetwork<PubKey>,
    V: Versions,
    P: SequencerPersistence,
{
    async fn node_state(&self) -> NodeState {
        self.sequencer_context.as_ref().get().await.node_state()
    }
}

impl<N: ConnectedNetwork<PubKey>, V: Versions, P: SequencerPersistence> CatchupDataSource
    for ApiState<N, P, V>
{
    #[tracing::instrument(skip(self, _instance))]
    async fn get_accounts(
        &self,
        _instance: &NodeState,
        height: u64,
        view: ViewNumber,
        accounts: &[FeeAccount],
    ) -> anyhow::Result<FeeMerkleTree> {
        let state = self
            .consensus()
            .await
            .read()
            .await
            .state(view)
            .await
            .context(format!(
                "state not available for height {height}, view {view:?}"
            ))?;
        retain_accounts(&state.fee_merkle_tree, accounts.iter().copied())
    }

    #[tracing::instrument(skip(self, _instance))]
    async fn get_frontier(
        &self,
        _instance: &NodeState,
        height: u64,
        view: ViewNumber,
    ) -> anyhow::Result<BlocksFrontier> {
        let state = self
            .consensus()
            .await
            .read()
            .await
            .state(view)
            .await
            .context(format!(
                "state not available for height {height}, view {view:?}"
            ))?;
        let tree = &state.block_merkle_tree;
        let frontier = tree.lookup(tree.num_leaves() - 1).expect_ok()?.1;
        Ok(frontier)
    }

    async fn get_chain_config(
        &self,
        commitment: Commitment<ChainConfig>,
    ) -> anyhow::Result<ChainConfig> {
        let state = self.consensus().await.read().await.decided_state().await;
        let chain_config = state.chain_config;

        if chain_config.commit() == commitment {
            chain_config.resolve().context("chain config found")
        } else {
            bail!("chain config not found")
        }
    }

    async fn get_leaf_chain(&self, height: u64) -> anyhow::Result<Vec<Leaf2>> {
        let mut leaves = self
            .consensus()
            .await
            .read()
            .await
            .consensus()
            .read()
            .await
            .undecided_leaves();
        leaves.sort_by_key(|l| l.view_number());
        let (position, mut last_leaf) = leaves
            .iter()
            .find_position(|l| l.height() == height)
            .context(format!("leaf chain not available for {height}"))?;
        let mut chain = vec![last_leaf.clone()];
        for leaf in leaves.iter().skip(position + 1) {
            if leaf.justify_qc().view_number() == last_leaf.view_number() {
                chain.push(leaf.clone());
            } else {
                continue;
            }
            if leaf.view_number() == last_leaf.view_number() + 1 {
                // one away from decide
                last_leaf = leaf;
                break;
            }
            last_leaf = leaf;
        }
        // Make sure we got one more leaf to confirm the decide
        for leaf in leaves
            .iter()
            .skip_while(|l| l.view_number() <= last_leaf.view_number())
        {
            if leaf.justify_qc().view_number() == last_leaf.view_number() {
                chain.push(leaf.clone());
                return Ok(chain);
            }
        }
        bail!(format!("leaf chain not available for {height}"))
    }

    #[tracing::instrument(skip(self, _instance))]
    async fn get_reward_accounts(
        &self,
        _instance: &NodeState,
        height: u64,
        view: ViewNumber,
        accounts: &[RewardAccount],
    ) -> anyhow::Result<RewardMerkleTree> {
        let state = self
            .consensus()
            .await
            .read()
            .await
            .state(view)
            .await
            .context(format!(
                "state not available for height {height}, view {view:?}"
            ))?;

        retain_reward_accounts(&state.reward_merkle_tree, accounts.iter().copied())
    }
}

impl<N: ConnectedNetwork<PubKey>, D: Sync, V: Versions, P: SequencerPersistence>
    HotShotConfigDataSource for StorageState<N, P, D, V>
{
    async fn get_config(&self) -> PublicNetworkConfig {
        self.as_ref().network_config().await.into()
    }
}

impl<N: ConnectedNetwork<PubKey>, V: Versions, P: SequencerPersistence> HotShotConfigDataSource
    for ApiState<N, P, V>
{
    async fn get_config(&self) -> PublicNetworkConfig {
        self.network_config().await.into()
    }
}

#[async_trait]
impl<N: ConnectedNetwork<PubKey>, D: Sync, V: Versions, P: SequencerPersistence>
    StateSignatureDataSource<N> for StorageState<N, P, D, V>
{
    async fn get_state_signature(&self, height: u64) -> Option<StateSignatureRequestBody> {
        self.as_ref().get_state_signature(height).await
    }
}

#[async_trait]
impl<N: ConnectedNetwork<PubKey>, V: Versions, P: SequencerPersistence> StateSignatureDataSource<N>
    for ApiState<N, P, V>
{
    async fn get_state_signature(&self, height: u64) -> Option<StateSignatureRequestBody> {
        self.state_signer()
            .await
            .read()
            .await
            .get_state_signature(height)
            .await
    }
}

#[cfg(any(test, feature = "testing"))]
pub mod test_helpers {
    use std::time::Duration;

    use alloy::{
        network::EthereumWallet,
        primitives::{Address, U256},
        providers::{ext::AnvilApi, ProviderBuilder},
    };
    use committable::Committable;
    use espresso_contract_deployer::{
        builder::DeployerArgsBuilder, network_config::light_client_genesis_from_stake_table,
        Contract, Contracts,
    };
    use espresso_types::{
        v0::traits::{NullEventConsumer, PersistenceOptions, StateCatchup},
        EpochVersion, MockSequencerVersions, NamespaceId, ValidatedState,
    };
    use futures::{
        future::{join_all, FutureExt},
        stream::StreamExt,
    };
    use hotshot::types::{Event, EventType};
    use hotshot_types::{
        event::LeafInfo,
        traits::{metrics::NoMetrics, node_implementation::ConsensusTime},
    };
    use itertools::izip;
    use jf_merkle_tree::{MerkleCommitment, MerkleTreeScheme};
    use portpicker::pick_unused_port;
    use sequencer_utils::test_utils::setup_test;
    use staking_cli::demo::{setup_stake_table_contract_for_test, DelegationConfig};
    use surf_disco::Client;
    use tempfile::TempDir;
    use tide_disco::{error::ServerError, Api, App, Error, StatusCode};
    use tokio::{spawn, task::JoinHandle, time::sleep};
    use url::Url;
    use vbs::version::{StaticVersion, StaticVersionType};

    use super::*;
    use crate::{
        catchup::NullStateCatchup,
        network,
        persistence::no_storage,
        testing::{run_legacy_builder, wait_for_decide_on_handle, TestConfig, TestConfigBuilder},
    };

    pub const STAKE_TABLE_CAPACITY_FOR_TEST: usize = 10;

    pub struct TestNetwork<P: PersistenceOptions, const NUM_NODES: usize, V: Versions> {
        pub server: SequencerContext<network::Memory, P::Persistence, V>,
        pub peers: Vec<SequencerContext<network::Memory, P::Persistence, V>>,
        pub cfg: TestConfig<{ NUM_NODES }>,
        // todo (abdul): remove this when fs storage is removed
        pub temp_dir: Option<TempDir>,
    }

    pub struct TestNetworkConfig<const NUM_NODES: usize, P, C>
    where
        P: PersistenceOptions,
        C: StateCatchup + 'static,
    {
        state: [ValidatedState; NUM_NODES],
        persistence: [P; NUM_NODES],
        catchup: [C; NUM_NODES],
        network_config: TestConfig<{ NUM_NODES }>,
        api_config: Options,
    }

    impl<const NUM_NODES: usize, P, C> TestNetworkConfig<{ NUM_NODES }, P, C>
    where
        P: PersistenceOptions,
        C: StateCatchup + 'static,
    {
        pub fn states(&self) -> [ValidatedState; NUM_NODES] {
            self.state.clone()
        }
    }
    #[derive(Clone)]
    pub struct TestNetworkConfigBuilder<const NUM_NODES: usize, P, C>
    where
        P: PersistenceOptions,
        C: StateCatchup + 'static,
    {
        state: [ValidatedState; NUM_NODES],
        persistence: Option<[P; NUM_NODES]>,
        catchup: Option<[C; NUM_NODES]>,
        api_config: Option<Options>,
        network_config: Option<TestConfig<{ NUM_NODES }>>,
    }

    impl Default for TestNetworkConfigBuilder<5, no_storage::Options, NullStateCatchup> {
        fn default() -> Self {
            TestNetworkConfigBuilder {
                state: std::array::from_fn(|_| ValidatedState::default()),
                persistence: Some([no_storage::Options; 5]),
                catchup: Some(std::array::from_fn(|_| NullStateCatchup::default())),
                network_config: None,
                api_config: None,
            }
        }
    }

    impl<const NUM_NODES: usize>
        TestNetworkConfigBuilder<{ NUM_NODES }, no_storage::Options, NullStateCatchup>
    {
        pub fn with_num_nodes(
        ) -> TestNetworkConfigBuilder<{ NUM_NODES }, no_storage::Options, NullStateCatchup>
        {
            TestNetworkConfigBuilder {
                state: std::array::from_fn(|_| ValidatedState::default()),
                persistence: Some([no_storage::Options; { NUM_NODES }]),
                catchup: Some(std::array::from_fn(|_| NullStateCatchup::default())),
                network_config: None,
                api_config: None,
            }
        }
    }

    impl<const NUM_NODES: usize, P, C> TestNetworkConfigBuilder<{ NUM_NODES }, P, C>
    where
        P: PersistenceOptions,
        C: StateCatchup + 'static,
    {
        pub fn states(mut self, state: [ValidatedState; NUM_NODES]) -> Self {
            self.state = state;
            self
        }

        pub fn persistences<NP: PersistenceOptions>(
            self,
            persistence: [NP; NUM_NODES],
        ) -> TestNetworkConfigBuilder<{ NUM_NODES }, NP, C> {
            TestNetworkConfigBuilder {
                state: self.state,
                catchup: self.catchup,
                network_config: self.network_config,
                api_config: self.api_config,
                persistence: Some(persistence),
            }
        }

        pub fn api_config(mut self, api_config: Options) -> Self {
            self.api_config = Some(api_config);
            self
        }

        pub fn catchups<NC: StateCatchup + 'static>(
            self,
            catchup: [NC; NUM_NODES],
        ) -> TestNetworkConfigBuilder<{ NUM_NODES }, P, NC> {
            TestNetworkConfigBuilder {
                state: self.state,
                catchup: Some(catchup),
                network_config: self.network_config,
                api_config: self.api_config,
                persistence: self.persistence,
            }
        }

        pub fn network_config(mut self, network_config: TestConfig<{ NUM_NODES }>) -> Self {
            self.network_config = Some(network_config);
            self
        }

        /// Setup for POS testing. Deploys contracts and adds the
        /// stake table address to state. Must be called before `build()`.
        pub async fn pos_hook<V: Versions>(
            self,
            delegation_config: DelegationConfig,
        ) -> anyhow::Result<Self> {
            if <V as Versions>::Upgrade::VERSION < EpochVersion::VERSION
                && <V as Versions>::Base::VERSION < EpochVersion::VERSION
            {
                panic!("given version does not require pos deployment");
            };

            let network_config = self
                .network_config
                .as_ref()
                .expect("network_config is required");

            let l1_url = network_config.l1_url();
            let signer = network_config.signer();
            let deployer = ProviderBuilder::new()
                .wallet(EthereumWallet::from(signer.clone()))
                .on_http(l1_url.clone());

            let blocks_per_epoch = network_config.hotshot_config().epoch_height;
            let epoch_start_block = network_config.hotshot_config().epoch_start_block;
            let (genesis_state, genesis_stake) = light_client_genesis_from_stake_table(
                &network_config.hotshot_config().hotshot_stake_table(),
                STAKE_TABLE_CAPACITY_FOR_TEST,
            )
            .unwrap();

            let mut contracts = Contracts::new();
            let args = DeployerArgsBuilder::default()
                .deployer(deployer.clone())
                .mock_light_client(true)
                .genesis_lc_state(genesis_state)
                .genesis_st_state(genesis_stake)
                .blocks_per_epoch(blocks_per_epoch)
                .epoch_start_block(epoch_start_block)
                .build()
                .unwrap();
            args.deploy_all(&mut contracts)
                .await
                .expect("failed to deploy all contracts");

            let stake_table_address = contracts
                .address(Contract::StakeTableProxy)
                .expect("StakeTableProxy address not found");
            let token_addr = contracts
                .address(Contract::EspTokenProxy)
                .expect("EspTokenProxy address not found");
            setup_stake_table_contract_for_test(
                l1_url.clone(),
                &deployer,
                stake_table_address,
                token_addr,
                network_config.staking_priv_keys(),
                delegation_config,
            )
            .await
            .expect("stake table setup failed");

            // enable interval mining with a 1s interval.
            // This ensures that blocks are finalized every second, even when there are no transactions.
            // It's useful for testing stake table updates,
            // which rely on the finalized L1 block number.
            if let Some(anvil) = network_config.anvil() {
                anvil
                    .anvil_set_interval_mining(1)
                    .await
                    .expect("interval mining");
            }

            // Add stake table address to `ChainConfig` (held in state),
            // avoiding overwrite other values. Base fee is set to `0` to avoid
            // unnecessary catchup of `FeeState`.
            let state = self.state[0].clone();
            let chain_config = if let Some(cf) = state.chain_config.resolve() {
                ChainConfig {
                    base_fee: 0.into(),
                    stake_table_contract: Some(stake_table_address),
                    ..cf
                }
            } else {
                ChainConfig {
                    base_fee: 0.into(),
                    stake_table_contract: Some(stake_table_address),
                    ..Default::default()
                }
            };

            let state = ValidatedState {
                chain_config: chain_config.into(),
                ..state
            };
            Ok(self.states(std::array::from_fn(|_| state.clone())))
        }

        pub fn build(self) -> TestNetworkConfig<{ NUM_NODES }, P, C> {
            TestNetworkConfig {
                state: self.state,
                persistence: self.persistence.unwrap(),
                catchup: self.catchup.unwrap(),
                network_config: self.network_config.unwrap(),
                api_config: self.api_config.unwrap(),
            }
        }
    }

    impl<P: PersistenceOptions, const NUM_NODES: usize, V: Versions> TestNetwork<P, { NUM_NODES }, V> {
        pub async fn new<C: StateCatchup + 'static>(
            cfg: TestNetworkConfig<{ NUM_NODES }, P, C>,
            bind_version: V,
        ) -> Self {
            let mut cfg = cfg;
            let mut builder_tasks = Vec::new();

            let chain_config = cfg.state[0].chain_config.resolve();
            if chain_config.is_none() {
                tracing::warn!("Chain config is not set, using default max_block_size");
            }
            let (task, builder_url) = run_legacy_builder::<{ NUM_NODES }>(
                cfg.network_config.builder_port(),
                chain_config.map(|c| *c.max_block_size),
            )
            .await;
            builder_tasks.push(task);
            cfg.network_config
                .set_builder_urls(vec1::vec1![builder_url.clone()]);

            // add default storage if none is provided as query module is now required
            let mut opt = cfg.api_config.clone();
            let temp_dir = if opt.storage_fs.is_none() && opt.storage_sql.is_none() {
                let temp_dir = tempfile::tempdir().unwrap();
                opt = opt.query_fs(
                    Default::default(),
                    crate::persistence::fs::Options::new(temp_dir.path().to_path_buf()),
                );
                Some(temp_dir)
            } else {
                None
            };

            let mut nodes = join_all(
                izip!(cfg.state, cfg.persistence, cfg.catchup)
                    .enumerate()
                    .map(|(i, (state, persistence, state_peers))| {
                        let opt = opt.clone();
                        let cfg = &cfg.network_config;
                        let upgrades_map = cfg.upgrades();
                        async move {
                            if i == 0 {
                                opt.serve(|metrics, consumer, storage| {
                                    let cfg = cfg.clone();
                                    async move {
                                        Ok(cfg
                                            .init_node(
                                                0,
                                                state,
                                                persistence,
                                                Some(state_peers),
                                                storage,
                                                &*metrics,
                                                STAKE_TABLE_CAPACITY_FOR_TEST,
                                                consumer,
                                                bind_version,
                                                upgrades_map,
                                            )
                                            .await)
                                    }
                                    .boxed()
                                })
                                .await
                                .unwrap()
                            } else {
                                cfg.init_node(
                                    i,
                                    state,
                                    persistence,
                                    Some(state_peers),
                                    None,
                                    &NoMetrics,
                                    STAKE_TABLE_CAPACITY_FOR_TEST,
                                    NullEventConsumer,
                                    bind_version,
                                    upgrades_map,
                                )
                                .await
                            }
                        }
                    }),
            )
            .await;

            let handle_0 = &nodes[0];

            // Hook the builder(s) up to the event stream from the first node
            for builder_task in builder_tasks {
                builder_task.start(Box::new(handle_0.event_stream().await));
            }

            for ctx in &nodes {
                ctx.start_consensus().await;
            }

            let server = nodes.remove(0);
            let peers = nodes;

            Self {
                server,
                peers,
                cfg: cfg.network_config,
                temp_dir,
            }
        }

        pub async fn stop_consensus(&mut self) {
            self.server.shutdown_consensus().await;

            for ctx in &mut self.peers {
                ctx.shutdown_consensus().await;
            }
        }
    }

    /// Test the status API with custom options.
    ///
    /// The `opt` function can be used to modify the [`Options`] which are used to start the server.
    /// By default, the options are the minimal required to run this test (configuring a port and
    /// enabling the status API). `opt` may add additional functionality (e.g. adding a query module
    /// to test a different initialization path) but should not remove or modify the existing
    /// functionality (e.g. removing the status module or changing the port).
    pub async fn status_test_helper(opt: impl FnOnce(Options) -> Options) {
        setup_test();

        let port = pick_unused_port().expect("No ports free");
        let url = format!("http://localhost:{port}").parse().unwrap();
        let client: Client<ServerError, StaticVersion<0, 1>> = Client::new(url);

        let options = opt(Options::with_port(port));
        let network_config = TestConfigBuilder::default().build();
        let config = TestNetworkConfigBuilder::default()
            .api_config(options)
            .network_config(network_config)
            .build();
        let _network = TestNetwork::new(config, MockSequencerVersions::new()).await;
        client.connect(None).await;

        // The status API is well tested in the query service repo. Here we are just smoke testing
        // that we set it up correctly. Wait for a (non-genesis) block to be sequenced and then
        // check the success rate metrics.
        while client
            .get::<u64>("status/block-height")
            .send()
            .await
            .unwrap()
            <= 1
        {
            sleep(Duration::from_secs(1)).await;
        }
        let success_rate = client
            .get::<f64>("status/success-rate")
            .send()
            .await
            .unwrap();
        // If metrics are populating correctly, we should get a finite number. If not, we might get
        // NaN or infinity due to division by 0.
        assert!(success_rate.is_finite(), "{success_rate}");
        // We know at least some views have been successful, since we finalized a block.
        assert!(success_rate > 0.0, "{success_rate}");
    }

    /// Test the submit API with custom options.
    ///
    /// The `opt` function can be used to modify the [`Options`] which are used to start the server.
    /// By default, the options are the minimal required to run this test (configuring a port and
    /// enabling the submit API). `opt` may add additional functionality (e.g. adding a query module
    /// to test a different initialization path) but should not remove or modify the existing
    /// functionality (e.g. removing the submit module or changing the port).
    pub async fn submit_test_helper(opt: impl FnOnce(Options) -> Options) {
        setup_test();

        let txn = Transaction::new(NamespaceId::from(1_u32), vec![1, 2, 3, 4]);

        let port = pick_unused_port().expect("No ports free");

        let url = format!("http://localhost:{port}").parse().unwrap();
        let client: Client<ServerError, StaticVersion<0, 1>> = Client::new(url);

        let options = opt(Options::with_port(port).submit(Default::default()));
        let network_config = TestConfigBuilder::default().build();
        let config = TestNetworkConfigBuilder::default()
            .api_config(options)
            .network_config(network_config)
            .build();
        let network = TestNetwork::new(config, MockSequencerVersions::new()).await;
        let mut events = network.server.event_stream().await;

        client.connect(None).await;

        let hash = client
            .post("submit/submit")
            .body_json(&txn)
            .unwrap()
            .send()
            .await
            .unwrap();
        assert_eq!(txn.commit(), hash);

        // Wait for a Decide event containing transaction matching the one we sent
        wait_for_decide_on_handle(&mut events, &txn).await;
    }

    /// Test the state signature API.
    pub async fn state_signature_test_helper(opt: impl FnOnce(Options) -> Options) {
        setup_test();

        let port = pick_unused_port().expect("No ports free");

        let url = format!("http://localhost:{port}").parse().unwrap();

        let client: Client<ServerError, StaticVersion<0, 1>> = Client::new(url);

        let options = opt(Options::with_port(port));
        let network_config = TestConfigBuilder::default().build();
        let config = TestNetworkConfigBuilder::default()
            .api_config(options)
            .network_config(network_config)
            .build();
        let network = TestNetwork::new(config, MockSequencerVersions::new()).await;

        let mut height: u64;
        // Wait for block >=2 appears
        // It's waiting for an extra second to make sure that the signature is generated
        loop {
            height = network.server.decided_leaf().await.height();
            sleep(std::time::Duration::from_secs(1)).await;
            if height >= 2 {
                break;
            }
        }
        // we cannot verify the signature now, because we don't know the stake table
        client
            .get::<StateSignatureRequestBody>(&format!("state-signature/block/{}", height))
            .send()
            .await
            .unwrap();
    }

    /// Test the catchup API with custom options.
    ///
    /// The `opt` function can be used to modify the [`Options`] which are used to start the server.
    /// By default, the options are the minimal required to run this test (configuring a port and
    /// enabling the catchup API). `opt` may add additional functionality (e.g. adding a query module
    /// to test a different initialization path) but should not remove or modify the existing
    /// functionality (e.g. removing the catchup module or changing the port).
    pub async fn catchup_test_helper(opt: impl FnOnce(Options) -> Options) {
        setup_test();

        let port = pick_unused_port().expect("No ports free");
        let url = format!("http://localhost:{port}").parse().unwrap();
        let client: Client<ServerError, StaticVersion<0, 1>> = Client::new(url);

        let options = opt(Options::with_port(port));
        let network_config = TestConfigBuilder::default().build();
        let config = TestNetworkConfigBuilder::default()
            .api_config(options)
            .network_config(network_config)
            .build();
        let network = TestNetwork::new(config, MockSequencerVersions::new()).await;
        client.connect(None).await;

        // Wait for a few blocks to be decided.
        let mut events = network.server.event_stream().await;
        loop {
            if let Event {
                event: EventType::Decide { leaf_chain, .. },
                ..
            } = events.next().await.unwrap()
            {
                if leaf_chain
                    .iter()
                    .any(|LeafInfo { leaf, .. }| leaf.block_header().height() > 2)
                {
                    break;
                }
            }
        }

        // Stop consensus running on the node so we freeze the decided and undecided states.
        // We'll let it go out of scope here since it's a write lock.
        {
            network.server.shutdown_consensus().await;
        }

        // Undecided fee state: absent account.
        let leaf = network.server.decided_leaf().await;
        let height = leaf.height() + 1;
        let view = leaf.view_number() + 1;
        let res = client
            .get::<AccountQueryData>(&format!(
                "catchup/{height}/{}/account/{:x}",
                view.u64(),
                Address::default()
            ))
            .send()
            .await
            .unwrap();
        assert_eq!(res.balance, U256::ZERO);
        assert_eq!(
            res.proof
                .verify(
                    &network
                        .server
                        .state(view)
                        .await
                        .unwrap()
                        .fee_merkle_tree
                        .commitment()
                )
                .unwrap(),
            U256::ZERO,
        );

        // Undecided block state.
        let res = client
            .get::<BlocksFrontier>(&format!("catchup/{height}/{}/blocks", view.u64()))
            .send()
            .await
            .unwrap();
        let root = &network
            .server
            .state(view)
            .await
            .unwrap()
            .block_merkle_tree
            .commitment();
        BlockMerkleTree::verify(root.digest(), root.size() - 1, res)
            .unwrap()
            .unwrap();
    }

    pub async fn spawn_dishonest_peer_catchup_api() -> anyhow::Result<(Url, JoinHandle<()>)> {
        let toml = toml::from_str::<toml::Value>(include_str!("../api/catchup.toml")).unwrap();
        let mut api =
            Api::<(), hotshot_query_service::Error, SequencerApiVersion>::new(toml).unwrap();

        api.get("account", |_req, _state: &()| {
            async move {
                Result::<AccountQueryData, _>::Err(hotshot_query_service::Error::catch_all(
                    StatusCode::BAD_REQUEST,
                    "no account found".to_string(),
                ))
            }
            .boxed()
        })?
        .get("blocks", |_req, _state| {
            async move {
                Result::<BlocksFrontier, _>::Err(hotshot_query_service::Error::catch_all(
                    StatusCode::BAD_REQUEST,
                    "no block found".to_string(),
                ))
            }
            .boxed()
        })?
        .get("chainconfig", |_req, _state| {
            async move {
                Result::<ChainConfig, _>::Ok(ChainConfig {
                    max_block_size: 300.into(),
                    base_fee: 1.into(),
                    fee_recipient: "0xa0b86991c6218b36c1d19d4a2e9eb0ce3606eb48"
                        .parse()
                        .unwrap(),
                    ..Default::default()
                })
            }
            .boxed()
        })?
        .get("leafchain", |_req, _state| {
            async move {
                Result::<Vec<Leaf2>, _>::Err(hotshot_query_service::Error::catch_all(
                    StatusCode::BAD_REQUEST,
                    "No leafchain found".to_string(),
                ))
            }
            .boxed()
        })?;

        let mut app = App::<_, hotshot_query_service::Error>::with_state(());
        app.with_version(env!("CARGO_PKG_VERSION").parse().unwrap());

        app.register_module::<_, _>("catchup", api).unwrap();

        let port = pick_unused_port().expect("no free port");
        let url: Url = Url::parse(&format!("http://localhost:{port}")).unwrap();

        let handle = spawn({
            let url = url.clone();
            async move {
                let _ = app.serve(url, SequencerApiVersion::instance()).await;
            }
        });

        Ok((url, handle))
    }
}

#[cfg(test)]
#[espresso_macros::generic_tests]
mod api_tests {
    use std::fmt::Debug;

    use committable::Committable;
    use data_source::testing::TestableSequencerDataSource;
    use espresso_types::{
        traits::{EventConsumer, PersistenceOptions},
        Header, Leaf2, MockSequencerVersions, NamespaceId, NamespaceProofQueryData, ValidatedState,
    };
    use futures::{future, stream::StreamExt};
    use hotshot_example_types::node_types::{EpochsTestVersions, TestVersions};
    use hotshot_query_service::availability::{
        AvailabilityDataSource, BlockQueryData, StateCertQueryData, VidCommonQueryData,
    };
    use hotshot_types::{
        data::{
            ns_table::parse_ns_table, vid_disperse::VidDisperseShare2, DaProposal2, EpochNumber,
            QuorumProposal2, QuorumProposalWrapper, VidCommitment,
        },
        event::LeafInfo,
        message::Proposal,
        simple_certificate::QuorumCertificate2,
        traits::{node_implementation::ConsensusTime, signature_key::SignatureKey, EncodeBytes},
        utils::EpochTransitionIndicator,
        vid::avidm::{init_avidm_param, AvidMScheme},
    };
    use portpicker::pick_unused_port;
    use sequencer_utils::test_utils::setup_test;
    use surf_disco::Client;
    use test_helpers::{
        catchup_test_helper, state_signature_test_helper, status_test_helper, submit_test_helper,
        TestNetwork, TestNetworkConfigBuilder,
    };
    use tide_disco::error::ServerError;
    use vbs::version::StaticVersion;

    use super::{update::ApiEventConsumer, *};
    use crate::{
        network,
        persistence::no_storage::NoStorage,
        testing::{wait_for_decide_on_handle, TestConfigBuilder},
    };

    #[tokio::test(flavor = "multi_thread")]
    pub(crate) async fn submit_test_with_query_module<D: TestableSequencerDataSource>() {
        let storage = D::create_storage().await;
        submit_test_helper(|opt| D::options(&storage, opt)).await
    }

    #[tokio::test(flavor = "multi_thread")]
    pub(crate) async fn status_test_with_query_module<D: TestableSequencerDataSource>() {
        let storage = D::create_storage().await;
        status_test_helper(|opt| D::options(&storage, opt)).await
    }

    #[tokio::test(flavor = "multi_thread")]
    pub(crate) async fn state_signature_test_with_query_module<D: TestableSequencerDataSource>() {
        let storage = D::create_storage().await;
        state_signature_test_helper(|opt| D::options(&storage, opt)).await
    }

    #[tokio::test(flavor = "multi_thread")]
    pub(crate) async fn test_namespace_query<D: TestableSequencerDataSource>() {
        setup_test();

        // Arbitrary transaction, arbitrary namespace ID
        let ns_id = NamespaceId::from(42_u32);
        let txn = Transaction::new(ns_id, vec![1, 2, 3, 4]);

        // Start query service.
        let port = pick_unused_port().expect("No ports free");
        let storage = D::create_storage().await;
        let network_config = TestConfigBuilder::default().build();
        let config = TestNetworkConfigBuilder::default()
            .api_config(D::options(&storage, Options::with_port(port)).submit(Default::default()))
            .network_config(network_config)
            .build();
        let network = TestNetwork::new(config, MockSequencerVersions::new()).await;
        let mut events = network.server.event_stream().await;

        // Connect client.
        let client: Client<ServerError, StaticVersion<0, 1>> =
            Client::new(format!("http://localhost:{port}").parse().unwrap());
        client.connect(None).await;

        let hash = client
            .post("submit/submit")
            .body_json(&txn)
            .unwrap()
            .send()
            .await
            .unwrap();
        assert_eq!(txn.commit(), hash);

        // Wait for a Decide event containing transaction matching the one we sent
        let block_height = wait_for_decide_on_handle(&mut events, &txn).await as usize;
        tracing::info!(block_height, "transaction sequenced");

        // Wait for the query service to update to this block height.
        client
            .socket(&format!("availability/stream/blocks/{block_height}"))
            .subscribe::<BlockQueryData<SeqTypes>>()
            .await
            .unwrap()
            .next()
            .await
            .unwrap()
            .unwrap();

        let mut found_txn = false;
        let mut found_empty_block = false;
        for block_num in 0..=block_height {
            let header: Header = client
                .get(&format!("availability/header/{block_num}"))
                .send()
                .await
                .unwrap();
            let ns_query_res: NamespaceProofQueryData = client
                .get(&format!("availability/block/{block_num}/namespace/{ns_id}"))
                .send()
                .await
                .unwrap();

            // Verify namespace proof if present
            if let Some(ns_proof) = ns_query_res.proof {
                let vid_common: VidCommonQueryData<SeqTypes> = client
                    .get(&format!("availability/vid/common/{block_num}"))
                    .send()
                    .await
                    .unwrap();
                ns_proof
                    .verify(
                        header.ns_table(),
                        &header.payload_commitment(),
                        vid_common.common(),
                    )
                    .unwrap();
            } else {
                // Namespace proof should be present if ns_id exists in ns_table
                assert!(header.ns_table().find_ns_id(&ns_id).is_none());
                assert!(ns_query_res.transactions.is_empty());
            }

            found_empty_block = found_empty_block || ns_query_res.transactions.is_empty();

            for txn in ns_query_res.transactions {
                if txn.commit() == hash {
                    // Ensure that we validate an inclusion proof
                    found_txn = true;
                }
            }
        }
        assert!(found_txn);
        assert!(found_empty_block);
    }

    #[tokio::test(flavor = "multi_thread")]
    pub(crate) async fn catchup_test_with_query_module<D: TestableSequencerDataSource>() {
        let storage = D::create_storage().await;
        catchup_test_helper(|opt| D::options(&storage, opt)).await
    }

    #[tokio::test(flavor = "multi_thread")]
    pub async fn test_non_consecutive_decide_with_failing_event_consumer<D>()
    where
        D: TestableSequencerDataSource + Debug + 'static,
    {
        #[derive(Clone, Copy, Debug)]
        struct FailConsumer;

        #[async_trait]
        impl EventConsumer for FailConsumer {
            async fn handle_event(&self, _: &Event<SeqTypes>) -> anyhow::Result<()> {
                bail!("mock error injection");
            }
        }

        setup_test();
        let (pubkey, privkey) = PubKey::generated_from_seed_indexed([0; 32], 1);

        let storage = D::create_storage().await;
        let persistence = D::persistence_options(&storage).create().await.unwrap();
        let data_source: Arc<StorageState<network::Memory, NoStorage, _, MockSequencerVersions>> =
            Arc::new(StorageState::new(
                D::create(D::persistence_options(&storage), Default::default(), false)
                    .await
                    .unwrap(),
                ApiState::new(future::pending()),
            ));

        // Create two non-consecutive leaf chains.
        let mut chain1 = vec![];

        let genesis = Leaf2::genesis::<TestVersions>(&Default::default(), &NodeState::mock()).await;
        let payload = genesis.block_payload().unwrap();
        let payload_bytes_arc = payload.encode();

        let avidm_param = init_avidm_param(2).unwrap();
        let weights = vec![1u32; 2];

        let ns_table = parse_ns_table(payload.byte_len().as_usize(), &payload.ns_table().encode());
        let (payload_commitment, shares) =
            AvidMScheme::ns_disperse(&avidm_param, &weights, &payload_bytes_arc, ns_table).unwrap();

        let mut quorum_proposal = QuorumProposalWrapper::<SeqTypes> {
            proposal: QuorumProposal2::<SeqTypes> {
                block_header: genesis.block_header().clone(),
                view_number: ViewNumber::genesis(),
                justify_qc: QuorumCertificate2::genesis::<MockSequencerVersions>(
                    &ValidatedState::default(),
                    &NodeState::mock(),
                )
                .await,
                upgrade_certificate: None,
                view_change_evidence: None,
                next_drb_result: None,
                next_epoch_justify_qc: None,
                epoch: None,
                state_cert: None,
            },
        };
        let mut qc = QuorumCertificate2::genesis::<MockSequencerVersions>(
            &ValidatedState::default(),
            &NodeState::mock(),
        )
        .await;

        let mut justify_qc = qc.clone();
        for i in 0..5 {
            *quorum_proposal.proposal.block_header.height_mut() = i;
            quorum_proposal.proposal.view_number = ViewNumber::new(i);
            quorum_proposal.proposal.justify_qc = justify_qc;
            let leaf = Leaf2::from_quorum_proposal(&quorum_proposal);
            qc.view_number = leaf.view_number();
            qc.data.leaf_commit = Committable::commit(&leaf);
            justify_qc = qc.clone();
            chain1.push((leaf.clone(), qc.clone()));

            // Include a quorum proposal for each leaf.
            let quorum_proposal_signature =
                PubKey::sign(&privkey, &bincode::serialize(&quorum_proposal).unwrap())
                    .expect("Failed to sign quorum_proposal");
            persistence
                .append_quorum_proposal2(&Proposal {
                    data: quorum_proposal.clone(),
                    signature: quorum_proposal_signature,
                    _pd: Default::default(),
                })
                .await
                .unwrap();

            // Include VID information for each leaf.
            let share = VidDisperseShare2::<SeqTypes> {
                view_number: leaf.view_number(),
                payload_commitment,
                share: shares[0].clone(),
                recipient_key: pubkey,
                epoch: Some(EpochNumber::new(0)),
                target_epoch: Some(EpochNumber::new(0)),
                common: avidm_param.clone(),
            };
            persistence
                .append_vid2(&share.to_proposal(&privkey).unwrap())
                .await
                .unwrap();

            // Include payload information for each leaf.
            let block_payload_signature =
                PubKey::sign(&privkey, &payload_bytes_arc).expect("Failed to sign block payload");
            let da_proposal_inner = DaProposal2::<SeqTypes> {
                encoded_transactions: payload_bytes_arc.clone(),
                metadata: payload.ns_table().clone(),
                view_number: leaf.view_number(),
                epoch: Some(EpochNumber::new(0)),
                epoch_transition_indicator: EpochTransitionIndicator::NotInTransition,
            };
            let da_proposal = Proposal {
                data: da_proposal_inner,
                signature: block_payload_signature,
                _pd: Default::default(),
            };
            persistence
                .append_da2(&da_proposal, VidCommitment::V1(payload_commitment))
                .await
                .unwrap();
        }
        // Split into two chains.
        let mut chain2 = chain1.split_off(2);
        // Make non-consecutive (i.e. we skip a leaf).
        chain2.remove(0);

        // Decide 2 leaves, but fail in event processing.
        let leaf_chain = chain1
            .iter()
            .map(|(leaf, qc)| (leaf_info(leaf.clone()), qc.clone()))
            .collect::<Vec<_>>();
        tracing::info!("decide with event handling failure");
        persistence
            .append_decided_leaves(
                ViewNumber::new(1),
                leaf_chain.iter().map(|(leaf, qc)| (leaf, qc.clone())),
                &FailConsumer,
            )
            .await
            .unwrap();

        // Now decide remaining leaves successfully. We should now process a decide event for all
        // the leaves.
        let consumer = ApiEventConsumer::from(data_source.clone());
        let leaf_chain = chain2
            .iter()
            .map(|(leaf, qc)| (leaf_info(leaf.clone()), qc.clone()))
            .collect::<Vec<_>>();
        tracing::info!("decide successfully");
        persistence
            .append_decided_leaves(
                ViewNumber::new(4),
                leaf_chain.iter().map(|(leaf, qc)| (leaf, qc.clone())),
                &consumer,
            )
            .await
            .unwrap();

        // Check that the leaves were moved to archive storage, along with payload and VID
        // information.
        for (leaf, qc) in chain1.iter().chain(&chain2) {
            tracing::info!(height = leaf.height(), "check archive");
            let qd = data_source.get_leaf(leaf.height() as usize).await.await;
            let stored_leaf: Leaf2 = qd.leaf().clone();
            let stored_qc = qd.qc().clone();
            assert_eq!(&stored_leaf, leaf);
            assert_eq!(&stored_qc, qc);

            data_source
                .get_block(leaf.height() as usize)
                .await
                .try_resolve()
                .ok()
                .unwrap();
            data_source
                .get_vid_common(leaf.height() as usize)
                .await
                .try_resolve()
                .ok()
                .unwrap();

            // Check that all data has been garbage collected for the decided views.
            assert!(persistence
                .load_da_proposal(leaf.view_number())
                .await
                .unwrap()
                .is_none());
            assert!(persistence
                .load_vid_share(leaf.view_number())
                .await
                .unwrap()
                .is_none());
            assert!(persistence
                .load_quorum_proposal(leaf.view_number())
                .await
                .is_err());
        }

        // Check that data has _not_ been garbage collected for the missing view.
        assert!(persistence
            .load_da_proposal(ViewNumber::new(2))
            .await
            .unwrap()
            .is_some());
        assert!(persistence
            .load_vid_share(ViewNumber::new(2))
            .await
            .unwrap()
            .is_some());
        persistence
            .load_quorum_proposal(ViewNumber::new(2))
            .await
            .unwrap();
    }

    #[tokio::test(flavor = "multi_thread")]
    pub async fn test_decide_missing_data<D>()
    where
        D: TestableSequencerDataSource + Debug + 'static,
    {
        setup_test();

        let storage = D::create_storage().await;
        let persistence = D::persistence_options(&storage).create().await.unwrap();
        let data_source: Arc<StorageState<network::Memory, NoStorage, _, MockSequencerVersions>> =
            Arc::new(StorageState::new(
                D::create(D::persistence_options(&storage), Default::default(), false)
                    .await
                    .unwrap(),
                ApiState::new(future::pending()),
            ));
        let consumer = ApiEventConsumer::from(data_source.clone());

        let mut qc = QuorumCertificate2::genesis::<MockSequencerVersions>(
            &ValidatedState::default(),
            &NodeState::mock(),
        )
        .await;
        let leaf =
            Leaf2::genesis::<TestVersions>(&ValidatedState::default(), &NodeState::mock()).await;

        // Append the genesis leaf. We don't use this for the test, because the update function will
        // automatically fill in the missing data for genesis. We just append this to get into a
        // consistent state to then append the leaf from view 1, which will have missing data.
        tracing::info!(?leaf, ?qc, "decide genesis leaf");
        persistence
            .append_decided_leaves(
                leaf.view_number(),
                [(&leaf_info(leaf.clone()), qc.clone())],
                &consumer,
            )
            .await
            .unwrap();

        // Create another leaf, with missing data.
        let mut block_header = leaf.block_header().clone();
        *block_header.height_mut() += 1;
        let qp = QuorumProposalWrapper {
            proposal: QuorumProposal2 {
                block_header,
                view_number: leaf.view_number() + 1,
                justify_qc: qc.clone(),
                upgrade_certificate: None,
                view_change_evidence: None,
                next_drb_result: None,
                next_epoch_justify_qc: None,
                epoch: None,
                state_cert: None,
            },
        };

        let leaf = Leaf2::from_quorum_proposal(&qp);
        qc.view_number = leaf.view_number();
        qc.data.leaf_commit = Committable::commit(&leaf);

        // Decide a leaf without the corresponding payload or VID.
        tracing::info!(?leaf, ?qc, "append leaf 1");
        persistence
            .append_decided_leaves(
                leaf.view_number(),
                [(&leaf_info(leaf.clone()), qc)],
                &consumer,
            )
            .await
            .unwrap();

        // Check that we still processed the leaf.
        assert_eq!(leaf, data_source.get_leaf(1).await.await.leaf().clone());
        assert!(data_source.get_vid_common(1).await.is_pending());
        assert!(data_source.get_block(1).await.is_pending());
    }

    fn leaf_info(leaf: Leaf2) -> LeafInfo<SeqTypes> {
        LeafInfo {
            leaf,
            vid_share: None,
            state: Default::default(),
            delta: None,
            state_cert: None,
        }
    }

    #[ignore]
    #[tokio::test(flavor = "multi_thread")]
    pub(crate) async fn test_state_cert_query<D: TestableSequencerDataSource>() {
        setup_test();

        const TEST_EPOCH_HEIGHT: u64 = 10;
        const TEST_EPOCHS: u64 = 3;

        // Start query service.
        let port = pick_unused_port().expect("No ports free");
        let storage = D::create_storage().await;
        let network_config = TestConfigBuilder::default()
            .epoch_height(TEST_EPOCH_HEIGHT)
            .build();
        let config = TestNetworkConfigBuilder::default()
            .api_config(D::options(&storage, Options::with_port(port)).submit(Default::default()))
            .network_config(network_config)
            .build();
        let network = TestNetwork::new(config, EpochsTestVersions {}).await;
        let mut events = network.server.event_stream().await;

        // Wait until 3 epochs have passed.
        loop {
            let event = events.next().await.unwrap();
            tracing::info!("Received event from handle: {event:?}");

            if let hotshot::types::EventType::Decide { leaf_chain, .. } = event.event {
                println!(
                    "Decide event received: {:?}",
                    leaf_chain.first().unwrap().leaf.height()
                );
                if leaf_chain
                    .first()
                    .is_some_and(|leaf| leaf.leaf.height() >= TEST_EPOCHS * TEST_EPOCH_HEIGHT)
                {
                    break;
                } else {
                    // Keep waiting
                }
            }
        }

        // Connect client.
        let client: Client<ServerError, StaticVersion<0, 1>> =
            Client::new(format!("http://localhost:{port}").parse().unwrap());
        client.connect(None).await;

        // Get the state cert for the 3rd epoch.
        for i in 0..TEST_EPOCHS {
            let state_cert = client
                .get::<StateCertQueryData<SeqTypes>>(&format!("availability/state-cert/{i}"))
                .send()
                .await
                .unwrap()
                .0;
            tracing::info!("state_cert: {:?}", state_cert);
            assert_eq!(state_cert.epoch.u64(), i);
            assert_eq!(
                state_cert.light_client_state.block_height,
                (i + 1) * TEST_EPOCH_HEIGHT - 5
            );
        }
    }
}

#[cfg(test)]
mod test {
    use std::{
        collections::{HashMap, HashSet},
        time::Duration,
    };

    use alloy::primitives::U256;
    use committable::{Commitment, Committable};
    use espresso_types::{
        config::PublicHotShotConfig,
        traits::NullEventConsumer,
        v0_1::{block_reward, RewardAmount, COMMISSION_BASIS_POINTS},
        v0_3::StakeTableFetcher,
        validators_from_l1_events, EpochVersion, FeeAmount, FeeVersion, Header, L1ClientOptions,
        MockSequencerVersions, SequencerVersions, ValidatedState,
    };
    use futures::{
        future::{self, join_all},
        stream::{StreamExt, TryStreamExt},
    };
    use hotshot::types::EventType;
    use hotshot_example_types::node_types::EpochsTestVersions;
    use hotshot_query_service::{
        availability::{BlockQueryData, LeafQueryData, VidCommonQueryData},
        data_source::{
            storage::{sql::Config, SqlStorage},
            VersionedDataSource,
        },
        types::HeightIndexed,
    };
    use hotshot_types::{
        data::EpochNumber,
        event::LeafInfo,
        traits::{election::Membership, metrics::NoMetrics, node_implementation::ConsensusTime},
        utils::epoch_from_block_number,
        ValidatorConfig,
    };
    use jf_merkle_tree::{
        prelude::{MerkleProof, Sha3Node},
        LookupResult,
    };
    use portpicker::pick_unused_port;
    use rand::seq::SliceRandom;
    use sequencer_utils::test_utils::setup_test;
    use staking_cli::demo::DelegationConfig;
    use surf_disco::Client;
    use test_helpers::{
        catchup_test_helper, state_signature_test_helper, status_test_helper, submit_test_helper,
        TestNetwork, TestNetworkConfigBuilder,
    };
    use tide_disco::{app::AppHealth, error::ServerError, healthcheck::HealthStatus};
    use tokio::time::sleep;
    use vbs::version::{StaticVersion, StaticVersionType};

    use self::{
        data_source::testing::TestableSequencerDataSource, options::HotshotEvents,
        sql::DataSource as SqlDataSource,
    };
    use super::*;
    use crate::{
        api::{
            options::Query,
            sql::{impl_testable_data_source::tmp_options, reconstruct_state},
        },
        catchup::{NullStateCatchup, StatePeers},
        persistence::no_storage,
        testing::{TestConfig, TestConfigBuilder},
    };

    #[tokio::test(flavor = "multi_thread")]
    async fn test_healthcheck() {
        setup_test();

        let port = pick_unused_port().expect("No ports free");
        let url = format!("http://localhost:{port}").parse().unwrap();
        let client: Client<ServerError, StaticVersion<0, 1>> = Client::new(url);
        let options = Options::with_port(port);
        let network_config = TestConfigBuilder::default().build();
        let config = TestNetworkConfigBuilder::<5, _, NullStateCatchup>::default()
            .api_config(options)
            .network_config(network_config)
            .build();
        let _network = TestNetwork::new(config, MockSequencerVersions::new()).await;

        client.connect(None).await;
        let health = client.get::<AppHealth>("healthcheck").send().await.unwrap();
        assert_eq!(health.status, HealthStatus::Available);
    }

    #[tokio::test(flavor = "multi_thread")]
    async fn status_test_without_query_module() {
        status_test_helper(|opt| opt).await
    }

    #[tokio::test(flavor = "multi_thread")]
    async fn submit_test_without_query_module() {
        submit_test_helper(|opt| opt).await
    }

    #[tokio::test(flavor = "multi_thread")]
    async fn state_signature_test_without_query_module() {
        state_signature_test_helper(|opt| opt).await
    }

    #[tokio::test(flavor = "multi_thread")]
    async fn catchup_test_without_query_module() {
        catchup_test_helper(|opt| opt).await
    }

    #[tokio::test(flavor = "multi_thread")]
    async fn slow_test_merklized_state_api() {
        setup_test();

        let port = pick_unused_port().expect("No ports free");

        let storage = SqlDataSource::create_storage().await;

        let options = SqlDataSource::options(&storage, Options::with_port(port));

        let network_config = TestConfigBuilder::default().build();
        let config = TestNetworkConfigBuilder::default()
            .api_config(options)
            .network_config(network_config)
            .build();
        let mut network = TestNetwork::new(config, MockSequencerVersions::new()).await;
        let url = format!("http://localhost:{port}").parse().unwrap();
        let client: Client<ServerError, SequencerApiVersion> = Client::new(url);

        client.connect(Some(Duration::from_secs(15))).await;

        // Wait until some blocks have been decided.
        tracing::info!("waiting for blocks");
        let blocks = client
            .socket("availability/stream/blocks/0")
            .subscribe::<BlockQueryData<SeqTypes>>()
            .await
            .unwrap()
            .take(4)
            .try_collect::<Vec<_>>()
            .await
            .unwrap();

        // sleep for few seconds so that state data is upserted
        tracing::info!("waiting for state to be inserted");
        sleep(Duration::from_secs(5)).await;
        network.stop_consensus().await;

        for block in blocks {
            let i = block.height();
            tracing::info!(i, "get block state");
            let path = client
                .get::<MerkleProof<Commitment<Header>, u64, Sha3Node, 3>>(&format!(
                    "block-state/{}/{i}",
                    i + 1
                ))
                .send()
                .await
                .unwrap();
            assert_eq!(*path.elem().unwrap(), block.hash());

            tracing::info!(i, "get fee state");
            let account = TestConfig::<5>::builder_key().fee_account();
            let path = client
                .get::<MerkleProof<FeeAmount, FeeAccount, Sha3Node, 256>>(&format!(
                    "fee-state/{}/{}",
                    i + 1,
                    account
                ))
                .send()
                .await
                .unwrap();
            assert_eq!(*path.index(), account);
            assert!(*path.elem().unwrap() > 0.into(), "{:?}", path.elem());
        }

        // testing fee_balance api
        let account = TestConfig::<5>::builder_key().fee_account();
        let amount = client
            .get::<Option<FeeAmount>>(&format!("fee-state/fee-balance/latest/{}", account))
            .send()
            .await
            .unwrap()
            .unwrap();
        let expected = U256::MAX;
        assert_eq!(expected, amount.0);
    }

    #[tokio::test(flavor = "multi_thread")]
    async fn test_leaf_only_data_source() {
        setup_test();

        let port = pick_unused_port().expect("No ports free");

        let storage = SqlDataSource::create_storage().await;
        let options =
            SqlDataSource::leaf_only_ds_options(&storage, Options::with_port(port)).unwrap();

        let network_config = TestConfigBuilder::default().build();
        let config = TestNetworkConfigBuilder::default()
            .api_config(options)
            .network_config(network_config)
            .build();
        let _network = TestNetwork::new(config, MockSequencerVersions::new()).await;
        let url = format!("http://localhost:{port}").parse().unwrap();
        let client: Client<ServerError, SequencerApiVersion> = Client::new(url);

        tracing::info!("waiting for blocks");
        client.connect(Some(Duration::from_secs(15))).await;
        // Wait until some blocks have been decided.

        let account = TestConfig::<5>::builder_key().fee_account();

        let _headers = client
            .socket("availability/stream/headers/0")
            .subscribe::<Header>()
            .await
            .unwrap()
            .take(10)
            .try_collect::<Vec<_>>()
            .await
            .unwrap();

        for i in 1..5 {
            let leaf = client
                .get::<LeafQueryData<SeqTypes>>(&format!("availability/leaf/{i}"))
                .send()
                .await
                .unwrap();

            assert_eq!(leaf.height(), i);

            let header = client
                .get::<Header>(&format!("availability/header/{i}"))
                .send()
                .await
                .unwrap();

            assert_eq!(header.height(), i);

            let vid = client
                .get::<VidCommonQueryData<SeqTypes>>(&format!("availability/vid/common/{i}"))
                .send()
                .await
                .unwrap();

            assert_eq!(vid.height(), i);

            client
                .get::<MerkleProof<Commitment<Header>, u64, Sha3Node, 3>>(&format!(
                    "block-state/{i}/{}",
                    i - 1
                ))
                .send()
                .await
                .unwrap();

            client
                .get::<MerkleProof<FeeAmount, FeeAccount, Sha3Node, 256>>(&format!(
                    "fee-state/{}/{}",
                    i + 1,
                    account
                ))
                .send()
                .await
                .unwrap();
        }

        // This would fail even though we have processed atleast 10 leaves
        // this is because light weight nodes only support leaves, headers and VID
        client
            .get::<BlockQueryData<SeqTypes>>("availability/block/1")
            .send()
            .await
            .unwrap_err();
    }

    async fn run_catchup_test(url_suffix: &str) {
        setup_test();

        // Start a sequencer network, using the query service for catchup.
        let port = pick_unused_port().expect("No ports free");
        const NUM_NODES: usize = 5;

        let url: url::Url = format!("http://localhost:{port}{url_suffix}")
            .parse()
            .unwrap();

        let config = TestNetworkConfigBuilder::<NUM_NODES, _, _>::with_num_nodes()
            .api_config(Options::with_port(port))
            .network_config(TestConfigBuilder::default().build())
            .catchups(std::array::from_fn(|_| {
                StatePeers::<StaticVersion<0, 1>>::from_urls(
                    vec![url.clone()],
                    Default::default(),
                    &NoMetrics,
                )
            }))
            .build();
        let mut network = TestNetwork::new(config, MockSequencerVersions::new()).await;

        // Wait for replica 0 to reach a (non-genesis) decide, before disconnecting it.
        let mut events = network.peers[0].event_stream().await;
        loop {
            let event = events.next().await.unwrap();
            let EventType::Decide { leaf_chain, .. } = event.event else {
                continue;
            };
            if leaf_chain[0].leaf.height() > 0 {
                break;
            }
        }

        // Shut down and restart replica 0. We don't just stop consensus and restart it; we fully
        // drop the node and recreate it so it loses all of its temporary state and starts off from
        // genesis. It should be able to catch up by listening to proposals and then rebuild its
        // state from its peers.
        tracing::info!("shutting down node");
        network.peers.remove(0);

        // Wait for a few blocks to pass while the node is down, so it falls behind.
        network
            .server
            .event_stream()
            .await
            .filter(|event| future::ready(matches!(event.event, EventType::Decide { .. })))
            .take(3)
            .collect::<Vec<_>>()
            .await;

        tracing::info!("restarting node");
        let node = network
            .cfg
            .init_node(
                1,
                ValidatedState::default(),
                no_storage::Options,
                Some(StatePeers::<StaticVersion<0, 1>>::from_urls(
                    vec![url],
                    Default::default(),
                    &NoMetrics,
                )),
                None,
                &NoMetrics,
                test_helpers::STAKE_TABLE_CAPACITY_FOR_TEST,
                NullEventConsumer,
                MockSequencerVersions::new(),
                Default::default(),
            )
            .await;
        let mut events = node.event_stream().await;

        // Wait for a (non-genesis) block proposed by each node, to prove that the lagging node has
        // caught up and all nodes are in sync.
        let mut proposers = [false; NUM_NODES];
        loop {
            let event = events.next().await.unwrap();
            let EventType::Decide { leaf_chain, .. } = event.event else {
                continue;
            };
            for LeafInfo { leaf, .. } in leaf_chain.iter().rev() {
                let height = leaf.height();
                let leaf_builder = (leaf.view_number().u64() as usize) % NUM_NODES;
                if height == 0 {
                    continue;
                }

                tracing::info!(
                    "waiting for blocks from {proposers:?}, block {height} is from {leaf_builder}",
                );
                proposers[leaf_builder] = true;
            }

            if proposers.iter().all(|has_proposed| *has_proposed) {
                break;
            }
        }
    }

    #[tokio::test(flavor = "multi_thread")]
    async fn test_catchup() {
        run_catchup_test("").await;
    }

    #[tokio::test(flavor = "multi_thread")]
    async fn test_catchup_v0() {
        run_catchup_test("/v0").await;
    }

    #[tokio::test(flavor = "multi_thread")]
    async fn test_catchup_v1() {
        run_catchup_test("/v1").await;
    }

    #[ignore]
    #[tokio::test(flavor = "multi_thread")]
    async fn test_catchup_epochs() {
        setup_test();

        // Start a sequencer network, using the query service for catchup.
        let port = pick_unused_port().expect("No ports free");
        const EPOCH_HEIGHT: u64 = 5;
        let network_config = TestConfigBuilder::default()
            .epoch_height(EPOCH_HEIGHT)
            .build();
        const NUM_NODES: usize = 5;
        let config = TestNetworkConfigBuilder::<NUM_NODES, _, _>::with_num_nodes()
            .api_config(Options::with_port(port))
            .network_config(network_config)
            .catchups(std::array::from_fn(|_| {
                StatePeers::<StaticVersion<0, 1>>::from_urls(
                    vec![format!("http://localhost:{port}").parse().unwrap()],
                    Default::default(),
                    &NoMetrics,
                )
            }))
            .build();
        let mut network = TestNetwork::new(config, EpochsTestVersions {}).await;

        // Wait for replica 0 to decide in the third epoch.
        let mut events = network.peers[0].event_stream().await;
        loop {
            let event = events.next().await.unwrap();
            let EventType::Decide { leaf_chain, .. } = event.event else {
                continue;
            };
            tracing::error!("got decide height {}", leaf_chain[0].leaf.height());

            if leaf_chain[0].leaf.height() > EPOCH_HEIGHT * 3 {
                tracing::error!("decided past one epoch");
                break;
            }
        }

        // Shut down and restart replica 0. We don't just stop consensus and restart it; we fully
        // drop the node and recreate it so it loses all of its temporary state and starts off from
        // genesis. It should be able to catch up by listening to proposals and then rebuild its
        // state from its peers.
        tracing::info!("shutting down node");
        network.peers.remove(0);

        // Wait for a few blocks to pass while the node is down, so it falls behind.
        network
            .server
            .event_stream()
            .await
            .filter(|event| future::ready(matches!(event.event, EventType::Decide { .. })))
            .take(3)
            .collect::<Vec<_>>()
            .await;

        tracing::error!("restarting node");
        let node = network
            .cfg
            .init_node(
                1,
                ValidatedState::default(),
                no_storage::Options,
                Some(StatePeers::<StaticVersion<0, 1>>::from_urls(
                    vec![format!("http://localhost:{port}").parse().unwrap()],
                    Default::default(),
                    &NoMetrics,
                )),
                None,
                &NoMetrics,
                test_helpers::STAKE_TABLE_CAPACITY_FOR_TEST,
                NullEventConsumer,
                MockSequencerVersions::new(),
                Default::default(),
            )
            .await;
        let mut events = node.event_stream().await;

        // Wait for a (non-genesis) block proposed by each node, to prove that the lagging node has
        // caught up and all nodes are in sync.
        let mut proposers = [false; NUM_NODES];
        loop {
            let event = events.next().await.unwrap();
            let EventType::Decide { leaf_chain, .. } = event.event else {
                continue;
            };
            for LeafInfo { leaf, .. } in leaf_chain.iter().rev() {
                let height = leaf.height();
                let leaf_builder = (leaf.view_number().u64() as usize) % NUM_NODES;
                if height == 0 {
                    continue;
                }

                tracing::info!(
                    "waiting for blocks from {proposers:?}, block {height} is from {leaf_builder}",
                );
                proposers[leaf_builder] = true;
            }

            if proposers.iter().all(|has_proposed| *has_proposed) {
                break;
            }
        }
    }

    #[tokio::test(flavor = "multi_thread")]
    async fn test_catchup_no_state_peers() {
        setup_test();

        // Start a sequencer network, using the query service for catchup.
        let port = pick_unused_port().expect("No ports free");
        const NUM_NODES: usize = 5;
        let config = TestNetworkConfigBuilder::<NUM_NODES, _, _>::with_num_nodes()
            .api_config(Options::with_port(port))
            .network_config(TestConfigBuilder::default().build())
            .build();
        let mut network = TestNetwork::new(config, MockSequencerVersions::new()).await;

        // Wait for replica 0 to reach a (non-genesis) decide, before disconnecting it.
        let mut events = network.peers[0].event_stream().await;
        loop {
            let event = events.next().await.unwrap();
            let EventType::Decide { leaf_chain, .. } = event.event else {
                continue;
            };
            if leaf_chain[0].leaf.height() > 0 {
                break;
            }
        }

        // Shut down and restart replica 0. We don't just stop consensus and restart it; we fully
        // drop the node and recreate it so it loses all of its temporary state and starts off from
        // genesis. It should be able to catch up by listening to proposals and then rebuild its
        // state from its peers.
        tracing::info!("shutting down node");
        network.peers.remove(0);

        // Wait for a few blocks to pass while the node is down, so it falls behind.
        network
            .server
            .event_stream()
            .await
            .filter(|event| future::ready(matches!(event.event, EventType::Decide { .. })))
            .take(3)
            .collect::<Vec<_>>()
            .await;

        tracing::info!("restarting node");
        let node = network
            .cfg
            .init_node(
                1,
                ValidatedState::default(),
                no_storage::Options,
                None::<NullStateCatchup>,
                None,
                &NoMetrics,
                test_helpers::STAKE_TABLE_CAPACITY_FOR_TEST,
                NullEventConsumer,
                MockSequencerVersions::new(),
                Default::default(),
            )
            .await;
        let mut events = node.event_stream().await;

        // Wait for a (non-genesis) block proposed by each node, to prove that the lagging node has
        // caught up and all nodes are in sync.
        let mut proposers = [false; NUM_NODES];
        loop {
            let event = events.next().await.unwrap();
            let EventType::Decide { leaf_chain, .. } = event.event else {
                continue;
            };
            for LeafInfo { leaf, .. } in leaf_chain.iter().rev() {
                let height = leaf.height();
                let leaf_builder = (leaf.view_number().u64() as usize) % NUM_NODES;
                if height == 0 {
                    continue;
                }

                tracing::info!(
                    "waiting for blocks from {proposers:?}, block {height} is from {leaf_builder}",
                );
                proposers[leaf_builder] = true;
            }

            if proposers.iter().all(|has_proposed| *has_proposed) {
                break;
            }
        }
    }

    #[ignore]
    #[tokio::test(flavor = "multi_thread")]
    async fn test_catchup_epochs_no_state_peers() {
        setup_test();

        // Start a sequencer network, using the query service for catchup.
        let port = pick_unused_port().expect("No ports free");
        const EPOCH_HEIGHT: u64 = 5;
        let network_config = TestConfigBuilder::default()
            .epoch_height(EPOCH_HEIGHT)
            .build();
        const NUM_NODES: usize = 5;
        let config = TestNetworkConfigBuilder::<NUM_NODES, _, _>::with_num_nodes()
            .api_config(Options::with_port(port))
            .network_config(network_config)
            .build();
        let mut network = TestNetwork::new(config, EpochsTestVersions {}).await;

        // Wait for replica 0 to decide in the third epoch.
        let mut events = network.peers[0].event_stream().await;
        loop {
            let event = events.next().await.unwrap();
            let EventType::Decide { leaf_chain, .. } = event.event else {
                continue;
            };
            tracing::error!("got decide height {}", leaf_chain[0].leaf.height());

            if leaf_chain[0].leaf.height() > EPOCH_HEIGHT * 3 {
                tracing::error!("decided past one epoch");
                break;
            }
        }

        // Shut down and restart replica 0. We don't just stop consensus and restart it; we fully
        // drop the node and recreate it so it loses all of its temporary state and starts off from
        // genesis. It should be able to catch up by listening to proposals and then rebuild its
        // state from its peers.
        tracing::info!("shutting down node");
        network.peers.remove(0);

        // Wait for a few blocks to pass while the node is down, so it falls behind.
        network
            .server
            .event_stream()
            .await
            .filter(|event| future::ready(matches!(event.event, EventType::Decide { .. })))
            .take(3)
            .collect::<Vec<_>>()
            .await;

        tracing::error!("restarting node");
        let node = network
            .cfg
            .init_node(
                1,
                ValidatedState::default(),
                no_storage::Options,
                None::<NullStateCatchup>,
                None,
                &NoMetrics,
                test_helpers::STAKE_TABLE_CAPACITY_FOR_TEST,
                NullEventConsumer,
                MockSequencerVersions::new(),
                Default::default(),
            )
            .await;
        let mut events = node.event_stream().await;

        // Wait for a (non-genesis) block proposed by each node, to prove that the lagging node has
        // caught up and all nodes are in sync.
        let mut proposers = [false; NUM_NODES];
        loop {
            let event = events.next().await.unwrap();
            let EventType::Decide { leaf_chain, .. } = event.event else {
                continue;
            };
            for LeafInfo { leaf, .. } in leaf_chain.iter().rev() {
                let height = leaf.height();
                let leaf_builder = (leaf.view_number().u64() as usize) % NUM_NODES;
                if height == 0 {
                    continue;
                }

                tracing::info!(
                    "waiting for blocks from {proposers:?}, block {height} is from {leaf_builder}",
                );
                proposers[leaf_builder] = true;
            }

            if proposers.iter().all(|has_proposed| *has_proposed) {
                break;
            }
        }
    }

    #[tokio::test(flavor = "multi_thread")]
    async fn test_chain_config_from_instance() {
        // This test uses a ValidatedState which only has the default chain config commitment.
        // The NodeState has the full chain config.
        // Both chain config commitments will match, so the ValidatedState should have the full chain config after a non-genesis block is decided.
        setup_test();

        let port = pick_unused_port().expect("No ports free");

        let chain_config: ChainConfig = ChainConfig::default();

        let state = ValidatedState {
            chain_config: chain_config.commit().into(),
            ..Default::default()
        };

        let states = std::array::from_fn(|_| state.clone());

        let config = TestNetworkConfigBuilder::default()
            .api_config(Options::with_port(port))
            .states(states)
            .catchups(std::array::from_fn(|_| {
                StatePeers::<StaticVersion<0, 1>>::from_urls(
                    vec![format!("http://localhost:{port}").parse().unwrap()],
                    Default::default(),
                    &NoMetrics,
                )
            }))
            .network_config(TestConfigBuilder::default().build())
            .build();

        let mut network = TestNetwork::new(config, MockSequencerVersions::new()).await;

        // Wait for few blocks to be decided.
        network
            .server
            .event_stream()
            .await
            .filter(|event| future::ready(matches!(event.event, EventType::Decide { .. })))
            .take(3)
            .collect::<Vec<_>>()
            .await;

        for peer in &network.peers {
            let state = peer.consensus().read().await.decided_state().await;

            assert_eq!(state.chain_config.resolve().unwrap(), chain_config)
        }

        network.server.shut_down().await;
        drop(network);
    }

    #[tokio::test(flavor = "multi_thread")]
    async fn test_chain_config_catchup() {
        // This test uses a ValidatedState with a non-default chain config
        // so it will be different from the NodeState chain config used by the TestNetwork.
        // However, for this test to work, at least one node should have a full chain config
        // to allow other nodes to catch up.

        setup_test();

        let port = pick_unused_port().expect("No ports free");

        let cf = ChainConfig {
            max_block_size: 300.into(),
            base_fee: 1.into(),
            ..Default::default()
        };

        // State1 contains only the chain config commitment
        let state1 = ValidatedState {
            chain_config: cf.commit().into(),
            ..Default::default()
        };

        //state 2 contains the full chain config
        let state2 = ValidatedState {
            chain_config: cf.into(),
            ..Default::default()
        };

        let mut states = std::array::from_fn(|_| state1.clone());
        // only one node has the full chain config
        // all the other nodes should do a catchup to get the full chain config from peer 0
        states[0] = state2;

        const NUM_NODES: usize = 5;
        let config = TestNetworkConfigBuilder::<NUM_NODES, _, _>::with_num_nodes()
            .api_config(Options::from(options::Http {
                port,
                max_connections: None,
            }))
            .states(states)
            .catchups(std::array::from_fn(|_| {
                StatePeers::<StaticVersion<0, 1>>::from_urls(
                    vec![format!("http://localhost:{port}").parse().unwrap()],
                    Default::default(),
                    &NoMetrics,
                )
            }))
            .network_config(TestConfigBuilder::default().build())
            .build();

        let mut network = TestNetwork::new(config, MockSequencerVersions::new()).await;

        // Wait for a few blocks to be decided.
        network
            .server
            .event_stream()
            .await
            .filter(|event| future::ready(matches!(event.event, EventType::Decide { .. })))
            .take(3)
            .collect::<Vec<_>>()
            .await;

        for peer in &network.peers {
            let state = peer.consensus().read().await.decided_state().await;

            assert_eq!(state.chain_config.resolve().unwrap(), cf)
        }

        network.server.shut_down().await;
        drop(network);
    }

    #[tokio::test(flavor = "multi_thread")]
    async fn test_pos_upgrade_view_based() {
        type PosUpgrade = SequencerVersions<FeeVersion, EpochVersion>;
        test_upgrade_helper::<PosUpgrade>(PosUpgrade::new()).await;
    }

    async fn test_upgrade_helper<V: Versions>(version: V) {
        setup_test();
        // wait this number of views beyond the configured first view
        // before asserting anything.
        let wait_extra_views = 10;
        // Number of nodes running in the test network.
        const NUM_NODES: usize = 5;
        let upgrade_version = <V as Versions>::Upgrade::VERSION;
        let port = pick_unused_port().expect("No ports free");

        let test_config = TestConfigBuilder::default()
            .epoch_height(200)
            .epoch_start_block(321)
            .set_upgrades(upgrade_version)
            .await
            .build();

        let chain_config_upgrade = test_config.get_upgrade_map().chain_config(upgrade_version);
        tracing::debug!(?chain_config_upgrade);

        let config = TestNetworkConfigBuilder::<NUM_NODES, _, _>::with_num_nodes()
            .api_config(Options::from(options::Http {
                port,
                max_connections: None,
            }))
            .catchups(std::array::from_fn(|_| {
                StatePeers::<SequencerApiVersion>::from_urls(
                    vec![format!("http://localhost:{port}").parse().unwrap()],
                    Default::default(),
                    &NoMetrics,
                )
            }))
            .network_config(test_config)
            .build();

        let mut network = TestNetwork::new(config, version).await;
        let mut events = network.server.event_stream().await;

        // First loop to get an `UpgradeProposal`. Note that the
        // actual upgrade will take several to many subsequent views for
        // voting and finally the actual upgrade.
        let upgrade = loop {
            let event = events.next().await.unwrap();
            match event.event {
                EventType::UpgradeProposal { proposal, .. } => {
                    tracing::info!(?proposal, "proposal");
                    let upgrade = proposal.data.upgrade_proposal;
                    let new_version = upgrade.new_version;
                    tracing::info!(?new_version, "upgrade proposal new version");
                    assert_eq!(new_version, <V as Versions>::Upgrade::VERSION);
                    break upgrade;
                },
                _ => continue,
            }
        };

        let wanted_view = upgrade.new_version_first_view + wait_extra_views;
        // Loop until we get the `new_version_first_view`, then test the upgrade.
        loop {
            let event = events.next().await.unwrap();
            let view_number = event.view_number;

            tracing::debug!(?view_number, ?upgrade.new_version_first_view, "upgrade_new_view");
            if view_number > wanted_view {
                let states: Vec<_> = network
                    .peers
                    .iter()
                    .map(|peer| async { peer.consensus().read().await.decided_state().await })
                    .collect();

                let configs: Option<Vec<ChainConfig>> = join_all(states)
                    .await
                    .iter()
                    .map(|state| state.chain_config.resolve())
                    .collect();

                tracing::debug!(?configs, "`ChainConfig`s for nodes");
                if let Some(configs) = configs {
                    for config in configs {
                        assert_eq!(config, chain_config_upgrade);
                    }
                    break; // if assertion did not panic, the test was successful, so we exit the loop
                }
            }
            sleep(Duration::from_millis(200)).await;
        }

        network.server.shut_down().await;
    }

    #[tokio::test(flavor = "multi_thread")]
    pub(crate) async fn test_restart() {
        setup_test();

        const NUM_NODES: usize = 5;
        // Initialize nodes.
        let storage = join_all((0..NUM_NODES).map(|_| SqlDataSource::create_storage())).await;
        let persistence: [_; NUM_NODES] = storage
            .iter()
            .map(<SqlDataSource as TestableSequencerDataSource>::persistence_options)
            .collect::<Vec<_>>()
            .try_into()
            .unwrap();
        let port = pick_unused_port().unwrap();
        let config = TestNetworkConfigBuilder::default()
            .api_config(SqlDataSource::options(
                &storage[0],
                Options::with_port(port),
            ))
            .persistences(persistence.clone())
            .network_config(TestConfigBuilder::default().build())
            .build();
        let mut network = TestNetwork::new(config, MockSequencerVersions::new()).await;

        // Connect client.
        let client: Client<ServerError, SequencerApiVersion> =
            Client::new(format!("http://localhost:{port}").parse().unwrap());
        client.connect(None).await;
        tracing::info!(port, "server running");

        // Wait until some blocks have been decided.
        client
            .socket("availability/stream/blocks/0")
            .subscribe::<BlockQueryData<SeqTypes>>()
            .await
            .unwrap()
            .take(3)
            .collect::<Vec<_>>()
            .await;

        // Shut down the consensus nodes.
        tracing::info!("shutting down nodes");
        network.stop_consensus().await;

        // Get the block height we reached.
        let height = client
            .get::<usize>("status/block-height")
            .send()
            .await
            .unwrap();
        tracing::info!("decided {height} blocks before shutting down");

        // Get the decided chain, so we can check consistency after the restart.
        let chain: Vec<LeafQueryData<SeqTypes>> = client
            .socket("availability/stream/leaves/0")
            .subscribe()
            .await
            .unwrap()
            .take(height)
            .try_collect()
            .await
            .unwrap();
        let decided_view = chain.last().unwrap().leaf().view_number();

        // Get the most recent state, for catchup.

        let state = network.server.decided_state().await;
        tracing::info!(?decided_view, ?state, "consensus state");

        // Fully shut down the API servers.
        drop(network);

        // Start up again, resuming from the last decided leaf.
        let port = pick_unused_port().expect("No ports free");

        let config = TestNetworkConfigBuilder::default()
            .api_config(SqlDataSource::options(
                &storage[0],
                Options::with_port(port),
            ))
            .persistences(persistence)
            .catchups(std::array::from_fn(|_| {
                // Catchup using node 0 as a peer. Node 0 was running the archival state service
                // before the restart, so it should be able to resume without catching up by loading
                // state from storage.
                StatePeers::<StaticVersion<0, 1>>::from_urls(
                    vec![format!("http://localhost:{port}").parse().unwrap()],
                    Default::default(),
                    &NoMetrics,
                )
            }))
            .network_config(TestConfigBuilder::default().build())
            .build();
        let _network = TestNetwork::new(config, MockSequencerVersions::new()).await;
        let client: Client<ServerError, StaticVersion<0, 1>> =
            Client::new(format!("http://localhost:{port}").parse().unwrap());
        client.connect(None).await;
        tracing::info!(port, "server running");

        // Make sure we can decide new blocks after the restart.
        tracing::info!("waiting for decide, height {height}");
        let new_leaf: LeafQueryData<SeqTypes> = client
            .socket(&format!("availability/stream/leaves/{height}"))
            .subscribe()
            .await
            .unwrap()
            .next()
            .await
            .unwrap()
            .unwrap();
        assert_eq!(new_leaf.height(), height as u64);
        assert_eq!(
            new_leaf.leaf().parent_commitment(),
            chain[height - 1].hash()
        );

        // Ensure the new chain is consistent with the old chain.
        let new_chain: Vec<LeafQueryData<SeqTypes>> = client
            .socket("availability/stream/leaves/0")
            .subscribe()
            .await
            .unwrap()
            .take(height)
            .try_collect()
            .await
            .unwrap();
        assert_eq!(chain, new_chain);
    }

    #[tokio::test(flavor = "multi_thread")]
    async fn test_fetch_config() {
        setup_test();

        let port = pick_unused_port().expect("No ports free");
        let url: surf_disco::Url = format!("http://localhost:{port}").parse().unwrap();
        let client: Client<ServerError, StaticVersion<0, 1>> = Client::new(url.clone());

        let options = Options::with_port(port).config(Default::default());
        let network_config = TestConfigBuilder::default().build();
        let config = TestNetworkConfigBuilder::default()
            .api_config(options)
            .network_config(network_config)
            .build();
        let network = TestNetwork::new(config, MockSequencerVersions::new()).await;
        client.connect(None).await;

        // Fetch a network config from the API server. The first peer URL is bogus, to test the
        // failure/retry case.
        let peers = StatePeers::<StaticVersion<0, 1>>::from_urls(
            vec!["https://notarealnode.network".parse().unwrap(), url],
            Default::default(),
            &NoMetrics,
        );

        // Fetch the config from node 1, a different node than the one running the service.
        let validator =
            ValidatorConfig::generated_from_seed_indexed([0; 32], 1, U256::from(1), false);
        let config = peers.fetch_config(validator.clone()).await.unwrap();

        // Check the node-specific information in the recovered config is correct.
        assert_eq!(config.node_index, 1);

        // Check the public information is also correct (with respect to the node that actually
        // served the config, for public keys).
        pretty_assertions::assert_eq!(
            serde_json::to_value(PublicHotShotConfig::from(config.config)).unwrap(),
            serde_json::to_value(PublicHotShotConfig::from(
                network.cfg.hotshot_config().clone()
            ))
            .unwrap()
        );
    }

    async fn run_hotshot_event_streaming_test(url_suffix: &str) {
        setup_test();

        let hotshot_event_streaming_port =
            pick_unused_port().expect("No ports free for hotshot event streaming");
        let query_service_port = pick_unused_port().expect("No ports free for query service");

        let url = format!("http://localhost:{hotshot_event_streaming_port}{url_suffix}")
            .parse()
            .unwrap();

        let hotshot_events = HotshotEvents {
            events_service_port: hotshot_event_streaming_port,
        };

        let client: Client<ServerError, SequencerApiVersion> = Client::new(url);

        let options = Options::with_port(query_service_port).hotshot_events(hotshot_events);

        let network_config = TestConfigBuilder::default().build();
        let config = TestNetworkConfigBuilder::default()
            .api_config(options)
            .network_config(network_config)
            .build();
        let _network = TestNetwork::new(config, MockSequencerVersions::new()).await;

        let mut subscribed_events = client
            .socket("hotshot-events/events")
            .subscribe::<Event<SeqTypes>>()
            .await
            .unwrap();

        let total_count = 5;
        // wait for these events to receive on client 1
        let mut receive_count = 0;
        loop {
            let event = subscribed_events.next().await.unwrap();
            tracing::info!(
                "Received event in hotshot event streaming Client 1: {:?}",
                event
            );
            receive_count += 1;
            if receive_count > total_count {
                tracing::info!("Client Received at least desired events, exiting loop");
                break;
            }
        }
        assert_eq!(receive_count, total_count + 1);
    }

    #[tokio::test(flavor = "multi_thread")]
    async fn test_hotshot_event_streaming_v0() {
        run_hotshot_event_streaming_test("/v0").await;
    }

    #[tokio::test(flavor = "multi_thread")]
    async fn test_hotshot_event_streaming_v1() {
        run_hotshot_event_streaming_test("/v1").await;
    }

    #[tokio::test(flavor = "multi_thread")]
    async fn test_hotshot_event_streaming() {
        run_hotshot_event_streaming_test("").await;
    }

    // TODO when `EpochVersion` becomes base version we can merge this
    // w/ above test.
    #[tokio::test(flavor = "multi_thread")]
    async fn test_hotshot_event_streaming_epoch_progression() {
        setup_test();
        let epoch_height = 35;
        let wanted_epochs = 4;

        type PosVersion = SequencerVersions<StaticVersion<0, 3>, StaticVersion<0, 0>>;

        let network_config = TestConfigBuilder::default()
            .epoch_height(epoch_height)
            .build();

        let hotshot_event_streaming_port =
            pick_unused_port().expect("No ports free for hotshot event streaming");
        let hotshot_url = format!("http://localhost:{hotshot_event_streaming_port}")
            .parse()
            .unwrap();

        let query_service_port = pick_unused_port().expect("No ports free for query service");

        let hotshot_events = HotshotEvents {
            events_service_port: hotshot_event_streaming_port,
        };

        let client: Client<ServerError, SequencerApiVersion> = Client::new(hotshot_url);
        let options = Options::with_port(query_service_port).hotshot_events(hotshot_events);

        let config = TestNetworkConfigBuilder::default()
            .api_config(options)
            .network_config(network_config.clone())
            .pos_hook::<PosVersion>(DelegationConfig::VariableAmounts)
            .await
            .expect("Pos Deployment")
            .build();

        let _network = TestNetwork::new(config, PosVersion::new()).await;

        let mut subscribed_events = client
            .socket("hotshot-events/events")
            .subscribe::<Event<SeqTypes>>()
            .await
            .unwrap();

        let wanted_views = epoch_height * wanted_epochs;

        let mut views = HashSet::new();
        let mut epochs = HashSet::new();
        for _ in 0..=600 {
            let event = subscribed_events.next().await.unwrap();
            let event = event.unwrap();
            let view_number = event.view_number;
            views.insert(view_number.u64());

            if let hotshot::types::EventType::Decide { qc, .. } = event.event {
                assert!(qc.data.epoch.is_some(), "epochs are live");
                assert!(qc.data.block_number.is_some());

                let epoch = qc.data.epoch.unwrap().u64();
                epochs.insert(epoch);

                tracing::debug!(
                    "Got decide: epoch: {:?}, block: {:?} ",
                    epoch,
                    qc.data.block_number
                );

                let expected_epoch =
                    epoch_from_block_number(qc.data.block_number.unwrap(), epoch_height);
                tracing::debug!("expected epoch: {}, qc epoch: {}", expected_epoch, epoch);

                assert_eq!(expected_epoch, epoch);
            }
            if views.contains(&wanted_views) {
                tracing::info!("Client Received at least desired views, exiting loop");
                break;
            }
        }

        // prevent false positive when we overflow the range
        assert!(views.contains(&wanted_views), "Views are not progressing");
        assert!(
            epochs.contains(&wanted_epochs),
            "Epochs are not progressing"
        );
    }

    #[tokio::test(flavor = "multi_thread")]
    async fn test_pos_rewards_basic() -> anyhow::Result<()> {
        // Basic PoS rewards test:
        // - Sets up a single validator and a single delegator (the node itself).
        // - Sets the number of blocks in each epoch to 20.
        // - Rewards begin applying from block 41 (i.e., the start of the 3rd epoch).
        // - Since the validator is also the delegator, it receives the full reward.
        // - Verifies that the reward at block height 60 matches the expected amount.
        setup_test();
        let epoch_height = 20;

        type PosVersion = SequencerVersions<StaticVersion<0, 3>, StaticVersion<0, 0>>;

        let network_config = TestConfigBuilder::default()
            .epoch_height(epoch_height)
            .build();

        let api_port = pick_unused_port().expect("No ports free for query service");

        const NUM_NODES: usize = 1;
        // Initialize nodes.
        let storage = join_all((0..NUM_NODES).map(|_| SqlDataSource::create_storage())).await;
        let persistence: [_; NUM_NODES] = storage
            .iter()
            .map(<SqlDataSource as TestableSequencerDataSource>::persistence_options)
            .collect::<Vec<_>>()
            .try_into()
            .unwrap();

        let config = TestNetworkConfigBuilder::with_num_nodes()
            .api_config(SqlDataSource::options(
                &storage[0],
                Options::with_port(api_port),
            ))
            .network_config(network_config.clone())
            .persistences(persistence.clone())
            .catchups(std::array::from_fn(|_| {
                StatePeers::<StaticVersion<0, 1>>::from_urls(
                    vec![format!("http://localhost:{api_port}").parse().unwrap()],
                    Default::default(),
                    &NoMetrics,
                )
            }))
            .pos_hook::<PosVersion>(DelegationConfig::VariableAmounts)
            .await
            .unwrap()
            .build();

        let _network = TestNetwork::new(config, PosVersion::new()).await;
        let client: Client<ServerError, SequencerApiVersion> =
            Client::new(format!("http://localhost:{api_port}").parse().unwrap());

        // first two epochs will be 1 and 2
        // rewards are distributed starting third epoch
        // third epoch starts from block 40 as epoch height is 20
        // wait for atleast 65 blocks
        let _blocks = client
            .socket("availability/stream/blocks/0")
            .subscribe::<BlockQueryData<SeqTypes>>()
            .await
            .unwrap()
            .take(65)
            .try_collect::<Vec<_>>()
            .await
            .unwrap();

        let staking_priv_keys = network_config.staking_priv_keys();
        let account = staking_priv_keys[0].0.clone();
        let address = account.address();

        let block_height = 60;

        // get the validator address balance at block height 60
        let amount = client
            .get::<Option<RewardAmount>>(&format!(
                "reward-state/reward-balance/{block_height}/{address}"
            ))
            .send()
            .await
            .unwrap()
            .unwrap();

        tracing::info!("amount={amount:?}");

        let epoch_start_block = 40;
        // The validator gets all the block reward so we can calculate the expected amount
        let expected_amount = block_reward().0 * (U256::from(block_height - epoch_start_block));

        assert_eq!(amount.0, expected_amount, "reward amount don't match");

        Ok(())
    }

    #[tokio::test(flavor = "multi_thread")]
    async fn test_cumulative_pos_rewards() -> anyhow::Result<()> {
        // This test registers 5 validators and multiple delegators for each validator.
        // One of the delegators is also a validator.
        // The test verifies that the cumulative reward at each block height equals the total block reward,
        // which is a constant.

        setup_test();
        let epoch_height = 20;

        type PosVersion = SequencerVersions<StaticVersion<0, 3>, StaticVersion<0, 0>>;

        let network_config = TestConfigBuilder::default()
            .epoch_height(epoch_height)
            .build();

        let api_port = pick_unused_port().expect("No ports free for query service");

        const NUM_NODES: usize = 5;
        // Initialize nodes.
        let storage = join_all((0..NUM_NODES).map(|_| SqlDataSource::create_storage())).await;
        let persistence: [_; NUM_NODES] = storage
            .iter()
            .map(<SqlDataSource as TestableSequencerDataSource>::persistence_options)
            .collect::<Vec<_>>()
            .try_into()
            .unwrap();

        let config = TestNetworkConfigBuilder::with_num_nodes()
            .api_config(SqlDataSource::options(
                &storage[0],
                Options::with_port(api_port),
            ))
            .network_config(network_config)
            .persistences(persistence.clone())
            .catchups(std::array::from_fn(|_| {
                StatePeers::<StaticVersion<0, 1>>::from_urls(
                    vec![format!("http://localhost:{api_port}").parse().unwrap()],
                    Default::default(),
                    &NoMetrics,
                )
            }))
            .pos_hook::<PosVersion>(DelegationConfig::MultipleDelegators)
            .await
            .unwrap()
            .build();

        let _network = TestNetwork::new(config, PosVersion::new()).await;
        let client: Client<ServerError, SequencerApiVersion> =
            Client::new(format!("http://localhost:{api_port}").parse().unwrap());

        // wait for atleast 75 blocks
        let _blocks = client
            .socket("availability/stream/blocks/0")
            .subscribe::<BlockQueryData<SeqTypes>>()
            .await
            .unwrap()
            .take(75)
            .try_collect::<Vec<_>>()
            .await
            .unwrap();

        // We are going to check cumulative blocks from block height 40 to 67
        // Basically epoch 3 and epoch 4 as epoch height is 20
        // get all the validators
        let validators = client
            .get::<IndexMap<Address, Validator<BLSPubKey>>>("node/validators/3")
            .send()
            .await
            .expect("failed to get validator");

        // insert all the address in a map
        // We will query the reward-balance at each block height for all the addresses
        // We don't know which validator was the leader because we don't have access to Membership
        let mut addresses = HashSet::new();
        for v in validators.values() {
            addresses.insert(v.account);
            addresses.extend(v.clone().delegators.keys().collect::<Vec<_>>());
        }
        // get all the validators
        let validators = client
            .get::<IndexMap<Address, Validator<BLSPubKey>>>("node/validators/4")
            .send()
            .await
            .expect("failed to get validator");
        for v in validators.values() {
            addresses.insert(v.account);
            addresses.extend(v.clone().delegators.keys().collect::<Vec<_>>());
        }

        let mut prev_cumulative_amount = U256::ZERO;
        // Check Cumulative rewards for epoch 3
        // i.e block height 41 to 59
        for block in 41..=67 {
            let mut cumulative_amount = U256::ZERO;
            for address in addresses.clone() {
                let amount = client
                    .get::<Option<RewardAmount>>(&format!(
                        "reward-state/reward-balance/{block}/{address}"
                    ))
                    .send()
                    .await
                    .ok()
                    .flatten();

                if let Some(amount) = amount {
                    tracing::info!("address={address}, amount= {amount}");
                    cumulative_amount += amount.0;
                };
            }

            // assert cumulative reward is equal to block reward
            assert_eq!(cumulative_amount - prev_cumulative_amount, block_reward().0);
            tracing::info!("cumulative_amount is correct for block={block}");
            prev_cumulative_amount = cumulative_amount;
        }

        Ok(())
    }

    #[tokio::test(flavor = "multi_thread")]
    async fn test_stake_table_duplicate_events_from_contract() -> anyhow::Result<()> {
        // TODO(abdul): This test currently uses TestNetwork only for contract deployment and for L1 block number.
        // Once the stake table deployment logic is refactored and isolated, TestNetwork here will be unnecessary

        setup_test();
        let epoch_height = 20;

        type PosVersion = SequencerVersions<StaticVersion<0, 3>, StaticVersion<0, 0>>;

        let network_config = TestConfigBuilder::default()
            .epoch_height(epoch_height)
            .build();

        let api_port = pick_unused_port().expect("No ports free for query service");

        const NUM_NODES: usize = 5;
        // Initialize nodes.
        let storage = join_all((0..NUM_NODES).map(|_| SqlDataSource::create_storage())).await;
        let persistence: [_; NUM_NODES] = storage
            .iter()
            .map(<SqlDataSource as TestableSequencerDataSource>::persistence_options)
            .collect::<Vec<_>>()
            .try_into()
            .unwrap();

        let l1_url = network_config.l1_url();
        let config = TestNetworkConfigBuilder::with_num_nodes()
            .api_config(SqlDataSource::options(
                &storage[0],
                Options::with_port(api_port),
            ))
            .network_config(network_config)
            .persistences(persistence.clone())
            .catchups(std::array::from_fn(|_| {
                StatePeers::<StaticVersion<0, 1>>::from_urls(
                    vec![format!("http://localhost:{api_port}").parse().unwrap()],
                    Default::default(),
                    &NoMetrics,
                )
            }))
            .pos_hook::<PosVersion>(DelegationConfig::MultipleDelegators)
            .await
            .unwrap()
            .build();

        let network = TestNetwork::new(config, PosVersion::new()).await;

        let mut prev_st = None;
        let state = network.server.decided_state().await;
        let chain_config = state.chain_config.resolve().expect("resolve chain config");
        let stake_table = chain_config.stake_table_contract.unwrap();

        let l1_client = L1ClientOptions::default()
            .connect(vec![l1_url])
            .expect("failed to connect to l1");

        let client: Client<ServerError, SequencerApiVersion> =
            Client::new(format!("http://localhost:{api_port}").parse().unwrap());

        let mut headers = client
            .socket("availability/stream/headers/0")
            .subscribe::<Header>()
            .await
            .unwrap();

        let mut target_bh = 0;
        while let Some(header) = headers.next().await {
            let header = header.unwrap();
            if header.height() == 0 {
                continue;
            }
            let l1_block = header.l1_finalized().expect("l1 block not found");

            let events = StakeTableFetcher::fetch_events_from_contract(
                l1_client.clone(),
                stake_table,
                None,
                l1_block.number(),
            )
            .await
            .expect("failed to get stake table from contract");
            let sorted_events = events.sort_events().expect("failed to sort");

            let mut sorted_dedup_removed = sorted_events.clone();
            sorted_dedup_removed.dedup();

            assert_eq!(
                sorted_events.len(),
                sorted_dedup_removed.len(),
                "duplicates found"
            );

            // This also checks if there is a duplicate registration
            let stake_table =
                validators_from_l1_events(sorted_events.into_iter().map(|(_, e)| e)).unwrap();
            if let Some(prev_st) = prev_st {
                assert_eq!(stake_table, prev_st);
            }

            prev_st = Some(stake_table);

            if target_bh == 100 {
                break;
            }

            target_bh = header.height();
        }

        Ok(())
    }

    #[tokio::test(flavor = "multi_thread")]
    async fn test_rewards() -> anyhow::Result<()> {
        // The test registers multiple delegators for each validator
        // It verifies that no rewards are distributed in the first two epochs
        // and that rewards are correctly allocated starting from the third epoch.
        // also checks that the total stake of delegators matches the stake of the validator
        // and that the calculated rewards match those obtained via the merklized state api
        setup_test();
        const EPOCH_HEIGHT: u64 = 20;

        type PosVersion = SequencerVersions<StaticVersion<0, 3>, StaticVersion<0, 0>>;

        let network_config = TestConfigBuilder::default()
            .epoch_height(EPOCH_HEIGHT)
            .build();

        let api_port = pick_unused_port().expect("No ports free for query service");

        const NUM_NODES: usize = 7;

        let storage = join_all((0..NUM_NODES).map(|_| SqlDataSource::create_storage())).await;
        let persistence: [_; NUM_NODES] = storage
            .iter()
            .map(<SqlDataSource as TestableSequencerDataSource>::persistence_options)
            .collect::<Vec<_>>()
            .try_into()
            .unwrap();

        let config = TestNetworkConfigBuilder::with_num_nodes()
            .api_config(SqlDataSource::options(
                &storage[0],
                Options::with_port(api_port),
            ))
            .network_config(network_config)
            .persistences(persistence.clone())
            .catchups(std::array::from_fn(|_| {
                StatePeers::<StaticVersion<0, 1>>::from_urls(
                    vec![format!("http://localhost:{api_port}").parse().unwrap()],
                    Default::default(),
                    &NoMetrics,
                )
            }))
            .pos_hook::<PosVersion>(DelegationConfig::MultipleDelegators)
            .await
            .unwrap()
            .build();

        let network = TestNetwork::new(config, PosVersion::new()).await;
        let client: Client<ServerError, SequencerApiVersion> =
            Client::new(format!("http://localhost:{api_port}").parse().unwrap());

        // Wait for 3 epochs to allow rewards distribution to take effect.
        let mut events = network.peers[0].event_stream().await;
        while let Some(event) = events.next().await {
            if let EventType::Decide { leaf_chain, .. } = event.event {
                let height = leaf_chain[0].leaf.height();
                tracing::info!("Node 0 decided at height: {}", height);
                if height > EPOCH_HEIGHT * 3 {
                    break;
                }
            }
        }

        // Verify that there are no validators for epoch # 1 and epoch # 2
        {
            client
                .get::<IndexMap<Address, Validator<BLSPubKey>>>("node/validators/1")
                .send()
                .await
                .unwrap()
                .is_empty();

            client
                .get::<IndexMap<Address, Validator<BLSPubKey>>>("node/validators/2")
                .send()
                .await
                .unwrap()
                .is_empty();
        }

        // Get the epoch # 3 validators
        let validators = client
            .get::<IndexMap<Address, Validator<BLSPubKey>>>("node/validators/3")
            .send()
            .await
            .expect("validators");

        assert!(!validators.is_empty());

        // Collect addresses to track rewards for all participants.
        let mut addresses = HashSet::new();
        for v in validators.values() {
            addresses.insert(v.account);
            addresses.extend(v.clone().delegators.keys().collect::<Vec<_>>());
        }

        // Verify no rewards are distributed in the first two epochs.
        for block in 0..=EPOCH_HEIGHT * 2 {
            for address in addresses.clone() {
                let amount = client
                    .get::<Option<RewardAmount>>(&format!(
                        "reward-state/reward-balance/{block}/{address}"
                    ))
                    .send()
                    .await
                    .ok()
                    .flatten();
                assert!(amount.is_none(), "amount is not none for block {block}")
            }
        }

        // Collect leaves for epoch 3 to 5 to verify reward calculations.
        let leaves = client
            .socket("availability/stream/leaves/41")
            .subscribe::<LeafQueryData<SeqTypes>>()
            .await
            .unwrap()
            .take((EPOCH_HEIGHT * 3).try_into().unwrap())
            .try_collect::<Vec<_>>()
            .await
            .unwrap();

        let node_state = network.server.node_state();
        let coordinator = node_state.coordinator;

        let mut rewards_map = HashMap::new();

        for leaf in leaves {
            let block = leaf.height();
            tracing::info!("verify rewards for block={block:?}");
            let membership = coordinator.membership().read().await;
            let epoch = epoch_from_block_number(block, EPOCH_HEIGHT);
            let epoch_number = EpochNumber::new(epoch);
            let leader = membership
                .leader(leaf.leaf().view_number(), Some(epoch_number))
                .expect("leader");
            let leader_eth_address = membership.address(&epoch_number, leader).expect("address");
            drop(membership);

            let validators = client
                .get::<IndexMap<Address, Validator<BLSPubKey>>>(&format!("node/validators/{epoch}"))
                .send()
                .await
                .expect("validators");

            let leader_validator = validators
                .get(&leader_eth_address)
                .expect("leader not found");

            // Verify that the sum of delegator stakes equals the validator's total stake.
            for validator in validators.values() {
                let delegator_stake_sum: U256 = validator.delegators.values().cloned().sum();

                assert_eq!(delegator_stake_sum, validator.stake);
            }

            let computed_rewards = leader_validator
                .compute_rewards()
                .expect("reward computation");

            // Verify that the leader commission amount is within the tolerated range.
            // Due to potential rounding errors in decimal calculations for delegator rewards,
            // the actual distributed commission
            // amount may differ very slightly from the calculated value.
            // this asserts that it is within 10wei tolerance level.
            // 10 wei is 10* 10E-18
            let total_reward = block_reward().0;
            let leader_commission_basis_points = U256::from(leader_validator.commission);
            let calculated_leader_commission_reward = leader_commission_basis_points
                .checked_mul(total_reward)
                .context("overflow")?
                .checked_div(U256::from(COMMISSION_BASIS_POINTS))
                .context("overflow")?;

            assert!(
                computed_rewards.leader_commission().0 - calculated_leader_commission_reward
                    <= U256::from(10_u64)
            );

            // Aggregate reward amounts by address in the map.
            // This is necessary because there can be two entries for a leader address:
            // - One entry for commission rewards.
            // - Another for delegator rewards when the leader is delegating.
            // Also, rewards are accumulated for the same addresses
            let leader_commission = *computed_rewards.leader_commission();
            for (address, amount) in computed_rewards.delegators().clone() {
                rewards_map
                    .entry(address)
                    .and_modify(|entry| *entry += amount)
                    .or_insert(amount);
            }

            // add leader commission reward
            rewards_map
                .entry(leader_eth_address)
                .and_modify(|entry| *entry += leader_commission)
                .or_insert(leader_commission);

            // assert that the reward matches to what is in the reward merkle tree
            for (address, calculated_amount) in rewards_map.iter() {
                let amount_from_api = client
                    .get::<Option<RewardAmount>>(&format!(
                        "reward-state/reward-balance/{block}/{address}"
                    ))
                    .send()
                    .await
                    .ok()
                    .flatten()
                    .expect("amount");
                assert_eq!(amount_from_api, *calculated_amount)
            }
        }

        Ok(())
    }

    #[tokio::test(flavor = "multi_thread")]
    async fn test_node_stake_table_api() {
        setup_test();
        let epoch_height = 20;

        type PosVersion = SequencerVersions<StaticVersion<0, 3>, StaticVersion<0, 0>>;

        let network_config = TestConfigBuilder::default()
            .epoch_height(epoch_height)
            .build();

        let api_port = pick_unused_port().expect("No ports free for query service");

        const NUM_NODES: usize = 2;
        // Initialize nodes.
        let storage = join_all((0..NUM_NODES).map(|_| SqlDataSource::create_storage())).await;
        let persistence: [_; NUM_NODES] = storage
            .iter()
            .map(<SqlDataSource as TestableSequencerDataSource>::persistence_options)
            .collect::<Vec<_>>()
            .try_into()
            .unwrap();

        let config = TestNetworkConfigBuilder::with_num_nodes()
            .api_config(SqlDataSource::options(
                &storage[0],
                Options::with_port(api_port),
            ))
            .network_config(network_config)
            .persistences(persistence.clone())
            .catchups(std::array::from_fn(|_| {
                StatePeers::<StaticVersion<0, 1>>::from_urls(
                    vec![format!("http://localhost:{api_port}").parse().unwrap()],
                    Default::default(),
                    &NoMetrics,
                )
            }))
            .pos_hook::<PosVersion>(DelegationConfig::MultipleDelegators)
            .await
            .unwrap()
            .build();

        let _network = TestNetwork::new(config, PosVersion::new()).await;

        let client: Client<ServerError, SequencerApiVersion> =
            Client::new(format!("http://localhost:{api_port}").parse().unwrap());

        // wait for atleast 2 epochs
        let _blocks = client
            .socket("availability/stream/blocks/0")
            .subscribe::<BlockQueryData<SeqTypes>>()
            .await
            .unwrap()
            .take(40)
            .try_collect::<Vec<_>>()
            .await
            .unwrap();

        for i in 1..=3 {
            let _st = client
                .get::<Vec<PeerConfig<SeqTypes>>>(&format!("node/stake-table/{}", i as u64))
                .send()
                .await
                .expect("failed to get stake table");
        }

        let _st = client
            .get::<StakeTableWithEpochNumber<SeqTypes>>("node/stake-table/current")
            .send()
            .await
            .expect("failed to get stake table");
    }

    #[tokio::test(flavor = "multi_thread")]
    async fn test_epoch_stake_table_catchup() {
        setup_test();

        type PosVersion = SequencerVersions<StaticVersion<0, 3>, StaticVersion<0, 0>>;

        const EPOCH_HEIGHT: u64 = 10;
        const NUM_NODES: usize = 6;

        let port = pick_unused_port().expect("No ports free");

        let network_config = TestConfigBuilder::default()
            .epoch_height(EPOCH_HEIGHT)
            .build();

        // Initialize storage for each node
        let storage = join_all((0..NUM_NODES).map(|_| SqlDataSource::create_storage())).await;

        let persistence_options: [_; NUM_NODES] = storage
            .iter()
            .map(<SqlDataSource as TestableSequencerDataSource>::persistence_options)
            .collect::<Vec<_>>()
            .try_into()
            .unwrap();

        // setup catchup peers
        let catchup_peers = std::array::from_fn(|_| {
            StatePeers::<StaticVersion<0, 1>>::from_urls(
                vec![format!("http://localhost:{port}").parse().unwrap()],
                Default::default(),
                &NoMetrics,
            )
        });
        let config = TestNetworkConfigBuilder::<NUM_NODES, _, _>::with_num_nodes()
            .api_config(SqlDataSource::options(
                &storage[0],
                Options::with_port(port),
            ))
            .network_config(network_config)
            .persistences(persistence_options.clone())
            .catchups(catchup_peers)
            .pos_hook::<PosVersion>(DelegationConfig::MultipleDelegators)
            .await
            .unwrap()
            .build();

        let state = config.states()[0].clone();
        let mut network = TestNetwork::new(config, EpochsTestVersions {}).await;

        // Wait for the peer 0 (node 1) to advance past three epochs
        let mut events = network.peers[0].event_stream().await;
        while let Some(event) = events.next().await {
            if let EventType::Decide { leaf_chain, .. } = event.event {
                let height = leaf_chain[0].leaf.height();
                tracing::info!("Node 0 decided at height: {}", height);
                if height > EPOCH_HEIGHT * 3 {
                    break;
                }
            }
        }

        // Shutdown and remove node 1 to simulate falling behind
        tracing::info!("Shutting down peer 0");
        network.peers.remove(0);

        // Wait for epochs to progress with node 1 offline
        let mut events = network.server.event_stream().await;
        while let Some(event) = events.next().await {
            if let EventType::Decide { leaf_chain, .. } = event.event {
                let height = leaf_chain[0].leaf.height();
                tracing::info!("Server decided at height: {}", height);
                //  until 7 epochs
                if height > EPOCH_HEIGHT * 7 {
                    break;
                }
            }
        }

        // add node 1 to the network with fresh storage
        let storage = SqlDataSource::create_storage().await;
        let options = <SqlDataSource as TestableSequencerDataSource>::persistence_options(&storage);

        tracing::info!("Restarting peer 0");
        let node = network
            .cfg
            .init_node(
                1,
                state,
                options,
                Some(StatePeers::<StaticVersion<0, 1>>::from_urls(
                    vec![format!("http://localhost:{port}").parse().unwrap()],
                    Default::default(),
                    &NoMetrics,
                )),
                None,
                &NoMetrics,
                test_helpers::STAKE_TABLE_CAPACITY_FOR_TEST,
                NullEventConsumer,
                EpochsTestVersions {},
                Default::default(),
            )
            .await;

        let coordinator = node.node_state().coordinator;

        let server_node_state = network.server.node_state();
        let server_coordinator = server_node_state.coordinator;

        // Verify that the restarted node catches up for each epoch
        for epoch_num in 1..=7 {
            println!("getting stake table for epoch = {epoch_num}");
            let epoch = EpochNumber::new(epoch_num);
            let membership_for_epoch = coordinator.membership_for_epoch(Some(epoch)).await;
            if membership_for_epoch.is_err() {
                coordinator.wait_for_catchup(epoch).await.unwrap();
            }

            println!("have stake table for epoch = {epoch_num}");

            let node_stake_table = coordinator
                .membership()
                .read()
                .await
                .stake_table(Some(epoch));
            let stake_table = server_coordinator
                .membership()
                .read()
                .await
                .stake_table(Some(epoch));

            println!("asserting stake table for epoch = {epoch_num}");

            assert_eq!(
                node_stake_table, stake_table,
                "Stake table mismatch for epoch {epoch_num}",
            );
        }
    }

    #[tokio::test(flavor = "multi_thread")]
<<<<<<< HEAD
    async fn test_merklized_state_catchup_on_restart() -> anyhow::Result<()> {
        // This test verifies that a query node can catch up on
        // merklized state after being offline for multiple epochs.
        //
        // Steps:
        // 1. Start a test network with 5 sequencer nodes.
        // 2. Start a separate node with the query module enabled, connected to the network.
        //    - This node stores merklized state
        // 3. Shut down the query node after 1 epoch.
        // 4. Allow the network to progress 3 more epochs (query node remains offline).
        // 5. Restart the query node.
        //    - The node is expected to reconstruct or catch up on its own
        //      by relying on persisted data and local state.

        setup_test();
        const EPOCH_HEIGHT: u64 = 10;

        type PosVersion = SequencerVersions<StaticVersion<0, 3>, StaticVersion<0, 0>>;

=======
    async fn test_epoch_stake_table_catchup_stress() {
        setup_test();

        type PosVersion = SequencerVersions<StaticVersion<0, 3>, StaticVersion<0, 0>>;

        const EPOCH_HEIGHT: u64 = 10;
        const NUM_NODES: usize = 6;

        let port = pick_unused_port().expect("No ports free");

>>>>>>> 7270ad39
        let network_config = TestConfigBuilder::default()
            .epoch_height(EPOCH_HEIGHT)
            .build();

<<<<<<< HEAD
        let api_port = pick_unused_port().expect("No ports free for query service");

        tracing::info!("API PORT = {api_port}");
        const NUM_NODES: usize = 5;

        let storage = join_all((0..NUM_NODES).map(|_| SqlDataSource::create_storage())).await;
        let persistence: [_; NUM_NODES] = storage
=======
        // Initialize storage for each node
        let storage = join_all((0..NUM_NODES).map(|_| SqlDataSource::create_storage())).await;

        let persistence_options: [_; NUM_NODES] = storage
>>>>>>> 7270ad39
            .iter()
            .map(<SqlDataSource as TestableSequencerDataSource>::persistence_options)
            .collect::<Vec<_>>()
            .try_into()
            .unwrap();

<<<<<<< HEAD
        let config = TestNetworkConfigBuilder::with_num_nodes()
            .api_config(SqlDataSource::options(
                &storage[0],
                Options::with_port(api_port),
            ))
            .network_config(network_config)
            .persistences(persistence.clone())
            .catchups(std::array::from_fn(|_| {
                StatePeers::<StaticVersion<0, 1>>::from_urls(
                    vec![format!("http://localhost:{api_port}").parse().unwrap()],
                    Default::default(),
                    &NoMetrics,
                )
            }))
=======
        // setup catchup peers
        let catchup_peers = std::array::from_fn(|_| {
            StatePeers::<StaticVersion<0, 1>>::from_urls(
                vec![format!("http://localhost:{port}").parse().unwrap()],
                Default::default(),
                &NoMetrics,
            )
        });
        let config = TestNetworkConfigBuilder::<NUM_NODES, _, _>::with_num_nodes()
            .api_config(SqlDataSource::options(
                &storage[0],
                Options::with_port(port),
            ))
            .network_config(network_config)
            .persistences(persistence_options.clone())
            .catchups(catchup_peers)
>>>>>>> 7270ad39
            .pos_hook::<PosVersion>(DelegationConfig::MultipleDelegators)
            .await
            .unwrap()
            .build();
<<<<<<< HEAD
        let state = config.states()[0].clone();
        let mut network = TestNetwork::new(config, PosVersion::new()).await;
        network.peers.remove(0);

        let node_0_storage = &storage[1];
        let node_0_persistence = persistence[1].clone();
        let node_0_port = pick_unused_port().expect("No ports free for query service");
        tracing::info!("node_0_port {node_0_port}");
        // enable query module with api peers
        let opt = Options::with_port(node_0_port).query_sql(
            Query {
                peers: vec![format!("http://localhost:{api_port}").parse().unwrap()],
            },
            tmp_options(&node_0_storage),
        );

        // start the query node so that it builds the merklized state
        let node_0 = opt
            .clone()
            .serve(|metrics, consumer, storage| {
                let cfg = network.cfg.clone();
                let node_0_persistence = node_0_persistence.clone();
                let state = state.clone();
                async move {
                    Ok(cfg
                        .init_node(
                            1,
                            state,
                            node_0_persistence.clone(),
                            Some(StatePeers::<StaticVersion<0, 1>>::from_urls(
                                vec![format!("http://localhost:{api_port}").parse().unwrap()],
                                Default::default(),
                                &NoMetrics,
                            )),
                            storage,
                            &*metrics,
                            test_helpers::STAKE_TABLE_CAPACITY_FOR_TEST,
                            consumer,
                            PosVersion::new(),
                            Default::default(),
                        )
                        .await)
                }
                .boxed()
            })
            .await
            .unwrap();

        let mut events = network.peers[2].event_stream().await;
=======

        let state = config.states()[0].clone();
        let mut network = TestNetwork::new(config, EpochsTestVersions {}).await;

        // Wait for the peer 0 (node 1) to advance past three epochs
        let mut events = network.peers[0].event_stream().await;
>>>>>>> 7270ad39
        while let Some(event) = events.next().await {
            if let EventType::Decide { leaf_chain, .. } = event.event {
                let height = leaf_chain[0].leaf.height();
                tracing::info!("Node 0 decided at height: {}", height);
<<<<<<< HEAD
                if height > EPOCH_HEIGHT * 1 {
=======
                if height > EPOCH_HEIGHT * 3 {
>>>>>>> 7270ad39
                    break;
                }
            }
        }

<<<<<<< HEAD
        // shutdown the node for 3 epochs
        drop(node_0);

        while let Some(event) = events.next().await {
            if let EventType::Decide { leaf_chain, .. } = event.event {
                let height = leaf_chain[0].leaf.height();
                tracing::info!("Node 0 decided at height: {}", height);
                if height > EPOCH_HEIGHT * 4 {
=======
        // Shutdown and remove node 1 to simulate falling behind
        tracing::info!("Shutting down peer 0");
        network.peers.remove(0);

        // Wait for epochs to progress with node 1 offline
        let mut events = network.server.event_stream().await;
        while let Some(event) = events.next().await {
            if let EventType::Decide { leaf_chain, .. } = event.event {
                let height = leaf_chain[0].leaf.height();
                tracing::info!("Server decided at height: {}", height);
                //  until 7 epochs
                if height > EPOCH_HEIGHT * 7 {
>>>>>>> 7270ad39
                    break;
                }
            }
        }

<<<<<<< HEAD
        // start the node again.
        let _node_0 = opt
            .serve(|metrics, consumer, storage| {
                let cfg = network.cfg.clone();
                async move {
                    Ok(cfg
                        .init_node(
                            1,
                            state,
                            node_0_persistence,
                            None::<NullStateCatchup>,
                            storage,
                            &*metrics,
                            test_helpers::STAKE_TABLE_CAPACITY_FOR_TEST,
                            consumer,
                            PosVersion::new(),
                            Default::default(),
                        )
                        .await)
                }
                .boxed()
            })
            .await
            .unwrap();

        let client: Client<ServerError, SequencerApiVersion> =
            Client::new(format!("http://localhost:{node_0_port}").parse().unwrap());
        client.connect(None).await;

        // assert that the restarted node has caught up

        let epoch_6_block = EPOCH_HEIGHT * 6 + 1;

        loop {
            sleep(Duration::from_secs(1)).await;

            let bh = client
                .get::<u64>(&format!("block-state/block-height",))
                .send()
                .await
                .expect("block height not found");

            if bh > epoch_6_block {
                break;
            }
        }

        for block in 0..epoch_6_block {
            client
                .get::<<BlockMerkleTree as MerkleTreeScheme>::MembershipProof>(&format!(
                    "block-state/{block}/{block}",
                ))
                .send()
                .await
                .expect("block merkle tree path not found");
        }

        Ok(())
    }

    #[tokio::test(flavor = "multi_thread")]
    async fn test_state_reconstruction() -> anyhow::Result<()> {
        // This test verifies that a query node can successfully reconstruct its state
        // after being shut down from the database
        //
        // Steps:
        // 1. Start a test network with 5 nodes.
        // 2. Add a query node connected to the network.
        // 3. Let the network run until 3 epochs have passed.
        // 4. Shut down the query node.
        // 5. Attempt to reconstruct its state from storage using:
        //    - No fee/reward accounts
        //    - Only fee accounts
        //    - Only reward accounts
        //    - Both fee and reward accounts
        // 6. Assert that the reconstructed state is correct in all scenarios.

        setup_test();
        const EPOCH_HEIGHT: u64 = 10;

        type PosVersion = SequencerVersions<StaticVersion<0, 3>, StaticVersion<0, 0>>;

        let network_config = TestConfigBuilder::default()
            .epoch_height(EPOCH_HEIGHT)
            .build();

        let api_port = pick_unused_port().expect("No ports free for query service");

        tracing::info!("API PORT = {api_port}");
        const NUM_NODES: usize = 5;

        let storage = join_all((0..NUM_NODES).map(|_| SqlDataSource::create_storage())).await;
        let persistence: [_; NUM_NODES] = storage
            .iter()
            .map(<SqlDataSource as TestableSequencerDataSource>::persistence_options)
            .collect::<Vec<_>>()
            .try_into()
            .unwrap();

        let config = TestNetworkConfigBuilder::with_num_nodes()
            .api_config(SqlDataSource::options(
                &storage[0],
                Options::with_port(api_port),
            ))
            .network_config(network_config)
            .persistences(persistence.clone())
            .catchups(std::array::from_fn(|_| {
                StatePeers::<StaticVersion<0, 1>>::from_urls(
                    vec![format!("http://localhost:{api_port}").parse().unwrap()],
                    Default::default(),
                    &NoMetrics,
                )
            }))
            .pos_hook::<PosVersion>(DelegationConfig::MultipleDelegators)
            .await
            .unwrap()
            .build();
        let state = config.states()[0].clone();
        let mut network = TestNetwork::new(config, PosVersion::new()).await;
        network.peers.remove(0);

        let node_0_storage = &storage[1];
        let node_0_persistence = persistence[1].clone();
        let node_0_port = pick_unused_port().expect("No ports free for query service");
        tracing::info!("node_0_port {node_0_port}");
        let opt = Options::with_port(node_0_port).query_sql(
            Query {
                peers: vec![format!("http://localhost:{api_port}").parse().unwrap()],
            },
            tmp_options(&node_0_storage),
        );
        let node_0 = opt
            .clone()
            .serve(|metrics, consumer, storage| {
                let cfg = network.cfg.clone();
                let node_0_persistence = node_0_persistence.clone();
                let state = state.clone();
                async move {
                    Ok(cfg
                        .init_node(
                            1,
                            state,
                            node_0_persistence.clone(),
                            Some(StatePeers::<StaticVersion<0, 1>>::from_urls(
                                vec![format!("http://localhost:{api_port}").parse().unwrap()],
                                Default::default(),
                                &NoMetrics,
                            )),
                            storage,
                            &*metrics,
                            test_helpers::STAKE_TABLE_CAPACITY_FOR_TEST,
                            consumer,
                            PosVersion::new(),
                            Default::default(),
                        )
                        .await)
                }
                .boxed()
            })
            .await
            .unwrap();

        let mut events = network.peers[2].event_stream().await;
        // Wait until at least 3 epochs have passed
        while let Some(event) = events.next().await {
            if let EventType::Decide { leaf_chain, .. } = event.event {
                let height = leaf_chain[0].leaf.height();
                tracing::info!("Node 0 decided at height: {}", height);
                if height > EPOCH_HEIGHT * 3 {
                    break;
                }
            }
        }
        tracing::warn!("shutting down node 0");

        node_0.shutdown_consensus().await;

        let instance = node_0.node_state();
        let state = node_0.decided_state().await;
        let fee_accounts = state
            .fee_merkle_tree
            .clone()
            .into_iter()
            .map(|(acct, _)| acct)
            .collect::<Vec<_>>();
        let reward_accounts = state
            .reward_merkle_tree
            .clone()
            .into_iter()
            .map(|(acct, _)| acct)
            .collect::<Vec<_>>();

        let client: Client<ServerError, SequencerApiVersion> =
            Client::new(format!("http://localhost:{node_0_port}").parse().unwrap());
        client.connect(Some(Duration::from_secs(10))).await;

        sleep(Duration::from_secs(5)).await;
        tracing::info!("getting node block height");
        let bh = client
            .get::<u64>("node/block-height")
            .send()
            .await
            .context("getting Espresso block height")
            .unwrap();

        tracing::info!("node block height={bh}");

        let leaf_query_data = client
            .get::<LeafQueryData<SeqTypes>>(&format!("availability/leaf/{}", bh - 1))
            .send()
            .await
            .context("error getting leaf")
            .unwrap();

        tracing::info!("leaf={leaf_query_data:?}");
        let leaf = leaf_query_data.leaf();
        let to_view = leaf.view_number() + 1;

        let ds = SqlStorage::connect(Config::try_from(&node_0_persistence).unwrap())
            .await
            .unwrap();
        let mut tx = ds.write().await?;
        // Attempt to reconstruct state without fee or reward accounts

        let (state, leaf) = reconstruct_state(&instance, &mut tx, bh - 1, to_view, &[], &[])
            .await
            .unwrap();
        assert_eq!(leaf.view_number(), to_view);
        assert!(
            state
                .block_merkle_tree
                .lookup(leaf.height())
                .expect_ok()
                .is_ok(),
            "inconsistent block merkle tree"
        );

        // Reconstruct state using fee accounts only
        let (state, leaf) =
            reconstruct_state(&instance, &mut tx, bh - 1, to_view, &fee_accounts, &[])
                .await
                .unwrap();

        assert_eq!(leaf.view_number(), to_view);
        assert!(
            state
                .block_merkle_tree
                .lookup(leaf.height())
                .expect_ok()
                .is_ok(),
            "inconsistent block merkle tree"
        );

        for account in &fee_accounts {
            state.fee_merkle_tree.lookup(account).expect_ok().unwrap();
        }

        // Reconstruct state using reward accounts only

        let (state, leaf) =
            reconstruct_state(&instance, &mut tx, bh - 1, to_view, &[], &reward_accounts)
                .await
                .unwrap();

        for account in &reward_accounts {
            state
                .reward_merkle_tree
                .lookup(account)
                .expect_ok()
                .unwrap();
        }

        assert_eq!(leaf.view_number(), to_view);
        assert!(
            state
                .block_merkle_tree
                .lookup(leaf.height())
                .expect_ok()
                .is_ok(),
            "inconsistent block merkle tree"
        );
        // Reconstruct state using both fee and reward accounts

        let (state, leaf) = reconstruct_state(
            &instance,
            &mut tx,
            bh - 1,
            to_view,
            &fee_accounts,
            &reward_accounts,
        )
        .await
        .unwrap();

        assert!(
            state
                .block_merkle_tree
                .lookup(leaf.height())
                .expect_ok()
                .is_ok(),
            "inconsistent block merkle tree"
        );
        assert_eq!(leaf.view_number(), to_view);
        for account in &reward_accounts {
            state
                .reward_merkle_tree
                .lookup(account)
                .expect_ok()
                .unwrap();
        }

        for account in &fee_accounts {
            state.fee_merkle_tree.lookup(account).expect_ok().unwrap();
        }

        Ok(())
=======
        // add node 1 to the network with fresh storage
        let storage = SqlDataSource::create_storage().await;
        let options = <SqlDataSource as TestableSequencerDataSource>::persistence_options(&storage);

        tracing::info!("Restarting peer 0");
        let node = network
            .cfg
            .init_node(
                1,
                state,
                options,
                Some(StatePeers::<StaticVersion<0, 1>>::from_urls(
                    vec![format!("http://localhost:{port}").parse().unwrap()],
                    Default::default(),
                    &NoMetrics,
                )),
                None,
                &NoMetrics,
                test_helpers::STAKE_TABLE_CAPACITY_FOR_TEST,
                NullEventConsumer,
                EpochsTestVersions {},
                Default::default(),
            )
            .await;

        let coordinator = node.node_state().coordinator;

        let server_node_state = network.server.node_state();
        let server_coordinator = server_node_state.coordinator;

        // Trigger catchup for all epochs in quick succession and in random order
        let mut rand_epochs: Vec<_> = (1..=7).collect();
        rand_epochs.shuffle(&mut rand::thread_rng());
        println!("trigger catchup in this order: {rand_epochs:?}");
        for epoch_num in rand_epochs {
            let epoch = EpochNumber::new(epoch_num);
            let _ = coordinator.membership_for_epoch(Some(epoch)).await;
        }

        // Verify that the restarted node catches up for each epoch
        for epoch_num in 1..=7 {
            println!("getting stake table for epoch = {epoch_num}");
            let epoch = EpochNumber::new(epoch_num);
            let _ = coordinator.wait_for_catchup(epoch).await.unwrap();

            println!("have stake table for epoch = {epoch_num}");

            let node_stake_table = coordinator
                .membership()
                .read()
                .await
                .stake_table(Some(epoch));
            let stake_table = server_coordinator
                .membership()
                .read()
                .await
                .stake_table(Some(epoch));

            println!("asserting stake table for epoch = {epoch_num}");

            assert_eq!(
                node_stake_table, stake_table,
                "Stake table mismatch for epoch {epoch_num}",
            );
        }
>>>>>>> 7270ad39
    }
}<|MERGE_RESOLUTION|>--- conflicted
+++ resolved
@@ -2017,10 +2017,6 @@
     use hotshot_example_types::node_types::EpochsTestVersions;
     use hotshot_query_service::{
         availability::{BlockQueryData, LeafQueryData, VidCommonQueryData},
-        data_source::{
-            storage::{sql::Config, SqlStorage},
-            VersionedDataSource,
-        },
         types::HeightIndexed,
     };
     use hotshot_types::{
@@ -2030,10 +2026,7 @@
         utils::epoch_from_block_number,
         ValidatorConfig,
     };
-    use jf_merkle_tree::{
-        prelude::{MerkleProof, Sha3Node},
-        LookupResult,
-    };
+    use jf_merkle_tree::prelude::{MerkleProof, Sha3Node};
     use portpicker::pick_unused_port;
     use rand::seq::SliceRandom;
     use sequencer_utils::test_utils::setup_test;
@@ -2053,10 +2046,6 @@
     };
     use super::*;
     use crate::{
-        api::{
-            options::Query,
-            sql::{impl_testable_data_source::tmp_options, reconstruct_state},
-        },
         catchup::{NullStateCatchup, StatePeers},
         persistence::no_storage,
         testing::{TestConfig, TestConfigBuilder},
@@ -3976,27 +3965,6 @@
     }
 
     #[tokio::test(flavor = "multi_thread")]
-<<<<<<< HEAD
-    async fn test_merklized_state_catchup_on_restart() -> anyhow::Result<()> {
-        // This test verifies that a query node can catch up on
-        // merklized state after being offline for multiple epochs.
-        //
-        // Steps:
-        // 1. Start a test network with 5 sequencer nodes.
-        // 2. Start a separate node with the query module enabled, connected to the network.
-        //    - This node stores merklized state
-        // 3. Shut down the query node after 1 epoch.
-        // 4. Allow the network to progress 3 more epochs (query node remains offline).
-        // 5. Restart the query node.
-        //    - The node is expected to reconstruct or catch up on its own
-        //      by relying on persisted data and local state.
-
-        setup_test();
-        const EPOCH_HEIGHT: u64 = 10;
-
-        type PosVersion = SequencerVersions<StaticVersion<0, 3>, StaticVersion<0, 0>>;
-
-=======
     async fn test_epoch_stake_table_catchup_stress() {
         setup_test();
 
@@ -4007,47 +3975,20 @@
 
         let port = pick_unused_port().expect("No ports free");
 
->>>>>>> 7270ad39
         let network_config = TestConfigBuilder::default()
             .epoch_height(EPOCH_HEIGHT)
             .build();
 
-<<<<<<< HEAD
-        let api_port = pick_unused_port().expect("No ports free for query service");
-
-        tracing::info!("API PORT = {api_port}");
-        const NUM_NODES: usize = 5;
-
-        let storage = join_all((0..NUM_NODES).map(|_| SqlDataSource::create_storage())).await;
-        let persistence: [_; NUM_NODES] = storage
-=======
         // Initialize storage for each node
         let storage = join_all((0..NUM_NODES).map(|_| SqlDataSource::create_storage())).await;
 
         let persistence_options: [_; NUM_NODES] = storage
->>>>>>> 7270ad39
             .iter()
             .map(<SqlDataSource as TestableSequencerDataSource>::persistence_options)
             .collect::<Vec<_>>()
             .try_into()
             .unwrap();
 
-<<<<<<< HEAD
-        let config = TestNetworkConfigBuilder::with_num_nodes()
-            .api_config(SqlDataSource::options(
-                &storage[0],
-                Options::with_port(api_port),
-            ))
-            .network_config(network_config)
-            .persistences(persistence.clone())
-            .catchups(std::array::from_fn(|_| {
-                StatePeers::<StaticVersion<0, 1>>::from_urls(
-                    vec![format!("http://localhost:{api_port}").parse().unwrap()],
-                    Default::default(),
-                    &NoMetrics,
-                )
-            }))
-=======
         // setup catchup peers
         let catchup_peers = std::array::from_fn(|_| {
             StatePeers::<StaticVersion<0, 1>>::from_urls(
@@ -4064,12 +4005,165 @@
             .network_config(network_config)
             .persistences(persistence_options.clone())
             .catchups(catchup_peers)
->>>>>>> 7270ad39
             .pos_hook::<PosVersion>(DelegationConfig::MultipleDelegators)
             .await
             .unwrap()
             .build();
-<<<<<<< HEAD
+
+        let state = config.states()[0].clone();
+        let mut network = TestNetwork::new(config, EpochsTestVersions {}).await;
+
+        // Wait for the peer 0 (node 1) to advance past three epochs
+        let mut events = network.peers[0].event_stream().await;
+        while let Some(event) = events.next().await {
+            if let EventType::Decide { leaf_chain, .. } = event.event {
+                let height = leaf_chain[0].leaf.height();
+                tracing::info!("Node 0 decided at height: {}", height);
+                if height > EPOCH_HEIGHT * 3 {
+                    break;
+                }
+            }
+        }
+
+        // Shutdown and remove node 1 to simulate falling behind
+        tracing::info!("Shutting down peer 0");
+        network.peers.remove(0);
+
+        // Wait for epochs to progress with node 1 offline
+        let mut events = network.server.event_stream().await;
+        while let Some(event) = events.next().await {
+            if let EventType::Decide { leaf_chain, .. } = event.event {
+                let height = leaf_chain[0].leaf.height();
+                tracing::info!("Server decided at height: {}", height);
+                //  until 7 epochs
+                if height > EPOCH_HEIGHT * 7 {
+                    break;
+                }
+            }
+        }
+
+        // add node 1 to the network with fresh storage
+        let storage = SqlDataSource::create_storage().await;
+        let options = <SqlDataSource as TestableSequencerDataSource>::persistence_options(&storage);
+
+        tracing::info!("Restarting peer 0");
+        let node = network
+            .cfg
+            .init_node(
+                1,
+                state,
+                options,
+                Some(StatePeers::<StaticVersion<0, 1>>::from_urls(
+                    vec![format!("http://localhost:{port}").parse().unwrap()],
+                    Default::default(),
+                    &NoMetrics,
+                )),
+                None,
+                &NoMetrics,
+                test_helpers::STAKE_TABLE_CAPACITY_FOR_TEST,
+                NullEventConsumer,
+                EpochsTestVersions {},
+                Default::default(),
+            )
+            .await;
+
+        let coordinator = node.node_state().coordinator;
+
+        let server_node_state = network.server.node_state();
+        let server_coordinator = server_node_state.coordinator;
+
+        // Trigger catchup for all epochs in quick succession and in random order
+        let mut rand_epochs: Vec<_> = (1..=7).collect();
+        rand_epochs.shuffle(&mut rand::thread_rng());
+        println!("trigger catchup in this order: {rand_epochs:?}");
+        for epoch_num in rand_epochs {
+            let epoch = EpochNumber::new(epoch_num);
+            let _ = coordinator.membership_for_epoch(Some(epoch)).await;
+        }
+
+        // Verify that the restarted node catches up for each epoch
+        for epoch_num in 1..=7 {
+            println!("getting stake table for epoch = {epoch_num}");
+            let epoch = EpochNumber::new(epoch_num);
+            let _ = coordinator.wait_for_catchup(epoch).await.unwrap();
+
+            println!("have stake table for epoch = {epoch_num}");
+
+            let node_stake_table = coordinator
+                .membership()
+                .read()
+                .await
+                .stake_table(Some(epoch));
+            let stake_table = server_coordinator
+                .membership()
+                .read()
+                .await
+                .stake_table(Some(epoch));
+
+            println!("asserting stake table for epoch = {epoch_num}");
+
+            assert_eq!(
+                node_stake_table, stake_table,
+                "Stake table mismatch for epoch {epoch_num}",
+            );
+        }
+    }
+
+    #[tokio::test(flavor = "multi_thread")]
+    async fn test_merklized_state_catchup_on_restart() -> anyhow::Result<()> {
+        // This test verifies that a query node can catch up on
+        // merklized state after being offline for multiple epochs.
+        //
+        // Steps:
+        // 1. Start a test network with 5 sequencer nodes.
+        // 2. Start a separate node with the query module enabled, connected to the network.
+        //    - This node stores merklized state
+        // 3. Shut down the query node after 1 epoch.
+        // 4. Allow the network to progress 3 more epochs (query node remains offline).
+        // 5. Restart the query node.
+        //    - The node is expected to reconstruct or catch up on its own
+        //      by relying on persisted data and local state.
+
+        setup_test();
+        const EPOCH_HEIGHT: u64 = 10;
+
+        type PosVersion = SequencerVersions<StaticVersion<0, 3>, StaticVersion<0, 0>>;
+
+        let network_config = TestConfigBuilder::default()
+            .epoch_height(EPOCH_HEIGHT)
+            .build();
+
+        let api_port = pick_unused_port().expect("No ports free for query service");
+
+        tracing::info!("API PORT = {api_port}");
+        const NUM_NODES: usize = 5;
+
+        let storage = join_all((0..NUM_NODES).map(|_| SqlDataSource::create_storage())).await;
+        let persistence: [_; NUM_NODES] = storage
+            .iter()
+            .map(<SqlDataSource as TestableSequencerDataSource>::persistence_options)
+            .collect::<Vec<_>>()
+            .try_into()
+            .unwrap();
+
+        let config = TestNetworkConfigBuilder::with_num_nodes()
+            .api_config(SqlDataSource::options(
+                &storage[0],
+                Options::with_port(api_port),
+            ))
+            .network_config(network_config)
+            .persistences(persistence.clone())
+            .catchups(std::array::from_fn(|_| {
+                StatePeers::<StaticVersion<0, 1>>::from_urls(
+                    vec![format!("http://localhost:{api_port}").parse().unwrap()],
+                    Default::default(),
+                    &NoMetrics,
+                )
+            }))
+            .pos_hook::<PosVersion>(DelegationConfig::MultipleDelegators)
+            .await
+            .unwrap()
+            .build();
         let state = config.states()[0].clone();
         let mut network = TestNetwork::new(config, PosVersion::new()).await;
         network.peers.remove(0);
@@ -4119,29 +4213,16 @@
             .unwrap();
 
         let mut events = network.peers[2].event_stream().await;
-=======
-
-        let state = config.states()[0].clone();
-        let mut network = TestNetwork::new(config, EpochsTestVersions {}).await;
-
-        // Wait for the peer 0 (node 1) to advance past three epochs
-        let mut events = network.peers[0].event_stream().await;
->>>>>>> 7270ad39
         while let Some(event) = events.next().await {
             if let EventType::Decide { leaf_chain, .. } = event.event {
                 let height = leaf_chain[0].leaf.height();
                 tracing::info!("Node 0 decided at height: {}", height);
-<<<<<<< HEAD
                 if height > EPOCH_HEIGHT * 1 {
-=======
-                if height > EPOCH_HEIGHT * 3 {
->>>>>>> 7270ad39
                     break;
                 }
             }
         }
 
-<<<<<<< HEAD
         // shutdown the node for 3 epochs
         drop(node_0);
 
@@ -4150,26 +4231,11 @@
                 let height = leaf_chain[0].leaf.height();
                 tracing::info!("Node 0 decided at height: {}", height);
                 if height > EPOCH_HEIGHT * 4 {
-=======
-        // Shutdown and remove node 1 to simulate falling behind
-        tracing::info!("Shutting down peer 0");
-        network.peers.remove(0);
-
-        // Wait for epochs to progress with node 1 offline
-        let mut events = network.server.event_stream().await;
-        while let Some(event) = events.next().await {
-            if let EventType::Decide { leaf_chain, .. } = event.event {
-                let height = leaf_chain[0].leaf.height();
-                tracing::info!("Server decided at height: {}", height);
-                //  until 7 epochs
-                if height > EPOCH_HEIGHT * 7 {
->>>>>>> 7270ad39
                     break;
                 }
             }
         }
 
-<<<<<<< HEAD
         // start the node again.
         let _node_0 = opt
             .serve(|metrics, consumer, storage| {
@@ -4486,72 +4552,6 @@
         }
 
         Ok(())
-=======
-        // add node 1 to the network with fresh storage
-        let storage = SqlDataSource::create_storage().await;
-        let options = <SqlDataSource as TestableSequencerDataSource>::persistence_options(&storage);
-
-        tracing::info!("Restarting peer 0");
-        let node = network
-            .cfg
-            .init_node(
-                1,
-                state,
-                options,
-                Some(StatePeers::<StaticVersion<0, 1>>::from_urls(
-                    vec![format!("http://localhost:{port}").parse().unwrap()],
-                    Default::default(),
-                    &NoMetrics,
-                )),
-                None,
-                &NoMetrics,
-                test_helpers::STAKE_TABLE_CAPACITY_FOR_TEST,
-                NullEventConsumer,
-                EpochsTestVersions {},
-                Default::default(),
-            )
-            .await;
-
-        let coordinator = node.node_state().coordinator;
-
-        let server_node_state = network.server.node_state();
-        let server_coordinator = server_node_state.coordinator;
-
-        // Trigger catchup for all epochs in quick succession and in random order
-        let mut rand_epochs: Vec<_> = (1..=7).collect();
-        rand_epochs.shuffle(&mut rand::thread_rng());
-        println!("trigger catchup in this order: {rand_epochs:?}");
-        for epoch_num in rand_epochs {
-            let epoch = EpochNumber::new(epoch_num);
-            let _ = coordinator.membership_for_epoch(Some(epoch)).await;
-        }
-
-        // Verify that the restarted node catches up for each epoch
-        for epoch_num in 1..=7 {
-            println!("getting stake table for epoch = {epoch_num}");
-            let epoch = EpochNumber::new(epoch_num);
-            let _ = coordinator.wait_for_catchup(epoch).await.unwrap();
-
-            println!("have stake table for epoch = {epoch_num}");
-
-            let node_stake_table = coordinator
-                .membership()
-                .read()
-                .await
-                .stake_table(Some(epoch));
-            let stake_table = server_coordinator
-                .membership()
-                .read()
-                .await
-                .stake_table(Some(epoch));
-
-            println!("asserting stake table for epoch = {epoch_num}");
-
-            assert_eq!(
-                node_stake_table, stake_table,
-                "Stake table mismatch for epoch {epoch_num}",
-            );
-        }
->>>>>>> 7270ad39
-    }
+    }
+    
 }