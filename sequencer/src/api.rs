--- conflicted
+++ resolved
@@ -1948,10 +1948,6 @@
         availability::{BlockQueryData, LeafQueryData, VidCommonQueryData},
         types::HeightIndexed,
     };
-<<<<<<< HEAD
-    use hotshot_state_prover::service::legacy_light_client_genesis_from_stake_table;
-=======
->>>>>>> 695540fe
     use hotshot_types::{
         event::LeafInfo,
         traits::{metrics::NoMetrics, node_implementation::ConsensusTime},
@@ -3093,15 +3089,6 @@
             .epoch_height(epoch_height)
             .build();
 
-<<<<<<< HEAD
-        let blocks_per_epoch = epoch_height;
-        let epoch_start_block = network_config.hotshot_config().epoch_start_block;
-        let initial_stake_table = network_config.stake_table();
-        let (genesis_state, genesis_stake) =
-            legacy_light_client_genesis_from_stake_table(initial_stake_table.clone())?;
-
-=======
->>>>>>> 695540fe
         let hotshot_event_streaming_port =
             pick_unused_port().expect("No ports free for hotshot event streaming");
         let hotshot_url = format!("http://localhost:{hotshot_event_streaming_port}")
