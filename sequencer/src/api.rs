use anyhow::{bail, Context};
use async_lock::RwLock;
use async_once_cell::Lazy;
use async_trait::async_trait;
use committable::Commitment;
use data_source::{CatchupDataSource, StakeTableDataSource, SubmitDataSource};
use derivative::Derivative;
use espresso_types::{
    config::PublicNetworkConfig, retain_accounts, v0::traits::SequencerPersistence,
    v0_99::ChainConfig, AccountQueryData, BlockMerkleTree, FeeAccount, FeeAccountProof,
    FeeMerkleTree, Leaf2, NodeState, PubKey, Transaction, ValidatedState,
};
use futures::{
    future::{BoxFuture, Future, FutureExt},
    stream::BoxStream,
};
use hotshot_events_service::events_source::{
    EventFilterSet, EventsSource, EventsStreamer, StartupInfo,
};
use hotshot_query_service::data_source::ExtensibleDataSource;
<<<<<<< HEAD
use hotshot_types::vote::HasViewNumber;
=======
>>>>>>> 7608376b
use hotshot_types::{
    data::ViewNumber,
    event::Event,
    light_client::StateSignatureRequestBody,
    network::NetworkConfig,
    traits::{
        network::ConnectedNetwork,
        node_implementation::{NodeType, Versions},
        ValidatedState as _,
    },
    utils::{View, ViewInner},
    PeerConfig,
};
use itertools::Itertools;
use jf_merkle_tree::MerkleTreeScheme;
use std::pin::Pin;
use std::sync::Arc;

use self::data_source::{HotShotConfigDataSource, NodeStateDataSource, StateSignatureDataSource};
use crate::{
    catchup::CatchupStorage, context::Consensus, state_signature::StateSigner, SeqTypes,
    SequencerApiVersion, SequencerContext,
};

pub mod data_source;
pub mod endpoints;
pub mod fs;
pub mod options;
pub mod sql;
mod update;

pub use options::Options;

pub type BlocksFrontier = <BlockMerkleTree as MerkleTreeScheme>::MembershipProof;

type BoxLazy<T> = Pin<Arc<Lazy<T, BoxFuture<'static, T>>>>;

#[derive(Derivative)]
#[derivative(Debug(bound = ""))]
struct ConsensusState<N: ConnectedNetwork<PubKey>, P: SequencerPersistence, V: Versions> {
    state_signer: Arc<StateSigner<SequencerApiVersion>>,
    event_streamer: Arc<RwLock<EventsStreamer<SeqTypes>>>,
    node_state: NodeState,
    network_config: NetworkConfig<PubKey>,

    #[derivative(Debug = "ignore")]
    handle: Arc<RwLock<Consensus<N, P, V>>>,
}

impl<N: ConnectedNetwork<PubKey>, P: SequencerPersistence, V: Versions>
    From<&SequencerContext<N, P, V>> for ConsensusState<N, P, V>
{
    fn from(ctx: &SequencerContext<N, P, V>) -> Self {
        Self {
            state_signer: ctx.state_signer(),
            event_streamer: ctx.event_streamer(),
            node_state: ctx.node_state(),
            network_config: ctx.network_config(),
            handle: ctx.consensus(),
        }
    }
}

#[derive(Derivative)]
#[derivative(Clone(bound = ""), Debug(bound = ""))]
struct ApiState<N: ConnectedNetwork<PubKey>, P: SequencerPersistence, V: Versions> {
    // The consensus state is initialized lazily so we can start the API (and healthcheck endpoints)
    // before consensus has started. Any endpoint that uses consensus state will wait for
    // initialization to finish, but endpoints that do not require a consensus handle can proceed
    // without waiting.
    #[derivative(Debug = "ignore")]
    consensus: BoxLazy<ConsensusState<N, P, V>>,
}

impl<N: ConnectedNetwork<PubKey>, P: SequencerPersistence, V: Versions> ApiState<N, P, V> {
    fn new(init: impl Future<Output = ConsensusState<N, P, V>> + Send + 'static) -> Self {
        Self {
            consensus: Arc::pin(Lazy::from_future(init.boxed())),
        }
    }

    async fn state_signer(&self) -> &StateSigner<SequencerApiVersion> {
        &self.consensus.as_ref().get().await.get_ref().state_signer
    }

    async fn event_streamer(&self) -> &RwLock<EventsStreamer<SeqTypes>> {
        &self.consensus.as_ref().get().await.get_ref().event_streamer
    }

    async fn consensus(&self) -> Arc<RwLock<Consensus<N, P, V>>> {
        Arc::clone(&self.consensus.as_ref().get().await.get_ref().handle)
    }

    async fn network_config(&self) -> NetworkConfig<PubKey> {
        self.consensus
            .as_ref()
            .get()
            .await
            .get_ref()
            .network_config
            .clone()
    }
}

type StorageState<N, P, D, V> = ExtensibleDataSource<D, ApiState<N, P, V>>;

#[async_trait]
impl<N: ConnectedNetwork<PubKey>, P: SequencerPersistence, V: Versions> EventsSource<SeqTypes>
    for ApiState<N, P, V>
{
    type EventStream = BoxStream<'static, Arc<Event<SeqTypes>>>;

    async fn get_event_stream(
        &self,
        _filter: Option<EventFilterSet<SeqTypes>>,
    ) -> Self::EventStream {
        self.event_streamer()
            .await
            .read()
            .await
            .get_event_stream(None)
            .await
    }
    async fn get_startup_info(&self) -> StartupInfo<SeqTypes> {
        self.event_streamer()
            .await
            .read()
            .await
            .get_startup_info()
            .await
    }
}

impl<N: ConnectedNetwork<PubKey>, D: Send + Sync, V: Versions, P: SequencerPersistence>
    SubmitDataSource<N, P> for StorageState<N, P, D, V>
{
    async fn submit(&self, tx: Transaction) -> anyhow::Result<()> {
        self.as_ref().submit(tx).await
    }
}

impl<N: ConnectedNetwork<PubKey>, D: Sync, V: Versions, P: SequencerPersistence>
    StakeTableDataSource<SeqTypes> for StorageState<N, P, D, V>
{
    /// Get the stake table for a given epoch
    async fn get_stake_table(
        &self,
        epoch: Option<<SeqTypes as NodeType>::Epoch>,
    ) -> Vec<PeerConfig<<SeqTypes as NodeType>::SignatureKey>> {
        self.as_ref().get_stake_table(epoch).await
    }

    /// Get the stake table for the current epoch if not provided
    async fn get_stake_table_current(
        &self,
    ) -> Vec<PeerConfig<<SeqTypes as NodeType>::SignatureKey>> {
        self.as_ref().get_stake_table_current().await
    }
}
impl<N: ConnectedNetwork<PubKey>, V: Versions, P: SequencerPersistence>
    StakeTableDataSource<SeqTypes> for ApiState<N, P, V>
{
    /// Get the stake table for a given epoch
    async fn get_stake_table(
        &self,
        epoch: Option<<SeqTypes as NodeType>::Epoch>,
    ) -> Vec<PeerConfig<<SeqTypes as NodeType>::SignatureKey>> {
        let Ok(mem) = self
            .consensus()
            .await
            .read()
            .await
            .membership_coordinator
            .membership_for_epoch(epoch)
            .await
        else {
            return vec![];
        };
        mem.stake_table().await
    }

    /// Get the stake table for the current epoch if not provided
    async fn get_stake_table_current(
        &self,
    ) -> Vec<PeerConfig<<SeqTypes as NodeType>::SignatureKey>> {
        let epoch = self.consensus().await.read().await.cur_epoch().await;

        self.get_stake_table(epoch).await
    }
}

impl<N: ConnectedNetwork<PubKey>, V: Versions, P: SequencerPersistence> SubmitDataSource<N, P>
    for ApiState<N, P, V>
{
    async fn submit(&self, tx: Transaction) -> anyhow::Result<()> {
        let handle = self.consensus().await;

        let consensus_read_lock = handle.read().await;

        // Fetch full chain config from the validated state, if present.
        // This is necessary because we support chain config upgrades,
        // so the updated chain config is found in the validated state.
        let cf = consensus_read_lock
            .decided_state()
            .await
            .chain_config
            .resolve();

        // Use the chain config from the validated state if available,
        // otherwise, use the node state's chain config
        // The node state's chain config is the node's base version chain config
        let cf = match cf {
            Some(cf) => cf,
            None => self.node_state().await.chain_config,
        };

        let max_block_size: u64 = cf.max_block_size.into();
        let txn_size = tx.payload().len() as u64;

        // reject transaction bigger than block size
        if txn_size > max_block_size {
            bail!("transaction size ({txn_size}) is greater than max_block_size ({max_block_size})")
        }

        consensus_read_lock.submit_transaction(tx).await?;
        Ok(())
    }
}

impl<N, P, D, V> NodeStateDataSource for StorageState<N, P, D, V>
where
    N: ConnectedNetwork<PubKey>,
    V: Versions,
    P: SequencerPersistence,
    D: Sync,
{
    async fn node_state(&self) -> &NodeState {
        self.as_ref().node_state().await
    }
}

impl<
        N: ConnectedNetwork<PubKey>,
        V: Versions,
        P: SequencerPersistence,
        D: CatchupStorage + Send + Sync,
    > CatchupDataSource for StorageState<N, P, D, V>
{
    #[tracing::instrument(skip(self, instance))]
    async fn get_accounts(
        &self,
        instance: &NodeState,
        height: u64,
        view: ViewNumber,
        accounts: &[FeeAccount],
    ) -> anyhow::Result<FeeMerkleTree> {
        // Check if we have the desired state in memory.
        match self
            .as_ref()
            .get_accounts(instance, height, view, accounts)
            .await
        {
            Ok(accounts) => return Ok(accounts),
            Err(err) => {
                tracing::info!("accounts not in memory, trying storage: {err:#}");
            }
        }

        // Try storage.
        let (tree, leaf) = self
            .inner()
            .get_accounts(instance, height, view, accounts)
            .await
            .context("accounts not in memory, and could not fetch from storage")?;
        // If we successfully fetched accounts from storage, try to add them back into the in-memory
        // state.
        let handle = self.as_ref().consensus().await;
        let handle = handle.read().await;
        let consensus = handle.consensus();
        let mut consensus = consensus.write().await;
        let (state, delta) = match consensus.validated_state_map().get(&view) {
            Some(View {
                view_inner: ViewInner::Leaf { state, delta, .. },
            }) => {
                let mut state = (**state).clone();

                // Add the fetched accounts to the state.
                for account in accounts {
                    if let Some((proof, _)) = FeeAccountProof::prove(&tree, (*account).into()) {
                        if let Err(err) = proof.remember(&mut state.fee_merkle_tree) {
                            tracing::warn!(
                                ?view,
                                %account,
                                "cannot update fetched account state: {err:#}"
                            );
                        }
                    } else {
                        tracing::warn!(?view, %account, "cannot update fetched account state because account is not in the merkle tree");
                    };
                }

                (Arc::new(state), delta.clone())
            }
            _ => {
                // If we don't already have a leaf for this view, or if we don't have the view
                // at all, we can create a new view based on the recovered leaf and add it to
                // our state map. In this case, we must also add the leaf to the saved leaves
                // map to ensure consistency.
                let mut state = ValidatedState::from_header(leaf.block_header());
                state.fee_merkle_tree = tree.clone();
                (Arc::new(state), None)
            }
        };
        if let Err(err) = consensus.update_leaf(leaf, Arc::clone(&state), delta) {
            tracing::warn!(?view, "cannot update fetched account state: {err:#}");
        }
        tracing::info!(?view, "updated with fetched account state");

        Ok(tree)
    }

    #[tracing::instrument(skip(self, instance))]
    async fn get_frontier(
        &self,
        instance: &NodeState,
        height: u64,
        view: ViewNumber,
    ) -> anyhow::Result<BlocksFrontier> {
        // Check if we have the desired state in memory.
        match self.as_ref().get_frontier(instance, height, view).await {
            Ok(frontier) => return Ok(frontier),
            Err(err) => {
                tracing::info!("frontier is not in memory, trying storage: {err:#}");
            }
        }

        // Try storage.
        self.inner().get_frontier(instance, height, view).await
    }

    async fn get_chain_config(
        &self,
        commitment: Commitment<ChainConfig>,
    ) -> anyhow::Result<ChainConfig> {
        // Check if we have the desired state in memory.
        match self.as_ref().get_chain_config(commitment).await {
            Ok(cf) => return Ok(cf),
            Err(err) => {
                tracing::info!("chain config is not in memory, trying storage: {err:#}");
            }
        }

        // Try storage.
        self.inner().get_chain_config(commitment).await
    }
    async fn get_leaf_chain(&self, height: u64) -> anyhow::Result<Vec<Leaf2>> {
        // Check if we have the desired state in memory.
        match self.as_ref().get_leaf_chain(height).await {
            Ok(cf) => return Ok(cf),
            Err(err) => {
                tracing::info!("chain config is not in memory, trying storage: {err:#}");
            }
        }

        // Try storage.
        self.inner().get_leaf_chain(height).await
    }
}

// #[async_trait]
// impl<
//         N: ConnectedNetwork<PubKey>,
//         V: Versions,
//         P: SequencerPersistence,
//         D: ChainConfigPersistence + Send + Sync,
//     > ChainConfigPersistence for StorageState<N, P, D, V>
// {
//     async fn insert_chain_config(&mut self, chain_config: ChainConfig) -> anyhow::Result<()> {
//         self.inner_mut().insert_chain_config(chain_config).await
//     }
//     async fn load_chain_config(
//         &self,
//         commitment: Commitment<ChainConfig>,
//     ) -> anyhow::Result<ChainConfig> {
//         self.inner().load_chain_config(commitment).await
//     }
// }

impl<N, V, P> NodeStateDataSource for ApiState<N, P, V>
where
    N: ConnectedNetwork<PubKey>,
    V: Versions,
    P: SequencerPersistence,
{
    async fn node_state(&self) -> &NodeState {
        &self.consensus.as_ref().get().await.get_ref().node_state
    }
}

impl<N: ConnectedNetwork<PubKey>, V: Versions, P: SequencerPersistence> CatchupDataSource
    for ApiState<N, P, V>
{
    #[tracing::instrument(skip(self, _instance))]
    async fn get_accounts(
        &self,
        _instance: &NodeState,
        height: u64,
        view: ViewNumber,
        accounts: &[FeeAccount],
    ) -> anyhow::Result<FeeMerkleTree> {
        let state = self
            .consensus()
            .await
            .read()
            .await
            .state(view)
            .await
            .context(format!(
                "state not available for height {height}, view {view:?}"
            ))?;
        retain_accounts(&state.fee_merkle_tree, accounts.iter().copied())
    }

    #[tracing::instrument(skip(self, _instance))]
    async fn get_frontier(
        &self,
        _instance: &NodeState,
        height: u64,
        view: ViewNumber,
    ) -> anyhow::Result<BlocksFrontier> {
        let state = self
            .consensus()
            .await
            .read()
            .await
            .state(view)
            .await
            .context(format!(
                "state not available for height {height}, view {view:?}"
            ))?;
        let tree = &state.block_merkle_tree;
        let frontier = tree.lookup(tree.num_leaves() - 1).expect_ok()?.1;
        Ok(frontier)
    }

    async fn get_chain_config(
        &self,
        commitment: Commitment<ChainConfig>,
    ) -> anyhow::Result<ChainConfig> {
        let state = self.consensus().await.read().await.decided_state().await;
        let chain_config = state.chain_config;

        if chain_config.commit() == commitment {
            chain_config.resolve().context("chain config found")
        } else {
            bail!("chain config not found")
        }
    }

    async fn get_leaf_chain(&self, height: u64) -> anyhow::Result<Vec<Leaf2>> {
        let mut leaves = self
            .consensus()
            .await
            .read()
            .await
            .consensus()
            .read()
            .await
            .undecided_leaves();
        leaves.sort_by_key(|l| l.height());
        let (position, mut last_leaf) = leaves
            .iter()
            .find_position(|l| l.height() == height)
            .context(format!("leaf chain not available for {height}"))?;
        let mut chain = vec![last_leaf.clone()];
        for leaf in leaves.iter().skip(position + 1) {
            if leaf.justify_qc().view_number() == last_leaf.view_number() {
                chain.push(leaf.clone());
            } else {
                continue;
            }
            if leaf.view_number() == last_leaf.view_number() + 1 {
                // one away from decide
                last_leaf = leaf;
                break;
            }
            last_leaf = leaf;
        }
        // Make sure we got one more leaf to confirm the decide
        for leaf in leaves
            .iter()
            .skip_while(|l| l.height() <= last_leaf.height())
        {
            if leaf.justify_qc().view_number() == last_leaf.view_number() {
                chain.push(leaf.clone());
                return Ok(chain);
            }
        }
        bail!(format!("leaf chain not available for {height}"))
    }
}

impl<N: ConnectedNetwork<PubKey>, D: Sync, V: Versions, P: SequencerPersistence>
    HotShotConfigDataSource for StorageState<N, P, D, V>
{
    async fn get_config(&self) -> PublicNetworkConfig {
        self.as_ref().network_config().await.into()
    }
}

impl<N: ConnectedNetwork<PubKey>, V: Versions, P: SequencerPersistence> HotShotConfigDataSource
    for ApiState<N, P, V>
{
    async fn get_config(&self) -> PublicNetworkConfig {
        self.network_config().await.into()
    }
}

#[async_trait]
impl<N: ConnectedNetwork<PubKey>, D: Sync, V: Versions, P: SequencerPersistence>
    StateSignatureDataSource<N> for StorageState<N, P, D, V>
{
    async fn get_state_signature(&self, height: u64) -> Option<StateSignatureRequestBody> {
        self.as_ref().get_state_signature(height).await
    }
}

#[async_trait]
impl<N: ConnectedNetwork<PubKey>, V: Versions, P: SequencerPersistence> StateSignatureDataSource<N>
    for ApiState<N, P, V>
{
    async fn get_state_signature(&self, height: u64) -> Option<StateSignatureRequestBody> {
        self.state_signer().await.get_state_signature(height).await
    }
}

#[cfg(any(test, feature = "testing"))]
pub mod test_helpers {
    use committable::Committable;
    use hotshot_state_prover::service::light_client_genesis_from_stake_table;
    use std::time::Duration;
    use tempfile::TempDir;
    use tokio::{spawn, time::sleep};

    use crate::network;
    use espresso_types::MockSequencerVersions;
    use espresso_types::{
        v0::traits::{NullEventConsumer, PersistenceOptions, StateCatchup},
        MarketplaceVersion, NamespaceId, ValidatedState,
    };
    use ethers::{prelude::Address, utils::Anvil};
    use futures::{
        future::{join_all, FutureExt},
        stream::StreamExt,
    };
    use hotshot::types::{Event, EventType};
    use hotshot_contract_adapter::light_client::{ParsedLightClientState, ParsedStakeTableState};
    use hotshot_types::{
        event::LeafInfo,
        traits::{metrics::NoMetrics, node_implementation::ConsensusTime},
    };
    use itertools::izip;
    use jf_merkle_tree::{MerkleCommitment, MerkleTreeScheme};
    use portpicker::pick_unused_port;
    use sequencer_utils::test_utils::setup_test;
    use surf_disco::Client;
    use tide_disco::error::ServerError;
    use tide_disco::{Api, App, Error, StatusCode};
    use tokio::task::JoinHandle;
    use url::Url;
    use vbs::version::{StaticVersion, StaticVersionType};

    use super::*;
    use crate::{
        catchup::NullStateCatchup,
        persistence::no_storage,
        testing::{
            run_marketplace_builder, run_test_builder, wait_for_decide_on_handle, TestConfig,
            TestConfigBuilder,
        },
    };

    pub const STAKE_TABLE_CAPACITY_FOR_TEST: u64 = 10;

    pub struct TestNetwork<P: PersistenceOptions, const NUM_NODES: usize, V: Versions> {
        pub server: SequencerContext<network::Memory, P::Persistence, V>,
        pub peers: Vec<SequencerContext<network::Memory, P::Persistence, V>>,
        pub cfg: TestConfig<{ NUM_NODES }>,
        // todo (abdul): remove this when fs storage is removed
        pub temp_dir: Option<TempDir>,
    }

    pub struct TestNetworkConfig<const NUM_NODES: usize, P, C>
    where
        P: PersistenceOptions,
        C: StateCatchup + 'static,
    {
        state: [ValidatedState; NUM_NODES],
        persistence: [P; NUM_NODES],
        catchup: [C; NUM_NODES],
        network_config: TestConfig<{ NUM_NODES }>,
        api_config: Options,
    }

    #[derive(Clone)]
    pub struct TestNetworkConfigBuilder<const NUM_NODES: usize, P, C>
    where
        P: PersistenceOptions,
        C: StateCatchup + 'static,
    {
        state: [ValidatedState; NUM_NODES],
        persistence: Option<[P; NUM_NODES]>,
        catchup: Option<[C; NUM_NODES]>,
        api_config: Option<Options>,
        network_config: Option<TestConfig<{ NUM_NODES }>>,
    }

    impl Default for TestNetworkConfigBuilder<5, no_storage::Options, NullStateCatchup> {
        fn default() -> Self {
            TestNetworkConfigBuilder {
                state: std::array::from_fn(|_| ValidatedState::default()),
                persistence: Some([no_storage::Options; 5]),
                catchup: Some(std::array::from_fn(|_| NullStateCatchup::default())),
                network_config: None,
                api_config: None,
            }
        }
    }

    impl<const NUM_NODES: usize>
        TestNetworkConfigBuilder<{ NUM_NODES }, no_storage::Options, NullStateCatchup>
    {
        pub fn with_num_nodes(
        ) -> TestNetworkConfigBuilder<{ NUM_NODES }, no_storage::Options, NullStateCatchup>
        {
            TestNetworkConfigBuilder {
                state: std::array::from_fn(|_| ValidatedState::default()),
                persistence: Some([no_storage::Options; { NUM_NODES }]),
                catchup: Some(std::array::from_fn(|_| NullStateCatchup::default())),
                network_config: None,
                api_config: None,
            }
        }

        pub fn with_max_block_size(&self, max_block_size: u64) -> Self {
            let cf = ChainConfig {
                max_block_size: max_block_size.into(),
                ..Default::default()
            }
            .into();

            let mut cfg = self.clone();
            cfg.state.iter_mut().for_each(|s| s.chain_config = cf);

            cfg
        }
    }

    impl<const NUM_NODES: usize, P, C> TestNetworkConfigBuilder<{ NUM_NODES }, P, C>
    where
        P: PersistenceOptions,
        C: StateCatchup + 'static,
    {
        pub fn states(mut self, state: [ValidatedState; NUM_NODES]) -> Self {
            self.state = state;
            self
        }

        pub fn persistences<NP: PersistenceOptions>(
            self,
            persistence: [NP; NUM_NODES],
        ) -> TestNetworkConfigBuilder<{ NUM_NODES }, NP, C> {
            TestNetworkConfigBuilder {
                state: self.state,
                catchup: self.catchup,
                network_config: self.network_config,
                api_config: self.api_config,
                persistence: Some(persistence),
            }
        }

        pub fn api_config(mut self, api_config: Options) -> Self {
            self.api_config = Some(api_config);
            self
        }

        pub fn catchups<NC: StateCatchup + 'static>(
            self,
            catchup: [NC; NUM_NODES],
        ) -> TestNetworkConfigBuilder<{ NUM_NODES }, P, NC> {
            TestNetworkConfigBuilder {
                state: self.state,
                catchup: Some(catchup),
                network_config: self.network_config,
                api_config: self.api_config,
                persistence: self.persistence,
            }
        }

        pub fn network_config(mut self, network_config: TestConfig<{ NUM_NODES }>) -> Self {
            self.network_config = Some(network_config);
            self
        }

        pub fn build(self) -> TestNetworkConfig<{ NUM_NODES }, P, C> {
            TestNetworkConfig {
                state: self.state,
                persistence: self.persistence.unwrap(),
                catchup: self.catchup.unwrap(),
                network_config: self.network_config.unwrap(),
                api_config: self.api_config.unwrap(),
            }
        }
    }

    impl<P: PersistenceOptions, const NUM_NODES: usize, V: Versions> TestNetwork<P, { NUM_NODES }, V> {
        pub async fn new<C: StateCatchup + 'static>(
            cfg: TestNetworkConfig<{ NUM_NODES }, P, C>,
            bind_version: V,
        ) -> Self {
            let mut cfg = cfg;
            let mut builder_tasks = Vec::new();
            let mut marketplace_builder_url = "http://example.com".parse().unwrap();

            if <V as Versions>::Base::VERSION < MarketplaceVersion::VERSION {
                let (task, url) =
                    run_test_builder::<{ NUM_NODES }>(cfg.network_config.builder_port()).await;
                builder_tasks.push(task);
                cfg.network_config.set_builder_urls(vec1::vec1![url]);
            };

            if <V as Versions>::Upgrade::VERSION >= MarketplaceVersion::VERSION
                || <V as Versions>::Base::VERSION >= MarketplaceVersion::VERSION
            {
                let (task, url) = run_marketplace_builder::<{ NUM_NODES }>(
                    cfg.network_config.marketplace_builder_port(),
                )
                .await;
                builder_tasks.push(task);
                cfg.network_config
                    .set_builder_urls(vec1::vec1![url.clone()]);
                marketplace_builder_url = url;
            }

            // add default storage if none is provided as query module is now required
            let mut opt = cfg.api_config.clone();
            let temp_dir = if opt.storage_fs.is_none() && opt.storage_sql.is_none() {
                let temp_dir = tempfile::tempdir().unwrap();
                opt = opt.query_fs(
                    Default::default(),
                    crate::persistence::fs::Options::new(temp_dir.path().to_path_buf()),
                );
                Some(temp_dir)
            } else {
                None
            };

            let mut nodes = join_all(
                izip!(cfg.state, cfg.persistence, cfg.catchup)
                    .enumerate()
                    .map(|(i, (state, persistence, catchup))| {
                        let opt = opt.clone();
                        let cfg = &cfg.network_config;
                        let upgrades_map = cfg.upgrades();
                        let marketplace_builder_url = marketplace_builder_url.clone();
                        async move {
                            if i == 0 {
                                opt.serve(|metrics, consumer| {
                                    let cfg = cfg.clone();
                                    async move {
                                        Ok(cfg
                                            .init_node(
                                                0,
                                                state,
                                                persistence,
                                                catchup,
                                                &*metrics,
                                                STAKE_TABLE_CAPACITY_FOR_TEST,
                                                consumer,
                                                bind_version,
                                                upgrades_map,
                                                marketplace_builder_url,
                                            )
                                            .await)
                                    }
                                    .boxed()
                                })
                                .await
                                .unwrap()
                            } else {
                                cfg.init_node(
                                    i,
                                    state,
                                    persistence,
                                    catchup,
                                    &NoMetrics,
                                    STAKE_TABLE_CAPACITY_FOR_TEST,
                                    NullEventConsumer,
                                    bind_version,
                                    upgrades_map,
                                    marketplace_builder_url,
                                )
                                .await
                            }
                        }
                    }),
            )
            .await;

            let handle_0 = &nodes[0];

            // Hook the builder(s) up to the event stream from the first node
            for builder_task in builder_tasks {
                builder_task.start(Box::new(handle_0.event_stream().await));
            }

            for ctx in &nodes {
                ctx.start_consensus().await;
            }

            let server = nodes.remove(0);
            let peers = nodes;

            Self {
                server,
                peers,
                cfg: cfg.network_config,
                temp_dir,
            }
        }

        pub fn light_client_genesis(&self) -> (ParsedLightClientState, ParsedStakeTableState) {
            let st = self.cfg.stake_table();
            light_client_genesis_from_stake_table(st).unwrap()
        }

        pub async fn stop_consensus(&mut self) {
            self.server.shutdown_consensus().await;

            for ctx in &mut self.peers {
                ctx.shutdown_consensus().await;
            }
        }
    }

    /// Test the status API with custom options.
    ///
    /// The `opt` function can be used to modify the [`Options`] which are used to start the server.
    /// By default, the options are the minimal required to run this test (configuring a port and
    /// enabling the status API). `opt` may add additional functionality (e.g. adding a query module
    /// to test a different initialization path) but should not remove or modify the existing
    /// functionality (e.g. removing the status module or changing the port).
    pub async fn status_test_helper(opt: impl FnOnce(Options) -> Options) {
        setup_test();

        let port = pick_unused_port().expect("No ports free");
        let url = format!("http://localhost:{port}").parse().unwrap();
        let client: Client<ServerError, StaticVersion<0, 1>> = Client::new(url);

        let options = opt(Options::with_port(port));
        let anvil = Anvil::new().spawn();
        let l1 = anvil.endpoint().parse().unwrap();
        let network_config = TestConfigBuilder::default().l1_url(l1).build();
        let config = TestNetworkConfigBuilder::default()
            .api_config(options)
            .network_config(network_config)
            .build();
        let _network = TestNetwork::new(config, MockSequencerVersions::new()).await;
        client.connect(None).await;

        // The status API is well tested in the query service repo. Here we are just smoke testing
        // that we set it up correctly. Wait for a (non-genesis) block to be sequenced and then
        // check the success rate metrics.
        while client
            .get::<u64>("status/block-height")
            .send()
            .await
            .unwrap()
            <= 1
        {
            sleep(Duration::from_secs(1)).await;
        }
        let success_rate = client
            .get::<f64>("status/success-rate")
            .send()
            .await
            .unwrap();
        // If metrics are populating correctly, we should get a finite number. If not, we might get
        // NaN or infinity due to division by 0.
        assert!(success_rate.is_finite(), "{success_rate}");
        // We know at least some views have been successful, since we finalized a block.
        assert!(success_rate > 0.0, "{success_rate}");
    }

    /// Test the submit API with custom options.
    ///
    /// The `opt` function can be used to modify the [`Options`] which are used to start the server.
    /// By default, the options are the minimal required to run this test (configuring a port and
    /// enabling the submit API). `opt` may add additional functionality (e.g. adding a query module
    /// to test a different initialization path) but should not remove or modify the existing
    /// functionality (e.g. removing the submit module or changing the port).
    pub async fn submit_test_helper(opt: impl FnOnce(Options) -> Options) {
        setup_test();

        let txn = Transaction::new(NamespaceId::from(1_u32), vec![1, 2, 3, 4]);

        let port = pick_unused_port().expect("No ports free");

        let url = format!("http://localhost:{port}").parse().unwrap();
        let client: Client<ServerError, StaticVersion<0, 1>> = Client::new(url);

        let options = opt(Options::with_port(port).submit(Default::default()));
        let anvil = Anvil::new().spawn();
        let l1 = anvil.endpoint().parse().unwrap();
        let network_config = TestConfigBuilder::default().l1_url(l1).build();
        let config = TestNetworkConfigBuilder::default()
            .api_config(options)
            .network_config(network_config)
            .build();
        let network = TestNetwork::new(config, MockSequencerVersions::new()).await;
        let mut events = network.server.event_stream().await;

        client.connect(None).await;

        let hash = client
            .post("submit/submit")
            .body_json(&txn)
            .unwrap()
            .send()
            .await
            .unwrap();
        assert_eq!(txn.commit(), hash);

        // Wait for a Decide event containing transaction matching the one we sent
        wait_for_decide_on_handle(&mut events, &txn).await;
    }

    /// Test the state signature API.
    pub async fn state_signature_test_helper(opt: impl FnOnce(Options) -> Options) {
        setup_test();

        let port = pick_unused_port().expect("No ports free");

        let url = format!("http://localhost:{port}").parse().unwrap();

        let client: Client<ServerError, StaticVersion<0, 1>> = Client::new(url);

        let options = opt(Options::with_port(port));
        let anvil = Anvil::new().spawn();
        let l1 = anvil.endpoint().parse().unwrap();
        let network_config = TestConfigBuilder::default().l1_url(l1).build();
        let config = TestNetworkConfigBuilder::default()
            .api_config(options)
            .network_config(network_config)
            .build();
        let network = TestNetwork::new(config, MockSequencerVersions::new()).await;

        let mut height: u64;
        // Wait for block >=2 appears
        // It's waiting for an extra second to make sure that the signature is generated
        loop {
            height = network.server.decided_leaf().await.height();
            sleep(std::time::Duration::from_secs(1)).await;
            if height >= 2 {
                break;
            }
        }
        // we cannot verify the signature now, because we don't know the stake table
        client
            .get::<StateSignatureRequestBody>(&format!("state-signature/block/{}", height))
            .send()
            .await
            .unwrap();
    }

    /// Test the catchup API with custom options.
    ///
    /// The `opt` function can be used to modify the [`Options`] which are used to start the server.
    /// By default, the options are the minimal required to run this test (configuring a port and
    /// enabling the catchup API). `opt` may add additional functionality (e.g. adding a query module
    /// to test a different initialization path) but should not remove or modify the existing
    /// functionality (e.g. removing the catchup module or changing the port).
    pub async fn catchup_test_helper(opt: impl FnOnce(Options) -> Options) {
        setup_test();

        let port = pick_unused_port().expect("No ports free");
        let url = format!("http://localhost:{port}").parse().unwrap();
        let client: Client<ServerError, StaticVersion<0, 1>> = Client::new(url);

        let options = opt(Options::with_port(port));
        let anvil = Anvil::new().spawn();
        let l1 = anvil.endpoint().parse().unwrap();
        let network_config = TestConfigBuilder::default().l1_url(l1).build();
        let config = TestNetworkConfigBuilder::default()
            .api_config(options)
            .network_config(network_config)
            .build();
        let network = TestNetwork::new(config, MockSequencerVersions::new()).await;
        client.connect(None).await;

        // Wait for a few blocks to be decided.
        let mut events = network.server.event_stream().await;
        loop {
            if let Event {
                event: EventType::Decide { leaf_chain, .. },
                ..
            } = events.next().await.unwrap()
            {
                if leaf_chain
                    .iter()
                    .any(|LeafInfo { leaf, .. }| leaf.block_header().height() > 2)
                {
                    break;
                }
            }
        }

        // Stop consensus running on the node so we freeze the decided and undecided states.
        // We'll let it go out of scope here since it's a write lock.
        {
            network.server.shutdown_consensus().await;
        }

        // Undecided fee state: absent account.
        let leaf = network.server.decided_leaf().await;
        let height = leaf.height() + 1;
        let view = leaf.view_number() + 1;
        let res = client
            .get::<AccountQueryData>(&format!(
                "catchup/{height}/{}/account/{:x}",
                view.u64(),
                Address::default()
            ))
            .send()
            .await
            .unwrap();
        assert_eq!(res.balance, 0.into());
        assert_eq!(
            res.proof
                .verify(
                    &network
                        .server
                        .state(view)
                        .await
                        .unwrap()
                        .fee_merkle_tree
                        .commitment()
                )
                .unwrap(),
            0.into()
        );

        // Undecided block state.
        let res = client
            .get::<BlocksFrontier>(&format!("catchup/{height}/{}/blocks", view.u64()))
            .send()
            .await
            .unwrap();
        let root = &network
            .server
            .state(view)
            .await
            .unwrap()
            .block_merkle_tree
            .commitment();
        BlockMerkleTree::verify(root.digest(), root.size() - 1, res)
            .unwrap()
            .unwrap();
    }

    pub async fn spawn_dishonest_peer_catchup_api() -> anyhow::Result<(Url, JoinHandle<()>)> {
        let toml = toml::from_str::<toml::Value>(include_str!("../api/catchup.toml")).unwrap();
        let mut api =
            Api::<(), hotshot_query_service::Error, SequencerApiVersion>::new(toml).unwrap();

        api.get("account", |_req, _state: &()| {
            async move {
                Result::<AccountQueryData, _>::Err(hotshot_query_service::Error::catch_all(
                    StatusCode::BAD_REQUEST,
                    "no account found".to_string(),
                ))
            }
            .boxed()
        })?
        .get("blocks", |_req, _state| {
            async move {
                Result::<BlocksFrontier, _>::Err(hotshot_query_service::Error::catch_all(
                    StatusCode::BAD_REQUEST,
                    "no block found".to_string(),
                ))
            }
            .boxed()
        })?
        .get("chainconfig", |_req, _state| {
            async move {
                Result::<ChainConfig, _>::Ok(ChainConfig {
                    max_block_size: 300.into(),
                    base_fee: 1.into(),
                    fee_recipient: "0xa0b86991c6218b36c1d19d4a2e9eb0ce3606eb48"
                        .parse()
                        .unwrap(),
                    ..Default::default()
                })
            }
            .boxed()
        })?
        .get("leafchain", |_req, _state| {
            async move {
                Result::<Vec<Leaf2>, _>::Err(hotshot_query_service::Error::catch_all(
                    StatusCode::BAD_REQUEST,
                    "No leafchain found".to_string(),
                ))
            }
            .boxed()
        })?;

        let mut app = App::<_, hotshot_query_service::Error>::with_state(());
        app.with_version(env!("CARGO_PKG_VERSION").parse().unwrap());

        app.register_module::<_, _>("catchup", api).unwrap();

        let port = pick_unused_port().expect("no free port");
        let url: Url = Url::parse(&format!("http://localhost:{port}")).unwrap();

        let handle = spawn({
            let url = url.clone();
            async move {
                let _ = app.serve(url, SequencerApiVersion::instance()).await;
            }
        });

        Ok((url, handle))
    }
}

#[cfg(test)]
#[espresso_macros::generic_tests]
mod api_tests {
    use committable::Committable;
    use data_source::testing::TestableSequencerDataSource;
    use endpoints::NamespaceProofQueryData;
    use espresso_types::MockSequencerVersions;
    use espresso_types::{
        traits::{EventConsumer, PersistenceOptions},
        Header, Leaf2, NamespaceId,
    };
    use ethers::utils::Anvil;
    use futures::{future, stream::StreamExt};
    use hotshot_example_types::node_types::TestVersions;
    use hotshot_query_service::availability::{
        AvailabilityDataSource, BlockQueryData, VidCommonQueryData,
    };

    use hotshot_types::data::ns_table::parse_ns_table;
    use hotshot_types::data::vid_disperse::VidDisperseShare2;
    use hotshot_types::data::{DaProposal2, EpochNumber, VidCommitment};
    use hotshot_types::simple_certificate::QuorumCertificate2;

    use hotshot_types::vid::avidm::{init_avidm_param, AvidMScheme};
    use hotshot_types::{
        data::{QuorumProposal2, QuorumProposalWrapper},
        event::LeafInfo,
        message::Proposal,
        traits::{node_implementation::ConsensusTime, signature_key::SignatureKey, EncodeBytes},
    };

    use portpicker::pick_unused_port;
    use sequencer_utils::test_utils::setup_test;
    use std::fmt::Debug;
    use surf_disco::Client;
    use test_helpers::{
        catchup_test_helper, state_signature_test_helper, status_test_helper, submit_test_helper,
        TestNetwork, TestNetworkConfigBuilder,
    };
    use tide_disco::error::ServerError;
    use vbs::version::StaticVersion;

    use super::{update::ApiEventConsumer, *};
    use crate::network;
    use crate::{
        persistence::no_storage::NoStorage,
        testing::{wait_for_decide_on_handle, TestConfigBuilder},
    };

    #[tokio::test(flavor = "multi_thread")]
    pub(crate) async fn submit_test_with_query_module<D: TestableSequencerDataSource>() {
        let storage = D::create_storage().await;
        submit_test_helper(|opt| D::options(&storage, opt)).await
    }

    #[tokio::test(flavor = "multi_thread")]
    pub(crate) async fn status_test_with_query_module<D: TestableSequencerDataSource>() {
        let storage = D::create_storage().await;
        status_test_helper(|opt| D::options(&storage, opt)).await
    }

    #[tokio::test(flavor = "multi_thread")]
    pub(crate) async fn state_signature_test_with_query_module<D: TestableSequencerDataSource>() {
        let storage = D::create_storage().await;
        state_signature_test_helper(|opt| D::options(&storage, opt)).await
    }

    #[tokio::test(flavor = "multi_thread")]
    pub(crate) async fn test_namespace_query<D: TestableSequencerDataSource>() {
        setup_test();

        // Arbitrary transaction, arbitrary namespace ID
        let ns_id = NamespaceId::from(42_u32);
        let txn = Transaction::new(ns_id, vec![1, 2, 3, 4]);

        // Start query service.
        let port = pick_unused_port().expect("No ports free");
        let storage = D::create_storage().await;
        let anvil = Anvil::new().spawn();
        let l1 = anvil.endpoint().parse().unwrap();
        let network_config = TestConfigBuilder::default().l1_url(l1).build();
        let config = TestNetworkConfigBuilder::default()
            .api_config(D::options(&storage, Options::with_port(port)).submit(Default::default()))
            .network_config(network_config)
            .build();
        let network = TestNetwork::new(config, MockSequencerVersions::new()).await;
        let mut events = network.server.event_stream().await;

        // Connect client.
        let client: Client<ServerError, StaticVersion<0, 1>> =
            Client::new(format!("http://localhost:{port}").parse().unwrap());
        client.connect(None).await;

        let hash = client
            .post("submit/submit")
            .body_json(&txn)
            .unwrap()
            .send()
            .await
            .unwrap();
        assert_eq!(txn.commit(), hash);

        // Wait for a Decide event containing transaction matching the one we sent
        let block_height = wait_for_decide_on_handle(&mut events, &txn).await as usize;
        tracing::info!(block_height, "transaction sequenced");

        // Wait for the query service to update to this block height.
        client
            .socket(&format!("availability/stream/blocks/{block_height}"))
            .subscribe::<BlockQueryData<SeqTypes>>()
            .await
            .unwrap()
            .next()
            .await
            .unwrap()
            .unwrap();

        let mut found_txn = false;
        let mut found_empty_block = false;
        for block_num in 0..=block_height {
            let header: Header = client
                .get(&format!("availability/header/{block_num}"))
                .send()
                .await
                .unwrap();
            let ns_query_res: NamespaceProofQueryData = client
                .get(&format!("availability/block/{block_num}/namespace/{ns_id}"))
                .send()
                .await
                .unwrap();

            // Verify namespace proof if present
            if let Some(ns_proof) = ns_query_res.proof {
                let vid_common: VidCommonQueryData<SeqTypes> = client
                    .get(&format!("availability/vid/common/{block_num}"))
                    .send()
                    .await
                    .unwrap();

                ns_proof
                    .verify(
                        header.ns_table(),
                        &header.payload_commitment(),
                        &vid_common.common().clone().unwrap(),
                    )
                    .unwrap();
            } else {
                // Namespace proof should be present if ns_id exists in ns_table
                assert!(header.ns_table().find_ns_id(&ns_id).is_none());
                assert!(ns_query_res.transactions.is_empty());
            }

            found_empty_block = found_empty_block || ns_query_res.transactions.is_empty();

            for txn in ns_query_res.transactions {
                if txn.commit() == hash {
                    // Ensure that we validate an inclusion proof
                    found_txn = true;
                }
            }
        }
        assert!(found_txn);
        assert!(found_empty_block);
    }

    #[tokio::test(flavor = "multi_thread")]
    pub(crate) async fn catchup_test_with_query_module<D: TestableSequencerDataSource>() {
        let storage = D::create_storage().await;
        catchup_test_helper(|opt| D::options(&storage, opt)).await
    }

    #[tokio::test(flavor = "multi_thread")]
    pub async fn test_non_consecutive_decide_with_failing_event_consumer<D>()
    where
        D: TestableSequencerDataSource + Debug + 'static,
    {
        #[derive(Clone, Copy, Debug)]
        struct FailConsumer;

        #[async_trait]
        impl EventConsumer for FailConsumer {
            async fn handle_event(&self, _: &Event<SeqTypes>) -> anyhow::Result<()> {
                bail!("mock error injection");
            }
        }

        setup_test();
        let (pubkey, privkey) = PubKey::generated_from_seed_indexed([0; 32], 1);

        let storage = D::create_storage().await;
        let persistence = D::persistence_options(&storage).create().await.unwrap();
        let data_source: Arc<StorageState<network::Memory, NoStorage, _, MockSequencerVersions>> =
            Arc::new(StorageState::new(
                D::create(D::persistence_options(&storage), Default::default(), false)
                    .await
                    .unwrap(),
                ApiState::new(future::pending()),
            ));

        // Create two non-consecutive leaf chains.
        let mut chain1 = vec![];

        let genesis = Leaf2::genesis::<TestVersions>(&Default::default(), &NodeState::mock()).await;
        let payload = genesis.block_payload().unwrap();
        let payload_bytes_arc = payload.encode();

        let avidm_param = init_avidm_param(2).unwrap();
        let weights = vec![1u32; 2];

        let ns_table = parse_ns_table(payload.byte_len().as_usize(), &payload.encode());
        let (payload_commitment, shares) =
            AvidMScheme::ns_disperse(&avidm_param, &weights, &payload_bytes_arc, ns_table).unwrap();

        let mut quorum_proposal = QuorumProposalWrapper::<SeqTypes> {
            proposal: QuorumProposal2::<SeqTypes> {
                block_header: genesis.block_header().clone(),
                view_number: ViewNumber::genesis(),
                justify_qc: QuorumCertificate2::genesis::<MockSequencerVersions>(
                    &ValidatedState::default(),
                    &NodeState::mock(),
                )
                .await,
                upgrade_certificate: None,
                view_change_evidence: None,
                next_drb_result: None,
                next_epoch_justify_qc: None,
                epoch: None,
            },
        };
        let mut qc = QuorumCertificate2::genesis::<MockSequencerVersions>(
            &ValidatedState::default(),
            &NodeState::mock(),
        )
        .await;

        let mut justify_qc = qc.clone();
        for i in 0..5 {
            *quorum_proposal.proposal.block_header.height_mut() = i;
            quorum_proposal.proposal.view_number = ViewNumber::new(i);
            quorum_proposal.proposal.justify_qc = justify_qc;
            let leaf = Leaf2::from_quorum_proposal(&quorum_proposal);
            qc.view_number = leaf.view_number();
            qc.data.leaf_commit = Committable::commit(&leaf);
            justify_qc = qc.clone();
            chain1.push((leaf.clone(), qc.clone()));

            // Include a quorum proposal for each leaf.
            let quorum_proposal_signature =
                PubKey::sign(&privkey, &bincode::serialize(&quorum_proposal).unwrap())
                    .expect("Failed to sign quorum_proposal");
            persistence
                .append_quorum_proposal2(&Proposal {
                    data: quorum_proposal.clone(),
                    signature: quorum_proposal_signature,
                    _pd: Default::default(),
                })
                .await
                .unwrap();

            // Include VID information for each leaf.
            let share = VidDisperseShare2::<SeqTypes> {
                view_number: leaf.view_number(),
                payload_commitment,
                share: shares[0].clone(),
                recipient_key: pubkey,
                epoch: Some(EpochNumber::new(0)),
                target_epoch: Some(EpochNumber::new(0)),
            };
            persistence
                .append_vid2(&share.to_proposal(&privkey).unwrap())
                .await
                .unwrap();

            // Include payload information for each leaf.
            let block_payload_signature =
                PubKey::sign(&privkey, &payload_bytes_arc).expect("Failed to sign block payload");
            let da_proposal_inner = DaProposal2::<SeqTypes> {
                encoded_transactions: payload_bytes_arc.clone(),
                metadata: payload.ns_table().clone(),
                view_number: leaf.view_number(),
                epoch: Some(EpochNumber::new(0)),
            };
            let da_proposal = Proposal {
                data: da_proposal_inner,
                signature: block_payload_signature,
                _pd: Default::default(),
            };
            persistence
                .append_da2(&da_proposal, VidCommitment::V1(payload_commitment))
                .await
                .unwrap();
        }
        // Split into two chains.
        let mut chain2 = chain1.split_off(2);
        // Make non-consecutive (i.e. we skip a leaf).
        chain2.remove(0);

        // Decide 2 leaves, but fail in event processing.
        let leaf_chain = chain1
            .iter()
            .map(|(leaf, qc)| (leaf_info(leaf.clone()), qc.clone()))
            .collect::<Vec<_>>();
        tracing::info!("decide with event handling failure");
        persistence
            .append_decided_leaves(
                ViewNumber::new(1),
                leaf_chain.iter().map(|(leaf, qc)| (leaf, qc.clone())),
                &FailConsumer,
            )
            .await
            .unwrap();

        // Now decide remaining leaves successfully. We should now process a decide event for all
        // the leaves.
        let consumer = ApiEventConsumer::from(data_source.clone());
        let leaf_chain = chain2
            .iter()
            .map(|(leaf, qc)| (leaf_info(leaf.clone()), qc.clone()))
            .collect::<Vec<_>>();
        tracing::info!("decide successfully");
        persistence
            .append_decided_leaves(
                ViewNumber::new(4),
                leaf_chain.iter().map(|(leaf, qc)| (leaf, qc.clone())),
                &consumer,
            )
            .await
            .unwrap();

        // Check that the leaves were moved to archive storage, along with payload and VID
        // information.
        for (leaf, qc) in chain1.iter().chain(&chain2) {
            tracing::info!(height = leaf.height(), "check archive");
            let qd = data_source.get_leaf(leaf.height() as usize).await.await;
            let stored_leaf: Leaf2 = qd.leaf().clone();
            let stored_qc = qd.qc().clone();
            assert_eq!(&stored_leaf, leaf);
            assert_eq!(&stored_qc, qc);

            data_source
                .get_block(leaf.height() as usize)
                .await
                .try_resolve()
                .ok()
                .unwrap();
            data_source
                .get_vid_common(leaf.height() as usize)
                .await
                .try_resolve()
                .ok()
                .unwrap();

            // Check that all data has been garbage collected for the decided views.
            assert!(persistence
                .load_da_proposal(leaf.view_number())
                .await
                .unwrap()
                .is_none());
            assert!(persistence
                .load_vid_share(leaf.view_number())
                .await
                .unwrap()
                .is_none());
            assert!(persistence
                .load_quorum_proposal(leaf.view_number())
                .await
                .is_err());
        }

        // Check that data has _not_ been garbage collected for the missing view.
        assert!(persistence
            .load_da_proposal(ViewNumber::new(2))
            .await
            .unwrap()
            .is_some());
        assert!(persistence
            .load_vid_share(ViewNumber::new(2))
            .await
            .unwrap()
            .is_some());
        persistence
            .load_quorum_proposal(ViewNumber::new(2))
            .await
            .unwrap();
    }

    #[tokio::test(flavor = "multi_thread")]
    pub async fn test_decide_missing_data<D>()
    where
        D: TestableSequencerDataSource + Debug + 'static,
    {
        setup_test();

        let storage = D::create_storage().await;
        let persistence = D::persistence_options(&storage).create().await.unwrap();
        let data_source: Arc<StorageState<network::Memory, NoStorage, _, MockSequencerVersions>> =
            Arc::new(StorageState::new(
                D::create(D::persistence_options(&storage), Default::default(), false)
                    .await
                    .unwrap(),
                ApiState::new(future::pending()),
            ));
        let consumer = ApiEventConsumer::from(data_source.clone());

        let mut qc = QuorumCertificate2::genesis::<MockSequencerVersions>(
            &ValidatedState::default(),
            &NodeState::mock(),
        )
        .await;
        let leaf =
            Leaf2::genesis::<TestVersions>(&ValidatedState::default(), &NodeState::mock()).await;

        // Append the genesis leaf. We don't use this for the test, because the update function will
        // automatically fill in the missing data for genesis. We just append this to get into a
        // consistent state to then append the leaf from view 1, which will have missing data.
        tracing::info!(?leaf, ?qc, "decide genesis leaf");
        persistence
            .append_decided_leaves(
                leaf.view_number(),
                [(&leaf_info(leaf.clone()), qc.clone())],
                &consumer,
            )
            .await
            .unwrap();

        // Create another leaf, with missing data.
        let mut block_header = leaf.block_header().clone();
        *block_header.height_mut() += 1;
        let qp = QuorumProposalWrapper {
            proposal: QuorumProposal2 {
                block_header,
                view_number: leaf.view_number() + 1,
                justify_qc: qc.clone(),
                upgrade_certificate: None,
                view_change_evidence: None,
                next_drb_result: None,
                next_epoch_justify_qc: None,
                epoch: None,
            },
        };

        let leaf = Leaf2::from_quorum_proposal(&qp);
        qc.view_number = leaf.view_number();
        qc.data.leaf_commit = Committable::commit(&leaf);

        // Decide a leaf without the corresponding payload or VID.
        tracing::info!(?leaf, ?qc, "append leaf 1");
        persistence
            .append_decided_leaves(
                leaf.view_number(),
                [(&leaf_info(leaf.clone()), qc)],
                &consumer,
            )
            .await
            .unwrap();

        // Check that we still processed the leaf.
        assert_eq!(leaf, data_source.get_leaf(1).await.await.leaf().clone());
        assert!(data_source.get_vid_common(1).await.is_pending());
        assert!(data_source.get_block(1).await.is_pending());
    }

    fn leaf_info(leaf: Leaf2) -> LeafInfo<SeqTypes> {
        LeafInfo {
            leaf,
            vid_share: None,
            state: Default::default(),
            delta: None,
        }
    }
}

#[cfg(test)]
mod test {
    use committable::{Commitment, Committable};
    use std::{collections::BTreeMap, time::Duration};
    use tokio::time::sleep;

    use espresso_types::{
        config::PublicHotShotConfig,
        traits::NullEventConsumer,
        v0_1::{UpgradeMode, ViewBasedUpgrade},
        BackoffParams, EpochVersion, FeeAccount, FeeAmount, FeeVersion, Header, MarketplaceVersion,
        MockSequencerVersions, SequencerVersions, TimeBasedUpgrade, Timestamp, Upgrade,
        UpgradeType, ValidatedState,
    };
    use ethers::utils::Anvil;
    use futures::{
        future::{self, join_all},
        stream::{StreamExt, TryStreamExt},
    };
    use hotshot::types::EventType;
    use hotshot_query_service::{
        availability::{BlockQueryData, LeafQueryData, VidCommonQueryData},
        types::HeightIndexed,
    };
    use hotshot_types::{
        event::LeafInfo,
        traits::{metrics::NoMetrics, node_implementation::ConsensusTime},
        ValidatorConfig,
    };
    use jf_merkle_tree::prelude::{MerkleProof, Sha3Node};
    use portpicker::pick_unused_port;
    use sequencer_utils::{ser::FromStringOrInteger, test_utils::setup_test};
    use surf_disco::Client;
    use test_helpers::{
        catchup_test_helper, spawn_dishonest_peer_catchup_api, state_signature_test_helper,
        status_test_helper, submit_test_helper, TestNetwork, TestNetworkConfigBuilder,
    };
    use tide_disco::{app::AppHealth, error::ServerError, healthcheck::HealthStatus};
    use time::OffsetDateTime;
    use vbs::version::{StaticVersion, StaticVersionType, Version};

    use self::{
        data_source::testing::TestableSequencerDataSource, options::HotshotEvents,
        sql::DataSource as SqlDataSource,
    };
    use super::*;
    use crate::{
        catchup::{NullStateCatchup, StatePeers},
        persistence::no_storage,
        testing::{TestConfig, TestConfigBuilder},
    };

    #[tokio::test(flavor = "multi_thread")]
    async fn test_healthcheck() {
        setup_test();

        let port = pick_unused_port().expect("No ports free");
        let url = format!("http://localhost:{port}").parse().unwrap();
        let client: Client<ServerError, StaticVersion<0, 1>> = Client::new(url);
        let options = Options::with_port(port);
        let anvil = Anvil::new().spawn();
        let l1 = anvil.endpoint().parse().unwrap();
        let network_config = TestConfigBuilder::default().l1_url(l1).build();
        let config = TestNetworkConfigBuilder::<5, _, NullStateCatchup>::default()
            .api_config(options)
            .network_config(network_config)
            .build();
        let _network = TestNetwork::new(config, MockSequencerVersions::new()).await;

        client.connect(None).await;
        let health = client.get::<AppHealth>("healthcheck").send().await.unwrap();
        assert_eq!(health.status, HealthStatus::Available);
    }

    #[tokio::test(flavor = "multi_thread")]
    async fn status_test_without_query_module() {
        status_test_helper(|opt| opt).await
    }

    #[tokio::test(flavor = "multi_thread")]
    async fn submit_test_without_query_module() {
        submit_test_helper(|opt| opt).await
    }

    #[tokio::test(flavor = "multi_thread")]
    async fn state_signature_test_without_query_module() {
        state_signature_test_helper(|opt| opt).await
    }

    #[tokio::test(flavor = "multi_thread")]
    async fn catchup_test_without_query_module() {
        catchup_test_helper(|opt| opt).await
    }

    #[tokio::test(flavor = "multi_thread")]
    async fn slow_test_merklized_state_api() {
        setup_test();

        let port = pick_unused_port().expect("No ports free");

        let storage = SqlDataSource::create_storage().await;

        let options = SqlDataSource::options(&storage, Options::with_port(port));

        let anvil = Anvil::new().spawn();
        let l1 = anvil.endpoint().parse().unwrap();
        let network_config = TestConfigBuilder::default().l1_url(l1).build();
        let config = TestNetworkConfigBuilder::default()
            .api_config(options)
            .network_config(network_config)
            .build();
        let mut network = TestNetwork::new(config, MockSequencerVersions::new()).await;
        let url = format!("http://localhost:{port}").parse().unwrap();
        let client: Client<ServerError, SequencerApiVersion> = Client::new(url);

        client.connect(Some(Duration::from_secs(15))).await;

        // Wait until some blocks have been decided.
        tracing::info!("waiting for blocks");
        let blocks = client
            .socket("availability/stream/blocks/0")
            .subscribe::<BlockQueryData<SeqTypes>>()
            .await
            .unwrap()
            .take(4)
            .try_collect::<Vec<_>>()
            .await
            .unwrap();

        // sleep for few seconds so that state data is upserted
        tracing::info!("waiting for state to be inserted");
        sleep(Duration::from_secs(5)).await;
        network.stop_consensus().await;

        for block in blocks {
            let i = block.height();
            tracing::info!(i, "get block state");
            let path = client
                .get::<MerkleProof<Commitment<Header>, u64, Sha3Node, 3>>(&format!(
                    "block-state/{}/{i}",
                    i + 1
                ))
                .send()
                .await
                .unwrap();
            assert_eq!(*path.elem().unwrap(), block.hash());

            tracing::info!(i, "get fee state");
            let account = TestConfig::<5>::builder_key().fee_account();
            let path = client
                .get::<MerkleProof<FeeAmount, FeeAccount, Sha3Node, 256>>(&format!(
                    "fee-state/{}/{}",
                    i + 1,
                    account
                ))
                .send()
                .await
                .unwrap();
            assert_eq!(*path.index(), account);
            assert!(*path.elem().unwrap() > 0.into(), "{:?}", path.elem());
        }

        // testing fee_balance api
        let account = TestConfig::<5>::builder_key().fee_account();
        let amount = client
            .get::<Option<FeeAmount>>(&format!("fee-state/fee-balance/latest/{}", account))
            .send()
            .await
            .unwrap()
            .unwrap();
        let expected = ethers::types::U256::max_value();
        assert_eq!(expected, amount.0);
    }

    #[tokio::test(flavor = "multi_thread")]
    async fn test_leaf_only_data_source() {
        setup_test();

        let port = pick_unused_port().expect("No ports free");

        let storage = SqlDataSource::create_storage().await;
        let options =
            SqlDataSource::leaf_only_ds_options(&storage, Options::with_port(port)).unwrap();

        let anvil = Anvil::new().spawn();
        let l1 = anvil.endpoint().parse().unwrap();
        let network_config = TestConfigBuilder::default().l1_url(l1).build();
        let config = TestNetworkConfigBuilder::default()
            .api_config(options)
            .network_config(network_config)
            .build();
        let _network = TestNetwork::new(config, MockSequencerVersions::new()).await;
        let url = format!("http://localhost:{port}").parse().unwrap();
        let client: Client<ServerError, SequencerApiVersion> = Client::new(url);

        tracing::info!("waiting for blocks");
        client.connect(Some(Duration::from_secs(15))).await;
        // Wait until some blocks have been decided.

        let account = TestConfig::<5>::builder_key().fee_account();

        let _headers = client
            .socket("availability/stream/headers/0")
            .subscribe::<Header>()
            .await
            .unwrap()
            .take(10)
            .try_collect::<Vec<_>>()
            .await
            .unwrap();

        for i in 1..5 {
            let leaf = client
                .get::<LeafQueryData<SeqTypes>>(&format!("availability/leaf/{i}"))
                .send()
                .await
                .unwrap();

            assert_eq!(leaf.height(), i);

            let header = client
                .get::<Header>(&format!("availability/header/{i}"))
                .send()
                .await
                .unwrap();

            assert_eq!(header.height(), i);

            let vid = client
                .get::<VidCommonQueryData<SeqTypes>>(&format!("availability/vid/common/{i}"))
                .send()
                .await
                .unwrap();

            assert_eq!(vid.height(), i);

            client
                .get::<MerkleProof<Commitment<Header>, u64, Sha3Node, 3>>(&format!(
                    "block-state/{i}/{}",
                    i - 1
                ))
                .send()
                .await
                .unwrap();

            client
                .get::<MerkleProof<FeeAmount, FeeAccount, Sha3Node, 256>>(&format!(
                    "fee-state/{}/{}",
                    i + 1,
                    account
                ))
                .send()
                .await
                .unwrap();
        }

        // This would fail even though we have processed atleast 10 leaves
        // this is because light weight nodes only support leaves, headers and VID
        client
            .get::<BlockQueryData<SeqTypes>>("availability/block/1")
            .send()
            .await
            .unwrap_err();
    }

    #[tokio::test(flavor = "multi_thread")]
    async fn test_catchup() {
        setup_test();

        // Start a sequencer network, using the query service for catchup.
        let port = pick_unused_port().expect("No ports free");
        let anvil = Anvil::new().spawn();
        let l1 = anvil.endpoint().parse().unwrap();
        const NUM_NODES: usize = 5;
        let config = TestNetworkConfigBuilder::<NUM_NODES, _, _>::with_num_nodes()
            .api_config(Options::with_port(port))
            .network_config(TestConfigBuilder::default().l1_url(l1).build())
            .catchups(std::array::from_fn(|_| {
                StatePeers::<StaticVersion<0, 1>>::from_urls(
                    vec![format!("http://localhost:{port}").parse().unwrap()],
                    Default::default(),
                    &NoMetrics,
                )
            }))
            .build();
        let mut network = TestNetwork::new(config, MockSequencerVersions::new()).await;

        // Wait for replica 0 to reach a (non-genesis) decide, before disconnecting it.
        let mut events = network.peers[0].event_stream().await;
        loop {
            let event = events.next().await.unwrap();
            let EventType::Decide { leaf_chain, .. } = event.event else {
                continue;
            };
            if leaf_chain[0].leaf.height() > 0 {
                break;
            }
        }

        // Shut down and restart replica 0. We don't just stop consensus and restart it; we fully
        // drop the node and recreate it so it loses all of its temporary state and starts off from
        // genesis. It should be able to catch up by listening to proposals and then rebuild its
        // state from its peers.
        tracing::info!("shutting down node");
        network.peers.remove(0);

        // Wait for a few blocks to pass while the node is down, so it falls behind.
        network
            .server
            .event_stream()
            .await
            .filter(|event| future::ready(matches!(event.event, EventType::Decide { .. })))
            .take(3)
            .collect::<Vec<_>>()
            .await;

        tracing::info!("restarting node");
        let node = network
            .cfg
            .init_node(
                1,
                ValidatedState::default(),
                no_storage::Options,
                StatePeers::<StaticVersion<0, 1>>::from_urls(
                    vec![format!("http://localhost:{port}").parse().unwrap()],
                    Default::default(),
                    &NoMetrics,
                ),
                &NoMetrics,
                test_helpers::STAKE_TABLE_CAPACITY_FOR_TEST,
                NullEventConsumer,
                MockSequencerVersions::new(),
                Default::default(),
                "http://localhost".parse().unwrap(),
            )
            .await;
        let mut events = node.event_stream().await;

        // Wait for a (non-genesis) block proposed by each node, to prove that the lagging node has
        // caught up and all nodes are in sync.
        let mut proposers = [false; NUM_NODES];
        loop {
            let event = events.next().await.unwrap();
            let EventType::Decide { leaf_chain, .. } = event.event else {
                continue;
            };
            for LeafInfo { leaf, .. } in leaf_chain.iter().rev() {
                let height = leaf.height();
                let leaf_builder = (leaf.view_number().u64() as usize) % NUM_NODES;
                if height == 0 {
                    continue;
                }

                tracing::info!(
                    "waiting for blocks from {proposers:?}, block {height} is from {leaf_builder}",
                );
                proposers[leaf_builder] = true;
            }

            if proposers.iter().all(|has_proposed| *has_proposed) {
                break;
            }
        }
    }

    #[ignore]
    #[tokio::test(flavor = "multi_thread")]
    async fn test_catchup_epochs() {
        setup_test();

        // Start a sequencer network, using the query service for catchup.
        let port = pick_unused_port().expect("No ports free");
        let anvil = Anvil::new().spawn();
        let l1 = anvil.endpoint().parse().unwrap();
        const EPOCH_HEIGHT: u64 = 5;
        let network_config = TestConfigBuilder::default()
            .l1_url(l1)
            .epoch_height(EPOCH_HEIGHT)
            .build();
        const NUM_NODES: usize = 5;
        let config = TestNetworkConfigBuilder::<NUM_NODES, _, _>::with_num_nodes()
            .api_config(Options::with_port(port))
            .network_config(network_config)
            .catchups(std::array::from_fn(|_| {
                StatePeers::<StaticVersion<0, 1>>::from_urls(
                    vec![format!("http://localhost:{port}").parse().unwrap()],
                    Default::default(),
                    &NoMetrics,
                )
            }))
            .build();
        let mut network = TestNetwork::new(
            config,
            SequencerVersions::<EpochVersion, EpochVersion>::new(),
        )
        .await;

        // Wait for replica 0 to decide in the third epoch.
        let mut events = network.peers[0].event_stream().await;
        loop {
            let event = events.next().await.unwrap();
            let EventType::Decide { leaf_chain, .. } = event.event else {
                continue;
            };
            if leaf_chain[0].leaf.height() > EPOCH_HEIGHT * 3 {
                break;
            }
        }

        // Shut down and restart replica 0. We don't just stop consensus and restart it; we fully
        // drop the node and recreate it so it loses all of its temporary state and starts off from
        // genesis. It should be able to catch up by listening to proposals and then rebuild its
        // state from its peers.
        tracing::info!("shutting down node");
        network.peers.remove(0);

        // Wait for a few blocks to pass while the node is down, so it falls behind.
        network
            .server
            .event_stream()
            .await
            .filter(|event| future::ready(matches!(event.event, EventType::Decide { .. })))
            .take(3)
            .collect::<Vec<_>>()
            .await;

        tracing::info!("restarting node");
        let node = network
            .cfg
            .init_node(
                1,
                ValidatedState::default(),
                no_storage::Options,
                StatePeers::<StaticVersion<0, 1>>::from_urls(
                    vec![format!("http://localhost:{port}").parse().unwrap()],
                    Default::default(),
                    &NoMetrics,
                ),
                &NoMetrics,
                test_helpers::STAKE_TABLE_CAPACITY_FOR_TEST,
                NullEventConsumer,
                MockSequencerVersions::new(),
                Default::default(),
                "http://localhost".parse().unwrap(),
            )
            .await;
        let mut events = node.event_stream().await;

        // Wait for a (non-genesis) block proposed by each node, to prove that the lagging node has
        // caught up and all nodes are in sync.
        let mut proposers = [false; NUM_NODES];
        loop {
            let event = events.next().await.unwrap();
            let EventType::Decide { leaf_chain, .. } = event.event else {
                continue;
            };
            for LeafInfo { leaf, .. } in leaf_chain.iter().rev() {
                let height = leaf.height();
                let leaf_builder = (leaf.view_number().u64() as usize) % NUM_NODES;
                if height == 0 {
                    continue;
                }

                tracing::info!(
                    "waiting for blocks from {proposers:?}, block {height} is from {leaf_builder}",
                );
                proposers[leaf_builder] = true;
            }

            if proposers.iter().all(|has_proposed| *has_proposed) {
                break;
            }
        }
    }

    #[tokio::test(flavor = "multi_thread")]
    async fn test_chain_config_from_instance() {
        // This test uses a ValidatedState which only has the default chain config commitment.
        // The NodeState has the full chain config.
        // Both chain config commitments will match, so the ValidatedState should have the full chain config after a non-genesis block is decided.
        setup_test();

        let port = pick_unused_port().expect("No ports free");
        let anvil = Anvil::new().spawn();
        let l1 = anvil.endpoint().parse().unwrap();

        let chain_config: ChainConfig = ChainConfig::default();

        let state = ValidatedState {
            chain_config: chain_config.commit().into(),
            ..Default::default()
        };

        let states = std::array::from_fn(|_| state.clone());

        let config = TestNetworkConfigBuilder::default()
            .api_config(Options::with_port(port))
            .states(states)
            .catchups(std::array::from_fn(|_| {
                StatePeers::<StaticVersion<0, 1>>::from_urls(
                    vec![format!("http://localhost:{port}").parse().unwrap()],
                    Default::default(),
                    &NoMetrics,
                )
            }))
            .network_config(TestConfigBuilder::default().l1_url(l1).build())
            .build();

        let mut network = TestNetwork::new(config, MockSequencerVersions::new()).await;

        // Wait for few blocks to be decided.
        network
            .server
            .event_stream()
            .await
            .filter(|event| future::ready(matches!(event.event, EventType::Decide { .. })))
            .take(3)
            .collect::<Vec<_>>()
            .await;

        for peer in &network.peers {
            let state = peer.consensus().read().await.decided_state().await;

            assert_eq!(state.chain_config.resolve().unwrap(), chain_config)
        }

        network.server.shut_down().await;
        drop(network);
    }

    #[tokio::test(flavor = "multi_thread")]
    async fn test_chain_config_catchup() {
        // This test uses a ValidatedState with a non-default chain config
        // so it will be different from the NodeState chain config used by the TestNetwork.
        // However, for this test to work, at least one node should have a full chain config
        // to allow other nodes to catch up.

        setup_test();

        let port = pick_unused_port().expect("No ports free");
        let anvil = Anvil::new().spawn();
        let l1 = anvil.endpoint().parse().unwrap();

        let cf = ChainConfig {
            max_block_size: 300.into(),
            base_fee: 1.into(),
            ..Default::default()
        };

        // State1 contains only the chain config commitment
        let state1 = ValidatedState {
            chain_config: cf.commit().into(),
            ..Default::default()
        };

        //state 2 contains the full chain config
        let state2 = ValidatedState {
            chain_config: cf.into(),
            ..Default::default()
        };

        let mut states = std::array::from_fn(|_| state1.clone());
        // only one node has the full chain config
        // all the other nodes should do a catchup to get the full chain config from peer 0
        states[0] = state2;

        const NUM_NODES: usize = 5;
        let config = TestNetworkConfigBuilder::<NUM_NODES, _, _>::with_num_nodes()
            .api_config(Options::from(options::Http {
                port,
                max_connections: None,
            }))
            .states(states)
            .catchups(std::array::from_fn(|_| {
                StatePeers::<StaticVersion<0, 1>>::from_urls(
                    vec![format!("http://localhost:{port}").parse().unwrap()],
                    Default::default(),
                    &NoMetrics,
                )
            }))
            .network_config(TestConfigBuilder::default().l1_url(l1).build())
            .build();

        let mut network = TestNetwork::new(config, MockSequencerVersions::new()).await;

        // Wait for a few blocks to be decided.
        network
            .server
            .event_stream()
            .await
            .filter(|event| future::ready(matches!(event.event, EventType::Decide { .. })))
            .take(3)
            .collect::<Vec<_>>()
            .await;

        for peer in &network.peers {
            let state = peer.consensus().read().await.decided_state().await;

            assert_eq!(state.chain_config.resolve().unwrap(), cf)
        }

        network.server.shut_down().await;
        drop(network);
    }

    #[tokio::test(flavor = "multi_thread")]
    async fn test_chain_config_catchup_dishonest_peer() {
        // This test sets up a network of three nodes, each with the full chain config.
        // One of the nodes is connected to a dishonest peer.
        // When this node makes a chain config catchup request, it will result in an error due to the peer's malicious response.
        // The test also makes a catchup request for another node with an honest peer, which succeeds.
        // The requested chain config is based on the commitment from the validated state's chain config.
        // The dishonest peer responds with an invalid (malicious) chain config
        setup_test();

        const NUM_NODES: usize = 3;

        let (url, handle) = spawn_dishonest_peer_catchup_api().await.unwrap();

        let port = pick_unused_port().expect("No ports free");
        let anvil = Anvil::new().spawn();
        let l1 = anvil.endpoint().parse().unwrap();

        let cf = ChainConfig {
            max_block_size: 300.into(),
            base_fee: 1.into(),
            ..Default::default()
        };

        let state = ValidatedState {
            chain_config: cf.into(),
            ..Default::default()
        };

        let mut peers = std::array::from_fn(|_| {
            StatePeers::<SequencerApiVersion>::from_urls(
                vec![format!("http://localhost:{port}").parse().unwrap()],
                BackoffParams::default(),
                &NoMetrics,
            )
        });

        // one of the node has dishonest peer. This list of peers is for node#1
        peers[2] = StatePeers::<SequencerApiVersion>::from_urls(
            vec![url.clone()],
            BackoffParams::default(),
            &NoMetrics,
        );

        let config = TestNetworkConfigBuilder::<NUM_NODES, _, _>::with_num_nodes()
            .api_config(Options::from(options::Http {
                port,
                max_connections: None,
            }))
            .states(std::array::from_fn(|_| state.clone()))
            .catchups(peers)
            .network_config(TestConfigBuilder::default().l1_url(l1).build())
            .build();

        let mut network = TestNetwork::new(config, MockSequencerVersions::new()).await;

        // Test a catchup request for node #0, which is connected to an honest peer.
        // The catchup should successfully retrieve the correct chain config.
        let node = &network.peers[0];
        let peers = node.node_state().peers;
        peers.try_fetch_chain_config(0, cf.commit()).await.unwrap();

        // Test a catchup request for node #1, which is connected to a dishonest peer.
        // This request will result in an error due to the malicious chain config provided by the peer.
        let node = &network.peers[1];
        let peers = node.node_state().peers;
        peers
            .try_fetch_chain_config(0, cf.commit())
            .await
            .unwrap_err();

        network.server.shut_down().await;
        handle.abort();
    }

    #[tokio::test(flavor = "multi_thread")]
    async fn test_fee_upgrade_view_based() {
        setup_test();

        let mut upgrades = std::collections::BTreeMap::new();
        type MySequencerVersions = SequencerVersions<StaticVersion<0, 1>, StaticVersion<0, 2>>;

        let mode = UpgradeMode::View(ViewBasedUpgrade {
            start_voting_view: None,
            stop_voting_view: None,
            start_proposing_view: 1,
            stop_proposing_view: 10,
        });

        let upgrade_type = UpgradeType::Fee {
            chain_config: ChainConfig {
                max_block_size: 300.into(),
                base_fee: 1.into(),
                ..Default::default()
            },
        };

        upgrades.insert(
            <MySequencerVersions as Versions>::Upgrade::VERSION,
            Upgrade { mode, upgrade_type },
        );
        test_upgrade_helper::<MySequencerVersions>(upgrades, MySequencerVersions::new()).await;
    }

    #[tokio::test(flavor = "multi_thread")]
    async fn test_fee_upgrade_time_based() {
        setup_test();

        let now = OffsetDateTime::now_utc().unix_timestamp() as u64;

        let mut upgrades = std::collections::BTreeMap::new();
        type MySequencerVersions = SequencerVersions<StaticVersion<0, 1>, StaticVersion<0, 2>>;

        let mode = UpgradeMode::Time(TimeBasedUpgrade {
            start_proposing_time: Timestamp::from_integer(now).unwrap(),
            stop_proposing_time: Timestamp::from_integer(now + 500).unwrap(),
            start_voting_time: None,
            stop_voting_time: None,
        });

        let upgrade_type = UpgradeType::Fee {
            chain_config: ChainConfig {
                max_block_size: 300.into(),
                base_fee: 1.into(),
                ..Default::default()
            },
        };

        upgrades.insert(
            <MySequencerVersions as Versions>::Upgrade::VERSION,
            Upgrade { mode, upgrade_type },
        );
        test_upgrade_helper::<MySequencerVersions>(upgrades, MySequencerVersions::new()).await;
    }

    #[tokio::test(flavor = "multi_thread")]
    async fn test_marketplace_upgrade_view_based() {
        setup_test();

        let mut upgrades = std::collections::BTreeMap::new();
        type MySequencerVersions = SequencerVersions<FeeVersion, MarketplaceVersion>;

        let mode = UpgradeMode::View(ViewBasedUpgrade {
            start_voting_view: None,
            stop_voting_view: None,
            start_proposing_view: 1,
            stop_proposing_view: 10,
        });

        let upgrade_type = UpgradeType::Marketplace {
            chain_config: ChainConfig {
                max_block_size: 400.into(),
                base_fee: 2.into(),
                bid_recipient: Some(Default::default()),
                ..Default::default()
            },
        };

        upgrades.insert(
            <MySequencerVersions as Versions>::Upgrade::VERSION,
            Upgrade { mode, upgrade_type },
        );
        test_upgrade_helper::<MySequencerVersions>(upgrades, MySequencerVersions::new()).await;
    }

    #[tokio::test(flavor = "multi_thread")]
    async fn test_marketplace_upgrade_time_based() {
        setup_test();

        let now = OffsetDateTime::now_utc().unix_timestamp() as u64;

        let mut upgrades = std::collections::BTreeMap::new();
        type MySequencerVersions = SequencerVersions<FeeVersion, MarketplaceVersion>;

        let mode = UpgradeMode::Time(TimeBasedUpgrade {
            start_proposing_time: Timestamp::from_integer(now).unwrap(),
            stop_proposing_time: Timestamp::from_integer(now + 500).unwrap(),
            start_voting_time: None,
            stop_voting_time: None,
        });

        let upgrade_type = UpgradeType::Marketplace {
            chain_config: ChainConfig {
                max_block_size: 400.into(),
                base_fee: 2.into(),
                bid_recipient: Some(Default::default()),
                ..Default::default()
            },
        };

        upgrades.insert(
            <MySequencerVersions as Versions>::Upgrade::VERSION,
            Upgrade { mode, upgrade_type },
        );
        test_upgrade_helper::<MySequencerVersions>(upgrades, MySequencerVersions::new()).await;
    }

    async fn test_upgrade_helper<MockSeqVersions: Versions>(
        upgrades: BTreeMap<Version, Upgrade>,
        bind_version: MockSeqVersions,
    ) {
        let port = pick_unused_port().expect("No ports free");
        let anvil = Anvil::new().spawn();
        let l1 = anvil.endpoint().parse().unwrap();

        let chain_config_upgrade = upgrades
            .get(&<MockSeqVersions as Versions>::Upgrade::VERSION)
            .unwrap()
            .upgrade_type
            .chain_config()
            .unwrap();

        const NUM_NODES: usize = 5;
        let config = TestNetworkConfigBuilder::<NUM_NODES, _, _>::with_num_nodes()
            .api_config(Options::from(options::Http {
                port,
                max_connections: None,
            }))
            .catchups(std::array::from_fn(|_| {
                StatePeers::<SequencerApiVersion>::from_urls(
                    vec![format!("http://localhost:{port}").parse().unwrap()],
                    Default::default(),
                    &NoMetrics,
                )
            }))
            .network_config(
                TestConfigBuilder::default()
                    .l1_url(l1)
                    .upgrades::<MockSeqVersions>(upgrades)
                    .build(),
            )
            .build();

        let mut network = TestNetwork::new(config, bind_version).await;

        let mut events = network.server.event_stream().await;

        // First loop to get an `UpgradeProposal`. Note that the
        // actual upgrade will take several subsequent views for
        // voting and finally the actual upgrade.
        let new_version_first_view = loop {
            let event = events.next().await.unwrap();
            match event.event {
                EventType::UpgradeProposal { proposal, .. } => {
                    let upgrade = proposal.data.upgrade_proposal;
                    let new_version = upgrade.new_version;
                    assert_eq!(new_version, <MockSeqVersions as Versions>::Upgrade::VERSION);
                    break upgrade.new_version_first_view;
                }
                _ => continue,
            }
        };
        tracing::info!(?new_version_first_view, "seen upgrade proposal");

        let client: Client<ServerError, SequencerApiVersion> =
            Client::new(format!("http://localhost:{port}").parse().unwrap());
        client.connect(None).await;
        tracing::info!(port, "server running");

        // Loop to wait on the upgrade itself.
        loop {
            // Get height as a proxy for view number. Height is always
            // >= to view. Especially when using Anvil, there should be little
            // difference. As a possible alternative we might loop on
            // hotshot events here again and pull the view number off
            // the event.
            let height = client
                .get::<ViewNumber>("status/block-height")
                .send()
                .await
                .unwrap();

            let states: Vec<_> = network
                .peers
                .iter()
                .map(|peer| async { peer.consensus().read().await.decided_state().await })
                .collect();

            let configs: Option<Vec<ChainConfig>> = join_all(states)
                .await
                .iter()
                .map(|state| state.chain_config.resolve())
                .collect();

            tracing::info!(?height, ?new_version_first_view, "checking config");

            // ChainConfigs will eventually be resolved
            if let Some(configs) = configs {
                tracing::info!(?configs, "configs");
                if height > new_version_first_view + 10 {
                    for config in configs {
                        assert_eq!(config, chain_config_upgrade);
                    }
                    break; // if assertion did not panic, we need to exit the loop
                }
            }
            sleep(Duration::from_millis(200)).await;
        }

        network.server.shut_down().await;
    }

    #[tokio::test(flavor = "multi_thread")]
    pub(crate) async fn test_restart() {
        setup_test();

        const NUM_NODES: usize = 5;
        // Initialize nodes.
        let storage = join_all((0..NUM_NODES).map(|_| SqlDataSource::create_storage())).await;
        let persistence: [_; NUM_NODES] = storage
            .iter()
            .map(<SqlDataSource as TestableSequencerDataSource>::persistence_options)
            .collect::<Vec<_>>()
            .try_into()
            .unwrap();
        let port = pick_unused_port().unwrap();
        let anvil = Anvil::new().spawn();
        let l1 = anvil.endpoint().parse().unwrap();

        let config = TestNetworkConfigBuilder::default()
            .api_config(SqlDataSource::options(
                &storage[0],
                Options::with_port(port),
            ))
            .persistences(persistence.clone())
            .network_config(TestConfigBuilder::default().l1_url(l1).build())
            .build();
        let mut network = TestNetwork::new(config, MockSequencerVersions::new()).await;

        // Connect client.
        let client: Client<ServerError, SequencerApiVersion> =
            Client::new(format!("http://localhost:{port}").parse().unwrap());
        client.connect(None).await;
        tracing::info!(port, "server running");

        // Wait until some blocks have been decided.
        client
            .socket("availability/stream/blocks/0")
            .subscribe::<BlockQueryData<SeqTypes>>()
            .await
            .unwrap()
            .take(3)
            .collect::<Vec<_>>()
            .await;

        // Shut down the consensus nodes.
        tracing::info!("shutting down nodes");
        network.stop_consensus().await;

        // Get the block height we reached.
        let height = client
            .get::<usize>("status/block-height")
            .send()
            .await
            .unwrap();
        tracing::info!("decided {height} blocks before shutting down");

        // Get the decided chain, so we can check consistency after the restart.
        let chain: Vec<LeafQueryData<SeqTypes>> = client
            .socket("availability/stream/leaves/0")
            .subscribe()
            .await
            .unwrap()
            .take(height)
            .try_collect()
            .await
            .unwrap();
        let decided_view = chain.last().unwrap().leaf().view_number();

        // Get the most recent state, for catchup.

        let state = network.server.decided_state().await;
        tracing::info!(?decided_view, ?state, "consensus state");

        // Fully shut down the API servers.
        drop(network);

        // Start up again, resuming from the last decided leaf.
        let port = pick_unused_port().expect("No ports free");
        let anvil = Anvil::new().spawn();
        let l1 = anvil.endpoint().parse().unwrap();

        let config = TestNetworkConfigBuilder::default()
            .api_config(SqlDataSource::options(
                &storage[0],
                Options::with_port(port),
            ))
            .persistences(persistence)
            .catchups(std::array::from_fn(|_| {
                // Catchup using node 0 as a peer. Node 0 was running the archival state service
                // before the restart, so it should be able to resume without catching up by loading
                // state from storage.
                StatePeers::<StaticVersion<0, 1>>::from_urls(
                    vec![format!("http://localhost:{port}").parse().unwrap()],
                    Default::default(),
                    &NoMetrics,
                )
            }))
            .network_config(TestConfigBuilder::default().l1_url(l1).build())
            .build();
        let _network = TestNetwork::new(config, MockSequencerVersions::new()).await;
        let client: Client<ServerError, StaticVersion<0, 1>> =
            Client::new(format!("http://localhost:{port}").parse().unwrap());
        client.connect(None).await;
        tracing::info!(port, "server running");

        // Make sure we can decide new blocks after the restart.
        tracing::info!("waiting for decide, height {height}");
        let new_leaf: LeafQueryData<SeqTypes> = client
            .socket(&format!("availability/stream/leaves/{height}"))
            .subscribe()
            .await
            .unwrap()
            .next()
            .await
            .unwrap()
            .unwrap();
        assert_eq!(new_leaf.height(), height as u64);
        assert_eq!(
            new_leaf.leaf().parent_commitment(),
            chain[height - 1].hash()
        );

        // Ensure the new chain is consistent with the old chain.
        let new_chain: Vec<LeafQueryData<SeqTypes>> = client
            .socket("availability/stream/leaves/0")
            .subscribe()
            .await
            .unwrap()
            .take(height)
            .try_collect()
            .await
            .unwrap();
        assert_eq!(chain, new_chain);
    }

    #[tokio::test(flavor = "multi_thread")]
    async fn test_fetch_config() {
        setup_test();

        let port = pick_unused_port().expect("No ports free");
        let url: surf_disco::Url = format!("http://localhost:{port}").parse().unwrap();
        let client: Client<ServerError, StaticVersion<0, 1>> = Client::new(url.clone());

        let options = Options::with_port(port).config(Default::default());
        let anvil = Anvil::new().spawn();
        let l1 = anvil.endpoint().parse().unwrap();
        let network_config = TestConfigBuilder::default().l1_url(l1).build();
        let config = TestNetworkConfigBuilder::default()
            .api_config(options)
            .network_config(network_config)
            .build();
        let network = TestNetwork::new(config, MockSequencerVersions::new()).await;
        client.connect(None).await;

        // Fetch a network config from the API server. The first peer URL is bogus, to test the
        // failure/retry case.
        let peers = StatePeers::<StaticVersion<0, 1>>::from_urls(
            vec!["https://notarealnode.network".parse().unwrap(), url],
            Default::default(),
            &NoMetrics,
        );

        // Fetch the config from node 1, a different node than the one running the service.
        let validator = ValidatorConfig::generated_from_seed_indexed([0; 32], 1, 1, false);
        let config = peers.fetch_config(validator.clone()).await.unwrap();

        // Check the node-specific information in the recovered config is correct.
        assert_eq!(config.node_index, 1);

        // Check the public information is also correct (with respect to the node that actually
        // served the config, for public keys).
        pretty_assertions::assert_eq!(
            serde_json::to_value(PublicHotShotConfig::from(config.config)).unwrap(),
            serde_json::to_value(PublicHotShotConfig::from(
                network.cfg.hotshot_config().clone()
            ))
            .unwrap()
        );
    }

    #[tokio::test(flavor = "multi_thread")]
    async fn test_hotshot_event_streaming() {
        setup_test();

        let hotshot_event_streaming_port =
            pick_unused_port().expect("No ports free for hotshot event streaming");
        let query_service_port = pick_unused_port().expect("No ports free for query service");

        let url = format!("http://localhost:{hotshot_event_streaming_port}")
            .parse()
            .unwrap();

        let hotshot_events = HotshotEvents {
            events_service_port: hotshot_event_streaming_port,
        };

        let client: Client<ServerError, SequencerApiVersion> = Client::new(url);

        let options = Options::with_port(query_service_port).hotshot_events(hotshot_events);

        let anvil = Anvil::new().spawn();
        let l1 = anvil.endpoint().parse().unwrap();
        let network_config = TestConfigBuilder::default().l1_url(l1).build();
        let config = TestNetworkConfigBuilder::default()
            .api_config(options)
            .network_config(network_config)
            .build();
        let _network = TestNetwork::new(config, MockSequencerVersions::new()).await;

        let mut subscribed_events = client
            .socket("hotshot-events/events")
            .subscribe::<Event<SeqTypes>>()
            .await
            .unwrap();

        let total_count = 5;
        // wait for these events to receive on client 1
        let mut receive_count = 0;
        loop {
            let event = subscribed_events.next().await.unwrap();
            tracing::info!(
                "Received event in hotshot event streaming Client 1: {:?}",
                event
            );
            receive_count += 1;
            if receive_count > total_count {
                tracing::info!("Client Received at least desired events, exiting loop");
                break;
            }
        }
        assert_eq!(receive_count, total_count + 1);
    }
}<|MERGE_RESOLUTION|>--- conflicted
+++ resolved
@@ -18,10 +18,7 @@
     EventFilterSet, EventsSource, EventsStreamer, StartupInfo,
 };
 use hotshot_query_service::data_source::ExtensibleDataSource;
-<<<<<<< HEAD
 use hotshot_types::vote::HasViewNumber;
-=======
->>>>>>> 7608376b
 use hotshot_types::{
     data::ViewNumber,
     event::Event,
