use std::{collections::HashMap, pin::Pin, sync::Arc, time::Duration};

use anyhow::{bail, Context};
use async_lock::RwLock;
use async_once_cell::Lazy;
use async_trait::async_trait;
use committable::Commitment;
use data_source::{
    CatchupDataSource, RequestResponseDataSource, StakeTableDataSource, StakeTableWithEpochNumber,
    StateCertDataSource, StateCertFetchingDataSource, SubmitDataSource,
};
use derivative::Derivative;
use espresso_types::{
    config::PublicNetworkConfig,
    retain_accounts,
    v0::traits::{SequencerPersistence, StateCatchup},
    v0_3::{
        ChainConfig, RewardAccountQueryDataV1, RewardAccountV1, RewardAmount, RewardMerkleTreeV1,
        Validator,
    },
    v0_4::{RewardAccountQueryDataV2, RewardAccountV2, RewardMerkleTreeV2},
    AccountQueryData, BlockMerkleTree, FeeAccount, FeeMerkleTree, Leaf2, NodeState, PubKey,
    Transaction, ValidatorMap,
};
use futures::{
    future::{BoxFuture, Future, FutureExt},
    stream::BoxStream,
};
use hotshot_events_service::events_source::{
    EventFilterSet, EventsSource, EventsStreamer, StartupInfo,
};
use hotshot_query_service::{
    availability::VidCommonQueryData, data_source::ExtensibleDataSource, VidCommon,
};
use hotshot_types::{
    data::{EpochNumber, VidCommitment, VidShare, ViewNumber},
    event::{Event, LegacyEvent},
    light_client::LCV3StateSignatureRequestBody,
    network::NetworkConfig,
    simple_certificate::LightClientStateUpdateCertificateV2,
    traits::{
        network::ConnectedNetwork,
        node_implementation::{ConsensusTime, NodeType, Versions},
    },
    vid::avidm::{init_avidm_param, AvidMScheme},
    vote::HasViewNumber,
    PeerConfig,
};
use itertools::Itertools;
use jf_merkle_tree_compat::MerkleTreeScheme;
use rand::Rng;
use request_response::RequestType;
use tokio::time::timeout;

use self::data_source::{HotShotConfigDataSource, NodeStateDataSource, StateSignatureDataSource};
use crate::{
    catchup::{
        add_fee_accounts_to_state, add_v1_reward_accounts_to_state,
        add_v2_reward_accounts_to_state, CatchupStorage,
    },
    context::Consensus,
    request_response::{
        data_source::{retain_v1_reward_accounts, retain_v2_reward_accounts},
        request::{Request, Response},
    },
    state_cert::{validate_state_cert, StateCertFetchError},
    state_signature::StateSigner,
    SeqTypes, SequencerApiVersion, SequencerContext,
};

pub mod data_source;
pub mod endpoints;
pub mod fs;
pub mod options;
pub mod sql;
mod update;

pub use options::Options;

pub type BlocksFrontier = <BlockMerkleTree as MerkleTreeScheme>::MembershipProof;

type BoxLazy<T> = Pin<Arc<Lazy<T, BoxFuture<'static, T>>>>;

#[derive(Derivative)]
#[derivative(Clone(bound = ""), Debug(bound = ""))]
struct ApiState<N: ConnectedNetwork<PubKey>, P: SequencerPersistence, V: Versions> {
    // The consensus state is initialized lazily so we can start the API (and healthcheck endpoints)
    // before consensus has started. Any endpoint that uses consensus state will wait for
    // initialization to finish, but endpoints that do not require a consensus handle can proceed
    // without waiting.
    #[derivative(Debug = "ignore")]
    sequencer_context: BoxLazy<SequencerContext<N, P, V>>,
}

impl<N: ConnectedNetwork<PubKey>, P: SequencerPersistence, V: Versions> ApiState<N, P, V> {
    fn new(context_init: impl Future<Output = SequencerContext<N, P, V>> + Send + 'static) -> Self {
        Self {
            sequencer_context: Arc::pin(Lazy::from_future(context_init.boxed())),
        }
    }

    async fn state_signer(&self) -> Arc<RwLock<StateSigner<SequencerApiVersion>>> {
        self.sequencer_context
            .as_ref()
            .get()
            .await
            .get_ref()
            .state_signer()
    }

    async fn event_streamer(&self) -> Arc<RwLock<EventsStreamer<SeqTypes>>> {
        self.sequencer_context
            .as_ref()
            .get()
            .await
            .get_ref()
            .event_streamer()
    }

    async fn consensus(&self) -> Arc<RwLock<Consensus<N, P, V>>> {
        self.sequencer_context
            .as_ref()
            .get()
            .await
            .get_ref()
            .consensus()
    }

    async fn network_config(&self) -> NetworkConfig<SeqTypes> {
        self.sequencer_context
            .as_ref()
            .get()
            .await
            .get_ref()
            .network_config()
    }
}

type StorageState<N, P, D, V> = ExtensibleDataSource<D, ApiState<N, P, V>>;

#[async_trait]
impl<N: ConnectedNetwork<PubKey>, P: SequencerPersistence, V: Versions> EventsSource<SeqTypes>
    for ApiState<N, P, V>
{
    type EventStream = BoxStream<'static, Arc<Event<SeqTypes>>>;
    type LegacyEventStream = BoxStream<'static, Arc<LegacyEvent<SeqTypes>>>;

    async fn get_event_stream(
        &self,
        _filter: Option<EventFilterSet<SeqTypes>>,
    ) -> Self::EventStream {
        self.event_streamer()
            .await
            .read()
            .await
            .get_event_stream(None)
            .await
    }

    async fn get_legacy_event_stream(
        &self,
        _filter: Option<EventFilterSet<SeqTypes>>,
    ) -> Self::LegacyEventStream {
        self.event_streamer()
            .await
            .read()
            .await
            .get_legacy_event_stream(None)
            .await
    }

    async fn get_startup_info(&self) -> StartupInfo<SeqTypes> {
        self.event_streamer()
            .await
            .read()
            .await
            .get_startup_info()
            .await
    }
}

impl<N: ConnectedNetwork<PubKey>, D: Send + Sync, V: Versions, P: SequencerPersistence>
    SubmitDataSource<N, P> for StorageState<N, P, D, V>
{
    async fn submit(&self, tx: Transaction) -> anyhow::Result<()> {
        self.as_ref().submit(tx).await
    }
}

impl<N: ConnectedNetwork<PubKey>, D: Sync, V: Versions, P: SequencerPersistence>
    StakeTableDataSource<SeqTypes> for StorageState<N, P, D, V>
{
    /// Get the stake table for a given epoch
    async fn get_stake_table(
        &self,
        epoch: Option<<SeqTypes as NodeType>::Epoch>,
    ) -> anyhow::Result<Vec<PeerConfig<SeqTypes>>> {
        self.as_ref().get_stake_table(epoch).await
    }

    /// Get the stake table for the current epoch if not provided
    async fn get_stake_table_current(&self) -> anyhow::Result<StakeTableWithEpochNumber<SeqTypes>> {
        self.as_ref().get_stake_table_current().await
    }

    /// Get all the validators
    async fn get_validators(
        &self,
        epoch: <SeqTypes as NodeType>::Epoch,
    ) -> anyhow::Result<ValidatorMap> {
        self.as_ref().get_validators(epoch).await
    }

    async fn get_block_reward(
        &self,
        epoch: Option<EpochNumber>,
    ) -> anyhow::Result<Option<RewardAmount>> {
        self.as_ref().get_block_reward(epoch).await
    }
    /// Get all the validator participation for the current epoch
    async fn current_proposal_participation(&self) -> HashMap<PubKey, f64> {
        self.as_ref().current_proposal_participation().await
    }
    async fn previous_proposal_participation(&self) -> HashMap<PubKey, f64> {
        self.as_ref().previous_proposal_participation().await
    }

    async fn get_all_validators(
        &self,
        epoch: <SeqTypes as NodeType>::Epoch,
        offset: u64,
        limit: u64,
    ) -> anyhow::Result<Vec<Validator<PubKey>>> {
        self.as_ref().get_all_validators(epoch, offset, limit).await
    }
}

impl<N: ConnectedNetwork<PubKey>, V: Versions, P: SequencerPersistence>
    StakeTableDataSource<SeqTypes> for ApiState<N, P, V>
{
    /// Get the stake table for a given epoch
    async fn get_stake_table(
        &self,
        epoch: Option<<SeqTypes as NodeType>::Epoch>,
    ) -> anyhow::Result<Vec<PeerConfig<SeqTypes>>> {
        let highest_epoch = self
            .consensus()
            .await
            .read()
            .await
            .cur_epoch()
            .await
            .map(|e| e + 1);
        if epoch > highest_epoch {
            return Err(anyhow::anyhow!(
                "requested stake table for epoch {epoch:?} is beyond the current epoch + 1 \
                 {highest_epoch:?}"
            ));
        }
        let mem = self
            .consensus()
            .await
            .read()
            .await
            .membership_coordinator
            .stake_table_for_epoch(epoch)
            .await?;

        Ok(mem.stake_table().await.0)
    }

    /// Get the stake table for the current epoch and return it along with the epoch number
    async fn get_stake_table_current(&self) -> anyhow::Result<StakeTableWithEpochNumber<SeqTypes>> {
        let epoch = self.consensus().await.read().await.cur_epoch().await;

        Ok(StakeTableWithEpochNumber {
            epoch,
            stake_table: self.get_stake_table(epoch).await?,
        })
    }

    async fn get_block_reward(
        &self,
        epoch: Option<EpochNumber>,
    ) -> anyhow::Result<Option<RewardAmount>> {
        let coordinator = self
            .consensus()
            .await
            .read()
            .await
            .membership_coordinator
            .clone();

        let membership = coordinator.membership().read().await;
        let block_reward = match epoch {
            None => membership.fixed_block_reward(),
            Some(e) => membership.epoch_block_reward(e),
        };

        Ok(block_reward)
    }

    /// Get the whole validators map
    async fn get_validators(
        &self,
        epoch: <SeqTypes as NodeType>::Epoch,
    ) -> anyhow::Result<ValidatorMap> {
        let mem = self
            .consensus()
            .await
            .read()
            .await
            .membership_coordinator
            .membership_for_epoch(Some(epoch))
            .await
            .context("membership not found")?;

        let r = mem.coordinator.membership().read().await;
        r.active_validators(&epoch)
    }

    /// Get the current proposal participation.
    async fn current_proposal_participation(&self) -> HashMap<PubKey, f64> {
        self.consensus()
            .await
            .read()
            .await
            .consensus()
            .read()
            .await
            .current_proposal_participation()
    }

    /// Get the previous proposal participation.
    async fn previous_proposal_participation(&self) -> HashMap<PubKey, f64> {
        self.consensus()
            .await
            .read()
            .await
            .consensus()
            .read()
            .await
            .previous_proposal_participation()
    }

    async fn get_all_validators(
        &self,
        epoch: <SeqTypes as NodeType>::Epoch,
        offset: u64,
        limit: u64,
    ) -> anyhow::Result<Vec<Validator<PubKey>>> {
        let handle = self.consensus().await;
        let handle_read = handle.read().await;
        let storage = handle_read.storage();
        storage.load_all_validators(epoch, offset, limit).await
    }
}

impl<N: ConnectedNetwork<PubKey>, D: Sync, V: Versions, P: SequencerPersistence>
    RequestResponseDataSource<SeqTypes> for StorageState<N, P, D, V>
{
    async fn request_vid_shares(
        &self,
        block_number: u64,
        vid_common_data: VidCommonQueryData<SeqTypes>,
        timeout_duration: Duration,
    ) -> BoxFuture<'static, anyhow::Result<Vec<VidShare>>> {
        self.as_ref()
            .request_vid_shares(block_number, vid_common_data, timeout_duration)
            .await
    }
}

<<<<<<< HEAD
#[async_trait]
impl<N: ConnectedNetwork<PubKey>, D: Sync, V: Versions, P: SequencerPersistence>
    StateCertFetchingDataSource<SeqTypes> for StorageState<N, P, D, V>
{
    async fn request_state_cert(
        &self,
        epoch: u64,
        timeout: Duration,
    ) -> Result<LightClientStateUpdateCertificateV2<SeqTypes>, StateCertFetchError> {
        self.as_ref().request_state_cert(epoch, timeout).await
    }
}

#[async_trait]
=======
>>>>>>> 9dd4e234
impl<N: ConnectedNetwork<PubKey>, V: Versions, P: SequencerPersistence>
    RequestResponseDataSource<SeqTypes> for ApiState<N, P, V>
{
    async fn request_vid_shares(
        &self,
        block_number: u64,
        vid_common_data: VidCommonQueryData<SeqTypes>,
        duration: Duration,
    ) -> BoxFuture<'static, anyhow::Result<Vec<VidShare>>> {
        // Get a handle to the request response protocol
        let request_response_protocol = self
            .sequencer_context
            .as_ref()
            .get()
            .await
            .request_response_protocol
            .clone();

        async move {
            // Get the total VID weight based on the VID common data
            let total_weight = match vid_common_data.common() {
                VidCommon::V0(_) => {
                    // TODO: This needs to be done via the stake table
                    return Err(anyhow::anyhow!(
                        "V0 total weight calculation not supported yet"
                    ));
                },
                VidCommon::V1(v1) => v1.total_weights,
            };

            // Create the AvidM parameters from the total weight
            let avidm_param = init_avidm_param(total_weight)
                .with_context(|| "failed to initialize avidm param")?;

            // Get the payload hash for verification
            let VidCommitment::V1(local_payload_hash) = vid_common_data.payload_hash() else {
                bail!("V0 share verification not supported yet");
            };

            // Create a random request id
            let request_id = rand::thread_rng().gen();

            // Request and verify the shares from all other nodes, timing out after `duration` seconds
            let received_shares = Arc::new(parking_lot::Mutex::new(Vec::new()));
            let received_shares_clone = received_shares.clone();
            let request_result: anyhow::Result<_, _> = timeout(
                duration,
                request_response_protocol.request_indefinitely::<_, _, _>(
                    Request::VidShare(block_number, request_id),
                    RequestType::Broadcast,
                    move |_request, response| {
                        let avidm_param = avidm_param.clone();
                        let received_shares = received_shares_clone.clone();
                        async move {
                            // Make sure the response was a V1 share
                            let Response::VidShare(VidShare::V1(received_share)) = response else {
                                bail!("V0 share verification not supported yet");
                            };

                            // Verify the share
                            let Ok(Ok(_)) = AvidMScheme::verify_share(
                                &avidm_param,
                                &local_payload_hash,
                                &received_share,
                            ) else {
                                bail!("share verification failed");
                            };

                            // Add the share to the list of received shares
                            received_shares.lock().push(received_share);

                            bail!("waiting for more shares");

                            #[allow(unreachable_code)]
                            Ok(())
                        }
                    },
                ),
            )
            .await;

            // If the request timed out, return the shares we have collected so far
            match request_result {
                Err(_) => {
                    // If it timed out, this was successful. Return the shares we have collected so far
                    Ok(received_shares
                        .lock()
                        .clone()
                        .into_iter()
                        .map(VidShare::V1)
                        .collect())
                },

                // If it was an error from the inner request, return that error
                Ok(Err(e)) => Err(e).with_context(|| "failed to request vid shares"),

                // If it was successful, this was unexpected.
                Ok(Ok(_)) => bail!("this should not be possible"),
            }
        }
        .boxed()
    }
}

#[async_trait]
impl<N: ConnectedNetwork<PubKey>, V: Versions, P: SequencerPersistence>
    StateCertFetchingDataSource<SeqTypes> for ApiState<N, P, V>
{
    async fn request_state_cert(
        &self,
        epoch: u64,
        timeout: Duration,
    ) -> Result<LightClientStateUpdateCertificateV2<SeqTypes>, StateCertFetchError> {
        tracing::info!("fetching state certificate for epoch={epoch}");
        let consensus = self.consensus().await;
        let consensus_read = consensus.read().await;

        let current_epoch = consensus_read.cur_epoch().await;

        // // The highest epoch we can have a state certificate for is current_epoch + 1
        // // Check if requested epoch is beyond the highest possible epoch
        let highest_epoch = current_epoch.map(|e| e.u64() + 1);

        if Some(epoch) > highest_epoch {
            return Err(StateCertFetchError::Other(anyhow::anyhow!(
                "requested state certificate for epoch {epoch} is beyond the highest possible \
                 epoch {highest_epoch:?}"
            )));
        }

        // Get the stake table for validation
        let coordinator = consensus_read.membership_coordinator.clone();
        if let Err(_) = coordinator
            .stake_table_for_epoch(Some(EpochNumber::new(epoch)))
            .await
        {
            coordinator
                .wait_for_catchup(EpochNumber::new(epoch))
                .await
                .map_err(|e| {
                    StateCertFetchError::Other(
                        anyhow::Error::new(e)
                            .context(format!("failed to catch up for stake table epoch={epoch}")),
                    )
                })?;
        }

        let membership = coordinator
            .stake_table_for_epoch(Some(EpochNumber::new(epoch)))
            .await
            .map_err(|e| {
                StateCertFetchError::Other(
                    anyhow::Error::new(e)
                        .context(format!("failed to get stake table for epoch={epoch}")),
                )
            })?;

        let stake_table = membership.stake_table().await;

        drop(consensus_read);
        drop(consensus);

        let state_catchup = self
            .sequencer_context
            .as_ref()
            .get()
            .await
            .node_state()
            .state_catchup
            .clone();

        let result = tokio::time::timeout(timeout, state_catchup.fetch_state_cert(epoch)).await;

        match result {
            Err(_) => Err(StateCertFetchError::FetchError(anyhow::anyhow!(
                "timeout while fetching state cert for epoch {epoch}"
            ))),
            Ok(Ok(cert)) => {
                // Validation errors should be mapped to ValidationError
                validate_state_cert(&cert, &stake_table).map_err(|e| {
                    StateCertFetchError::ValidationError(e.context(format!(
                        "state certificate validation failed for epoch={epoch}"
                    )))
                })?;

                tracing::info!("fetched and validated state certificate for epoch {epoch}");
                Ok(cert)
            },
            Ok(Err(e)) => Err(StateCertFetchError::FetchError(
                e.context(format!("failed to fetch state cert for epoch {epoch}")),
            )),
        }
    }
}

// Thin wrapper implementations that delegate to persistence
#[async_trait]
impl<N: ConnectedNetwork<PubKey>, D: Sync, V: Versions, P: SequencerPersistence> StateCertDataSource
    for StorageState<N, P, D, V>
{
    async fn get_state_cert_by_epoch(
        &self,
        epoch: u64,
    ) -> anyhow::Result<Option<LightClientStateUpdateCertificateV2<SeqTypes>>> {
        self.as_ref().get_state_cert_by_epoch(epoch).await
    }

    async fn insert_state_cert(
        &self,
        epoch: u64,
        cert: LightClientStateUpdateCertificateV2<SeqTypes>,
    ) -> anyhow::Result<()> {
        self.as_ref().insert_state_cert(epoch, cert).await
    }
}

#[async_trait]
impl<N: ConnectedNetwork<PubKey>, V: Versions, P: SequencerPersistence> StateCertDataSource
    for ApiState<N, P, V>
{
    async fn get_state_cert_by_epoch(
        &self,
        epoch: u64,
    ) -> anyhow::Result<Option<LightClientStateUpdateCertificateV2<SeqTypes>>> {
        let consensus = self.consensus().await;
        let consensus_lock = consensus.read().await;
        let persistence = consensus_lock.storage();

        persistence.get_state_cert_by_epoch(epoch).await
    }

    async fn insert_state_cert(
        &self,
        epoch: u64,
        cert: LightClientStateUpdateCertificateV2<SeqTypes>,
    ) -> anyhow::Result<()> {
        let consensus = self.consensus().await;
        let consensus_lock = consensus.read().await;
        let persistence = consensus_lock.storage();

        persistence.insert_state_cert(epoch, cert).await
    }
}

impl<N: ConnectedNetwork<PubKey>, V: Versions, P: SequencerPersistence> SubmitDataSource<N, P>
    for ApiState<N, P, V>
{
    async fn submit(&self, tx: Transaction) -> anyhow::Result<()> {
        let handle = self.consensus().await;

        let consensus_read_lock = handle.read().await;

        // Fetch full chain config from the validated state, if present.
        // This is necessary because we support chain config upgrades,
        // so the updated chain config is found in the validated state.
        let cf = consensus_read_lock
            .decided_state()
            .await
            .chain_config
            .resolve();

        // Use the chain config from the validated state if available,
        // otherwise, use the node state's chain config
        // The node state's chain config is the node's base version chain config
        let cf = match cf {
            Some(cf) => cf,
            None => self.node_state().await.chain_config,
        };

        let max_block_size: u64 = cf.max_block_size.into();
        let txn_size = tx.payload().len() as u64;

        // reject transaction bigger than block size
        if txn_size > max_block_size {
            bail!("transaction size ({txn_size}) is greater than max_block_size ({max_block_size})")
        }

        consensus_read_lock.submit_transaction(tx).await?;
        Ok(())
    }
}

impl<N, P, D, V> NodeStateDataSource for StorageState<N, P, D, V>
where
    N: ConnectedNetwork<PubKey>,
    V: Versions,
    P: SequencerPersistence,
    D: Sync,
{
    async fn node_state(&self) -> NodeState {
        self.as_ref().node_state().await
    }
}

impl<
        N: ConnectedNetwork<PubKey>,
        V: Versions,
        P: SequencerPersistence,
        D: CatchupStorage + Send + Sync,
    > CatchupDataSource for StorageState<N, P, D, V>
{
    #[tracing::instrument(skip(self, instance))]
    async fn get_accounts(
        &self,
        instance: &NodeState,
        height: u64,
        view: ViewNumber,
        accounts: &[FeeAccount],
    ) -> anyhow::Result<FeeMerkleTree> {
        // Check if we have the desired state in memory.
        match self
            .as_ref()
            .get_accounts(instance, height, view, accounts)
            .await
        {
            Ok(accounts) => return Ok(accounts),
            Err(err) => {
                tracing::info!("accounts not in memory, trying storage: {err:#}");
            },
        }

        // Try storage.
        let (tree, leaf) = self
            .inner()
            .get_accounts(instance, height, view, accounts)
            .await
            .context("accounts not in memory, and could not fetch from storage")?;
        // If we successfully fetched accounts from storage, try to add them back into the in-memory
        // state.

        let consensus = self
            .as_ref()
            .consensus()
            .await
            .read()
            .await
            .consensus()
            .clone();
        if let Err(err) =
            add_fee_accounts_to_state::<N, V, P>(&consensus, &view, accounts, &tree, leaf).await
        {
            tracing::warn!(?view, "cannot update fetched account state: {err:#}");
        }
        tracing::info!(?view, "updated with fetched account state");

        Ok(tree)
    }

    #[tracing::instrument(skip(self, instance))]
    async fn get_frontier(
        &self,
        instance: &NodeState,
        height: u64,
        view: ViewNumber,
    ) -> anyhow::Result<BlocksFrontier> {
        // Check if we have the desired state in memory.
        match self.as_ref().get_frontier(instance, height, view).await {
            Ok(frontier) => return Ok(frontier),
            Err(err) => {
                tracing::info!("frontier is not in memory, trying storage: {err:#}");
            },
        }

        // Try storage.
        self.inner().get_frontier(instance, height, view).await
    }

    async fn get_chain_config(
        &self,
        commitment: Commitment<ChainConfig>,
    ) -> anyhow::Result<ChainConfig> {
        // Check if we have the desired state in memory.
        match self.as_ref().get_chain_config(commitment).await {
            Ok(cf) => return Ok(cf),
            Err(err) => {
                tracing::info!("chain config is not in memory, trying storage: {err:#}");
            },
        }

        // Try storage.
        self.inner().get_chain_config(commitment).await
    }
    async fn get_leaf_chain(&self, height: u64) -> anyhow::Result<Vec<Leaf2>> {
        // Check if we have the desired state in memory.
        match self.as_ref().get_leaf_chain(height).await {
            Ok(cf) => return Ok(cf),
            Err(err) => {
                tracing::info!("leaf chain is not in memory, trying storage: {err:#}");
            },
        }

        // Try storage.
        self.inner().get_leaf_chain(height).await
    }

    #[tracing::instrument(skip(self, instance))]
    async fn get_reward_accounts_v2(
        &self,
        instance: &NodeState,
        height: u64,
        view: ViewNumber,
        accounts: &[RewardAccountV2],
    ) -> anyhow::Result<RewardMerkleTreeV2> {
        // Check if we have the desired state in memory.
        match self
            .as_ref()
            .get_reward_accounts_v2(instance, height, view, accounts)
            .await
        {
            Ok(accounts) => return Ok(accounts),
            Err(err) => {
                tracing::info!("reward accounts not in memory, trying storage: {err:#}");
            },
        }

        // Try storage.
        let (tree, leaf) = self
            .inner()
            .get_reward_accounts_v2(instance, height, view, accounts)
            .await
            .context("accounts not in memory, and could not fetch from storage")?;

        // If we successfully fetched accounts from storage, try to add them back into the in-memory
        // state.
        let consensus = self
            .as_ref()
            .consensus()
            .await
            .read()
            .await
            .consensus()
            .clone();
        if let Err(err) =
            add_v2_reward_accounts_to_state::<N, V, P>(&consensus, &view, accounts, &tree, leaf)
                .await
        {
            tracing::warn!(?view, "cannot update fetched account state: {err:#}");
        }
        tracing::info!(?view, "updated with fetched account state");

        Ok(tree)
    }

    #[tracing::instrument(skip(self, instance))]
    async fn get_reward_accounts_v1(
        &self,
        instance: &NodeState,
        height: u64,
        view: ViewNumber,
        accounts: &[RewardAccountV1],
    ) -> anyhow::Result<RewardMerkleTreeV1> {
        // Check if we have the desired state in memory.
        match self
            .as_ref()
            .get_reward_accounts_v1(instance, height, view, accounts)
            .await
        {
            Ok(accounts) => return Ok(accounts),
            Err(err) => {
                tracing::info!("reward accounts not in memory, trying storage: {err:#}");
            },
        }

        // Try storage.
        let (tree, leaf) = self
            .inner()
            .get_reward_accounts_v1(instance, height, view, accounts)
            .await
            .context("accounts not in memory, and could not fetch from storage")?;

        // If we successfully fetched accounts from storage, try to add them back into the in-memory
        // state.
        let consensus = self
            .as_ref()
            .consensus()
            .await
            .read()
            .await
            .consensus()
            .clone();
        if let Err(err) =
            add_v1_reward_accounts_to_state::<N, V, P>(&consensus, &view, accounts, &tree, leaf)
                .await
        {
            tracing::warn!(?view, "cannot update fetched account state: {err:#}");
        }
        tracing::info!(?view, "updated with fetched account state");

        Ok(tree)
    }

    #[tracing::instrument(skip(self))]
    async fn get_state_cert(
        &self,
        epoch: u64,
    ) -> anyhow::Result<LightClientStateUpdateCertificateV2<SeqTypes>> {
        let consensus = self.as_ref().consensus().await;
        let consensus_lock = consensus.read().await;
        let persistence = consensus_lock.storage();

        persistence
            .get_state_cert_by_epoch(epoch)
            .await?
            .context(format!("state cert for epoch {epoch} not found"))
    }
}

impl<N, V, P> NodeStateDataSource for ApiState<N, P, V>
where
    N: ConnectedNetwork<PubKey>,
    V: Versions,
    P: SequencerPersistence,
{
    async fn node_state(&self) -> NodeState {
        self.sequencer_context.as_ref().get().await.node_state()
    }
}

impl<N: ConnectedNetwork<PubKey>, V: Versions, P: SequencerPersistence> CatchupDataSource
    for ApiState<N, P, V>
{
    #[tracing::instrument(skip(self, _instance))]
    async fn get_accounts(
        &self,
        _instance: &NodeState,
        height: u64,
        view: ViewNumber,
        accounts: &[FeeAccount],
    ) -> anyhow::Result<FeeMerkleTree> {
        let state = self
            .consensus()
            .await
            .read()
            .await
            .state(view)
            .await
            .context(format!(
                "state not available for height {height}, view {view}"
            ))?;
        retain_accounts(&state.fee_merkle_tree, accounts.iter().copied())
    }

    #[tracing::instrument(skip(self, _instance))]
    async fn get_frontier(
        &self,
        _instance: &NodeState,
        height: u64,
        view: ViewNumber,
    ) -> anyhow::Result<BlocksFrontier> {
        let state = self
            .consensus()
            .await
            .read()
            .await
            .state(view)
            .await
            .context(format!(
                "state not available for height {height}, view {view}"
            ))?;
        let tree = &state.block_merkle_tree;
        let frontier = tree.lookup(tree.num_leaves() - 1).expect_ok()?.1;
        Ok(frontier)
    }

    async fn get_chain_config(
        &self,
        commitment: Commitment<ChainConfig>,
    ) -> anyhow::Result<ChainConfig> {
        let state = self.consensus().await.read().await.decided_state().await;
        let chain_config = state.chain_config;

        if chain_config.commit() == commitment {
            chain_config.resolve().context("chain config found")
        } else {
            bail!("chain config not found")
        }
    }

    async fn get_leaf_chain(&self, height: u64) -> anyhow::Result<Vec<Leaf2>> {
        let mut leaves = self
            .consensus()
            .await
            .read()
            .await
            .consensus()
            .read()
            .await
            .undecided_leaves();
        leaves.sort_by_key(|l| l.view_number());
        let (position, mut last_leaf) = leaves
            .iter()
            .find_position(|l| l.height() == height)
            .context(format!("leaf chain not available for {height}"))?;
        let mut chain = vec![last_leaf.clone()];
        for leaf in leaves.iter().skip(position + 1) {
            if leaf.justify_qc().view_number() == last_leaf.view_number() {
                chain.push(leaf.clone());
            } else {
                continue;
            }
            if leaf.view_number() == last_leaf.view_number() + 1 {
                // one away from decide
                last_leaf = leaf;
                break;
            }
            last_leaf = leaf;
        }
        // Make sure we got one more leaf to confirm the decide
        for leaf in leaves
            .iter()
            .skip_while(|l| l.view_number() <= last_leaf.view_number())
        {
            if leaf.justify_qc().view_number() == last_leaf.view_number() {
                chain.push(leaf.clone());
                return Ok(chain);
            }
        }
        bail!(format!("leaf chain not available for {height}"))
    }

    #[tracing::instrument(skip(self, _instance))]
    async fn get_reward_accounts_v2(
        &self,
        _instance: &NodeState,
        height: u64,
        view: ViewNumber,
        accounts: &[RewardAccountV2],
    ) -> anyhow::Result<RewardMerkleTreeV2> {
        let state = self
            .consensus()
            .await
            .read()
            .await
            .state(view)
            .await
            .context(format!(
                "state not available for height {height}, view {view}"
            ))?;

        retain_v2_reward_accounts(&state.reward_merkle_tree_v2, accounts.iter().copied())
    }

    #[tracing::instrument(skip(self, _instance))]
    async fn get_reward_accounts_v1(
        &self,
        _instance: &NodeState,
        height: u64,
        view: ViewNumber,
        accounts: &[RewardAccountV1],
    ) -> anyhow::Result<RewardMerkleTreeV1> {
        let state = self
            .consensus()
            .await
            .read()
            .await
            .state(view)
            .await
            .context(format!(
                "state not available for height {height}, view {view}"
            ))?;

        retain_v1_reward_accounts(&state.reward_merkle_tree_v1, accounts.iter().copied())
    }

    async fn get_state_cert(
        &self,
        epoch: u64,
    ) -> anyhow::Result<LightClientStateUpdateCertificateV2<SeqTypes>> {
        self.get_state_cert_by_epoch(epoch)
            .await?
            .context(format!("state cert not found for epoch {epoch}"))
    }
}

impl<N: ConnectedNetwork<PubKey>, D: Sync, V: Versions, P: SequencerPersistence>
    HotShotConfigDataSource for StorageState<N, P, D, V>
{
    async fn get_config(&self) -> PublicNetworkConfig {
        self.as_ref().network_config().await.into()
    }
}

impl<N: ConnectedNetwork<PubKey>, V: Versions, P: SequencerPersistence> HotShotConfigDataSource
    for ApiState<N, P, V>
{
    async fn get_config(&self) -> PublicNetworkConfig {
        self.network_config().await.into()
    }
}

#[async_trait]
impl<N: ConnectedNetwork<PubKey>, D: Sync, V: Versions, P: SequencerPersistence>
    StateSignatureDataSource<N> for StorageState<N, P, D, V>
{
    async fn get_state_signature(&self, height: u64) -> Option<LCV3StateSignatureRequestBody> {
        self.as_ref().get_state_signature(height).await
    }
}

#[async_trait]
impl<N: ConnectedNetwork<PubKey>, V: Versions, P: SequencerPersistence> StateSignatureDataSource<N>
    for ApiState<N, P, V>
{
    async fn get_state_signature(&self, height: u64) -> Option<LCV3StateSignatureRequestBody> {
        self.state_signer()
            .await
            .read()
            .await
            .get_state_signature(height)
            .await
    }
}

pub(crate) trait RewardAccountProofDataSource: Sync {
    fn load_v1_reward_account_proof(
        &self,
        _height: u64,
        _account: RewardAccountV1,
    ) -> impl Send + Future<Output = anyhow::Result<RewardAccountQueryDataV1>> {
        async {
            bail!("reward merklized state is not supported for this data source");
        }
    }

    fn load_v2_reward_account_proof(
        &self,
        _height: u64,
        _account: RewardAccountV2,
    ) -> impl Send + Future<Output = anyhow::Result<RewardAccountQueryDataV2>> {
        async {
            bail!("reward merklized state is not supported for this data source");
        }
    }
}

impl RewardAccountProofDataSource for hotshot_query_service::data_source::MetricsDataSource {}

impl<T, S> RewardAccountProofDataSource
    for hotshot_query_service::data_source::ExtensibleDataSource<T, S>
where
    T: RewardAccountProofDataSource,
    S: Sync,
{
    async fn load_v1_reward_account_proof(
        &self,
        height: u64,
        account: RewardAccountV1,
    ) -> anyhow::Result<RewardAccountQueryDataV1> {
        self.inner()
            .load_v1_reward_account_proof(height, account)
            .await
    }

    async fn load_v2_reward_account_proof(
        &self,
        height: u64,
        account: RewardAccountV2,
    ) -> anyhow::Result<RewardAccountQueryDataV2> {
        self.inner()
            .load_v2_reward_account_proof(height, account)
            .await
    }
}

#[cfg(any(test, feature = "testing"))]
pub mod test_helpers {
    use std::time::Duration;

    use alloy::{
        network::EthereumWallet,
        primitives::{Address, U256},
        providers::{ext::AnvilApi, ProviderBuilder},
    };
    use committable::Committable;
    use espresso_contract_deployer::{
        builder::DeployerArgsBuilder, network_config::light_client_genesis_from_stake_table,
        Contract, Contracts,
    };
    use espresso_types::{
        v0::traits::{NullEventConsumer, PersistenceOptions, StateCatchup},
        DrbAndHeaderUpgradeVersion, EpochVersion, FeeVersion, MockSequencerVersions, NamespaceId,
        SequencerVersions, ValidatedState, V0_1,
    };
    use futures::{
        future::{join_all, FutureExt},
        stream::StreamExt,
    };
    use hotshot::types::{Event, EventType};
    use hotshot_contract_adapter::stake_table::StakeTableContractVersion;
    use hotshot_types::{
        event::LeafInfo,
        light_client::LCV3StateSignatureRequestBody,
        traits::{metrics::NoMetrics, node_implementation::ConsensusTime},
        HotShotConfig,
    };
    use itertools::izip;
    use jf_merkle_tree_compat::{MerkleCommitment, MerkleTreeScheme};
    use portpicker::pick_unused_port;
    use staking_cli::demo::{DelegationConfig, StakingTransactions};
    use surf_disco::Client;
    use tempfile::TempDir;
    use tide_disco::{error::ServerError, Api, App, Error, StatusCode};
    use tokio::{spawn, task::JoinHandle, time::sleep};
    use url::Url;
    use vbs::version::{StaticVersion, StaticVersionType};

    use super::*;
    use crate::{
        catchup::NullStateCatchup,
        network,
        persistence::no_storage,
        testing::{run_legacy_builder, wait_for_decide_on_handle, TestConfig, TestConfigBuilder},
    };

    pub const STAKE_TABLE_CAPACITY_FOR_TEST: usize = 10;

    pub struct TestNetwork<P: PersistenceOptions, const NUM_NODES: usize, V: Versions> {
        pub server: SequencerContext<network::Memory, P::Persistence, V>,
        pub peers: Vec<SequencerContext<network::Memory, P::Persistence, V>>,
        pub cfg: TestConfig<{ NUM_NODES }>,
        // todo (abdul): remove this when fs storage is removed
        pub temp_dir: Option<TempDir>,
        pub contracts: Option<Contracts>,
    }

    pub struct TestNetworkConfig<const NUM_NODES: usize, P, C>
    where
        P: PersistenceOptions,
        C: StateCatchup + 'static,
    {
        state: [ValidatedState; NUM_NODES],
        persistence: [P; NUM_NODES],
        catchup: [C; NUM_NODES],
        network_config: TestConfig<{ NUM_NODES }>,
        api_config: Options,
        contracts: Option<Contracts>,
    }

    impl<const NUM_NODES: usize, P, C> TestNetworkConfig<{ NUM_NODES }, P, C>
    where
        P: PersistenceOptions,
        C: StateCatchup + 'static,
    {
        pub fn states(&self) -> [ValidatedState; NUM_NODES] {
            self.state.clone()
        }
    }
    #[derive(Clone)]
    pub struct TestNetworkConfigBuilder<const NUM_NODES: usize, P, C>
    where
        P: PersistenceOptions,
        C: StateCatchup + 'static,
    {
        state: [ValidatedState; NUM_NODES],
        persistence: Option<[P; NUM_NODES]>,
        catchup: Option<[C; NUM_NODES]>,
        api_config: Option<Options>,
        network_config: Option<TestConfig<{ NUM_NODES }>>,
        contracts: Option<Contracts>,
    }

    impl Default for TestNetworkConfigBuilder<5, no_storage::Options, NullStateCatchup> {
        fn default() -> Self {
            TestNetworkConfigBuilder {
                state: std::array::from_fn(|_| ValidatedState::default()),
                persistence: Some([no_storage::Options; 5]),
                catchup: Some(std::array::from_fn(|_| NullStateCatchup::default())),
                network_config: None,
                api_config: None,
                contracts: None,
            }
        }
    }

    pub enum AnyTestNetwork<P: PersistenceOptions, const NUM_NODES: usize> {
        V0_1(TestNetwork<P, NUM_NODES, SequencerVersions<V0_1, V0_1>>),
        V0_2(TestNetwork<P, NUM_NODES, SequencerVersions<FeeVersion, FeeVersion>>),
        V0_3(TestNetwork<P, NUM_NODES, SequencerVersions<EpochVersion, EpochVersion>>),
        V0_4(
            TestNetwork<
                P,
                NUM_NODES,
                SequencerVersions<DrbAndHeaderUpgradeVersion, DrbAndHeaderUpgradeVersion>,
            >,
        ),
    }

    impl<P: PersistenceOptions, const NUM_NODES: usize> AnyTestNetwork<P, NUM_NODES> {
        pub fn hotshot_config(&self) -> &HotShotConfig<SeqTypes> {
            match self {
                AnyTestNetwork::V0_1(network) => network.cfg.hotshot_config(),
                AnyTestNetwork::V0_2(network) => network.cfg.hotshot_config(),
                AnyTestNetwork::V0_3(network) => network.cfg.hotshot_config(),
                AnyTestNetwork::V0_4(network) => network.cfg.hotshot_config(),
            }
        }
    }

    impl<const NUM_NODES: usize>
        TestNetworkConfigBuilder<{ NUM_NODES }, no_storage::Options, NullStateCatchup>
    {
        pub fn with_num_nodes(
        ) -> TestNetworkConfigBuilder<{ NUM_NODES }, no_storage::Options, NullStateCatchup>
        {
            TestNetworkConfigBuilder {
                state: std::array::from_fn(|_| ValidatedState::default()),
                persistence: Some([no_storage::Options; { NUM_NODES }]),
                catchup: Some(std::array::from_fn(|_| NullStateCatchup::default())),
                network_config: None,
                api_config: None,
                contracts: None,
            }
        }
    }

    impl<const NUM_NODES: usize, P, C> TestNetworkConfigBuilder<{ NUM_NODES }, P, C>
    where
        P: PersistenceOptions,
        C: StateCatchup + 'static,
    {
        pub fn states(mut self, state: [ValidatedState; NUM_NODES]) -> Self {
            self.state = state;
            self
        }

        pub fn persistences<NP: PersistenceOptions>(
            self,
            persistence: [NP; NUM_NODES],
        ) -> TestNetworkConfigBuilder<{ NUM_NODES }, NP, C> {
            TestNetworkConfigBuilder {
                state: self.state,
                catchup: self.catchup,
                network_config: self.network_config,
                api_config: self.api_config,
                persistence: Some(persistence),
                contracts: self.contracts,
            }
        }

        pub fn api_config(mut self, api_config: Options) -> Self {
            self.api_config = Some(api_config);
            self
        }

        pub fn catchups<NC: StateCatchup + 'static>(
            self,
            catchup: [NC; NUM_NODES],
        ) -> TestNetworkConfigBuilder<{ NUM_NODES }, P, NC> {
            TestNetworkConfigBuilder {
                state: self.state,
                catchup: Some(catchup),
                network_config: self.network_config,
                api_config: self.api_config,
                persistence: self.persistence,
                contracts: self.contracts,
            }
        }

        pub fn network_config(mut self, network_config: TestConfig<{ NUM_NODES }>) -> Self {
            self.network_config = Some(network_config);
            self
        }

        pub fn contracts(mut self, contracts: Contracts) -> Self {
            self.contracts = Some(contracts);
            self
        }

        /// Setup for POS testing. Deploys contracts and adds the
        /// stake table address to state. Must be called before `build()`.
        pub async fn pos_hook<V: Versions>(
            self,
            delegation_config: DelegationConfig,
            stake_table_version: StakeTableContractVersion,
        ) -> anyhow::Result<Self> {
            if <V as Versions>::Upgrade::VERSION < EpochVersion::VERSION
                && <V as Versions>::Base::VERSION < EpochVersion::VERSION
            {
                panic!("given version does not require pos deployment");
            };

            let network_config = self
                .network_config
                .as_ref()
                .expect("network_config is required");

            let l1_url = network_config.l1_url();
            let signer = network_config.signer();
            let deployer = ProviderBuilder::new()
                .wallet(EthereumWallet::from(signer.clone()))
                .connect_http(l1_url.clone());

            let blocks_per_epoch = network_config.hotshot_config().epoch_height;
            let epoch_start_block = network_config.hotshot_config().epoch_start_block;
            let (genesis_state, genesis_stake) = light_client_genesis_from_stake_table(
                &network_config.hotshot_config().hotshot_stake_table(),
                STAKE_TABLE_CAPACITY_FOR_TEST,
            )
            .unwrap();

            let mut contracts = Contracts::new();
            let args = DeployerArgsBuilder::default()
                .deployer(deployer.clone())
                .rpc_url(l1_url.clone())
                .mock_light_client(true)
                .genesis_lc_state(genesis_state)
                .genesis_st_state(genesis_stake)
                .blocks_per_epoch(blocks_per_epoch)
                .epoch_start_block(epoch_start_block)
                .exit_escrow_period(U256::from(blocks_per_epoch * 15 + 100))
                .multisig_pauser(signer.address())
                .token_name("Espresso".to_string())
                .token_symbol("ESP".to_string())
                .initial_token_supply(U256::from(100000u64))
                .ops_timelock_delay(U256::from(0))
                .ops_timelock_admin(signer.address())
                .ops_timelock_proposers(vec![signer.address()])
                .ops_timelock_executors(vec![signer.address()])
                .safe_exit_timelock_delay(U256::from(10))
                .safe_exit_timelock_admin(signer.address())
                .safe_exit_timelock_proposers(vec![signer.address()])
                .safe_exit_timelock_executors(vec![signer.address()])
                .build()
                .unwrap();

            match stake_table_version {
                StakeTableContractVersion::V1 => {
                    args.deploy_to_stake_table_v1(&mut contracts).await
                },
                StakeTableContractVersion::V2 => args.deploy_all(&mut contracts).await,
            }
            .context("failed to deploy contracts")?;

            let stake_table_address = contracts
                .address(Contract::StakeTableProxy)
                .expect("StakeTableProxy address not found");

            StakingTransactions::create(
                l1_url.clone(),
                &deployer,
                stake_table_address,
                network_config.staking_priv_keys(),
                delegation_config,
            )
            .await
            .expect("stake table setup failed")
            .apply_all()
            .await
            .expect("send all txns failed");

            // enable interval mining with a 1s interval.
            // This ensures that blocks are finalized every second, even when there are no transactions.
            // It's useful for testing stake table updates,
            // which rely on the finalized L1 block number.
            if let Some(anvil) = network_config.anvil() {
                anvil
                    .anvil_set_interval_mining(1)
                    .await
                    .expect("interval mining");
            }

            // Add stake table address to `ChainConfig` (held in state),
            // avoiding overwrite other values. Base fee is set to `0` to avoid
            // unnecessary catchup of `FeeState`.
            let state = self.state[0].clone();
            let chain_config = if let Some(cf) = state.chain_config.resolve() {
                ChainConfig {
                    base_fee: 0.into(),
                    stake_table_contract: Some(stake_table_address),
                    ..cf
                }
            } else {
                ChainConfig {
                    base_fee: 0.into(),
                    stake_table_contract: Some(stake_table_address),
                    ..Default::default()
                }
            };

            let state = ValidatedState {
                chain_config: chain_config.into(),
                ..state
            };
            Ok(self
                .states(std::array::from_fn(|_| state.clone()))
                .contracts(contracts))
        }

        pub fn build(self) -> TestNetworkConfig<{ NUM_NODES }, P, C> {
            TestNetworkConfig {
                state: self.state,
                persistence: self.persistence.unwrap(),
                catchup: self.catchup.unwrap(),
                network_config: self.network_config.unwrap(),
                api_config: self.api_config.unwrap(),
                contracts: self.contracts,
            }
        }
    }

    impl<P: PersistenceOptions, const NUM_NODES: usize, V: Versions> TestNetwork<P, { NUM_NODES }, V> {
        pub async fn new<C: StateCatchup + 'static>(
            cfg: TestNetworkConfig<{ NUM_NODES }, P, C>,
            bind_version: V,
        ) -> Self {
            let mut cfg = cfg;
            let mut builder_tasks = Vec::new();

            let chain_config = cfg.state[0].chain_config.resolve();
            if chain_config.is_none() {
                tracing::warn!("Chain config is not set, using default max_block_size");
            }
            let (task, builder_url) = run_legacy_builder::<{ NUM_NODES }>(
                cfg.network_config.builder_port(),
                chain_config.map(|c| *c.max_block_size),
            )
            .await;
            builder_tasks.push(task);
            cfg.network_config
                .set_builder_urls(vec1::vec1![builder_url.clone()]);

            // add default storage if none is provided as query module is now required
            let mut opt = cfg.api_config.clone();
            let temp_dir = if opt.storage_fs.is_none() && opt.storage_sql.is_none() {
                let temp_dir = tempfile::tempdir().unwrap();
                opt = opt.query_fs(
                    Default::default(),
                    crate::persistence::fs::Options::new(temp_dir.path().to_path_buf()),
                );
                Some(temp_dir)
            } else {
                None
            };

            let mut nodes = join_all(
                izip!(cfg.state, cfg.persistence, cfg.catchup)
                    .enumerate()
                    .map(|(i, (state, persistence, state_peers))| {
                        let opt = opt.clone();
                        let cfg = &cfg.network_config;
                        let upgrades_map = cfg.upgrades();
                        async move {
                            if i == 0 {
                                opt.serve(|metrics, consumer, storage| {
                                    let cfg = cfg.clone();
                                    async move {
                                        Ok(cfg
                                            .init_node(
                                                0,
                                                state,
                                                persistence,
                                                Some(state_peers),
                                                storage,
                                                &*metrics,
                                                STAKE_TABLE_CAPACITY_FOR_TEST,
                                                consumer,
                                                bind_version,
                                                upgrades_map,
                                            )
                                            .await)
                                    }
                                    .boxed()
                                })
                                .await
                                .unwrap()
                            } else {
                                cfg.init_node(
                                    i,
                                    state,
                                    persistence,
                                    Some(state_peers),
                                    None,
                                    &NoMetrics,
                                    STAKE_TABLE_CAPACITY_FOR_TEST,
                                    NullEventConsumer,
                                    bind_version,
                                    upgrades_map,
                                )
                                .await
                            }
                        }
                    }),
            )
            .await;

            let handle_0 = &nodes[0];

            // Hook the builder(s) up to the event stream from the first node
            for builder_task in builder_tasks {
                builder_task.start(Box::new(handle_0.event_stream().await));
            }

            for ctx in &nodes {
                ctx.start_consensus().await;
            }

            let server = nodes.remove(0);
            let peers = nodes;

            Self {
                server,
                peers,
                cfg: cfg.network_config,
                temp_dir,
                contracts: cfg.contracts,
            }
        }

        pub async fn stop_consensus(&mut self) {
            self.server.shutdown_consensus().await;

            for ctx in &mut self.peers {
                ctx.shutdown_consensus().await;
            }
        }
    }

    /// Test the status API with custom options.
    ///
    /// The `opt` function can be used to modify the [`Options`] which are used to start the server.
    /// By default, the options are the minimal required to run this test (configuring a port and
    /// enabling the status API). `opt` may add additional functionality (e.g. adding a query module
    /// to test a different initialization path) but should not remove or modify the existing
    /// functionality (e.g. removing the status module or changing the port).
    pub async fn status_test_helper(opt: impl FnOnce(Options) -> Options) {
        let port = pick_unused_port().expect("No ports free");
        let url = format!("http://localhost:{port}").parse().unwrap();
        let client: Client<ServerError, StaticVersion<0, 1>> = Client::new(url);

        let options = opt(Options::with_port(port));
        let network_config = TestConfigBuilder::default().build();
        let config = TestNetworkConfigBuilder::default()
            .api_config(options)
            .network_config(network_config)
            .build();
        let _network = TestNetwork::new(config, MockSequencerVersions::new()).await;
        client.connect(None).await;

        // The status API is well tested in the query service repo. Here we are just smoke testing
        // that we set it up correctly. Wait for a (non-genesis) block to be sequenced and then
        // check the success rate metrics.
        while client
            .get::<u64>("status/block-height")
            .send()
            .await
            .unwrap()
            <= 1
        {
            sleep(Duration::from_secs(1)).await;
        }
        let success_rate = client
            .get::<f64>("status/success-rate")
            .send()
            .await
            .unwrap();
        // If metrics are populating correctly, we should get a finite number. If not, we might get
        // NaN or infinity due to division by 0.
        assert!(success_rate.is_finite(), "{success_rate}");
        // We know at least some views have been successful, since we finalized a block.
        assert!(success_rate > 0.0, "{success_rate}");
    }

    /// Test the submit API with custom options.
    ///
    /// The `opt` function can be used to modify the [`Options`] which are used to start the server.
    /// By default, the options are the minimal required to run this test (configuring a port and
    /// enabling the submit API). `opt` may add additional functionality (e.g. adding a query module
    /// to test a different initialization path) but should not remove or modify the existing
    /// functionality (e.g. removing the submit module or changing the port).
    pub async fn submit_test_helper(opt: impl FnOnce(Options) -> Options) {
        let txn = Transaction::new(NamespaceId::from(1_u32), vec![1, 2, 3, 4]);

        let port = pick_unused_port().expect("No ports free");

        let url = format!("http://localhost:{port}").parse().unwrap();
        let client: Client<ServerError, StaticVersion<0, 1>> = Client::new(url);

        let options = opt(Options::with_port(port).submit(Default::default()));
        let network_config = TestConfigBuilder::default().build();
        let config = TestNetworkConfigBuilder::default()
            .api_config(options)
            .network_config(network_config)
            .build();
        let network = TestNetwork::new(config, MockSequencerVersions::new()).await;
        let mut events = network.server.event_stream().await;

        client.connect(None).await;

        let hash = client
            .post("submit/submit")
            .body_json(&txn)
            .unwrap()
            .send()
            .await
            .unwrap();
        assert_eq!(txn.commit(), hash);

        // Wait for a Decide event containing transaction matching the one we sent
        wait_for_decide_on_handle(&mut events, &txn).await;
    }

    /// Test the state signature API.
    pub async fn state_signature_test_helper(opt: impl FnOnce(Options) -> Options) {
        let port = pick_unused_port().expect("No ports free");

        let url = format!("http://localhost:{port}").parse().unwrap();

        let client: Client<ServerError, StaticVersion<0, 1>> = Client::new(url);

        let options = opt(Options::with_port(port));
        let network_config = TestConfigBuilder::default().build();
        let config = TestNetworkConfigBuilder::default()
            .api_config(options)
            .network_config(network_config)
            .build();
        let network = TestNetwork::new(config, MockSequencerVersions::new()).await;

        let mut height: u64;
        // Wait for block >=2 appears
        // It's waiting for an extra second to make sure that the signature is generated
        loop {
            height = network.server.decided_leaf().await.height();
            sleep(std::time::Duration::from_secs(1)).await;
            if height >= 2 {
                break;
            }
        }
        // we cannot verify the signature now, because we don't know the stake table
        client
            .get::<LCV3StateSignatureRequestBody>(&format!("state-signature/block/{height}"))
            .send()
            .await
            .unwrap();
    }

    /// Test the catchup API with custom options.
    ///
    /// The `opt` function can be used to modify the [`Options`] which are used to start the server.
    /// By default, the options are the minimal required to run this test (configuring a port and
    /// enabling the catchup API). `opt` may add additional functionality (e.g. adding a query module
    /// to test a different initialization path) but should not remove or modify the existing
    /// functionality (e.g. removing the catchup module or changing the port).
    pub async fn catchup_test_helper(opt: impl FnOnce(Options) -> Options) {
        let port = pick_unused_port().expect("No ports free");
        let url = format!("http://localhost:{port}").parse().unwrap();
        let client: Client<ServerError, StaticVersion<0, 1>> = Client::new(url);

        let options = opt(Options::with_port(port));
        let network_config = TestConfigBuilder::default().build();
        let config = TestNetworkConfigBuilder::default()
            .api_config(options)
            .network_config(network_config)
            .build();
        let network = TestNetwork::new(config, MockSequencerVersions::new()).await;
        client.connect(None).await;

        // Wait for a few blocks to be decided.
        let mut events = network.server.event_stream().await;
        loop {
            if let Event {
                event: EventType::Decide { leaf_chain, .. },
                ..
            } = events.next().await.unwrap()
            {
                if leaf_chain
                    .iter()
                    .any(|LeafInfo { leaf, .. }| leaf.block_header().height() > 2)
                {
                    break;
                }
            }
        }

        // Stop consensus running on the node so we freeze the decided and undecided states.
        // We'll let it go out of scope here since it's a write lock.
        {
            network.server.shutdown_consensus().await;
        }

        // Undecided fee state: absent account.
        let leaf = network.server.decided_leaf().await;
        let height = leaf.height() + 1;
        let view = leaf.view_number() + 1;
        let res = client
            .get::<AccountQueryData>(&format!(
                "catchup/{height}/{}/account/{:x}",
                view.u64(),
                Address::default()
            ))
            .send()
            .await
            .unwrap();
        assert_eq!(res.balance, U256::ZERO);
        assert_eq!(
            res.proof
                .verify(
                    &network
                        .server
                        .state(view)
                        .await
                        .unwrap()
                        .fee_merkle_tree
                        .commitment()
                )
                .unwrap(),
            U256::ZERO,
        );

        // Undecided block state.
        let res = client
            .get::<BlocksFrontier>(&format!("catchup/{height}/{}/blocks", view.u64()))
            .send()
            .await
            .unwrap();
        let root = &network
            .server
            .state(view)
            .await
            .unwrap()
            .block_merkle_tree
            .commitment();
        BlockMerkleTree::verify(root, root.size() - 1, res)
            .unwrap()
            .unwrap();
    }

    pub async fn spawn_dishonest_peer_catchup_api() -> anyhow::Result<(Url, JoinHandle<()>)> {
        let toml = toml::from_str::<toml::Value>(include_str!("../api/catchup.toml")).unwrap();
        let mut api =
            Api::<(), hotshot_query_service::Error, SequencerApiVersion>::new(toml).unwrap();

        api.get("account", |_req, _state: &()| {
            async move {
                Result::<AccountQueryData, _>::Err(hotshot_query_service::Error::catch_all(
                    StatusCode::BAD_REQUEST,
                    "no account found".to_string(),
                ))
            }
            .boxed()
        })?
        .get("blocks", |_req, _state| {
            async move {
                Result::<BlocksFrontier, _>::Err(hotshot_query_service::Error::catch_all(
                    StatusCode::BAD_REQUEST,
                    "no block found".to_string(),
                ))
            }
            .boxed()
        })?
        .get("chainconfig", |_req, _state| {
            async move {
                Result::<ChainConfig, _>::Ok(ChainConfig {
                    max_block_size: 300.into(),
                    base_fee: 1.into(),
                    fee_recipient: "0xa0b86991c6218b36c1d19d4a2e9eb0ce3606eb48"
                        .parse()
                        .unwrap(),
                    ..Default::default()
                })
            }
            .boxed()
        })?
        .get("leafchain", |_req, _state| {
            async move {
                Result::<Vec<Leaf2>, _>::Err(hotshot_query_service::Error::catch_all(
                    StatusCode::BAD_REQUEST,
                    "No leafchain found".to_string(),
                ))
            }
            .boxed()
        })?;

        let mut app = App::<_, hotshot_query_service::Error>::with_state(());
        app.with_version(env!("CARGO_PKG_VERSION").parse().unwrap());

        app.register_module::<_, _>("catchup", api).unwrap();

        let port = pick_unused_port().expect("no free port");
        let url: Url = Url::parse(&format!("http://localhost:{port}")).unwrap();

        let handle = spawn({
            let url = url.clone();
            async move {
                let _ = app.serve(url, SequencerApiVersion::instance()).await;
            }
        });

        Ok((url, handle))
    }
}

#[cfg(test)]
mod api_tests {
    use std::{fmt::Debug, marker::PhantomData};

    use committable::Committable;
    use data_source::testing::TestableSequencerDataSource;
    use espresso_types::{
        traits::{EventConsumer, PersistenceOptions},
        Header, Leaf2, MockSequencerVersions, NamespaceId, NamespaceProofQueryData, ValidatedState,
    };
    use futures::{future, stream::StreamExt};
    use hotshot_example_types::node_types::TestVersions;
    use hotshot_query_service::availability::{
        AvailabilityDataSource, BlockQueryData, VidCommonQueryData,
    };
    use hotshot_types::{
        data::{
            ns_table::parse_ns_table, vid_disperse::VidDisperseShare2, DaProposal2, EpochNumber,
            QuorumProposal2, QuorumProposalWrapper, VidCommitment,
        },
        event::LeafInfo,
        message::Proposal,
        simple_certificate::QuorumCertificate2,
        traits::{node_implementation::ConsensusTime, signature_key::SignatureKey, EncodeBytes},
        utils::EpochTransitionIndicator,
        vid::avidm::{init_avidm_param, AvidMScheme},
    };
    use portpicker::pick_unused_port;
    use surf_disco::Client;
    use test_helpers::{
        catchup_test_helper, state_signature_test_helper, status_test_helper, submit_test_helper,
        TestNetwork, TestNetworkConfigBuilder,
    };
    use tide_disco::error::ServerError;
    use vbs::version::StaticVersion;

    use super::{update::ApiEventConsumer, *};
    use crate::{
        network,
        persistence::no_storage::NoStorage,
        testing::{wait_for_decide_on_handle, TestConfigBuilder},
    };

    #[rstest_reuse::template]
    #[rstest::rstest]
    #[case(PhantomData::<crate::api::sql::DataSource>)]
    #[case(PhantomData::<crate::api::fs::DataSource>)]
    #[test_log::test(tokio::test(flavor = "multi_thread"))]
    pub fn testable_sequencer_data_source<D: TestableSequencerDataSource>(
        #[case] _d: PhantomData<D>,
    ) {
    }

    #[rstest_reuse::apply(testable_sequencer_data_source)]
    pub(crate) async fn submit_test_with_query_module<D: TestableSequencerDataSource>(
        _d: PhantomData<D>,
    ) {
        let storage = D::create_storage().await;
        submit_test_helper(|opt| D::options(&storage, opt)).await
    }

    #[rstest_reuse::apply(testable_sequencer_data_source)]
    pub(crate) async fn status_test_with_query_module<D: TestableSequencerDataSource>(
        _d: PhantomData<D>,
    ) {
        let storage = D::create_storage().await;
        status_test_helper(|opt| D::options(&storage, opt)).await
    }

    #[rstest_reuse::apply(testable_sequencer_data_source)]
    pub(crate) async fn state_signature_test_with_query_module<D: TestableSequencerDataSource>(
        _d: PhantomData<D>,
    ) {
        let storage = D::create_storage().await;
        state_signature_test_helper(|opt| D::options(&storage, opt)).await
    }

    #[rstest_reuse::apply(testable_sequencer_data_source)]
    pub(crate) async fn test_namespace_query<D: TestableSequencerDataSource>(_d: PhantomData<D>) {
        // Arbitrary transaction, arbitrary namespace ID
        let ns_id = NamespaceId::from(42_u32);
        let txn = Transaction::new(ns_id, vec![1, 2, 3, 4]);

        // Start query service.
        let port = pick_unused_port().expect("No ports free");
        let storage = D::create_storage().await;
        let network_config = TestConfigBuilder::default().build();
        let config = TestNetworkConfigBuilder::default()
            .api_config(D::options(&storage, Options::with_port(port)).submit(Default::default()))
            .network_config(network_config)
            .build();
        let network = TestNetwork::new(config, MockSequencerVersions::new()).await;
        let mut events = network.server.event_stream().await;

        // Connect client.
        let client: Client<ServerError, StaticVersion<0, 1>> =
            Client::new(format!("http://localhost:{port}").parse().unwrap());
        client.connect(None).await;

        let hash = client
            .post("submit/submit")
            .body_json(&txn)
            .unwrap()
            .send()
            .await
            .unwrap();
        assert_eq!(txn.commit(), hash);

        // Wait for a Decide event containing transaction matching the one we sent
        let block_height = wait_for_decide_on_handle(&mut events, &txn).await.0 as usize;
        tracing::info!(block_height, "transaction sequenced");

        // Submit a second transaction for range queries.
        let txn2 = Transaction::new(ns_id, vec![5, 6, 7, 8]);
        client
            .post::<Commitment<Transaction>>("submit/submit")
            .body_json(&txn2)
            .unwrap()
            .send()
            .await
            .unwrap();
        let block_height2 = wait_for_decide_on_handle(&mut events, &txn2).await.0 as usize;
        tracing::info!(block_height2, "transaction sequenced");

        // Wait for the query service to update to this block height.
        client
            .socket(&format!("availability/stream/blocks/{block_height2}"))
            .subscribe::<BlockQueryData<SeqTypes>>()
            .await
            .unwrap()
            .next()
            .await
            .unwrap()
            .unwrap();

        let mut found_txn = false;
        let mut found_empty_block = false;
        for block_num in 0..=block_height {
            let header: Header = client
                .get(&format!("availability/header/{block_num}"))
                .send()
                .await
                .unwrap();
            let ns_query_res: NamespaceProofQueryData = client
                .get(&format!("availability/block/{block_num}/namespace/{ns_id}"))
                .send()
                .await
                .unwrap();

            // Check other means of querying the same proof.
            assert_eq!(
                ns_query_res,
                client
                    .get(&format!(
                        "availability/block/hash/{}/namespace/{ns_id}",
                        header.commit()
                    ))
                    .send()
                    .await
                    .unwrap()
            );
            assert_eq!(
                ns_query_res,
                client
                    .get(&format!(
                        "availability/block/payload-hash/{}/namespace/{ns_id}",
                        header.payload_commitment()
                    ))
                    .send()
                    .await
                    .unwrap()
            );

            // Verify namespace proof if present
            if let Some(ns_proof) = ns_query_res.proof {
                let vid_common: VidCommonQueryData<SeqTypes> = client
                    .get(&format!("availability/vid/common/{block_num}"))
                    .send()
                    .await
                    .unwrap();
                ns_proof
                    .verify(
                        header.ns_table(),
                        &header.payload_commitment(),
                        vid_common.common(),
                    )
                    .unwrap();
            } else {
                // Namespace proof should be present if ns_id exists in ns_table
                assert!(header.ns_table().find_ns_id(&ns_id).is_none());
                assert!(ns_query_res.transactions.is_empty());
            }

            found_empty_block = found_empty_block || ns_query_res.transactions.is_empty();

            for txn in ns_query_res.transactions {
                if txn.commit() == hash {
                    // Ensure that we validate an inclusion proof
                    found_txn = true;
                }
            }
        }
        assert!(found_txn);
        assert!(found_empty_block);

        // Test range query.
        let ns_proofs: Vec<NamespaceProofQueryData> = client
            .get(&format!(
                "availability/block/{block_height}/{}/namespace/{ns_id}",
                block_height2 + 1
            ))
            .send()
            .await
            .unwrap();
        assert_eq!(ns_proofs.len(), block_height2 + 1 - block_height);
        assert_eq!(&ns_proofs[0].transactions, std::slice::from_ref(&txn));
        assert_eq!(
            &ns_proofs[ns_proofs.len() - 1].transactions,
            std::slice::from_ref(&txn2)
        );
        for proof in &ns_proofs[1..ns_proofs.len() - 1] {
            assert_eq!(proof.transactions, &[]);
        }
    }

    #[rstest_reuse::apply(testable_sequencer_data_source)]
    pub(crate) async fn catchup_test_with_query_module<D: TestableSequencerDataSource>(
        _d: PhantomData<D>,
    ) {
        let storage = D::create_storage().await;
        catchup_test_helper(|opt| D::options(&storage, opt)).await
    }

    #[rstest_reuse::apply(testable_sequencer_data_source)]
    pub async fn test_non_consecutive_decide_with_failing_event_consumer<D>(_d: PhantomData<D>)
    where
        D: TestableSequencerDataSource + Debug + 'static,
    {
        #[derive(Clone, Copy, Debug)]
        struct FailConsumer;

        #[async_trait]
        impl EventConsumer for FailConsumer {
            async fn handle_event(&self, _: &Event<SeqTypes>) -> anyhow::Result<()> {
                bail!("mock error injection");
            }
        }

        let (pubkey, privkey) = PubKey::generated_from_seed_indexed([0; 32], 1);

        let storage = D::create_storage().await;
        let persistence = D::persistence_options(&storage).create().await.unwrap();
        let data_source: Arc<StorageState<network::Memory, NoStorage, _, MockSequencerVersions>> =
            Arc::new(StorageState::new(
                D::create(D::persistence_options(&storage), Default::default(), false)
                    .await
                    .unwrap(),
                ApiState::new(future::pending()),
            ));

        // Create two non-consecutive leaf chains.
        let mut chain1 = vec![];

        let genesis = Leaf2::genesis::<TestVersions>(&Default::default(), &NodeState::mock()).await;
        let payload = genesis.block_payload().unwrap();
        let payload_bytes_arc = payload.encode();

        let avidm_param = init_avidm_param(2).unwrap();
        let weights = vec![1u32; 2];

        let ns_table = parse_ns_table(payload.byte_len().as_usize(), &payload.ns_table().encode());
        let (payload_commitment, shares) =
            AvidMScheme::ns_disperse(&avidm_param, &weights, &payload_bytes_arc, ns_table).unwrap();

        let mut quorum_proposal = QuorumProposalWrapper::<SeqTypes> {
            proposal: QuorumProposal2::<SeqTypes> {
                block_header: genesis.block_header().clone(),
                view_number: ViewNumber::genesis(),
                justify_qc: QuorumCertificate2::genesis::<MockSequencerVersions>(
                    &ValidatedState::default(),
                    &NodeState::mock(),
                )
                .await,
                upgrade_certificate: None,
                view_change_evidence: None,
                next_drb_result: None,
                next_epoch_justify_qc: None,
                epoch: None,
                state_cert: None,
            },
        };
        let mut qc = QuorumCertificate2::genesis::<MockSequencerVersions>(
            &ValidatedState::default(),
            &NodeState::mock(),
        )
        .await;

        let mut justify_qc = qc.clone();
        for i in 0..5 {
            *quorum_proposal.proposal.block_header.height_mut() = i;
            quorum_proposal.proposal.view_number = ViewNumber::new(i);
            quorum_proposal.proposal.justify_qc = justify_qc;
            let leaf = Leaf2::from_quorum_proposal(&quorum_proposal);
            qc.view_number = leaf.view_number();
            qc.data.leaf_commit = Committable::commit(&leaf);
            justify_qc = qc.clone();
            chain1.push((leaf.clone(), qc.clone()));

            // Include a quorum proposal for each leaf.
            let quorum_proposal_signature =
                PubKey::sign(&privkey, &bincode::serialize(&quorum_proposal).unwrap())
                    .expect("Failed to sign quorum_proposal");
            persistence
                .append_quorum_proposal2(&Proposal {
                    data: quorum_proposal.clone(),
                    signature: quorum_proposal_signature,
                    _pd: Default::default(),
                })
                .await
                .unwrap();

            // Include VID information for each leaf.
            let share = VidDisperseShare2::<SeqTypes> {
                view_number: leaf.view_number(),
                payload_commitment,
                share: shares[0].clone(),
                recipient_key: pubkey,
                epoch: Some(EpochNumber::new(0)),
                target_epoch: Some(EpochNumber::new(0)),
                common: avidm_param.clone(),
            };
            persistence
                .append_vid2(&share.to_proposal(&privkey).unwrap())
                .await
                .unwrap();

            // Include payload information for each leaf.
            let block_payload_signature =
                PubKey::sign(&privkey, &payload_bytes_arc).expect("Failed to sign block payload");
            let da_proposal_inner = DaProposal2::<SeqTypes> {
                encoded_transactions: payload_bytes_arc.clone(),
                metadata: payload.ns_table().clone(),
                view_number: leaf.view_number(),
                epoch: Some(EpochNumber::new(0)),
                epoch_transition_indicator: EpochTransitionIndicator::NotInTransition,
            };
            let da_proposal = Proposal {
                data: da_proposal_inner,
                signature: block_payload_signature,
                _pd: Default::default(),
            };
            persistence
                .append_da2(&da_proposal, VidCommitment::V1(payload_commitment))
                .await
                .unwrap();
        }
        // Split into two chains.
        let mut chain2 = chain1.split_off(2);
        // Make non-consecutive (i.e. we skip a leaf).
        chain2.remove(0);

        // Decide 2 leaves, but fail in event processing.
        let leaf_chain = chain1
            .iter()
            .map(|(leaf, qc)| (leaf_info(leaf.clone()), qc.clone()))
            .collect::<Vec<_>>();
        tracing::info!("decide with event handling failure");
        persistence
            .append_decided_leaves(
                ViewNumber::new(1),
                leaf_chain.iter().map(|(leaf, qc)| (leaf, qc.clone())),
                None,
                &FailConsumer,
            )
            .await
            .unwrap();

        // Now decide remaining leaves successfully. We should now process a decide event for all
        // the leaves.
        let consumer = ApiEventConsumer::from(data_source.clone());
        let leaf_chain = chain2
            .iter()
            .map(|(leaf, qc)| (leaf_info(leaf.clone()), qc.clone()))
            .collect::<Vec<_>>();
        tracing::info!("decide successfully");
        persistence
            .append_decided_leaves(
                ViewNumber::new(4),
                leaf_chain.iter().map(|(leaf, qc)| (leaf, qc.clone())),
                None,
                &consumer,
            )
            .await
            .unwrap();

        // Check that the leaves were moved to archive storage, along with payload and VID
        // information.
        for (leaf, qc) in chain1.iter().chain(&chain2) {
            tracing::info!(height = leaf.height(), "check archive");
            let qd = data_source.get_leaf(leaf.height() as usize).await.await;
            let stored_leaf: Leaf2 = qd.leaf().clone();
            let stored_qc = qd.qc().clone();
            assert_eq!(&stored_leaf, leaf);
            assert_eq!(&stored_qc, qc);

            data_source
                .get_block(leaf.height() as usize)
                .await
                .try_resolve()
                .ok()
                .unwrap();
            data_source
                .get_vid_common(leaf.height() as usize)
                .await
                .try_resolve()
                .ok()
                .unwrap();

            // Check that all data has been garbage collected for the decided views.
            assert!(persistence
                .load_da_proposal(leaf.view_number())
                .await
                .unwrap()
                .is_none());
            assert!(persistence
                .load_vid_share(leaf.view_number())
                .await
                .unwrap()
                .is_none());
            assert!(persistence
                .load_quorum_proposal(leaf.view_number())
                .await
                .is_err());
        }

        // Check that data has _not_ been garbage collected for the missing view.
        assert!(persistence
            .load_da_proposal(ViewNumber::new(2))
            .await
            .unwrap()
            .is_some());
        assert!(persistence
            .load_vid_share(ViewNumber::new(2))
            .await
            .unwrap()
            .is_some());
        persistence
            .load_quorum_proposal(ViewNumber::new(2))
            .await
            .unwrap();
    }

    #[rstest_reuse::apply(testable_sequencer_data_source)]
    pub async fn test_decide_missing_data<D>(_d: PhantomData<D>)
    where
        D: TestableSequencerDataSource + Debug + 'static,
    {
        let storage = D::create_storage().await;
        let persistence = D::persistence_options(&storage).create().await.unwrap();
        let data_source: Arc<StorageState<network::Memory, NoStorage, _, MockSequencerVersions>> =
            Arc::new(StorageState::new(
                D::create(D::persistence_options(&storage), Default::default(), false)
                    .await
                    .unwrap(),
                ApiState::new(future::pending()),
            ));
        let consumer = ApiEventConsumer::from(data_source.clone());

        let mut qc = QuorumCertificate2::genesis::<MockSequencerVersions>(
            &ValidatedState::default(),
            &NodeState::mock(),
        )
        .await;
        let leaf =
            Leaf2::genesis::<TestVersions>(&ValidatedState::default(), &NodeState::mock()).await;

        // Append the genesis leaf. We don't use this for the test, because the update function will
        // automatically fill in the missing data for genesis. We just append this to get into a
        // consistent state to then append the leaf from view 1, which will have missing data.
        tracing::info!(?leaf, ?qc, "decide genesis leaf");
        persistence
            .append_decided_leaves(
                leaf.view_number(),
                [(&leaf_info(leaf.clone()), qc.clone())],
                None,
                &consumer,
            )
            .await
            .unwrap();

        // Create another leaf, with missing data.
        let mut block_header = leaf.block_header().clone();
        *block_header.height_mut() += 1;
        let qp = QuorumProposalWrapper {
            proposal: QuorumProposal2 {
                block_header,
                view_number: leaf.view_number() + 1,
                justify_qc: qc.clone(),
                upgrade_certificate: None,
                view_change_evidence: None,
                next_drb_result: None,
                next_epoch_justify_qc: None,
                epoch: None,
                state_cert: None,
            },
        };

        let leaf = Leaf2::from_quorum_proposal(&qp);
        qc.view_number = leaf.view_number();
        qc.data.leaf_commit = Committable::commit(&leaf);

        // Decide a leaf without the corresponding payload or VID.
        tracing::info!(?leaf, ?qc, "append leaf 1");
        persistence
            .append_decided_leaves(
                leaf.view_number(),
                [(&leaf_info(leaf.clone()), qc)],
                None,
                &consumer,
            )
            .await
            .unwrap();

        // Check that we still processed the leaf.
        assert_eq!(leaf, data_source.get_leaf(1).await.await.leaf().clone());
        assert!(data_source.get_vid_common(1).await.is_pending());
        assert!(data_source.get_block(1).await.is_pending());
    }

    fn leaf_info(leaf: Leaf2) -> LeafInfo<SeqTypes> {
        LeafInfo {
            leaf,
            vid_share: None,
            state: Default::default(),
            delta: None,
            state_cert: None,
        }
    }
}

#[cfg(test)]
mod test {
    use std::{
        collections::{HashMap, HashSet},
        time::Duration,
    };

    use alloy::{
        eips::BlockId,
        network::EthereumWallet,
        primitives::U256,
        providers::{Provider, ProviderBuilder},
    };
    use async_lock::Mutex;
    use committable::{Commitment, Committable};
    use espresso_contract_deployer::{
        builder::DeployerArgsBuilder, network_config::light_client_genesis_from_stake_table,
        upgrade_stake_table_v2, Contract, Contracts,
    };
    use espresso_types::{
        config::PublicHotShotConfig,
        traits::{NullEventConsumer, PersistenceOptions},
        v0_3::{Fetcher, RewardAmount, RewardMerkleProofV1, COMMISSION_BASIS_POINTS},
        v0_4::RewardMerkleProofV2,
        validators_from_l1_events, ADVZNamespaceProofQueryData, DrbAndHeaderUpgradeVersion,
        EpochVersion, FeeAmount, FeeVersion, Header, L1Client, L1ClientOptions,
        MockSequencerVersions, NamespaceId, NamespaceProofQueryData, NsProof, RewardDistributor,
        SequencerVersions, ValidatedState,
    };
    use futures::{
        future::{self, join_all},
        stream::{StreamExt, TryStreamExt},
        try_join,
    };
    use hotshot::types::EventType;
    use hotshot_contract_adapter::{
        reward::RewardClaimInput,
        sol_types::{EspToken, StakeTableV2},
        stake_table::StakeTableContractVersion,
    };
    use hotshot_example_types::node_types::EpochsTestVersions;
    use hotshot_query_service::{
        availability::{
            BlockQueryData, BlockSummaryQueryData, LeafQueryData, TransactionQueryData,
            VidCommonQueryData,
        },
        data_source::{sql::Config, storage::SqlStorage, VersionedDataSource},
        explorer::TransactionSummariesResponse,
        types::HeightIndexed,
    };
    use hotshot_types::{
        data::EpochNumber,
        event::LeafInfo,
        traits::{
            block_contents::BlockHeader, election::Membership, metrics::NoMetrics,
            node_implementation::ConsensusTime,
        },
        utils::epoch_from_block_number,
        ValidatorConfig,
    };
    use jf_merkle_tree_compat::prelude::{MerkleProof, Sha3Node};
    use portpicker::pick_unused_port;
    use pretty_assertions::assert_matches;
    use rand::seq::SliceRandom;
    use rstest::rstest;
    use staking_cli::{
        demo::DelegationConfig,
        registration::{fetch_commission, update_commission},
    };
    use surf_disco::Client;
    use test_helpers::{
        catchup_test_helper, state_signature_test_helper, status_test_helper, submit_test_helper,
        TestNetwork, TestNetworkConfigBuilder,
    };
    use tide_disco::{
        app::AppHealth, error::ServerError, healthcheck::HealthStatus, StatusCode, Url,
    };
    use tokio::time::sleep;
    use vbs::version::{StaticVersion, StaticVersionType};

    use self::{
        data_source::testing::TestableSequencerDataSource, options::HotshotEvents,
        sql::DataSource as SqlDataSource,
    };
    use super::*;
    use crate::{
        api::{
            options::Query,
            sql::{impl_testable_data_source::tmp_options, reconstruct_state},
            test_helpers::STAKE_TABLE_CAPACITY_FOR_TEST,
        },
        catchup::{NullStateCatchup, StatePeers},
        persistence,
        persistence::no_storage,
        state_cert::{StateCertQueryDataV1, StateCertQueryDataV2},
        testing::{wait_for_decide_on_handle, wait_for_epochs, TestConfig, TestConfigBuilder},
    };

    type PosVersionV3 = SequencerVersions<StaticVersion<0, 3>, StaticVersion<0, 0>>;
    type PosVersionV4 = SequencerVersions<StaticVersion<0, 4>, StaticVersion<0, 0>>;

    #[test_log::test(tokio::test(flavor = "multi_thread"))]
    async fn test_healthcheck() {
        let port = pick_unused_port().expect("No ports free");
        let url = format!("http://localhost:{port}").parse().unwrap();
        let client: Client<ServerError, StaticVersion<0, 1>> = Client::new(url);
        let options = Options::with_port(port);
        let network_config = TestConfigBuilder::default().build();
        let config = TestNetworkConfigBuilder::<5, _, NullStateCatchup>::default()
            .api_config(options)
            .network_config(network_config)
            .build();
        let _network = TestNetwork::new(config, MockSequencerVersions::new()).await;

        client.connect(None).await;
        let health = client.get::<AppHealth>("healthcheck").send().await.unwrap();
        assert_eq!(health.status, HealthStatus::Available);
    }

    #[test_log::test(tokio::test(flavor = "multi_thread"))]
    async fn status_test_without_query_module() {
        status_test_helper(|opt| opt).await
    }

    #[test_log::test(tokio::test(flavor = "multi_thread"))]
    async fn submit_test_without_query_module() {
        submit_test_helper(|opt| opt).await
    }

    #[test_log::test(tokio::test(flavor = "multi_thread"))]
    async fn state_signature_test_without_query_module() {
        state_signature_test_helper(|opt| opt).await
    }

    #[test_log::test(tokio::test(flavor = "multi_thread"))]
    async fn catchup_test_without_query_module() {
        catchup_test_helper(|opt| opt).await
    }

    #[test_log::test(tokio::test(flavor = "multi_thread"))]
    async fn slow_test_merklized_state_api() {
        let port = pick_unused_port().expect("No ports free");

        let storage = SqlDataSource::create_storage().await;

        let options = SqlDataSource::options(&storage, Options::with_port(port));

        let network_config = TestConfigBuilder::default().build();
        let config = TestNetworkConfigBuilder::default()
            .api_config(options)
            .network_config(network_config)
            .build();
        let mut network = TestNetwork::new(config, MockSequencerVersions::new()).await;
        let url = format!("http://localhost:{port}").parse().unwrap();
        let client: Client<ServerError, SequencerApiVersion> = Client::new(url);

        client.connect(Some(Duration::from_secs(15))).await;

        // Wait until some blocks have been decided.
        tracing::info!("waiting for blocks");
        let blocks = client
            .socket("availability/stream/blocks/0")
            .subscribe::<BlockQueryData<SeqTypes>>()
            .await
            .unwrap()
            .take(4)
            .try_collect::<Vec<_>>()
            .await
            .unwrap();

        // sleep for few seconds so that state data is upserted
        tracing::info!("waiting for state to be inserted");
        sleep(Duration::from_secs(5)).await;
        network.stop_consensus().await;

        for block in blocks {
            let i = block.height();
            tracing::info!(i, "get block state");
            let path = client
                .get::<MerkleProof<Commitment<Header>, u64, Sha3Node, 3>>(&format!(
                    "block-state/{}/{i}",
                    i + 1
                ))
                .send()
                .await
                .unwrap();
            assert_eq!(*path.elem().unwrap(), block.hash());

            tracing::info!(i, "get fee state");
            let account = TestConfig::<5>::builder_key().fee_account();
            let path = client
                .get::<MerkleProof<FeeAmount, FeeAccount, Sha3Node, 256>>(&format!(
                    "fee-state/{}/{}",
                    i + 1,
                    account
                ))
                .send()
                .await
                .unwrap();
            assert_eq!(*path.index(), account);
            assert!(*path.elem().unwrap() > 0.into(), "{:?}", path.elem());
        }

        // testing fee_balance api
        let account = TestConfig::<5>::builder_key().fee_account();
        let amount = client
            .get::<Option<FeeAmount>>(&format!("fee-state/fee-balance/latest/{account}"))
            .send()
            .await
            .unwrap()
            .unwrap();
        let expected = U256::MAX;
        assert_eq!(expected, amount.0);
    }

    #[test_log::test(tokio::test(flavor = "multi_thread"))]
    async fn test_leaf_only_data_source() {
        let port = pick_unused_port().expect("No ports free");

        let storage = SqlDataSource::create_storage().await;
        let options =
            SqlDataSource::leaf_only_ds_options(&storage, Options::with_port(port)).unwrap();

        let network_config = TestConfigBuilder::default().build();
        let config = TestNetworkConfigBuilder::default()
            .api_config(options)
            .network_config(network_config)
            .build();
        let _network = TestNetwork::new(config, MockSequencerVersions::new()).await;
        let url = format!("http://localhost:{port}").parse().unwrap();
        let client: Client<ServerError, SequencerApiVersion> = Client::new(url);

        tracing::info!("waiting for blocks");
        client.connect(Some(Duration::from_secs(15))).await;
        // Wait until some blocks have been decided.

        let account = TestConfig::<5>::builder_key().fee_account();

        let _headers = client
            .socket("availability/stream/headers/0")
            .subscribe::<Header>()
            .await
            .unwrap()
            .take(10)
            .try_collect::<Vec<_>>()
            .await
            .unwrap();

        for i in 1..5 {
            let leaf = client
                .get::<LeafQueryData<SeqTypes>>(&format!("availability/leaf/{i}"))
                .send()
                .await
                .unwrap();

            assert_eq!(leaf.height(), i);

            let header = client
                .get::<Header>(&format!("availability/header/{i}"))
                .send()
                .await
                .unwrap();

            assert_eq!(header.height(), i);

            let vid = client
                .get::<VidCommonQueryData<SeqTypes>>(&format!("availability/vid/common/{i}"))
                .send()
                .await
                .unwrap();

            assert_eq!(vid.height(), i);

            client
                .get::<MerkleProof<Commitment<Header>, u64, Sha3Node, 3>>(&format!(
                    "block-state/{i}/{}",
                    i - 1
                ))
                .send()
                .await
                .unwrap();

            client
                .get::<MerkleProof<FeeAmount, FeeAccount, Sha3Node, 256>>(&format!(
                    "fee-state/{}/{}",
                    i + 1,
                    account
                ))
                .send()
                .await
                .unwrap();
        }

        // This would fail even though we have processed atleast 10 leaves
        // this is because light weight nodes only support leaves, headers and VID
        client
            .get::<BlockQueryData<SeqTypes>>("availability/block/1")
            .send()
            .await
            .unwrap_err();
    }

    async fn run_catchup_test(url_suffix: &str) {
        // Start a sequencer network, using the query service for catchup.
        let port = pick_unused_port().expect("No ports free");
        const NUM_NODES: usize = 5;

        let url: url::Url = format!("http://localhost:{port}{url_suffix}")
            .parse()
            .unwrap();

        let config = TestNetworkConfigBuilder::<NUM_NODES, _, _>::with_num_nodes()
            .api_config(Options::with_port(port))
            .network_config(TestConfigBuilder::default().build())
            .catchups(std::array::from_fn(|_| {
                StatePeers::<StaticVersion<0, 1>>::from_urls(
                    vec![url.clone()],
                    Default::default(),
                    &NoMetrics,
                )
            }))
            .build();
        let mut network = TestNetwork::new(config, MockSequencerVersions::new()).await;

        // Wait for replica 0 to reach a (non-genesis) decide, before disconnecting it.
        let mut events = network.peers[0].event_stream().await;
        loop {
            let event = events.next().await.unwrap();
            let EventType::Decide { leaf_chain, .. } = event.event else {
                continue;
            };
            if leaf_chain[0].leaf.height() > 0 {
                break;
            }
        }

        // Shut down and restart replica 0. We don't just stop consensus and restart it; we fully
        // drop the node and recreate it so it loses all of its temporary state and starts off from
        // genesis. It should be able to catch up by listening to proposals and then rebuild its
        // state from its peers.
        tracing::info!("shutting down node");
        network.peers.remove(0);

        // Wait for a few blocks to pass while the node is down, so it falls behind.
        network
            .server
            .event_stream()
            .await
            .filter(|event| future::ready(matches!(event.event, EventType::Decide { .. })))
            .take(3)
            .collect::<Vec<_>>()
            .await;

        tracing::info!("restarting node");
        let node = network
            .cfg
            .init_node(
                1,
                ValidatedState::default(),
                no_storage::Options,
                Some(StatePeers::<StaticVersion<0, 1>>::from_urls(
                    vec![url],
                    Default::default(),
                    &NoMetrics,
                )),
                None,
                &NoMetrics,
                test_helpers::STAKE_TABLE_CAPACITY_FOR_TEST,
                NullEventConsumer,
                MockSequencerVersions::new(),
                Default::default(),
            )
            .await;
        let mut events = node.event_stream().await;

        // Wait for a (non-genesis) block proposed by each node, to prove that the lagging node has
        // caught up and all nodes are in sync.
        let mut proposers = [false; NUM_NODES];
        loop {
            let event = events.next().await.unwrap();
            let EventType::Decide { leaf_chain, .. } = event.event else {
                continue;
            };
            for LeafInfo { leaf, .. } in leaf_chain.iter().rev() {
                let height = leaf.height();
                let leaf_builder = (leaf.view_number().u64() as usize) % NUM_NODES;
                if height == 0 {
                    continue;
                }

                tracing::info!(
                    "waiting for blocks from {proposers:?}, block {height} is from {leaf_builder}",
                );
                proposers[leaf_builder] = true;
            }

            if proposers.iter().all(|has_proposed| *has_proposed) {
                break;
            }
        }
    }

    #[test_log::test(tokio::test(flavor = "multi_thread"))]
    async fn test_catchup() {
        run_catchup_test("").await;
    }

    #[test_log::test(tokio::test(flavor = "multi_thread"))]
    async fn test_catchup_v0() {
        run_catchup_test("/v0").await;
    }

    #[test_log::test(tokio::test(flavor = "multi_thread"))]
    async fn test_catchup_v1() {
        run_catchup_test("/v1").await;
    }

    #[test_log::test(tokio::test(flavor = "multi_thread"))]
    async fn test_catchup_no_state_peers() {
        // Start a sequencer network, using the query service for catchup.
        let port = pick_unused_port().expect("No ports free");
        const NUM_NODES: usize = 5;
        let config = TestNetworkConfigBuilder::<NUM_NODES, _, _>::with_num_nodes()
            .api_config(Options::with_port(port))
            .network_config(TestConfigBuilder::default().build())
            .build();
        let mut network = TestNetwork::new(config, MockSequencerVersions::new()).await;

        // Wait for replica 0 to reach a (non-genesis) decide, before disconnecting it.
        let mut events = network.peers[0].event_stream().await;
        loop {
            let event = events.next().await.unwrap();
            let EventType::Decide { leaf_chain, .. } = event.event else {
                continue;
            };
            if leaf_chain[0].leaf.height() > 0 {
                break;
            }
        }

        // Shut down and restart replica 0. We don't just stop consensus and restart it; we fully
        // drop the node and recreate it so it loses all of its temporary state and starts off from
        // genesis. It should be able to catch up by listening to proposals and then rebuild its
        // state from its peers.
        tracing::info!("shutting down node");
        network.peers.remove(0);

        // Wait for a few blocks to pass while the node is down, so it falls behind.
        network
            .server
            .event_stream()
            .await
            .filter(|event| future::ready(matches!(event.event, EventType::Decide { .. })))
            .take(3)
            .collect::<Vec<_>>()
            .await;

        tracing::info!("restarting node");
        let node = network
            .cfg
            .init_node(
                1,
                ValidatedState::default(),
                no_storage::Options,
                None::<NullStateCatchup>,
                None,
                &NoMetrics,
                test_helpers::STAKE_TABLE_CAPACITY_FOR_TEST,
                NullEventConsumer,
                MockSequencerVersions::new(),
                Default::default(),
            )
            .await;
        let mut events = node.event_stream().await;

        // Wait for a (non-genesis) block proposed by each node, to prove that the lagging node has
        // caught up and all nodes are in sync.
        let mut proposers = [false; NUM_NODES];
        loop {
            let event = events.next().await.unwrap();
            let EventType::Decide { leaf_chain, .. } = event.event else {
                continue;
            };
            for LeafInfo { leaf, .. } in leaf_chain.iter().rev() {
                let height = leaf.height();
                let leaf_builder = (leaf.view_number().u64() as usize) % NUM_NODES;
                if height == 0 {
                    continue;
                }

                tracing::info!(
                    "waiting for blocks from {proposers:?}, block {height} is from {leaf_builder}",
                );
                proposers[leaf_builder] = true;
            }

            if proposers.iter().all(|has_proposed| *has_proposed) {
                break;
            }
        }
    }

    #[ignore]
    #[test_log::test(tokio::test(flavor = "multi_thread"))]
    async fn test_catchup_epochs_no_state_peers() {
        // Start a sequencer network, using the query service for catchup.
        let port = pick_unused_port().expect("No ports free");
        const EPOCH_HEIGHT: u64 = 5;
        let network_config = TestConfigBuilder::default()
            .epoch_height(EPOCH_HEIGHT)
            .build();
        const NUM_NODES: usize = 5;
        let config = TestNetworkConfigBuilder::<NUM_NODES, _, _>::with_num_nodes()
            .api_config(Options::with_port(port))
            .network_config(network_config)
            .build();
        let mut network = TestNetwork::new(config, EpochsTestVersions {}).await;

        // Wait for replica 0 to decide in the third epoch.
        let mut events = network.peers[0].event_stream().await;
        loop {
            let event = events.next().await.unwrap();
            let EventType::Decide { leaf_chain, .. } = event.event else {
                continue;
            };
            tracing::error!("got decide height {}", leaf_chain[0].leaf.height());

            if leaf_chain[0].leaf.height() > EPOCH_HEIGHT * 3 {
                tracing::error!("decided past one epoch");
                break;
            }
        }

        // Shut down and restart replica 0. We don't just stop consensus and restart it; we fully
        // drop the node and recreate it so it loses all of its temporary state and starts off from
        // genesis. It should be able to catch up by listening to proposals and then rebuild its
        // state from its peers.
        tracing::info!("shutting down node");
        network.peers.remove(0);

        // Wait for a few blocks to pass while the node is down, so it falls behind.
        network
            .server
            .event_stream()
            .await
            .filter(|event| future::ready(matches!(event.event, EventType::Decide { .. })))
            .take(3)
            .collect::<Vec<_>>()
            .await;

        tracing::error!("restarting node");
        let node = network
            .cfg
            .init_node(
                1,
                ValidatedState::default(),
                no_storage::Options,
                None::<NullStateCatchup>,
                None,
                &NoMetrics,
                test_helpers::STAKE_TABLE_CAPACITY_FOR_TEST,
                NullEventConsumer,
                MockSequencerVersions::new(),
                Default::default(),
            )
            .await;
        let mut events = node.event_stream().await;

        // Wait for a (non-genesis) block proposed by each node, to prove that the lagging node has
        // caught up and all nodes are in sync.
        let mut proposers = [false; NUM_NODES];
        loop {
            let event = events.next().await.unwrap();
            let EventType::Decide { leaf_chain, .. } = event.event else {
                continue;
            };
            for LeafInfo { leaf, .. } in leaf_chain.iter().rev() {
                let height = leaf.height();
                let leaf_builder = (leaf.view_number().u64() as usize) % NUM_NODES;
                if height == 0 {
                    continue;
                }

                tracing::info!(
                    "waiting for blocks from {proposers:?}, block {height} is from {leaf_builder}",
                );
                proposers[leaf_builder] = true;
            }

            if proposers.iter().all(|has_proposed| *has_proposed) {
                break;
            }
        }
    }

    #[test_log::test(tokio::test(flavor = "multi_thread"))]
    async fn test_chain_config_from_instance() {
        // This test uses a ValidatedState which only has the default chain config commitment.
        // The NodeState has the full chain config.
        // Both chain config commitments will match, so the ValidatedState should have the
        // full chain config after a non-genesis block is decided.

        let port = pick_unused_port().expect("No ports free");

        let chain_config: ChainConfig = ChainConfig::default();

        let state = ValidatedState {
            chain_config: chain_config.commit().into(),
            ..Default::default()
        };

        let states = std::array::from_fn(|_| state.clone());

        let config = TestNetworkConfigBuilder::default()
            .api_config(Options::with_port(port))
            .states(states)
            .catchups(std::array::from_fn(|_| {
                StatePeers::<StaticVersion<0, 1>>::from_urls(
                    vec![format!("http://localhost:{port}").parse().unwrap()],
                    Default::default(),
                    &NoMetrics,
                )
            }))
            .network_config(TestConfigBuilder::default().build())
            .build();

        let mut network = TestNetwork::new(config, MockSequencerVersions::new()).await;

        // Wait for few blocks to be decided.
        network
            .server
            .event_stream()
            .await
            .filter(|event| future::ready(matches!(event.event, EventType::Decide { .. })))
            .take(3)
            .collect::<Vec<_>>()
            .await;

        for peer in &network.peers {
            let state = peer.consensus().read().await.decided_state().await;

            assert_eq!(state.chain_config.resolve().unwrap(), chain_config)
        }

        network.server.shut_down().await;
        drop(network);
    }

    #[test_log::test(tokio::test(flavor = "multi_thread"))]
    async fn test_chain_config_catchup() {
        // This test uses a ValidatedState with a non-default chain config
        // so it will be different from the NodeState chain config used by the TestNetwork.
        // However, for this test to work, at least one node should have a full chain config
        // to allow other nodes to catch up.

        let port = pick_unused_port().expect("No ports free");

        let cf = ChainConfig {
            max_block_size: 300.into(),
            base_fee: 1.into(),
            ..Default::default()
        };

        // State1 contains only the chain config commitment
        let state1 = ValidatedState {
            chain_config: cf.commit().into(),
            ..Default::default()
        };

        //state 2 contains the full chain config
        let state2 = ValidatedState {
            chain_config: cf.into(),
            ..Default::default()
        };

        let mut states = std::array::from_fn(|_| state1.clone());
        // only one node has the full chain config
        // all the other nodes should do a catchup to get the full chain config from peer 0
        states[0] = state2;

        const NUM_NODES: usize = 5;
        let config = TestNetworkConfigBuilder::<NUM_NODES, _, _>::with_num_nodes()
            .api_config(Options::from(options::Http {
                port,
                max_connections: None,
            }))
            .states(states)
            .catchups(std::array::from_fn(|_| {
                StatePeers::<StaticVersion<0, 1>>::from_urls(
                    vec![format!("http://localhost:{port}").parse().unwrap()],
                    Default::default(),
                    &NoMetrics,
                )
            }))
            .network_config(TestConfigBuilder::default().build())
            .build();

        let mut network = TestNetwork::new(config, MockSequencerVersions::new()).await;

        // Wait for a few blocks to be decided.
        network
            .server
            .event_stream()
            .await
            .filter(|event| future::ready(matches!(event.event, EventType::Decide { .. })))
            .take(3)
            .collect::<Vec<_>>()
            .await;

        for peer in &network.peers {
            let state = peer.consensus().read().await.decided_state().await;

            assert_eq!(state.chain_config.resolve().unwrap(), cf)
        }

        network.server.shut_down().await;
        drop(network);
    }

    #[test_log::test(tokio::test(flavor = "multi_thread"))]
    async fn test_pos_upgrade_view_based() {
        type PosUpgrade = SequencerVersions<FeeVersion, EpochVersion>;
        test_upgrade_helper::<PosUpgrade>(PosUpgrade::new()).await;
    }

    async fn test_upgrade_helper<V: Versions>(version: V) {
        // wait this number of views beyond the configured first view
        // before asserting anything.
        let wait_extra_views = 10;
        // Number of nodes running in the test network.
        const NUM_NODES: usize = 5;
        let upgrade_version = <V as Versions>::Upgrade::VERSION;
        let port = pick_unused_port().expect("No ports free");

        let test_config = TestConfigBuilder::default()
            .epoch_height(200)
            .epoch_start_block(321)
            .set_upgrades(upgrade_version)
            .await
            .build();

        let chain_config_upgrade = test_config.get_upgrade_map().chain_config(upgrade_version);
        tracing::debug!(?chain_config_upgrade);

        let config = TestNetworkConfigBuilder::<NUM_NODES, _, _>::with_num_nodes()
            .api_config(Options::from(options::Http {
                port,
                max_connections: None,
            }))
            .catchups(std::array::from_fn(|_| {
                StatePeers::<SequencerApiVersion>::from_urls(
                    vec![format!("http://localhost:{port}").parse().unwrap()],
                    Default::default(),
                    &NoMetrics,
                )
            }))
            .network_config(test_config)
            .build();

        let mut network = TestNetwork::new(config, version).await;
        let mut events = network.server.event_stream().await;

        // First loop to get an `UpgradeProposal`. Note that the
        // actual upgrade will take several to many subsequent views for
        // voting and finally the actual upgrade.
        let upgrade = loop {
            let event = events.next().await.unwrap();
            match event.event {
                EventType::UpgradeProposal { proposal, .. } => {
                    tracing::info!(?proposal, "proposal");
                    let upgrade = proposal.data.upgrade_proposal;
                    let new_version = upgrade.new_version;
                    tracing::info!(?new_version, "upgrade proposal new version");
                    assert_eq!(new_version, <V as Versions>::Upgrade::VERSION);
                    break upgrade;
                },
                _ => continue,
            }
        };

        let wanted_view = upgrade.new_version_first_view + wait_extra_views;
        // Loop until we get the `new_version_first_view`, then test the upgrade.
        loop {
            let event = events.next().await.unwrap();
            let view_number = event.view_number;

            tracing::debug!(?view_number, ?upgrade.new_version_first_view, "upgrade_new_view");
            if view_number > wanted_view {
                let states: Vec<_> = network
                    .peers
                    .iter()
                    .map(|peer| async { peer.consensus().read().await.decided_state().await })
                    .collect();

                let configs: Option<Vec<ChainConfig>> = join_all(states)
                    .await
                    .iter()
                    .map(|state| state.chain_config.resolve())
                    .collect();

                tracing::debug!(?configs, "`ChainConfig`s for nodes");
                if let Some(configs) = configs {
                    for config in configs {
                        assert_eq!(config, chain_config_upgrade);
                    }
                    break; // if assertion did not panic, the test was successful, so we exit the loop
                }
            }
            sleep(Duration::from_millis(200)).await;
        }

        network.server.shut_down().await;
    }

    #[test_log::test(tokio::test(flavor = "multi_thread"))]
    pub(crate) async fn test_restart() {
        const NUM_NODES: usize = 5;
        // Initialize nodes.
        let storage = join_all((0..NUM_NODES).map(|_| SqlDataSource::create_storage())).await;
        let persistence: [_; NUM_NODES] = storage
            .iter()
            .map(<SqlDataSource as TestableSequencerDataSource>::persistence_options)
            .collect::<Vec<_>>()
            .try_into()
            .unwrap();
        let port = pick_unused_port().unwrap();
        let config = TestNetworkConfigBuilder::default()
            .api_config(SqlDataSource::options(
                &storage[0],
                Options::with_port(port),
            ))
            .persistences(persistence.clone())
            .network_config(TestConfigBuilder::default().build())
            .build();
        let mut network = TestNetwork::new(config, MockSequencerVersions::new()).await;

        // Connect client.
        let client: Client<ServerError, SequencerApiVersion> =
            Client::new(format!("http://localhost:{port}").parse().unwrap());
        client.connect(None).await;
        tracing::info!(port, "server running");

        // Wait until some blocks have been decided.
        client
            .socket("availability/stream/blocks/0")
            .subscribe::<BlockQueryData<SeqTypes>>()
            .await
            .unwrap()
            .take(3)
            .collect::<Vec<_>>()
            .await;

        // Shut down the consensus nodes.
        tracing::info!("shutting down nodes");
        network.stop_consensus().await;

        // Get the block height we reached.
        let height = client
            .get::<usize>("status/block-height")
            .send()
            .await
            .unwrap();
        tracing::info!("decided {height} blocks before shutting down");

        // Get the decided chain, so we can check consistency after the restart.
        let chain: Vec<LeafQueryData<SeqTypes>> = client
            .socket("availability/stream/leaves/0")
            .subscribe()
            .await
            .unwrap()
            .take(height)
            .try_collect()
            .await
            .unwrap();
        let decided_view = chain.last().unwrap().leaf().view_number();

        // Get the most recent state, for catchup.

        let state = network.server.decided_state().await;
        tracing::info!(?decided_view, ?state, "consensus state");

        // Fully shut down the API servers.
        drop(network);

        // Start up again, resuming from the last decided leaf.
        let port = pick_unused_port().expect("No ports free");

        let config = TestNetworkConfigBuilder::default()
            .api_config(SqlDataSource::options(
                &storage[0],
                Options::with_port(port),
            ))
            .persistences(persistence)
            .catchups(std::array::from_fn(|_| {
                // Catchup using node 0 as a peer. Node 0 was running the archival state service
                // before the restart, so it should be able to resume without catching up by loading
                // state from storage.
                StatePeers::<StaticVersion<0, 1>>::from_urls(
                    vec![format!("http://localhost:{port}").parse().unwrap()],
                    Default::default(),
                    &NoMetrics,
                )
            }))
            .network_config(TestConfigBuilder::default().build())
            .build();
        let _network = TestNetwork::new(config, MockSequencerVersions::new()).await;
        let client: Client<ServerError, StaticVersion<0, 1>> =
            Client::new(format!("http://localhost:{port}").parse().unwrap());
        client.connect(None).await;
        tracing::info!(port, "server running");

        // Make sure we can decide new blocks after the restart.
        tracing::info!("waiting for decide, height {height}");
        let new_leaf: LeafQueryData<SeqTypes> = client
            .socket(&format!("availability/stream/leaves/{height}"))
            .subscribe()
            .await
            .unwrap()
            .next()
            .await
            .unwrap()
            .unwrap();
        assert_eq!(new_leaf.height(), height as u64);
        assert_eq!(
            new_leaf.leaf().parent_commitment(),
            chain[height - 1].hash()
        );

        // Ensure the new chain is consistent with the old chain.
        let new_chain: Vec<LeafQueryData<SeqTypes>> = client
            .socket("availability/stream/leaves/0")
            .subscribe()
            .await
            .unwrap()
            .take(height)
            .try_collect()
            .await
            .unwrap();
        assert_eq!(chain, new_chain);
    }

    #[test_log::test(tokio::test(flavor = "multi_thread"))]
    async fn test_fetch_config() {
        let port = pick_unused_port().expect("No ports free");
        let url: surf_disco::Url = format!("http://localhost:{port}").parse().unwrap();
        let client: Client<ServerError, StaticVersion<0, 1>> = Client::new(url.clone());

        let options = Options::with_port(port).config(Default::default());
        let network_config = TestConfigBuilder::default().build();
        let config = TestNetworkConfigBuilder::default()
            .api_config(options)
            .network_config(network_config)
            .build();
        let network = TestNetwork::new(config, MockSequencerVersions::new()).await;
        client.connect(None).await;

        // Fetch a network config from the API server. The first peer URL is bogus, to test the
        // failure/retry case.
        let peers = StatePeers::<StaticVersion<0, 1>>::from_urls(
            vec!["https://notarealnode.network".parse().unwrap(), url],
            Default::default(),
            &NoMetrics,
        );

        // Fetch the config from node 1, a different node than the one running the service.
        let validator =
            ValidatorConfig::generated_from_seed_indexed([0; 32], 1, U256::from(1), false);
        let config = peers.fetch_config(validator.clone()).await.unwrap();

        // Check the node-specific information in the recovered config is correct.
        assert_eq!(config.node_index, 1);

        // Check the public information is also correct (with respect to the node that actually
        // served the config, for public keys).
        pretty_assertions::assert_eq!(
            serde_json::to_value(PublicHotShotConfig::from(config.config)).unwrap(),
            serde_json::to_value(PublicHotShotConfig::from(
                network.cfg.hotshot_config().clone()
            ))
            .unwrap()
        );
    }

    async fn run_hotshot_event_streaming_test(url_suffix: &str) {
        let query_service_port = pick_unused_port().expect("No ports free for query service");

        let url = format!("http://localhost:{query_service_port}{url_suffix}")
            .parse()
            .unwrap();

        let client: Client<ServerError, SequencerApiVersion> = Client::new(url);

        let options = Options::with_port(query_service_port).hotshot_events(HotshotEvents);

        let network_config = TestConfigBuilder::default().build();
        let config = TestNetworkConfigBuilder::default()
            .api_config(options)
            .network_config(network_config)
            .build();
        let _network = TestNetwork::new(config, MockSequencerVersions::new()).await;

        let mut subscribed_events = client
            .socket("hotshot-events/events")
            .subscribe::<Event<SeqTypes>>()
            .await
            .unwrap();

        let total_count = 5;
        // wait for these events to receive on client 1
        let mut receive_count = 0;
        loop {
            let event = subscribed_events.next().await.unwrap();
            tracing::info!("Received event in hotshot event streaming Client 1: {event:?}");
            receive_count += 1;
            if receive_count > total_count {
                tracing::info!("Client Received at least desired events, exiting loop");
                break;
            }
        }
        assert_eq!(receive_count, total_count + 1);
    }

    #[test_log::test(tokio::test(flavor = "multi_thread"))]
    async fn test_hotshot_event_streaming_v0() {
        run_hotshot_event_streaming_test("/v0").await;
    }

    #[test_log::test(tokio::test(flavor = "multi_thread"))]
    async fn test_hotshot_event_streaming_v1() {
        run_hotshot_event_streaming_test("/v1").await;
    }

    #[test_log::test(tokio::test(flavor = "multi_thread"))]
    async fn test_hotshot_event_streaming() {
        run_hotshot_event_streaming_test("").await;
    }

    // TODO when `EpochVersion` becomes base version we can merge this
    // w/ above test.
    #[test_log::test(tokio::test(flavor = "multi_thread"))]
    async fn test_hotshot_event_streaming_epoch_progression() {
        let epoch_height = 35;
        let wanted_epochs = 4;

        let network_config = TestConfigBuilder::default()
            .epoch_height(epoch_height)
            .build();

        let query_service_port = pick_unused_port().expect("No ports free for query service");

        let hotshot_url = format!("http://localhost:{query_service_port}")
            .parse()
            .unwrap();

        let client: Client<ServerError, SequencerApiVersion> = Client::new(hotshot_url);
        let options = Options::with_port(query_service_port).hotshot_events(HotshotEvents);

        let config = TestNetworkConfigBuilder::default()
            .api_config(options)
            .network_config(network_config.clone())
            .pos_hook::<PosVersionV3>(DelegationConfig::VariableAmounts, Default::default())
            .await
            .expect("Pos Deployment")
            .build();

        let _network = TestNetwork::new(config, PosVersionV3::new()).await;

        let mut subscribed_events = client
            .socket("hotshot-events/events")
            .subscribe::<Event<SeqTypes>>()
            .await
            .unwrap();

        let wanted_views = epoch_height * wanted_epochs;

        let mut views = HashSet::new();
        let mut epochs = HashSet::new();
        for _ in 0..=600 {
            let event = subscribed_events.next().await.unwrap();
            let event = event.unwrap();
            let view_number = event.view_number;
            views.insert(view_number.u64());

            if let hotshot::types::EventType::Decide { committing_qc, .. } = event.event {
                assert!(committing_qc.data.epoch.is_some(), "epochs are live");
                assert!(committing_qc.data.block_number.is_some());

                let epoch = committing_qc.data.epoch.unwrap().u64();
                epochs.insert(epoch);

                tracing::debug!(
                    "Got decide: epoch: {:?}, block: {:?} ",
                    epoch,
                    committing_qc.data.block_number
                );

                let expected_epoch =
                    epoch_from_block_number(committing_qc.data.block_number.unwrap(), epoch_height);
                tracing::debug!("expected epoch: {expected_epoch}, qc epoch: {epoch}");

                assert_eq!(expected_epoch, epoch);
            }
            if views.contains(&wanted_views) {
                tracing::info!("Client Received at least desired views, exiting loop");
                break;
            }
        }

        // prevent false positive when we overflow the range
        assert!(views.contains(&wanted_views), "Views are not progressing");
        assert!(
            epochs.contains(&wanted_epochs),
            "Epochs are not progressing"
        );
    }

    #[test_log::test(tokio::test(flavor = "multi_thread"))]
    async fn test_pos_rewards_basic() -> anyhow::Result<()> {
        // Basic PoS rewards test:
        // - Sets up a single validator and a single delegator (the node itself).
        // - Sets the number of blocks in each epoch to 20.
        // - Rewards begin applying from block 41 (i.e., the start of the 3rd epoch).
        // - Since the validator is also the delegator, it receives the full reward.
        // - Verifies that the reward at block height 60 matches the expected amount.
        let epoch_height = 20;

        let network_config = TestConfigBuilder::default()
            .epoch_height(epoch_height)
            .build();

        let api_port = pick_unused_port().expect("No ports free for query service");

        const NUM_NODES: usize = 1;
        // Initialize nodes.
        let storage = join_all((0..NUM_NODES).map(|_| SqlDataSource::create_storage())).await;
        let persistence: [_; NUM_NODES] = storage
            .iter()
            .map(<SqlDataSource as TestableSequencerDataSource>::persistence_options)
            .collect::<Vec<_>>()
            .try_into()
            .unwrap();

        let config = TestNetworkConfigBuilder::with_num_nodes()
            .api_config(SqlDataSource::options(
                &storage[0],
                Options::with_port(api_port),
            ))
            .network_config(network_config.clone())
            .persistences(persistence.clone())
            .catchups(std::array::from_fn(|_| {
                StatePeers::<StaticVersion<0, 1>>::from_urls(
                    vec![format!("http://localhost:{api_port}").parse().unwrap()],
                    Default::default(),
                    &NoMetrics,
                )
            }))
            .pos_hook::<PosVersionV3>(DelegationConfig::VariableAmounts, Default::default())
            .await
            .unwrap()
            .build();

        let network = TestNetwork::new(config, PosVersionV3::new()).await;
        let client: Client<ServerError, SequencerApiVersion> =
            Client::new(format!("http://localhost:{api_port}").parse().unwrap());

        // first two epochs will be 1 and 2
        // rewards are distributed starting third epoch
        // third epoch starts from block 40 as epoch height is 20
        // wait for atleast 65 blocks
        let _blocks = client
            .socket("availability/stream/blocks/0")
            .subscribe::<BlockQueryData<SeqTypes>>()
            .await
            .unwrap()
            .take(65)
            .try_collect::<Vec<_>>()
            .await
            .unwrap();

        let staking_priv_keys = network_config.staking_priv_keys();
        let account = staking_priv_keys[0].0.clone();
        let address = account.address();

        let block_height = 60;

        // get the validator address balance at block height 60
        let amount = client
            .get::<Option<RewardAmount>>(&format!(
                "reward-state/reward-balance/{block_height}/{address}"
            ))
            .send()
            .await
            .unwrap()
            .unwrap();

        tracing::info!("amount={amount:?}");

        let epoch_start_block = 40;

        let node_state = network.server.node_state();
        let membership = node_state.coordinator.membership().read().await;
        let block_reward = membership
            .fixed_block_reward()
            .expect("block reward is not None");
        drop(membership);

        // The validator gets all the block reward so we can calculate the expected amount
        let expected_amount = block_reward.0 * (U256::from(block_height - epoch_start_block));

        assert_eq!(amount.0, expected_amount, "reward amount don't match");

        Ok(())
    }

    #[test_log::test(tokio::test(flavor = "multi_thread"))]
    async fn test_cumulative_pos_rewards() -> anyhow::Result<()> {
        // This test registers 5 validators and multiple delegators for each validator.
        // One of the delegators is also a validator.
        // The test verifies that the cumulative reward at each block height equals
        // the total block reward, which is a constant.

        let epoch_height = 20;

        let network_config = TestConfigBuilder::default()
            .epoch_height(epoch_height)
            .build();

        let api_port = pick_unused_port().expect("No ports free for query service");

        const NUM_NODES: usize = 5;
        // Initialize nodes.
        let storage = join_all((0..NUM_NODES).map(|_| SqlDataSource::create_storage())).await;
        let persistence: [_; NUM_NODES] = storage
            .iter()
            .map(<SqlDataSource as TestableSequencerDataSource>::persistence_options)
            .collect::<Vec<_>>()
            .try_into()
            .unwrap();

        let config = TestNetworkConfigBuilder::with_num_nodes()
            .api_config(SqlDataSource::options(
                &storage[0],
                Options::with_port(api_port),
            ))
            .network_config(network_config)
            .persistences(persistence.clone())
            .catchups(std::array::from_fn(|_| {
                StatePeers::<StaticVersion<0, 1>>::from_urls(
                    vec![format!("http://localhost:{api_port}").parse().unwrap()],
                    Default::default(),
                    &NoMetrics,
                )
            }))
            .pos_hook::<PosVersionV3>(DelegationConfig::MultipleDelegators, Default::default())
            .await
            .unwrap()
            .build();

        let network = TestNetwork::new(config, PosVersionV3::new()).await;
        let node_state = network.server.node_state();
        let membership = node_state.coordinator.membership().read().await;
        let block_reward = membership
            .fixed_block_reward()
            .expect("block reward is not None");
        drop(membership);
        let client: Client<ServerError, SequencerApiVersion> =
            Client::new(format!("http://localhost:{api_port}").parse().unwrap());

        // wait for atleast 75 blocks
        let _blocks = client
            .socket("availability/stream/blocks/0")
            .subscribe::<BlockQueryData<SeqTypes>>()
            .await
            .unwrap()
            .take(75)
            .try_collect::<Vec<_>>()
            .await
            .unwrap();

        // We are going to check cumulative blocks from block height 40 to 67
        // Basically epoch 3 and epoch 4 as epoch height is 20
        // get all the validators
        let validators = client
            .get::<ValidatorMap>("node/validators/3")
            .send()
            .await
            .expect("failed to get validator");

        // insert all the address in a map
        // We will query the reward-balance at each block height for all the addresses
        // We don't know which validator was the leader because we don't have access to Membership
        let mut addresses = HashSet::new();
        for v in validators.values() {
            addresses.insert(v.account);
            addresses.extend(v.clone().delegators.keys().collect::<Vec<_>>());
        }
        // get all the validators
        let validators = client
            .get::<ValidatorMap>("node/validators/4")
            .send()
            .await
            .expect("failed to get validator");
        for v in validators.values() {
            addresses.insert(v.account);
            addresses.extend(v.clone().delegators.keys().collect::<Vec<_>>());
        }

        let mut prev_cumulative_amount = U256::ZERO;
        // Check Cumulative rewards for epoch 3
        // i.e block height 41 to 59
        for block in 41..=67 {
            let mut cumulative_amount = U256::ZERO;
            for address in addresses.clone() {
                let amount = client
                    .get::<Option<RewardAmount>>(&format!(
                        "reward-state/reward-balance/{block}/{address}"
                    ))
                    .send()
                    .await
                    .ok()
                    .flatten();

                if let Some(amount) = amount {
                    tracing::info!("address={address}, amount={amount}");
                    cumulative_amount += amount.0;
                };
            }

            // assert cumulative reward is equal to block reward
            assert_eq!(cumulative_amount - prev_cumulative_amount, block_reward.0);
            tracing::info!("cumulative_amount is correct for block={block}");
            prev_cumulative_amount = cumulative_amount;
        }

        Ok(())
    }

    #[test_log::test(tokio::test(flavor = "multi_thread"))]
    async fn test_stake_table_duplicate_events_from_contract() -> anyhow::Result<()> {
        // TODO(abdul): This test currently uses TestNetwork only for contract deployment and for L1 block number.
        // Once the stake table deployment logic is refactored and isolated, TestNetwork here will be unnecessary

        let epoch_height = 20;

        let network_config = TestConfigBuilder::default()
            .epoch_height(epoch_height)
            .build();

        let api_port = pick_unused_port().expect("No ports free for query service");

        const NUM_NODES: usize = 5;
        // Initialize nodes.
        let storage = join_all((0..NUM_NODES).map(|_| SqlDataSource::create_storage())).await;
        let persistence: [_; NUM_NODES] = storage
            .iter()
            .map(<SqlDataSource as TestableSequencerDataSource>::persistence_options)
            .collect::<Vec<_>>()
            .try_into()
            .unwrap();

        let l1_url = network_config.l1_url();
        let config = TestNetworkConfigBuilder::with_num_nodes()
            .api_config(SqlDataSource::options(
                &storage[0],
                Options::with_port(api_port),
            ))
            .network_config(network_config)
            .persistences(persistence.clone())
            .catchups(std::array::from_fn(|_| {
                StatePeers::<StaticVersion<0, 1>>::from_urls(
                    vec![format!("http://localhost:{api_port}").parse().unwrap()],
                    Default::default(),
                    &NoMetrics,
                )
            }))
            .pos_hook::<PosVersionV3>(DelegationConfig::MultipleDelegators, Default::default())
            .await
            .unwrap()
            .build();

        let network = TestNetwork::new(config, PosVersionV3::new()).await;

        let mut prev_st = None;
        let state = network.server.decided_state().await;
        let chain_config = state.chain_config.resolve().expect("resolve chain config");
        let stake_table = chain_config.stake_table_contract.unwrap();

        let l1_client = L1ClientOptions::default()
            .connect(vec![l1_url])
            .expect("failed to connect to l1");

        let client: Client<ServerError, SequencerApiVersion> =
            Client::new(format!("http://localhost:{api_port}").parse().unwrap());

        let mut headers = client
            .socket("availability/stream/headers/0")
            .subscribe::<Header>()
            .await
            .unwrap();

        let mut target_bh = 0;
        while let Some(header) = headers.next().await {
            let header = header.unwrap();
            println!("got header with height {}", header.height());
            if header.height() == 0 {
                continue;
            }
            let l1_block = header.l1_finalized().expect("l1 block not found");

            let sorted_events = Fetcher::fetch_events_from_contract(
                l1_client.clone(),
                stake_table,
                None,
                l1_block.number(),
            )
            .await?;

            let mut sorted_dedup_removed = sorted_events.clone();
            sorted_dedup_removed.dedup();

            assert_eq!(
                sorted_events.len(),
                sorted_dedup_removed.len(),
                "duplicates found"
            );

            // This also checks if there is a duplicate registration
            let stake_table =
                validators_from_l1_events(sorted_events.into_iter().map(|(_, e)| e)).unwrap();
            if let Some(prev_st) = prev_st {
                assert_eq!(stake_table, prev_st);
            }

            prev_st = Some(stake_table);

            if target_bh == 100 {
                break;
            }

            target_bh = header.height();
        }

        Ok(())
    }

    #[test_log::test(tokio::test(flavor = "multi_thread"))]
    async fn test_rewards_v3() -> anyhow::Result<()> {
        // The test registers multiple delegators for each validator
        // It verifies that no rewards are distributed in the first two epochs
        // and that rewards are correctly allocated starting from the third epoch.
        // also checks that the total stake of delegators matches the stake of the validator
        // and that the calculated rewards match those obtained via the merklized state api
        const EPOCH_HEIGHT: u64 = 20;

        let network_config = TestConfigBuilder::default()
            .epoch_height(EPOCH_HEIGHT)
            .build();

        let api_port = pick_unused_port().expect("No ports free for query service");

        const NUM_NODES: usize = 7;

        let storage = join_all((0..NUM_NODES).map(|_| SqlDataSource::create_storage())).await;
        let persistence: [_; NUM_NODES] = storage
            .iter()
            .map(<SqlDataSource as TestableSequencerDataSource>::persistence_options)
            .collect::<Vec<_>>()
            .try_into()
            .unwrap();

        let config = TestNetworkConfigBuilder::with_num_nodes()
            .api_config(SqlDataSource::options(
                &storage[0],
                Options::with_port(api_port),
            ))
            .network_config(network_config)
            .persistences(persistence.clone())
            .catchups(std::array::from_fn(|_| {
                StatePeers::<StaticVersion<0, 1>>::from_urls(
                    vec![format!("http://localhost:{api_port}").parse().unwrap()],
                    Default::default(),
                    &NoMetrics,
                )
            }))
            .pos_hook::<PosVersionV3>(DelegationConfig::MultipleDelegators, Default::default())
            .await
            .unwrap()
            .build();

        let network = TestNetwork::new(config, PosVersionV3::new()).await;
        let client: Client<ServerError, SequencerApiVersion> =
            Client::new(format!("http://localhost:{api_port}").parse().unwrap());

        // Wait for 3 epochs to allow rewards distribution to take effect.
        let mut events = network.peers[0].event_stream().await;
        while let Some(event) = events.next().await {
            if let EventType::Decide { leaf_chain, .. } = event.event {
                let height = leaf_chain[0].leaf.height();
                tracing::info!("Node 0 decided at height: {height}");
                if height > EPOCH_HEIGHT * 3 {
                    break;
                }
            }
        }

        // Verify that there are no validators for epoch # 1 and epoch # 2
        {
            client
                .get::<ValidatorMap>("node/validators/1")
                .send()
                .await
                .unwrap()
                .is_empty();

            client
                .get::<ValidatorMap>("node/validators/2")
                .send()
                .await
                .unwrap()
                .is_empty();
        }

        // Get the epoch # 3 validators
        let validators = client
            .get::<ValidatorMap>("node/validators/3")
            .send()
            .await
            .expect("validators");

        assert!(!validators.is_empty());

        // Collect addresses to track rewards for all participants.
        let mut addresses = HashSet::new();
        for v in validators.values() {
            addresses.insert(v.account);
            addresses.extend(v.clone().delegators.keys().collect::<Vec<_>>());
        }

        // Verify no rewards are distributed in the first two epochs.
        for block in 0..=EPOCH_HEIGHT * 2 {
            for address in addresses.clone() {
                let amount = client
                    .get::<Option<RewardAmount>>(&format!(
                        "reward-state/reward-balance/{block}/{address}"
                    ))
                    .send()
                    .await
                    .ok()
                    .flatten();
                assert!(amount.is_none(), "amount is not none for block {block}")
            }
        }

        // Collect leaves for epoch 3 to 5 to verify reward calculations.
        let leaves = client
            .socket("availability/stream/leaves/41")
            .subscribe::<LeafQueryData<SeqTypes>>()
            .await
            .unwrap()
            .take((EPOCH_HEIGHT * 3).try_into().unwrap())
            .try_collect::<Vec<_>>()
            .await
            .unwrap();

        let node_state = network.server.node_state();
        let coordinator = node_state.coordinator;

        let membership = coordinator.membership().read().await;
        let block_reward = membership
            .fixed_block_reward()
            .expect("block reward is not None");

        drop(membership);

        let mut rewards_map = HashMap::new();

        for leaf in leaves {
            let block = leaf.height();
            tracing::info!("verify rewards for block={block:?}");
            let membership = coordinator.membership().read().await;
            let epoch = epoch_from_block_number(block, EPOCH_HEIGHT);
            let epoch_number = EpochNumber::new(epoch);
            let leader = membership
                .leader(leaf.leaf().view_number(), Some(epoch_number))
                .expect("leader");
            let leader_eth_address = membership.address(&epoch_number, leader).expect("address");

            drop(membership);

            let validators = client
                .get::<ValidatorMap>(&format!("node/validators/{epoch}"))
                .send()
                .await
                .expect("validators");

            let leader_validator = validators
                .get(&leader_eth_address)
                .expect("leader not found");

            let distributor =
                RewardDistributor::new(leader_validator.clone(), block_reward, U256::ZERO.into());
            // Verify that the sum of delegator stakes equals the validator's total stake.
            for validator in validators.values() {
                let delegator_stake_sum: U256 = validator.delegators.values().cloned().sum();

                assert_eq!(delegator_stake_sum, validator.stake);
            }

            let computed_rewards = distributor.compute_rewards().expect("reward computation");

            // Verify that the leader commission amount is within the tolerated range.
            // Due to potential rounding errors in decimal calculations for delegator rewards,
            // the actual distributed commission
            // amount may differ very slightly from the calculated value.
            // this asserts that it is within 10wei tolerance level.
            // 10 wei is 10* 10E-18
            let total_reward = block_reward.0;
            let leader_commission_basis_points = U256::from(leader_validator.commission);
            let calculated_leader_commission_reward = leader_commission_basis_points
                .checked_mul(total_reward)
                .context("overflow")?
                .checked_div(U256::from(COMMISSION_BASIS_POINTS))
                .context("overflow")?;

            assert!(
                computed_rewards.leader_commission().0 - calculated_leader_commission_reward
                    <= U256::from(10_u64)
            );

            // Aggregate reward amounts by address in the map.
            // This is necessary because there can be two entries for a leader address:
            // - One entry for commission rewards.
            // - Another for delegator rewards when the leader is delegating.
            // Also, rewards are accumulated for the same addresses
            let leader_commission = *computed_rewards.leader_commission();
            for (address, amount) in computed_rewards.delegators().clone() {
                rewards_map
                    .entry(address)
                    .and_modify(|entry| *entry += amount)
                    .or_insert(amount);
            }

            // add leader commission reward
            rewards_map
                .entry(leader_eth_address)
                .and_modify(|entry| *entry += leader_commission)
                .or_insert(leader_commission);

            // assert that the reward matches to what is in the reward merkle tree
            for (address, calculated_amount) in rewards_map.iter() {
                let amount_from_api = client
                    .get::<Option<RewardAmount>>(&format!(
                        "reward-state/reward-balance/{block}/{address}"
                    ))
                    .send()
                    .await
                    .ok()
                    .flatten()
                    .expect("amount");
                assert_eq!(amount_from_api, *calculated_amount)
            }
        }

        Ok(())
    }

    #[test_log::test(tokio::test(flavor = "multi_thread"))]
    async fn test_rewards_v4() -> anyhow::Result<()> {
        // This test verifies PoS reward distribution logic for multiple delegators per validator.
        //
        //  assertions:
        // - No rewards are distributed during the first 2 epochs.
        // - Rewards begin from epoch 3 onward.
        // - Delegator stake sums match the corresponding validator stake.
        // - Reward values match those returned by the reward state API.
        // - Commission calculations are within a small acceptable rounding tolerance.
        // - Ensure that the `total_reward_distributed` field in the block header matches the total block reward distributed
        const EPOCH_HEIGHT: u64 = 20;

        type V4 = SequencerVersions<StaticVersion<0, 4>, StaticVersion<0, 0>>;

        let network_config = TestConfigBuilder::default()
            .epoch_height(EPOCH_HEIGHT)
            .build();

        let api_port = pick_unused_port().expect("No ports free for query service");

        const NUM_NODES: usize = 5;

        let storage = join_all((0..NUM_NODES).map(|_| SqlDataSource::create_storage())).await;
        let persistence: [_; NUM_NODES] = storage
            .iter()
            .map(<SqlDataSource as TestableSequencerDataSource>::persistence_options)
            .collect::<Vec<_>>()
            .try_into()
            .unwrap();

        let config = TestNetworkConfigBuilder::with_num_nodes()
            .api_config(SqlDataSource::options(
                &storage[0],
                Options::with_port(api_port),
            ))
            .network_config(network_config)
            .persistences(persistence.clone())
            .catchups(std::array::from_fn(|_| {
                StatePeers::<StaticVersion<0, 1>>::from_urls(
                    vec![format!("http://localhost:{api_port}").parse().unwrap()],
                    Default::default(),
                    &NoMetrics,
                )
            }))
            .pos_hook::<V4>(DelegationConfig::MultipleDelegators, Default::default())
            .await
            .unwrap()
            .build();

        let network = TestNetwork::new(config, V4::new()).await;
        let client: Client<ServerError, SequencerApiVersion> =
            Client::new(format!("http://localhost:{api_port}").parse().unwrap());

        // Wait for the chain to progress beyond epoch 3 so rewards start being distributed.
        let mut events = network.peers[0].event_stream().await;
        while let Some(event) = events.next().await {
            if let EventType::Decide { leaf_chain, .. } = event.event {
                let height = leaf_chain[0].leaf.height();
                tracing::info!("Node 0 decided at height: {height}");
                if height > EPOCH_HEIGHT * 3 {
                    break;
                }
            }
        }

        // Verify that there are no validators for epoch # 1 and epoch # 2
        {
            client
                .get::<ValidatorMap>("node/validators/1")
                .send()
                .await
                .unwrap()
                .is_empty();

            client
                .get::<ValidatorMap>("node/validators/2")
                .send()
                .await
                .unwrap()
                .is_empty();
        }

        // Get the epoch # 3 validators
        let validators = client
            .get::<ValidatorMap>("node/validators/3")
            .send()
            .await
            .expect("validators");

        assert!(!validators.is_empty());

        // Collect addresses to track rewards for all participants.
        let mut addresses = HashSet::new();
        for v in validators.values() {
            addresses.insert(v.account);
            addresses.extend(v.clone().delegators.keys().collect::<Vec<_>>());
        }

        let mut leaves = client
            .socket("availability/stream/leaves/0")
            .subscribe::<LeafQueryData<SeqTypes>>()
            .await
            .unwrap();

        let node_state = network.server.node_state();
        let coordinator = node_state.coordinator;

        let membership = coordinator.membership().read().await;

        // Ensure rewards remain zero up for the first two epochs
        while let Some(leaf) = leaves.next().await {
            let leaf = leaf.unwrap();
            let header = leaf.header();
            assert_eq!(header.total_reward_distributed().unwrap().0, U256::ZERO);

            let epoch_number =
                EpochNumber::new(epoch_from_block_number(leaf.height(), EPOCH_HEIGHT));

            assert!(membership.epoch_block_reward(epoch_number).is_none());

            let height = header.height();
            for address in addresses.clone() {
                let amount = client
                    .get::<Option<RewardAmount>>(&format!(
                        "reward-state-v2/reward-balance/{height}/{address}"
                    ))
                    .send()
                    .await
                    .ok()
                    .flatten();
                assert!(amount.is_none(), "amount is not none for block {height}")
            }

            if leaf.height() == EPOCH_HEIGHT * 2 {
                break;
            }
        }

        drop(membership);

        let mut rewards_map = HashMap::new();
        let mut total_distributed = U256::ZERO;
        let mut epoch_rewards = HashMap::<EpochNumber, U256>::new();

        while let Some(leaf) = leaves.next().await {
            let leaf = leaf.unwrap();

            let header = leaf.header();
            let distributed = header
                .total_reward_distributed()
                .expect("rewards distributed is none");

            let block = leaf.height();
            tracing::info!("verify rewards for block={block:?}");
            let membership = coordinator.membership().read().await;
            let epoch_number =
                EpochNumber::new(epoch_from_block_number(leaf.height(), EPOCH_HEIGHT));

            let block_reward = membership.epoch_block_reward(epoch_number).unwrap();
            let leader = membership
                .leader(leaf.leaf().view_number(), Some(epoch_number))
                .expect("leader");
            let leader_eth_address = membership.address(&epoch_number, leader).expect("address");

            drop(membership);

            let validators = client
                .get::<ValidatorMap>(&format!("node/validators/{epoch_number}"))
                .send()
                .await
                .expect("validators");

            let leader_validator = validators
                .get(&leader_eth_address)
                .expect("leader not found");

            let distributor =
                RewardDistributor::new(leader_validator.clone(), block_reward, distributed);
            // Verify that the sum of delegator stakes equals the validator's total stake.
            for validator in validators.values() {
                let delegator_stake_sum: U256 = validator.delegators.values().cloned().sum();

                assert_eq!(delegator_stake_sum, validator.stake);
            }

            let computed_rewards = distributor.compute_rewards().expect("reward computation");

            // Validate that the leader's commission is within a 10 wei tolerance of the expected value.
            let total_reward = block_reward.0;
            let leader_commission_basis_points = U256::from(leader_validator.commission);
            let calculated_leader_commission_reward = leader_commission_basis_points
                .checked_mul(total_reward)
                .context("overflow")?
                .checked_div(U256::from(COMMISSION_BASIS_POINTS))
                .context("overflow")?;

            assert!(
                computed_rewards.leader_commission().0 - calculated_leader_commission_reward
                    <= U256::from(10_u64)
            );

            // Aggregate rewards by address (both delegator and leader).
            let leader_commission = *computed_rewards.leader_commission();
            for (address, amount) in computed_rewards.delegators().clone() {
                rewards_map
                    .entry(address)
                    .and_modify(|entry| *entry += amount)
                    .or_insert(amount);
            }

            // add leader commission reward
            rewards_map
                .entry(leader_eth_address)
                .and_modify(|entry| *entry += leader_commission)
                .or_insert(leader_commission);

            // assert that the reward matches to what is in the reward merkle tree
            for (address, calculated_amount) in rewards_map.iter() {
                let mut attempt = 0;
                let amount_from_api = loop {
                    let result = client
                        .get::<Option<RewardAmount>>(&format!(
                            "reward-state-v2/reward-balance/{block}/{address}"
                        ))
                        .send()
                        .await
                        .ok()
                        .flatten();

                    if let Some(amount) = result {
                        break amount;
                    }

                    attempt += 1;
                    if attempt >= 3 {
                        panic!(
                            "Failed to fetch reward amount for address {address} after 3 retries"
                        );
                    }

                    sleep(Duration::from_secs(2)).await;
                };

                assert_eq!(amount_from_api, *calculated_amount);
            }

            // Confirm the header's total distributed field matches the cumulative expected amount.
            total_distributed += block_reward.0;
            assert_eq!(
                header.total_reward_distributed().unwrap().0,
                total_distributed
            );

            // Block reward shouldn't change for the same epoch
            epoch_rewards
                .entry(epoch_number)
                .and_modify(|r| assert_eq!(*r, block_reward.0))
                .or_insert(block_reward.0);

            // Stop the test after verifying 5 full epochs.
            if leaf.height() == EPOCH_HEIGHT * 5 {
                break;
            }
        }

        Ok(())
    }

    #[rstest]
    #[case(PosVersionV3::new())]
    #[case(PosVersionV4::new())]
    #[test_log::test(tokio::test(flavor = "multi_thread"))]

    async fn test_node_stake_table_api<Ver: Versions>(#[case] ver: Ver) {
        let epoch_height = 20;

        let network_config = TestConfigBuilder::default()
            .epoch_height(epoch_height)
            .build();

        let api_port = pick_unused_port().expect("No ports free for query service");

        const NUM_NODES: usize = 2;
        // Initialize nodes.
        let storage = join_all((0..NUM_NODES).map(|_| SqlDataSource::create_storage())).await;
        let persistence: [_; NUM_NODES] = storage
            .iter()
            .map(<SqlDataSource as TestableSequencerDataSource>::persistence_options)
            .collect::<Vec<_>>()
            .try_into()
            .unwrap();

        let config = TestNetworkConfigBuilder::with_num_nodes()
            .api_config(SqlDataSource::options(
                &storage[0],
                Options::with_port(api_port),
            ))
            .network_config(network_config)
            .persistences(persistence.clone())
            .catchups(std::array::from_fn(|_| {
                StatePeers::<StaticVersion<0, 1>>::from_urls(
                    vec![format!("http://localhost:{api_port}").parse().unwrap()],
                    Default::default(),
                    &NoMetrics,
                )
            }))
            .pos_hook::<Ver>(DelegationConfig::MultipleDelegators, Default::default())
            .await
            .unwrap()
            .build();

        let _network = TestNetwork::new(config, ver).await;

        let client: Client<ServerError, SequencerApiVersion> =
            Client::new(format!("http://localhost:{api_port}").parse().unwrap());

        // wait for atleast 2 epochs
        let _blocks = client
            .socket("availability/stream/blocks/0")
            .subscribe::<BlockQueryData<SeqTypes>>()
            .await
            .unwrap()
            .take(40)
            .try_collect::<Vec<_>>()
            .await
            .unwrap();

        for i in 1..=3 {
            let _st = client
                .get::<Vec<PeerConfig<SeqTypes>>>(&format!("node/stake-table/{}", i as u64))
                .send()
                .await
                .expect("failed to get stake table");
        }

        let _st = client
            .get::<StakeTableWithEpochNumber<SeqTypes>>("node/stake-table/current")
            .send()
            .await
            .expect("failed to get stake table");
    }

    #[rstest]
    #[case(PosVersionV3::new())]
    #[case(PosVersionV4::new())]
    #[test_log::test(tokio::test(flavor = "multi_thread"))]

    async fn test_epoch_stake_table_catchup<Ver: Versions>(#[case] ver: Ver) {
        const EPOCH_HEIGHT: u64 = 10;
        const NUM_NODES: usize = 6;

        let port = pick_unused_port().expect("No ports free");

        let network_config = TestConfigBuilder::default()
            .epoch_height(EPOCH_HEIGHT)
            .build();

        // Initialize storage for each node
        let storage = join_all((0..NUM_NODES).map(|_| SqlDataSource::create_storage())).await;

        let persistence_options: [_; NUM_NODES] = storage
            .iter()
            .map(<SqlDataSource as TestableSequencerDataSource>::persistence_options)
            .collect::<Vec<_>>()
            .try_into()
            .unwrap();

        // setup catchup peers
        let catchup_peers = std::array::from_fn(|_| {
            StatePeers::<StaticVersion<0, 1>>::from_urls(
                vec![format!("http://localhost:{port}").parse().unwrap()],
                Default::default(),
                &NoMetrics,
            )
        });
        let config = TestNetworkConfigBuilder::<NUM_NODES, _, _>::with_num_nodes()
            .api_config(SqlDataSource::options(
                &storage[0],
                Options::with_port(port),
            ))
            .network_config(network_config)
            .persistences(persistence_options.clone())
            .catchups(catchup_peers)
            .pos_hook::<Ver>(DelegationConfig::MultipleDelegators, Default::default())
            .await
            .unwrap()
            .build();

        let state = config.states()[0].clone();
        let mut network = TestNetwork::new(config, ver).await;

        // Wait for the peer 0 (node 1) to advance past three epochs
        let mut events = network.peers[0].event_stream().await;
        while let Some(event) = events.next().await {
            if let EventType::Decide { leaf_chain, .. } = event.event {
                let height = leaf_chain[0].leaf.height();
                tracing::info!("Node 0 decided at height: {height}");
                if height > EPOCH_HEIGHT * 3 {
                    break;
                }
            }
        }

        // Shutdown and remove node 1 to simulate falling behind
        tracing::info!("Shutting down peer 0");
        network.peers.remove(0);

        // Wait for epochs to progress with node 1 offline
        let mut events = network.server.event_stream().await;
        while let Some(event) = events.next().await {
            if let EventType::Decide { leaf_chain, .. } = event.event {
                let height = leaf_chain[0].leaf.height();
                if height > EPOCH_HEIGHT * 7 {
                    break;
                }
            }
        }

        // add node 1 to the network with fresh storage
        let storage = SqlDataSource::create_storage().await;
        let options = <SqlDataSource as TestableSequencerDataSource>::persistence_options(&storage);
        tracing::info!("Restarting peer 0");
        let node = network
            .cfg
            .init_node(
                1,
                state,
                options,
                Some(StatePeers::<StaticVersion<0, 1>>::from_urls(
                    vec![format!("http://localhost:{port}").parse().unwrap()],
                    Default::default(),
                    &NoMetrics,
                )),
                None,
                &NoMetrics,
                test_helpers::STAKE_TABLE_CAPACITY_FOR_TEST,
                NullEventConsumer,
                ver,
                Default::default(),
            )
            .await;

        let coordinator = node.node_state().coordinator;
        let server_node_state = network.server.node_state();
        let server_coordinator = server_node_state.coordinator;
        // Verify that the restarted node catches up for each epoch
        for epoch_num in 1..=7 {
            let epoch = EpochNumber::new(epoch_num);
            let membership_for_epoch = coordinator.membership_for_epoch(Some(epoch)).await;
            if membership_for_epoch.is_err() {
                coordinator.wait_for_catchup(epoch).await.unwrap();
            }

            println!("have stake table for epoch = {epoch_num}");

            let node_stake_table = coordinator
                .membership()
                .read()
                .await
                .stake_table(Some(epoch));
            let stake_table = server_coordinator
                .membership()
                .read()
                .await
                .stake_table(Some(epoch));
            println!("asserting stake table for epoch = {epoch_num}");

            assert_eq!(
                node_stake_table, stake_table,
                "Stake table mismatch for epoch {epoch_num}",
            );
        }
    }

    #[rstest]
    #[case(PosVersionV3::new())]
    #[case(PosVersionV4::new())]
    #[test_log::test(tokio::test(flavor = "multi_thread"))]

    async fn test_epoch_stake_table_catchup_stress<Ver: Versions>(#[case] versions: Ver) {
        const EPOCH_HEIGHT: u64 = 10;
        const NUM_NODES: usize = 6;

        let port = pick_unused_port().expect("No ports free");

        let network_config = TestConfigBuilder::default()
            .epoch_height(EPOCH_HEIGHT)
            .build();

        // Initialize storage for each node
        let storage = join_all((0..NUM_NODES).map(|_| SqlDataSource::create_storage())).await;

        let persistence_options: [_; NUM_NODES] = storage
            .iter()
            .map(<SqlDataSource as TestableSequencerDataSource>::persistence_options)
            .collect::<Vec<_>>()
            .try_into()
            .unwrap();

        // setup catchup peers
        let catchup_peers = std::array::from_fn(|_| {
            StatePeers::<StaticVersion<0, 1>>::from_urls(
                vec![format!("http://localhost:{port}").parse().unwrap()],
                Default::default(),
                &NoMetrics,
            )
        });
        let config = TestNetworkConfigBuilder::<NUM_NODES, _, _>::with_num_nodes()
            .api_config(SqlDataSource::options(
                &storage[0],
                Options::with_port(port),
            ))
            .network_config(network_config)
            .persistences(persistence_options.clone())
            .catchups(catchup_peers)
            .pos_hook::<Ver>(DelegationConfig::MultipleDelegators, Default::default())
            .await
            .unwrap()
            .build();

        let state = config.states()[0].clone();
        let mut network = TestNetwork::new(config, versions).await;

        // Wait for the peer 0 (node 1) to advance past three epochs
        let mut events = network.peers[0].event_stream().await;
        while let Some(event) = events.next().await {
            if let EventType::Decide { leaf_chain, .. } = event.event {
                let height = leaf_chain[0].leaf.height();
                tracing::info!("Node 0 decided at height: {height}");
                if height > EPOCH_HEIGHT * 3 {
                    break;
                }
            }
        }

        // Shutdown and remove node 1 to simulate falling behind
        tracing::info!("Shutting down peer 0");
        network.peers.remove(0);

        // Wait for epochs to progress with node 1 offline
        let mut events = network.server.event_stream().await;
        while let Some(event) = events.next().await {
            if let EventType::Decide { leaf_chain, .. } = event.event {
                let height = leaf_chain[0].leaf.height();
                tracing::info!("Server decided at height: {height}");
                //  until 7 epochs
                if height > EPOCH_HEIGHT * 7 {
                    break;
                }
            }
        }

        // add node 1 to the network with fresh storage
        let storage = SqlDataSource::create_storage().await;
        let options = <SqlDataSource as TestableSequencerDataSource>::persistence_options(&storage);

        tracing::info!("Restarting peer 0");
        let node = network
            .cfg
            .init_node(
                1,
                state,
                options,
                Some(StatePeers::<StaticVersion<0, 1>>::from_urls(
                    vec![format!("http://localhost:{port}").parse().unwrap()],
                    Default::default(),
                    &NoMetrics,
                )),
                None,
                &NoMetrics,
                test_helpers::STAKE_TABLE_CAPACITY_FOR_TEST,
                NullEventConsumer,
                versions,
                Default::default(),
            )
            .await;

        let coordinator = node.node_state().coordinator;

        let server_node_state = network.server.node_state();
        let server_coordinator = server_node_state.coordinator;

        // Trigger catchup for all epochs in quick succession and in random order
        let mut rand_epochs: Vec<_> = (1..=7).collect();
        rand_epochs.shuffle(&mut rand::thread_rng());
        println!("trigger catchup in this order: {rand_epochs:?}");
        for epoch_num in rand_epochs {
            let epoch = EpochNumber::new(epoch_num);
            let _ = coordinator.membership_for_epoch(Some(epoch)).await;
        }

        // Verify that the restarted node catches up for each epoch
        for epoch_num in 1..=7 {
            println!("getting stake table for epoch = {epoch_num}");
            let epoch = EpochNumber::new(epoch_num);
            let _ = coordinator.wait_for_catchup(epoch).await.unwrap();

            println!("have stake table for epoch = {epoch_num}");

            let node_stake_table = coordinator
                .membership()
                .read()
                .await
                .stake_table(Some(epoch));
            let stake_table = server_coordinator
                .membership()
                .read()
                .await
                .stake_table(Some(epoch));

            println!("asserting stake table for epoch = {epoch_num}");

            assert_eq!(
                node_stake_table, stake_table,
                "Stake table mismatch for epoch {epoch_num}",
            );
        }
    }

    #[rstest]
    #[case(PosVersionV3::new())]
    #[case(PosVersionV4::new())]
    #[test_log::test(tokio::test(flavor = "multi_thread"))]
    async fn test_merklized_state_catchup_on_restart<Ver: Versions>(
        #[case] versions: Ver,
    ) -> anyhow::Result<()> {
        // This test verifies that a query node can catch up on
        // merklized state after being offline for multiple epochs.
        //
        // Steps:
        // 1. Start a test network with 5 sequencer nodes.
        // 2. Start a separate node with the query module enabled, connected to the network.
        //    - This node stores merklized state
        // 3. Shut down the query node after 1 epoch.
        // 4. Allow the network to progress 3 more epochs (query node remains offline).
        // 5. Restart the query node.
        //    - The node is expected to reconstruct or catch up on its own
        const EPOCH_HEIGHT: u64 = 10;

        let network_config = TestConfigBuilder::default()
            .epoch_height(EPOCH_HEIGHT)
            .build();

        let api_port = pick_unused_port().expect("No ports free for query service");

        tracing::info!("API PORT = {api_port}");
        const NUM_NODES: usize = 5;

        let storage = join_all((0..NUM_NODES).map(|_| SqlDataSource::create_storage())).await;
        let persistence: [_; NUM_NODES] = storage
            .iter()
            .map(<SqlDataSource as TestableSequencerDataSource>::persistence_options)
            .collect::<Vec<_>>()
            .try_into()
            .unwrap();

        let config = TestNetworkConfigBuilder::with_num_nodes()
            .api_config(SqlDataSource::options(
                &storage[0],
                Options::with_port(api_port).catchup(Default::default()),
            ))
            .network_config(network_config)
            .persistences(persistence.clone())
            .catchups(std::array::from_fn(|_| {
                StatePeers::<StaticVersion<0, 1>>::from_urls(
                    vec![format!("http://localhost:{api_port}").parse().unwrap()],
                    Default::default(),
                    &NoMetrics,
                )
            }))
            .pos_hook::<Ver>(
                DelegationConfig::MultipleDelegators,
                hotshot_contract_adapter::stake_table::StakeTableContractVersion::V2,
            )
            .await
            .unwrap()
            .build();
        let state = config.states()[0].clone();
        let mut network = TestNetwork::new(config, versions).await;

        // Remove peer 0 and restart it with the query module enabled.
        // Adding an additional node to the test network is not straight forward,
        // as the keys have already been initialized in the config above.
        // So, we remove this node and re-add it using the same index.
        network.peers[0].shut_down().await;
        network.peers.remove(0);
        let node_0_storage = &storage[1];
        let node_0_persistence = persistence[1].clone();
        let node_0_port = pick_unused_port().expect("No ports free for query service");
        tracing::info!("node_0_port {node_0_port}");
        // enable query module with api peers
        let opt = Options::with_port(node_0_port).query_sql(
            Query {
                peers: vec![format!("http://localhost:{api_port}").parse().unwrap()],
            },
            tmp_options(node_0_storage),
        );

        // start the query node so that it builds the merklized state
        let node_0 = opt
            .clone()
            .serve(|metrics, consumer, storage| {
                let cfg = network.cfg.clone();
                let node_0_persistence = node_0_persistence.clone();
                let state = state.clone();
                async move {
                    Ok(cfg
                        .init_node(
                            1,
                            state,
                            node_0_persistence.clone(),
                            Some(StatePeers::<StaticVersion<0, 1>>::from_urls(
                                vec![format!("http://localhost:{api_port}").parse().unwrap()],
                                Default::default(),
                                &NoMetrics,
                            )),
                            storage,
                            &*metrics,
                            test_helpers::STAKE_TABLE_CAPACITY_FOR_TEST,
                            consumer,
                            versions,
                            Default::default(),
                        )
                        .await)
                }
                .boxed()
            })
            .await
            .unwrap();

        let mut events = network.peers[2].event_stream().await;
        // wait for 1 epoch
        wait_for_epochs(&mut events, EPOCH_HEIGHT, 1).await;

        // shutdown the node for 3 epochs
        drop(node_0);

        // wait for 4 epochs
        wait_for_epochs(&mut events, EPOCH_HEIGHT, 4).await;

        // start the node again.
        let node_0 = opt
            .serve(|metrics, consumer, storage| {
                let cfg = network.cfg.clone();
                async move {
                    Ok(cfg
                        .init_node(
                            1,
                            state,
                            node_0_persistence,
                            Some(StatePeers::<StaticVersion<0, 1>>::from_urls(
                                vec![format!("http://localhost:{api_port}").parse().unwrap()],
                                Default::default(),
                                &NoMetrics,
                            )),
                            storage,
                            &*metrics,
                            test_helpers::STAKE_TABLE_CAPACITY_FOR_TEST,
                            consumer,
                            versions,
                            Default::default(),
                        )
                        .await)
                }
                .boxed()
            })
            .await
            .unwrap();

        let client: Client<ServerError, SequencerApiVersion> =
            Client::new(format!("http://localhost:{node_0_port}").parse().unwrap());
        client.connect(None).await;

        wait_for_epochs(&mut events, EPOCH_HEIGHT, 6).await;

        let epoch_7_block = EPOCH_HEIGHT * 6 + 1;

        // check that the node's state has reward accounts
        let mut retries = 0;
        loop {
            sleep(Duration::from_secs(1)).await;
            let state = node_0.decided_state().await;

            let leaves = if Ver::Base::VERSION == EpochVersion::VERSION {
                // Use legacy tree for V3
                state.reward_merkle_tree_v1.num_leaves()
            } else {
                // Use new tree for V4 and above
                state.reward_merkle_tree_v2.num_leaves()
            };

            if leaves > 0 {
                tracing::info!("Node's state has reward accounts");
                break;
            }

            retries += 1;
            if retries > 120 {
                panic!("max retries reached. failed to catchup reward state");
            }
        }

        retries = 0;
        // check that the node has stored atleast 6 epochs merklized state in persistence
        loop {
            sleep(Duration::from_secs(3)).await;

            let bh = client
                .get::<u64>("block-state/block-height")
                .send()
                .await
                .expect("block height not found");

            tracing::info!("block state: block height={bh}");
            if bh > epoch_7_block {
                break;
            }

            retries += 1;
            if retries > 30 {
                panic!(
                    "max retries reached. block state block height is less than epoch 7 start \
                     block"
                );
            }
        }

        // shutdown consensus to freeze the state
        node_0.shutdown_consensus().await;
        let decided_leaf = node_0.decided_leaf().await;
        let state = node_0.decided_state().await;

        state
            .block_merkle_tree
            .lookup(decided_leaf.height() - 1)
            .expect_ok()
            .expect("block state not found");

        Ok(())
    }

    #[rstest]
    #[case(PosVersionV3::new())]
    #[case(PosVersionV4::new())]
    #[test_log::test(tokio::test(flavor = "multi_thread"))]
    async fn test_state_reconstruction<Ver: Versions>(
        #[case] pos_version: Ver,
    ) -> anyhow::Result<()> {
        // This test verifies that a query node can successfully reconstruct its state
        // after being shut down from the database
        //
        // Steps:
        // 1. Start a test network with 5 nodes.
        // 2. Add a query node connected to the network.
        // 3. Let the network run until 3 epochs have passed.
        // 4. Shut down the query node.
        // 5. Attempt to reconstruct its state from storage using:
        //    - No fee/reward accounts
        //    - Only fee accounts
        //    - Only reward accounts
        //    - Both fee and reward accounts
        // 6. Assert that the reconstructed state is correct in all scenarios.

        const EPOCH_HEIGHT: u64 = 10;

        let network_config = TestConfigBuilder::default()
            .epoch_height(EPOCH_HEIGHT)
            .build();

        let api_port = pick_unused_port().expect("No ports free for query service");

        tracing::info!("API PORT = {api_port}");
        const NUM_NODES: usize = 5;

        let storage = join_all((0..NUM_NODES).map(|_| SqlDataSource::create_storage())).await;
        let persistence: [_; NUM_NODES] = storage
            .iter()
            .map(<SqlDataSource as TestableSequencerDataSource>::persistence_options)
            .collect::<Vec<_>>()
            .try_into()
            .unwrap();

        let config = TestNetworkConfigBuilder::with_num_nodes()
            .api_config(SqlDataSource::options(
                &storage[0],
                Options::with_port(api_port),
            ))
            .network_config(network_config)
            .persistences(persistence.clone())
            .catchups(std::array::from_fn(|_| {
                StatePeers::<StaticVersion<0, 1>>::from_urls(
                    vec![format!("http://localhost:{api_port}").parse().unwrap()],
                    Default::default(),
                    &NoMetrics,
                )
            }))
            .pos_hook::<Ver>(
                DelegationConfig::MultipleDelegators,
                hotshot_contract_adapter::stake_table::StakeTableContractVersion::V2,
            )
            .await
            .unwrap()
            .build();
        let state = config.states()[0].clone();
        let mut network = TestNetwork::new(config, pos_version).await;
        // Remove peer 0 and restart it with the query module enabled.
        // Adding an additional node to the test network is not straight forward,
        // as the keys have already been initialized in the config above.
        // So, we remove this node and re-add it using the same index.
        network.peers.remove(0);

        let node_0_storage = &storage[1];
        let node_0_persistence = persistence[1].clone();
        let node_0_port = pick_unused_port().expect("No ports free for query service");
        tracing::info!("node_0_port {node_0_port}");
        let opt = Options::with_port(node_0_port).query_sql(
            Query {
                peers: vec![format!("http://localhost:{api_port}").parse().unwrap()],
            },
            tmp_options(node_0_storage),
        );
        let node_0 = opt
            .clone()
            .serve(|metrics, consumer, storage| {
                let cfg = network.cfg.clone();
                let node_0_persistence = node_0_persistence.clone();
                let state = state.clone();
                async move {
                    Ok(cfg
                        .init_node(
                            1,
                            state,
                            node_0_persistence.clone(),
                            Some(StatePeers::<StaticVersion<0, 1>>::from_urls(
                                vec![format!("http://localhost:{api_port}").parse().unwrap()],
                                Default::default(),
                                &NoMetrics,
                            )),
                            storage,
                            &*metrics,
                            test_helpers::STAKE_TABLE_CAPACITY_FOR_TEST,
                            consumer,
                            pos_version,
                            Default::default(),
                        )
                        .await)
                }
                .boxed()
            })
            .await
            .unwrap();

        let mut events = network.peers[2].event_stream().await;
        // Wait until at least 3 epochs have passed
        wait_for_epochs(&mut events, EPOCH_HEIGHT, 3).await;

        tracing::warn!("shutting down node 0");

        node_0.shutdown_consensus().await;

        let instance = node_0.node_state();
        let state = node_0.decided_state().await;
        let fee_accounts = state
            .fee_merkle_tree
            .clone()
            .into_iter()
            .map(|(acct, _)| acct)
            .collect::<Vec<_>>();
        let reward_accounts = match Ver::Base::VERSION {
            EpochVersion::VERSION => state
                .reward_merkle_tree_v1
                .clone()
                .into_iter()
                .map(|(acct, _)| RewardAccountV2::from(acct))
                .collect::<Vec<_>>(),
            DrbAndHeaderUpgradeVersion::VERSION => state
                .reward_merkle_tree_v2
                .clone()
                .into_iter()
                .map(|(acct, _)| acct)
                .collect::<Vec<_>>(),
            _ => panic!("invalid version"),
        };

        let client: Client<ServerError, SequencerApiVersion> =
            Client::new(format!("http://localhost:{node_0_port}").parse().unwrap());
        client.connect(Some(Duration::from_secs(10))).await;

        // wait 3s to be sure that all the
        // transactions have been committed
        sleep(Duration::from_secs(3)).await;

        tracing::info!("getting node block height");
        let node_block_height = client
            .get::<u64>("node/block-height")
            .send()
            .await
            .context("getting Espresso block height")
            .unwrap();

        tracing::info!("node block height={node_block_height}");

        let leaf_query_data = client
            .get::<LeafQueryData<SeqTypes>>(&format!("availability/leaf/{}", node_block_height - 1))
            .send()
            .await
            .context("error getting leaf")
            .unwrap();

        tracing::info!("leaf={leaf_query_data:?}");
        let leaf = leaf_query_data.leaf();
        let to_view = leaf.view_number() + 1;

        let ds = SqlStorage::connect(Config::try_from(&node_0_persistence).unwrap())
            .await
            .unwrap();
        let mut tx = ds.write().await?;

        let (state, leaf) =
            reconstruct_state(&instance, &mut tx, node_block_height - 1, to_view, &[], &[])
                .await
                .unwrap();
        assert_eq!(leaf.view_number(), to_view);
        assert!(
            state
                .block_merkle_tree
                .lookup(node_block_height - 1)
                .expect_ok()
                .is_ok(),
            "inconsistent block merkle tree"
        );

        // Reconstruct fee state
        let (state, leaf) = reconstruct_state(
            &instance,
            &mut tx,
            node_block_height - 1,
            to_view,
            &fee_accounts,
            &[],
        )
        .await
        .unwrap();

        assert_eq!(leaf.view_number(), to_view);
        assert!(
            state
                .block_merkle_tree
                .lookup(node_block_height - 1)
                .expect_ok()
                .is_ok(),
            "inconsistent block merkle tree"
        );

        for account in &fee_accounts {
            state.fee_merkle_tree.lookup(account).expect_ok().unwrap();
        }

        // Reconstruct reward state

        let (state, leaf) = reconstruct_state(
            &instance,
            &mut tx,
            node_block_height - 1,
            to_view,
            &[],
            &reward_accounts,
        )
        .await
        .unwrap();

        match Ver::Base::VERSION {
            EpochVersion::VERSION => {
                for account in reward_accounts.clone() {
                    state
                        .reward_merkle_tree_v1
                        .lookup(RewardAccountV1::from(account))
                        .expect_ok()
                        .unwrap();
                }
            },
            DrbAndHeaderUpgradeVersion::VERSION => {
                for account in &reward_accounts {
                    state
                        .reward_merkle_tree_v2
                        .lookup(account)
                        .expect_ok()
                        .unwrap();
                }
            },
            _ => panic!("invalid version"),
        };

        assert_eq!(leaf.view_number(), to_view);
        assert!(
            state
                .block_merkle_tree
                .lookup(node_block_height - 1)
                .expect_ok()
                .is_ok(),
            "inconsistent block merkle tree"
        );
        // Reconstruct reward and fee state

        let (state, leaf) = reconstruct_state(
            &instance,
            &mut tx,
            node_block_height - 1,
            to_view,
            &fee_accounts,
            &reward_accounts,
        )
        .await
        .unwrap();

        assert!(
            state
                .block_merkle_tree
                .lookup(node_block_height - 1)
                .expect_ok()
                .is_ok(),
            "inconsistent block merkle tree"
        );
        assert_eq!(leaf.view_number(), to_view);

        match Ver::Base::VERSION {
            EpochVersion::VERSION => {
                for account in reward_accounts.clone() {
                    state
                        .reward_merkle_tree_v1
                        .lookup(RewardAccountV1::from(account))
                        .expect_ok()
                        .unwrap();
                }
            },
            DrbAndHeaderUpgradeVersion::VERSION => {
                for account in &reward_accounts {
                    state
                        .reward_merkle_tree_v2
                        .lookup(account)
                        .expect_ok()
                        .unwrap();
                }
            },
            _ => panic!("invalid version"),
        };

        for account in &fee_accounts {
            state.fee_merkle_tree.lookup(account).expect_ok().unwrap();
        }

        Ok(())
    }

    #[rstest]
    #[case(PosVersionV3::new())]
    #[case(PosVersionV4::new())]
    #[test_log::test(tokio::test(flavor = "multi_thread"))]
    async fn test_block_reward_api<Ver: Versions>(#[case] versions: Ver) -> anyhow::Result<()> {
        let epoch_height = 10;

        let network_config = TestConfigBuilder::default()
            .epoch_height(epoch_height)
            .build();

        let api_port = pick_unused_port().expect("No ports free for query service");

        const NUM_NODES: usize = 1;
        // Initialize nodes.
        let storage = join_all((0..NUM_NODES).map(|_| SqlDataSource::create_storage())).await;
        let persistence: [_; NUM_NODES] = storage
            .iter()
            .map(<SqlDataSource as TestableSequencerDataSource>::persistence_options)
            .collect::<Vec<_>>()
            .try_into()
            .unwrap();

        let config = TestNetworkConfigBuilder::with_num_nodes()
            .api_config(SqlDataSource::options(
                &storage[0],
                Options::with_port(api_port),
            ))
            .network_config(network_config.clone())
            .persistences(persistence.clone())
            .catchups(std::array::from_fn(|_| {
                StatePeers::<StaticVersion<0, 1>>::from_urls(
                    vec![format!("http://localhost:{api_port}").parse().unwrap()],
                    Default::default(),
                    &NoMetrics,
                )
            }))
            .pos_hook::<Ver>(DelegationConfig::VariableAmounts, Default::default())
            .await
            .unwrap()
            .build();

        let _network = TestNetwork::new(config, versions).await;
        let client: Client<ServerError, SequencerApiVersion> =
            Client::new(format!("http://localhost:{api_port}").parse().unwrap());

        let _blocks = client
            .socket("availability/stream/blocks/0")
            .subscribe::<BlockQueryData<SeqTypes>>()
            .await
            .unwrap()
            .take(3)
            .try_collect::<Vec<_>>()
            .await
            .unwrap();

        let block_reward = client
            .get::<Option<RewardAmount>>("node/block-reward")
            .send()
            .await
            .expect("failed to get block reward")
            .expect("block reward is None");
        tracing::info!("block_reward={block_reward:?}");

        assert!(block_reward.0 > U256::ZERO);

        Ok(())
    }

    #[test_log::test(tokio::test(flavor = "multi_thread"))]
    async fn test_scanning_token_contract_initialized_event() -> anyhow::Result<()> {
        use espresso_types::v0_3::ChainConfig;

        let blocks_per_epoch = 10;

        let network_config = TestConfigBuilder::<1>::default()
            .epoch_height(blocks_per_epoch)
            .build();

        let (genesis_state, genesis_stake) = light_client_genesis_from_stake_table(
            &network_config.hotshot_config().hotshot_stake_table(),
            STAKE_TABLE_CAPACITY_FOR_TEST,
        )
        .unwrap();

        let deployer = ProviderBuilder::new()
            .wallet(EthereumWallet::from(network_config.signer().clone()))
            .connect_http(network_config.l1_url().clone());

        let mut contracts = Contracts::new();
        let args = DeployerArgsBuilder::default()
            .deployer(deployer.clone())
            .rpc_url(network_config.l1_url().clone())
            .mock_light_client(true)
            .genesis_lc_state(genesis_state)
            .genesis_st_state(genesis_stake)
            .blocks_per_epoch(blocks_per_epoch)
            .epoch_start_block(1)
            .multisig_pauser(network_config.signer().address())
            .token_name("Espresso".to_string())
            .token_symbol("ESP".to_string())
            .initial_token_supply(U256::from(3590000000u64))
            .ops_timelock_delay(U256::from(0))
            .ops_timelock_admin(network_config.signer().address())
            .ops_timelock_proposers(vec![network_config.signer().address()])
            .ops_timelock_executors(vec![network_config.signer().address()])
            .safe_exit_timelock_delay(U256::from(0))
            .safe_exit_timelock_admin(network_config.signer().address())
            .safe_exit_timelock_proposers(vec![network_config.signer().address()])
            .safe_exit_timelock_executors(vec![network_config.signer().address()])
            .build()
            .unwrap();

        args.deploy_all(&mut contracts).await.unwrap();

        let st_addr = contracts
            .address(Contract::StakeTableProxy)
            .expect("StakeTableProxy deployed");

        let l1_url = network_config.l1_url().clone();

        let storage = SqlDataSource::create_storage().await;
        let mut opt = <SqlDataSource as TestableSequencerDataSource>::persistence_options(&storage);
        let persistence = opt.create().await.unwrap();

        let l1_client = L1ClientOptions {
            stake_table_update_interval: Duration::from_secs(7),
            l1_retry_delay: Duration::from_millis(10),
            l1_events_max_block_range: 10000,
            ..Default::default()
        }
        .connect(vec![l1_url])
        .unwrap();
        l1_client.spawn_tasks().await;

        let fetcher = Fetcher::new(
            Arc::new(NullStateCatchup::default()),
            Arc::new(Mutex::new(persistence.clone())),
            l1_client.clone(),
            ChainConfig {
                stake_table_contract: Some(st_addr),
                base_fee: 0.into(),
                ..Default::default()
            },
        );

        let provider = l1_client.provider;
        let stake_table = StakeTableV2::new(st_addr, provider.clone());

        let stake_table_init_block = stake_table
            .initializedAtBlock()
            .block(BlockId::finalized())
            .call()
            .await?
            .to::<u64>();

        tracing::info!("stake table init block = {stake_table_init_block}");

        let token_address = stake_table
            .token()
            .block(BlockId::finalized())
            .call()
            .await
            .context("Failed to get token address")?;

        let token = EspToken::new(token_address, provider.clone());

        let init_log = fetcher
            .scan_token_contract_initialized_event_log(stake_table_init_block, token)
            .await
            .unwrap();

        let init_tx = provider
            .get_transaction_receipt(
                init_log
                    .transaction_hash
                    .context(format!("transaction hash not found. init_log={init_log:?}"))?,
            )
            .await
            .unwrap()
            .unwrap();

        let mint_transfer = init_tx.decoded_log::<EspToken::Transfer>().unwrap();

        assert!(mint_transfer.value > U256::ZERO);

        Ok(())
    }

    #[test_log::test(tokio::test(flavor = "multi_thread"))]
    async fn test_tx_metadata() {
        let port = pick_unused_port().expect("No ports free");

        let url = format!("http://localhost:{port}").parse().unwrap();
        let client: Client<ServerError, StaticVersion<0, 1>> = Client::new(url);

        let storage = SqlDataSource::create_storage().await;
        let network_config = TestConfigBuilder::default().build();
        let config = TestNetworkConfigBuilder::default()
            .api_config(
                SqlDataSource::options(&storage, Options::with_port(port))
                    .submit(Default::default())
                    .explorer(Default::default()),
            )
            .network_config(network_config)
            .build();
        let network = TestNetwork::new(config, MockSequencerVersions::new()).await;
        let mut events = network.server.event_stream().await;

        client.connect(None).await;

        // Submit a few transactions in different namespaces.
        let namespace_counts = [(101, 1), (102, 2), (103, 3)];
        for (ns, count) in &namespace_counts {
            for i in 0..*count {
                let ns_id = NamespaceId::from(*ns as u64);
                let txn = Transaction::new(ns_id, vec![*ns, i]);
                client
                    .post::<()>("submit/submit")
                    .body_json(&txn)
                    .unwrap()
                    .send()
                    .await
                    .unwrap();
                let (block, _) = wait_for_decide_on_handle(&mut events, &txn).await;

                // Block summary should contain information about the namespace.
                let summary: BlockSummaryQueryData<SeqTypes> = client
                    .get(&format!("availability/block/summary/{block}"))
                    .send()
                    .await
                    .unwrap();
                let ns_info = summary.namespaces();
                assert_eq!(ns_info.len(), 1);
                assert_eq!(ns_info.keys().copied().collect::<Vec<_>>(), vec![ns_id]);
                assert_eq!(ns_info[&ns_id].num_transactions, 1);
                assert_eq!(ns_info[&ns_id].size, txn.size_in_block(true));
            }
        }

        // List transactions in each namespace.
        for (ns, count) in &namespace_counts {
            tracing::info!(ns, "list transactions in namespace");

            let ns_id = NamespaceId::from(*ns as u64);
            let summaries: TransactionSummariesResponse<SeqTypes> = client
                .get(&format!(
                    "explorer/transactions/latest/{count}/namespace/{ns_id}"
                ))
                .send()
                .await
                .unwrap();
            let txs = summaries.transaction_summaries;
            assert_eq!(txs.len(), *count as usize);

            // Check that transactions are listed in descending order.
            for i in 0..*count {
                let summary = &txs[i as usize];
                let expected = Transaction::new(ns_id, vec![*ns, count - i - 1]);
                assert_eq!(summary.rollups, vec![ns_id]);
                assert_eq!(summary.hash, expected.commit());
            }
        }
    }

    use std::time::Instant;

    use rand::thread_rng;

    #[test_log::test(tokio::test(flavor = "multi_thread"))]
    async fn test_aggregator_namespace_endpoints() {
        let mut rng = thread_rng();

        let port = pick_unused_port().expect("No ports free");

        let url = format!("http://localhost:{port}").parse().unwrap();
        tracing::info!("Sequencer URL = {url}");
        let client: Client<ServerError, StaticVersion<0, 1>> = Client::new(url);

        let options = Options::with_port(port).submit(Default::default());
        const NUM_NODES: usize = 2;
        // Initialize storage for each node
        let storage = join_all((0..NUM_NODES).map(|_| SqlDataSource::create_storage())).await;

        let persistence_options: [_; NUM_NODES] = storage
            .iter()
            .map(<SqlDataSource as TestableSequencerDataSource>::persistence_options)
            .collect::<Vec<_>>()
            .try_into()
            .unwrap();

        let network_config = TestConfigBuilder::default().build();

        let config = TestNetworkConfigBuilder::<NUM_NODES, _, _>::with_num_nodes()
            .api_config(SqlDataSource::options(&storage[0], options))
            .network_config(network_config)
            .persistences(persistence_options.clone())
            .build();
        let network = TestNetwork::new(config, MockSequencerVersions::new()).await;
        let mut events = network.server.event_stream().await;
        let start = Instant::now();
        let mut total_transactions = 0;
        let mut tx_heights = Vec::new();
        let mut sizes = HashMap::new();
        // inserting transactions for some namespaces
        // the number of transactions inserted is equal to namespace number.
        for namespace in 1..=4 {
            for _count in 0..namespace {
                // Generate a random payload length between 4 and 10 bytes
                let payload_len = rng.gen_range(4..=10);
                let payload: Vec<u8> = (0..payload_len).map(|_| rng.gen()).collect();

                let txn = Transaction::new(NamespaceId::from(namespace as u32), payload);

                client.connect(None).await;

                let hash = client
                    .post("submit/submit")
                    .body_json(&txn)
                    .unwrap()
                    .send()
                    .await
                    .unwrap();
                assert_eq!(txn.commit(), hash);

                // Wait for a Decide event containing transaction matching the one we sent
                let (height, size) = wait_for_decide_on_handle(&mut events, &txn).await;
                tx_heights.push(height);
                total_transactions += 1;
                *sizes.entry(namespace).or_insert(0) += size;
            }
        }

        let duration = start.elapsed();

        println!("Time elapsed to submit transactions: {duration:?}");

        let last_tx_height = tx_heights.last().unwrap();
        for namespace in 1..=4 {
            let count = client
                .get::<u64>(&format!("node/transactions/count/namespace/{namespace}"))
                .send()
                .await
                .unwrap();
            assert_eq!(
                count, namespace as u64,
                "Incorrect transaction count for namespace {namespace}: expected {namespace}, got \
                 {count}"
            );

            // check the range endpoint
            let to_endpoint_count = client
                .get::<u64>(&format!(
                    "node/transactions/count/namespace/{namespace}/{last_tx_height}"
                ))
                .send()
                .await
                .unwrap();
            assert_eq!(
                to_endpoint_count, namespace as u64,
                "Incorrect transaction count for range endpoint (to only) for namespace \
                 {namespace}: expected {namespace}, got {to_endpoint_count}"
            );

            // check the range endpoint
            let from_to_endpoint_count = client
                .get::<u64>(&format!(
                    "node/transactions/count/namespace/{namespace}/0/{last_tx_height}"
                ))
                .send()
                .await
                .unwrap();
            assert_eq!(
                from_to_endpoint_count, namespace as u64,
                "Incorrect transaction count for range endpoint (from-to) for namespace \
                 {namespace}: expected {namespace}, got {from_to_endpoint_count}"
            );

            let ns_size = client
                .get::<usize>(&format!("node/payloads/size/namespace/{namespace}"))
                .send()
                .await
                .unwrap();

            let expected_ns_size = *sizes.get(&namespace).unwrap();
            assert_eq!(
                ns_size, expected_ns_size,
                "Incorrect payload size for namespace {namespace}: expected {expected_ns_size}, \
                 got {ns_size}"
            );

            let ns_size_to = client
                .get::<usize>(&format!(
                    "node/payloads/size/namespace/{namespace}/{last_tx_height}"
                ))
                .send()
                .await
                .unwrap();
            assert_eq!(
                ns_size_to, expected_ns_size,
                "Incorrect payload size for namespace {namespace} up to height {last_tx_height}: \
                 expected {expected_ns_size}, got {ns_size_to}"
            );

            let ns_size_from_to = client
                .get::<usize>(&format!(
                    "node/payloads/size/namespace/{namespace}/0/{last_tx_height}"
                ))
                .send()
                .await
                .unwrap();
            assert_eq!(
                ns_size_from_to, expected_ns_size,
                "Incorrect payload size for namespace {namespace} from 0 to height \
                 {last_tx_height}: expected {expected_ns_size}, got {ns_size_from_to}"
            );
        }

        let total_tx_count = client
            .get::<u64>("node/transactions/count")
            .send()
            .await
            .unwrap();
        assert_eq!(
            total_tx_count, total_transactions,
            "Incorrect total transaction count: expected {total_transactions}, got \
             {total_tx_count}"
        );

        let total_payload_size = client
            .get::<usize>("node/payloads/size")
            .send()
            .await
            .unwrap();

        let expected_total_size: usize = sizes.values().copied().sum();
        assert_eq!(
            total_payload_size, expected_total_size,
            "Incorrect total payload size: expected {expected_total_size}, got \
             {total_payload_size}"
        );
    }

    #[test_log::test(tokio::test(flavor = "multi_thread"))]
    async fn test_stream_transactions_endpoint() {
        // This test submits transactions to a sequencer for multiple namespaces,
        // waits for them to be decided, and then verifies that:
        // 1. All transactions appear in the transaction stream.
        // 2. Each namespace-specific transaction stream only includes the transactions of that namespace.

        let mut rng = thread_rng();

        let port = pick_unused_port().expect("No ports free");

        let url = format!("http://localhost:{port}").parse().unwrap();
        tracing::info!("Sequencer URL = {url}");
        let client: Client<ServerError, StaticVersion<0, 1>> = Client::new(url);

        let options = Options::with_port(port).submit(Default::default());
        const NUM_NODES: usize = 2;
        // Initialize storage for each node
        let storage = join_all((0..NUM_NODES).map(|_| SqlDataSource::create_storage())).await;

        let persistence_options: [_; NUM_NODES] = storage
            .iter()
            .map(<SqlDataSource as TestableSequencerDataSource>::persistence_options)
            .collect::<Vec<_>>()
            .try_into()
            .unwrap();

        let network_config = TestConfigBuilder::default().build();

        let config = TestNetworkConfigBuilder::<NUM_NODES, _, _>::with_num_nodes()
            .api_config(SqlDataSource::options(&storage[0], options))
            .network_config(network_config)
            .persistences(persistence_options.clone())
            .build();
        let network = TestNetwork::new(config, MockSequencerVersions::new()).await;
        let mut events = network.server.event_stream().await;
        let mut all_transactions = HashMap::new();
        let mut namespace_tx: HashMap<_, HashSet<_>> = HashMap::new();

        // Submit transactions to namespaces 1 through 4

        for namespace in 1..=4 {
            for _count in 0..namespace {
                let payload_len = rng.gen_range(4..=10);
                let payload: Vec<u8> = (0..payload_len).map(|_| rng.gen()).collect();

                let txn = Transaction::new(NamespaceId::from(namespace as u32), payload);

                client.connect(None).await;

                let hash = client
                    .post("submit/submit")
                    .body_json(&txn)
                    .unwrap()
                    .send()
                    .await
                    .unwrap();
                assert_eq!(txn.commit(), hash);

                // Wait for a Decide event containing transaction matching the one we sent
                wait_for_decide_on_handle(&mut events, &txn).await;
                // Store transaction for later validation

                all_transactions.insert(txn.commit(), txn.clone());
                namespace_tx.entry(namespace).or_default().insert(txn);
            }
        }

        let mut transactions = client
            .socket("availability/stream/transactions/0")
            .subscribe::<TransactionQueryData<SeqTypes>>()
            .await
            .expect("failed to subscribe to transactions endpoint");

        let mut count = 0;
        while let Some(tx) = transactions.next().await {
            let tx = tx.unwrap();
            let expected = all_transactions
                .get(&tx.transaction().commit())
                .expect("txn not found ");
            assert_eq!(tx.transaction(), expected, "invalid transaction");
            count += 1;

            if count == all_transactions.len() {
                break;
            }
        }

        // Validate namespace-specific stream endpoint

        for (namespace, expected_ns_txns) in &namespace_tx {
            let mut api_namespace_txns = client
                .socket(&format!(
                    "availability/stream/transactions/0/namespace/{namespace}",
                ))
                .subscribe::<TransactionQueryData<SeqTypes>>()
                .await
                .unwrap_or_else(|_| {
                    panic!("failed to subscribe to transactions namespace {namespace}")
                });

            let mut received = HashSet::new();

            while let Some(res) = api_namespace_txns.next().await {
                let tx = res.expect("stream error");
                received.insert(tx.transaction().clone());

                if received.len() == expected_ns_txns.len() {
                    break;
                }
            }

            assert_eq!(
                received, *expected_ns_txns,
                "Mismatched transactions for namespace {namespace}"
            );
        }
    }

    #[rstest]
    #[case(PosVersionV3::new())]
    #[case(PosVersionV4::new())]
    #[test_log::test(tokio::test(flavor = "multi_thread"))]
    async fn test_v3_and_v4_reward_tree_updates<Ver: Versions>(
        #[case] versions: Ver,
    ) -> anyhow::Result<()> {
        // This test checks that the correct merkle tree is updated based on version
        //
        // When the protocol version is v3:
        // - The v3 Merkle tree is updated
        // - The v4 Merkle tree must be empty.
        //
        // When the protocol version is v4:
        // - The v4 Merkle tree is updated
        // - The v3 Merkle tree must be empty.
        const EPOCH_HEIGHT: u64 = 10;

        let network_config = TestConfigBuilder::default()
            .epoch_height(EPOCH_HEIGHT)
            .build();

        let api_port = pick_unused_port().expect("No ports free for query service");

        tracing::info!("API PORT = {api_port}");
        const NUM_NODES: usize = 5;

        let storage = join_all((0..NUM_NODES).map(|_| SqlDataSource::create_storage())).await;
        let persistence: [_; NUM_NODES] = storage
            .iter()
            .map(<SqlDataSource as TestableSequencerDataSource>::persistence_options)
            .collect::<Vec<_>>()
            .try_into()
            .unwrap();

        let config = TestNetworkConfigBuilder::with_num_nodes()
            .api_config(SqlDataSource::options(
                &storage[0],
                Options::with_port(api_port).catchup(Default::default()),
            ))
            .network_config(network_config)
            .persistences(persistence.clone())
            .catchups(std::array::from_fn(|_| {
                StatePeers::<StaticVersion<0, 1>>::from_urls(
                    vec![format!("http://localhost:{api_port}").parse().unwrap()],
                    Default::default(),
                    &NoMetrics,
                )
            }))
            .pos_hook::<Ver>(
                DelegationConfig::MultipleDelegators,
                hotshot_contract_adapter::stake_table::StakeTableContractVersion::V2,
            )
            .await
            .unwrap()
            .build();
        let mut network = TestNetwork::new(config, versions).await;

        let mut events = network.peers[2].event_stream().await;
        // wait for 4 epochs
        wait_for_epochs(&mut events, EPOCH_HEIGHT, 4).await;

        let validated_state = network.server.decided_state().await;
        let version = Ver::Base::VERSION;
        if version == EpochVersion::VERSION {
            let v1_tree = &validated_state.reward_merkle_tree_v1;
            assert!(v1_tree.num_leaves() > 0, "v1 reward tree tree is empty");
            let v2_tree = &validated_state.reward_merkle_tree_v2;
            assert!(
                v2_tree.num_leaves() == 0,
                "v2 reward tree tree is not empty"
            );
        } else {
            let v1_tree = &validated_state.reward_merkle_tree_v1;
            assert!(
                v1_tree.num_leaves() == 0,
                "v1 reward tree tree is not empty"
            );
            let v2_tree = &validated_state.reward_merkle_tree_v2;
            assert!(v2_tree.num_leaves() > 0, "v2 reward tree tree is empty");
        }

        network.stop_consensus().await;
        Ok(())
    }

    #[rstest]
    #[case(PosVersionV3::new())]
    #[case(PosVersionV4::new())]
    #[test_log::test(tokio::test(flavor = "multi_thread"))]

    pub(crate) async fn test_state_cert_query<Ver: Versions>(#[case] versions: Ver) {
        const TEST_EPOCH_HEIGHT: u64 = 10;
        const TEST_EPOCHS: u64 = 5;

        let network_config = TestConfigBuilder::default()
            .epoch_height(TEST_EPOCH_HEIGHT)
            .build();

        let api_port = pick_unused_port().expect("No ports free for query service");

        tracing::info!("API PORT = {api_port}");
        const NUM_NODES: usize = 2;

        let storage = join_all((0..NUM_NODES).map(|_| SqlDataSource::create_storage())).await;
        let persistence: [_; NUM_NODES] = storage
            .iter()
            .map(<SqlDataSource as TestableSequencerDataSource>::persistence_options)
            .collect::<Vec<_>>()
            .try_into()
            .unwrap();

        let config = TestNetworkConfigBuilder::with_num_nodes()
            .api_config(SqlDataSource::options(
                &storage[0],
                Options::with_port(api_port).catchup(Default::default()),
            ))
            .network_config(network_config)
            .persistences(persistence.clone())
            .catchups(std::array::from_fn(|_| {
                StatePeers::<StaticVersion<0, 1>>::from_urls(
                    vec![format!("http://localhost:{api_port}").parse().unwrap()],
                    Default::default(),
                    &NoMetrics,
                )
            }))
            .pos_hook::<Ver>(
                DelegationConfig::MultipleDelegators,
                hotshot_contract_adapter::stake_table::StakeTableContractVersion::V2,
            )
            .await
            .unwrap()
            .build();

        let network = TestNetwork::new(config, versions).await;
        let mut events = network.server.event_stream().await;

        // Wait until 5 epochs have passed.
        loop {
            let event = events.next().await.unwrap();
            tracing::info!("Received event from handle: {event:?}");

            if let hotshot::types::EventType::Decide { leaf_chain, .. } = event.event {
                println!(
                    "Decide event received: {:?}",
                    leaf_chain.first().unwrap().leaf.height()
                );
                if let Some(first_leaf) = leaf_chain.first() {
                    let height = first_leaf.leaf.height();
                    tracing::info!("Decide event received at height: {height}");

                    if height >= TEST_EPOCHS * TEST_EPOCH_HEIGHT {
                        break;
                    }
                }
            }
        }

        // Connect client.
        let client: Client<ServerError, StaticVersion<0, 1>> =
            Client::new(format!("http://localhost:{api_port}").parse().unwrap());
        client.connect(Some(Duration::from_secs(10))).await;

        // Get the state cert for the epoch 3 to 5
        for i in 3..=TEST_EPOCHS {
            // v2
            let state_query_data_v2 = client
                .get::<StateCertQueryDataV2<SeqTypes>>(&format!("availability/state-cert-v2/{i}"))
                .send()
                .await
                .unwrap();
            let state_cert_v2 = state_query_data_v2.0.clone();
            tracing::info!("state_cert_v2: {state_cert_v2:?}");
            assert_eq!(state_cert_v2.epoch.u64(), i);
            assert_eq!(
                state_cert_v2.light_client_state.block_height,
                i * TEST_EPOCH_HEIGHT - 5
            );
            let block_height = state_cert_v2.light_client_state.block_height;

            let header: Header = client
                .get(&format!("availability/header/{block_height}"))
                .send()
                .await
                .unwrap();

            // verify auth root if the consensus version is v4
            if header.version() == DrbAndHeaderUpgradeVersion::VERSION {
                let auth_root = state_cert_v2.auth_root;
                let header_auth_root = header.auth_root().unwrap();
                if auth_root.is_zero() || header_auth_root.is_zero() {
                    panic!("auth root shouldn't be zero");
                }

                assert_eq!(auth_root, header_auth_root, "auth root mismatch");
            }

            // v1
            let state_query_data_v1 = client
                .get::<StateCertQueryDataV1<SeqTypes>>(&format!("availability/state-cert/{i}"))
                .send()
                .await
                .unwrap();

            let state_cert_v1 = state_query_data_v1.0.clone();
            tracing::info!("state_cert_v1: {state_cert_v1:?}");
            assert_eq!(state_query_data_v1, state_query_data_v2.into());
        }
    }

    /// Test state certificate catchup functionality by simulating a node that falls behind and needs
    /// to catch up. This test starts a 5-node network with epoch height 10, waits for 3 epochs to
    /// pass, then removes and restarts node 0 with a fresh storage. The
    /// restarted node catches up for the missing state certificates.

    #[rstest]
    #[case(PosVersionV3::new())]
    #[case(PosVersionV4::new())]
    #[test_log::test(tokio::test(flavor = "multi_thread"))]
    pub(crate) async fn test_state_cert_catchup<Ver: Versions>(#[case] versions: Ver) {
        const EPOCH_HEIGHT: u64 = 10;

        let network_config = TestConfigBuilder::default()
            .epoch_height(EPOCH_HEIGHT)
            .build();

        let api_port = pick_unused_port().expect("No ports free for query service");

        tracing::info!("API PORT = {api_port}");
        const NUM_NODES: usize = 5;

        let storage = join_all((0..NUM_NODES).map(|_| SqlDataSource::create_storage())).await;
        let persistence: [_; NUM_NODES] = storage
            .iter()
            .map(<SqlDataSource as TestableSequencerDataSource>::persistence_options)
            .collect::<Vec<_>>()
            .try_into()
            .unwrap();

        let config = TestNetworkConfigBuilder::with_num_nodes()
            .api_config(SqlDataSource::options(
                &storage[0],
                Options::with_port(api_port),
            ))
            .network_config(network_config)
            .persistences(persistence.clone())
            .catchups(std::array::from_fn(|_| {
                StatePeers::<StaticVersion<0, 1>>::from_urls(
                    vec![format!("http://localhost:{api_port}").parse().unwrap()],
                    Default::default(),
                    &NoMetrics,
                )
            }))
            .pos_hook::<Ver>(
                DelegationConfig::MultipleDelegators,
                hotshot_contract_adapter::stake_table::StakeTableContractVersion::V2,
            )
            .await
            .unwrap()
            .build();
        let state = config.states()[0].clone();
        let mut network = TestNetwork::new(config, versions).await;

        let mut events = network.peers[2].event_stream().await;
        // Wait until at least 5 epochs have passed
        wait_for_epochs(&mut events, EPOCH_HEIGHT, 3).await;

        // Remove peer 0 and restart it with the query module enabled.
        // Adding an additional node to the test network is not straight forward,
        // as the keys have already been initialized in the config above.
        // So, we remove this node and re-add it using the same index.
        network.peers.remove(0);

        let new_storage: hotshot_query_service::data_source::sql::testing::TmpDb =
            SqlDataSource::create_storage().await;
        let new_persistence: persistence::sql::Options =
            <SqlDataSource as TestableSequencerDataSource>::persistence_options(&new_storage)
                .try_into()
                .unwrap();

        let node_0_port = pick_unused_port().expect("No ports free for query service");
        tracing::info!("node_0_port {node_0_port}");
        let opt = Options::with_port(node_0_port).query_sql(
            Query {
                peers: vec![format!("http://localhost:{api_port}").parse().unwrap()],
            },
            tmp_options(&new_storage),
        );
        let _node_0 = opt
            .clone()
            .serve(|metrics, consumer, storage| {
                let cfg = network.cfg.clone();
                let new_persistence = new_persistence.clone();
                let state = state.clone();
                async move {
                    Ok(cfg
                        .init_node(
                            1,
                            state,
                            new_persistence.clone(),
                            Some(StatePeers::<StaticVersion<0, 1>>::from_urls(
                                vec![format!("http://localhost:{api_port}").parse().unwrap()],
                                Default::default(),
                                &NoMetrics,
                            )),
                            storage,
                            &*metrics,
                            test_helpers::STAKE_TABLE_CAPACITY_FOR_TEST,
                            consumer,
                            versions,
                            Default::default(),
                        )
                        .await)
                }
                .boxed()
            })
            .await
            .unwrap();

        let mut events = network.peers[0].event_stream().await;
        // Wait until at least 5 epochs have passed
        wait_for_epochs(&mut events, EPOCH_HEIGHT, 5).await;

        let client: Client<ServerError, StaticVersion<0, 1>> =
            Client::new(format!("http://localhost:{node_0_port}").parse().unwrap());
        client.connect(Some(Duration::from_secs(60))).await;

        for epoch in 3..=5 {
            let state_cert = client
                .get::<StateCertQueryDataV2<SeqTypes>>(&format!(
                    "availability/state-cert-v2/{epoch}"
                ))
                .send()
                .await
                .unwrap();
            assert_eq!(state_cert.0.epoch.u64(), epoch);
        }
    }

    #[test_log::test(tokio::test(flavor = "multi_thread"))]
    async fn test_integration_commission_updates() -> anyhow::Result<()> {
        const NUM_NODES: usize = 3;
        const EPOCH_HEIGHT: u64 = 10;

        // Use version that supports epochs (V3 or V4)
        let versions = PosVersionV4::new();

        let api_port = pick_unused_port().expect("No ports free for query service");

        // Initialize storage for nodes
        let storage = join_all((0..NUM_NODES).map(|_| SqlDataSource::create_storage())).await;
        let persistence: [_; NUM_NODES] = storage
            .iter()
            .map(<SqlDataSource as TestableSequencerDataSource>::persistence_options)
            .collect::<Vec<_>>()
            .try_into()
            .unwrap();

        // Configure test network with epochs
        let network_config = TestConfigBuilder::default()
            .epoch_height(EPOCH_HEIGHT)
            .build();

        // Build test network configuration starting with V1 stake table
        let config = TestNetworkConfigBuilder::<NUM_NODES, _, _>::with_num_nodes()
            .api_config(SqlDataSource::options(
                &storage[0],
                Options::with_port(api_port),
            ))
            .network_config(network_config.clone())
            .persistences(persistence.clone())
            .catchups(std::array::from_fn(|_| {
                StatePeers::<SequencerApiVersion>::from_urls(
                    vec![format!("http://localhost:{api_port}").parse().unwrap()],
                    Default::default(),
                    &NoMetrics,
                )
            }))
            .pos_hook::<PosVersionV4>(
                // We want no new rewards after setting the commission to zero.
                DelegationConfig::NoSelfDelegation,
                StakeTableContractVersion::V1, // upgraded later
            )
            .await
            .unwrap()
            .build();

        let network = TestNetwork::new(config, versions).await;
        let provider = network.cfg.anvil().unwrap();
        let deployer_addr = network.cfg.signer().address();
        let mut contracts = network.contracts.unwrap();
        let st_addr = contracts.address(Contract::StakeTableProxy).unwrap();
        upgrade_stake_table_v2(
            provider,
            L1Client::new(vec![network.cfg.l1_url()])?,
            &mut contracts,
            deployer_addr,
            deployer_addr,
        )
        .await?;

        let mut commissions = vec![];
        for (i, (validator, provider)) in
            network_config.validator_providers().into_iter().enumerate()
        {
            let commission = fetch_commission(provider.clone(), st_addr, validator).await?;
            let new_commission = match i {
                0 => 0u16,
                1 => commission.to_evm() + 500u16,
                2 => commission.to_evm() - 100u16,
                _ => unreachable!(),
            }
            .try_into()?;
            commissions.push((validator, commission, new_commission));
            tracing::info!(%validator, %commission, %new_commission, "Update commission");
            update_commission(provider, st_addr, new_commission)
                .await?
                .get_receipt()
                .await?;
        }

        // wait until new stake table takes effect
        let current_epoch = network.peers[0]
            .decided_leaf()
            .await
            .epoch(EPOCH_HEIGHT)
            .unwrap();
        let target_epoch = current_epoch.u64() + 3;
        println!("target epoch for new stake table: {target_epoch}");
        let mut events = network.peers[0].event_stream().await;
        wait_for_epochs(&mut events, EPOCH_HEIGHT, target_epoch).await;

        // the last epoch with the old commissions
        let client: Client<ServerError, SequencerApiVersion> =
            Client::new(format!("http://localhost:{api_port}").parse().unwrap());
        let validators = client
            .get::<ValidatorMap>(&format!("node/validators/{}", target_epoch - 1))
            .send()
            .await
            .expect("validators");
        assert!(!validators.is_empty());
        for (val, old_comm, _) in commissions.clone() {
            assert_eq!(validators.get(&val).unwrap().commission, old_comm.to_evm());
        }

        // the first epoch with the new commissions
        let client: Client<ServerError, SequencerApiVersion> =
            Client::new(format!("http://localhost:{api_port}").parse().unwrap());
        let validators = client
            .get::<ValidatorMap>(&format!("node/validators/{target_epoch}"))
            .send()
            .await
            .expect("validators");
        assert!(!validators.is_empty());
        for (val, _, new_comm) in commissions.clone() {
            assert_eq!(validators.get(&val).unwrap().commission, new_comm.to_evm());
        }

        let last_block_with_old_commissions = EPOCH_HEIGHT * (target_epoch - 1);
        let block_with_new_commissions = EPOCH_HEIGHT * target_epoch;
        let mut new_amounts = vec![];
        for (val, ..) in commissions {
            let before = client
                .get::<Option<RewardAmount>>(&format!(
                    "reward-state-v2/reward-balance/{last_block_with_old_commissions}/{val}"
                ))
                .send()
                .await?
                .unwrap();
            let after = client
                .get::<Option<RewardAmount>>(&format!(
                    "reward-state-v2/reward-balance/{block_with_new_commissions}/{val}"
                ))
                .send()
                .await?
                .unwrap();
            new_amounts.push(after - before);
        }

        let tolerance = U256::from(10 * EPOCH_HEIGHT).into();
        // validator zero got new new rewards except remainders
        assert!(new_amounts[0] < tolerance);

        // other validators are still receiving rewards
        assert!(new_amounts[1] + new_amounts[2] > tolerance);

        Ok(())
    }

    #[rstest]
    #[case(PosVersionV3::new())]
    #[case(PosVersionV4::new())]
    #[test_log::test(tokio::test(flavor = "multi_thread"))]
    async fn test_reward_proof_endpoint<Ver: Versions>(
        #[case] versions: Ver,
    ) -> anyhow::Result<()> {
        const EPOCH_HEIGHT: u64 = 10;
        const NUM_NODES: usize = 5;
        const MAX_RETRIES: usize = 30;

        let network_config = TestConfigBuilder::default()
            .epoch_height(EPOCH_HEIGHT)
            .build();

        let api_port = pick_unused_port().expect("No ports free for query service");
        println!("API PORT = {api_port}");

        let storage = join_all((0..NUM_NODES).map(|_| SqlDataSource::create_storage())).await;
        let persistence: [_; NUM_NODES] = storage
            .iter()
            .map(<SqlDataSource as TestableSequencerDataSource>::persistence_options)
            .collect::<Vec<_>>()
            .try_into()
            .unwrap();

        let config = TestNetworkConfigBuilder::with_num_nodes()
            .api_config(SqlDataSource::options(
                &storage[0],
                Options::with_port(api_port).catchup(Default::default()),
            ))
            .network_config(network_config)
            .persistences(persistence.clone())
            .catchups(std::array::from_fn(|_| {
                StatePeers::<StaticVersion<0, 1>>::from_urls(
                    vec![format!("http://localhost:{api_port}").parse().unwrap()],
                    Default::default(),
                    &NoMetrics,
                )
            }))
            .pos_hook::<Ver>(
                DelegationConfig::MultipleDelegators,
                hotshot_contract_adapter::stake_table::StakeTableContractVersion::V2,
            )
            .await
            .unwrap()
            .build();

        let mut network = TestNetwork::new(config, versions).await;

        // wait for 4 epochs
        let mut events = network.server.event_stream().await;
        wait_for_epochs(&mut events, EPOCH_HEIGHT, 4).await;

        let url = format!("http://localhost:{api_port}").parse().unwrap();
        let client: Client<ServerError, StaticVersion<0, 1>> = Client::new(url);

        let validated_state = network.server.decided_state().await;
        let decided_leaf = network.server.decided_leaf().await;
        let height = decided_leaf.height();

        async fn wait_until_block_height(
            client: &Client<ServerError, StaticVersion<0, 1>>,
            endpoint: &str,
            height: u64,
        ) {
            for retry in 0..=MAX_RETRIES {
                let bh = client
                    .get::<u64>(endpoint)
                    .send()
                    .await
                    .expect("block height not found");

                println!("{endpoint}: block height = {bh}");

                if bh >= height {
                    return;
                }
                sleep(Duration::from_secs(3)).await;

                if retry == MAX_RETRIES {
                    panic!(
                        "Max retries reached. {endpoint} block height ({bh}) did not exceed \
                         {height}"
                    );
                }
            }
        }

        // validate proof returned from the api
        if Ver::Base::VERSION == EpochVersion::VERSION {
            // V1 case
            wait_until_block_height(&client, "reward-state/block-height", height).await;

            network.stop_consensus().await;

            for (address, _) in validated_state.reward_merkle_tree_v1.iter() {
                let (_, expected_proof) = validated_state
                    .reward_merkle_tree_v1
                    .lookup(*address)
                    .expect_ok()
                    .unwrap();

                let res = client
                    .get::<RewardAccountQueryDataV1>(&format!(
                        "reward-state/proof/{height}/{address}"
                    ))
                    .send()
                    .await
                    .unwrap();

                match res.proof.proof {
                    RewardMerkleProofV1::Presence(p) => {
                        assert_eq!(
                            p, expected_proof,
                            "Proof mismatch for V1 at {height}, addr={address}"
                        );
                    },
                    other => panic!(
                        "Expected Present proof for V1 at {height}, addr={address}, got {other:?}"
                    ),
                }
            }
        } else {
            // V2 case
            wait_until_block_height(&client, "reward-state-v2/block-height", height).await;

            network.stop_consensus().await;

            for (address, _) in validated_state.reward_merkle_tree_v2.iter() {
                let (_, expected_proof) = validated_state
                    .reward_merkle_tree_v2
                    .lookup(*address)
                    .expect_ok()
                    .unwrap();

                let res = client
                    .get::<RewardAccountQueryDataV2>(&format!(
                        "reward-state-v2/proof/{height}/{address}"
                    ))
                    .send()
                    .await
                    .unwrap();

                match res.proof.proof.clone() {
                    RewardMerkleProofV2::Presence(p) => {
                        assert_eq!(
                            p, expected_proof,
                            "Proof mismatch for V2 at {height}, addr={address}"
                        );
                    },
                    other => panic!(
                        "Expected Present proof for V2 at {height}, addr={address}, got {other:?}"
                    ),
                }

                let reward_claim_input = client
                    .get::<RewardClaimInput>(&format!(
                        "reward-state-v2/reward-claim-input/{height}/{address}"
                    ))
                    .send()
                    .await
                    .unwrap();

                assert_eq!(reward_claim_input, res.to_reward_claim_input()?);
            }
        }

        Ok(())
    }

    #[test_log::test(tokio::test(flavor = "multi_thread"))]
    async fn test_all_validators_endpoint() -> anyhow::Result<()> {
        const EPOCH_HEIGHT: u64 = 20;

        type V4 = SequencerVersions<StaticVersion<0, 4>, StaticVersion<0, 0>>;

        let network_config = TestConfigBuilder::default()
            .epoch_height(EPOCH_HEIGHT)
            .build();

        let api_port = pick_unused_port().expect("No ports free for query service");

        const NUM_NODES: usize = 5;

        let storage = join_all((0..NUM_NODES).map(|_| SqlDataSource::create_storage())).await;
        let persistence: [_; NUM_NODES] = storage
            .iter()
            .map(<SqlDataSource as TestableSequencerDataSource>::persistence_options)
            .collect::<Vec<_>>()
            .try_into()
            .unwrap();

        let config = TestNetworkConfigBuilder::with_num_nodes()
            .api_config(SqlDataSource::options(
                &storage[0],
                Options::with_port(api_port),
            ))
            .network_config(network_config)
            .persistences(persistence.clone())
            .catchups(std::array::from_fn(|_| {
                StatePeers::<StaticVersion<0, 1>>::from_urls(
                    vec![format!("http://localhost:{api_port}").parse().unwrap()],
                    Default::default(),
                    &NoMetrics,
                )
            }))
            .pos_hook::<V4>(DelegationConfig::MultipleDelegators, Default::default())
            .await
            .unwrap()
            .build();

        let network = TestNetwork::new(config, V4::new()).await;
        let client: Client<ServerError, SequencerApiVersion> =
            Client::new(format!("http://localhost:{api_port}").parse().unwrap());

        let err = client
            .get::<Vec<Validator<PubKey>>>("node/all-validators/1/0/1001")
            .header("Accept", "application/json")
            .send()
            .await
            .unwrap_err();

        assert_matches!(err, ServerError { status, message} if
                status == StatusCode::BAD_REQUEST
                && message.contains("Limit cannot be greater than 1000")
        );

        // Wait for the chain to progress beyond epoch 3
        let mut events = network.peers[0].event_stream().await;
        wait_for_epochs(&mut events, EPOCH_HEIGHT, 3).await;

        // Verify that there are no validators for epoch # 1 and epoch # 2
        {
            client
                .get::<Vec<Validator<PubKey>>>("node/all-validators/1/0/100")
                .send()
                .await
                .unwrap()
                .is_empty();

            client
                .get::<Vec<Validator<PubKey>>>("node/all-validators/2/0/100")
                .send()
                .await
                .unwrap()
                .is_empty();
        }

        // Get the epoch # 3 validators
        let validators = client
            .get::<Vec<Validator<PubKey>>>("node/all-validators/3/0/100")
            .send()
            .await
            .expect("validators");

        assert!(!validators.is_empty());

        Ok(())
    }

    #[test_log::test(tokio::test(flavor = "multi_thread"))]
    async fn test_namespace_query_compat_v0_2() {
        test_namespace_query_compat_helper(SequencerVersions::<FeeVersion, FeeVersion>::new())
            .await;
    }

    #[test_log::test(tokio::test(flavor = "multi_thread"))]
    async fn test_namespace_query_compat_v0_3() {
        test_namespace_query_compat_helper(SequencerVersions::<EpochVersion, EpochVersion>::new())
            .await;
    }

    async fn test_namespace_query_compat_helper<V: Versions>(v: V) {
        // Number of nodes running in the test network.
        const NUM_NODES: usize = 5;

        let port = pick_unused_port().expect("No ports free");
        let url: Url = format!("http://localhost:{port}").parse().unwrap();

        let test_config = TestConfigBuilder::default().build();
        let config = TestNetworkConfigBuilder::<NUM_NODES, _, _>::with_num_nodes()
            .api_config(Options::from(options::Http {
                port,
                max_connections: None,
            }))
            .catchups(std::array::from_fn(|_| {
                StatePeers::<SequencerApiVersion>::from_urls(
                    vec![url.clone()],
                    Default::default(),
                    &NoMetrics,
                )
            }))
            .network_config(test_config)
            .build();

        let mut network = TestNetwork::new(config, v).await;
        let mut events = network.server.event_stream().await;

        // Submit a transaction.
        let ns = NamespaceId::from(10_000u64);
        let tx = Transaction::new(ns, vec![1, 2, 3]);
        network.server.submit_transaction(tx.clone()).await.unwrap();
        let block = wait_for_decide_on_handle(&mut events, &tx).await.0;

        // Check namespace proof queries.
        let client: Client<ServerError, StaticVersion<0, 1>> = Client::new(url);
        client.connect(None).await;

        let (header, common): (Header, VidCommonQueryData<SeqTypes>) = try_join!(
            client.get(&format!("availability/header/{block}")).send(),
            client
                .get(&format!("availability/vid/common/{block}"))
                .send()
        )
        .unwrap();
        let version = header.version();

        // The latest version of the API (whether we specifically ask for v1 or let the redirect
        // occur) will give us a namespace proof no matter which VID version is in use.
        for api_ver in ["/v1", ""] {
            tracing::info!("test namespace API version: {api_ver}");

            let ns_proof: NamespaceProofQueryData = client
                .get(&format!(
                    "{api_ver}/availability/block/{block}/namespace/{ns}"
                ))
                .send()
                .await
                .unwrap();
            let proof = ns_proof.proof.as_ref().unwrap();
            if version < EpochVersion::version() {
                assert!(matches!(proof, NsProof::V0(..)));
            } else {
                assert!(matches!(proof, NsProof::V1(..)));
            }
            let (txs, ns_from_proof) = proof
                .verify(
                    header.ns_table(),
                    &header.payload_commitment(),
                    common.common(),
                )
                .unwrap();
            assert_eq!(ns_from_proof, ns);
            assert_eq!(txs, ns_proof.transactions);
            assert_eq!(txs, std::slice::from_ref(&tx));

            // Test range endpoint.
            let ns_proofs: Vec<NamespaceProofQueryData> = client
                .get(&format!(
                    "{api_ver}/availability/block/{}/{}/namespace/{ns}",
                    block,
                    block + 1
                ))
                .send()
                .await
                .unwrap();
            assert_eq!(&ns_proofs, std::slice::from_ref(&ns_proof));

            // Any API version can correctly tell us that the namespace does not exist.
            let ns_proof: NamespaceProofQueryData = client
                .get(&format!(
                    "{api_ver}/availability/block/{}/namespace/{ns}",
                    block - 1
                ))
                .send()
                .await
                .unwrap();
            assert_eq!(ns_proof.proof, None);
            assert_eq!(ns_proof.transactions, vec![]);

            // Test streaming.
            let mut proofs = client
                .socket(&format!(
                    "{api_ver}/availability/stream/blocks/0/namespace/{ns}"
                ))
                .subscribe()
                .await
                .unwrap();
            for i in 0.. {
                tracing::info!(i, "stream proof");
                let proof: NamespaceProofQueryData = proofs.next().await.unwrap().unwrap();
                if proof.proof.is_none() {
                    tracing::info!("waiting for non-trivial proof from stream");
                    continue;
                }
                assert_eq!(&proof.transactions, std::slice::from_ref(&tx));
                break;
            }
        }

        // The legacy version of the API only works for old VID.
        tracing::info!("test namespace API version: v0");
        if version < EpochVersion::version() {
            let ns_proof: ADVZNamespaceProofQueryData = client
                .get(&format!("v0/availability/block/{block}/namespace/{ns}"))
                .send()
                .await
                .unwrap();
            let proof = ns_proof.proof.as_ref().unwrap();
            let VidCommon::V0(common) = common.common() else {
                panic!("wrong VID common version");
            };
            let (txs, ns_from_proof) = proof
                .verify(header.ns_table(), &header.payload_commitment(), common)
                .unwrap();
            assert_eq!(ns_from_proof, ns);
            assert_eq!(txs, ns_proof.transactions);
            assert_eq!(&txs, std::slice::from_ref(&tx));

            // Test range endpoint.
            let ns_proofs: Vec<ADVZNamespaceProofQueryData> = client
                .get(&format!(
                    "v0/availability/block/{}/{}/namespace/{ns}",
                    block,
                    block + 1
                ))
                .send()
                .await
                .unwrap();
            assert_eq!(&ns_proofs, std::slice::from_ref(&ns_proof));
        } else {
            // It will fail if we ask for a proof for a block using new VID.
            client
                .get::<ADVZNamespaceProofQueryData>(&format!(
                    "v0/availability/block/{block}/namespace/{ns}"
                ))
                .send()
                .await
                .unwrap_err();
        }

        // Any API version can correctly tell us that the namespace does not exist.
        let ns_proof: ADVZNamespaceProofQueryData = client
            .get(&format!(
                "v0/availability/block/{}/namespace/{ns}",
                block - 1
            ))
            .send()
            .await
            .unwrap();
        assert_eq!(ns_proof.proof, None);
        assert_eq!(ns_proof.transactions, vec![]);

        // Use the legacy API to stream namespace proofs until we get to a non-trivial proof or a
        // VID version we can't deal with.
        let mut proofs = client
            .socket(&format!("v0/availability/stream/blocks/0/namespace/{ns}"))
            .subscribe()
            .await
            .unwrap();
        for i in 0.. {
            tracing::info!(i, "stream proof");
            let proof: ADVZNamespaceProofQueryData = match proofs.next().await {
                Some(proof) => proof.unwrap(),
                None => {
                    // Steam not expected to end on legacy consensus version.
                    assert!(
                        version >= EpochVersion::version(),
                        "legacy steam ended while still on legacy consensus"
                    );
                    break;
                },
            };
            if proof.proof.is_none() {
                tracing::info!("waiting for non-trivial proof from stream");
                continue;
            }
            assert_eq!(&proof.transactions, std::slice::from_ref(&tx));
            break;
        }

        network.server.shut_down().await;
    }
}<|MERGE_RESOLUTION|>--- conflicted
+++ resolved
@@ -371,7 +371,6 @@
     }
 }
 
-<<<<<<< HEAD
 #[async_trait]
 impl<N: ConnectedNetwork<PubKey>, D: Sync, V: Versions, P: SequencerPersistence>
     StateCertFetchingDataSource<SeqTypes> for StorageState<N, P, D, V>
@@ -386,8 +385,6 @@
 }
 
 #[async_trait]
-=======
->>>>>>> 9dd4e234
 impl<N: ConnectedNetwork<PubKey>, V: Versions, P: SequencerPersistence>
     RequestResponseDataSource<SeqTypes> for ApiState<N, P, V>
 {
