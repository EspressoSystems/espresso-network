--- conflicted
+++ resolved
@@ -171,16 +171,11 @@
         self.as_ref().get_stake_table(epoch).await
     }
 
-<<<<<<< HEAD
-    async fn get_current_epoch(&self) -> <SeqTypes as NodeType>::Epoch {
-        self.as_ref().get_current_epoch().await
-=======
     /// Get the stake table for the current epoch if not provided
     async fn get_stake_table_current(
         &self,
     ) -> Vec<StakeTableEntry<<SeqTypes as NodeType>::SignatureKey>> {
         self.as_ref().get_stake_table_current().await
->>>>>>> 102ca7eb
     }
 }
 
@@ -202,10 +197,6 @@
             .stake_table(epoch)
     }
 
-<<<<<<< HEAD
-    async fn get_current_epoch(&self) -> <SeqTypes as NodeType>::Epoch {
-        self.consensus().await.read().await.cur_epoch().await
-=======
     /// Get the stake table for the current epoch if not provided
     async fn get_stake_table_current(
         &self,
@@ -213,7 +204,6 @@
         let epoch = self.consensus().await.read().await.cur_epoch().await;
 
         self.get_stake_table(epoch).await
->>>>>>> 102ca7eb
     }
 }
 
