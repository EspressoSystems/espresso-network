--- conflicted
+++ resolved
@@ -184,384 +184,6 @@
 }
 
 #[cfg(test)]
-<<<<<<< HEAD
-=======
-mod test_helpers {
-    use super::*;
-    use crate::{
-        api::endpoints::{AccountQueryData, BlocksFrontier},
-        catchup::{mock::MockStateCatchup, StateCatchup},
-        persistence::{no_storage::NoStorage, SequencerPersistence},
-        state::BlockMerkleTree,
-        testing::{run_test_builder, wait_for_decide_on_handle, TestConfig},
-    };
-    use async_compatibility_layer::logging::{setup_backtrace, setup_logging};
-    use async_std::task::sleep;
-    use committable::Committable;
-    use es_version::{SequencerVersion, SEQUENCER_VERSION};
-    use ethers::prelude::Address;
-    use futures::{
-        future::{join_all, FutureExt},
-        stream::StreamExt,
-    };
-    use hotshot::types::{Event, EventType};
-
-    use hotshot_types::{
-        event::LeafInfo,
-        traits::{metrics::NoMetrics, node_implementation::ConsensusTime},
-    };
-    use itertools::izip;
-    use jf_primitives::merkle_tree::{MerkleCommitment, MerkleTreeScheme};
-    use portpicker::pick_unused_port;
-    use std::time::Duration;
-    use surf_disco::Client;
-    use tide_disco::error::ServerError;
-
-    pub const STAKE_TABLE_CAPACITY_FOR_TEST: usize = 10;
-
-    pub struct TestNetwork<P: SequencerPersistence> {
-        pub server: SequencerContext<network::Memory, P, SequencerVersion>,
-        pub peers: Vec<SequencerContext<network::Memory, P, SequencerVersion>>,
-        pub cfg: TestConfig,
-    }
-
-    impl<P: SequencerPersistence> TestNetwork<P> {
-        pub async fn with_state(
-            opt: Options,
-            state: [ValidatedState; TestConfig::NUM_NODES],
-            persistence: [P; TestConfig::NUM_NODES],
-            catchup: [impl StateCatchup + 'static; TestConfig::NUM_NODES],
-        ) -> Self {
-            let mut cfg = TestConfig::default();
-
-            let (builder_task, builder_url) = run_test_builder().await;
-
-            cfg.set_builder_url(builder_url);
-
-            let mut nodes = join_all(izip!(state, persistence, catchup).enumerate().map(
-                |(i, (state, persistence, catchup))| {
-                    let opt = opt.clone();
-                    let cfg = &cfg;
-                    async move {
-                        if i == 0 {
-                            opt.serve(
-                                |metrics| {
-                                    let cfg = cfg.clone();
-                                    async move {
-                                        cfg.init_node(
-                                            0,
-                                            state,
-                                            persistence,
-                                            catchup,
-                                            &*metrics,
-                                            STAKE_TABLE_CAPACITY_FOR_TEST,
-                                            SEQUENCER_VERSION,
-                                        )
-                                        .await
-                                    }
-                                    .boxed()
-                                },
-                                SEQUENCER_VERSION,
-                            )
-                            .await
-                            .unwrap()
-                        } else {
-                            cfg.init_node(
-                                i,
-                                state,
-                                persistence,
-                                catchup,
-                                &NoMetrics,
-                                STAKE_TABLE_CAPACITY_FOR_TEST,
-                                SEQUENCER_VERSION,
-                            )
-                            .await
-                        }
-                    }
-                },
-            ))
-            .await;
-
-            let handle_0 = &nodes[0];
-
-            // Hook the builder up to the event stream from the first node
-            if let Some(builder_task) = builder_task {
-                builder_task.start(Box::new(handle_0.get_event_stream()));
-            }
-
-            for ctx in &nodes {
-                ctx.start_consensus().await;
-            }
-
-            let server = nodes.remove(0);
-            let peers = nodes;
-
-            Self { server, peers, cfg }
-        }
-
-        pub async fn new(opt: Options, persistence: [P; TestConfig::NUM_NODES]) -> Self {
-            Self::with_state(
-                opt,
-                Default::default(),
-                persistence,
-                std::array::from_fn(|_| MockStateCatchup::default()),
-            )
-            .await
-        }
-
-        pub async fn stop_consensus(&mut self) {
-            self.server.consensus_mut().shut_down().await;
-            for ctx in &mut self.peers {
-                ctx.consensus_mut().shut_down().await;
-            }
-        }
-    }
-
-    /// Test the status API with custom options.
-    ///
-    /// The `opt` function can be used to modify the [`Options`] which are used to start the server.
-    /// By default, the options are the minimal required to run this test (configuring a port and
-    /// enabling the status API). `opt` may add additional functionality (e.g. adding a query module
-    /// to test a different initialization path) but should not remove or modify the existing
-    /// functionality (e.g. removing the status module or changing the port).
-    pub async fn status_test_helper(opt: impl FnOnce(Options) -> Options) {
-        setup_logging();
-        setup_backtrace();
-
-        let port = pick_unused_port().expect("No ports free");
-        let url = format!("http://localhost:{port}").parse().unwrap();
-        let client: Client<ServerError, SequencerVersion> = Client::new(url);
-
-        let options = opt(Options::from(options::Http { port }).status(Default::default()));
-        let _network = TestNetwork::new(options, [NoStorage; TestConfig::NUM_NODES]).await;
-        client.connect(None).await;
-
-        // The status API is well tested in the query service repo. Here we are just smoke testing
-        // that we set it up correctly. Wait for a (non-genesis) block to be sequenced and then
-        // check the success rate metrics.
-        while client
-            .get::<u64>("status/block-height")
-            .send()
-            .await
-            .unwrap()
-            <= 1
-        {
-            sleep(Duration::from_secs(1)).await;
-        }
-        let success_rate = client
-            .get::<f64>("status/success-rate")
-            .send()
-            .await
-            .unwrap();
-        // If metrics are populating correctly, we should get a finite number. If not, we might get
-        // NaN or infinity due to division by 0.
-        assert!(success_rate.is_finite(), "{success_rate}");
-        // We know at least some views have been successful, since we finalized a block.
-        assert!(success_rate > 0.0, "{success_rate}");
-    }
-
-    /// Test the submit API with custom options.
-    ///
-    /// The `opt` function can be used to modify the [`Options`] which are used to start the server.
-    /// By default, the options are the minimal required to run this test (configuring a port and
-    /// enabling the submit API). `opt` may add additional functionality (e.g. adding a query module
-    /// to test a different initialization path) but should not remove or modify the existing
-    /// functionality (e.g. removing the submit module or changing the port).
-    pub async fn submit_test_helper(opt: impl FnOnce(Options) -> Options) {
-        setup_logging();
-        setup_backtrace();
-
-        let txn = Transaction::new(Default::default(), vec![1, 2, 3, 4]);
-
-        let port = pick_unused_port().expect("No ports free");
-
-        let url = format!("http://localhost:{port}").parse().unwrap();
-        let client: Client<ServerError, SequencerVersion> = Client::new(url);
-
-        let options = opt(Options::from(options::Http { port }).submit(Default::default()));
-        let network = TestNetwork::new(options, [NoStorage; TestConfig::NUM_NODES]).await;
-        let mut events = network.server.get_event_stream();
-
-        client.connect(None).await;
-
-        let hash = client
-            .post("submit/submit")
-            .body_json(&txn)
-            .unwrap()
-            .send()
-            .await
-            .unwrap();
-        assert_eq!(txn.commit(), hash);
-
-        // Wait for a Decide event containing transaction matching the one we sent
-        wait_for_decide_on_handle(&mut events, &txn).await;
-    }
-
-    /// Test the state signature API.
-    pub async fn state_signature_test_helper(opt: impl FnOnce(Options) -> Options) {
-        setup_logging();
-        setup_backtrace();
-
-        let port = pick_unused_port().expect("No ports free");
-
-        let url = format!("http://localhost:{port}").parse().unwrap();
-        let client: Client<ServerError, SequencerVersion> = Client::new(url);
-
-        let options = opt(Options::from(options::Http { port }));
-        let network = TestNetwork::new(options, [NoStorage; TestConfig::NUM_NODES]).await;
-
-        let mut height: u64;
-        // Wait for block >=2 appears
-        // It's waiting for an extra second to make sure that the signature is generated
-        loop {
-            height = network
-                .server
-                .consensus()
-                .get_decided_leaf()
-                .await
-                .get_height();
-            sleep(std::time::Duration::from_secs(1)).await;
-            if height >= 2 {
-                break;
-            }
-        }
-        // we cannot verify the signature now, because we don't know the stake table
-        client
-            .get::<StateSignatureRequestBody>(&format!("state-signature/block/{}", height))
-            .send()
-            .await
-            .unwrap();
-    }
-
-    /// Test the state API with custom options.
-    ///
-    /// The `opt` function can be used to modify the [`Options`] which are used to start the server.
-    /// By default, the options are the minimal required to run this test (configuring a port and
-    /// enabling the state API). `opt` may add additional functionality (e.g. adding a query module
-    /// to test a different initialization path) but should not remove or modify the existing
-    /// functionality (e.g. removing the state module or changing the port).
-    pub async fn state_test_helper(opt: impl FnOnce(Options) -> Options) {
-        setup_logging();
-        setup_backtrace();
-
-        let port = pick_unused_port().expect("No ports free");
-        let url = format!("http://localhost:{port}").parse().unwrap();
-        let client: Client<ServerError, SequencerVersion> = Client::new(url);
-
-        let options = opt(Options::from(options::Http { port }).catchup(Default::default()));
-        let mut network = TestNetwork::new(options, [NoStorage; TestConfig::NUM_NODES]).await;
-        client.connect(None).await;
-
-        // Wait for a few blocks to be decided.
-        let mut events = network.server.get_event_stream();
-        loop {
-            if let Event {
-                event: EventType::Decide { leaf_chain, .. },
-                ..
-            } = events.next().await.unwrap()
-            {
-                if leaf_chain
-                    .iter()
-                    .any(|LeafInfo { leaf, .. }| leaf.get_block_header().height > 2)
-                {
-                    break;
-                }
-            }
-        }
-
-        // Stop consensus running on the node so we freeze the decided and undecided states.
-        network.server.consensus_mut().shut_down().await;
-
-        // Decided fee state: absent account.
-        let res = client
-            .get::<AccountQueryData>(&format!("catchup/account/{:x}", Address::default()))
-            .send()
-            .await
-            .unwrap();
-        assert_eq!(res.balance, 0.into());
-        assert_eq!(
-            res.proof
-                .verify(
-                    &network
-                        .server
-                        .consensus()
-                        .get_decided_state()
-                        .await
-                        .fee_merkle_tree
-                        .commitment()
-                )
-                .unwrap(),
-            0.into()
-        );
-
-        // Undecided fee state: absent account.
-        let leaf = network.server.consensus().get_decided_leaf().await;
-        let view = leaf.get_view_number() + 1;
-        let res = client
-            .get::<AccountQueryData>(&format!(
-                "catchup/{}/account/{:x}",
-                view.get_u64(),
-                Address::default()
-            ))
-            .send()
-            .await
-            .unwrap();
-        assert_eq!(res.balance, 0.into());
-        assert_eq!(
-            res.proof
-                .verify(
-                    &network
-                        .server
-                        .consensus()
-                        .get_state(view)
-                        .await
-                        .unwrap()
-                        .fee_merkle_tree
-                        .commitment()
-                )
-                .unwrap(),
-            0.into()
-        );
-
-        // Decided block state.
-        let res = client
-            .get::<BlocksFrontier>("catchup/blocks")
-            .send()
-            .await
-            .unwrap();
-        let root = &network
-            .server
-            .consensus()
-            .get_decided_state()
-            .await
-            .block_merkle_tree
-            .commitment();
-        BlockMerkleTree::verify(root.digest(), root.size() - 1, res)
-            .unwrap()
-            .unwrap();
-
-        // Undecided block state.
-        let res = client
-            .get::<BlocksFrontier>(&format!("catchup/{}/blocks", view.get_u64()))
-            .send()
-            .await
-            .unwrap();
-        let root = &network
-            .server
-            .consensus()
-            .get_state(view)
-            .await
-            .unwrap()
-            .block_merkle_tree
-            .commitment();
-        BlockMerkleTree::verify(root.digest(), root.size() - 1, res)
-            .unwrap()
-            .unwrap();
-    }
-}
-
-#[cfg(test)]
->>>>>>> 7caed141
 #[espresso_macros::generic_tests]
 mod api_tests {
     use self::options::HotshotEvents;
@@ -581,20 +203,9 @@
     use data_source::testing::TestableSequencerDataSource;
     use endpoints::NamespaceProofQueryData;
     use es_version::SequencerVersion;
-<<<<<<< HEAD
     use ethers::utils::Anvil;
-    use futures::{
-        future::join_all,
-        stream::{StreamExt, TryStreamExt},
-    };
-    use hotshot_query_service::{
-        availability::{BlockQueryData, LeafQueryData},
-        types::HeightIndexed,
-    };
-=======
     use futures::stream::StreamExt;
     use hotshot_query_service::availability::LeafQueryData;
->>>>>>> 7caed141
     use hotshot_types::vid::vid_scheme;
     use portpicker::pick_unused_port;
     use surf_disco::Client;
@@ -704,142 +315,6 @@
         state_test_helper(|opt| D::options(&storage, opt)).await
     }
 
-<<<<<<< HEAD
-    #[ignore]
-    #[async_std::test]
-    pub(crate) async fn test_restart<D: TestableSequencerDataSource>() {
-        setup_logging();
-        setup_backtrace();
-
-        // Initialize nodes.
-        let storage = join_all((0..TestConfig::NUM_NODES).map(|_| D::create_storage())).await;
-        let persistence = join_all(storage.iter().map(D::connect))
-            .await
-            .try_into()
-            .unwrap();
-        let port = pick_unused_port().unwrap();
-        let anvil = Anvil::new().spawn();
-        let l1 = anvil.endpoint().parse().unwrap();
-        let mut network = TestNetwork::with_state(
-            D::options(&storage[0], options::Http { port }.into()).status(Default::default()),
-            Default::default(),
-            persistence,
-            std::array::from_fn(|_| MockStateCatchup::default()),
-            l1,
-        )
-        .await;
-
-        // Connect client.
-        let client: Client<ServerError, SequencerVersion> =
-            Client::new(format!("http://localhost:{port}").parse().unwrap());
-        client.connect(None).await;
-
-        // Wait until some blocks have been decided.
-        client
-            .socket("availability/stream/blocks/0")
-            .subscribe::<BlockQueryData<SeqTypes>>()
-            .await
-            .unwrap()
-            .take(3)
-            .collect::<Vec<_>>()
-            .await;
-
-        // Shut down the consensus nodes.
-        tracing::info!("shutting down nodes");
-        network.stop_consensus().await;
-
-        // Get the block height we reached.
-        let height = client
-            .get::<usize>("status/block-height")
-            .send()
-            .await
-            .unwrap();
-        tracing::info!("decided {height} blocks before shutting down");
-
-        // Get the decided chain, so we can check consistency after the restart.
-        let chain: Vec<LeafQueryData<SeqTypes>> = client
-            .socket("availability/stream/leaves/0")
-            .subscribe()
-            .await
-            .unwrap()
-            .take(height)
-            .try_collect()
-            .await
-            .unwrap();
-        let decided_view = chain.last().unwrap().leaf().get_view_number();
-
-        // Get the most recent state, for catchup.
-        let state = network.server.consensus().get_decided_state().await;
-
-        // Fully shut down the API servers.
-        drop(network);
-
-        // Start up again, resuming from the last decided leaf.
-        let port = pick_unused_port().expect("No ports free");
-        let persistence = join_all(storage.iter().map(D::connect))
-            .await
-            .try_into()
-            .unwrap();
-        let anvil = Anvil::new().spawn();
-        let l1 = anvil.endpoint().parse().unwrap();
-        let _network = TestNetwork::with_state(
-            D::options(&storage[0], options::Http { port }.into()),
-            Default::default(),
-            persistence,
-            std::array::from_fn(|i| {
-                let catchup: Box<dyn StateCatchup> = if i == 0 {
-                    // Give the server node a copy of the full state to use for catchup. This
-                    // simulates a node with archival state storage, which is then able to seed the
-                    // rest of the network after a restart.
-                    Box::new(MockStateCatchup::from_iter([(decided_view, state.clone())]))
-                } else {
-                    // The remaining nodes should use this archival node as a peer for catchup.
-                    Box::new(StatePeers::<SequencerVersion>::from_urls(vec![format!(
-                        "http://localhost:{port}"
-                    )
-                    .parse()
-                    .unwrap()]))
-                };
-                catchup
-            }),
-            l1,
-        )
-        .await;
-        let client: Client<ServerError, SequencerVersion> =
-            Client::new(format!("http://localhost:{port}").parse().unwrap());
-        client.connect(None).await;
-
-        // Make sure we can decide new blocks after the restart.
-        tracing::info!("waiting for decide, height {}", height + 1);
-        let new_leaf: LeafQueryData<SeqTypes> = client
-            .socket(&format!("availability/stream/leaves/{}", height + 1))
-            .subscribe()
-            .await
-            .unwrap()
-            .next()
-            .await
-            .unwrap()
-            .unwrap();
-        assert_eq!(new_leaf.height(), height as u64 + 1);
-        assert_eq!(
-            new_leaf.leaf().get_parent_commitment(),
-            chain[height - 1].hash()
-        );
-
-        // Ensure the new chain is consistent with the old chain.
-        let new_chain: Vec<LeafQueryData<SeqTypes>> = client
-            .socket("availability/stream/leaves/0")
-            .subscribe()
-            .await
-            .unwrap()
-            .take(height)
-            .try_collect()
-            .await
-            .unwrap();
-        assert_eq!(chain, new_chain);
-    }
-=======
->>>>>>> 7caed141
     #[async_std::test]
     pub(crate) async fn test_hotshot_event_streaming<D: TestableSequencerDataSource>() {
         use hotshot_events_service::events_source::BuilderEvent;
@@ -911,8 +386,8 @@
         persistence::no_storage::NoStorage,
         state::{FeeAccount, FeeAmount},
         test_helpers::{
-            state_signature_test_helper, state_test_helper, status_test_helper, submit_test_helper,
-            TestNetwork,
+            self, state_signature_test_helper, state_test_helper, status_test_helper,
+            submit_test_helper, TestNetwork,
         },
         testing::TestConfig,
         Header, NodeState,
@@ -920,17 +395,10 @@
     use async_compatibility_layer::logging::{setup_backtrace, setup_logging};
     use async_std::task::sleep;
     use committable::{Commitment, Committable};
-<<<<<<< HEAD
-    use es_version::SequencerVersion;
+    use es_version::{SequencerVersion, SEQUENCER_VERSION};
     use ethers::utils::Anvil;
+    use futures::future::{self, join_all};
     use futures::stream::{StreamExt, TryStreamExt};
-=======
-    use es_version::{SequencerVersion, SEQUENCER_VERSION};
-    use futures::{
-        future::{self, join_all},
-        stream::{StreamExt, TryStreamExt},
-    };
->>>>>>> 7caed141
     use hotshot::types::EventType;
     use hotshot_query_service::{
         availability::{BlockQueryData, LeafQueryData},
@@ -1006,15 +474,9 @@
         // unpopulated, which proves we can handle state updates even with missing accounts.
         let account = TestConfig::builder_key(0).fee_account();
         let mut state = ValidatedState::default();
-<<<<<<< HEAD
         let anvil = Anvil::new().spawn();
         let l1 = anvil.endpoint().parse().unwrap();
-        for i in 0..TestConfig::NUM_NODES {
-            state.prefund_account(TestConfig::builder_key(i).fee_account(), 1.into());
-        }
-=======
         state.prefund_account(account, 1.into());
->>>>>>> 7caed141
         let mut network = TestNetwork::with_state(
             options,
             std::array::from_fn(|_| state.clone()),
@@ -1156,6 +618,8 @@
 
         // Start a sequencer network, using the query service for catchup.
         let port = pick_unused_port().expect("No ports free");
+        let anvil = Anvil::new().spawn();
+        let l1 = anvil.endpoint().parse().unwrap();
         let mut network = TestNetwork::with_state(
             Options::from(options::Http { port }).catchup(Default::default()),
             Default::default(),
@@ -1165,6 +629,7 @@
                     .parse()
                     .unwrap()])
             }),
+            l1,
         )
         .await;
 
@@ -1252,6 +717,8 @@
         .try_into()
         .unwrap();
         let port = pick_unused_port().unwrap();
+        let anvil = Anvil::new().spawn();
+        let l1 = anvil.endpoint().parse().unwrap();
         let mut network = TestNetwork::with_state(
             SqlDataSource::options(&storage[0], options::Http { port }.into())
                 .state(Default::default())
@@ -1259,6 +726,7 @@
             Default::default(),
             persistence,
             std::array::from_fn(|_| MockStateCatchup::default()),
+            l1,
         )
         .await;
 
@@ -1332,6 +800,8 @@
         .await
         .try_into()
         .unwrap();
+        let anvil = Anvil::new().spawn();
+        let l1 = anvil.endpoint().parse().unwrap();
         let _network = TestNetwork::with_state(
             SqlDataSource::options(&storage[0], options::Http { port }.into())
                 .catchup(Default::default()),
@@ -1345,6 +815,7 @@
                     .parse()
                     .unwrap()])
             }),
+            l1,
         )
         .await;
         let client: Client<ServerError, SequencerVersion> =
