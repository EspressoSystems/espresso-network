--- conflicted
+++ resolved
@@ -1962,19 +1962,10 @@
     use alloy::{node_bindings::Anvil, primitives::U256, signers::local::LocalSigner};
     use committable::{Commitment, Committable};
     use espresso_types::{
-<<<<<<< HEAD
-        config::PublicHotShotConfig,
-        traits::NullEventConsumer,
-        v0_1::{block_reward, RewardAmount, UpgradeMode, ViewBasedUpgrade},
-        BackoffParams, EpochVersion, FeeAccount, FeeAmount, FeeVersion, Header, MarketplaceVersion,
-        MockSequencerVersions, SequencerVersions, TimeBasedUpgrade, Timestamp, Upgrade,
-        UpgradeType, ValidatedState, V0_1,
-=======
         config::PublicHotShotConfig, traits::NullEventConsumer, BackoffParams, EpochVersion,
         FeeAmount, FeeVersion, Header, MarketplaceVersion, MockSequencerVersions,
         SequencerVersions, TimeBasedUpgrade, Timestamp, Upgrade, UpgradeMode, UpgradeType,
         ValidatedState, ViewBasedUpgrade, V0_1,
->>>>>>> 40d63f3a
     };
     use futures::{
         future::{self, join_all},
@@ -3142,7 +3133,103 @@
         let client: Client<ServerError, SequencerApiVersion> = Client::new(hotshot_url);
         let options = Options::with_port(query_service_port).hotshot_events(hotshot_events);
 
-<<<<<<< HEAD
+        let config = TestNetworkConfigBuilder::default()
+            .api_config(options)
+            .network_config(network_config.clone())
+            .pos_hook::<PosVersion>()
+            .await
+            .expect("Pos Deployment")
+            .build();
+
+        let _network = TestNetwork::new(config, PosVersion::new()).await;
+
+        let mut subscribed_events = client
+            .socket("hotshot-events/events")
+            .subscribe::<Event<SeqTypes>>()
+            .await
+            .unwrap();
+
+        let wanted_views = epoch_height * wanted_epochs;
+
+        let mut views = HashSet::new();
+        let mut epochs = HashSet::new();
+        for _ in 0..=600 {
+            let event = subscribed_events.next().await.unwrap();
+            let event = event.unwrap();
+            let view_number = event.view_number;
+            views.insert(view_number.u64());
+
+            if let hotshot::types::EventType::Decide { qc, .. } = event.event {
+                assert!(qc.data.epoch.is_some(), "epochs are live");
+                assert!(qc.data.block_number.is_some());
+
+                let epoch = qc.data.epoch.unwrap().u64();
+                epochs.insert(epoch);
+
+                tracing::debug!(
+                    "Got decide: epoch: {:?}, block: {:?} ",
+                    epoch,
+                    qc.data.block_number
+                );
+
+                let expected_epoch =
+                    epoch_from_block_number(qc.data.block_number.unwrap(), epoch_height);
+                tracing::debug!("expected epoch: {}, qc epoch: {}", expected_epoch, epoch);
+
+                assert_eq!(expected_epoch, epoch);
+            }
+            if views.contains(&wanted_views) {
+                tracing::info!("Client Received at least desired views, exiting loop");
+                break;
+            }
+        }
+
+        // prevent false positive when we overflow the range
+        assert!(views.contains(&wanted_views), "Views are not progressing");
+        assert!(
+            epochs.contains(&wanted_epochs),
+            "Epochs are not progressing"
+        );
+    }
+
+    #[tokio::test(flavor = "multi_thread")]
+    async fn test_pos_rewards_basic() -> anyhow::Result<()> {
+        // Basic PoS rewards test:
+        // - Sets up a single validator and a single delegator (the node itself).
+        // - Sets the number of blocks in each epoch to 20.
+        // - Rewards begin applying from block 41 (i.e., the start of the 3rd epoch).
+        // - Since the validator is also the delegator, it receives the full reward.
+        // - Verifies that the reward at block height 60 matches the expected amount.
+        setup_test();
+        let epoch_height = 20;
+        type PosVersion = SequencerVersions<StaticVersion<0, 3>, StaticVersion<0, 0>>;
+
+        let instance = Anvil::new().args(["--slots-in-an-epoch", "0"]).spawn();
+        let l1_url = instance.endpoint_url();
+        let secret_key = instance.keys()[0].clone();
+
+        let signer = LocalSigner::from(secret_key);
+        let contracts = &mut Contracts::new();
+
+        let wallet = EthereumWallet::from(signer.clone());
+        let provider = ProviderBuilder::new()
+            .wallet(wallet.clone())
+            .on_http(l1_url.clone());
+        let admin = provider.get_accounts().await?[0];
+
+        let network_config = TestConfigBuilder::default()
+            .l1_url(l1_url.clone())
+            .epoch_height(epoch_height)
+            .build();
+
+        let blocks_per_epoch = epoch_height;
+        let epoch_start_block = network_config.hotshot_config().epoch_start_block;
+        let initial_stake_table = network_config.stake_table();
+        let (genesis_state, genesis_stake) =
+            light_client_genesis_from_stake_table(initial_stake_table.clone())?;
+
+        let api_port = pick_unused_port().expect("No ports free for query service");
+
         // deploy EspToken, proxy
         let token_proxy_addr =
             deployer::deploy_token_proxy(&provider, contracts, admin, admin).await?;
@@ -3193,7 +3280,7 @@
             contracts
                 .address(Contract::EspTokenProxy)
                 .expect("ESP token deployed"),
-            staking_priv_keys,
+            staking_priv_keys.clone(),
             false,
         )
         .await?;
@@ -3210,75 +3297,84 @@
             ..Default::default()
         };
 
-=======
->>>>>>> 40d63f3a
-        let config = TestNetworkConfigBuilder::default()
-            .api_config(options)
-            .network_config(network_config.clone())
-            .pos_hook::<PosVersion>()
-            .await
-            .expect("Pos Deployment")
+        const NUM_NODES: usize = 1;
+        // Initialize nodes.
+        let storage = join_all((0..NUM_NODES).map(|_| SqlDataSource::create_storage())).await;
+        let persistence: [_; NUM_NODES] = storage
+            .iter()
+            .map(<SqlDataSource as TestableSequencerDataSource>::persistence_options)
+            .collect::<Vec<_>>()
+            .try_into()
+            .unwrap();
+
+        let config = TestNetworkConfigBuilder::with_num_nodes()
+            .api_config(SqlDataSource::options(
+                &storage[0],
+                Options::with_port(api_port),
+            ))
+            .states(std::array::from_fn(|_| state.clone()))
+            .persistences(persistence.clone())
+            .network_config(network_config)
+            .catchups(std::array::from_fn(|_| {
+                StatePeers::<StaticVersion<0, 1>>::from_urls(
+                    vec![format!("http://localhost:{api_port}").parse().unwrap()],
+                    Default::default(),
+                    &NoMetrics,
+                )
+            }))
             .build();
 
         let _network = TestNetwork::new(config, PosVersion::new()).await;
-
-        let mut subscribed_events = client
-            .socket("hotshot-events/events")
-            .subscribe::<Event<SeqTypes>>()
+        let client: Client<ServerError, SequencerApiVersion> =
+            Client::new(format!("http://localhost:{api_port}").parse().unwrap());
+
+        // first two epochs will be 1 and 2
+        // rewards are distributed starting third epoch
+        // third epoch starts from block 40 as epoch height is 20
+        // wait for atleast 65 blocks
+        let _blocks = client
+            .socket("availability/stream/blocks/0")
+            .subscribe::<BlockQueryData<SeqTypes>>()
+            .await
+            .unwrap()
+            .take(65)
+            .try_collect::<Vec<_>>()
             .await
             .unwrap();
 
-        let wanted_views = epoch_height * wanted_epochs;
-
-        let mut views = HashSet::new();
-        let mut epochs = HashSet::new();
-        for _ in 0..=600 {
-            let event = subscribed_events.next().await.unwrap();
-            let event = event.unwrap();
-            let view_number = event.view_number;
-            views.insert(view_number.u64());
-
-            if let hotshot::types::EventType::Decide { qc, .. } = event.event {
-                assert!(qc.data.epoch.is_some(), "epochs are live");
-                assert!(qc.data.block_number.is_some());
-
-                let epoch = qc.data.epoch.unwrap().u64();
-                epochs.insert(epoch);
-
-                tracing::debug!(
-                    "Got decide: epoch: {:?}, block: {:?} ",
-                    epoch,
-                    qc.data.block_number
-                );
-
-                let expected_epoch =
-                    epoch_from_block_number(qc.data.block_number.unwrap(), epoch_height);
-                tracing::debug!("expected epoch: {}, qc epoch: {}", expected_epoch, epoch);
-
-                assert_eq!(expected_epoch, epoch);
-            }
-            if views.contains(&wanted_views) {
-                tracing::info!("Client Received at least desired views, exiting loop");
-                break;
-            }
-        }
-
-        // prevent false positive when we overflow the range
-        assert!(views.contains(&wanted_views), "Views are not progressing");
-        assert!(
-            epochs.contains(&wanted_epochs),
-            "Epochs are not progressing"
-        );
+        let account = staking_priv_keys[0].0.clone();
+        let address = account.address();
+
+        let block_height = 60;
+
+        // get the validator address balance at block height 60
+        let amount = client
+            .get::<Option<RewardAmount>>(&format!(
+                "reward-state/reward-balance/{block_height}/{address}"
+            ))
+            .send()
+            .await
+            .unwrap()
+            .unwrap();
+
+        tracing::info!("amount={amount:?}");
+
+        let epoch_start_block = 40;
+        // The validator gets all the block reward so we can calculate the expected amount
+        let expected_amount = block_reward().0 * (U256::from(block_height - epoch_start_block));
+
+        assert_eq!(amount.0, expected_amount, "reward amount don't match");
+
+        Ok(())
     }
 
     #[tokio::test(flavor = "multi_thread")]
-    async fn test_pos_rewards_basic() -> anyhow::Result<()> {
-        // Basic PoS rewards test:
-        // - Sets up a single validator and a single delegator (the node itself).
-        // - Sets the number of blocks in each epoch to 20.
-        // - Rewards begin applying from block 41 (i.e., the start of the 3rd epoch).
-        // - Since the validator is also the delegator, it receives the full reward.
-        // - Verifies that the reward at block height 60 matches the expected amount.
+    async fn test_cumulative_pos_rewards() -> anyhow::Result<()> {
+        // This test registers 5 validators and multiple delegators for each validator.
+        // One of the delegators is also a validator.
+        // The test verifies that the cumulative reward at each block height equals the total block reward,
+        // which is a constant.
+
         setup_test();
         let epoch_height = 20;
         type PosVersion = SequencerVersions<StaticVersion<0, 3>, StaticVersion<0, 0>>;
@@ -3352,6 +3448,7 @@
             .address(Contract::StakeTableProxy)
             .expect("stake table deployed");
 
+        // Registers validators and delegators
         stake_in_contract_for_test(
             network_config.l1_url(),
             signer,
@@ -3360,7 +3457,7 @@
                 .address(Contract::EspTokenProxy)
                 .expect("ESP token deployed"),
             staking_priv_keys.clone(),
-            false,
+            true, // registers multiple delegators
         )
         .await?;
 
@@ -3376,7 +3473,7 @@
             ..Default::default()
         };
 
-        const NUM_NODES: usize = 1;
+        const NUM_NODES: usize = 5;
         // Initialize nodes.
         let storage = join_all((0..NUM_NODES).map(|_| SqlDataSource::create_storage())).await;
         let persistence: [_; NUM_NODES] = storage
@@ -3407,182 +3504,6 @@
         let client: Client<ServerError, SequencerApiVersion> =
             Client::new(format!("http://localhost:{api_port}").parse().unwrap());
 
-        // first two epochs will be 1 and 2
-        // rewards are distributed starting third epoch
-        // third epoch starts from block 40 as epoch height is 20
-        // wait for atleast 65 blocks
-        let _blocks = client
-            .socket("availability/stream/blocks/0")
-            .subscribe::<BlockQueryData<SeqTypes>>()
-            .await
-            .unwrap()
-            .take(65)
-            .try_collect::<Vec<_>>()
-            .await
-            .unwrap();
-
-        let account = staking_priv_keys[0].0.clone();
-        let address = account.address();
-
-        let block_height = 60;
-
-        // get the validator address balance at block height 60
-        let amount = client
-            .get::<Option<RewardAmount>>(&format!(
-                "reward-state/reward-balance/{block_height}/{address}"
-            ))
-            .send()
-            .await
-            .unwrap()
-            .unwrap();
-
-        tracing::info!("amount={amount:?}");
-
-        let epoch_start_block = 40;
-        // The validator gets all the block reward so we can calculate the expected amount
-        let expected_amount = block_reward().0 * (U256::from(block_height - epoch_start_block));
-
-        assert_eq!(amount.0, expected_amount, "reward amount don't match");
-
-        Ok(())
-    }
-
-    #[tokio::test(flavor = "multi_thread")]
-    async fn test_cumulative_pos_rewards() -> anyhow::Result<()> {
-        // This test registers 5 validators and multiple delegators for each validator.
-        // One of the delegators is also a validator.
-        // The test verifies that the cumulative reward at each block height equals the total block reward,
-        // which is a constant.
-
-        setup_test();
-        let epoch_height = 20;
-        type PosVersion = SequencerVersions<StaticVersion<0, 3>, StaticVersion<0, 0>>;
-
-        let instance = Anvil::new().args(["--slots-in-an-epoch", "0"]).spawn();
-        let l1_url = instance.endpoint_url();
-        let secret_key = instance.keys()[0].clone();
-
-        let signer = LocalSigner::from(secret_key);
-        let contracts = &mut Contracts::new();
-
-        let wallet = EthereumWallet::from(signer.clone());
-        let provider = ProviderBuilder::new()
-            .wallet(wallet.clone())
-            .on_http(l1_url.clone());
-        let admin = provider.get_accounts().await?[0];
-
-        let network_config = TestConfigBuilder::default()
-            .l1_url(l1_url.clone())
-            .epoch_height(epoch_height)
-            .build();
-
-        let blocks_per_epoch = epoch_height;
-        let epoch_start_block = network_config.hotshot_config().epoch_start_block;
-        let initial_stake_table = network_config.stake_table();
-        let (genesis_state, genesis_stake) =
-            light_client_genesis_from_stake_table(initial_stake_table.clone())?;
-
-        let api_port = pick_unused_port().expect("No ports free for query service");
-
-        // deploy EspToken, proxy
-        let token_proxy_addr =
-            deployer::deploy_token_proxy(&provider, contracts, admin, admin).await?;
-
-        // deploy light client v1, proxy
-        let lc_proxy_addr = deployer::deploy_light_client_proxy(
-            &provider,
-            contracts,
-            true, // use mock
-            genesis_state.clone(),
-            genesis_stake.clone(),
-            admin,
-            None, // no permissioned prover
-        )
-        .await?;
-        // upgrade to LightClientV2
-        deployer::upgrade_light_client_v2(
-            &provider,
-            contracts,
-            true, // use mock
-            blocks_per_epoch,
-            epoch_start_block,
-        )
-        .await?;
-
-        // deploy permissionless stake table
-        let exit_escrow_period = U256::from(300); // 300 sec
-        let _stake_table_proxy_addr = deployer::deploy_stake_table_proxy(
-            &provider,
-            contracts,
-            token_proxy_addr,
-            lc_proxy_addr,
-            exit_escrow_period,
-            admin,
-        )
-        .await?;
-
-        let staking_priv_keys = network_config.staking_priv_keys();
-
-        let stake_table_address = contracts
-            .address(Contract::StakeTableProxy)
-            .expect("stake table deployed");
-
-        // Registers validators and delegators
-        stake_in_contract_for_test(
-            network_config.l1_url(),
-            signer,
-            stake_table_address,
-            contracts
-                .address(Contract::EspTokenProxy)
-                .expect("ESP token deployed"),
-            staking_priv_keys.clone(),
-            true, // registers multiple delegators
-        )
-        .await?;
-
-        let chain_config = ChainConfig {
-            max_block_size: 300.into(),
-            base_fee: 0.into(),
-            stake_table_contract: Some(stake_table_address),
-            ..Default::default()
-        };
-
-        let state = ValidatedState {
-            chain_config: chain_config.into(),
-            ..Default::default()
-        };
-
-        const NUM_NODES: usize = 5;
-        // Initialize nodes.
-        let storage = join_all((0..NUM_NODES).map(|_| SqlDataSource::create_storage())).await;
-        let persistence: [_; NUM_NODES] = storage
-            .iter()
-            .map(<SqlDataSource as TestableSequencerDataSource>::persistence_options)
-            .collect::<Vec<_>>()
-            .try_into()
-            .unwrap();
-
-        let config = TestNetworkConfigBuilder::with_num_nodes()
-            .api_config(SqlDataSource::options(
-                &storage[0],
-                Options::with_port(api_port),
-            ))
-            .states(std::array::from_fn(|_| state.clone()))
-            .persistences(persistence.clone())
-            .network_config(network_config)
-            .catchups(std::array::from_fn(|_| {
-                StatePeers::<StaticVersion<0, 1>>::from_urls(
-                    vec![format!("http://localhost:{api_port}").parse().unwrap()],
-                    Default::default(),
-                    &NoMetrics,
-                )
-            }))
-            .build();
-
-        let _network = TestNetwork::new(config, PosVersion::new()).await;
-        let client: Client<ServerError, SequencerApiVersion> =
-            Client::new(format!("http://localhost:{api_port}").parse().unwrap());
-
         // wait for atleast 75 blocks
         let _blocks = client
             .socket("availability/stream/blocks/0")
