--- conflicted
+++ resolved
@@ -32,13 +32,8 @@
     availability::VidCommonQueryData, data_source::ExtensibleDataSource, VidCommon,
 };
 use hotshot_types::{
-<<<<<<< HEAD
     data::{VidCommitment, VidShare, ViewNumber},
-    event::Event,
-=======
-    data::ViewNumber,
     event::{Event, LegacyEvent},
->>>>>>> fcc89a2e
     light_client::StateSignatureRequestBody,
     network::NetworkConfig,
     traits::{
