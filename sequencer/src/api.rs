--- conflicted
+++ resolved
@@ -2554,13 +2554,8 @@
         },
         data_source::{
             sql::Config,
-<<<<<<< HEAD
-            storage::{SqlStorage, StorageConnectionType},
-            VersionedDataSource,
-=======
-            storage::{sql::query, SqlStorage},
+            storage::{sql::query, SqlStorage, StorageConnectionType},
             Transaction as _, VersionedDataSource,
->>>>>>> e5cb1d9f
         },
         explorer::TransactionSummariesResponse,
         merklized_state::UpdateStateData,
