use std::{pin::Pin, sync::Arc};

use alloy::primitives::Address;
use anyhow::{bail, Context};
use async_lock::RwLock;
use async_once_cell::Lazy;
use async_trait::async_trait;
use committable::Commitment;
use data_source::{
    CatchupDataSource, StakeTableDataSource, StakeTableWithEpochNumber, SubmitDataSource,
};
use derivative::Derivative;
use espresso_types::{
    config::PublicNetworkConfig,
    retain_accounts,
    v0::traits::SequencerPersistence,
    v0_1::{RewardAccount, RewardMerkleTree},
    v0_3::Validator,
    v0_99::ChainConfig,
    AccountQueryData, BlockMerkleTree, FeeAccount, FeeMerkleTree, Leaf2, NodeState, PubKey,
    Transaction,
};
use futures::{
    future::{BoxFuture, Future, FutureExt},
    stream::BoxStream,
};
use hotshot::types::BLSPubKey;
use hotshot_events_service::events_source::{
    EventFilterSet, EventsSource, EventsStreamer, StartupInfo,
};
use hotshot_query_service::data_source::ExtensibleDataSource;
use hotshot_types::{
    data::ViewNumber,
    event::Event,
    light_client::StateSignatureRequestBody,
    network::NetworkConfig,
    traits::{
        network::ConnectedNetwork,
        node_implementation::{NodeType, Versions},
    },
    vote::HasViewNumber,
    PeerConfig,
};
use indexmap::IndexMap;
use itertools::Itertools;
use jf_merkle_tree::{
    ForgetableMerkleTreeScheme, ForgetableUniversalMerkleTreeScheme, LookupResult,
    MerkleTreeScheme, UniversalMerkleTreeScheme,
};

use self::data_source::{HotShotConfigDataSource, NodeStateDataSource, StateSignatureDataSource};
use crate::{
    catchup::{add_fee_accounts_to_state, add_reward_accounts_to_state, CatchupStorage},
    context::Consensus,
    state_signature::StateSigner,
    SeqTypes, SequencerApiVersion, SequencerContext,
};

pub mod data_source;
pub mod endpoints;
pub mod fs;
pub mod options;
pub mod sql;
mod update;

pub use options::Options;

pub type BlocksFrontier = <BlockMerkleTree as MerkleTreeScheme>::MembershipProof;

type BoxLazy<T> = Pin<Arc<Lazy<T, BoxFuture<'static, T>>>>;

#[derive(Derivative)]
#[derivative(Debug(bound = ""))]
struct ConsensusState<N: ConnectedNetwork<PubKey>, P: SequencerPersistence, V: Versions> {
    state_signer: Arc<RwLock<StateSigner<SequencerApiVersion>>>,
    event_streamer: Arc<RwLock<EventsStreamer<SeqTypes>>>,
    node_state: NodeState,
    network_config: NetworkConfig<SeqTypes>,

    #[derivative(Debug = "ignore")]
    handle: Arc<RwLock<Consensus<N, P, V>>>,
}

impl<N: ConnectedNetwork<PubKey>, P: SequencerPersistence, V: Versions>
    From<&SequencerContext<N, P, V>> for ConsensusState<N, P, V>
{
    fn from(ctx: &SequencerContext<N, P, V>) -> Self {
        Self {
            state_signer: ctx.state_signer(),
            event_streamer: ctx.event_streamer(),
            node_state: ctx.node_state(),
            network_config: ctx.network_config(),
            handle: ctx.consensus(),
        }
    }
}

#[derive(Derivative)]
#[derivative(Clone(bound = ""), Debug(bound = ""))]
struct ApiState<N: ConnectedNetwork<PubKey>, P: SequencerPersistence, V: Versions> {
    // The consensus state is initialized lazily so we can start the API (and healthcheck endpoints)
    // before consensus has started. Any endpoint that uses consensus state will wait for
    // initialization to finish, but endpoints that do not require a consensus handle can proceed
    // without waiting.
    #[derivative(Debug = "ignore")]
    consensus: BoxLazy<ConsensusState<N, P, V>>,
}

impl<N: ConnectedNetwork<PubKey>, P: SequencerPersistence, V: Versions> ApiState<N, P, V> {
    fn new(init: impl Future<Output = ConsensusState<N, P, V>> + Send + 'static) -> Self {
        Self {
            consensus: Arc::pin(Lazy::from_future(init.boxed())),
        }
    }

    async fn state_signer(&self) -> &Arc<RwLock<StateSigner<SequencerApiVersion>>> {
        &self.consensus.as_ref().get().await.get_ref().state_signer
    }

    async fn event_streamer(&self) -> &RwLock<EventsStreamer<SeqTypes>> {
        &self.consensus.as_ref().get().await.get_ref().event_streamer
    }

    async fn consensus(&self) -> Arc<RwLock<Consensus<N, P, V>>> {
        Arc::clone(&self.consensus.as_ref().get().await.get_ref().handle)
    }

    async fn network_config(&self) -> NetworkConfig<SeqTypes> {
        self.consensus
            .as_ref()
            .get()
            .await
            .get_ref()
            .network_config
            .clone()
    }
}

type StorageState<N, P, D, V> = ExtensibleDataSource<D, ApiState<N, P, V>>;

#[async_trait]
impl<N: ConnectedNetwork<PubKey>, P: SequencerPersistence, V: Versions> EventsSource<SeqTypes>
    for ApiState<N, P, V>
{
    type EventStream = BoxStream<'static, Arc<Event<SeqTypes>>>;

    async fn get_event_stream(
        &self,
        _filter: Option<EventFilterSet<SeqTypes>>,
    ) -> Self::EventStream {
        self.event_streamer()
            .await
            .read()
            .await
            .get_event_stream(None)
            .await
    }
    async fn get_startup_info(&self) -> StartupInfo<SeqTypes> {
        self.event_streamer()
            .await
            .read()
            .await
            .get_startup_info()
            .await
    }
}

impl<N: ConnectedNetwork<PubKey>, D: Send + Sync, V: Versions, P: SequencerPersistence>
    SubmitDataSource<N, P> for StorageState<N, P, D, V>
{
    async fn submit(&self, tx: Transaction) -> anyhow::Result<()> {
        self.as_ref().submit(tx).await
    }
}

impl<N: ConnectedNetwork<PubKey>, D: Sync, V: Versions, P: SequencerPersistence>
    StakeTableDataSource<SeqTypes> for StorageState<N, P, D, V>
{
    /// Get the stake table for a given epoch
    async fn get_stake_table(
        &self,
        epoch: Option<<SeqTypes as NodeType>::Epoch>,
    ) -> anyhow::Result<Vec<PeerConfig<SeqTypes>>> {
        self.as_ref().get_stake_table(epoch).await
    }

    /// Get the stake table for the current epoch if not provided
    async fn get_stake_table_current(&self) -> anyhow::Result<StakeTableWithEpochNumber<SeqTypes>> {
        self.as_ref().get_stake_table_current().await
    }

    /// Get all the validators
    async fn get_validators(
        &self,
        epoch: <SeqTypes as NodeType>::Epoch,
    ) -> anyhow::Result<IndexMap<Address, Validator<BLSPubKey>>> {
        self.as_ref().get_validators(epoch).await
    }
}

impl<N: ConnectedNetwork<PubKey>, V: Versions, P: SequencerPersistence>
    StakeTableDataSource<SeqTypes> for ApiState<N, P, V>
{
    /// Get the stake table for a given epoch
    async fn get_stake_table(
        &self,
        epoch: Option<<SeqTypes as NodeType>::Epoch>,
    ) -> anyhow::Result<Vec<PeerConfig<SeqTypes>>> {
        let highest_epoch = self
            .consensus()
            .await
            .read()
            .await
            .cur_epoch()
            .await
            .map(|e| e + 1);
        if epoch > highest_epoch {
            return Err(anyhow::anyhow!(
                "requested stake table for epoch {:?} is beyond the current epoch + 1 {:?}",
                epoch,
                highest_epoch
            ));
        }
        let mem = self
            .consensus()
            .await
            .read()
            .await
            .membership_coordinator
            .stake_table_for_epoch(epoch)
            .await?;

        Ok(mem.stake_table().await)
    }

    /// Get the stake table for the current epoch and return it along with the epoch number
    async fn get_stake_table_current(&self) -> anyhow::Result<StakeTableWithEpochNumber<SeqTypes>> {
        let epoch = self.consensus().await.read().await.cur_epoch().await;

        Ok(StakeTableWithEpochNumber {
            epoch,
            stake_table: self.get_stake_table(epoch).await?,
        })
    }

    /// Get the whole validators map
    async fn get_validators(
        &self,
        epoch: <SeqTypes as NodeType>::Epoch,
    ) -> anyhow::Result<IndexMap<Address, Validator<BLSPubKey>>> {
        let mem = self
            .consensus()
            .await
            .read()
            .await
            .membership_coordinator
            .membership_for_epoch(Some(epoch))
            .await
            .context("membership not found")?;

        let r = mem.coordinator.membership().read().await;
        r.validators(&epoch)
    }
}

impl<N: ConnectedNetwork<PubKey>, V: Versions, P: SequencerPersistence> SubmitDataSource<N, P>
    for ApiState<N, P, V>
{
    async fn submit(&self, tx: Transaction) -> anyhow::Result<()> {
        let handle = self.consensus().await;

        let consensus_read_lock = handle.read().await;

        // Fetch full chain config from the validated state, if present.
        // This is necessary because we support chain config upgrades,
        // so the updated chain config is found in the validated state.
        let cf = consensus_read_lock
            .decided_state()
            .await
            .chain_config
            .resolve();

        // Use the chain config from the validated state if available,
        // otherwise, use the node state's chain config
        // The node state's chain config is the node's base version chain config
        let cf = match cf {
            Some(cf) => cf,
            None => self.node_state().await.chain_config,
        };

        let max_block_size: u64 = cf.max_block_size.into();
        let txn_size = tx.payload().len() as u64;

        // reject transaction bigger than block size
        if txn_size > max_block_size {
            bail!("transaction size ({txn_size}) is greater than max_block_size ({max_block_size})")
        }

        consensus_read_lock.submit_transaction(tx).await?;
        Ok(())
    }
}

impl<N, P, D, V> NodeStateDataSource for StorageState<N, P, D, V>
where
    N: ConnectedNetwork<PubKey>,
    V: Versions,
    P: SequencerPersistence,
    D: Sync,
{
    async fn node_state(&self) -> &NodeState {
        self.as_ref().node_state().await
    }
}

impl<
        N: ConnectedNetwork<PubKey>,
        V: Versions,
        P: SequencerPersistence,
        D: CatchupStorage + Send + Sync,
    > CatchupDataSource for StorageState<N, P, D, V>
{
    #[tracing::instrument(skip(self, instance))]
    async fn get_accounts(
        &self,
        instance: &NodeState,
        height: u64,
        view: ViewNumber,
        accounts: &[FeeAccount],
    ) -> anyhow::Result<FeeMerkleTree> {
        // Check if we have the desired state in memory.
        match self
            .as_ref()
            .get_accounts(instance, height, view, accounts)
            .await
        {
            Ok(accounts) => return Ok(accounts),
            Err(err) => {
                tracing::info!("accounts not in memory, trying storage: {err:#}");
            },
        }

        // Try storage.
        let (tree, leaf) = self
            .inner()
            .get_accounts(instance, height, view, accounts)
            .await
            .context("accounts not in memory, and could not fetch from storage")?;
        // If we successfully fetched accounts from storage, try to add them back into the in-memory
        // state.

        let consensus = self
            .as_ref()
            .consensus()
            .await
            .read()
            .await
            .consensus()
            .clone();
        if let Err(err) =
            add_fee_accounts_to_state::<N, V, P>(&consensus, &view, accounts, &tree, leaf).await
        {
            tracing::warn!(?view, "cannot update fetched account state: {err:#}");
        }
        tracing::info!(?view, "updated with fetched account state");

        Ok(tree)
    }

    #[tracing::instrument(skip(self, instance))]
    async fn get_frontier(
        &self,
        instance: &NodeState,
        height: u64,
        view: ViewNumber,
    ) -> anyhow::Result<BlocksFrontier> {
        // Check if we have the desired state in memory.
        match self.as_ref().get_frontier(instance, height, view).await {
            Ok(frontier) => return Ok(frontier),
            Err(err) => {
                tracing::info!("frontier is not in memory, trying storage: {err:#}");
            },
        }

        // Try storage.
        self.inner().get_frontier(instance, height, view).await
    }

    async fn get_chain_config(
        &self,
        commitment: Commitment<ChainConfig>,
    ) -> anyhow::Result<ChainConfig> {
        // Check if we have the desired state in memory.
        match self.as_ref().get_chain_config(commitment).await {
            Ok(cf) => return Ok(cf),
            Err(err) => {
                tracing::info!("chain config is not in memory, trying storage: {err:#}");
            },
        }

        // Try storage.
        self.inner().get_chain_config(commitment).await
    }
    async fn get_leaf_chain(&self, height: u64) -> anyhow::Result<Vec<Leaf2>> {
        // Check if we have the desired state in memory.
        match self.as_ref().get_leaf_chain(height).await {
            Ok(cf) => return Ok(cf),
            Err(err) => {
                tracing::info!("chain config is not in memory, trying storage: {err:#}");
            },
        }

        // Try storage.
        self.inner().get_leaf_chain(height).await
    }

    #[tracing::instrument(skip(self, instance))]
    async fn get_reward_accounts(
        &self,
        instance: &NodeState,
        height: u64,
        view: ViewNumber,
        accounts: &[RewardAccount],
    ) -> anyhow::Result<RewardMerkleTree> {
        // Check if we have the desired state in memory.
        match self
            .as_ref()
            .get_reward_accounts(instance, height, view, accounts)
            .await
        {
            Ok(accounts) => return Ok(accounts),
            Err(err) => {
                tracing::info!("reward accounts not in memory, trying storage: {err:#}");
            },
        }

        // Try storage.
        let (tree, leaf) = self
            .inner()
            .get_reward_accounts(instance, height, view, accounts)
            .await
            .context("accounts not in memory, and could not fetch from storage")?;

        // If we successfully fetched accounts from storage, try to add them back into the in-memory
        // state.
        let consensus = self
            .as_ref()
            .consensus()
            .await
            .read()
            .await
            .consensus()
            .clone();
        if let Err(err) =
            add_reward_accounts_to_state::<N, V, P>(&consensus, &view, accounts, &tree, leaf).await
        {
            tracing::warn!(?view, "cannot update fetched account state: {err:#}");
        }
        tracing::info!(?view, "updated with fetched account state");

        Ok(tree)
    }
}

impl<N, V, P> NodeStateDataSource for ApiState<N, P, V>
where
    N: ConnectedNetwork<PubKey>,
    V: Versions,
    P: SequencerPersistence,
{
    async fn node_state(&self) -> &NodeState {
        &self.consensus.as_ref().get().await.get_ref().node_state
    }
}

impl<N: ConnectedNetwork<PubKey>, V: Versions, P: SequencerPersistence> CatchupDataSource
    for ApiState<N, P, V>
{
    #[tracing::instrument(skip(self, _instance))]
    async fn get_accounts(
        &self,
        _instance: &NodeState,
        height: u64,
        view: ViewNumber,
        accounts: &[FeeAccount],
    ) -> anyhow::Result<FeeMerkleTree> {
        let state = self
            .consensus()
            .await
            .read()
            .await
            .state(view)
            .await
            .context(format!(
                "state not available for height {height}, view {view:?}"
            ))?;
        retain_accounts(&state.fee_merkle_tree, accounts.iter().copied())
    }

    #[tracing::instrument(skip(self, _instance))]
    async fn get_frontier(
        &self,
        _instance: &NodeState,
        height: u64,
        view: ViewNumber,
    ) -> anyhow::Result<BlocksFrontier> {
        let state = self
            .consensus()
            .await
            .read()
            .await
            .state(view)
            .await
            .context(format!(
                "state not available for height {height}, view {view:?}"
            ))?;
        let tree = &state.block_merkle_tree;
        let frontier = tree.lookup(tree.num_leaves() - 1).expect_ok()?.1;
        Ok(frontier)
    }

    async fn get_chain_config(
        &self,
        commitment: Commitment<ChainConfig>,
    ) -> anyhow::Result<ChainConfig> {
        let state = self.consensus().await.read().await.decided_state().await;
        let chain_config = state.chain_config;

        if chain_config.commit() == commitment {
            chain_config.resolve().context("chain config found")
        } else {
            bail!("chain config not found")
        }
    }

    async fn get_leaf_chain(&self, height: u64) -> anyhow::Result<Vec<Leaf2>> {
        let mut leaves = self
            .consensus()
            .await
            .read()
            .await
            .consensus()
            .read()
            .await
            .undecided_leaves();
        leaves.sort_by_key(|l| l.view_number());
        let (position, mut last_leaf) = leaves
            .iter()
            .find_position(|l| l.height() == height)
            .context(format!("leaf chain not available for {height}"))?;
        let mut chain = vec![last_leaf.clone()];
        for leaf in leaves.iter().skip(position + 1) {
            if leaf.justify_qc().view_number() == last_leaf.view_number() {
                chain.push(leaf.clone());
            } else {
                continue;
            }
            if leaf.view_number() == last_leaf.view_number() + 1 {
                // one away from decide
                last_leaf = leaf;
                break;
            }
            last_leaf = leaf;
        }
        // Make sure we got one more leaf to confirm the decide
        for leaf in leaves
            .iter()
            .skip_while(|l| l.view_number() <= last_leaf.view_number())
        {
            if leaf.justify_qc().view_number() == last_leaf.view_number() {
                chain.push(leaf.clone());
                return Ok(chain);
            }
        }
        bail!(format!("leaf chain not available for {height}"))
    }

    #[tracing::instrument(skip(self, _instance))]
    async fn get_reward_accounts(
        &self,
        _instance: &NodeState,
        height: u64,
        view: ViewNumber,
        accounts: &[RewardAccount],
    ) -> anyhow::Result<RewardMerkleTree> {
        let state = self
            .consensus()
            .await
            .read()
            .await
            .state(view)
            .await
            .context(format!(
                "state not available for height {height}, view {view:?}"
            ))?;

        let mut snapshot = RewardMerkleTree::from_commitment(state.reward_merkle_tree.commitment());
        for account in accounts {
            match state.reward_merkle_tree.universal_lookup(account) {
                LookupResult::Ok(elem, proof) => {
                    // This remember cannot fail, since we just constructed a valid proof, and are
                    // remembering into a tree with the same commitment.
                    snapshot.remember(account, *elem, proof).unwrap();
                },
                LookupResult::NotFound(proof) => {
                    // Likewise this cannot fail.
                    snapshot.non_membership_remember(*account, proof).unwrap()
                },
                LookupResult::NotInMemory => {
                    bail!("missing account {account}");
                },
            }
        }

        Ok(snapshot)
    }
}

impl<N: ConnectedNetwork<PubKey>, D: Sync, V: Versions, P: SequencerPersistence>
    HotShotConfigDataSource for StorageState<N, P, D, V>
{
    async fn get_config(&self) -> PublicNetworkConfig {
        self.as_ref().network_config().await.into()
    }
}

impl<N: ConnectedNetwork<PubKey>, V: Versions, P: SequencerPersistence> HotShotConfigDataSource
    for ApiState<N, P, V>
{
    async fn get_config(&self) -> PublicNetworkConfig {
        self.network_config().await.into()
    }
}

#[async_trait]
impl<N: ConnectedNetwork<PubKey>, D: Sync, V: Versions, P: SequencerPersistence>
    StateSignatureDataSource<N> for StorageState<N, P, D, V>
{
    async fn get_state_signature(&self, height: u64) -> Option<StateSignatureRequestBody> {
        self.as_ref().get_state_signature(height).await
    }
}

#[async_trait]
impl<N: ConnectedNetwork<PubKey>, V: Versions, P: SequencerPersistence> StateSignatureDataSource<N>
    for ApiState<N, P, V>
{
    async fn get_state_signature(&self, height: u64) -> Option<StateSignatureRequestBody> {
        self.state_signer()
            .await
            .read()
            .await
            .get_state_signature(height)
            .await
    }
}

#[cfg(any(test, feature = "testing"))]
pub mod test_helpers {
    use std::time::Duration;

    use alloy::{
        network::EthereumWallet,
        node_bindings::Anvil,
        primitives::{Address, U256},
        providers::ProviderBuilder,
    };
    use committable::Committable;
    use espresso_contract_deployer::{
        builder::DeployerArgsBuilder, network_config::light_client_genesis_from_stake_table,
        Contract, Contracts,
    };
    use espresso_types::{
        v0::traits::{NullEventConsumer, PersistenceOptions, StateCatchup},
        EpochVersion, MarketplaceVersion, MockSequencerVersions, NamespaceId, ValidatedState,
    };
    use futures::{
        future::{join_all, FutureExt},
        stream::StreamExt,
    };
    use hotshot::types::{Event, EventType};
<<<<<<< HEAD
=======
    use hotshot_contract_adapter::sol_types::{LightClientStateSol, StakeTableStateSol};
    use hotshot_state_prover::service::light_client_genesis_from_stake_table;
>>>>>>> 19385f52
    use hotshot_types::{
        event::LeafInfo,
        traits::{metrics::NoMetrics, node_implementation::ConsensusTime},
    };
    use itertools::izip;
    use jf_merkle_tree::{MerkleCommitment, MerkleTreeScheme};
    use portpicker::pick_unused_port;
    use sequencer_utils::test_utils::setup_test;
    use staking_cli::demo::setup_stake_table_contract_for_test;
    use surf_disco::Client;
    use tempfile::TempDir;
    use tide_disco::{error::ServerError, Api, App, Error, StatusCode};
    use tokio::{spawn, task::JoinHandle, time::sleep};
    use url::Url;
    use vbs::version::{StaticVersion, StaticVersionType};

    use super::*;
    use crate::{
        catchup::NullStateCatchup,
        network,
        persistence::no_storage,
        testing::{
            run_legacy_builder, run_marketplace_builder, wait_for_decide_on_handle, TestConfig,
            TestConfigBuilder,
        },
    };

    pub const STAKE_TABLE_CAPACITY_FOR_TEST: usize = 10;

    pub struct TestNetwork<P: PersistenceOptions, const NUM_NODES: usize, V: Versions> {
        pub server: SequencerContext<network::Memory, P::Persistence, V>,
        pub peers: Vec<SequencerContext<network::Memory, P::Persistence, V>>,
        pub cfg: TestConfig<{ NUM_NODES }>,
        // todo (abdul): remove this when fs storage is removed
        pub temp_dir: Option<TempDir>,
    }

    pub struct TestNetworkConfig<const NUM_NODES: usize, P, C>
    where
        P: PersistenceOptions,
        C: StateCatchup + 'static,
    {
        state: [ValidatedState; NUM_NODES],
        persistence: [P; NUM_NODES],
        catchup: [C; NUM_NODES],
        network_config: TestConfig<{ NUM_NODES }>,
        api_config: Options,
    }

    #[derive(Clone)]
    pub struct TestNetworkConfigBuilder<const NUM_NODES: usize, P, C>
    where
        P: PersistenceOptions,
        C: StateCatchup + 'static,
    {
        state: [ValidatedState; NUM_NODES],
        persistence: Option<[P; NUM_NODES]>,
        catchup: Option<[C; NUM_NODES]>,
        api_config: Option<Options>,
        network_config: Option<TestConfig<{ NUM_NODES }>>,
    }

    impl Default for TestNetworkConfigBuilder<5, no_storage::Options, NullStateCatchup> {
        fn default() -> Self {
            TestNetworkConfigBuilder {
                state: std::array::from_fn(|_| ValidatedState::default()),
                persistence: Some([no_storage::Options; 5]),
                catchup: Some(std::array::from_fn(|_| NullStateCatchup::default())),
                network_config: None,
                api_config: None,
            }
        }
    }

    impl<const NUM_NODES: usize>
        TestNetworkConfigBuilder<{ NUM_NODES }, no_storage::Options, NullStateCatchup>
    {
        pub fn with_num_nodes(
        ) -> TestNetworkConfigBuilder<{ NUM_NODES }, no_storage::Options, NullStateCatchup>
        {
            TestNetworkConfigBuilder {
                state: std::array::from_fn(|_| ValidatedState::default()),
                persistence: Some([no_storage::Options; { NUM_NODES }]),
                catchup: Some(std::array::from_fn(|_| NullStateCatchup::default())),
                network_config: None,
                api_config: None,
            }
        }
    }

    impl<const NUM_NODES: usize, P, C> TestNetworkConfigBuilder<{ NUM_NODES }, P, C>
    where
        P: PersistenceOptions,
        C: StateCatchup + 'static,
    {
        pub fn states(mut self, state: [ValidatedState; NUM_NODES]) -> Self {
            self.state = state;
            self
        }

        pub fn persistences<NP: PersistenceOptions>(
            self,
            persistence: [NP; NUM_NODES],
        ) -> TestNetworkConfigBuilder<{ NUM_NODES }, NP, C> {
            TestNetworkConfigBuilder {
                state: self.state,
                catchup: self.catchup,
                network_config: self.network_config,
                api_config: self.api_config,
                persistence: Some(persistence),
            }
        }

        pub fn api_config(mut self, api_config: Options) -> Self {
            self.api_config = Some(api_config);
            self
        }

        pub fn catchups<NC: StateCatchup + 'static>(
            self,
            catchup: [NC; NUM_NODES],
        ) -> TestNetworkConfigBuilder<{ NUM_NODES }, P, NC> {
            TestNetworkConfigBuilder {
                state: self.state,
                catchup: Some(catchup),
                network_config: self.network_config,
                api_config: self.api_config,
                persistence: self.persistence,
            }
        }

        pub fn network_config(mut self, network_config: TestConfig<{ NUM_NODES }>) -> Self {
            self.network_config = Some(network_config);
            self
        }

        /// Setup for POS testing. Deploys contracts and adds the
        /// stake table address to state. Must be called before `build()`.
        pub async fn pos_hook<V: Versions>(
            self,
            multiple_delegators: bool,
        ) -> anyhow::Result<Self> {
            if <V as Versions>::Upgrade::VERSION < EpochVersion::VERSION
                && <V as Versions>::Base::VERSION < EpochVersion::VERSION
            {
                panic!("given version does not require pos deployment");
            };

            let network_config = self
                .network_config
                .as_ref()
                .expect("network_config is required");

            let l1_url = network_config.l1_url();
            let signer = network_config.signer();
            let deployer = ProviderBuilder::new()
                .wallet(EthereumWallet::from(signer.clone()))
                .on_http(l1_url.clone());

            let blocks_per_epoch = network_config.hotshot_config().epoch_height;
            let epoch_start_block = network_config.hotshot_config().epoch_start_block;
<<<<<<< HEAD
            let (genesis_state, genesis_stake) = light_client_genesis_from_stake_table(
                &network_config.hotshot_config().known_nodes_with_stake,
                STAKE_TABLE_CAPACITY_FOR_TEST as usize,
            )
            .unwrap();

            let mut contracts = Contracts::new();
            let args = DeployerArgsBuilder::default()
                .deployer(deployer.clone())
                .mock_light_client(true)
                .genesis_lc_state(genesis_state)
                .genesis_st_state(genesis_stake)
                .blocks_per_epoch(blocks_per_epoch)
                .epoch_start_block(epoch_start_block)
                .build()
                .unwrap();
            args.deploy_all(&mut contracts)
                .await
                .expect("failed to deploy all contracts");

            let stake_table_address = contracts
                .address(Contract::StakeTableProxy)
                .expect("StakeTableProxy address not found");
            let token_addr = contracts
                .address(Contract::EspTokenProxy)
                .expect("EspTokenProxy address not found");
            setup_stake_table_contract_for_test(
                l1_url.clone(),
                &deployer,
                stake_table_address,
                token_addr,
=======
            let initial_stake_table = network_config
                .hotshot_config()
                .known_nodes_with_stake
                .clone();

            let stake_table_address = pos_deploy_routine(
                &l1_url,
                &signer,
                blocks_per_epoch,
                epoch_start_block,
                initial_stake_table,
>>>>>>> 19385f52
                network_config.staking_priv_keys(),
                multiple_delegators,
                STAKE_TABLE_CAPACITY_FOR_TEST,
            )
            .await
            .expect("stake table setup failed");

            // Add stake table address to `ChainConfig` (held in state),
            // avoiding overwrite other values. Base fee is set to `0` to avoid
            // unnecessary catchup of `FeeState`.
            let state = self.state[0].clone();
            let chain_config = if let Some(cf) = state.chain_config.resolve() {
                ChainConfig {
                    base_fee: 0.into(),
                    stake_table_contract: Some(stake_table_address),
                    ..cf
                }
            } else {
                ChainConfig {
                    base_fee: 0.into(),
                    stake_table_contract: Some(stake_table_address),
                    ..Default::default()
                }
            };

            let state = ValidatedState {
                chain_config: chain_config.into(),
                ..state
            };
            Ok(self.states(std::array::from_fn(|_| state.clone())))
        }

        pub fn build(self) -> TestNetworkConfig<{ NUM_NODES }, P, C> {
            TestNetworkConfig {
                state: self.state,
                persistence: self.persistence.unwrap(),
                catchup: self.catchup.unwrap(),
                network_config: self.network_config.unwrap(),
                api_config: self.api_config.unwrap(),
            }
        }
    }

    impl<P: PersistenceOptions, const NUM_NODES: usize, V: Versions> TestNetwork<P, { NUM_NODES }, V> {
        pub async fn new<C: StateCatchup + 'static>(
            cfg: TestNetworkConfig<{ NUM_NODES }, P, C>,
            bind_version: V,
        ) -> Self {
            let mut cfg = cfg;
            let mut marketplace_builder_url = "http://example.com".parse().unwrap();
            let mut builder_tasks = Vec::new();

            if <V as Versions>::Base::VERSION < MarketplaceVersion::VERSION {
                let chain_config = cfg.state[0].chain_config.resolve();
                if chain_config.is_none() {
                    tracing::warn!("Chain config is not set, using default max_block_size");
                }
                let (task, url) = run_legacy_builder::<{ NUM_NODES }>(
                    cfg.network_config.builder_port(),
                    chain_config.map(|c| *c.max_block_size),
                )
                .await;
                builder_tasks.push(task);
                cfg.network_config.set_builder_urls(vec1::vec1![url]);
            };

            if <V as Versions>::Upgrade::VERSION >= MarketplaceVersion::VERSION
                || <V as Versions>::Base::VERSION >= MarketplaceVersion::VERSION
            {
                let (task, url) = run_marketplace_builder::<{ NUM_NODES }>(
                    cfg.network_config.marketplace_builder_port(),
                )
                .await;
                builder_tasks.push(task);
                marketplace_builder_url = url;
            };

            // add default storage if none is provided as query module is now required
            let mut opt = cfg.api_config.clone();
            let temp_dir = if opt.storage_fs.is_none() && opt.storage_sql.is_none() {
                let temp_dir = tempfile::tempdir().unwrap();
                opt = opt.query_fs(
                    Default::default(),
                    crate::persistence::fs::Options::new(temp_dir.path().to_path_buf()),
                );
                Some(temp_dir)
            } else {
                None
            };

            let mut nodes = join_all(
                izip!(cfg.state, cfg.persistence, cfg.catchup)
                    .enumerate()
                    .map(|(i, (state, persistence, state_peers))| {
                        let opt = opt.clone();
                        let cfg = &cfg.network_config;
                        let upgrades_map = cfg.upgrades();

                        let marketplace_builder_url = marketplace_builder_url.clone();
                        async move {
                            if i == 0 {
                                opt.serve(|metrics, consumer, storage| {
                                    let cfg = cfg.clone();
                                    async move {
                                        Ok(cfg
                                            .init_node(
                                                0,
                                                state,
                                                persistence,
                                                Some(state_peers),
                                                storage,
                                                &*metrics,
                                                STAKE_TABLE_CAPACITY_FOR_TEST,
                                                consumer,
                                                bind_version,
                                                upgrades_map,
                                                marketplace_builder_url,
                                            )
                                            .await)
                                    }
                                    .boxed()
                                })
                                .await
                                .unwrap()
                            } else {
                                cfg.init_node(
                                    i,
                                    state,
                                    persistence,
                                    Some(state_peers),
                                    None,
                                    &NoMetrics,
                                    STAKE_TABLE_CAPACITY_FOR_TEST,
                                    NullEventConsumer,
                                    bind_version,
                                    upgrades_map,
                                    marketplace_builder_url,
                                )
                                .await
                            }
                        }
                    }),
            )
            .await;

            let handle_0 = &nodes[0];

            // Hook the builder(s) up to the event stream from the first node
            for builder_task in builder_tasks {
                builder_task.start(Box::new(handle_0.event_stream().await));
            }

            for ctx in &nodes {
                ctx.start_consensus().await;
            }

            let server = nodes.remove(0);
            let peers = nodes;

            Self {
                server,
                peers,
                cfg: cfg.network_config,
                temp_dir,
            }
        }

<<<<<<< HEAD
=======
        pub fn light_client_genesis(&self) -> (LightClientStateSol, StakeTableStateSol) {
            light_client_genesis_from_stake_table(
                &self.cfg.hotshot_config().known_nodes_with_stake,
                STAKE_TABLE_CAPACITY_FOR_TEST,
            )
            .unwrap()
        }

>>>>>>> 19385f52
        pub async fn stop_consensus(&mut self) {
            self.server.shutdown_consensus().await;

            for ctx in &mut self.peers {
                ctx.shutdown_consensus().await;
            }
        }
    }

    /// Test the status API with custom options.
    ///
    /// The `opt` function can be used to modify the [`Options`] which are used to start the server.
    /// By default, the options are the minimal required to run this test (configuring a port and
    /// enabling the status API). `opt` may add additional functionality (e.g. adding a query module
    /// to test a different initialization path) but should not remove or modify the existing
    /// functionality (e.g. removing the status module or changing the port).
    pub async fn status_test_helper(opt: impl FnOnce(Options) -> Options) {
        setup_test();

        let port = pick_unused_port().expect("No ports free");
        let url = format!("http://localhost:{port}").parse().unwrap();
        let client: Client<ServerError, StaticVersion<0, 1>> = Client::new(url);

        let options = opt(Options::with_port(port));
        let anvil = Anvil::new().spawn();
        let l1 = anvil.endpoint_url();
        let network_config = TestConfigBuilder::default().l1_url(l1).build();
        let config = TestNetworkConfigBuilder::default()
            .api_config(options)
            .network_config(network_config)
            .build();
        let _network = TestNetwork::new(config, MockSequencerVersions::new()).await;
        client.connect(None).await;

        // The status API is well tested in the query service repo. Here we are just smoke testing
        // that we set it up correctly. Wait for a (non-genesis) block to be sequenced and then
        // check the success rate metrics.
        while client
            .get::<u64>("status/block-height")
            .send()
            .await
            .unwrap()
            <= 1
        {
            sleep(Duration::from_secs(1)).await;
        }
        let success_rate = client
            .get::<f64>("status/success-rate")
            .send()
            .await
            .unwrap();
        // If metrics are populating correctly, we should get a finite number. If not, we might get
        // NaN or infinity due to division by 0.
        assert!(success_rate.is_finite(), "{success_rate}");
        // We know at least some views have been successful, since we finalized a block.
        assert!(success_rate > 0.0, "{success_rate}");
    }

    /// Test the submit API with custom options.
    ///
    /// The `opt` function can be used to modify the [`Options`] which are used to start the server.
    /// By default, the options are the minimal required to run this test (configuring a port and
    /// enabling the submit API). `opt` may add additional functionality (e.g. adding a query module
    /// to test a different initialization path) but should not remove or modify the existing
    /// functionality (e.g. removing the submit module or changing the port).
    pub async fn submit_test_helper(opt: impl FnOnce(Options) -> Options) {
        setup_test();

        let txn = Transaction::new(NamespaceId::from(1_u32), vec![1, 2, 3, 4]);

        let port = pick_unused_port().expect("No ports free");

        let url = format!("http://localhost:{port}").parse().unwrap();
        let client: Client<ServerError, StaticVersion<0, 1>> = Client::new(url);

        let options = opt(Options::with_port(port).submit(Default::default()));
        let anvil = Anvil::new().spawn();
        let l1 = anvil.endpoint_url();
        let network_config = TestConfigBuilder::default().l1_url(l1).build();
        let config = TestNetworkConfigBuilder::default()
            .api_config(options)
            .network_config(network_config)
            .build();
        let network = TestNetwork::new(config, MockSequencerVersions::new()).await;
        let mut events = network.server.event_stream().await;

        client.connect(None).await;

        let hash = client
            .post("submit/submit")
            .body_json(&txn)
            .unwrap()
            .send()
            .await
            .unwrap();
        assert_eq!(txn.commit(), hash);

        // Wait for a Decide event containing transaction matching the one we sent
        wait_for_decide_on_handle(&mut events, &txn).await;
    }

    /// Test the state signature API.
    pub async fn state_signature_test_helper(opt: impl FnOnce(Options) -> Options) {
        setup_test();

        let port = pick_unused_port().expect("No ports free");

        let url = format!("http://localhost:{port}").parse().unwrap();

        let client: Client<ServerError, StaticVersion<0, 1>> = Client::new(url);

        let options = opt(Options::with_port(port));
        let anvil = Anvil::new().spawn();
        let l1 = anvil.endpoint_url();
        let network_config = TestConfigBuilder::default().l1_url(l1).build();
        let config = TestNetworkConfigBuilder::default()
            .api_config(options)
            .network_config(network_config)
            .build();
        let network = TestNetwork::new(config, MockSequencerVersions::new()).await;

        let mut height: u64;
        // Wait for block >=2 appears
        // It's waiting for an extra second to make sure that the signature is generated
        loop {
            height = network.server.decided_leaf().await.height();
            sleep(std::time::Duration::from_secs(1)).await;
            if height >= 2 {
                break;
            }
        }
        // we cannot verify the signature now, because we don't know the stake table
        client
            .get::<StateSignatureRequestBody>(&format!("state-signature/block/{}", height))
            .send()
            .await
            .unwrap();
    }

    /// Test the catchup API with custom options.
    ///
    /// The `opt` function can be used to modify the [`Options`] which are used to start the server.
    /// By default, the options are the minimal required to run this test (configuring a port and
    /// enabling the catchup API). `opt` may add additional functionality (e.g. adding a query module
    /// to test a different initialization path) but should not remove or modify the existing
    /// functionality (e.g. removing the catchup module or changing the port).
    pub async fn catchup_test_helper(opt: impl FnOnce(Options) -> Options) {
        setup_test();

        let port = pick_unused_port().expect("No ports free");
        let url = format!("http://localhost:{port}").parse().unwrap();
        let client: Client<ServerError, StaticVersion<0, 1>> = Client::new(url);

        let options = opt(Options::with_port(port));
        let anvil = Anvil::new().spawn();
        let l1 = anvil.endpoint_url();
        let network_config = TestConfigBuilder::default().l1_url(l1).build();
        let config = TestNetworkConfigBuilder::default()
            .api_config(options)
            .network_config(network_config)
            .build();
        let network = TestNetwork::new(config, MockSequencerVersions::new()).await;
        client.connect(None).await;

        // Wait for a few blocks to be decided.
        let mut events = network.server.event_stream().await;
        loop {
            if let Event {
                event: EventType::Decide { leaf_chain, .. },
                ..
            } = events.next().await.unwrap()
            {
                if leaf_chain
                    .iter()
                    .any(|LeafInfo { leaf, .. }| leaf.block_header().height() > 2)
                {
                    break;
                }
            }
        }

        // Stop consensus running on the node so we freeze the decided and undecided states.
        // We'll let it go out of scope here since it's a write lock.
        {
            network.server.shutdown_consensus().await;
        }

        // Undecided fee state: absent account.
        let leaf = network.server.decided_leaf().await;
        let height = leaf.height() + 1;
        let view = leaf.view_number() + 1;
        let res = client
            .get::<AccountQueryData>(&format!(
                "catchup/{height}/{}/account/{:x}",
                view.u64(),
                Address::default()
            ))
            .send()
            .await
            .unwrap();
        assert_eq!(res.balance, U256::ZERO);
        assert_eq!(
            res.proof
                .verify(
                    &network
                        .server
                        .state(view)
                        .await
                        .unwrap()
                        .fee_merkle_tree
                        .commitment()
                )
                .unwrap(),
            U256::ZERO,
        );

        // Undecided block state.
        let res = client
            .get::<BlocksFrontier>(&format!("catchup/{height}/{}/blocks", view.u64()))
            .send()
            .await
            .unwrap();
        let root = &network
            .server
            .state(view)
            .await
            .unwrap()
            .block_merkle_tree
            .commitment();
        BlockMerkleTree::verify(root.digest(), root.size() - 1, res)
            .unwrap()
            .unwrap();
    }

    pub async fn spawn_dishonest_peer_catchup_api() -> anyhow::Result<(Url, JoinHandle<()>)> {
        let toml = toml::from_str::<toml::Value>(include_str!("../api/catchup.toml")).unwrap();
        let mut api =
            Api::<(), hotshot_query_service::Error, SequencerApiVersion>::new(toml).unwrap();

        api.get("account", |_req, _state: &()| {
            async move {
                Result::<AccountQueryData, _>::Err(hotshot_query_service::Error::catch_all(
                    StatusCode::BAD_REQUEST,
                    "no account found".to_string(),
                ))
            }
            .boxed()
        })?
        .get("blocks", |_req, _state| {
            async move {
                Result::<BlocksFrontier, _>::Err(hotshot_query_service::Error::catch_all(
                    StatusCode::BAD_REQUEST,
                    "no block found".to_string(),
                ))
            }
            .boxed()
        })?
        .get("chainconfig", |_req, _state| {
            async move {
                Result::<ChainConfig, _>::Ok(ChainConfig {
                    max_block_size: 300.into(),
                    base_fee: 1.into(),
                    fee_recipient: "0xa0b86991c6218b36c1d19d4a2e9eb0ce3606eb48"
                        .parse()
                        .unwrap(),
                    ..Default::default()
                })
            }
            .boxed()
        })?
        .get("leafchain", |_req, _state| {
            async move {
                Result::<Vec<Leaf2>, _>::Err(hotshot_query_service::Error::catch_all(
                    StatusCode::BAD_REQUEST,
                    "No leafchain found".to_string(),
                ))
            }
            .boxed()
        })?;

        let mut app = App::<_, hotshot_query_service::Error>::with_state(());
        app.with_version(env!("CARGO_PKG_VERSION").parse().unwrap());

        app.register_module::<_, _>("catchup", api).unwrap();

        let port = pick_unused_port().expect("no free port");
        let url: Url = Url::parse(&format!("http://localhost:{port}")).unwrap();

        let handle = spawn({
            let url = url.clone();
            async move {
                let _ = app.serve(url, SequencerApiVersion::instance()).await;
            }
        });

        Ok((url, handle))
    }
}

#[cfg(test)]
#[espresso_macros::generic_tests]
mod api_tests {
    use std::fmt::Debug;

    use alloy::node_bindings::Anvil;
    use committable::Committable;
    use data_source::testing::TestableSequencerDataSource;
    use espresso_types::{
        traits::{EventConsumer, PersistenceOptions},
        Header, Leaf2, MockSequencerVersions, NamespaceId, NamespaceProofQueryData, ValidatedState,
    };
    use futures::{future, stream::StreamExt};
    use hotshot_example_types::node_types::{EpochsTestVersions, TestVersions};
    use hotshot_query_service::availability::{
        AvailabilityDataSource, BlockQueryData, StateCertQueryData, VidCommonQueryData,
    };
    use hotshot_types::{
        data::{
            ns_table::parse_ns_table, vid_disperse::VidDisperseShare2, DaProposal2, EpochNumber,
            QuorumProposal2, QuorumProposalWrapper, VidCommitment,
        },
        event::LeafInfo,
        message::Proposal,
        simple_certificate::QuorumCertificate2,
        traits::{node_implementation::ConsensusTime, signature_key::SignatureKey, EncodeBytes},
        utils::EpochTransitionIndicator,
        vid::avidm::{init_avidm_param, AvidMScheme},
    };
    use portpicker::pick_unused_port;
    use sequencer_utils::test_utils::setup_test;
    use surf_disco::Client;
    use test_helpers::{
        catchup_test_helper, state_signature_test_helper, status_test_helper, submit_test_helper,
        TestNetwork, TestNetworkConfigBuilder,
    };
    use tide_disco::error::ServerError;
    use vbs::version::StaticVersion;

    use super::{update::ApiEventConsumer, *};
    use crate::{
        network,
        persistence::no_storage::NoStorage,
        testing::{wait_for_decide_on_handle, TestConfigBuilder},
    };

    #[tokio::test(flavor = "multi_thread")]
    pub(crate) async fn submit_test_with_query_module<D: TestableSequencerDataSource>() {
        let storage = D::create_storage().await;
        submit_test_helper(|opt| D::options(&storage, opt)).await
    }

    #[tokio::test(flavor = "multi_thread")]
    pub(crate) async fn status_test_with_query_module<D: TestableSequencerDataSource>() {
        let storage = D::create_storage().await;
        status_test_helper(|opt| D::options(&storage, opt)).await
    }

    #[tokio::test(flavor = "multi_thread")]
    pub(crate) async fn state_signature_test_with_query_module<D: TestableSequencerDataSource>() {
        let storage = D::create_storage().await;
        state_signature_test_helper(|opt| D::options(&storage, opt)).await
    }

    #[tokio::test(flavor = "multi_thread")]
    pub(crate) async fn test_namespace_query<D: TestableSequencerDataSource>() {
        setup_test();

        // Arbitrary transaction, arbitrary namespace ID
        let ns_id = NamespaceId::from(42_u32);
        let txn = Transaction::new(ns_id, vec![1, 2, 3, 4]);

        // Start query service.
        let port = pick_unused_port().expect("No ports free");
        let storage = D::create_storage().await;
        let anvil = Anvil::new().spawn();
        let l1 = anvil.endpoint_url();
        let network_config = TestConfigBuilder::default().l1_url(l1).build();
        let config = TestNetworkConfigBuilder::default()
            .api_config(D::options(&storage, Options::with_port(port)).submit(Default::default()))
            .network_config(network_config)
            .build();
        let network = TestNetwork::new(config, MockSequencerVersions::new()).await;
        let mut events = network.server.event_stream().await;

        // Connect client.
        let client: Client<ServerError, StaticVersion<0, 1>> =
            Client::new(format!("http://localhost:{port}").parse().unwrap());
        client.connect(None).await;

        let hash = client
            .post("submit/submit")
            .body_json(&txn)
            .unwrap()
            .send()
            .await
            .unwrap();
        assert_eq!(txn.commit(), hash);

        // Wait for a Decide event containing transaction matching the one we sent
        let block_height = wait_for_decide_on_handle(&mut events, &txn).await as usize;
        tracing::info!(block_height, "transaction sequenced");

        // Wait for the query service to update to this block height.
        client
            .socket(&format!("availability/stream/blocks/{block_height}"))
            .subscribe::<BlockQueryData<SeqTypes>>()
            .await
            .unwrap()
            .next()
            .await
            .unwrap()
            .unwrap();

        let mut found_txn = false;
        let mut found_empty_block = false;
        for block_num in 0..=block_height {
            let header: Header = client
                .get(&format!("availability/header/{block_num}"))
                .send()
                .await
                .unwrap();
            let ns_query_res: NamespaceProofQueryData = client
                .get(&format!("availability/block/{block_num}/namespace/{ns_id}"))
                .send()
                .await
                .unwrap();

            // Verify namespace proof if present
            if let Some(ns_proof) = ns_query_res.proof {
                let vid_common: VidCommonQueryData<SeqTypes> = client
                    .get(&format!("availability/vid/common/{block_num}"))
                    .send()
                    .await
                    .unwrap();
                ns_proof
                    .verify(
                        header.ns_table(),
                        &header.payload_commitment(),
                        vid_common.common(),
                    )
                    .unwrap();
            } else {
                // Namespace proof should be present if ns_id exists in ns_table
                assert!(header.ns_table().find_ns_id(&ns_id).is_none());
                assert!(ns_query_res.transactions.is_empty());
            }

            found_empty_block = found_empty_block || ns_query_res.transactions.is_empty();

            for txn in ns_query_res.transactions {
                if txn.commit() == hash {
                    // Ensure that we validate an inclusion proof
                    found_txn = true;
                }
            }
        }
        assert!(found_txn);
        assert!(found_empty_block);
    }

    #[tokio::test(flavor = "multi_thread")]
    pub(crate) async fn catchup_test_with_query_module<D: TestableSequencerDataSource>() {
        let storage = D::create_storage().await;
        catchup_test_helper(|opt| D::options(&storage, opt)).await
    }

    #[tokio::test(flavor = "multi_thread")]
    pub async fn test_non_consecutive_decide_with_failing_event_consumer<D>()
    where
        D: TestableSequencerDataSource + Debug + 'static,
    {
        #[derive(Clone, Copy, Debug)]
        struct FailConsumer;

        #[async_trait]
        impl EventConsumer for FailConsumer {
            async fn handle_event(&self, _: &Event<SeqTypes>) -> anyhow::Result<()> {
                bail!("mock error injection");
            }
        }

        setup_test();
        let (pubkey, privkey) = PubKey::generated_from_seed_indexed([0; 32], 1);

        let storage = D::create_storage().await;
        let persistence = D::persistence_options(&storage).create().await.unwrap();
        let data_source: Arc<StorageState<network::Memory, NoStorage, _, MockSequencerVersions>> =
            Arc::new(StorageState::new(
                D::create(D::persistence_options(&storage), Default::default(), false)
                    .await
                    .unwrap(),
                ApiState::new(future::pending()),
            ));

        // Create two non-consecutive leaf chains.
        let mut chain1 = vec![];

        let genesis = Leaf2::genesis::<TestVersions>(&Default::default(), &NodeState::mock()).await;
        let payload = genesis.block_payload().unwrap();
        let payload_bytes_arc = payload.encode();

        let avidm_param = init_avidm_param(2).unwrap();
        let weights = vec![1u32; 2];

        let ns_table = parse_ns_table(payload.byte_len().as_usize(), &payload.ns_table().encode());
        let (payload_commitment, shares) =
            AvidMScheme::ns_disperse(&avidm_param, &weights, &payload_bytes_arc, ns_table).unwrap();

        let mut quorum_proposal = QuorumProposalWrapper::<SeqTypes> {
            proposal: QuorumProposal2::<SeqTypes> {
                block_header: genesis.block_header().clone(),
                view_number: ViewNumber::genesis(),
                justify_qc: QuorumCertificate2::genesis::<MockSequencerVersions>(
                    &ValidatedState::default(),
                    &NodeState::mock(),
                )
                .await,
                upgrade_certificate: None,
                view_change_evidence: None,
                next_drb_result: None,
                next_epoch_justify_qc: None,
                epoch: None,
                state_cert: None,
            },
        };
        let mut qc = QuorumCertificate2::genesis::<MockSequencerVersions>(
            &ValidatedState::default(),
            &NodeState::mock(),
        )
        .await;

        let mut justify_qc = qc.clone();
        for i in 0..5 {
            *quorum_proposal.proposal.block_header.height_mut() = i;
            quorum_proposal.proposal.view_number = ViewNumber::new(i);
            quorum_proposal.proposal.justify_qc = justify_qc;
            let leaf = Leaf2::from_quorum_proposal(&quorum_proposal);
            qc.view_number = leaf.view_number();
            qc.data.leaf_commit = Committable::commit(&leaf);
            justify_qc = qc.clone();
            chain1.push((leaf.clone(), qc.clone()));

            // Include a quorum proposal for each leaf.
            let quorum_proposal_signature =
                PubKey::sign(&privkey, &bincode::serialize(&quorum_proposal).unwrap())
                    .expect("Failed to sign quorum_proposal");
            persistence
                .append_quorum_proposal2(&Proposal {
                    data: quorum_proposal.clone(),
                    signature: quorum_proposal_signature,
                    _pd: Default::default(),
                })
                .await
                .unwrap();

            // Include VID information for each leaf.
            let share = VidDisperseShare2::<SeqTypes> {
                view_number: leaf.view_number(),
                payload_commitment,
                share: shares[0].clone(),
                recipient_key: pubkey,
                epoch: Some(EpochNumber::new(0)),
                target_epoch: Some(EpochNumber::new(0)),
                common: avidm_param.clone(),
            };
            persistence
                .append_vid2(&share.to_proposal(&privkey).unwrap())
                .await
                .unwrap();

            // Include payload information for each leaf.
            let block_payload_signature =
                PubKey::sign(&privkey, &payload_bytes_arc).expect("Failed to sign block payload");
            let da_proposal_inner = DaProposal2::<SeqTypes> {
                encoded_transactions: payload_bytes_arc.clone(),
                metadata: payload.ns_table().clone(),
                view_number: leaf.view_number(),
                epoch: Some(EpochNumber::new(0)),
                epoch_transition_indicator: EpochTransitionIndicator::NotInTransition,
            };
            let da_proposal = Proposal {
                data: da_proposal_inner,
                signature: block_payload_signature,
                _pd: Default::default(),
            };
            persistence
                .append_da2(&da_proposal, VidCommitment::V1(payload_commitment))
                .await
                .unwrap();
        }
        // Split into two chains.
        let mut chain2 = chain1.split_off(2);
        // Make non-consecutive (i.e. we skip a leaf).
        chain2.remove(0);

        // Decide 2 leaves, but fail in event processing.
        let leaf_chain = chain1
            .iter()
            .map(|(leaf, qc)| (leaf_info(leaf.clone()), qc.clone()))
            .collect::<Vec<_>>();
        tracing::info!("decide with event handling failure");
        persistence
            .append_decided_leaves(
                ViewNumber::new(1),
                leaf_chain.iter().map(|(leaf, qc)| (leaf, qc.clone())),
                &FailConsumer,
            )
            .await
            .unwrap();

        // Now decide remaining leaves successfully. We should now process a decide event for all
        // the leaves.
        let consumer = ApiEventConsumer::from(data_source.clone());
        let leaf_chain = chain2
            .iter()
            .map(|(leaf, qc)| (leaf_info(leaf.clone()), qc.clone()))
            .collect::<Vec<_>>();
        tracing::info!("decide successfully");
        persistence
            .append_decided_leaves(
                ViewNumber::new(4),
                leaf_chain.iter().map(|(leaf, qc)| (leaf, qc.clone())),
                &consumer,
            )
            .await
            .unwrap();

        // Check that the leaves were moved to archive storage, along with payload and VID
        // information.
        for (leaf, qc) in chain1.iter().chain(&chain2) {
            tracing::info!(height = leaf.height(), "check archive");
            let qd = data_source.get_leaf(leaf.height() as usize).await.await;
            let stored_leaf: Leaf2 = qd.leaf().clone();
            let stored_qc = qd.qc().clone();
            assert_eq!(&stored_leaf, leaf);
            assert_eq!(&stored_qc, qc);

            data_source
                .get_block(leaf.height() as usize)
                .await
                .try_resolve()
                .ok()
                .unwrap();
            data_source
                .get_vid_common(leaf.height() as usize)
                .await
                .try_resolve()
                .ok()
                .unwrap();

            // Check that all data has been garbage collected for the decided views.
            assert!(persistence
                .load_da_proposal(leaf.view_number())
                .await
                .unwrap()
                .is_none());
            assert!(persistence
                .load_vid_share(leaf.view_number())
                .await
                .unwrap()
                .is_none());
            assert!(persistence
                .load_quorum_proposal(leaf.view_number())
                .await
                .is_err());
        }

        // Check that data has _not_ been garbage collected for the missing view.
        assert!(persistence
            .load_da_proposal(ViewNumber::new(2))
            .await
            .unwrap()
            .is_some());
        assert!(persistence
            .load_vid_share(ViewNumber::new(2))
            .await
            .unwrap()
            .is_some());
        persistence
            .load_quorum_proposal(ViewNumber::new(2))
            .await
            .unwrap();
    }

    #[tokio::test(flavor = "multi_thread")]
    pub async fn test_decide_missing_data<D>()
    where
        D: TestableSequencerDataSource + Debug + 'static,
    {
        setup_test();

        let storage = D::create_storage().await;
        let persistence = D::persistence_options(&storage).create().await.unwrap();
        let data_source: Arc<StorageState<network::Memory, NoStorage, _, MockSequencerVersions>> =
            Arc::new(StorageState::new(
                D::create(D::persistence_options(&storage), Default::default(), false)
                    .await
                    .unwrap(),
                ApiState::new(future::pending()),
            ));
        let consumer = ApiEventConsumer::from(data_source.clone());

        let mut qc = QuorumCertificate2::genesis::<MockSequencerVersions>(
            &ValidatedState::default(),
            &NodeState::mock(),
        )
        .await;
        let leaf =
            Leaf2::genesis::<TestVersions>(&ValidatedState::default(), &NodeState::mock()).await;

        // Append the genesis leaf. We don't use this for the test, because the update function will
        // automatically fill in the missing data for genesis. We just append this to get into a
        // consistent state to then append the leaf from view 1, which will have missing data.
        tracing::info!(?leaf, ?qc, "decide genesis leaf");
        persistence
            .append_decided_leaves(
                leaf.view_number(),
                [(&leaf_info(leaf.clone()), qc.clone())],
                &consumer,
            )
            .await
            .unwrap();

        // Create another leaf, with missing data.
        let mut block_header = leaf.block_header().clone();
        *block_header.height_mut() += 1;
        let qp = QuorumProposalWrapper {
            proposal: QuorumProposal2 {
                block_header,
                view_number: leaf.view_number() + 1,
                justify_qc: qc.clone(),
                upgrade_certificate: None,
                view_change_evidence: None,
                next_drb_result: None,
                next_epoch_justify_qc: None,
                epoch: None,
                state_cert: None,
            },
        };

        let leaf = Leaf2::from_quorum_proposal(&qp);
        qc.view_number = leaf.view_number();
        qc.data.leaf_commit = Committable::commit(&leaf);

        // Decide a leaf without the corresponding payload or VID.
        tracing::info!(?leaf, ?qc, "append leaf 1");
        persistence
            .append_decided_leaves(
                leaf.view_number(),
                [(&leaf_info(leaf.clone()), qc)],
                &consumer,
            )
            .await
            .unwrap();

        // Check that we still processed the leaf.
        assert_eq!(leaf, data_source.get_leaf(1).await.await.leaf().clone());
        assert!(data_source.get_vid_common(1).await.is_pending());
        assert!(data_source.get_block(1).await.is_pending());
    }

    fn leaf_info(leaf: Leaf2) -> LeafInfo<SeqTypes> {
        LeafInfo {
            leaf,
            vid_share: None,
            state: Default::default(),
            delta: None,
            state_cert: None,
        }
    }

    #[ignore]
    #[tokio::test(flavor = "multi_thread")]
    pub(crate) async fn test_state_cert_query<D: TestableSequencerDataSource>() {
        setup_test();

        const TEST_EPOCH_HEIGHT: u64 = 10;
        const TEST_EPOCHS: u64 = 3;

        // Start query service.
        let port = pick_unused_port().expect("No ports free");
        let storage = D::create_storage().await;
        let anvil = Anvil::new().spawn();
        let l1 = anvil.endpoint().parse().unwrap();
        let network_config = TestConfigBuilder::default()
            .l1_url(l1)
            .epoch_height(TEST_EPOCH_HEIGHT)
            .build();
        let config = TestNetworkConfigBuilder::default()
            .api_config(D::options(&storage, Options::with_port(port)).submit(Default::default()))
            .network_config(network_config)
            .build();
        let network = TestNetwork::new(config, EpochsTestVersions {}).await;
        let mut events = network.server.event_stream().await;

        // Wait until 3 epochs have passed.
        loop {
            let event = events.next().await.unwrap();
            tracing::info!("Received event from handle: {event:?}");

            if let hotshot::types::EventType::Decide { leaf_chain, .. } = event.event {
                println!(
                    "Decide event received: {:?}",
                    leaf_chain.first().unwrap().leaf.height()
                );
                if leaf_chain
                    .first()
                    .is_some_and(|leaf| leaf.leaf.height() >= TEST_EPOCHS * TEST_EPOCH_HEIGHT)
                {
                    break;
                } else {
                    // Keep waiting
                }
            }
        }

        // Connect client.
        let client: Client<ServerError, StaticVersion<0, 1>> =
            Client::new(format!("http://localhost:{port}").parse().unwrap());
        client.connect(None).await;

        // Get the state cert for the 3rd epoch.
        for i in 0..TEST_EPOCHS {
            let state_cert = client
                .get::<StateCertQueryData<SeqTypes>>(&format!("availability/state-cert/{i}"))
                .send()
                .await
                .unwrap()
                .0;
            tracing::info!("state_cert: {:?}", state_cert);
            assert_eq!(state_cert.epoch.u64(), i);
            assert_eq!(
                state_cert.light_client_state.block_height,
                (i + 1) * TEST_EPOCH_HEIGHT - 5
            );
        }
    }
}

#[cfg(test)]
mod test {
    use std::{collections::HashSet, time::Duration};

    use alloy::{node_bindings::Anvil, primitives::U256, signers::local::LocalSigner};
    use committable::{Commitment, Committable};
    use espresso_types::{
        config::PublicHotShotConfig,
        traits::NullEventConsumer,
        v0_1::{block_reward, RewardAmount},
        v0_3::StakeTableFetcher,
        validators_from_l1_events, EpochVersion, FeeAmount, Header, L1ClientOptions,
        MarketplaceVersion, MockSequencerVersions, SequencerVersions, ValidatedState,
    };
    use futures::{
        future::{self, join_all},
        stream::{StreamExt, TryStreamExt},
    };
    use hotshot::types::EventType;
    use hotshot_example_types::node_types::EpochsTestVersions;
    use hotshot_query_service::{
        availability::{BlockQueryData, LeafQueryData, VidCommonQueryData},
        types::HeightIndexed,
    };
    use hotshot_types::{
        event::LeafInfo,
        traits::{metrics::NoMetrics, node_implementation::ConsensusTime},
        utils::epoch_from_block_number,
        ValidatorConfig,
    };
    use jf_merkle_tree::prelude::{MerkleProof, Sha3Node};
    use portpicker::pick_unused_port;
    use sequencer_utils::test_utils::setup_test;
    use surf_disco::Client;
    use test_helpers::{
        catchup_test_helper, state_signature_test_helper, status_test_helper, submit_test_helper,
        TestNetwork, TestNetworkConfigBuilder,
    };
    use tide_disco::{app::AppHealth, error::ServerError, healthcheck::HealthStatus};
    use tokio::time::sleep;
    use vbs::version::{StaticVersion, StaticVersionType};

    use self::{
        data_source::testing::TestableSequencerDataSource, options::HotshotEvents,
        sql::DataSource as SqlDataSource,
    };
    use super::*;
    use crate::{
        catchup::{NullStateCatchup, StatePeers},
        persistence::no_storage,
        testing::{TestConfig, TestConfigBuilder},
    };

    #[tokio::test(flavor = "multi_thread")]
    async fn test_healthcheck() {
        setup_test();

        let port = pick_unused_port().expect("No ports free");
        let url = format!("http://localhost:{port}").parse().unwrap();
        let client: Client<ServerError, StaticVersion<0, 1>> = Client::new(url);
        let options = Options::with_port(port);
        let anvil = Anvil::new().spawn();
        let l1 = anvil.endpoint_url();
        let network_config = TestConfigBuilder::default().l1_url(l1).build();
        let config = TestNetworkConfigBuilder::<5, _, NullStateCatchup>::default()
            .api_config(options)
            .network_config(network_config)
            .build();
        let _network = TestNetwork::new(config, MockSequencerVersions::new()).await;

        client.connect(None).await;
        let health = client.get::<AppHealth>("healthcheck").send().await.unwrap();
        assert_eq!(health.status, HealthStatus::Available);
    }

    #[tokio::test(flavor = "multi_thread")]
    async fn status_test_without_query_module() {
        status_test_helper(|opt| opt).await
    }

    #[tokio::test(flavor = "multi_thread")]
    async fn submit_test_without_query_module() {
        submit_test_helper(|opt| opt).await
    }

    #[tokio::test(flavor = "multi_thread")]
    async fn state_signature_test_without_query_module() {
        state_signature_test_helper(|opt| opt).await
    }

    #[tokio::test(flavor = "multi_thread")]
    async fn catchup_test_without_query_module() {
        catchup_test_helper(|opt| opt).await
    }

    #[tokio::test(flavor = "multi_thread")]
    async fn slow_test_merklized_state_api() {
        setup_test();

        let port = pick_unused_port().expect("No ports free");

        let storage = SqlDataSource::create_storage().await;

        let options = SqlDataSource::options(&storage, Options::with_port(port));

        let anvil = Anvil::new().spawn();
        let l1 = anvil.endpoint_url();
        let network_config = TestConfigBuilder::default().l1_url(l1).build();
        let config = TestNetworkConfigBuilder::default()
            .api_config(options)
            .network_config(network_config)
            .build();
        let mut network = TestNetwork::new(config, MockSequencerVersions::new()).await;
        let url = format!("http://localhost:{port}").parse().unwrap();
        let client: Client<ServerError, SequencerApiVersion> = Client::new(url);

        client.connect(Some(Duration::from_secs(15))).await;

        // Wait until some blocks have been decided.
        tracing::info!("waiting for blocks");
        let blocks = client
            .socket("availability/stream/blocks/0")
            .subscribe::<BlockQueryData<SeqTypes>>()
            .await
            .unwrap()
            .take(4)
            .try_collect::<Vec<_>>()
            .await
            .unwrap();

        // sleep for few seconds so that state data is upserted
        tracing::info!("waiting for state to be inserted");
        sleep(Duration::from_secs(5)).await;
        network.stop_consensus().await;

        for block in blocks {
            let i = block.height();
            tracing::info!(i, "get block state");
            let path = client
                .get::<MerkleProof<Commitment<Header>, u64, Sha3Node, 3>>(&format!(
                    "block-state/{}/{i}",
                    i + 1
                ))
                .send()
                .await
                .unwrap();
            assert_eq!(*path.elem().unwrap(), block.hash());

            tracing::info!(i, "get fee state");
            let account = TestConfig::<5>::builder_key().fee_account();
            let path = client
                .get::<MerkleProof<FeeAmount, FeeAccount, Sha3Node, 256>>(&format!(
                    "fee-state/{}/{}",
                    i + 1,
                    account
                ))
                .send()
                .await
                .unwrap();
            assert_eq!(*path.index(), account);
            assert!(*path.elem().unwrap() > 0.into(), "{:?}", path.elem());
        }

        // testing fee_balance api
        let account = TestConfig::<5>::builder_key().fee_account();
        let amount = client
            .get::<Option<FeeAmount>>(&format!("fee-state/fee-balance/latest/{}", account))
            .send()
            .await
            .unwrap()
            .unwrap();
        let expected = U256::MAX;
        assert_eq!(expected, amount.0);
    }

    #[tokio::test(flavor = "multi_thread")]
    async fn test_leaf_only_data_source() {
        setup_test();

        let port = pick_unused_port().expect("No ports free");

        let storage = SqlDataSource::create_storage().await;
        let options =
            SqlDataSource::leaf_only_ds_options(&storage, Options::with_port(port)).unwrap();

        let anvil = Anvil::new().spawn();
        let l1 = anvil.endpoint_url();
        let network_config = TestConfigBuilder::default().l1_url(l1).build();
        let config = TestNetworkConfigBuilder::default()
            .api_config(options)
            .network_config(network_config)
            .build();
        let _network = TestNetwork::new(config, MockSequencerVersions::new()).await;
        let url = format!("http://localhost:{port}").parse().unwrap();
        let client: Client<ServerError, SequencerApiVersion> = Client::new(url);

        tracing::info!("waiting for blocks");
        client.connect(Some(Duration::from_secs(15))).await;
        // Wait until some blocks have been decided.

        let account = TestConfig::<5>::builder_key().fee_account();

        let _headers = client
            .socket("availability/stream/headers/0")
            .subscribe::<Header>()
            .await
            .unwrap()
            .take(10)
            .try_collect::<Vec<_>>()
            .await
            .unwrap();

        for i in 1..5 {
            let leaf = client
                .get::<LeafQueryData<SeqTypes>>(&format!("availability/leaf/{i}"))
                .send()
                .await
                .unwrap();

            assert_eq!(leaf.height(), i);

            let header = client
                .get::<Header>(&format!("availability/header/{i}"))
                .send()
                .await
                .unwrap();

            assert_eq!(header.height(), i);

            let vid = client
                .get::<VidCommonQueryData<SeqTypes>>(&format!("availability/vid/common/{i}"))
                .send()
                .await
                .unwrap();

            assert_eq!(vid.height(), i);

            client
                .get::<MerkleProof<Commitment<Header>, u64, Sha3Node, 3>>(&format!(
                    "block-state/{i}/{}",
                    i - 1
                ))
                .send()
                .await
                .unwrap();

            client
                .get::<MerkleProof<FeeAmount, FeeAccount, Sha3Node, 256>>(&format!(
                    "fee-state/{}/{}",
                    i + 1,
                    account
                ))
                .send()
                .await
                .unwrap();
        }

        // This would fail even though we have processed atleast 10 leaves
        // this is because light weight nodes only support leaves, headers and VID
        client
            .get::<BlockQueryData<SeqTypes>>("availability/block/1")
            .send()
            .await
            .unwrap_err();
    }

    async fn run_catchup_test(url_suffix: &str) {
        setup_test();

        // Start a sequencer network, using the query service for catchup.
        let port = pick_unused_port().expect("No ports free");
        let anvil = Anvil::new().spawn();
        let l1 = anvil.endpoint_url();
        const NUM_NODES: usize = 5;

        let url: url::Url = format!("http://localhost:{port}{url_suffix}")
            .parse()
            .unwrap();

        let config = TestNetworkConfigBuilder::<NUM_NODES, _, _>::with_num_nodes()
            .api_config(Options::with_port(port))
            .network_config(TestConfigBuilder::default().l1_url(l1).build())
            .catchups(std::array::from_fn(|_| {
                StatePeers::<StaticVersion<0, 1>>::from_urls(
                    vec![url.clone()],
                    Default::default(),
                    &NoMetrics,
                )
            }))
            .build();
        let mut network = TestNetwork::new(config, MockSequencerVersions::new()).await;

        // Wait for replica 0 to reach a (non-genesis) decide, before disconnecting it.
        let mut events = network.peers[0].event_stream().await;
        loop {
            let event = events.next().await.unwrap();
            let EventType::Decide { leaf_chain, .. } = event.event else {
                continue;
            };
            if leaf_chain[0].leaf.height() > 0 {
                break;
            }
        }

        // Shut down and restart replica 0. We don't just stop consensus and restart it; we fully
        // drop the node and recreate it so it loses all of its temporary state and starts off from
        // genesis. It should be able to catch up by listening to proposals and then rebuild its
        // state from its peers.
        tracing::info!("shutting down node");
        network.peers.remove(0);

        // Wait for a few blocks to pass while the node is down, so it falls behind.
        network
            .server
            .event_stream()
            .await
            .filter(|event| future::ready(matches!(event.event, EventType::Decide { .. })))
            .take(3)
            .collect::<Vec<_>>()
            .await;

        tracing::info!("restarting node");
        let node = network
            .cfg
            .init_node(
                1,
                ValidatedState::default(),
                no_storage::Options,
                Some(StatePeers::<StaticVersion<0, 1>>::from_urls(
                    vec![url],
                    Default::default(),
                    &NoMetrics,
                )),
                None,
                &NoMetrics,
                test_helpers::STAKE_TABLE_CAPACITY_FOR_TEST,
                NullEventConsumer,
                MockSequencerVersions::new(),
                Default::default(),
                "http://localhost".parse().unwrap(),
            )
            .await;
        let mut events = node.event_stream().await;

        // Wait for a (non-genesis) block proposed by each node, to prove that the lagging node has
        // caught up and all nodes are in sync.
        let mut proposers = [false; NUM_NODES];
        loop {
            let event = events.next().await.unwrap();
            let EventType::Decide { leaf_chain, .. } = event.event else {
                continue;
            };
            for LeafInfo { leaf, .. } in leaf_chain.iter().rev() {
                let height = leaf.height();
                let leaf_builder = (leaf.view_number().u64() as usize) % NUM_NODES;
                if height == 0 {
                    continue;
                }

                tracing::info!(
                    "waiting for blocks from {proposers:?}, block {height} is from {leaf_builder}",
                );
                proposers[leaf_builder] = true;
            }

            if proposers.iter().all(|has_proposed| *has_proposed) {
                break;
            }
        }
    }

    #[tokio::test(flavor = "multi_thread")]
    async fn test_catchup() {
        run_catchup_test("").await;
    }

    #[tokio::test(flavor = "multi_thread")]
    async fn test_catchup_v0() {
        run_catchup_test("/v0").await;
    }

    #[tokio::test(flavor = "multi_thread")]
    async fn test_catchup_v1() {
        run_catchup_test("/v1").await;
    }

    #[ignore]
    #[tokio::test(flavor = "multi_thread")]
    async fn test_catchup_epochs() {
        setup_test();

        // Start a sequencer network, using the query service for catchup.
        let port = pick_unused_port().expect("No ports free");
        let anvil = Anvil::new().spawn();
        let l1 = anvil.endpoint_url();
        const EPOCH_HEIGHT: u64 = 5;
        let network_config = TestConfigBuilder::default()
            .l1_url(l1)
            .epoch_height(EPOCH_HEIGHT)
            .build();
        const NUM_NODES: usize = 5;
        let config = TestNetworkConfigBuilder::<NUM_NODES, _, _>::with_num_nodes()
            .api_config(Options::with_port(port))
            .network_config(network_config)
            .catchups(std::array::from_fn(|_| {
                StatePeers::<StaticVersion<0, 1>>::from_urls(
                    vec![format!("http://localhost:{port}").parse().unwrap()],
                    Default::default(),
                    &NoMetrics,
                )
            }))
            .build();
        let mut network = TestNetwork::new(config, EpochsTestVersions {}).await;

        // Wait for replica 0 to decide in the third epoch.
        let mut events = network.peers[0].event_stream().await;
        loop {
            let event = events.next().await.unwrap();
            let EventType::Decide { leaf_chain, .. } = event.event else {
                continue;
            };
            tracing::error!("got decide height {}", leaf_chain[0].leaf.height());

            if leaf_chain[0].leaf.height() > EPOCH_HEIGHT * 3 {
                tracing::error!("decided past one epoch");
                break;
            }
        }

        // Shut down and restart replica 0. We don't just stop consensus and restart it; we fully
        // drop the node and recreate it so it loses all of its temporary state and starts off from
        // genesis. It should be able to catch up by listening to proposals and then rebuild its
        // state from its peers.
        tracing::info!("shutting down node");
        network.peers.remove(0);

        // Wait for a few blocks to pass while the node is down, so it falls behind.
        network
            .server
            .event_stream()
            .await
            .filter(|event| future::ready(matches!(event.event, EventType::Decide { .. })))
            .take(3)
            .collect::<Vec<_>>()
            .await;

        tracing::error!("restarting node");
        let node = network
            .cfg
            .init_node(
                1,
                ValidatedState::default(),
                no_storage::Options,
                Some(StatePeers::<StaticVersion<0, 1>>::from_urls(
                    vec![format!("http://localhost:{port}").parse().unwrap()],
                    Default::default(),
                    &NoMetrics,
                )),
                None,
                &NoMetrics,
                test_helpers::STAKE_TABLE_CAPACITY_FOR_TEST,
                NullEventConsumer,
                MockSequencerVersions::new(),
                Default::default(),
                "http://localhost".parse().unwrap(),
            )
            .await;
        let mut events = node.event_stream().await;

        // Wait for a (non-genesis) block proposed by each node, to prove that the lagging node has
        // caught up and all nodes are in sync.
        let mut proposers = [false; NUM_NODES];
        loop {
            let event = events.next().await.unwrap();
            let EventType::Decide { leaf_chain, .. } = event.event else {
                continue;
            };
            for LeafInfo { leaf, .. } in leaf_chain.iter().rev() {
                let height = leaf.height();
                let leaf_builder = (leaf.view_number().u64() as usize) % NUM_NODES;
                if height == 0 {
                    continue;
                }

                tracing::info!(
                    "waiting for blocks from {proposers:?}, block {height} is from {leaf_builder}",
                );
                proposers[leaf_builder] = true;
            }

            if proposers.iter().all(|has_proposed| *has_proposed) {
                break;
            }
        }
    }

    #[tokio::test(flavor = "multi_thread")]
    async fn test_catchup_no_state_peers() {
        setup_test();

        // Start a sequencer network, using the query service for catchup.
        let port = pick_unused_port().expect("No ports free");
        let anvil = Anvil::new().spawn();
        let l1 = anvil.endpoint().parse().unwrap();
        const NUM_NODES: usize = 5;
        let config = TestNetworkConfigBuilder::<NUM_NODES, _, _>::with_num_nodes()
            .api_config(Options::with_port(port))
            .network_config(TestConfigBuilder::default().l1_url(l1).build())
            .build();
        let mut network = TestNetwork::new(config, MockSequencerVersions::new()).await;

        // Wait for replica 0 to reach a (non-genesis) decide, before disconnecting it.
        let mut events = network.peers[0].event_stream().await;
        loop {
            let event = events.next().await.unwrap();
            let EventType::Decide { leaf_chain, .. } = event.event else {
                continue;
            };
            if leaf_chain[0].leaf.height() > 0 {
                break;
            }
        }

        // Shut down and restart replica 0. We don't just stop consensus and restart it; we fully
        // drop the node and recreate it so it loses all of its temporary state and starts off from
        // genesis. It should be able to catch up by listening to proposals and then rebuild its
        // state from its peers.
        tracing::info!("shutting down node");
        network.peers.remove(0);

        // Wait for a few blocks to pass while the node is down, so it falls behind.
        network
            .server
            .event_stream()
            .await
            .filter(|event| future::ready(matches!(event.event, EventType::Decide { .. })))
            .take(3)
            .collect::<Vec<_>>()
            .await;

        tracing::info!("restarting node");
        let node = network
            .cfg
            .init_node(
                1,
                ValidatedState::default(),
                no_storage::Options,
                None::<NullStateCatchup>,
                None,
                &NoMetrics,
                test_helpers::STAKE_TABLE_CAPACITY_FOR_TEST,
                NullEventConsumer,
                MockSequencerVersions::new(),
                Default::default(),
                "http://localhost".parse().unwrap(),
            )
            .await;
        let mut events = node.event_stream().await;

        // Wait for a (non-genesis) block proposed by each node, to prove that the lagging node has
        // caught up and all nodes are in sync.
        let mut proposers = [false; NUM_NODES];
        loop {
            let event = events.next().await.unwrap();
            let EventType::Decide { leaf_chain, .. } = event.event else {
                continue;
            };
            for LeafInfo { leaf, .. } in leaf_chain.iter().rev() {
                let height = leaf.height();
                let leaf_builder = (leaf.view_number().u64() as usize) % NUM_NODES;
                if height == 0 {
                    continue;
                }

                tracing::info!(
                    "waiting for blocks from {proposers:?}, block {height} is from {leaf_builder}",
                );
                proposers[leaf_builder] = true;
            }

            if proposers.iter().all(|has_proposed| *has_proposed) {
                break;
            }
        }
    }

    #[ignore]
    #[tokio::test(flavor = "multi_thread")]
    async fn test_catchup_epochs_no_state_peers() {
        setup_test();

        // Start a sequencer network, using the query service for catchup.
        let port = pick_unused_port().expect("No ports free");
        let anvil = Anvil::new().spawn();
        let l1 = anvil.endpoint().parse().unwrap();
        const EPOCH_HEIGHT: u64 = 5;
        let network_config = TestConfigBuilder::default()
            .l1_url(l1)
            .epoch_height(EPOCH_HEIGHT)
            .build();
        const NUM_NODES: usize = 5;
        let config = TestNetworkConfigBuilder::<NUM_NODES, _, _>::with_num_nodes()
            .api_config(Options::with_port(port))
            .network_config(network_config)
            .build();
        let mut network = TestNetwork::new(config, EpochsTestVersions {}).await;

        // Wait for replica 0 to decide in the third epoch.
        let mut events = network.peers[0].event_stream().await;
        loop {
            let event = events.next().await.unwrap();
            let EventType::Decide { leaf_chain, .. } = event.event else {
                continue;
            };
            tracing::error!("got decide height {}", leaf_chain[0].leaf.height());

            if leaf_chain[0].leaf.height() > EPOCH_HEIGHT * 3 {
                tracing::error!("decided past one epoch");
                break;
            }
        }

        // Shut down and restart replica 0. We don't just stop consensus and restart it; we fully
        // drop the node and recreate it so it loses all of its temporary state and starts off from
        // genesis. It should be able to catch up by listening to proposals and then rebuild its
        // state from its peers.
        tracing::info!("shutting down node");
        network.peers.remove(0);

        // Wait for a few blocks to pass while the node is down, so it falls behind.
        network
            .server
            .event_stream()
            .await
            .filter(|event| future::ready(matches!(event.event, EventType::Decide { .. })))
            .take(3)
            .collect::<Vec<_>>()
            .await;

        tracing::error!("restarting node");
        let node = network
            .cfg
            .init_node(
                1,
                ValidatedState::default(),
                no_storage::Options,
                None::<NullStateCatchup>,
                None,
                &NoMetrics,
                test_helpers::STAKE_TABLE_CAPACITY_FOR_TEST,
                NullEventConsumer,
                MockSequencerVersions::new(),
                Default::default(),
                "http://localhost".parse().unwrap(),
            )
            .await;
        let mut events = node.event_stream().await;

        // Wait for a (non-genesis) block proposed by each node, to prove that the lagging node has
        // caught up and all nodes are in sync.
        let mut proposers = [false; NUM_NODES];
        loop {
            let event = events.next().await.unwrap();
            let EventType::Decide { leaf_chain, .. } = event.event else {
                continue;
            };
            for LeafInfo { leaf, .. } in leaf_chain.iter().rev() {
                let height = leaf.height();
                let leaf_builder = (leaf.view_number().u64() as usize) % NUM_NODES;
                if height == 0 {
                    continue;
                }

                tracing::info!(
                    "waiting for blocks from {proposers:?}, block {height} is from {leaf_builder}",
                );
                proposers[leaf_builder] = true;
            }

            if proposers.iter().all(|has_proposed| *has_proposed) {
                break;
            }
        }
    }

    #[tokio::test(flavor = "multi_thread")]
    async fn test_chain_config_from_instance() {
        // This test uses a ValidatedState which only has the default chain config commitment.
        // The NodeState has the full chain config.
        // Both chain config commitments will match, so the ValidatedState should have the full chain config after a non-genesis block is decided.
        setup_test();

        let port = pick_unused_port().expect("No ports free");
        let anvil = Anvil::new().spawn();
        let l1 = anvil.endpoint_url();

        let chain_config: ChainConfig = ChainConfig::default();

        let state = ValidatedState {
            chain_config: chain_config.commit().into(),
            ..Default::default()
        };

        let states = std::array::from_fn(|_| state.clone());

        let config = TestNetworkConfigBuilder::default()
            .api_config(Options::with_port(port))
            .states(states)
            .catchups(std::array::from_fn(|_| {
                StatePeers::<StaticVersion<0, 1>>::from_urls(
                    vec![format!("http://localhost:{port}").parse().unwrap()],
                    Default::default(),
                    &NoMetrics,
                )
            }))
            .network_config(TestConfigBuilder::default().l1_url(l1).build())
            .build();

        let mut network = TestNetwork::new(config, MockSequencerVersions::new()).await;

        // Wait for few blocks to be decided.
        network
            .server
            .event_stream()
            .await
            .filter(|event| future::ready(matches!(event.event, EventType::Decide { .. })))
            .take(3)
            .collect::<Vec<_>>()
            .await;

        for peer in &network.peers {
            let state = peer.consensus().read().await.decided_state().await;

            assert_eq!(state.chain_config.resolve().unwrap(), chain_config)
        }

        network.server.shut_down().await;
        drop(network);
    }

    #[tokio::test(flavor = "multi_thread")]
    async fn test_chain_config_catchup() {
        // This test uses a ValidatedState with a non-default chain config
        // so it will be different from the NodeState chain config used by the TestNetwork.
        // However, for this test to work, at least one node should have a full chain config
        // to allow other nodes to catch up.

        setup_test();

        let port = pick_unused_port().expect("No ports free");
        let anvil = Anvil::new().spawn();
        let l1 = anvil.endpoint_url();

        let cf = ChainConfig {
            max_block_size: 300.into(),
            base_fee: 1.into(),
            ..Default::default()
        };

        // State1 contains only the chain config commitment
        let state1 = ValidatedState {
            chain_config: cf.commit().into(),
            ..Default::default()
        };

        //state 2 contains the full chain config
        let state2 = ValidatedState {
            chain_config: cf.into(),
            ..Default::default()
        };

        let mut states = std::array::from_fn(|_| state1.clone());
        // only one node has the full chain config
        // all the other nodes should do a catchup to get the full chain config from peer 0
        states[0] = state2;

        const NUM_NODES: usize = 5;
        let config = TestNetworkConfigBuilder::<NUM_NODES, _, _>::with_num_nodes()
            .api_config(Options::from(options::Http {
                port,
                max_connections: None,
            }))
            .states(states)
            .catchups(std::array::from_fn(|_| {
                StatePeers::<StaticVersion<0, 1>>::from_urls(
                    vec![format!("http://localhost:{port}").parse().unwrap()],
                    Default::default(),
                    &NoMetrics,
                )
            }))
            .network_config(TestConfigBuilder::default().l1_url(l1).build())
            .build();

        let mut network = TestNetwork::new(config, MockSequencerVersions::new()).await;

        // Wait for a few blocks to be decided.
        network
            .server
            .event_stream()
            .await
            .filter(|event| future::ready(matches!(event.event, EventType::Decide { .. })))
            .take(3)
            .collect::<Vec<_>>()
            .await;

        for peer in &network.peers {
            let state = peer.consensus().read().await.decided_state().await;

            assert_eq!(state.chain_config.resolve().unwrap(), cf)
        }

        network.server.shut_down().await;
        drop(network);
    }

    #[ignore]
    #[tokio::test(flavor = "multi_thread")]
    async fn test_marketplace_upgrade_view_based() {
        type MarketplaceUpgrade = SequencerVersions<EpochVersion, MarketplaceVersion>;
        test_upgrade_helper::<MarketplaceUpgrade>(MarketplaceUpgrade::new()).await;
    }

    #[ignore]
    #[tokio::test(flavor = "multi_thread")]
    async fn test_marketplace_upgrade_time_based() {
        type MarketplaceUpgrade = SequencerVersions<EpochVersion, MarketplaceVersion>;
        test_upgrade_helper::<MarketplaceUpgrade>(MarketplaceUpgrade::new()).await;
    }

    async fn test_upgrade_helper<V: Versions>(version: V) {
        setup_test();
        // wait this number of views beyond the configured first view
        // before asserting anything.
        let wait_extra_views = 10;
        // Number of nodes running in the test network.
        const NUM_NODES: usize = 5;
        let upgrade_version = <V as Versions>::Upgrade::VERSION;
        let port = pick_unused_port().expect("No ports free");
        let anvil = Anvil::new().args(["--slots-in-an-epoch", "0"]).spawn();
        let l1 = anvil.endpoint_url();
        let signer = LocalSigner::from(anvil.keys()[0].clone());

        let test_config = TestConfigBuilder::default()
            .epoch_height(200)
            .epoch_start_block(321)
            .l1_url(l1)
            .signer(signer.clone())
            .set_upgrades(upgrade_version)
            .await
            .build();

        let chain_config_upgrade = test_config.get_upgrade_map().chain_config(upgrade_version);
        tracing::debug!(?chain_config_upgrade);

        let config = TestNetworkConfigBuilder::<NUM_NODES, _, _>::with_num_nodes()
            .api_config(Options::from(options::Http {
                port,
                max_connections: None,
            }))
            .catchups(std::array::from_fn(|_| {
                StatePeers::<SequencerApiVersion>::from_urls(
                    vec![format!("http://localhost:{port}").parse().unwrap()],
                    Default::default(),
                    &NoMetrics,
                )
            }))
            .network_config(test_config)
            .build();

        let mut network = TestNetwork::new(config, version).await;
        let mut events = network.server.event_stream().await;

        // First loop to get an `UpgradeProposal`. Note that the
        // actual upgrade will take several to many subsequent views for
        // voting and finally the actual upgrade.
        let upgrade = loop {
            let event = events.next().await.unwrap();
            match event.event {
                EventType::UpgradeProposal { proposal, .. } => {
                    tracing::info!(?proposal, "proposal");
                    let upgrade = proposal.data.upgrade_proposal;
                    let new_version = upgrade.new_version;
                    tracing::info!(?new_version, "upgrade proposal new version");
                    assert_eq!(new_version, <V as Versions>::Upgrade::VERSION);
                    break upgrade;
                },
                _ => continue,
            }
        };

        let wanted_view = upgrade.new_version_first_view + wait_extra_views;
        // Loop until we get the `new_version_first_view`, then test the upgrade.
        loop {
            let event = events.next().await.unwrap();
            let view_number = event.view_number;

            tracing::debug!(?view_number, ?upgrade.new_version_first_view, "upgrade_new_view");
            if view_number > wanted_view {
                let states: Vec<_> = network
                    .peers
                    .iter()
                    .map(|peer| async { peer.consensus().read().await.decided_state().await })
                    .collect();

                let configs: Option<Vec<ChainConfig>> = join_all(states)
                    .await
                    .iter()
                    .map(|state| state.chain_config.resolve())
                    .collect();

                tracing::debug!(?configs, "`ChainConfig`s for nodes");
                if let Some(configs) = configs {
                    for config in configs {
                        assert_eq!(config, chain_config_upgrade);
                    }
                    break; // if assertion did not panic, the test was successful, so we exit the loop
                }
            }
            sleep(Duration::from_millis(200)).await;
        }

        network.server.shut_down().await;
    }

    #[tokio::test(flavor = "multi_thread")]
    pub(crate) async fn test_restart() {
        setup_test();

        const NUM_NODES: usize = 5;
        // Initialize nodes.
        let storage = join_all((0..NUM_NODES).map(|_| SqlDataSource::create_storage())).await;
        let persistence: [_; NUM_NODES] = storage
            .iter()
            .map(<SqlDataSource as TestableSequencerDataSource>::persistence_options)
            .collect::<Vec<_>>()
            .try_into()
            .unwrap();
        let port = pick_unused_port().unwrap();
        let anvil = Anvil::new().spawn();
        let l1 = anvil.endpoint_url();

        let config = TestNetworkConfigBuilder::default()
            .api_config(SqlDataSource::options(
                &storage[0],
                Options::with_port(port),
            ))
            .persistences(persistence.clone())
            .network_config(TestConfigBuilder::default().l1_url(l1).build())
            .build();
        let mut network = TestNetwork::new(config, MockSequencerVersions::new()).await;

        // Connect client.
        let client: Client<ServerError, SequencerApiVersion> =
            Client::new(format!("http://localhost:{port}").parse().unwrap());
        client.connect(None).await;
        tracing::info!(port, "server running");

        // Wait until some blocks have been decided.
        client
            .socket("availability/stream/blocks/0")
            .subscribe::<BlockQueryData<SeqTypes>>()
            .await
            .unwrap()
            .take(3)
            .collect::<Vec<_>>()
            .await;

        // Shut down the consensus nodes.
        tracing::info!("shutting down nodes");
        network.stop_consensus().await;

        // Get the block height we reached.
        let height = client
            .get::<usize>("status/block-height")
            .send()
            .await
            .unwrap();
        tracing::info!("decided {height} blocks before shutting down");

        // Get the decided chain, so we can check consistency after the restart.
        let chain: Vec<LeafQueryData<SeqTypes>> = client
            .socket("availability/stream/leaves/0")
            .subscribe()
            .await
            .unwrap()
            .take(height)
            .try_collect()
            .await
            .unwrap();
        let decided_view = chain.last().unwrap().leaf().view_number();

        // Get the most recent state, for catchup.

        let state = network.server.decided_state().await;
        tracing::info!(?decided_view, ?state, "consensus state");

        // Fully shut down the API servers.
        drop(network);

        // Start up again, resuming from the last decided leaf.
        let port = pick_unused_port().expect("No ports free");
        let anvil = Anvil::new().spawn();
        let l1 = anvil.endpoint_url();

        let config = TestNetworkConfigBuilder::default()
            .api_config(SqlDataSource::options(
                &storage[0],
                Options::with_port(port),
            ))
            .persistences(persistence)
            .catchups(std::array::from_fn(|_| {
                // Catchup using node 0 as a peer. Node 0 was running the archival state service
                // before the restart, so it should be able to resume without catching up by loading
                // state from storage.
                StatePeers::<StaticVersion<0, 1>>::from_urls(
                    vec![format!("http://localhost:{port}").parse().unwrap()],
                    Default::default(),
                    &NoMetrics,
                )
            }))
            .network_config(TestConfigBuilder::default().l1_url(l1).build())
            .build();
        let _network = TestNetwork::new(config, MockSequencerVersions::new()).await;
        let client: Client<ServerError, StaticVersion<0, 1>> =
            Client::new(format!("http://localhost:{port}").parse().unwrap());
        client.connect(None).await;
        tracing::info!(port, "server running");

        // Make sure we can decide new blocks after the restart.
        tracing::info!("waiting for decide, height {height}");
        let new_leaf: LeafQueryData<SeqTypes> = client
            .socket(&format!("availability/stream/leaves/{height}"))
            .subscribe()
            .await
            .unwrap()
            .next()
            .await
            .unwrap()
            .unwrap();
        assert_eq!(new_leaf.height(), height as u64);
        assert_eq!(
            new_leaf.leaf().parent_commitment(),
            chain[height - 1].hash()
        );

        // Ensure the new chain is consistent with the old chain.
        let new_chain: Vec<LeafQueryData<SeqTypes>> = client
            .socket("availability/stream/leaves/0")
            .subscribe()
            .await
            .unwrap()
            .take(height)
            .try_collect()
            .await
            .unwrap();
        assert_eq!(chain, new_chain);
    }

    #[tokio::test(flavor = "multi_thread")]
    async fn test_fetch_config() {
        setup_test();

        let port = pick_unused_port().expect("No ports free");
        let url: surf_disco::Url = format!("http://localhost:{port}").parse().unwrap();
        let client: Client<ServerError, StaticVersion<0, 1>> = Client::new(url.clone());

        let options = Options::with_port(port).config(Default::default());
        let anvil = Anvil::new().spawn();
        let l1 = anvil.endpoint_url();
        let network_config = TestConfigBuilder::default().l1_url(l1).build();
        let config = TestNetworkConfigBuilder::default()
            .api_config(options)
            .network_config(network_config)
            .build();
        let network = TestNetwork::new(config, MockSequencerVersions::new()).await;
        client.connect(None).await;

        // Fetch a network config from the API server. The first peer URL is bogus, to test the
        // failure/retry case.
        let peers = StatePeers::<StaticVersion<0, 1>>::from_urls(
            vec!["https://notarealnode.network".parse().unwrap(), url],
            Default::default(),
            &NoMetrics,
        );

        // Fetch the config from node 1, a different node than the one running the service.
        let validator =
            ValidatorConfig::generated_from_seed_indexed([0; 32], 1, U256::from(1), false);
        let config = peers.fetch_config(validator.clone()).await.unwrap();

        // Check the node-specific information in the recovered config is correct.
        assert_eq!(config.node_index, 1);

        // Check the public information is also correct (with respect to the node that actually
        // served the config, for public keys).
        pretty_assertions::assert_eq!(
            serde_json::to_value(PublicHotShotConfig::from(config.config)).unwrap(),
            serde_json::to_value(PublicHotShotConfig::from(
                network.cfg.hotshot_config().clone()
            ))
            .unwrap()
        );
    }

    async fn run_hotshot_event_streaming_test(url_suffix: &str) {
        setup_test();

        let hotshot_event_streaming_port =
            pick_unused_port().expect("No ports free for hotshot event streaming");
        let query_service_port = pick_unused_port().expect("No ports free for query service");

        let url = format!("http://localhost:{hotshot_event_streaming_port}{url_suffix}")
            .parse()
            .unwrap();

        let hotshot_events = HotshotEvents {
            events_service_port: hotshot_event_streaming_port,
        };

        let client: Client<ServerError, SequencerApiVersion> = Client::new(url);

        let options = Options::with_port(query_service_port).hotshot_events(hotshot_events);

        let anvil = Anvil::new().spawn();
        let l1 = anvil.endpoint_url();
        let network_config = TestConfigBuilder::default().l1_url(l1).build();
        let config = TestNetworkConfigBuilder::default()
            .api_config(options)
            .network_config(network_config)
            .build();
        let _network = TestNetwork::new(config, MockSequencerVersions::new()).await;

        let mut subscribed_events = client
            .socket("hotshot-events/events")
            .subscribe::<Event<SeqTypes>>()
            .await
            .unwrap();

        let total_count = 5;
        // wait for these events to receive on client 1
        let mut receive_count = 0;
        loop {
            let event = subscribed_events.next().await.unwrap();
            tracing::info!(
                "Received event in hotshot event streaming Client 1: {:?}",
                event
            );
            receive_count += 1;
            if receive_count > total_count {
                tracing::info!("Client Received at least desired events, exiting loop");
                break;
            }
        }
        assert_eq!(receive_count, total_count + 1);
    }

    #[tokio::test(flavor = "multi_thread")]
    async fn test_hotshot_event_streaming_v0() {
        run_hotshot_event_streaming_test("/v0").await;
    }

    #[tokio::test(flavor = "multi_thread")]
    async fn test_hotshot_event_streaming_v1() {
        run_hotshot_event_streaming_test("/v1").await;
    }

    #[tokio::test(flavor = "multi_thread")]
    async fn test_hotshot_event_streaming() {
        run_hotshot_event_streaming_test("").await;
    }

    // TODO when `EpochVersion` becomes base version we can merge this
    // w/ above test.
    #[tokio::test(flavor = "multi_thread")]
    async fn test_hotshot_event_streaming_epoch_progression() {
        setup_test();
        let epoch_height = 35;
        let wanted_epochs = 4;

        type PosVersion = SequencerVersions<StaticVersion<0, 3>, StaticVersion<0, 0>>;

        let instance = Anvil::new().args(["--slots-in-an-epoch", "0"]).spawn();
        let l1_url = instance.endpoint_url();
        let secret_key = instance.keys()[0].clone();
        let signer = LocalSigner::from(secret_key);

        let network_config = TestConfigBuilder::default()
            .l1_url(l1_url.clone())
            .signer(signer.clone())
            .epoch_height(epoch_height)
            .build();

        let hotshot_event_streaming_port =
            pick_unused_port().expect("No ports free for hotshot event streaming");
        let hotshot_url = format!("http://localhost:{hotshot_event_streaming_port}")
            .parse()
            .unwrap();

        let query_service_port = pick_unused_port().expect("No ports free for query service");

        let hotshot_events = HotshotEvents {
            events_service_port: hotshot_event_streaming_port,
        };

        let client: Client<ServerError, SequencerApiVersion> = Client::new(hotshot_url);
        let options = Options::with_port(query_service_port).hotshot_events(hotshot_events);

        let config = TestNetworkConfigBuilder::default()
            .api_config(options)
            .network_config(network_config.clone())
            .pos_hook::<PosVersion>(false)
            .await
            .expect("Pos Deployment")
            .build();

        let _network = TestNetwork::new(config, PosVersion::new()).await;

        let mut subscribed_events = client
            .socket("hotshot-events/events")
            .subscribe::<Event<SeqTypes>>()
            .await
            .unwrap();

        let wanted_views = epoch_height * wanted_epochs;

        let mut views = HashSet::new();
        let mut epochs = HashSet::new();
        for _ in 0..=600 {
            let event = subscribed_events.next().await.unwrap();
            let event = event.unwrap();
            let view_number = event.view_number;
            views.insert(view_number.u64());

            if let hotshot::types::EventType::Decide { qc, .. } = event.event {
                assert!(qc.data.epoch.is_some(), "epochs are live");
                assert!(qc.data.block_number.is_some());

                let epoch = qc.data.epoch.unwrap().u64();
                epochs.insert(epoch);

                tracing::debug!(
                    "Got decide: epoch: {:?}, block: {:?} ",
                    epoch,
                    qc.data.block_number
                );

                let expected_epoch =
                    epoch_from_block_number(qc.data.block_number.unwrap(), epoch_height);
                tracing::debug!("expected epoch: {}, qc epoch: {}", expected_epoch, epoch);

                assert_eq!(expected_epoch, epoch);
            }
            if views.contains(&wanted_views) {
                tracing::info!("Client Received at least desired views, exiting loop");
                break;
            }
        }

        // prevent false positive when we overflow the range
        assert!(views.contains(&wanted_views), "Views are not progressing");
        assert!(
            epochs.contains(&wanted_epochs),
            "Epochs are not progressing"
        );
    }

    #[tokio::test(flavor = "multi_thread")]
    async fn test_pos_rewards_basic() -> anyhow::Result<()> {
        // Basic PoS rewards test:
        // - Sets up a single validator and a single delegator (the node itself).
        // - Sets the number of blocks in each epoch to 20.
        // - Rewards begin applying from block 41 (i.e., the start of the 3rd epoch).
        // - Since the validator is also the delegator, it receives the full reward.
        // - Verifies that the reward at block height 60 matches the expected amount.
        setup_test();
        let epoch_height = 20;

        type PosVersion = SequencerVersions<StaticVersion<0, 3>, StaticVersion<0, 0>>;

        let instance = Anvil::new().args(["--slots-in-an-epoch", "0"]).spawn();
        let l1_url = instance.endpoint_url();
        let secret_key = instance.keys()[0].clone();

        let signer = LocalSigner::from(secret_key);

        let network_config = TestConfigBuilder::default()
            .l1_url(l1_url.clone())
            .signer(signer.clone())
            .epoch_height(epoch_height)
            .build();

        let api_port = pick_unused_port().expect("No ports free for query service");

        const NUM_NODES: usize = 1;
        // Initialize nodes.
        let storage = join_all((0..NUM_NODES).map(|_| SqlDataSource::create_storage())).await;
        let persistence: [_; NUM_NODES] = storage
            .iter()
            .map(<SqlDataSource as TestableSequencerDataSource>::persistence_options)
            .collect::<Vec<_>>()
            .try_into()
            .unwrap();

        let config = TestNetworkConfigBuilder::with_num_nodes()
            .api_config(SqlDataSource::options(
                &storage[0],
                Options::with_port(api_port),
            ))
            .network_config(network_config.clone())
            .persistences(persistence.clone())
            .catchups(std::array::from_fn(|_| {
                StatePeers::<StaticVersion<0, 1>>::from_urls(
                    vec![format!("http://localhost:{api_port}").parse().unwrap()],
                    Default::default(),
                    &NoMetrics,
                )
            }))
            .pos_hook::<PosVersion>(false)
            .await
            .unwrap()
            .build();

        let _network = TestNetwork::new(config, PosVersion::new()).await;
        let client: Client<ServerError, SequencerApiVersion> =
            Client::new(format!("http://localhost:{api_port}").parse().unwrap());

        // first two epochs will be 1 and 2
        // rewards are distributed starting third epoch
        // third epoch starts from block 40 as epoch height is 20
        // wait for atleast 65 blocks
        let _blocks = client
            .socket("availability/stream/blocks/0")
            .subscribe::<BlockQueryData<SeqTypes>>()
            .await
            .unwrap()
            .take(65)
            .try_collect::<Vec<_>>()
            .await
            .unwrap();

        let staking_priv_keys = network_config.staking_priv_keys();
        let account = staking_priv_keys[0].0.clone();
        let address = account.address();

        let block_height = 60;

        // get the validator address balance at block height 60
        let amount = client
            .get::<Option<RewardAmount>>(&format!(
                "reward-state/reward-balance/{block_height}/{address}"
            ))
            .send()
            .await
            .unwrap()
            .unwrap();

        tracing::info!("amount={amount:?}");

        let epoch_start_block = 40;
        // The validator gets all the block reward so we can calculate the expected amount
        let expected_amount = block_reward().0 * (U256::from(block_height - epoch_start_block));

        assert_eq!(amount.0, expected_amount, "reward amount don't match");

        Ok(())
    }

    #[tokio::test(flavor = "multi_thread")]
    async fn test_cumulative_pos_rewards() -> anyhow::Result<()> {
        // This test registers 5 validators and multiple delegators for each validator.
        // One of the delegators is also a validator.
        // The test verifies that the cumulative reward at each block height equals the total block reward,
        // which is a constant.

        setup_test();
        let epoch_height = 20;

        type PosVersion = SequencerVersions<StaticVersion<0, 3>, StaticVersion<0, 0>>;

        let instance = Anvil::new().args(["--slots-in-an-epoch", "0"]).spawn();
        let l1_url = instance.endpoint_url();
        let secret_key = instance.keys()[0].clone();

        let signer = LocalSigner::from(secret_key);

        let network_config = TestConfigBuilder::default()
            .l1_url(l1_url.clone())
            .signer(signer.clone())
            .epoch_height(epoch_height)
            .build();

        let api_port = pick_unused_port().expect("No ports free for query service");

        const NUM_NODES: usize = 5;
        // Initialize nodes.
        let storage = join_all((0..NUM_NODES).map(|_| SqlDataSource::create_storage())).await;
        let persistence: [_; NUM_NODES] = storage
            .iter()
            .map(<SqlDataSource as TestableSequencerDataSource>::persistence_options)
            .collect::<Vec<_>>()
            .try_into()
            .unwrap();

        let config = TestNetworkConfigBuilder::with_num_nodes()
            .api_config(SqlDataSource::options(
                &storage[0],
                Options::with_port(api_port),
            ))
            .network_config(network_config)
            .persistences(persistence.clone())
            .catchups(std::array::from_fn(|_| {
                StatePeers::<StaticVersion<0, 1>>::from_urls(
                    vec![format!("http://localhost:{api_port}").parse().unwrap()],
                    Default::default(),
                    &NoMetrics,
                )
            }))
            .pos_hook::<PosVersion>(true)
            .await
            .unwrap()
            .build();

        let _network = TestNetwork::new(config, PosVersion::new()).await;
        let client: Client<ServerError, SequencerApiVersion> =
            Client::new(format!("http://localhost:{api_port}").parse().unwrap());

        // wait for atleast 75 blocks
        let _blocks = client
            .socket("availability/stream/blocks/0")
            .subscribe::<BlockQueryData<SeqTypes>>()
            .await
            .unwrap()
            .take(75)
            .try_collect::<Vec<_>>()
            .await
            .unwrap();

        // We are going to check cumulative blocks from block height 40 to 67
        // Basically epoch 3 and epoch 4 as epoch height is 20
        // get all the validators
        let validators = client
            .get::<IndexMap<Address, Validator<BLSPubKey>>>("node/validators/3")
            .send()
            .await
            .expect("failed to get validator");

        // insert all the address in a map
        // We will query the reward-balance at each block height for all the addresses
        // We don't know which validator was the leader because we don't have access to Membership
        let mut addresses = HashSet::new();
        for v in validators.values() {
            addresses.insert(v.account);
            addresses.extend(v.clone().delegators.keys().collect::<Vec<_>>());
        }
        // get all the validators
        let validators = client
            .get::<IndexMap<Address, Validator<BLSPubKey>>>("node/validators/4")
            .send()
            .await
            .expect("failed to get validator");
        for v in validators.values() {
            addresses.insert(v.account);
            addresses.extend(v.clone().delegators.keys().collect::<Vec<_>>());
        }

        let mut prev_cumulative_amount = U256::ZERO;
        // Check Cumulative rewards for epoch 3
        // i.e block height 41 to 59
        for block in 41..=67 {
            let mut cumulative_amount = U256::ZERO;
            for address in addresses.clone() {
                let amount = client
                    .get::<Option<RewardAmount>>(&format!(
                        "reward-state/reward-balance/{block}/{address}"
                    ))
                    .send()
                    .await
                    .ok()
                    .flatten();

                if let Some(amount) = amount {
                    tracing::info!("address={address}, amount= {amount}");
                    cumulative_amount += amount.0;
                };
            }

            // assert cumulative reward is equal to block reward
            assert_eq!(cumulative_amount - prev_cumulative_amount, block_reward().0);
            tracing::info!("cumulative_amount is correct for block={block}");
            prev_cumulative_amount = cumulative_amount;
        }

        Ok(())
    }

    #[tokio::test(flavor = "multi_thread")]
    async fn test_stake_table_duplicate_events_from_contract() -> anyhow::Result<()> {
        // TODO(abdul): This test currently uses TestNetwork only for contract deployment and for L1 block number.
        // Once the stake table deployment logic is refactored and isolated, TestNetwork here will be unnecessary

        setup_test();
        let epoch_height = 20;

        type PosVersion = SequencerVersions<StaticVersion<0, 3>, StaticVersion<0, 0>>;

        let instance = Anvil::new()
            .args(["--slots-in-an-epoch", "0", "--block-time", "1"])
            .spawn();
        let l1_url = instance.endpoint_url();
        let secret_key = instance.keys()[0].clone();

        let signer = LocalSigner::from(secret_key);

        let network_config = TestConfigBuilder::default()
            .l1_url(l1_url.clone())
            .signer(signer.clone())
            .epoch_height(epoch_height)
            .build();

        let api_port = pick_unused_port().expect("No ports free for query service");

        const NUM_NODES: usize = 5;
        // Initialize nodes.
        let storage = join_all((0..NUM_NODES).map(|_| SqlDataSource::create_storage())).await;
        let persistence: [_; NUM_NODES] = storage
            .iter()
            .map(<SqlDataSource as TestableSequencerDataSource>::persistence_options)
            .collect::<Vec<_>>()
            .try_into()
            .unwrap();

        let config = TestNetworkConfigBuilder::with_num_nodes()
            .api_config(SqlDataSource::options(
                &storage[0],
                Options::with_port(api_port),
            ))
            .network_config(network_config)
            .persistences(persistence.clone())
            .catchups(std::array::from_fn(|_| {
                StatePeers::<StaticVersion<0, 1>>::from_urls(
                    vec![format!("http://localhost:{api_port}").parse().unwrap()],
                    Default::default(),
                    &NoMetrics,
                )
            }))
            .pos_hook::<PosVersion>(true)
            .await
            .unwrap()
            .build();

        let network = TestNetwork::new(config, PosVersion::new()).await;

        let mut prev_st = None;
        let state = network.server.decided_state().await;
        let chain_config = state.chain_config.resolve().expect("resolve chain config");
        let stake_table = chain_config.stake_table_contract.unwrap();

        let l1_client = L1ClientOptions::default()
            .connect(vec![l1_url])
            .expect("failed to connect to l1");

        let client: Client<ServerError, SequencerApiVersion> =
            Client::new(format!("http://localhost:{api_port}").parse().unwrap());

        let mut headers = client
            .socket("availability/stream/headers/0")
            .subscribe::<Header>()
            .await
            .unwrap();

        let mut target_bh = 0;
        while let Some(header) = headers.next().await {
            let header = header.unwrap();
            if header.height() == 0 {
                continue;
            }
            let l1_block = header.l1_finalized().expect("l1 block not found");

            let events = StakeTableFetcher::fetch_events_from_contract(
                l1_client.clone(),
                stake_table,
                None,
                l1_block.number(),
            )
            .await
            .expect("failed to get stake table from contract");
            let sorted_events = events.sort_events().expect("failed to sort");

            let mut sorted_dedup_removed = sorted_events.clone();
            sorted_dedup_removed.dedup();

            assert_eq!(
                sorted_events.len(),
                sorted_dedup_removed.len(),
                "duplicates found"
            );

            // This also checks if there is a duplicate registration
            let stake_table =
                validators_from_l1_events(sorted_events.into_iter().map(|(_, e)| e)).unwrap();
            if let Some(prev_st) = prev_st {
                assert_eq!(stake_table, prev_st);
            }

            prev_st = Some(stake_table);

            if target_bh == 100 {
                break;
            }

            target_bh = header.height();
        }

        Ok(())
    }

    #[tokio::test(flavor = "multi_thread")]
    async fn test_node_stake_table_api() {
        setup_test();
        let epoch_height = 20;

        type PosVersion = SequencerVersions<StaticVersion<0, 3>, StaticVersion<0, 0>>;

        let instance = Anvil::new()
            .args(["--slots-in-an-epoch", "0", "--block-time", "1"])
            .spawn();
        let l1_url = instance.endpoint_url();
        let secret_key = instance.keys()[0].clone();

        let signer = LocalSigner::from(secret_key);

        let network_config = TestConfigBuilder::default()
            .l1_url(l1_url.clone())
            .signer(signer.clone())
            .epoch_height(epoch_height)
            .build();

        let api_port = pick_unused_port().expect("No ports free for query service");

        const NUM_NODES: usize = 2;
        // Initialize nodes.
        let storage = join_all((0..NUM_NODES).map(|_| SqlDataSource::create_storage())).await;
        let persistence: [_; NUM_NODES] = storage
            .iter()
            .map(<SqlDataSource as TestableSequencerDataSource>::persistence_options)
            .collect::<Vec<_>>()
            .try_into()
            .unwrap();

        let config = TestNetworkConfigBuilder::with_num_nodes()
            .api_config(SqlDataSource::options(
                &storage[0],
                Options::with_port(api_port),
            ))
            .network_config(network_config)
            .persistences(persistence.clone())
            .catchups(std::array::from_fn(|_| {
                StatePeers::<StaticVersion<0, 1>>::from_urls(
                    vec![format!("http://localhost:{api_port}").parse().unwrap()],
                    Default::default(),
                    &NoMetrics,
                )
            }))
            .pos_hook::<PosVersion>(true)
            .await
            .unwrap()
            .build();

        let _network = TestNetwork::new(config, PosVersion::new()).await;

        let client: Client<ServerError, SequencerApiVersion> =
            Client::new(format!("http://localhost:{api_port}").parse().unwrap());

        // wait for atleast 2 epochs
        let _blocks = client
            .socket("availability/stream/blocks/0")
            .subscribe::<BlockQueryData<SeqTypes>>()
            .await
            .unwrap()
            .take(40)
            .try_collect::<Vec<_>>()
            .await
            .unwrap();

        for i in 1..=3 {
            let _st = client
                .get::<Vec<PeerConfig<SeqTypes>>>(&format!("node/stake-table/{}", i as u64))
                .send()
                .await
                .expect("failed to get stake table");
        }

        let _st = client
            .get::<StakeTableWithEpochNumber<SeqTypes>>("node/stake-table/current")
            .send()
            .await
            .expect("failed to get stake table");
    }
}<|MERGE_RESOLUTION|>--- conflicted
+++ resolved
@@ -679,11 +679,6 @@
         stream::StreamExt,
     };
     use hotshot::types::{Event, EventType};
-<<<<<<< HEAD
-=======
-    use hotshot_contract_adapter::sol_types::{LightClientStateSol, StakeTableStateSol};
-    use hotshot_state_prover::service::light_client_genesis_from_stake_table;
->>>>>>> 19385f52
     use hotshot_types::{
         event::LeafInfo,
         traits::{metrics::NoMetrics, node_implementation::ConsensusTime},
@@ -845,10 +840,9 @@
 
             let blocks_per_epoch = network_config.hotshot_config().epoch_height;
             let epoch_start_block = network_config.hotshot_config().epoch_start_block;
-<<<<<<< HEAD
             let (genesis_state, genesis_stake) = light_client_genesis_from_stake_table(
                 &network_config.hotshot_config().known_nodes_with_stake,
-                STAKE_TABLE_CAPACITY_FOR_TEST as usize,
+                STAKE_TABLE_CAPACITY_FOR_TEST,
             )
             .unwrap();
 
@@ -877,22 +871,8 @@
                 &deployer,
                 stake_table_address,
                 token_addr,
-=======
-            let initial_stake_table = network_config
-                .hotshot_config()
-                .known_nodes_with_stake
-                .clone();
-
-            let stake_table_address = pos_deploy_routine(
-                &l1_url,
-                &signer,
-                blocks_per_epoch,
-                epoch_start_block,
-                initial_stake_table,
->>>>>>> 19385f52
                 network_config.staking_priv_keys(),
                 multiple_delegators,
-                STAKE_TABLE_CAPACITY_FOR_TEST,
             )
             .await
             .expect("stake table setup failed");
@@ -1057,17 +1037,6 @@
             }
         }
 
-<<<<<<< HEAD
-=======
-        pub fn light_client_genesis(&self) -> (LightClientStateSol, StakeTableStateSol) {
-            light_client_genesis_from_stake_table(
-                &self.cfg.hotshot_config().known_nodes_with_stake,
-                STAKE_TABLE_CAPACITY_FOR_TEST,
-            )
-            .unwrap()
-        }
-
->>>>>>> 19385f52
         pub async fn stop_consensus(&mut self) {
             self.server.shutdown_consensus().await;
 
