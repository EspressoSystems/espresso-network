use std::{collections::HashMap, pin::Pin, sync::Arc, time::Duration};

use anyhow::{bail, Context};
use async_lock::RwLock;
use async_once_cell::Lazy;
use async_trait::async_trait;
use committable::Commitment;
use data_source::{
    CatchupDataSource, RequestResponseDataSource, StakeTableDataSource, StakeTableWithEpochNumber,
    SubmitDataSource,
};
use derivative::Derivative;
use espresso_types::{
    config::PublicNetworkConfig,
    retain_accounts,
    v0::traits::SequencerPersistence,
    v0_1::{RewardAccount, RewardAmount, RewardMerkleTree},
    v0_3::ChainConfig,
    AccountQueryData, BlockMerkleTree, FeeAccount, FeeMerkleTree, Leaf2, NodeState, PubKey,
    Transaction, ValidatorMap,
};
use futures::{
    future::{BoxFuture, Future, FutureExt},
    stream::BoxStream,
};
use hotshot_events_service::events_source::{
    EventFilterSet, EventsSource, EventsStreamer, StartupInfo,
};
use hotshot_query_service::{
    availability::VidCommonQueryData, data_source::ExtensibleDataSource, VidCommon,
};
use hotshot_types::{
    data::{EpochNumber, VidCommitment, VidShare, ViewNumber},
    event::{Event, LegacyEvent},
    light_client::StateSignatureRequestBody,
    network::NetworkConfig,
    traits::{
        network::ConnectedNetwork,
        node_implementation::{NodeType, Versions},
    },
    vid::avidm::{init_avidm_param, AvidMScheme},
    vote::HasViewNumber,
    PeerConfig,
};
use itertools::Itertools;
use jf_merkle_tree::MerkleTreeScheme;
use rand::Rng;
use request_response::RequestType;
use tokio::time::timeout;

use self::data_source::{HotShotConfigDataSource, NodeStateDataSource, StateSignatureDataSource};
use crate::{
    catchup::{add_fee_accounts_to_state, add_reward_accounts_to_state, CatchupStorage},
    context::Consensus,
    request_response::{
        data_source::retain_reward_accounts,
        request::{Request, Response},
    },
    state_signature::StateSigner,
    SeqTypes, SequencerApiVersion, SequencerContext,
};

pub mod data_source;
pub mod endpoints;
pub mod fs;
pub mod options;
pub mod sql;
mod update;

pub use options::Options;

pub type BlocksFrontier = <BlockMerkleTree as MerkleTreeScheme>::MembershipProof;

type BoxLazy<T> = Pin<Arc<Lazy<T, BoxFuture<'static, T>>>>;

#[derive(Derivative)]
#[derivative(Debug(bound = ""))]
struct ConsensusState {
    state_signer: Arc<RwLock<StateSigner<SequencerApiVersion>>>,
    event_streamer: Arc<RwLock<EventsStreamer<SeqTypes>>>,
    node_state: NodeState,
    network_config: NetworkConfig<SeqTypes>,
}

impl<N: ConnectedNetwork<PubKey>, P: SequencerPersistence, V: Versions>
    From<&SequencerContext<N, P, V>> for ConsensusState
{
    fn from(ctx: &SequencerContext<N, P, V>) -> Self {
        Self {
            state_signer: ctx.state_signer(),
            event_streamer: ctx.event_streamer(),
            node_state: ctx.node_state(),
            network_config: ctx.network_config(),
        }
    }
}

#[derive(Derivative)]
#[derivative(Clone(bound = ""), Debug(bound = ""))]
struct ApiState<N: ConnectedNetwork<PubKey>, P: SequencerPersistence, V: Versions> {
    // The consensus state is initialized lazily so we can start the API (and healthcheck endpoints)
    // before consensus has started. Any endpoint that uses consensus state will wait for
    // initialization to finish, but endpoints that do not require a consensus handle can proceed
    // without waiting.
    #[derivative(Debug = "ignore")]
    sequencer_context: BoxLazy<SequencerContext<N, P, V>>,
}

impl<N: ConnectedNetwork<PubKey>, P: SequencerPersistence, V: Versions> ApiState<N, P, V> {
    fn new(context_init: impl Future<Output = SequencerContext<N, P, V>> + Send + 'static) -> Self {
        Self {
            sequencer_context: Arc::pin(Lazy::from_future(context_init.boxed())),
        }
    }

    async fn state_signer(&self) -> Arc<RwLock<StateSigner<SequencerApiVersion>>> {
        self.sequencer_context
            .as_ref()
            .get()
            .await
            .get_ref()
            .state_signer()
    }

    async fn event_streamer(&self) -> Arc<RwLock<EventsStreamer<SeqTypes>>> {
        self.sequencer_context
            .as_ref()
            .get()
            .await
            .get_ref()
            .event_streamer()
    }

    async fn consensus(&self) -> Arc<RwLock<Consensus<N, P, V>>> {
        self.sequencer_context
            .as_ref()
            .get()
            .await
            .get_ref()
            .consensus()
    }

    async fn network_config(&self) -> NetworkConfig<SeqTypes> {
        self.sequencer_context
            .as_ref()
            .get()
            .await
            .get_ref()
            .network_config()
    }
}

type StorageState<N, P, D, V> = ExtensibleDataSource<D, ApiState<N, P, V>>;

#[async_trait]
impl<N: ConnectedNetwork<PubKey>, P: SequencerPersistence, V: Versions> EventsSource<SeqTypes>
    for ApiState<N, P, V>
{
    type EventStream = BoxStream<'static, Arc<Event<SeqTypes>>>;
    type LegacyEventStream = BoxStream<'static, Arc<LegacyEvent<SeqTypes>>>;

    async fn get_event_stream(
        &self,
        _filter: Option<EventFilterSet<SeqTypes>>,
    ) -> Self::EventStream {
        self.event_streamer()
            .await
            .read()
            .await
            .get_event_stream(None)
            .await
    }

    async fn get_legacy_event_stream(
        &self,
        _filter: Option<EventFilterSet<SeqTypes>>,
    ) -> Self::LegacyEventStream {
        self.event_streamer()
            .await
            .read()
            .await
            .get_legacy_event_stream(None)
            .await
    }

    async fn get_startup_info(&self) -> StartupInfo<SeqTypes> {
        self.event_streamer()
            .await
            .read()
            .await
            .get_startup_info()
            .await
    }
}

impl<N: ConnectedNetwork<PubKey>, D: Send + Sync, V: Versions, P: SequencerPersistence>
    SubmitDataSource<N, P> for StorageState<N, P, D, V>
{
    async fn submit(&self, tx: Transaction) -> anyhow::Result<()> {
        self.as_ref().submit(tx).await
    }
}

impl<N: ConnectedNetwork<PubKey>, D: Sync, V: Versions, P: SequencerPersistence>
    StakeTableDataSource<SeqTypes> for StorageState<N, P, D, V>
{
    /// Get the stake table for a given epoch
    async fn get_stake_table(
        &self,
        epoch: Option<<SeqTypes as NodeType>::Epoch>,
    ) -> anyhow::Result<Vec<PeerConfig<SeqTypes>>> {
        self.as_ref().get_stake_table(epoch).await
    }

    /// Get the stake table for the current epoch if not provided
    async fn get_stake_table_current(&self) -> anyhow::Result<StakeTableWithEpochNumber<SeqTypes>> {
        self.as_ref().get_stake_table_current().await
    }

    /// Get all the validators
    async fn get_validators(
        &self,
        epoch: <SeqTypes as NodeType>::Epoch,
    ) -> anyhow::Result<ValidatorMap> {
        self.as_ref().get_validators(epoch).await
    }

<<<<<<< HEAD
    async fn get_block_reward(
        &self,
        epoch: Option<EpochNumber>,
    ) -> anyhow::Result<Option<RewardAmount>> {
        self.as_ref().get_block_reward(epoch).await
=======
    /// Get all the validator participation for the current epoch
    async fn current_proposal_participation(&self) -> HashMap<PubKey, f64> {
        self.as_ref().current_proposal_participation().await
    }
    async fn previous_proposal_participation(&self) -> HashMap<PubKey, f64> {
        self.as_ref().previous_proposal_participation().await
    }
    async fn get_block_reward(&self) -> anyhow::Result<RewardAmount> {
        self.as_ref().get_block_reward().await
>>>>>>> 0789f3c2
    }
}

impl<N: ConnectedNetwork<PubKey>, V: Versions, P: SequencerPersistence>
    StakeTableDataSource<SeqTypes> for ApiState<N, P, V>
{
    /// Get the stake table for a given epoch
    async fn get_stake_table(
        &self,
        epoch: Option<<SeqTypes as NodeType>::Epoch>,
    ) -> anyhow::Result<Vec<PeerConfig<SeqTypes>>> {
        let highest_epoch = self
            .consensus()
            .await
            .read()
            .await
            .cur_epoch()
            .await
            .map(|e| e + 1);
        if epoch > highest_epoch {
            return Err(anyhow::anyhow!(
                "requested stake table for epoch {epoch:?} is beyond the current epoch + 1 \
                 {highest_epoch:?}"
            ));
        }
        let mem = self
            .consensus()
            .await
            .read()
            .await
            .membership_coordinator
            .stake_table_for_epoch(epoch)
            .await?;

        Ok(mem.stake_table().await.0)
    }

    /// Get the stake table for the current epoch and return it along with the epoch number
    async fn get_stake_table_current(&self) -> anyhow::Result<StakeTableWithEpochNumber<SeqTypes>> {
        let epoch = self.consensus().await.read().await.cur_epoch().await;

        Ok(StakeTableWithEpochNumber {
            epoch,
            stake_table: self.get_stake_table(epoch).await?,
        })
    }

    async fn get_block_reward(
        &self,
        epoch: Option<EpochNumber>,
    ) -> anyhow::Result<Option<RewardAmount>> {
        let coordinator = self
            .consensus()
            .await
            .read()
            .await
            .membership_coordinator
            .clone();

        let membership = coordinator.membership().read().await;

        // TODO:
        Ok(membership.block_reward(epoch))
    }

    /// Get the whole validators map
    async fn get_validators(
        &self,
        epoch: <SeqTypes as NodeType>::Epoch,
    ) -> anyhow::Result<ValidatorMap> {
        let mem = self
            .consensus()
            .await
            .read()
            .await
            .membership_coordinator
            .membership_for_epoch(Some(epoch))
            .await
            .context("membership not found")?;

        let r = mem.coordinator.membership().read().await;
        r.active_validators(&epoch)
    }

    /// Get the current proposal participation.
    async fn current_proposal_participation(&self) -> HashMap<PubKey, f64> {
        self.consensus()
            .await
            .read()
            .await
            .consensus()
            .read()
            .await
            .current_proposal_participation()
    }

    /// Get the previous proposal participation.
    async fn previous_proposal_participation(&self) -> HashMap<PubKey, f64> {
        self.consensus()
            .await
            .read()
            .await
            .consensus()
            .read()
            .await
            .previous_proposal_participation()
    }
}

#[async_trait]
impl<N: ConnectedNetwork<PubKey>, D: Sync, V: Versions, P: SequencerPersistence>
    RequestResponseDataSource<SeqTypes> for StorageState<N, P, D, V>
{
    async fn request_vid_shares(
        &self,
        block_number: u64,
        vid_common_data: VidCommonQueryData<SeqTypes>,
        timeout_duration: Duration,
    ) -> anyhow::Result<Vec<VidShare>> {
        self.as_ref()
            .request_vid_shares(block_number, vid_common_data, timeout_duration)
            .await
    }
}

#[async_trait]
impl<N: ConnectedNetwork<PubKey>, V: Versions, P: SequencerPersistence>
    RequestResponseDataSource<SeqTypes> for ApiState<N, P, V>
{
    async fn request_vid_shares(
        &self,
        block_number: u64,
        vid_common_data: VidCommonQueryData<SeqTypes>,
        duration: Duration,
    ) -> anyhow::Result<Vec<VidShare>> {
        // Get a handle to the request response protocol
        let request_response_protocol = self
            .sequencer_context
            .as_ref()
            .get()
            .await
            .request_response_protocol
            .clone();

        // Get the total VID weight based on the VID common data
        let total_weight = match vid_common_data.common() {
            VidCommon::V0(_) => {
                // TODO: This needs to be done via the stake table
                return Err(anyhow::anyhow!(
                    "V0 total weight calculation not supported yet"
                ));
            },
            VidCommon::V1(v1) => v1.total_weights,
        };

        // Create the AvidM parameters from the total weight
        let avidm_param =
            init_avidm_param(total_weight).with_context(|| "failed to initialize avidm param")?;

        // Get the payload hash for verification
        let VidCommitment::V1(local_payload_hash) = vid_common_data.payload_hash() else {
            bail!("V0 share verification not supported yet");
        };

        // Create a random request id
        let request_id = rand::thread_rng().gen();

        // Request and verify the shares from all other nodes, timing out after `duration` seconds
        let received_shares = Arc::new(parking_lot::Mutex::new(Vec::new()));
        let received_shares_clone = received_shares.clone();
        let request_result: anyhow::Result<_, _> = timeout(
            duration,
            request_response_protocol.request_indefinitely::<_, _, _>(
                Request::VidShare(block_number, request_id),
                RequestType::Broadcast,
                move |_request, response| {
                    let avidm_param = avidm_param.clone();
                    let received_shares = received_shares_clone.clone();
                    async move {
                        // Make sure the response was a V1 share
                        let Response::VidShare(VidShare::V1(received_share)) = response else {
                            bail!("V0 share verification not supported yet");
                        };

                        // Verify the share
                        let Ok(Ok(_)) = AvidMScheme::verify_share(
                            &avidm_param,
                            &local_payload_hash,
                            &received_share,
                        ) else {
                            bail!("share verification failed");
                        };

                        // Add the share to the list of received shares
                        received_shares.lock().push(received_share);

                        bail!("waiting for more shares");

                        #[allow(unreachable_code)]
                        Ok(())
                    }
                },
            ),
        )
        .await;

        // If the request timed out, return the shares we have collected so far
        match request_result {
            Err(_) => {
                // If it timed out, this was successful. Return the shares we have collected so far
                Ok(received_shares
                    .lock()
                    .clone()
                    .into_iter()
                    .map(VidShare::V1)
                    .collect())
            },

            // If it was an error from the inner request, return that error
            Ok(Err(e)) => Err(e).with_context(|| "failed to request vid shares"),

            // If it was successful, this was unexpected.
            Ok(Ok(_)) => bail!("this should not be possible"),
        }
    }
}

impl<N: ConnectedNetwork<PubKey>, V: Versions, P: SequencerPersistence> SubmitDataSource<N, P>
    for ApiState<N, P, V>
{
    async fn submit(&self, tx: Transaction) -> anyhow::Result<()> {
        let handle = self.consensus().await;

        let consensus_read_lock = handle.read().await;

        // Fetch full chain config from the validated state, if present.
        // This is necessary because we support chain config upgrades,
        // so the updated chain config is found in the validated state.
        let cf = consensus_read_lock
            .decided_state()
            .await
            .chain_config
            .resolve();

        // Use the chain config from the validated state if available,
        // otherwise, use the node state's chain config
        // The node state's chain config is the node's base version chain config
        let cf = match cf {
            Some(cf) => cf,
            None => self.node_state().await.chain_config,
        };

        let max_block_size: u64 = cf.max_block_size.into();
        let txn_size = tx.payload().len() as u64;

        // reject transaction bigger than block size
        if txn_size > max_block_size {
            bail!("transaction size ({txn_size}) is greater than max_block_size ({max_block_size})")
        }

        consensus_read_lock.submit_transaction(tx).await?;
        Ok(())
    }
}

impl<N, P, D, V> NodeStateDataSource for StorageState<N, P, D, V>
where
    N: ConnectedNetwork<PubKey>,
    V: Versions,
    P: SequencerPersistence,
    D: Sync,
{
    async fn node_state(&self) -> NodeState {
        self.as_ref().node_state().await
    }
}

impl<
        N: ConnectedNetwork<PubKey>,
        V: Versions,
        P: SequencerPersistence,
        D: CatchupStorage + Send + Sync,
    > CatchupDataSource for StorageState<N, P, D, V>
{
    #[tracing::instrument(skip(self, instance))]
    async fn get_accounts(
        &self,
        instance: &NodeState,
        height: u64,
        view: ViewNumber,
        accounts: &[FeeAccount],
    ) -> anyhow::Result<FeeMerkleTree> {
        // Check if we have the desired state in memory.
        match self
            .as_ref()
            .get_accounts(instance, height, view, accounts)
            .await
        {
            Ok(accounts) => return Ok(accounts),
            Err(err) => {
                tracing::info!("accounts not in memory, trying storage: {err:#}");
            },
        }

        // Try storage.
        let (tree, leaf) = self
            .inner()
            .get_accounts(instance, height, view, accounts)
            .await
            .context("accounts not in memory, and could not fetch from storage")?;
        // If we successfully fetched accounts from storage, try to add them back into the in-memory
        // state.

        let consensus = self
            .as_ref()
            .consensus()
            .await
            .read()
            .await
            .consensus()
            .clone();
        if let Err(err) =
            add_fee_accounts_to_state::<N, V, P>(&consensus, &view, accounts, &tree, leaf).await
        {
            tracing::warn!(?view, "cannot update fetched account state: {err:#}");
        }
        tracing::info!(?view, "updated with fetched account state");

        Ok(tree)
    }

    #[tracing::instrument(skip(self, instance))]
    async fn get_frontier(
        &self,
        instance: &NodeState,
        height: u64,
        view: ViewNumber,
    ) -> anyhow::Result<BlocksFrontier> {
        // Check if we have the desired state in memory.
        match self.as_ref().get_frontier(instance, height, view).await {
            Ok(frontier) => return Ok(frontier),
            Err(err) => {
                tracing::info!("frontier is not in memory, trying storage: {err:#}");
            },
        }

        // Try storage.
        self.inner().get_frontier(instance, height, view).await
    }

    async fn get_chain_config(
        &self,
        commitment: Commitment<ChainConfig>,
    ) -> anyhow::Result<ChainConfig> {
        // Check if we have the desired state in memory.
        match self.as_ref().get_chain_config(commitment).await {
            Ok(cf) => return Ok(cf),
            Err(err) => {
                tracing::info!("chain config is not in memory, trying storage: {err:#}");
            },
        }

        // Try storage.
        self.inner().get_chain_config(commitment).await
    }
    async fn get_leaf_chain(&self, height: u64) -> anyhow::Result<Vec<Leaf2>> {
        // Check if we have the desired state in memory.
        match self.as_ref().get_leaf_chain(height).await {
            Ok(cf) => return Ok(cf),
            Err(err) => {
                tracing::info!("leaf chain is not in memory, trying storage: {err:#}");
            },
        }

        // Try storage.
        self.inner().get_leaf_chain(height).await
    }

    #[tracing::instrument(skip(self, instance))]
    async fn get_reward_accounts(
        &self,
        instance: &NodeState,
        height: u64,
        view: ViewNumber,
        accounts: &[RewardAccount],
    ) -> anyhow::Result<RewardMerkleTree> {
        // Check if we have the desired state in memory.
        match self
            .as_ref()
            .get_reward_accounts(instance, height, view, accounts)
            .await
        {
            Ok(accounts) => return Ok(accounts),
            Err(err) => {
                tracing::info!("reward accounts not in memory, trying storage: {err:#}");
            },
        }

        // Try storage.
        let (tree, leaf) = self
            .inner()
            .get_reward_accounts(instance, height, view, accounts)
            .await
            .context("accounts not in memory, and could not fetch from storage")?;

        // If we successfully fetched accounts from storage, try to add them back into the in-memory
        // state.
        let consensus = self
            .as_ref()
            .consensus()
            .await
            .read()
            .await
            .consensus()
            .clone();
        if let Err(err) =
            add_reward_accounts_to_state::<N, V, P>(&consensus, &view, accounts, &tree, leaf).await
        {
            tracing::warn!(?view, "cannot update fetched account state: {err:#}");
        }
        tracing::info!(?view, "updated with fetched account state");

        Ok(tree)
    }
}

impl<N, V, P> NodeStateDataSource for ApiState<N, P, V>
where
    N: ConnectedNetwork<PubKey>,
    V: Versions,
    P: SequencerPersistence,
{
    async fn node_state(&self) -> NodeState {
        self.sequencer_context.as_ref().get().await.node_state()
    }
}

impl<N: ConnectedNetwork<PubKey>, V: Versions, P: SequencerPersistence> CatchupDataSource
    for ApiState<N, P, V>
{
    #[tracing::instrument(skip(self, _instance))]
    async fn get_accounts(
        &self,
        _instance: &NodeState,
        height: u64,
        view: ViewNumber,
        accounts: &[FeeAccount],
    ) -> anyhow::Result<FeeMerkleTree> {
        let state = self
            .consensus()
            .await
            .read()
            .await
            .state(view)
            .await
            .context(format!(
                "state not available for height {height}, view {view}"
            ))?;
        retain_accounts(&state.fee_merkle_tree, accounts.iter().copied())
    }

    #[tracing::instrument(skip(self, _instance))]
    async fn get_frontier(
        &self,
        _instance: &NodeState,
        height: u64,
        view: ViewNumber,
    ) -> anyhow::Result<BlocksFrontier> {
        let state = self
            .consensus()
            .await
            .read()
            .await
            .state(view)
            .await
            .context(format!(
                "state not available for height {height}, view {view}"
            ))?;
        let tree = &state.block_merkle_tree;
        let frontier = tree.lookup(tree.num_leaves() - 1).expect_ok()?.1;
        Ok(frontier)
    }

    async fn get_chain_config(
        &self,
        commitment: Commitment<ChainConfig>,
    ) -> anyhow::Result<ChainConfig> {
        let state = self.consensus().await.read().await.decided_state().await;
        let chain_config = state.chain_config;

        if chain_config.commit() == commitment {
            chain_config.resolve().context("chain config found")
        } else {
            bail!("chain config not found")
        }
    }

    async fn get_leaf_chain(&self, height: u64) -> anyhow::Result<Vec<Leaf2>> {
        let mut leaves = self
            .consensus()
            .await
            .read()
            .await
            .consensus()
            .read()
            .await
            .undecided_leaves();
        leaves.sort_by_key(|l| l.view_number());
        let (position, mut last_leaf) = leaves
            .iter()
            .find_position(|l| l.height() == height)
            .context(format!("leaf chain not available for {height}"))?;
        let mut chain = vec![last_leaf.clone()];
        for leaf in leaves.iter().skip(position + 1) {
            if leaf.justify_qc().view_number() == last_leaf.view_number() {
                chain.push(leaf.clone());
            } else {
                continue;
            }
            if leaf.view_number() == last_leaf.view_number() + 1 {
                // one away from decide
                last_leaf = leaf;
                break;
            }
            last_leaf = leaf;
        }
        // Make sure we got one more leaf to confirm the decide
        for leaf in leaves
            .iter()
            .skip_while(|l| l.view_number() <= last_leaf.view_number())
        {
            if leaf.justify_qc().view_number() == last_leaf.view_number() {
                chain.push(leaf.clone());
                return Ok(chain);
            }
        }
        bail!(format!("leaf chain not available for {height}"))
    }

    #[tracing::instrument(skip(self, _instance))]
    async fn get_reward_accounts(
        &self,
        _instance: &NodeState,
        height: u64,
        view: ViewNumber,
        accounts: &[RewardAccount],
    ) -> anyhow::Result<RewardMerkleTree> {
        let state = self
            .consensus()
            .await
            .read()
            .await
            .state(view)
            .await
            .context(format!(
                "state not available for height {height}, view {view}"
            ))?;

        retain_reward_accounts(&state.reward_merkle_tree, accounts.iter().copied())
    }
}

impl<N: ConnectedNetwork<PubKey>, D: Sync, V: Versions, P: SequencerPersistence>
    HotShotConfigDataSource for StorageState<N, P, D, V>
{
    async fn get_config(&self) -> PublicNetworkConfig {
        self.as_ref().network_config().await.into()
    }
}

impl<N: ConnectedNetwork<PubKey>, V: Versions, P: SequencerPersistence> HotShotConfigDataSource
    for ApiState<N, P, V>
{
    async fn get_config(&self) -> PublicNetworkConfig {
        self.network_config().await.into()
    }
}

#[async_trait]
impl<N: ConnectedNetwork<PubKey>, D: Sync, V: Versions, P: SequencerPersistence>
    StateSignatureDataSource<N> for StorageState<N, P, D, V>
{
    async fn get_state_signature(&self, height: u64) -> Option<StateSignatureRequestBody> {
        self.as_ref().get_state_signature(height).await
    }
}

#[async_trait]
impl<N: ConnectedNetwork<PubKey>, V: Versions, P: SequencerPersistence> StateSignatureDataSource<N>
    for ApiState<N, P, V>
{
    async fn get_state_signature(&self, height: u64) -> Option<StateSignatureRequestBody> {
        self.state_signer()
            .await
            .read()
            .await
            .get_state_signature(height)
            .await
    }
}

#[cfg(any(test, feature = "testing"))]
pub mod test_helpers {
    use std::time::Duration;

    use alloy::{
        network::EthereumWallet,
        primitives::{Address, U256},
        providers::{ext::AnvilApi, ProviderBuilder},
    };
    use committable::Committable;
    use espresso_contract_deployer::{
        builder::DeployerArgsBuilder, network_config::light_client_genesis_from_stake_table,
        Contract, Contracts,
    };
    use espresso_types::{
        v0::traits::{NullEventConsumer, PersistenceOptions, StateCatchup},
        EpochVersion, MockSequencerVersions, NamespaceId, ValidatedState,
    };
    use futures::{
        future::{join_all, FutureExt},
        stream::StreamExt,
    };
    use hotshot::types::{Event, EventType};
    use hotshot_contract_adapter::stake_table::StakeTableContractVersion;
    use hotshot_types::{
        event::LeafInfo,
        traits::{metrics::NoMetrics, node_implementation::ConsensusTime},
    };
    use itertools::izip;
    use jf_merkle_tree::{MerkleCommitment, MerkleTreeScheme};
    use portpicker::pick_unused_port;
    use sequencer_utils::test_utils::setup_test;
    use staking_cli::demo::{setup_stake_table_contract_for_test, DelegationConfig};
    use surf_disco::Client;
    use tempfile::TempDir;
    use tide_disco::{error::ServerError, Api, App, Error, StatusCode};
    use tokio::{spawn, task::JoinHandle, time::sleep};
    use url::Url;
    use vbs::version::{StaticVersion, StaticVersionType};

    use super::*;
    use crate::{
        catchup::NullStateCatchup,
        network,
        persistence::no_storage,
        testing::{run_legacy_builder, wait_for_decide_on_handle, TestConfig, TestConfigBuilder},
    };

    pub const STAKE_TABLE_CAPACITY_FOR_TEST: usize = 10;

    pub struct TestNetwork<P: PersistenceOptions, const NUM_NODES: usize, V: Versions> {
        pub server: SequencerContext<network::Memory, P::Persistence, V>,
        pub peers: Vec<SequencerContext<network::Memory, P::Persistence, V>>,
        pub cfg: TestConfig<{ NUM_NODES }>,
        // todo (abdul): remove this when fs storage is removed
        pub temp_dir: Option<TempDir>,
    }

    pub struct TestNetworkConfig<const NUM_NODES: usize, P, C>
    where
        P: PersistenceOptions,
        C: StateCatchup + 'static,
    {
        state: [ValidatedState; NUM_NODES],
        persistence: [P; NUM_NODES],
        catchup: [C; NUM_NODES],
        network_config: TestConfig<{ NUM_NODES }>,
        api_config: Options,
    }

    impl<const NUM_NODES: usize, P, C> TestNetworkConfig<{ NUM_NODES }, P, C>
    where
        P: PersistenceOptions,
        C: StateCatchup + 'static,
    {
        pub fn states(&self) -> [ValidatedState; NUM_NODES] {
            self.state.clone()
        }
    }
    #[derive(Clone)]
    pub struct TestNetworkConfigBuilder<const NUM_NODES: usize, P, C>
    where
        P: PersistenceOptions,
        C: StateCatchup + 'static,
    {
        state: [ValidatedState; NUM_NODES],
        persistence: Option<[P; NUM_NODES]>,
        catchup: Option<[C; NUM_NODES]>,
        api_config: Option<Options>,
        network_config: Option<TestConfig<{ NUM_NODES }>>,
    }

    impl Default for TestNetworkConfigBuilder<5, no_storage::Options, NullStateCatchup> {
        fn default() -> Self {
            TestNetworkConfigBuilder {
                state: std::array::from_fn(|_| ValidatedState::default()),
                persistence: Some([no_storage::Options; 5]),
                catchup: Some(std::array::from_fn(|_| NullStateCatchup::default())),
                network_config: None,
                api_config: None,
            }
        }
    }

    impl<const NUM_NODES: usize>
        TestNetworkConfigBuilder<{ NUM_NODES }, no_storage::Options, NullStateCatchup>
    {
        pub fn with_num_nodes(
        ) -> TestNetworkConfigBuilder<{ NUM_NODES }, no_storage::Options, NullStateCatchup>
        {
            TestNetworkConfigBuilder {
                state: std::array::from_fn(|_| ValidatedState::default()),
                persistence: Some([no_storage::Options; { NUM_NODES }]),
                catchup: Some(std::array::from_fn(|_| NullStateCatchup::default())),
                network_config: None,
                api_config: None,
            }
        }
    }

    impl<const NUM_NODES: usize, P, C> TestNetworkConfigBuilder<{ NUM_NODES }, P, C>
    where
        P: PersistenceOptions,
        C: StateCatchup + 'static,
    {
        pub fn states(mut self, state: [ValidatedState; NUM_NODES]) -> Self {
            self.state = state;
            self
        }

        pub fn persistences<NP: PersistenceOptions>(
            self,
            persistence: [NP; NUM_NODES],
        ) -> TestNetworkConfigBuilder<{ NUM_NODES }, NP, C> {
            TestNetworkConfigBuilder {
                state: self.state,
                catchup: self.catchup,
                network_config: self.network_config,
                api_config: self.api_config,
                persistence: Some(persistence),
            }
        }

        pub fn api_config(mut self, api_config: Options) -> Self {
            self.api_config = Some(api_config);
            self
        }

        pub fn catchups<NC: StateCatchup + 'static>(
            self,
            catchup: [NC; NUM_NODES],
        ) -> TestNetworkConfigBuilder<{ NUM_NODES }, P, NC> {
            TestNetworkConfigBuilder {
                state: self.state,
                catchup: Some(catchup),
                network_config: self.network_config,
                api_config: self.api_config,
                persistence: self.persistence,
            }
        }

        pub fn network_config(mut self, network_config: TestConfig<{ NUM_NODES }>) -> Self {
            self.network_config = Some(network_config);
            self
        }

        /// Setup for POS testing. Deploys contracts and adds the
        /// stake table address to state. Must be called before `build()`.
        pub async fn pos_hook<V: Versions>(
            self,
            delegation_config: DelegationConfig,
            stake_table_version: StakeTableContractVersion,
        ) -> anyhow::Result<Self> {
            if <V as Versions>::Upgrade::VERSION < EpochVersion::VERSION
                && <V as Versions>::Base::VERSION < EpochVersion::VERSION
            {
                panic!("given version does not require pos deployment");
            };

            let network_config = self
                .network_config
                .as_ref()
                .expect("network_config is required");

            let l1_url = network_config.l1_url();
            let signer = network_config.signer();
            let deployer = ProviderBuilder::new()
                .wallet(EthereumWallet::from(signer.clone()))
                .on_http(l1_url.clone());

            let blocks_per_epoch = network_config.hotshot_config().epoch_height;
            let epoch_start_block = network_config.hotshot_config().epoch_start_block;
            let (genesis_state, genesis_stake) = light_client_genesis_from_stake_table(
                &network_config.hotshot_config().hotshot_stake_table(),
                STAKE_TABLE_CAPACITY_FOR_TEST,
            )
            .unwrap();

            let mut contracts = Contracts::new();
            let args = DeployerArgsBuilder::default()
                .deployer(deployer.clone())
                .mock_light_client(true)
                .genesis_lc_state(genesis_state)
                .genesis_st_state(genesis_stake)
                .blocks_per_epoch(blocks_per_epoch)
                .epoch_start_block(epoch_start_block)
                .multisig_pauser(signer.address())
                .token_name("Espresso".to_string())
                .token_symbol("ESP".to_string())
                .initial_token_supply(U256::from(3590000000u64))
                .ops_timelock_delay(U256::from(0))
                .ops_timelock_admin(signer.address())
                .ops_timelock_proposers(vec![signer.address()])
                .ops_timelock_executors(vec![signer.address()])
                .safe_exit_timelock_delay(U256::from(10))
                .safe_exit_timelock_admin(signer.address())
                .safe_exit_timelock_proposers(vec![signer.address()])
                .safe_exit_timelock_executors(vec![signer.address()])
                .build()
                .unwrap();

            match stake_table_version {
                StakeTableContractVersion::V1 => {
                    args.deploy_to_stake_table_v1(&mut contracts).await
                },
                StakeTableContractVersion::V2 => args.deploy_all(&mut contracts).await,
            }
            .context("failed to deploy contracts")?;

            let stake_table_address = contracts
                .address(Contract::StakeTableProxy)
                .expect("StakeTableProxy address not found");
            setup_stake_table_contract_for_test(
                l1_url.clone(),
                &deployer,
                stake_table_address,
                network_config.staking_priv_keys(),
                delegation_config,
            )
            .await
            .expect("stake table setup failed");

            // enable interval mining with a 1s interval.
            // This ensures that blocks are finalized every second, even when there are no transactions.
            // It's useful for testing stake table updates,
            // which rely on the finalized L1 block number.
            if let Some(anvil) = network_config.anvil() {
                anvil
                    .anvil_set_interval_mining(1)
                    .await
                    .expect("interval mining");
            }

            // Add stake table address to `ChainConfig` (held in state),
            // avoiding overwrite other values. Base fee is set to `0` to avoid
            // unnecessary catchup of `FeeState`.
            let state = self.state[0].clone();
            let chain_config = if let Some(cf) = state.chain_config.resolve() {
                ChainConfig {
                    base_fee: 0.into(),
                    stake_table_contract: Some(stake_table_address),
                    ..cf
                }
            } else {
                ChainConfig {
                    base_fee: 0.into(),
                    stake_table_contract: Some(stake_table_address),
                    ..Default::default()
                }
            };

            let state = ValidatedState {
                chain_config: chain_config.into(),
                ..state
            };
            Ok(self.states(std::array::from_fn(|_| state.clone())))
        }

        pub fn build(self) -> TestNetworkConfig<{ NUM_NODES }, P, C> {
            TestNetworkConfig {
                state: self.state,
                persistence: self.persistence.unwrap(),
                catchup: self.catchup.unwrap(),
                network_config: self.network_config.unwrap(),
                api_config: self.api_config.unwrap(),
            }
        }
    }

    impl<P: PersistenceOptions, const NUM_NODES: usize, V: Versions> TestNetwork<P, { NUM_NODES }, V> {
        pub async fn new<C: StateCatchup + 'static>(
            cfg: TestNetworkConfig<{ NUM_NODES }, P, C>,
            bind_version: V,
        ) -> Self {
            let mut cfg = cfg;
            let mut builder_tasks = Vec::new();

            let chain_config = cfg.state[0].chain_config.resolve();
            if chain_config.is_none() {
                tracing::warn!("Chain config is not set, using default max_block_size");
            }
            let (task, builder_url) = run_legacy_builder::<{ NUM_NODES }>(
                cfg.network_config.builder_port(),
                chain_config.map(|c| *c.max_block_size),
            )
            .await;
            builder_tasks.push(task);
            cfg.network_config
                .set_builder_urls(vec1::vec1![builder_url.clone()]);

            // add default storage if none is provided as query module is now required
            let mut opt = cfg.api_config.clone();
            let temp_dir = if opt.storage_fs.is_none() && opt.storage_sql.is_none() {
                let temp_dir = tempfile::tempdir().unwrap();
                opt = opt.query_fs(
                    Default::default(),
                    crate::persistence::fs::Options::new(temp_dir.path().to_path_buf()),
                );
                Some(temp_dir)
            } else {
                None
            };

            let mut nodes = join_all(
                izip!(cfg.state, cfg.persistence, cfg.catchup)
                    .enumerate()
                    .map(|(i, (state, persistence, state_peers))| {
                        let opt = opt.clone();
                        let cfg = &cfg.network_config;
                        let upgrades_map = cfg.upgrades();
                        async move {
                            if i == 0 {
                                opt.serve(|metrics, consumer, storage| {
                                    let cfg = cfg.clone();
                                    async move {
                                        Ok(cfg
                                            .init_node(
                                                0,
                                                state,
                                                persistence,
                                                Some(state_peers),
                                                storage,
                                                &*metrics,
                                                STAKE_TABLE_CAPACITY_FOR_TEST,
                                                consumer,
                                                bind_version,
                                                upgrades_map,
                                            )
                                            .await)
                                    }
                                    .boxed()
                                })
                                .await
                                .unwrap()
                            } else {
                                cfg.init_node(
                                    i,
                                    state,
                                    persistence,
                                    Some(state_peers),
                                    None,
                                    &NoMetrics,
                                    STAKE_TABLE_CAPACITY_FOR_TEST,
                                    NullEventConsumer,
                                    bind_version,
                                    upgrades_map,
                                )
                                .await
                            }
                        }
                    }),
            )
            .await;

            let handle_0 = &nodes[0];

            // Hook the builder(s) up to the event stream from the first node
            for builder_task in builder_tasks {
                builder_task.start(Box::new(handle_0.event_stream().await));
            }

            for ctx in &nodes {
                ctx.start_consensus().await;
            }

            let server = nodes.remove(0);
            let peers = nodes;

            Self {
                server,
                peers,
                cfg: cfg.network_config,
                temp_dir,
            }
        }

        pub async fn stop_consensus(&mut self) {
            self.server.shutdown_consensus().await;

            for ctx in &mut self.peers {
                ctx.shutdown_consensus().await;
            }
        }
    }

    /// Test the status API with custom options.
    ///
    /// The `opt` function can be used to modify the [`Options`] which are used to start the server.
    /// By default, the options are the minimal required to run this test (configuring a port and
    /// enabling the status API). `opt` may add additional functionality (e.g. adding a query module
    /// to test a different initialization path) but should not remove or modify the existing
    /// functionality (e.g. removing the status module or changing the port).
    pub async fn status_test_helper(opt: impl FnOnce(Options) -> Options) {
        setup_test();

        let port = pick_unused_port().expect("No ports free");
        let url = format!("http://localhost:{port}").parse().unwrap();
        let client: Client<ServerError, StaticVersion<0, 1>> = Client::new(url);

        let options = opt(Options::with_port(port));
        let network_config = TestConfigBuilder::default().build();
        let config = TestNetworkConfigBuilder::default()
            .api_config(options)
            .network_config(network_config)
            .build();
        let _network = TestNetwork::new(config, MockSequencerVersions::new()).await;
        client.connect(None).await;

        // The status API is well tested in the query service repo. Here we are just smoke testing
        // that we set it up correctly. Wait for a (non-genesis) block to be sequenced and then
        // check the success rate metrics.
        while client
            .get::<u64>("status/block-height")
            .send()
            .await
            .unwrap()
            <= 1
        {
            sleep(Duration::from_secs(1)).await;
        }
        let success_rate = client
            .get::<f64>("status/success-rate")
            .send()
            .await
            .unwrap();
        // If metrics are populating correctly, we should get a finite number. If not, we might get
        // NaN or infinity due to division by 0.
        assert!(success_rate.is_finite(), "{success_rate}");
        // We know at least some views have been successful, since we finalized a block.
        assert!(success_rate > 0.0, "{success_rate}");
    }

    /// Test the submit API with custom options.
    ///
    /// The `opt` function can be used to modify the [`Options`] which are used to start the server.
    /// By default, the options are the minimal required to run this test (configuring a port and
    /// enabling the submit API). `opt` may add additional functionality (e.g. adding a query module
    /// to test a different initialization path) but should not remove or modify the existing
    /// functionality (e.g. removing the submit module or changing the port).
    pub async fn submit_test_helper(opt: impl FnOnce(Options) -> Options) {
        setup_test();

        let txn = Transaction::new(NamespaceId::from(1_u32), vec![1, 2, 3, 4]);

        let port = pick_unused_port().expect("No ports free");

        let url = format!("http://localhost:{port}").parse().unwrap();
        let client: Client<ServerError, StaticVersion<0, 1>> = Client::new(url);

        let options = opt(Options::with_port(port).submit(Default::default()));
        let network_config = TestConfigBuilder::default().build();
        let config = TestNetworkConfigBuilder::default()
            .api_config(options)
            .network_config(network_config)
            .build();
        let network = TestNetwork::new(config, MockSequencerVersions::new()).await;
        let mut events = network.server.event_stream().await;

        client.connect(None).await;

        let hash = client
            .post("submit/submit")
            .body_json(&txn)
            .unwrap()
            .send()
            .await
            .unwrap();
        assert_eq!(txn.commit(), hash);

        // Wait for a Decide event containing transaction matching the one we sent
        wait_for_decide_on_handle(&mut events, &txn).await;
    }

    /// Test the state signature API.
    pub async fn state_signature_test_helper(opt: impl FnOnce(Options) -> Options) {
        setup_test();

        let port = pick_unused_port().expect("No ports free");

        let url = format!("http://localhost:{port}").parse().unwrap();

        let client: Client<ServerError, StaticVersion<0, 1>> = Client::new(url);

        let options = opt(Options::with_port(port));
        let network_config = TestConfigBuilder::default().build();
        let config = TestNetworkConfigBuilder::default()
            .api_config(options)
            .network_config(network_config)
            .build();
        let network = TestNetwork::new(config, MockSequencerVersions::new()).await;

        let mut height: u64;
        // Wait for block >=2 appears
        // It's waiting for an extra second to make sure that the signature is generated
        loop {
            height = network.server.decided_leaf().await.height();
            sleep(std::time::Duration::from_secs(1)).await;
            if height >= 2 {
                break;
            }
        }
        // we cannot verify the signature now, because we don't know the stake table
        client
            .get::<StateSignatureRequestBody>(&format!("state-signature/block/{height}"))
            .send()
            .await
            .unwrap();
    }

    /// Test the catchup API with custom options.
    ///
    /// The `opt` function can be used to modify the [`Options`] which are used to start the server.
    /// By default, the options are the minimal required to run this test (configuring a port and
    /// enabling the catchup API). `opt` may add additional functionality (e.g. adding a query module
    /// to test a different initialization path) but should not remove or modify the existing
    /// functionality (e.g. removing the catchup module or changing the port).
    pub async fn catchup_test_helper(opt: impl FnOnce(Options) -> Options) {
        setup_test();

        let port = pick_unused_port().expect("No ports free");
        let url = format!("http://localhost:{port}").parse().unwrap();
        let client: Client<ServerError, StaticVersion<0, 1>> = Client::new(url);

        let options = opt(Options::with_port(port));
        let network_config = TestConfigBuilder::default().build();
        let config = TestNetworkConfigBuilder::default()
            .api_config(options)
            .network_config(network_config)
            .build();
        let network = TestNetwork::new(config, MockSequencerVersions::new()).await;
        client.connect(None).await;

        // Wait for a few blocks to be decided.
        let mut events = network.server.event_stream().await;
        loop {
            if let Event {
                event: EventType::Decide { leaf_chain, .. },
                ..
            } = events.next().await.unwrap()
            {
                if leaf_chain
                    .iter()
                    .any(|LeafInfo { leaf, .. }| leaf.block_header().height() > 2)
                {
                    break;
                }
            }
        }

        // Stop consensus running on the node so we freeze the decided and undecided states.
        // We'll let it go out of scope here since it's a write lock.
        {
            network.server.shutdown_consensus().await;
        }

        // Undecided fee state: absent account.
        let leaf = network.server.decided_leaf().await;
        let height = leaf.height() + 1;
        let view = leaf.view_number() + 1;
        let res = client
            .get::<AccountQueryData>(&format!(
                "catchup/{height}/{}/account/{:x}",
                view.u64(),
                Address::default()
            ))
            .send()
            .await
            .unwrap();
        assert_eq!(res.balance, U256::ZERO);
        assert_eq!(
            res.proof
                .verify(
                    &network
                        .server
                        .state(view)
                        .await
                        .unwrap()
                        .fee_merkle_tree
                        .commitment()
                )
                .unwrap(),
            U256::ZERO,
        );

        // Undecided block state.
        let res = client
            .get::<BlocksFrontier>(&format!("catchup/{height}/{}/blocks", view.u64()))
            .send()
            .await
            .unwrap();
        let root = &network
            .server
            .state(view)
            .await
            .unwrap()
            .block_merkle_tree
            .commitment();
        BlockMerkleTree::verify(root.digest(), root.size() - 1, res)
            .unwrap()
            .unwrap();
    }

    pub async fn spawn_dishonest_peer_catchup_api() -> anyhow::Result<(Url, JoinHandle<()>)> {
        let toml = toml::from_str::<toml::Value>(include_str!("../api/catchup.toml")).unwrap();
        let mut api =
            Api::<(), hotshot_query_service::Error, SequencerApiVersion>::new(toml).unwrap();

        api.get("account", |_req, _state: &()| {
            async move {
                Result::<AccountQueryData, _>::Err(hotshot_query_service::Error::catch_all(
                    StatusCode::BAD_REQUEST,
                    "no account found".to_string(),
                ))
            }
            .boxed()
        })?
        .get("blocks", |_req, _state| {
            async move {
                Result::<BlocksFrontier, _>::Err(hotshot_query_service::Error::catch_all(
                    StatusCode::BAD_REQUEST,
                    "no block found".to_string(),
                ))
            }
            .boxed()
        })?
        .get("chainconfig", |_req, _state| {
            async move {
                Result::<ChainConfig, _>::Ok(ChainConfig {
                    max_block_size: 300.into(),
                    base_fee: 1.into(),
                    fee_recipient: "0xa0b86991c6218b36c1d19d4a2e9eb0ce3606eb48"
                        .parse()
                        .unwrap(),
                    ..Default::default()
                })
            }
            .boxed()
        })?
        .get("leafchain", |_req, _state| {
            async move {
                Result::<Vec<Leaf2>, _>::Err(hotshot_query_service::Error::catch_all(
                    StatusCode::BAD_REQUEST,
                    "No leafchain found".to_string(),
                ))
            }
            .boxed()
        })?;

        let mut app = App::<_, hotshot_query_service::Error>::with_state(());
        app.with_version(env!("CARGO_PKG_VERSION").parse().unwrap());

        app.register_module::<_, _>("catchup", api).unwrap();

        let port = pick_unused_port().expect("no free port");
        let url: Url = Url::parse(&format!("http://localhost:{port}")).unwrap();

        let handle = spawn({
            let url = url.clone();
            async move {
                let _ = app.serve(url, SequencerApiVersion::instance()).await;
            }
        });

        Ok((url, handle))
    }
}

#[cfg(test)]
#[espresso_macros::generic_tests]
mod api_tests {
    use std::fmt::Debug;

    use committable::Committable;
    use data_source::testing::TestableSequencerDataSource;
    use espresso_types::{
        traits::{EventConsumer, PersistenceOptions},
        Header, Leaf2, MockSequencerVersions, NamespaceId, NamespaceProofQueryData, ValidatedState,
    };
    use futures::{future, stream::StreamExt};
    use hotshot_example_types::node_types::{EpochsTestVersions, TestVersions};
    use hotshot_query_service::availability::{
        AvailabilityDataSource, BlockQueryData, StateCertQueryData, VidCommonQueryData,
    };
    use hotshot_types::{
        data::{
            ns_table::parse_ns_table, vid_disperse::VidDisperseShare2, DaProposal2, EpochNumber,
            QuorumProposal2, QuorumProposalWrapper, VidCommitment,
        },
        event::LeafInfo,
        message::Proposal,
        simple_certificate::QuorumCertificate2,
        traits::{node_implementation::ConsensusTime, signature_key::SignatureKey, EncodeBytes},
        utils::EpochTransitionIndicator,
        vid::avidm::{init_avidm_param, AvidMScheme},
    };
    use portpicker::pick_unused_port;
    use sequencer_utils::test_utils::setup_test;
    use surf_disco::Client;
    use test_helpers::{
        catchup_test_helper, state_signature_test_helper, status_test_helper, submit_test_helper,
        TestNetwork, TestNetworkConfigBuilder,
    };
    use tide_disco::error::ServerError;
    use vbs::version::StaticVersion;

    use super::{update::ApiEventConsumer, *};
    use crate::{
        network,
        persistence::no_storage::NoStorage,
        testing::{wait_for_decide_on_handle, TestConfigBuilder},
    };

    #[tokio::test(flavor = "multi_thread")]
    pub(crate) async fn submit_test_with_query_module<D: TestableSequencerDataSource>() {
        let storage = D::create_storage().await;
        submit_test_helper(|opt| D::options(&storage, opt)).await
    }

    #[tokio::test(flavor = "multi_thread")]
    pub(crate) async fn status_test_with_query_module<D: TestableSequencerDataSource>() {
        let storage = D::create_storage().await;
        status_test_helper(|opt| D::options(&storage, opt)).await
    }

    #[tokio::test(flavor = "multi_thread")]
    pub(crate) async fn state_signature_test_with_query_module<D: TestableSequencerDataSource>() {
        let storage = D::create_storage().await;
        state_signature_test_helper(|opt| D::options(&storage, opt)).await
    }

    #[tokio::test(flavor = "multi_thread")]
    pub(crate) async fn test_namespace_query<D: TestableSequencerDataSource>() {
        setup_test();

        // Arbitrary transaction, arbitrary namespace ID
        let ns_id = NamespaceId::from(42_u32);
        let txn = Transaction::new(ns_id, vec![1, 2, 3, 4]);

        // Start query service.
        let port = pick_unused_port().expect("No ports free");
        let storage = D::create_storage().await;
        let network_config = TestConfigBuilder::default().build();
        let config = TestNetworkConfigBuilder::default()
            .api_config(D::options(&storage, Options::with_port(port)).submit(Default::default()))
            .network_config(network_config)
            .build();
        let network = TestNetwork::new(config, MockSequencerVersions::new()).await;
        let mut events = network.server.event_stream().await;

        // Connect client.
        let client: Client<ServerError, StaticVersion<0, 1>> =
            Client::new(format!("http://localhost:{port}").parse().unwrap());
        client.connect(None).await;

        let hash = client
            .post("submit/submit")
            .body_json(&txn)
            .unwrap()
            .send()
            .await
            .unwrap();
        assert_eq!(txn.commit(), hash);

        // Wait for a Decide event containing transaction matching the one we sent
        let block_height = wait_for_decide_on_handle(&mut events, &txn).await.0 as usize;
        tracing::info!(block_height, "transaction sequenced");

        // Wait for the query service to update to this block height.
        client
            .socket(&format!("availability/stream/blocks/{block_height}"))
            .subscribe::<BlockQueryData<SeqTypes>>()
            .await
            .unwrap()
            .next()
            .await
            .unwrap()
            .unwrap();

        let mut found_txn = false;
        let mut found_empty_block = false;
        for block_num in 0..=block_height {
            let header: Header = client
                .get(&format!("availability/header/{block_num}"))
                .send()
                .await
                .unwrap();
            let ns_query_res: NamespaceProofQueryData = client
                .get(&format!("availability/block/{block_num}/namespace/{ns_id}"))
                .send()
                .await
                .unwrap();

            // Verify namespace proof if present
            if let Some(ns_proof) = ns_query_res.proof {
                let vid_common: VidCommonQueryData<SeqTypes> = client
                    .get(&format!("availability/vid/common/{block_num}"))
                    .send()
                    .await
                    .unwrap();
                ns_proof
                    .verify(
                        header.ns_table(),
                        &header.payload_commitment(),
                        vid_common.common(),
                    )
                    .unwrap();
            } else {
                // Namespace proof should be present if ns_id exists in ns_table
                assert!(header.ns_table().find_ns_id(&ns_id).is_none());
                assert!(ns_query_res.transactions.is_empty());
            }

            found_empty_block = found_empty_block || ns_query_res.transactions.is_empty();

            for txn in ns_query_res.transactions {
                if txn.commit() == hash {
                    // Ensure that we validate an inclusion proof
                    found_txn = true;
                }
            }
        }
        assert!(found_txn);
        assert!(found_empty_block);
    }

    #[tokio::test(flavor = "multi_thread")]
    pub(crate) async fn catchup_test_with_query_module<D: TestableSequencerDataSource>() {
        let storage = D::create_storage().await;
        catchup_test_helper(|opt| D::options(&storage, opt)).await
    }

    #[tokio::test(flavor = "multi_thread")]
    pub async fn test_non_consecutive_decide_with_failing_event_consumer<D>()
    where
        D: TestableSequencerDataSource + Debug + 'static,
    {
        #[derive(Clone, Copy, Debug)]
        struct FailConsumer;

        #[async_trait]
        impl EventConsumer for FailConsumer {
            async fn handle_event(&self, _: &Event<SeqTypes>) -> anyhow::Result<()> {
                bail!("mock error injection");
            }
        }

        setup_test();
        let (pubkey, privkey) = PubKey::generated_from_seed_indexed([0; 32], 1);

        let storage = D::create_storage().await;
        let persistence = D::persistence_options(&storage).create().await.unwrap();
        let data_source: Arc<StorageState<network::Memory, NoStorage, _, MockSequencerVersions>> =
            Arc::new(StorageState::new(
                D::create(D::persistence_options(&storage), Default::default(), false)
                    .await
                    .unwrap(),
                ApiState::new(future::pending()),
            ));

        // Create two non-consecutive leaf chains.
        let mut chain1 = vec![];

        let genesis = Leaf2::genesis::<TestVersions>(&Default::default(), &NodeState::mock()).await;
        let payload = genesis.block_payload().unwrap();
        let payload_bytes_arc = payload.encode();

        let avidm_param = init_avidm_param(2).unwrap();
        let weights = vec![1u32; 2];

        let ns_table = parse_ns_table(payload.byte_len().as_usize(), &payload.ns_table().encode());
        let (payload_commitment, shares) =
            AvidMScheme::ns_disperse(&avidm_param, &weights, &payload_bytes_arc, ns_table).unwrap();

        let mut quorum_proposal = QuorumProposalWrapper::<SeqTypes> {
            proposal: QuorumProposal2::<SeqTypes> {
                block_header: genesis.block_header().clone(),
                view_number: ViewNumber::genesis(),
                justify_qc: QuorumCertificate2::genesis::<MockSequencerVersions>(
                    &ValidatedState::default(),
                    &NodeState::mock(),
                )
                .await,
                upgrade_certificate: None,
                view_change_evidence: None,
                next_drb_result: None,
                next_epoch_justify_qc: None,
                epoch: None,
                state_cert: None,
            },
        };
        let mut qc = QuorumCertificate2::genesis::<MockSequencerVersions>(
            &ValidatedState::default(),
            &NodeState::mock(),
        )
        .await;

        let mut justify_qc = qc.clone();
        for i in 0..5 {
            *quorum_proposal.proposal.block_header.height_mut() = i;
            quorum_proposal.proposal.view_number = ViewNumber::new(i);
            quorum_proposal.proposal.justify_qc = justify_qc;
            let leaf = Leaf2::from_quorum_proposal(&quorum_proposal);
            qc.view_number = leaf.view_number();
            qc.data.leaf_commit = Committable::commit(&leaf);
            justify_qc = qc.clone();
            chain1.push((leaf.clone(), qc.clone()));

            // Include a quorum proposal for each leaf.
            let quorum_proposal_signature =
                PubKey::sign(&privkey, &bincode::serialize(&quorum_proposal).unwrap())
                    .expect("Failed to sign quorum_proposal");
            persistence
                .append_quorum_proposal2(&Proposal {
                    data: quorum_proposal.clone(),
                    signature: quorum_proposal_signature,
                    _pd: Default::default(),
                })
                .await
                .unwrap();

            // Include VID information for each leaf.
            let share = VidDisperseShare2::<SeqTypes> {
                view_number: leaf.view_number(),
                payload_commitment,
                share: shares[0].clone(),
                recipient_key: pubkey,
                epoch: Some(EpochNumber::new(0)),
                target_epoch: Some(EpochNumber::new(0)),
                common: avidm_param.clone(),
            };
            persistence
                .append_vid2(&share.to_proposal(&privkey).unwrap())
                .await
                .unwrap();

            // Include payload information for each leaf.
            let block_payload_signature =
                PubKey::sign(&privkey, &payload_bytes_arc).expect("Failed to sign block payload");
            let da_proposal_inner = DaProposal2::<SeqTypes> {
                encoded_transactions: payload_bytes_arc.clone(),
                metadata: payload.ns_table().clone(),
                view_number: leaf.view_number(),
                epoch: Some(EpochNumber::new(0)),
                epoch_transition_indicator: EpochTransitionIndicator::NotInTransition,
            };
            let da_proposal = Proposal {
                data: da_proposal_inner,
                signature: block_payload_signature,
                _pd: Default::default(),
            };
            persistence
                .append_da2(&da_proposal, VidCommitment::V1(payload_commitment))
                .await
                .unwrap();
        }
        // Split into two chains.
        let mut chain2 = chain1.split_off(2);
        // Make non-consecutive (i.e. we skip a leaf).
        chain2.remove(0);

        // Decide 2 leaves, but fail in event processing.
        let leaf_chain = chain1
            .iter()
            .map(|(leaf, qc)| (leaf_info(leaf.clone()), qc.clone()))
            .collect::<Vec<_>>();
        tracing::info!("decide with event handling failure");
        persistence
            .append_decided_leaves(
                ViewNumber::new(1),
                leaf_chain.iter().map(|(leaf, qc)| (leaf, qc.clone())),
                &FailConsumer,
            )
            .await
            .unwrap();

        // Now decide remaining leaves successfully. We should now process a decide event for all
        // the leaves.
        let consumer = ApiEventConsumer::from(data_source.clone());
        let leaf_chain = chain2
            .iter()
            .map(|(leaf, qc)| (leaf_info(leaf.clone()), qc.clone()))
            .collect::<Vec<_>>();
        tracing::info!("decide successfully");
        persistence
            .append_decided_leaves(
                ViewNumber::new(4),
                leaf_chain.iter().map(|(leaf, qc)| (leaf, qc.clone())),
                &consumer,
            )
            .await
            .unwrap();

        // Check that the leaves were moved to archive storage, along with payload and VID
        // information.
        for (leaf, qc) in chain1.iter().chain(&chain2) {
            tracing::info!(height = leaf.height(), "check archive");
            let qd = data_source.get_leaf(leaf.height() as usize).await.await;
            let stored_leaf: Leaf2 = qd.leaf().clone();
            let stored_qc = qd.qc().clone();
            assert_eq!(&stored_leaf, leaf);
            assert_eq!(&stored_qc, qc);

            data_source
                .get_block(leaf.height() as usize)
                .await
                .try_resolve()
                .ok()
                .unwrap();
            data_source
                .get_vid_common(leaf.height() as usize)
                .await
                .try_resolve()
                .ok()
                .unwrap();

            // Check that all data has been garbage collected for the decided views.
            assert!(persistence
                .load_da_proposal(leaf.view_number())
                .await
                .unwrap()
                .is_none());
            assert!(persistence
                .load_vid_share(leaf.view_number())
                .await
                .unwrap()
                .is_none());
            assert!(persistence
                .load_quorum_proposal(leaf.view_number())
                .await
                .is_err());
        }

        // Check that data has _not_ been garbage collected for the missing view.
        assert!(persistence
            .load_da_proposal(ViewNumber::new(2))
            .await
            .unwrap()
            .is_some());
        assert!(persistence
            .load_vid_share(ViewNumber::new(2))
            .await
            .unwrap()
            .is_some());
        persistence
            .load_quorum_proposal(ViewNumber::new(2))
            .await
            .unwrap();
    }

    #[tokio::test(flavor = "multi_thread")]
    pub async fn test_decide_missing_data<D>()
    where
        D: TestableSequencerDataSource + Debug + 'static,
    {
        setup_test();

        let storage = D::create_storage().await;
        let persistence = D::persistence_options(&storage).create().await.unwrap();
        let data_source: Arc<StorageState<network::Memory, NoStorage, _, MockSequencerVersions>> =
            Arc::new(StorageState::new(
                D::create(D::persistence_options(&storage), Default::default(), false)
                    .await
                    .unwrap(),
                ApiState::new(future::pending()),
            ));
        let consumer = ApiEventConsumer::from(data_source.clone());

        let mut qc = QuorumCertificate2::genesis::<MockSequencerVersions>(
            &ValidatedState::default(),
            &NodeState::mock(),
        )
        .await;
        let leaf =
            Leaf2::genesis::<TestVersions>(&ValidatedState::default(), &NodeState::mock()).await;

        // Append the genesis leaf. We don't use this for the test, because the update function will
        // automatically fill in the missing data for genesis. We just append this to get into a
        // consistent state to then append the leaf from view 1, which will have missing data.
        tracing::info!(?leaf, ?qc, "decide genesis leaf");
        persistence
            .append_decided_leaves(
                leaf.view_number(),
                [(&leaf_info(leaf.clone()), qc.clone())],
                &consumer,
            )
            .await
            .unwrap();

        // Create another leaf, with missing data.
        let mut block_header = leaf.block_header().clone();
        *block_header.height_mut() += 1;
        let qp = QuorumProposalWrapper {
            proposal: QuorumProposal2 {
                block_header,
                view_number: leaf.view_number() + 1,
                justify_qc: qc.clone(),
                upgrade_certificate: None,
                view_change_evidence: None,
                next_drb_result: None,
                next_epoch_justify_qc: None,
                epoch: None,
                state_cert: None,
            },
        };

        let leaf = Leaf2::from_quorum_proposal(&qp);
        qc.view_number = leaf.view_number();
        qc.data.leaf_commit = Committable::commit(&leaf);

        // Decide a leaf without the corresponding payload or VID.
        tracing::info!(?leaf, ?qc, "append leaf 1");
        persistence
            .append_decided_leaves(
                leaf.view_number(),
                [(&leaf_info(leaf.clone()), qc)],
                &consumer,
            )
            .await
            .unwrap();

        // Check that we still processed the leaf.
        assert_eq!(leaf, data_source.get_leaf(1).await.await.leaf().clone());
        assert!(data_source.get_vid_common(1).await.is_pending());
        assert!(data_source.get_block(1).await.is_pending());
    }

    fn leaf_info(leaf: Leaf2) -> LeafInfo<SeqTypes> {
        LeafInfo {
            leaf,
            vid_share: None,
            state: Default::default(),
            delta: None,
            state_cert: None,
        }
    }

    #[ignore]
    #[tokio::test(flavor = "multi_thread")]
    pub(crate) async fn test_state_cert_query<D: TestableSequencerDataSource>() {
        setup_test();

        const TEST_EPOCH_HEIGHT: u64 = 10;
        const TEST_EPOCHS: u64 = 3;

        // Start query service.
        let port = pick_unused_port().expect("No ports free");
        let storage = D::create_storage().await;
        let network_config = TestConfigBuilder::default()
            .epoch_height(TEST_EPOCH_HEIGHT)
            .build();
        let config = TestNetworkConfigBuilder::default()
            .api_config(D::options(&storage, Options::with_port(port)).submit(Default::default()))
            .network_config(network_config)
            .build();
        let network = TestNetwork::new(config, EpochsTestVersions {}).await;
        let mut events = network.server.event_stream().await;

        // Wait until 3 epochs have passed.
        loop {
            let event = events.next().await.unwrap();
            tracing::info!("Received event from handle: {event:?}");

            if let hotshot::types::EventType::Decide { leaf_chain, .. } = event.event {
                println!(
                    "Decide event received: {:?}",
                    leaf_chain.first().unwrap().leaf.height()
                );
                if leaf_chain
                    .first()
                    .is_some_and(|leaf| leaf.leaf.height() >= TEST_EPOCHS * TEST_EPOCH_HEIGHT)
                {
                    break;
                } else {
                    // Keep waiting
                }
            }
        }

        // Connect client.
        let client: Client<ServerError, StaticVersion<0, 1>> =
            Client::new(format!("http://localhost:{port}").parse().unwrap());
        client.connect(None).await;

        // Get the state cert for the 3rd epoch.
        for i in 0..TEST_EPOCHS {
            let state_cert = client
                .get::<StateCertQueryData<SeqTypes>>(&format!("availability/state-cert/{i}"))
                .send()
                .await
                .unwrap()
                .0;
            tracing::info!("state_cert: {state_cert:?}");
            assert_eq!(state_cert.epoch.u64(), i);
            assert_eq!(
                state_cert.light_client_state.block_height,
                (i + 1) * TEST_EPOCH_HEIGHT - 5
            );
        }
    }
}

#[cfg(test)]
mod test {
    use std::{
        collections::{HashMap, HashSet},
        time::Duration,
    };

    use alloy::{
        eips::BlockId,
        network::EthereumWallet,
        primitives::U256,
        providers::{Provider, ProviderBuilder},
    };
    use async_lock::Mutex;
    use committable::{Commitment, Committable};
    use espresso_contract_deployer::{
        builder::DeployerArgsBuilder, network_config::light_client_genesis_from_stake_table,
        Contract, Contracts,
    };
    use espresso_types::{
        config::PublicHotShotConfig,
        traits::{NullEventConsumer, PersistenceOptions},
        v0_1::{RewardAmount, COMMISSION_BASIS_POINTS},
        v0_3::Fetcher,
        validators_from_l1_events, EpochVersion, FeeAmount, FeeVersion, Header, L1ClientOptions,
        MockSequencerVersions, NamespaceId, RewardDistributor, SequencerVersions, ValidatedState,
    };
    use futures::{
        future::{self, join_all},
        stream::{StreamExt, TryStreamExt},
    };
    use hotshot::types::EventType;
    use hotshot_contract_adapter::sol_types::{EspToken, StakeTableV2};
    use hotshot_example_types::node_types::EpochsTestVersions;
    use hotshot_query_service::{
        availability::{
            BlockQueryData, BlockSummaryQueryData, LeafQueryData, TransactionQueryData,
            VidCommonQueryData,
        },
        data_source::{sql::Config, storage::SqlStorage, VersionedDataSource},
        explorer::TransactionSummariesResponse,
        types::HeightIndexed,
    };
    use hotshot_types::{
        data::EpochNumber,
        event::LeafInfo,
        traits::{election::Membership, metrics::NoMetrics, node_implementation::ConsensusTime},
        utils::epoch_from_block_number,
        ValidatorConfig,
    };
    use jf_merkle_tree::prelude::{MerkleProof, Sha3Node};
    use portpicker::pick_unused_port;
    use rand::seq::SliceRandom;
    use sequencer_utils::test_utils::setup_test;
    use staking_cli::demo::DelegationConfig;
    use surf_disco::Client;
    use test_helpers::{
        catchup_test_helper, state_signature_test_helper, status_test_helper, submit_test_helper,
        TestNetwork, TestNetworkConfigBuilder,
    };
    use tide_disco::{app::AppHealth, error::ServerError, healthcheck::HealthStatus};
    use tokio::time::sleep;
    use vbs::version::{StaticVersion, StaticVersionType};

    use self::{
        data_source::testing::TestableSequencerDataSource, options::HotshotEvents,
        sql::DataSource as SqlDataSource,
    };
    use super::*;
    use crate::{
        api::{
            options::Query,
            sql::{impl_testable_data_source::tmp_options, reconstruct_state},
            test_helpers::STAKE_TABLE_CAPACITY_FOR_TEST,
        },
        catchup::{NullStateCatchup, StatePeers},
        persistence::no_storage,
        testing::{wait_for_decide_on_handle, TestConfig, TestConfigBuilder},
    };

    #[tokio::test(flavor = "multi_thread")]
    async fn test_healthcheck() {
        setup_test();

        let port = pick_unused_port().expect("No ports free");
        let url = format!("http://localhost:{port}").parse().unwrap();
        let client: Client<ServerError, StaticVersion<0, 1>> = Client::new(url);
        let options = Options::with_port(port);
        let network_config = TestConfigBuilder::default().build();
        let config = TestNetworkConfigBuilder::<5, _, NullStateCatchup>::default()
            .api_config(options)
            .network_config(network_config)
            .build();
        let _network = TestNetwork::new(config, MockSequencerVersions::new()).await;

        client.connect(None).await;
        let health = client.get::<AppHealth>("healthcheck").send().await.unwrap();
        assert_eq!(health.status, HealthStatus::Available);
    }

    #[tokio::test(flavor = "multi_thread")]
    async fn status_test_without_query_module() {
        status_test_helper(|opt| opt).await
    }

    #[tokio::test(flavor = "multi_thread")]
    async fn submit_test_without_query_module() {
        submit_test_helper(|opt| opt).await
    }

    #[tokio::test(flavor = "multi_thread")]
    async fn state_signature_test_without_query_module() {
        state_signature_test_helper(|opt| opt).await
    }

    #[tokio::test(flavor = "multi_thread")]
    async fn catchup_test_without_query_module() {
        catchup_test_helper(|opt| opt).await
    }

    #[tokio::test(flavor = "multi_thread")]
    async fn slow_test_merklized_state_api() {
        setup_test();

        let port = pick_unused_port().expect("No ports free");

        let storage = SqlDataSource::create_storage().await;

        let options = SqlDataSource::options(&storage, Options::with_port(port));

        let network_config = TestConfigBuilder::default().build();
        let config = TestNetworkConfigBuilder::default()
            .api_config(options)
            .network_config(network_config)
            .build();
        let mut network = TestNetwork::new(config, MockSequencerVersions::new()).await;
        let url = format!("http://localhost:{port}").parse().unwrap();
        let client: Client<ServerError, SequencerApiVersion> = Client::new(url);

        client.connect(Some(Duration::from_secs(15))).await;

        // Wait until some blocks have been decided.
        tracing::info!("waiting for blocks");
        let blocks = client
            .socket("availability/stream/blocks/0")
            .subscribe::<BlockQueryData<SeqTypes>>()
            .await
            .unwrap()
            .take(4)
            .try_collect::<Vec<_>>()
            .await
            .unwrap();

        // sleep for few seconds so that state data is upserted
        tracing::info!("waiting for state to be inserted");
        sleep(Duration::from_secs(5)).await;
        network.stop_consensus().await;

        for block in blocks {
            let i = block.height();
            tracing::info!(i, "get block state");
            let path = client
                .get::<MerkleProof<Commitment<Header>, u64, Sha3Node, 3>>(&format!(
                    "block-state/{}/{i}",
                    i + 1
                ))
                .send()
                .await
                .unwrap();
            assert_eq!(*path.elem().unwrap(), block.hash());

            tracing::info!(i, "get fee state");
            let account = TestConfig::<5>::builder_key().fee_account();
            let path = client
                .get::<MerkleProof<FeeAmount, FeeAccount, Sha3Node, 256>>(&format!(
                    "fee-state/{}/{}",
                    i + 1,
                    account
                ))
                .send()
                .await
                .unwrap();
            assert_eq!(*path.index(), account);
            assert!(*path.elem().unwrap() > 0.into(), "{:?}", path.elem());
        }

        // testing fee_balance api
        let account = TestConfig::<5>::builder_key().fee_account();
        let amount = client
            .get::<Option<FeeAmount>>(&format!("fee-state/fee-balance/latest/{account}"))
            .send()
            .await
            .unwrap()
            .unwrap();
        let expected = U256::MAX;
        assert_eq!(expected, amount.0);
    }

    #[tokio::test(flavor = "multi_thread")]
    async fn test_leaf_only_data_source() {
        setup_test();

        let port = pick_unused_port().expect("No ports free");

        let storage = SqlDataSource::create_storage().await;
        let options =
            SqlDataSource::leaf_only_ds_options(&storage, Options::with_port(port)).unwrap();

        let network_config = TestConfigBuilder::default().build();
        let config = TestNetworkConfigBuilder::default()
            .api_config(options)
            .network_config(network_config)
            .build();
        let _network = TestNetwork::new(config, MockSequencerVersions::new()).await;
        let url = format!("http://localhost:{port}").parse().unwrap();
        let client: Client<ServerError, SequencerApiVersion> = Client::new(url);

        tracing::info!("waiting for blocks");
        client.connect(Some(Duration::from_secs(15))).await;
        // Wait until some blocks have been decided.

        let account = TestConfig::<5>::builder_key().fee_account();

        let _headers = client
            .socket("availability/stream/headers/0")
            .subscribe::<Header>()
            .await
            .unwrap()
            .take(10)
            .try_collect::<Vec<_>>()
            .await
            .unwrap();

        for i in 1..5 {
            let leaf = client
                .get::<LeafQueryData<SeqTypes>>(&format!("availability/leaf/{i}"))
                .send()
                .await
                .unwrap();

            assert_eq!(leaf.height(), i);

            let header = client
                .get::<Header>(&format!("availability/header/{i}"))
                .send()
                .await
                .unwrap();

            assert_eq!(header.height(), i);

            let vid = client
                .get::<VidCommonQueryData<SeqTypes>>(&format!("availability/vid/common/{i}"))
                .send()
                .await
                .unwrap();

            assert_eq!(vid.height(), i);

            client
                .get::<MerkleProof<Commitment<Header>, u64, Sha3Node, 3>>(&format!(
                    "block-state/{i}/{}",
                    i - 1
                ))
                .send()
                .await
                .unwrap();

            client
                .get::<MerkleProof<FeeAmount, FeeAccount, Sha3Node, 256>>(&format!(
                    "fee-state/{}/{}",
                    i + 1,
                    account
                ))
                .send()
                .await
                .unwrap();
        }

        // This would fail even though we have processed atleast 10 leaves
        // this is because light weight nodes only support leaves, headers and VID
        client
            .get::<BlockQueryData<SeqTypes>>("availability/block/1")
            .send()
            .await
            .unwrap_err();
    }

    async fn run_catchup_test(url_suffix: &str) {
        setup_test();

        // Start a sequencer network, using the query service for catchup.
        let port = pick_unused_port().expect("No ports free");
        const NUM_NODES: usize = 5;

        let url: url::Url = format!("http://localhost:{port}{url_suffix}")
            .parse()
            .unwrap();

        let config = TestNetworkConfigBuilder::<NUM_NODES, _, _>::with_num_nodes()
            .api_config(Options::with_port(port))
            .network_config(TestConfigBuilder::default().build())
            .catchups(std::array::from_fn(|_| {
                StatePeers::<StaticVersion<0, 1>>::from_urls(
                    vec![url.clone()],
                    Default::default(),
                    &NoMetrics,
                )
            }))
            .build();
        let mut network = TestNetwork::new(config, MockSequencerVersions::new()).await;

        // Wait for replica 0 to reach a (non-genesis) decide, before disconnecting it.
        let mut events = network.peers[0].event_stream().await;
        loop {
            let event = events.next().await.unwrap();
            let EventType::Decide { leaf_chain, .. } = event.event else {
                continue;
            };
            if leaf_chain[0].leaf.height() > 0 {
                break;
            }
        }

        // Shut down and restart replica 0. We don't just stop consensus and restart it; we fully
        // drop the node and recreate it so it loses all of its temporary state and starts off from
        // genesis. It should be able to catch up by listening to proposals and then rebuild its
        // state from its peers.
        tracing::info!("shutting down node");
        network.peers.remove(0);

        // Wait for a few blocks to pass while the node is down, so it falls behind.
        network
            .server
            .event_stream()
            .await
            .filter(|event| future::ready(matches!(event.event, EventType::Decide { .. })))
            .take(3)
            .collect::<Vec<_>>()
            .await;

        tracing::info!("restarting node");
        let node = network
            .cfg
            .init_node(
                1,
                ValidatedState::default(),
                no_storage::Options,
                Some(StatePeers::<StaticVersion<0, 1>>::from_urls(
                    vec![url],
                    Default::default(),
                    &NoMetrics,
                )),
                None,
                &NoMetrics,
                test_helpers::STAKE_TABLE_CAPACITY_FOR_TEST,
                NullEventConsumer,
                MockSequencerVersions::new(),
                Default::default(),
            )
            .await;
        let mut events = node.event_stream().await;

        // Wait for a (non-genesis) block proposed by each node, to prove that the lagging node has
        // caught up and all nodes are in sync.
        let mut proposers = [false; NUM_NODES];
        loop {
            let event = events.next().await.unwrap();
            let EventType::Decide { leaf_chain, .. } = event.event else {
                continue;
            };
            for LeafInfo { leaf, .. } in leaf_chain.iter().rev() {
                let height = leaf.height();
                let leaf_builder = (leaf.view_number().u64() as usize) % NUM_NODES;
                if height == 0 {
                    continue;
                }

                tracing::info!(
                    "waiting for blocks from {proposers:?}, block {height} is from {leaf_builder}",
                );
                proposers[leaf_builder] = true;
            }

            if proposers.iter().all(|has_proposed| *has_proposed) {
                break;
            }
        }
    }

    #[tokio::test(flavor = "multi_thread")]
    async fn test_catchup() {
        run_catchup_test("").await;
    }

    #[tokio::test(flavor = "multi_thread")]
    async fn test_catchup_v0() {
        run_catchup_test("/v0").await;
    }

    #[tokio::test(flavor = "multi_thread")]
    async fn test_catchup_v1() {
        run_catchup_test("/v1").await;
    }

    #[tokio::test(flavor = "multi_thread")]
    async fn test_catchup_no_state_peers() {
        setup_test();

        // Start a sequencer network, using the query service for catchup.
        let port = pick_unused_port().expect("No ports free");
        const NUM_NODES: usize = 5;
        let config = TestNetworkConfigBuilder::<NUM_NODES, _, _>::with_num_nodes()
            .api_config(Options::with_port(port))
            .network_config(TestConfigBuilder::default().build())
            .build();
        let mut network = TestNetwork::new(config, MockSequencerVersions::new()).await;

        // Wait for replica 0 to reach a (non-genesis) decide, before disconnecting it.
        let mut events = network.peers[0].event_stream().await;
        loop {
            let event = events.next().await.unwrap();
            let EventType::Decide { leaf_chain, .. } = event.event else {
                continue;
            };
            if leaf_chain[0].leaf.height() > 0 {
                break;
            }
        }

        // Shut down and restart replica 0. We don't just stop consensus and restart it; we fully
        // drop the node and recreate it so it loses all of its temporary state and starts off from
        // genesis. It should be able to catch up by listening to proposals and then rebuild its
        // state from its peers.
        tracing::info!("shutting down node");
        network.peers.remove(0);

        // Wait for a few blocks to pass while the node is down, so it falls behind.
        network
            .server
            .event_stream()
            .await
            .filter(|event| future::ready(matches!(event.event, EventType::Decide { .. })))
            .take(3)
            .collect::<Vec<_>>()
            .await;

        tracing::info!("restarting node");
        let node = network
            .cfg
            .init_node(
                1,
                ValidatedState::default(),
                no_storage::Options,
                None::<NullStateCatchup>,
                None,
                &NoMetrics,
                test_helpers::STAKE_TABLE_CAPACITY_FOR_TEST,
                NullEventConsumer,
                MockSequencerVersions::new(),
                Default::default(),
            )
            .await;
        let mut events = node.event_stream().await;

        // Wait for a (non-genesis) block proposed by each node, to prove that the lagging node has
        // caught up and all nodes are in sync.
        let mut proposers = [false; NUM_NODES];
        loop {
            let event = events.next().await.unwrap();
            let EventType::Decide { leaf_chain, .. } = event.event else {
                continue;
            };
            for LeafInfo { leaf, .. } in leaf_chain.iter().rev() {
                let height = leaf.height();
                let leaf_builder = (leaf.view_number().u64() as usize) % NUM_NODES;
                if height == 0 {
                    continue;
                }

                tracing::info!(
                    "waiting for blocks from {proposers:?}, block {height} is from {leaf_builder}",
                );
                proposers[leaf_builder] = true;
            }

            if proposers.iter().all(|has_proposed| *has_proposed) {
                break;
            }
        }
    }

    #[ignore]
    #[tokio::test(flavor = "multi_thread")]
    async fn test_catchup_epochs_no_state_peers() {
        setup_test();

        // Start a sequencer network, using the query service for catchup.
        let port = pick_unused_port().expect("No ports free");
        const EPOCH_HEIGHT: u64 = 5;
        let network_config = TestConfigBuilder::default()
            .epoch_height(EPOCH_HEIGHT)
            .build();
        const NUM_NODES: usize = 5;
        let config = TestNetworkConfigBuilder::<NUM_NODES, _, _>::with_num_nodes()
            .api_config(Options::with_port(port))
            .network_config(network_config)
            .build();
        let mut network = TestNetwork::new(config, EpochsTestVersions {}).await;

        // Wait for replica 0 to decide in the third epoch.
        let mut events = network.peers[0].event_stream().await;
        loop {
            let event = events.next().await.unwrap();
            let EventType::Decide { leaf_chain, .. } = event.event else {
                continue;
            };
            tracing::error!("got decide height {}", leaf_chain[0].leaf.height());

            if leaf_chain[0].leaf.height() > EPOCH_HEIGHT * 3 {
                tracing::error!("decided past one epoch");
                break;
            }
        }

        // Shut down and restart replica 0. We don't just stop consensus and restart it; we fully
        // drop the node and recreate it so it loses all of its temporary state and starts off from
        // genesis. It should be able to catch up by listening to proposals and then rebuild its
        // state from its peers.
        tracing::info!("shutting down node");
        network.peers.remove(0);

        // Wait for a few blocks to pass while the node is down, so it falls behind.
        network
            .server
            .event_stream()
            .await
            .filter(|event| future::ready(matches!(event.event, EventType::Decide { .. })))
            .take(3)
            .collect::<Vec<_>>()
            .await;

        tracing::error!("restarting node");
        let node = network
            .cfg
            .init_node(
                1,
                ValidatedState::default(),
                no_storage::Options,
                None::<NullStateCatchup>,
                None,
                &NoMetrics,
                test_helpers::STAKE_TABLE_CAPACITY_FOR_TEST,
                NullEventConsumer,
                MockSequencerVersions::new(),
                Default::default(),
            )
            .await;
        let mut events = node.event_stream().await;

        // Wait for a (non-genesis) block proposed by each node, to prove that the lagging node has
        // caught up and all nodes are in sync.
        let mut proposers = [false; NUM_NODES];
        loop {
            let event = events.next().await.unwrap();
            let EventType::Decide { leaf_chain, .. } = event.event else {
                continue;
            };
            for LeafInfo { leaf, .. } in leaf_chain.iter().rev() {
                let height = leaf.height();
                let leaf_builder = (leaf.view_number().u64() as usize) % NUM_NODES;
                if height == 0 {
                    continue;
                }

                tracing::info!(
                    "waiting for blocks from {proposers:?}, block {height} is from {leaf_builder}",
                );
                proposers[leaf_builder] = true;
            }

            if proposers.iter().all(|has_proposed| *has_proposed) {
                break;
            }
        }
    }

    #[tokio::test(flavor = "multi_thread")]
    async fn test_chain_config_from_instance() {
        // This test uses a ValidatedState which only has the default chain config commitment.
        // The NodeState has the full chain config.
        // Both chain config commitments will match, so the ValidatedState should have the full chain config after a non-genesis block is decided.
        setup_test();

        let port = pick_unused_port().expect("No ports free");

        let chain_config: ChainConfig = ChainConfig::default();

        let state = ValidatedState {
            chain_config: chain_config.commit().into(),
            ..Default::default()
        };

        let states = std::array::from_fn(|_| state.clone());

        let config = TestNetworkConfigBuilder::default()
            .api_config(Options::with_port(port))
            .states(states)
            .catchups(std::array::from_fn(|_| {
                StatePeers::<StaticVersion<0, 1>>::from_urls(
                    vec![format!("http://localhost:{port}").parse().unwrap()],
                    Default::default(),
                    &NoMetrics,
                )
            }))
            .network_config(TestConfigBuilder::default().build())
            .build();

        let mut network = TestNetwork::new(config, MockSequencerVersions::new()).await;

        // Wait for few blocks to be decided.
        network
            .server
            .event_stream()
            .await
            .filter(|event| future::ready(matches!(event.event, EventType::Decide { .. })))
            .take(3)
            .collect::<Vec<_>>()
            .await;

        for peer in &network.peers {
            let state = peer.consensus().read().await.decided_state().await;

            assert_eq!(state.chain_config.resolve().unwrap(), chain_config)
        }

        network.server.shut_down().await;
        drop(network);
    }

    #[tokio::test(flavor = "multi_thread")]
    async fn test_chain_config_catchup() {
        // This test uses a ValidatedState with a non-default chain config
        // so it will be different from the NodeState chain config used by the TestNetwork.
        // However, for this test to work, at least one node should have a full chain config
        // to allow other nodes to catch up.

        setup_test();

        let port = pick_unused_port().expect("No ports free");

        let cf = ChainConfig {
            max_block_size: 300.into(),
            base_fee: 1.into(),
            ..Default::default()
        };

        // State1 contains only the chain config commitment
        let state1 = ValidatedState {
            chain_config: cf.commit().into(),
            ..Default::default()
        };

        //state 2 contains the full chain config
        let state2 = ValidatedState {
            chain_config: cf.into(),
            ..Default::default()
        };

        let mut states = std::array::from_fn(|_| state1.clone());
        // only one node has the full chain config
        // all the other nodes should do a catchup to get the full chain config from peer 0
        states[0] = state2;

        const NUM_NODES: usize = 5;
        let config = TestNetworkConfigBuilder::<NUM_NODES, _, _>::with_num_nodes()
            .api_config(Options::from(options::Http {
                port,
                max_connections: None,
            }))
            .states(states)
            .catchups(std::array::from_fn(|_| {
                StatePeers::<StaticVersion<0, 1>>::from_urls(
                    vec![format!("http://localhost:{port}").parse().unwrap()],
                    Default::default(),
                    &NoMetrics,
                )
            }))
            .network_config(TestConfigBuilder::default().build())
            .build();

        let mut network = TestNetwork::new(config, MockSequencerVersions::new()).await;

        // Wait for a few blocks to be decided.
        network
            .server
            .event_stream()
            .await
            .filter(|event| future::ready(matches!(event.event, EventType::Decide { .. })))
            .take(3)
            .collect::<Vec<_>>()
            .await;

        for peer in &network.peers {
            let state = peer.consensus().read().await.decided_state().await;

            assert_eq!(state.chain_config.resolve().unwrap(), cf)
        }

        network.server.shut_down().await;
        drop(network);
    }

    #[tokio::test(flavor = "multi_thread")]
    async fn test_pos_upgrade_view_based() {
        type PosUpgrade = SequencerVersions<FeeVersion, EpochVersion>;
        test_upgrade_helper::<PosUpgrade>(PosUpgrade::new()).await;
    }

    async fn test_upgrade_helper<V: Versions>(version: V) {
        setup_test();
        // wait this number of views beyond the configured first view
        // before asserting anything.
        let wait_extra_views = 10;
        // Number of nodes running in the test network.
        const NUM_NODES: usize = 5;
        let upgrade_version = <V as Versions>::Upgrade::VERSION;
        let port = pick_unused_port().expect("No ports free");

        let test_config = TestConfigBuilder::default()
            .epoch_height(200)
            .epoch_start_block(321)
            .set_upgrades(upgrade_version)
            .await
            .build();

        let chain_config_upgrade = test_config.get_upgrade_map().chain_config(upgrade_version);
        tracing::debug!(?chain_config_upgrade);

        let config = TestNetworkConfigBuilder::<NUM_NODES, _, _>::with_num_nodes()
            .api_config(Options::from(options::Http {
                port,
                max_connections: None,
            }))
            .catchups(std::array::from_fn(|_| {
                StatePeers::<SequencerApiVersion>::from_urls(
                    vec![format!("http://localhost:{port}").parse().unwrap()],
                    Default::default(),
                    &NoMetrics,
                )
            }))
            .network_config(test_config)
            .build();

        let mut network = TestNetwork::new(config, version).await;
        let mut events = network.server.event_stream().await;

        // First loop to get an `UpgradeProposal`. Note that the
        // actual upgrade will take several to many subsequent views for
        // voting and finally the actual upgrade.
        let upgrade = loop {
            let event = events.next().await.unwrap();
            match event.event {
                EventType::UpgradeProposal { proposal, .. } => {
                    tracing::info!(?proposal, "proposal");
                    let upgrade = proposal.data.upgrade_proposal;
                    let new_version = upgrade.new_version;
                    tracing::info!(?new_version, "upgrade proposal new version");
                    assert_eq!(new_version, <V as Versions>::Upgrade::VERSION);
                    break upgrade;
                },
                _ => continue,
            }
        };

        let wanted_view = upgrade.new_version_first_view + wait_extra_views;
        // Loop until we get the `new_version_first_view`, then test the upgrade.
        loop {
            let event = events.next().await.unwrap();
            let view_number = event.view_number;

            tracing::debug!(?view_number, ?upgrade.new_version_first_view, "upgrade_new_view");
            if view_number > wanted_view {
                let states: Vec<_> = network
                    .peers
                    .iter()
                    .map(|peer| async { peer.consensus().read().await.decided_state().await })
                    .collect();

                let configs: Option<Vec<ChainConfig>> = join_all(states)
                    .await
                    .iter()
                    .map(|state| state.chain_config.resolve())
                    .collect();

                tracing::debug!(?configs, "`ChainConfig`s for nodes");
                if let Some(configs) = configs {
                    for config in configs {
                        assert_eq!(config, chain_config_upgrade);
                    }
                    break; // if assertion did not panic, the test was successful, so we exit the loop
                }
            }
            sleep(Duration::from_millis(200)).await;
        }

        network.server.shut_down().await;
    }

    #[tokio::test(flavor = "multi_thread")]
    pub(crate) async fn test_restart() {
        setup_test();

        const NUM_NODES: usize = 5;
        // Initialize nodes.
        let storage = join_all((0..NUM_NODES).map(|_| SqlDataSource::create_storage())).await;
        let persistence: [_; NUM_NODES] = storage
            .iter()
            .map(<SqlDataSource as TestableSequencerDataSource>::persistence_options)
            .collect::<Vec<_>>()
            .try_into()
            .unwrap();
        let port = pick_unused_port().unwrap();
        let config = TestNetworkConfigBuilder::default()
            .api_config(SqlDataSource::options(
                &storage[0],
                Options::with_port(port),
            ))
            .persistences(persistence.clone())
            .network_config(TestConfigBuilder::default().build())
            .build();
        let mut network = TestNetwork::new(config, MockSequencerVersions::new()).await;

        // Connect client.
        let client: Client<ServerError, SequencerApiVersion> =
            Client::new(format!("http://localhost:{port}").parse().unwrap());
        client.connect(None).await;
        tracing::info!(port, "server running");

        // Wait until some blocks have been decided.
        client
            .socket("availability/stream/blocks/0")
            .subscribe::<BlockQueryData<SeqTypes>>()
            .await
            .unwrap()
            .take(3)
            .collect::<Vec<_>>()
            .await;

        // Shut down the consensus nodes.
        tracing::info!("shutting down nodes");
        network.stop_consensus().await;

        // Get the block height we reached.
        let height = client
            .get::<usize>("status/block-height")
            .send()
            .await
            .unwrap();
        tracing::info!("decided {height} blocks before shutting down");

        // Get the decided chain, so we can check consistency after the restart.
        let chain: Vec<LeafQueryData<SeqTypes>> = client
            .socket("availability/stream/leaves/0")
            .subscribe()
            .await
            .unwrap()
            .take(height)
            .try_collect()
            .await
            .unwrap();
        let decided_view = chain.last().unwrap().leaf().view_number();

        // Get the most recent state, for catchup.

        let state = network.server.decided_state().await;
        tracing::info!(?decided_view, ?state, "consensus state");

        // Fully shut down the API servers.
        drop(network);

        // Start up again, resuming from the last decided leaf.
        let port = pick_unused_port().expect("No ports free");

        let config = TestNetworkConfigBuilder::default()
            .api_config(SqlDataSource::options(
                &storage[0],
                Options::with_port(port),
            ))
            .persistences(persistence)
            .catchups(std::array::from_fn(|_| {
                // Catchup using node 0 as a peer. Node 0 was running the archival state service
                // before the restart, so it should be able to resume without catching up by loading
                // state from storage.
                StatePeers::<StaticVersion<0, 1>>::from_urls(
                    vec![format!("http://localhost:{port}").parse().unwrap()],
                    Default::default(),
                    &NoMetrics,
                )
            }))
            .network_config(TestConfigBuilder::default().build())
            .build();
        let _network = TestNetwork::new(config, MockSequencerVersions::new()).await;
        let client: Client<ServerError, StaticVersion<0, 1>> =
            Client::new(format!("http://localhost:{port}").parse().unwrap());
        client.connect(None).await;
        tracing::info!(port, "server running");

        // Make sure we can decide new blocks after the restart.
        tracing::info!("waiting for decide, height {height}");
        let new_leaf: LeafQueryData<SeqTypes> = client
            .socket(&format!("availability/stream/leaves/{height}"))
            .subscribe()
            .await
            .unwrap()
            .next()
            .await
            .unwrap()
            .unwrap();
        assert_eq!(new_leaf.height(), height as u64);
        assert_eq!(
            new_leaf.leaf().parent_commitment(),
            chain[height - 1].hash()
        );

        // Ensure the new chain is consistent with the old chain.
        let new_chain: Vec<LeafQueryData<SeqTypes>> = client
            .socket("availability/stream/leaves/0")
            .subscribe()
            .await
            .unwrap()
            .take(height)
            .try_collect()
            .await
            .unwrap();
        assert_eq!(chain, new_chain);
    }

    #[tokio::test(flavor = "multi_thread")]
    async fn test_fetch_config() {
        setup_test();

        let port = pick_unused_port().expect("No ports free");
        let url: surf_disco::Url = format!("http://localhost:{port}").parse().unwrap();
        let client: Client<ServerError, StaticVersion<0, 1>> = Client::new(url.clone());

        let options = Options::with_port(port).config(Default::default());
        let network_config = TestConfigBuilder::default().build();
        let config = TestNetworkConfigBuilder::default()
            .api_config(options)
            .network_config(network_config)
            .build();
        let network = TestNetwork::new(config, MockSequencerVersions::new()).await;
        client.connect(None).await;

        // Fetch a network config from the API server. The first peer URL is bogus, to test the
        // failure/retry case.
        let peers = StatePeers::<StaticVersion<0, 1>>::from_urls(
            vec!["https://notarealnode.network".parse().unwrap(), url],
            Default::default(),
            &NoMetrics,
        );

        // Fetch the config from node 1, a different node than the one running the service.
        let validator =
            ValidatorConfig::generated_from_seed_indexed([0; 32], 1, U256::from(1), false);
        let config = peers.fetch_config(validator.clone()).await.unwrap();

        // Check the node-specific information in the recovered config is correct.
        assert_eq!(config.node_index, 1);

        // Check the public information is also correct (with respect to the node that actually
        // served the config, for public keys).
        pretty_assertions::assert_eq!(
            serde_json::to_value(PublicHotShotConfig::from(config.config)).unwrap(),
            serde_json::to_value(PublicHotShotConfig::from(
                network.cfg.hotshot_config().clone()
            ))
            .unwrap()
        );
    }

    async fn run_hotshot_event_streaming_test(url_suffix: &str) {
        setup_test();

        let hotshot_event_streaming_port =
            pick_unused_port().expect("No ports free for hotshot event streaming");
        let query_service_port = pick_unused_port().expect("No ports free for query service");

        let url = format!("http://localhost:{hotshot_event_streaming_port}{url_suffix}")
            .parse()
            .unwrap();

        let hotshot_events = HotshotEvents {
            events_service_port: hotshot_event_streaming_port,
        };

        let client: Client<ServerError, SequencerApiVersion> = Client::new(url);

        let options = Options::with_port(query_service_port).hotshot_events(hotshot_events);

        let network_config = TestConfigBuilder::default().build();
        let config = TestNetworkConfigBuilder::default()
            .api_config(options)
            .network_config(network_config)
            .build();
        let _network = TestNetwork::new(config, MockSequencerVersions::new()).await;

        let mut subscribed_events = client
            .socket("hotshot-events/events")
            .subscribe::<Event<SeqTypes>>()
            .await
            .unwrap();

        let total_count = 5;
        // wait for these events to receive on client 1
        let mut receive_count = 0;
        loop {
            let event = subscribed_events.next().await.unwrap();
            tracing::info!("Received event in hotshot event streaming Client 1: {event:?}");
            receive_count += 1;
            if receive_count > total_count {
                tracing::info!("Client Received at least desired events, exiting loop");
                break;
            }
        }
        assert_eq!(receive_count, total_count + 1);
    }

    #[tokio::test(flavor = "multi_thread")]
    async fn test_hotshot_event_streaming_v0() {
        run_hotshot_event_streaming_test("/v0").await;
    }

    #[tokio::test(flavor = "multi_thread")]
    async fn test_hotshot_event_streaming_v1() {
        run_hotshot_event_streaming_test("/v1").await;
    }

    #[tokio::test(flavor = "multi_thread")]
    async fn test_hotshot_event_streaming() {
        run_hotshot_event_streaming_test("").await;
    }

    // TODO when `EpochVersion` becomes base version we can merge this
    // w/ above test.
    #[tokio::test(flavor = "multi_thread")]
    async fn test_hotshot_event_streaming_epoch_progression() {
        setup_test();
        let epoch_height = 35;
        let wanted_epochs = 4;

        type PosVersion = SequencerVersions<StaticVersion<0, 3>, StaticVersion<0, 0>>;

        let network_config = TestConfigBuilder::default()
            .epoch_height(epoch_height)
            .build();

        let hotshot_event_streaming_port =
            pick_unused_port().expect("No ports free for hotshot event streaming");
        let hotshot_url = format!("http://localhost:{hotshot_event_streaming_port}")
            .parse()
            .unwrap();

        let query_service_port = pick_unused_port().expect("No ports free for query service");

        let hotshot_events = HotshotEvents {
            events_service_port: hotshot_event_streaming_port,
        };

        let client: Client<ServerError, SequencerApiVersion> = Client::new(hotshot_url);
        let options = Options::with_port(query_service_port).hotshot_events(hotshot_events);

        let config = TestNetworkConfigBuilder::default()
            .api_config(options)
            .network_config(network_config.clone())
            .pos_hook::<PosVersion>(DelegationConfig::VariableAmounts, Default::default())
            .await
            .expect("Pos Deployment")
            .build();

        let _network = TestNetwork::new(config, PosVersion::new()).await;

        let mut subscribed_events = client
            .socket("hotshot-events/events")
            .subscribe::<Event<SeqTypes>>()
            .await
            .unwrap();

        let wanted_views = epoch_height * wanted_epochs;

        let mut views = HashSet::new();
        let mut epochs = HashSet::new();
        for _ in 0..=600 {
            let event = subscribed_events.next().await.unwrap();
            let event = event.unwrap();
            let view_number = event.view_number;
            views.insert(view_number.u64());

            if let hotshot::types::EventType::Decide { qc, .. } = event.event {
                assert!(qc.data.epoch.is_some(), "epochs are live");
                assert!(qc.data.block_number.is_some());

                let epoch = qc.data.epoch.unwrap().u64();
                epochs.insert(epoch);

                tracing::debug!(
                    "Got decide: epoch: {:?}, block: {:?} ",
                    epoch,
                    qc.data.block_number
                );

                let expected_epoch =
                    epoch_from_block_number(qc.data.block_number.unwrap(), epoch_height);
                tracing::debug!("expected epoch: {expected_epoch}, qc epoch: {epoch}");

                assert_eq!(expected_epoch, epoch);
            }
            if views.contains(&wanted_views) {
                tracing::info!("Client Received at least desired views, exiting loop");
                break;
            }
        }

        // prevent false positive when we overflow the range
        assert!(views.contains(&wanted_views), "Views are not progressing");
        assert!(
            epochs.contains(&wanted_epochs),
            "Epochs are not progressing"
        );
    }

    #[tokio::test(flavor = "multi_thread")]
    async fn test_pos_rewards_basic() -> anyhow::Result<()> {
        // Basic PoS rewards test:
        // - Sets up a single validator and a single delegator (the node itself).
        // - Sets the number of blocks in each epoch to 20.
        // - Rewards begin applying from block 41 (i.e., the start of the 3rd epoch).
        // - Since the validator is also the delegator, it receives the full reward.
        // - Verifies that the reward at block height 60 matches the expected amount.
        setup_test();
        let epoch_height = 20;

        type PosVersion = SequencerVersions<StaticVersion<0, 3>, StaticVersion<0, 0>>;

        let network_config = TestConfigBuilder::default()
            .epoch_height(epoch_height)
            .build();

        let api_port = pick_unused_port().expect("No ports free for query service");

        const NUM_NODES: usize = 1;
        // Initialize nodes.
        let storage = join_all((0..NUM_NODES).map(|_| SqlDataSource::create_storage())).await;
        let persistence: [_; NUM_NODES] = storage
            .iter()
            .map(<SqlDataSource as TestableSequencerDataSource>::persistence_options)
            .collect::<Vec<_>>()
            .try_into()
            .unwrap();

        let config = TestNetworkConfigBuilder::with_num_nodes()
            .api_config(SqlDataSource::options(
                &storage[0],
                Options::with_port(api_port),
            ))
            .network_config(network_config.clone())
            .persistences(persistence.clone())
            .catchups(std::array::from_fn(|_| {
                StatePeers::<StaticVersion<0, 1>>::from_urls(
                    vec![format!("http://localhost:{api_port}").parse().unwrap()],
                    Default::default(),
                    &NoMetrics,
                )
            }))
            .pos_hook::<PosVersion>(DelegationConfig::VariableAmounts, Default::default())
            .await
            .unwrap()
            .build();

        let network = TestNetwork::new(config, PosVersion::new()).await;
        let client: Client<ServerError, SequencerApiVersion> =
            Client::new(format!("http://localhost:{api_port}").parse().unwrap());

        // first two epochs will be 1 and 2
        // rewards are distributed starting third epoch
        // third epoch starts from block 40 as epoch height is 20
        // wait for atleast 65 blocks
        let _blocks = client
            .socket("availability/stream/blocks/0")
            .subscribe::<BlockQueryData<SeqTypes>>()
            .await
            .unwrap()
            .take(65)
            .try_collect::<Vec<_>>()
            .await
            .unwrap();

        let staking_priv_keys = network_config.staking_priv_keys();
        let account = staking_priv_keys[0].0.clone();
        let address = account.address();

        let block_height = 60;

        // get the validator address balance at block height 60
        let amount = client
            .get::<Option<RewardAmount>>(&format!(
                "reward-state/reward-balance/{block_height}/{address}"
            ))
            .send()
            .await
            .unwrap()
            .unwrap();

        tracing::info!("amount={amount:?}");

        let epoch_start_block = 40;

        let node_state = network.server.node_state();
        let membership = node_state.coordinator.membership().read().await;
        let block_reward = membership.block_reward(None).expect("block reward is None");
        drop(membership);

        // The validator gets all the block reward so we can calculate the expected amount
        let expected_amount = block_reward.0 * (U256::from(block_height - epoch_start_block));

        assert_eq!(amount.0, expected_amount, "reward amount don't match");

        Ok(())
    }

    #[tokio::test(flavor = "multi_thread")]
    async fn test_cumulative_pos_rewards() -> anyhow::Result<()> {
        // This test registers 5 validators and multiple delegators for each validator.
        // One of the delegators is also a validator.
        // The test verifies that the cumulative reward at each block height equals the total block reward,
        // which is a constant.

        setup_test();
        let epoch_height = 20;

        type PosVersion = SequencerVersions<StaticVersion<0, 3>, StaticVersion<0, 0>>;

        let network_config = TestConfigBuilder::default()
            .epoch_height(epoch_height)
            .build();

        let api_port = pick_unused_port().expect("No ports free for query service");

        const NUM_NODES: usize = 5;
        // Initialize nodes.
        let storage = join_all((0..NUM_NODES).map(|_| SqlDataSource::create_storage())).await;
        let persistence: [_; NUM_NODES] = storage
            .iter()
            .map(<SqlDataSource as TestableSequencerDataSource>::persistence_options)
            .collect::<Vec<_>>()
            .try_into()
            .unwrap();

        let config = TestNetworkConfigBuilder::with_num_nodes()
            .api_config(SqlDataSource::options(
                &storage[0],
                Options::with_port(api_port),
            ))
            .network_config(network_config)
            .persistences(persistence.clone())
            .catchups(std::array::from_fn(|_| {
                StatePeers::<StaticVersion<0, 1>>::from_urls(
                    vec![format!("http://localhost:{api_port}").parse().unwrap()],
                    Default::default(),
                    &NoMetrics,
                )
            }))
            .pos_hook::<PosVersion>(DelegationConfig::MultipleDelegators, Default::default())
            .await
            .unwrap()
            .build();

        let network = TestNetwork::new(config, PosVersion::new()).await;
        let node_state = network.server.node_state();
        let membership = node_state.coordinator.membership().read().await;
        let block_reward = membership.block_reward(None).expect("block reward is None");
        drop(membership);
        let client: Client<ServerError, SequencerApiVersion> =
            Client::new(format!("http://localhost:{api_port}").parse().unwrap());

        // wait for atleast 75 blocks
        let _blocks = client
            .socket("availability/stream/blocks/0")
            .subscribe::<BlockQueryData<SeqTypes>>()
            .await
            .unwrap()
            .take(75)
            .try_collect::<Vec<_>>()
            .await
            .unwrap();

        // We are going to check cumulative blocks from block height 40 to 67
        // Basically epoch 3 and epoch 4 as epoch height is 20
        // get all the validators
        let validators = client
            .get::<ValidatorMap>("node/validators/3")
            .send()
            .await
            .expect("failed to get validator");

        // insert all the address in a map
        // We will query the reward-balance at each block height for all the addresses
        // We don't know which validator was the leader because we don't have access to Membership
        let mut addresses = HashSet::new();
        for v in validators.values() {
            addresses.insert(v.account);
            addresses.extend(v.clone().delegators.keys().collect::<Vec<_>>());
        }
        // get all the validators
        let validators = client
            .get::<ValidatorMap>("node/validators/4")
            .send()
            .await
            .expect("failed to get validator");
        for v in validators.values() {
            addresses.insert(v.account);
            addresses.extend(v.clone().delegators.keys().collect::<Vec<_>>());
        }

        let mut prev_cumulative_amount = U256::ZERO;
        // Check Cumulative rewards for epoch 3
        // i.e block height 41 to 59
        for block in 41..=67 {
            let mut cumulative_amount = U256::ZERO;
            for address in addresses.clone() {
                let amount = client
                    .get::<Option<RewardAmount>>(&format!(
                        "reward-state/reward-balance/{block}/{address}"
                    ))
                    .send()
                    .await
                    .ok()
                    .flatten();

                if let Some(amount) = amount {
                    tracing::info!("address={address}, amount={amount}");
                    cumulative_amount += amount.0;
                };
            }

            // assert cumulative reward is equal to block reward
            assert_eq!(cumulative_amount - prev_cumulative_amount, block_reward.0);
            tracing::info!("cumulative_amount is correct for block={block}");
            prev_cumulative_amount = cumulative_amount;
        }

        Ok(())
    }

    #[tokio::test(flavor = "multi_thread")]
    async fn test_stake_table_duplicate_events_from_contract() -> anyhow::Result<()> {
        // TODO(abdul): This test currently uses TestNetwork only for contract deployment and for L1 block number.
        // Once the stake table deployment logic is refactored and isolated, TestNetwork here will be unnecessary

        setup_test();
        let epoch_height = 20;

        type PosVersion = SequencerVersions<StaticVersion<0, 3>, StaticVersion<0, 0>>;

        let network_config = TestConfigBuilder::default()
            .epoch_height(epoch_height)
            .build();

        let api_port = pick_unused_port().expect("No ports free for query service");

        const NUM_NODES: usize = 5;
        // Initialize nodes.
        let storage = join_all((0..NUM_NODES).map(|_| SqlDataSource::create_storage())).await;
        let persistence: [_; NUM_NODES] = storage
            .iter()
            .map(<SqlDataSource as TestableSequencerDataSource>::persistence_options)
            .collect::<Vec<_>>()
            .try_into()
            .unwrap();

        let l1_url = network_config.l1_url();
        let config = TestNetworkConfigBuilder::with_num_nodes()
            .api_config(SqlDataSource::options(
                &storage[0],
                Options::with_port(api_port),
            ))
            .network_config(network_config)
            .persistences(persistence.clone())
            .catchups(std::array::from_fn(|_| {
                StatePeers::<StaticVersion<0, 1>>::from_urls(
                    vec![format!("http://localhost:{api_port}").parse().unwrap()],
                    Default::default(),
                    &NoMetrics,
                )
            }))
            .pos_hook::<PosVersion>(DelegationConfig::MultipleDelegators, Default::default())
            .await
            .unwrap()
            .build();

        let network = TestNetwork::new(config, PosVersion::new()).await;

        let mut prev_st = None;
        let state = network.server.decided_state().await;
        let chain_config = state.chain_config.resolve().expect("resolve chain config");
        let stake_table = chain_config.stake_table_contract.unwrap();

        let l1_client = L1ClientOptions::default()
            .connect(vec![l1_url])
            .expect("failed to connect to l1");

        let client: Client<ServerError, SequencerApiVersion> =
            Client::new(format!("http://localhost:{api_port}").parse().unwrap());

        let mut headers = client
            .socket("availability/stream/headers/0")
            .subscribe::<Header>()
            .await
            .unwrap();

        let mut target_bh = 0;
        while let Some(header) = headers.next().await {
            let header = header.unwrap();
            if header.height() == 0 {
                continue;
            }
            let l1_block = header.l1_finalized().expect("l1 block not found");

            let events = Fetcher::fetch_events_from_contract(
                l1_client.clone(),
                stake_table,
                None,
                l1_block.number(),
            )
            .await;
            let sorted_events = events.sort_events().expect("failed to sort");

            let mut sorted_dedup_removed = sorted_events.clone();
            sorted_dedup_removed.dedup();

            assert_eq!(
                sorted_events.len(),
                sorted_dedup_removed.len(),
                "duplicates found"
            );

            // This also checks if there is a duplicate registration
            let stake_table =
                validators_from_l1_events(sorted_events.into_iter().map(|(_, e)| e)).unwrap();
            if let Some(prev_st) = prev_st {
                assert_eq!(stake_table, prev_st);
            }

            prev_st = Some(stake_table);

            if target_bh == 100 {
                break;
            }

            target_bh = header.height();
        }

        Ok(())
    }

    #[tokio::test(flavor = "multi_thread")]
    async fn test_rewards_v3() -> anyhow::Result<()> {
        // The test registers multiple delegators for each validator
        // It verifies that no rewards are distributed in the first two epochs
        // and that rewards are correctly allocated starting from the third epoch.
        // also checks that the total stake of delegators matches the stake of the validator
        // and that the calculated rewards match those obtained via the merklized state api
        setup_test();
        const EPOCH_HEIGHT: u64 = 20;

        type PosVersion = SequencerVersions<StaticVersion<0, 3>, StaticVersion<0, 0>>;

        let network_config = TestConfigBuilder::default()
            .epoch_height(EPOCH_HEIGHT)
            .build();

        let api_port = pick_unused_port().expect("No ports free for query service");

        const NUM_NODES: usize = 7;

        let storage = join_all((0..NUM_NODES).map(|_| SqlDataSource::create_storage())).await;
        let persistence: [_; NUM_NODES] = storage
            .iter()
            .map(<SqlDataSource as TestableSequencerDataSource>::persistence_options)
            .collect::<Vec<_>>()
            .try_into()
            .unwrap();

        let config = TestNetworkConfigBuilder::with_num_nodes()
            .api_config(SqlDataSource::options(
                &storage[0],
                Options::with_port(api_port),
            ))
            .network_config(network_config)
            .persistences(persistence.clone())
            .catchups(std::array::from_fn(|_| {
                StatePeers::<StaticVersion<0, 1>>::from_urls(
                    vec![format!("http://localhost:{api_port}").parse().unwrap()],
                    Default::default(),
                    &NoMetrics,
                )
            }))
            .pos_hook::<PosVersion>(DelegationConfig::MultipleDelegators, Default::default())
            .await
            .unwrap()
            .build();

        let network = TestNetwork::new(config, PosVersion::new()).await;
        let client: Client<ServerError, SequencerApiVersion> =
            Client::new(format!("http://localhost:{api_port}").parse().unwrap());

        // Wait for 3 epochs to allow rewards distribution to take effect.
        let mut events = network.peers[0].event_stream().await;
        while let Some(event) = events.next().await {
            if let EventType::Decide { leaf_chain, .. } = event.event {
                let height = leaf_chain[0].leaf.height();
                tracing::info!("Node 0 decided at height: {height}");
                if height > EPOCH_HEIGHT * 3 {
                    break;
                }
            }
        }

        // Verify that there are no validators for epoch # 1 and epoch # 2
        {
            client
                .get::<ValidatorMap>("node/validators/1")
                .send()
                .await
                .unwrap()
                .is_empty();

            client
                .get::<ValidatorMap>("node/validators/2")
                .send()
                .await
                .unwrap()
                .is_empty();
        }

        // Get the epoch # 3 validators
        let validators = client
            .get::<ValidatorMap>("node/validators/3")
            .send()
            .await
            .expect("validators");

        assert!(!validators.is_empty());

        // Collect addresses to track rewards for all participants.
        let mut addresses = HashSet::new();
        for v in validators.values() {
            addresses.insert(v.account);
            addresses.extend(v.clone().delegators.keys().collect::<Vec<_>>());
        }

        // Verify no rewards are distributed in the first two epochs.
        for block in [1, 2] {
            for address in addresses.clone() {
                let amount = client
                    .get::<Option<RewardAmount>>(&format!(
                        "reward-state/reward-balance/{block}/{address}"
                    ))
                    .send()
                    .await
                    .ok()
                    .flatten();
                assert!(amount.is_none(), "amount is not none for block {block}")
            }
        }

        // Collect leaves for epoch 3 to 5 to verify reward calculations.
        let leaves = client
            .socket("availability/stream/leaves/41")
            .subscribe::<LeafQueryData<SeqTypes>>()
            .await
            .unwrap()
            .take((EPOCH_HEIGHT * 3).try_into().unwrap())
            .try_collect::<Vec<_>>()
            .await
            .unwrap();

        let node_state = network.server.node_state();
        let coordinator = node_state.coordinator;

        let membership = coordinator.membership().read().await;
        let block_reward = membership.block_reward(None).expect("block reward is None");

        drop(membership);

        let mut rewards_map = HashMap::new();

        for leaf in leaves {
            let block = leaf.height();
            tracing::info!("verify rewards for block={block:?}");
            let membership = coordinator.membership().read().await;
            let epoch = epoch_from_block_number(block, EPOCH_HEIGHT);
            let epoch_number = EpochNumber::new(epoch);
            let leader = membership
                .leader(leaf.leaf().view_number(), Some(epoch_number))
                .expect("leader");
            let leader_eth_address = membership.address(&epoch_number, leader).expect("address");

            drop(membership);

            let validators = client
                .get::<ValidatorMap>(&format!("node/validators/{epoch}"))
                .send()
                .await
                .expect("validators");

            let leader_validator = validators
                .get(&leader_eth_address)
                .expect("leader not found");

            let distributor =
                RewardDistributor::new(leader_validator.clone(), block_reward, U256::ZERO.into());
            // Verify that the sum of delegator stakes equals the validator's total stake.
            for validator in validators.values() {
                let delegator_stake_sum: U256 = validator.delegators.values().cloned().sum();

                assert_eq!(delegator_stake_sum, validator.stake);
            }

            let computed_rewards = distributor.compute_rewards().expect("reward computation");

            // Verify that the leader commission amount is within the tolerated range.
            // Due to potential rounding errors in decimal calculations for delegator rewards,
            // the actual distributed commission
            // amount may differ very slightly from the calculated value.
            // this asserts that it is within 10wei tolerance level.
            // 10 wei is 10* 10E-18
            let total_reward = block_reward.0;
            let leader_commission_basis_points = U256::from(leader_validator.commission);
            let calculated_leader_commission_reward = leader_commission_basis_points
                .checked_mul(total_reward)
                .context("overflow")?
                .checked_div(U256::from(COMMISSION_BASIS_POINTS))
                .context("overflow")?;

            assert!(
                computed_rewards.leader_commission().0 - calculated_leader_commission_reward
                    <= U256::from(10_u64)
            );

            // Aggregate reward amounts by address in the map.
            // This is necessary because there can be two entries for a leader address:
            // - One entry for commission rewards.
            // - Another for delegator rewards when the leader is delegating.
            // Also, rewards are accumulated for the same addresses
            let leader_commission = *computed_rewards.leader_commission();
            for (address, amount) in computed_rewards.delegators().clone() {
                rewards_map
                    .entry(address)
                    .and_modify(|entry| *entry += amount)
                    .or_insert(amount);
            }

            // add leader commission reward
            rewards_map
                .entry(leader_eth_address)
                .and_modify(|entry| *entry += leader_commission)
                .or_insert(leader_commission);

            // assert that the reward matches to what is in the reward merkle tree
            for (address, calculated_amount) in rewards_map.iter() {
                let amount_from_api = client
                    .get::<Option<RewardAmount>>(&format!(
                        "reward-state/reward-balance/{block}/{address}"
                    ))
                    .send()
                    .await
                    .ok()
                    .flatten()
                    .expect("amount");
                assert_eq!(amount_from_api, *calculated_amount)
            }
        }

        Ok(())
    }

    #[tokio::test(flavor = "multi_thread")]
    async fn test_rewards_v4() -> anyhow::Result<()> {
        // This test verifies PoS reward distribution logic for multiple delegators per validator.
        //
        //  assertions:
        // - No rewards are distributed during the first 2 epochs.
        // - Rewards begin from epoch 3 onward.
        // - Delegator stake sums match the corresponding validator stake.
        // - Reward values match those returned by the reward state API.
        // - Commission calculations are within a small acceptable rounding tolerance.
        // - Ensure that the `rewards_distributed` field in the block header matches the total block reward distributed
        setup_test();
        const EPOCH_HEIGHT: u64 = 20;

        type V4 = SequencerVersions<StaticVersion<0, 4>, StaticVersion<0, 0>>;

        let network_config = TestConfigBuilder::default()
            .epoch_height(EPOCH_HEIGHT)
            .build();

        let api_port = pick_unused_port().expect("No ports free for query service");

        const NUM_NODES: usize = 5;

        let storage = join_all((0..NUM_NODES).map(|_| SqlDataSource::create_storage())).await;
        let persistence: [_; NUM_NODES] = storage
            .iter()
            .map(<SqlDataSource as TestableSequencerDataSource>::persistence_options)
            .collect::<Vec<_>>()
            .try_into()
            .unwrap();

        let config = TestNetworkConfigBuilder::with_num_nodes()
            .api_config(SqlDataSource::options(
                &storage[0],
                Options::with_port(api_port),
            ))
            .network_config(network_config)
            .persistences(persistence.clone())
            .catchups(std::array::from_fn(|_| {
                StatePeers::<StaticVersion<0, 1>>::from_urls(
                    vec![format!("http://localhost:{api_port}").parse().unwrap()],
                    Default::default(),
                    &NoMetrics,
                )
            }))
            .pos_hook::<V4>(DelegationConfig::MultipleDelegators, Default::default())
            .await
            .unwrap()
            .build();

        let network = TestNetwork::new(config, V4::new()).await;
        let client: Client<ServerError, SequencerApiVersion> =
            Client::new(format!("http://localhost:{api_port}").parse().unwrap());

        // Wait for the chain to progress beyond epoch 3 so rewards start being distributed.
        let mut events = network.peers[0].event_stream().await;
        while let Some(event) = events.next().await {
            if let EventType::Decide { leaf_chain, .. } = event.event {
                let height = leaf_chain[0].leaf.height();
                tracing::info!("Node 0 decided at height: {height}");
                if height > EPOCH_HEIGHT * 3 {
                    break;
                }
            }
        }

        // Verify that there are no validators for epoch # 1 and epoch # 2
        {
            client
                .get::<ValidatorMap>("node/validators/1")
                .send()
                .await
                .unwrap()
                .is_empty();

            client
                .get::<ValidatorMap>("node/validators/2")
                .send()
                .await
                .unwrap()
                .is_empty();
        }

        // Get the epoch # 3 validators
        let validators = client
            .get::<ValidatorMap>("node/validators/3")
            .send()
            .await
            .expect("validators");

        assert!(!validators.is_empty());

        // Collect addresses to track rewards for all participants.
        let mut addresses = HashSet::new();
        for v in validators.values() {
            addresses.insert(v.account);
            addresses.extend(v.clone().delegators.keys().collect::<Vec<_>>());
        }

        let mut leaves = client
            .socket("availability/stream/leaves/0")
            .subscribe::<LeafQueryData<SeqTypes>>()
            .await
            .unwrap();

        let node_state = network.server.node_state();
        let coordinator = node_state.coordinator;

        let membership = coordinator.membership().read().await;

        // Ensure rewards remain zero up for the first two epochs
        while let Some(leaf) = leaves.next().await {
            let leaf = leaf.unwrap();
            let header = leaf.header();
            assert_eq!(header.rewards_distributed().unwrap(), U256::ZERO);

            let epoch_number =
                EpochNumber::new(epoch_from_block_number(leaf.height(), EPOCH_HEIGHT));

            assert!(membership.block_reward(Some(epoch_number)).is_none());

            let height = header.height();
            for address in addresses.clone() {
                let amount = client
                    .get::<Option<RewardAmount>>(&format!(
                        "reward-state/reward-balance/{height}/{address}"
                    ))
                    .send()
                    .await
                    .ok()
                    .flatten();
                assert!(amount.is_none(), "amount is not none for block {height}")
            }

            if leaf.height() == EPOCH_HEIGHT * 2 {
                break;
            }
        }

        drop(membership);

        let mut rewards_map = HashMap::new();
        let mut total_distributed = U256::ZERO;
        let mut epoch_rewards = HashMap::<EpochNumber, U256>::new();

        while let Some(leaf) = leaves.next().await {
            let leaf = leaf.unwrap();

            let header = leaf.header();
            let distributed = header
                .rewards_distributed()
                .expect("rewards distributed is none");

            let block = leaf.height();
            tracing::info!("verify rewards for block={block:?}");
            let membership = coordinator.membership().read().await;
            let epoch_number =
                EpochNumber::new(epoch_from_block_number(leaf.height(), EPOCH_HEIGHT));

            let block_reward = membership.block_reward(Some(epoch_number)).unwrap();
            let leader = membership
                .leader(leaf.leaf().view_number(), Some(epoch_number))
                .expect("leader");
            let leader_eth_address = membership.address(&epoch_number, leader).expect("address");

            drop(membership);

            let validators = client
                .get::<ValidatorMap>(&format!("node/validators/{epoch_number}"))
                .send()
                .await
                .expect("validators");

            let leader_validator = validators
                .get(&leader_eth_address)
                .expect("leader not found");

            let distributor =
                RewardDistributor::new(leader_validator.clone(), block_reward, distributed.into());
            // Verify that the sum of delegator stakes equals the validator's total stake.
            for validator in validators.values() {
                let delegator_stake_sum: U256 = validator.delegators.values().cloned().sum();

                assert_eq!(delegator_stake_sum, validator.stake);
            }

            let computed_rewards = distributor.compute_rewards().expect("reward computation");

            // Validate that the leader's commission is within a 10 wei tolerance of the expected value.
            let total_reward = block_reward.0;
            let leader_commission_basis_points = U256::from(leader_validator.commission);
            let calculated_leader_commission_reward = leader_commission_basis_points
                .checked_mul(total_reward)
                .context("overflow")?
                .checked_div(U256::from(COMMISSION_BASIS_POINTS))
                .context("overflow")?;

            assert!(
                computed_rewards.leader_commission().0 - calculated_leader_commission_reward
                    <= U256::from(10_u64)
            );

            // Aggregate rewards by address (both delegator and leader).
            let leader_commission = *computed_rewards.leader_commission();
            for (address, amount) in computed_rewards.delegators().clone() {
                rewards_map
                    .entry(address)
                    .and_modify(|entry| *entry += amount)
                    .or_insert(amount);
            }

            // add leader commission reward
            rewards_map
                .entry(leader_eth_address)
                .and_modify(|entry| *entry += leader_commission)
                .or_insert(leader_commission);

            // assert that the reward matches to what is in the reward merkle tree
            for (address, calculated_amount) in rewards_map.iter() {
                let mut attempt = 0;
                let amount_from_api = loop {
                    let result = client
                        .get::<Option<RewardAmount>>(&format!(
                            "reward-state/reward-balance/{block}/{address}"
                        ))
                        .send()
                        .await
                        .ok()
                        .flatten();

                    if let Some(amount) = result {
                        break amount;
                    }

                    attempt += 1;
                    if attempt >= 3 {
                        panic!(
                            "Failed to fetch reward amount for address {address} after 3 retries"
                        );
                    }

                    sleep(Duration::from_secs(2)).await;
                };

                assert_eq!(amount_from_api, *calculated_amount);
            }

            // Confirm the header's total distributed field matches the cumulative expected amount.
            total_distributed += block_reward.0;
            assert_eq!(header.rewards_distributed().unwrap(), total_distributed);

            // Block reward shouldn't change for the same epoch
            epoch_rewards
                .entry(epoch_number)
                .and_modify(|r| assert_eq!(*r, block_reward.0))
                .or_insert(block_reward.0);

            // Stop the test after verifying 5 full epochs.
            if leaf.height() == EPOCH_HEIGHT * 5 {
                break;
            }
        }

        Ok(())
    }

    #[tokio::test(flavor = "multi_thread")]
    async fn test_node_stake_table_api() {
        setup_test();
        let epoch_height = 20;

        type PosVersion = SequencerVersions<StaticVersion<0, 3>, StaticVersion<0, 0>>;

        let network_config = TestConfigBuilder::default()
            .epoch_height(epoch_height)
            .build();

        let api_port = pick_unused_port().expect("No ports free for query service");

        const NUM_NODES: usize = 2;
        // Initialize nodes.
        let storage = join_all((0..NUM_NODES).map(|_| SqlDataSource::create_storage())).await;
        let persistence: [_; NUM_NODES] = storage
            .iter()
            .map(<SqlDataSource as TestableSequencerDataSource>::persistence_options)
            .collect::<Vec<_>>()
            .try_into()
            .unwrap();

        let config = TestNetworkConfigBuilder::with_num_nodes()
            .api_config(SqlDataSource::options(
                &storage[0],
                Options::with_port(api_port),
            ))
            .network_config(network_config)
            .persistences(persistence.clone())
            .catchups(std::array::from_fn(|_| {
                StatePeers::<StaticVersion<0, 1>>::from_urls(
                    vec![format!("http://localhost:{api_port}").parse().unwrap()],
                    Default::default(),
                    &NoMetrics,
                )
            }))
            .pos_hook::<PosVersion>(DelegationConfig::MultipleDelegators, Default::default())
            .await
            .unwrap()
            .build();

        let _network = TestNetwork::new(config, PosVersion::new()).await;

        let client: Client<ServerError, SequencerApiVersion> =
            Client::new(format!("http://localhost:{api_port}").parse().unwrap());

        // wait for atleast 2 epochs
        let _blocks = client
            .socket("availability/stream/blocks/0")
            .subscribe::<BlockQueryData<SeqTypes>>()
            .await
            .unwrap()
            .take(40)
            .try_collect::<Vec<_>>()
            .await
            .unwrap();

        for i in 1..=3 {
            let _st = client
                .get::<Vec<PeerConfig<SeqTypes>>>(&format!("node/stake-table/{}", i as u64))
                .send()
                .await
                .expect("failed to get stake table");
        }

        let _st = client
            .get::<StakeTableWithEpochNumber<SeqTypes>>("node/stake-table/current")
            .send()
            .await
            .expect("failed to get stake table");
    }

    #[tokio::test(flavor = "multi_thread")]
    async fn test_epoch_stake_table_catchup() {
        setup_test();

        type PosVersion = SequencerVersions<StaticVersion<0, 3>, StaticVersion<0, 0>>;

        const EPOCH_HEIGHT: u64 = 10;
        const NUM_NODES: usize = 6;

        let port = pick_unused_port().expect("No ports free");

        let network_config = TestConfigBuilder::default()
            .epoch_height(EPOCH_HEIGHT)
            .build();

        // Initialize storage for each node
        let storage = join_all((0..NUM_NODES).map(|_| SqlDataSource::create_storage())).await;

        let persistence_options: [_; NUM_NODES] = storage
            .iter()
            .map(<SqlDataSource as TestableSequencerDataSource>::persistence_options)
            .collect::<Vec<_>>()
            .try_into()
            .unwrap();

        // setup catchup peers
        let catchup_peers = std::array::from_fn(|_| {
            StatePeers::<StaticVersion<0, 1>>::from_urls(
                vec![format!("http://localhost:{port}").parse().unwrap()],
                Default::default(),
                &NoMetrics,
            )
        });
        let config = TestNetworkConfigBuilder::<NUM_NODES, _, _>::with_num_nodes()
            .api_config(SqlDataSource::options(
                &storage[0],
                Options::with_port(port),
            ))
            .network_config(network_config)
            .persistences(persistence_options.clone())
            .catchups(catchup_peers)
            .pos_hook::<PosVersion>(DelegationConfig::MultipleDelegators, Default::default())
            .await
            .unwrap()
            .build();

        let state = config.states()[0].clone();
        let mut network = TestNetwork::new(config, EpochsTestVersions {}).await;

        // Wait for the peer 0 (node 1) to advance past three epochs
        let mut events = network.peers[0].event_stream().await;
        while let Some(event) = events.next().await {
            if let EventType::Decide { leaf_chain, .. } = event.event {
                let height = leaf_chain[0].leaf.height();
                tracing::info!("Node 0 decided at height: {height}");
                if height > EPOCH_HEIGHT * 3 {
                    break;
                }
            }
        }

        // Shutdown and remove node 1 to simulate falling behind
        tracing::info!("Shutting down peer 0");
        network.peers.remove(0);

        // Wait for epochs to progress with node 1 offline
        let mut events = network.server.event_stream().await;
        while let Some(event) = events.next().await {
            if let EventType::Decide { leaf_chain, .. } = event.event {
                let height = leaf_chain[0].leaf.height();
                tracing::info!("Server decided at height: {height}");
                //  until 7 epochs
                if height > EPOCH_HEIGHT * 7 {
                    break;
                }
            }
        }

        // add node 1 to the network with fresh storage
        let storage = SqlDataSource::create_storage().await;
        let options = <SqlDataSource as TestableSequencerDataSource>::persistence_options(&storage);

        tracing::info!("Restarting peer 0");
        let node = network
            .cfg
            .init_node(
                1,
                state,
                options,
                Some(StatePeers::<StaticVersion<0, 1>>::from_urls(
                    vec![format!("http://localhost:{port}").parse().unwrap()],
                    Default::default(),
                    &NoMetrics,
                )),
                None,
                &NoMetrics,
                test_helpers::STAKE_TABLE_CAPACITY_FOR_TEST,
                NullEventConsumer,
                EpochsTestVersions {},
                Default::default(),
            )
            .await;

        let coordinator = node.node_state().coordinator;

        let server_node_state = network.server.node_state();
        let server_coordinator = server_node_state.coordinator;

        // Verify that the restarted node catches up for each epoch
        for epoch_num in 1..=7 {
            println!("getting stake table for epoch = {epoch_num}");
            let epoch = EpochNumber::new(epoch_num);
            let membership_for_epoch = coordinator.membership_for_epoch(Some(epoch)).await;
            if membership_for_epoch.is_err() {
                coordinator.wait_for_catchup(epoch).await.unwrap();
            }

            println!("have stake table for epoch = {epoch_num}");

            let node_stake_table = coordinator
                .membership()
                .read()
                .await
                .stake_table(Some(epoch));
            let stake_table = server_coordinator
                .membership()
                .read()
                .await
                .stake_table(Some(epoch));

            println!("asserting stake table for epoch = {epoch_num}");

            assert_eq!(
                node_stake_table, stake_table,
                "Stake table mismatch for epoch {epoch_num}",
            );
        }
    }

    #[tokio::test(flavor = "multi_thread")]
    async fn test_epoch_stake_table_catchup_stress() {
        setup_test();

        type PosVersion = SequencerVersions<StaticVersion<0, 3>, StaticVersion<0, 0>>;

        const EPOCH_HEIGHT: u64 = 10;
        const NUM_NODES: usize = 6;

        let port = pick_unused_port().expect("No ports free");

        let network_config = TestConfigBuilder::default()
            .epoch_height(EPOCH_HEIGHT)
            .build();

        // Initialize storage for each node
        let storage = join_all((0..NUM_NODES).map(|_| SqlDataSource::create_storage())).await;

        let persistence_options: [_; NUM_NODES] = storage
            .iter()
            .map(<SqlDataSource as TestableSequencerDataSource>::persistence_options)
            .collect::<Vec<_>>()
            .try_into()
            .unwrap();

        // setup catchup peers
        let catchup_peers = std::array::from_fn(|_| {
            StatePeers::<StaticVersion<0, 1>>::from_urls(
                vec![format!("http://localhost:{port}").parse().unwrap()],
                Default::default(),
                &NoMetrics,
            )
        });
        let config = TestNetworkConfigBuilder::<NUM_NODES, _, _>::with_num_nodes()
            .api_config(SqlDataSource::options(
                &storage[0],
                Options::with_port(port),
            ))
            .network_config(network_config)
            .persistences(persistence_options.clone())
            .catchups(catchup_peers)
            .pos_hook::<PosVersion>(DelegationConfig::MultipleDelegators, Default::default())
            .await
            .unwrap()
            .build();

        let state = config.states()[0].clone();
        let mut network = TestNetwork::new(config, EpochsTestVersions {}).await;

        // Wait for the peer 0 (node 1) to advance past three epochs
        let mut events = network.peers[0].event_stream().await;
        while let Some(event) = events.next().await {
            if let EventType::Decide { leaf_chain, .. } = event.event {
                let height = leaf_chain[0].leaf.height();
                tracing::info!("Node 0 decided at height: {height}");
                if height > EPOCH_HEIGHT * 3 {
                    break;
                }
            }
        }

        // Shutdown and remove node 1 to simulate falling behind
        tracing::info!("Shutting down peer 0");
        network.peers.remove(0);

        // Wait for epochs to progress with node 1 offline
        let mut events = network.server.event_stream().await;
        while let Some(event) = events.next().await {
            if let EventType::Decide { leaf_chain, .. } = event.event {
                let height = leaf_chain[0].leaf.height();
                tracing::info!("Server decided at height: {height}");
                //  until 7 epochs
                if height > EPOCH_HEIGHT * 7 {
                    break;
                }
            }
        }

        // add node 1 to the network with fresh storage
        let storage = SqlDataSource::create_storage().await;
        let options = <SqlDataSource as TestableSequencerDataSource>::persistence_options(&storage);

        tracing::info!("Restarting peer 0");
        let node = network
            .cfg
            .init_node(
                1,
                state,
                options,
                Some(StatePeers::<StaticVersion<0, 1>>::from_urls(
                    vec![format!("http://localhost:{port}").parse().unwrap()],
                    Default::default(),
                    &NoMetrics,
                )),
                None,
                &NoMetrics,
                test_helpers::STAKE_TABLE_CAPACITY_FOR_TEST,
                NullEventConsumer,
                EpochsTestVersions {},
                Default::default(),
            )
            .await;

        let coordinator = node.node_state().coordinator;

        let server_node_state = network.server.node_state();
        let server_coordinator = server_node_state.coordinator;

        // Trigger catchup for all epochs in quick succession and in random order
        let mut rand_epochs: Vec<_> = (1..=7).collect();
        rand_epochs.shuffle(&mut rand::thread_rng());
        println!("trigger catchup in this order: {rand_epochs:?}");
        for epoch_num in rand_epochs {
            let epoch = EpochNumber::new(epoch_num);
            let _ = coordinator.membership_for_epoch(Some(epoch)).await;
        }

        // Verify that the restarted node catches up for each epoch
        for epoch_num in 1..=7 {
            println!("getting stake table for epoch = {epoch_num}");
            let epoch = EpochNumber::new(epoch_num);
            let _ = coordinator.wait_for_catchup(epoch).await.unwrap();

            println!("have stake table for epoch = {epoch_num}");

            let node_stake_table = coordinator
                .membership()
                .read()
                .await
                .stake_table(Some(epoch));
            let stake_table = server_coordinator
                .membership()
                .read()
                .await
                .stake_table(Some(epoch));

            println!("asserting stake table for epoch = {epoch_num}");

            assert_eq!(
                node_stake_table, stake_table,
                "Stake table mismatch for epoch {epoch_num}",
            );
        }
    }

    #[tokio::test(flavor = "multi_thread")]
    async fn test_merklized_state_catchup_on_restart() -> anyhow::Result<()> {
        // This test verifies that a query node can catch up on
        // merklized state after being offline for multiple epochs.
        //
        // Steps:
        // 1. Start a test network with 5 sequencer nodes.
        // 2. Start a separate node with the query module enabled, connected to the network.
        //    - This node stores merklized state
        // 3. Shut down the query node after 1 epoch.
        // 4. Allow the network to progress 3 more epochs (query node remains offline).
        // 5. Restart the query node.
        //    - The node is expected to reconstruct or catch up on its own
        setup_test();
        const EPOCH_HEIGHT: u64 = 10;

        type PosVersion = SequencerVersions<StaticVersion<0, 3>, StaticVersion<0, 0>>;

        let network_config = TestConfigBuilder::default()
            .epoch_height(EPOCH_HEIGHT)
            .build();

        let api_port = pick_unused_port().expect("No ports free for query service");

        tracing::info!("API PORT = {api_port}");
        const NUM_NODES: usize = 5;

        let storage = join_all((0..NUM_NODES).map(|_| SqlDataSource::create_storage())).await;
        let persistence: [_; NUM_NODES] = storage
            .iter()
            .map(<SqlDataSource as TestableSequencerDataSource>::persistence_options)
            .collect::<Vec<_>>()
            .try_into()
            .unwrap();

        let config = TestNetworkConfigBuilder::with_num_nodes()
            .api_config(SqlDataSource::options(
                &storage[0],
                Options::with_port(api_port),
            ))
            .network_config(network_config)
            .persistences(persistence.clone())
            .catchups(std::array::from_fn(|_| {
                StatePeers::<StaticVersion<0, 1>>::from_urls(
                    vec![format!("http://localhost:{api_port}").parse().unwrap()],
                    Default::default(),
                    &NoMetrics,
                )
            }))
            .pos_hook::<PosVersion>(
                DelegationConfig::MultipleDelegators,
                hotshot_contract_adapter::stake_table::StakeTableContractVersion::V2,
            )
            .await
            .unwrap()
            .build();
        let state = config.states()[0].clone();
        let mut network = TestNetwork::new(config, PosVersion::new()).await;

        // Remove peer 0 and restart it with the query module enabled.
        // Adding an additional node to the test network is not straight forward,
        // as the keys have already been initialized in the config above.
        // So, we remove this node and re-add it using the same index.
        network.peers.remove(0);
        let node_0_storage = &storage[1];
        let node_0_persistence = persistence[1].clone();
        let node_0_port = pick_unused_port().expect("No ports free for query service");
        tracing::info!("node_0_port {node_0_port}");
        // enable query module with api peers
        let opt = Options::with_port(node_0_port).query_sql(
            Query {
                peers: vec![format!("http://localhost:{api_port}").parse().unwrap()],
            },
            tmp_options(node_0_storage),
        );

        // start the query node so that it builds the merklized state
        let node_0 = opt
            .clone()
            .serve(|metrics, consumer, storage| {
                let cfg = network.cfg.clone();
                let node_0_persistence = node_0_persistence.clone();
                let state = state.clone();
                async move {
                    Ok(cfg
                        .init_node(
                            1,
                            state,
                            node_0_persistence.clone(),
                            Some(StatePeers::<StaticVersion<0, 1>>::from_urls(
                                vec![format!("http://localhost:{api_port}").parse().unwrap()],
                                Default::default(),
                                &NoMetrics,
                            )),
                            storage,
                            &*metrics,
                            test_helpers::STAKE_TABLE_CAPACITY_FOR_TEST,
                            consumer,
                            PosVersion::new(),
                            Default::default(),
                        )
                        .await)
                }
                .boxed()
            })
            .await
            .unwrap();

        let mut events = network.peers[2].event_stream().await;
        // wait for 1 epoch
        wait_for_epochs(&mut events, EPOCH_HEIGHT, 1).await;

        // shutdown the node for 3 epochs
        drop(node_0);

        // wait for 4 epochs
        wait_for_epochs(&mut events, EPOCH_HEIGHT, 4).await;

        // start the node again.
        let node_0 = opt
            .serve(|metrics, consumer, storage| {
                let cfg = network.cfg.clone();
                async move {
                    Ok(cfg
                        .init_node(
                            1,
                            state,
                            node_0_persistence,
                            Some(StatePeers::<StaticVersion<0, 1>>::from_urls(
                                vec![format!("http://localhost:{api_port}").parse().unwrap()],
                                Default::default(),
                                &NoMetrics,
                            )),
                            storage,
                            &*metrics,
                            test_helpers::STAKE_TABLE_CAPACITY_FOR_TEST,
                            consumer,
                            PosVersion::new(),
                            Default::default(),
                        )
                        .await)
                }
                .boxed()
            })
            .await
            .unwrap();

        let client: Client<ServerError, SequencerApiVersion> =
            Client::new(format!("http://localhost:{node_0_port}").parse().unwrap());
        client.connect(None).await;

        let epoch_6_block = EPOCH_HEIGHT * 6 + 1;

        // check that the node's state has reward accounts
        let mut retries = 0;
        loop {
            sleep(Duration::from_secs(1)).await;
            let state = node_0.decided_state().await;
            let reward_accounts = state
                .reward_merkle_tree
                .clone()
                .into_iter()
                .collect::<Vec<_>>();

            if !reward_accounts.is_empty() {
                tracing::info!("Node's state has reward accounts. {reward_accounts:?}");
                break;
            }
            retries += 1;

            if retries > 120 {
                panic!("max retries reached. failed to catchup reward state");
            }
        }

        // check that the node has stored atleast 6 epochs merklized state in persistence
        loop {
            sleep(Duration::from_secs(1)).await;

            let bh = client
                .get::<u64>("block-state/block-height")
                .send()
                .await
                .expect("block height not found");

            tracing::info!("block state: block height={bh}");
            if bh > epoch_6_block {
                break;
            }
        }

        // shutdown consensus to freeze the state
        node_0.shutdown_consensus().await;
        let decided_leaf = node_0.decided_leaf().await;
        let state = node_0.decided_state().await;

        state
            .block_merkle_tree
            .lookup(decided_leaf.height() - 1)
            .expect_ok()
            .expect("block state not found");

        Ok(())
    }

    #[tokio::test(flavor = "multi_thread")]
    async fn test_state_reconstruction() -> anyhow::Result<()> {
        // This test verifies that a query node can successfully reconstruct its state
        // after being shut down from the database
        //
        // Steps:
        // 1. Start a test network with 5 nodes.
        // 2. Add a query node connected to the network.
        // 3. Let the network run until 3 epochs have passed.
        // 4. Shut down the query node.
        // 5. Attempt to reconstruct its state from storage using:
        //    - No fee/reward accounts
        //    - Only fee accounts
        //    - Only reward accounts
        //    - Both fee and reward accounts
        // 6. Assert that the reconstructed state is correct in all scenarios.

        setup_test();
        const EPOCH_HEIGHT: u64 = 10;

        type PosVersion = SequencerVersions<StaticVersion<0, 3>, StaticVersion<0, 0>>;

        let network_config = TestConfigBuilder::default()
            .epoch_height(EPOCH_HEIGHT)
            .build();

        let api_port = pick_unused_port().expect("No ports free for query service");

        tracing::info!("API PORT = {api_port}");
        const NUM_NODES: usize = 5;

        let storage = join_all((0..NUM_NODES).map(|_| SqlDataSource::create_storage())).await;
        let persistence: [_; NUM_NODES] = storage
            .iter()
            .map(<SqlDataSource as TestableSequencerDataSource>::persistence_options)
            .collect::<Vec<_>>()
            .try_into()
            .unwrap();

        let config = TestNetworkConfigBuilder::with_num_nodes()
            .api_config(SqlDataSource::options(
                &storage[0],
                Options::with_port(api_port),
            ))
            .network_config(network_config)
            .persistences(persistence.clone())
            .catchups(std::array::from_fn(|_| {
                StatePeers::<StaticVersion<0, 1>>::from_urls(
                    vec![format!("http://localhost:{api_port}").parse().unwrap()],
                    Default::default(),
                    &NoMetrics,
                )
            }))
            .pos_hook::<PosVersion>(
                DelegationConfig::MultipleDelegators,
                hotshot_contract_adapter::stake_table::StakeTableContractVersion::V2,
            )
            .await
            .unwrap()
            .build();
        let state = config.states()[0].clone();
        let mut network = TestNetwork::new(config, PosVersion::new()).await;
        // Remove peer 0 and restart it with the query module enabled.
        // Adding an additional node to the test network is not straight forward,
        // as the keys have already been initialized in the config above.
        // So, we remove this node and re-add it using the same index.
        network.peers.remove(0);

        let node_0_storage = &storage[1];
        let node_0_persistence = persistence[1].clone();
        let node_0_port = pick_unused_port().expect("No ports free for query service");
        tracing::info!("node_0_port {node_0_port}");
        let opt = Options::with_port(node_0_port).query_sql(
            Query {
                peers: vec![format!("http://localhost:{api_port}").parse().unwrap()],
            },
            tmp_options(node_0_storage),
        );
        let node_0 = opt
            .clone()
            .serve(|metrics, consumer, storage| {
                let cfg = network.cfg.clone();
                let node_0_persistence = node_0_persistence.clone();
                let state = state.clone();
                async move {
                    Ok(cfg
                        .init_node(
                            1,
                            state,
                            node_0_persistence.clone(),
                            Some(StatePeers::<StaticVersion<0, 1>>::from_urls(
                                vec![format!("http://localhost:{api_port}").parse().unwrap()],
                                Default::default(),
                                &NoMetrics,
                            )),
                            storage,
                            &*metrics,
                            test_helpers::STAKE_TABLE_CAPACITY_FOR_TEST,
                            consumer,
                            PosVersion::new(),
                            Default::default(),
                        )
                        .await)
                }
                .boxed()
            })
            .await
            .unwrap();

        let mut events = network.peers[2].event_stream().await;
        // Wait until at least 3 epochs have passed
        wait_for_epochs(&mut events, EPOCH_HEIGHT, 3).await;

        tracing::warn!("shutting down node 0");

        node_0.shutdown_consensus().await;

        let instance = node_0.node_state();
        let state = node_0.decided_state().await;
        let fee_accounts = state
            .fee_merkle_tree
            .clone()
            .into_iter()
            .map(|(acct, _)| acct)
            .collect::<Vec<_>>();
        let reward_accounts = state
            .reward_merkle_tree
            .clone()
            .into_iter()
            .map(|(acct, _)| acct)
            .collect::<Vec<_>>();

        let client: Client<ServerError, SequencerApiVersion> =
            Client::new(format!("http://localhost:{node_0_port}").parse().unwrap());
        client.connect(Some(Duration::from_secs(10))).await;

        // wait 3s to be sure that all the
        // transactions have been committed
        sleep(Duration::from_secs(3)).await;

        tracing::info!("getting node block height");
        let node_block_height = client
            .get::<u64>("node/block-height")
            .send()
            .await
            .context("getting Espresso block height")
            .unwrap();

        tracing::info!("node block height={node_block_height}");

        let leaf_query_data = client
            .get::<LeafQueryData<SeqTypes>>(&format!("availability/leaf/{}", node_block_height - 1))
            .send()
            .await
            .context("error getting leaf")
            .unwrap();

        tracing::info!("leaf={leaf_query_data:?}");
        let leaf = leaf_query_data.leaf();
        let to_view = leaf.view_number() + 1;

        let ds = SqlStorage::connect(Config::try_from(&node_0_persistence).unwrap())
            .await
            .unwrap();
        let mut tx = ds.write().await?;

        let (state, leaf) =
            reconstruct_state(&instance, &mut tx, node_block_height - 1, to_view, &[], &[])
                .await
                .unwrap();
        assert_eq!(leaf.view_number(), to_view);
        assert!(
            state
                .block_merkle_tree
                .lookup(node_block_height - 1)
                .expect_ok()
                .is_ok(),
            "inconsistent block merkle tree"
        );

        // Reconstruct fee state
        let (state, leaf) = reconstruct_state(
            &instance,
            &mut tx,
            node_block_height - 1,
            to_view,
            &fee_accounts,
            &[],
        )
        .await
        .unwrap();

        assert_eq!(leaf.view_number(), to_view);
        assert!(
            state
                .block_merkle_tree
                .lookup(node_block_height - 1)
                .expect_ok()
                .is_ok(),
            "inconsistent block merkle tree"
        );

        for account in &fee_accounts {
            state.fee_merkle_tree.lookup(account).expect_ok().unwrap();
        }

        // Reconstruct reward state

        let (state, leaf) = reconstruct_state(
            &instance,
            &mut tx,
            node_block_height - 1,
            to_view,
            &[],
            &reward_accounts,
        )
        .await
        .unwrap();

        for account in &reward_accounts {
            state
                .reward_merkle_tree
                .lookup(account)
                .expect_ok()
                .unwrap();
        }

        assert_eq!(leaf.view_number(), to_view);
        assert!(
            state
                .block_merkle_tree
                .lookup(node_block_height - 1)
                .expect_ok()
                .is_ok(),
            "inconsistent block merkle tree"
        );
        // Reconstruct reward and fee state

        let (state, leaf) = reconstruct_state(
            &instance,
            &mut tx,
            node_block_height - 1,
            to_view,
            &fee_accounts,
            &reward_accounts,
        )
        .await
        .unwrap();

        assert!(
            state
                .block_merkle_tree
                .lookup(node_block_height - 1)
                .expect_ok()
                .is_ok(),
            "inconsistent block merkle tree"
        );
        assert_eq!(leaf.view_number(), to_view);
        for account in &reward_accounts {
            state
                .reward_merkle_tree
                .lookup(account)
                .expect_ok()
                .unwrap();
        }

        for account in &fee_accounts {
            state.fee_merkle_tree.lookup(account).expect_ok().unwrap();
        }

        Ok(())
    }

    /// Waits until a node has reached the given target epoch (exclusive).
    /// The function returns once the first event indicates an epoch higher than `target_epoch`.
    async fn wait_for_epochs(
        events: &mut (impl futures::Stream<Item = Event<SeqTypes>> + std::marker::Unpin),
        epoch_height: u64,
        target_epoch: u64,
    ) {
        while let Some(event) = events.next().await {
            if let EventType::Decide { leaf_chain, .. } = event.event {
                let leaf = leaf_chain[0].leaf.clone();
                let epoch = leaf.epoch(epoch_height);
                tracing::info!(
                    "Node decided at height: {}, epoch: {:?}",
                    leaf.height(),
                    epoch
                );

                if epoch > Some(EpochNumber::new(target_epoch)) {
                    break;
                }
            }
        }
    }

    #[tokio::test(flavor = "multi_thread")]
    async fn test_block_reward_api() -> anyhow::Result<()> {
        setup_test();
        let epoch_height = 10;

        type PosVersion = SequencerVersions<StaticVersion<0, 3>, StaticVersion<0, 0>>;

        let network_config = TestConfigBuilder::default()
            .epoch_height(epoch_height)
            .build();

        let api_port = pick_unused_port().expect("No ports free for query service");

        const NUM_NODES: usize = 1;
        // Initialize nodes.
        let storage = join_all((0..NUM_NODES).map(|_| SqlDataSource::create_storage())).await;
        let persistence: [_; NUM_NODES] = storage
            .iter()
            .map(<SqlDataSource as TestableSequencerDataSource>::persistence_options)
            .collect::<Vec<_>>()
            .try_into()
            .unwrap();

        let config = TestNetworkConfigBuilder::with_num_nodes()
            .api_config(SqlDataSource::options(
                &storage[0],
                Options::with_port(api_port),
            ))
            .network_config(network_config.clone())
            .persistences(persistence.clone())
            .catchups(std::array::from_fn(|_| {
                StatePeers::<StaticVersion<0, 1>>::from_urls(
                    vec![format!("http://localhost:{api_port}").parse().unwrap()],
                    Default::default(),
                    &NoMetrics,
                )
            }))
            .pos_hook::<PosVersion>(DelegationConfig::VariableAmounts, Default::default())
            .await
            .unwrap()
            .build();

        let _network = TestNetwork::new(config, PosVersion::new()).await;
        let client: Client<ServerError, SequencerApiVersion> =
            Client::new(format!("http://localhost:{api_port}").parse().unwrap());

        let _blocks = client
            .socket("availability/stream/blocks/0")
            .subscribe::<BlockQueryData<SeqTypes>>()
            .await
            .unwrap()
            .take(3)
            .try_collect::<Vec<_>>()
            .await
            .unwrap();

        let block_reward = client
            .get::<Option<RewardAmount>>("node/block-reward")
            .send()
            .await
            .expect("failed to get block reward")
            .expect("block reward is None");
        tracing::info!("block_reward={block_reward:?}");

        assert!(block_reward.0 > U256::ZERO);

        Ok(())
    }

    #[tokio::test(flavor = "multi_thread")]
    async fn test_scanning_token_contract_initialized_event() -> anyhow::Result<()> {
        use espresso_types::v0_3::ChainConfig;

        setup_test();

        let blocks_per_epoch = 10;

        let network_config = TestConfigBuilder::<1>::default()
            .epoch_height(blocks_per_epoch)
            .build();

        let (genesis_state, genesis_stake) = light_client_genesis_from_stake_table(
            &network_config.hotshot_config().hotshot_stake_table(),
            STAKE_TABLE_CAPACITY_FOR_TEST,
        )
        .unwrap();

        let deployer = ProviderBuilder::new()
            .wallet(EthereumWallet::from(network_config.signer().clone()))
            .on_http(network_config.l1_url().clone());

        let mut contracts = Contracts::new();
        let args = DeployerArgsBuilder::default()
            .deployer(deployer.clone())
            .mock_light_client(true)
            .genesis_lc_state(genesis_state)
            .genesis_st_state(genesis_stake)
            .blocks_per_epoch(blocks_per_epoch)
            .epoch_start_block(1)
            .multisig_pauser(network_config.signer().address())
            .token_name("Espresso".to_string())
            .token_symbol("ESP".to_string())
            .initial_token_supply(U256::from(3590000000u64))
            .ops_timelock_delay(U256::from(0))
            .ops_timelock_admin(network_config.signer().address())
            .ops_timelock_proposers(vec![network_config.signer().address()])
            .ops_timelock_executors(vec![network_config.signer().address()])
            .safe_exit_timelock_delay(U256::from(0))
            .safe_exit_timelock_admin(network_config.signer().address())
            .safe_exit_timelock_proposers(vec![network_config.signer().address()])
            .safe_exit_timelock_executors(vec![network_config.signer().address()])
            .build()
            .unwrap();

        args.deploy_all(&mut contracts).await.unwrap();

        let st_addr = contracts
            .address(Contract::StakeTableProxy)
            .expect("StakeTableProxy deployed");

        let l1_url = network_config.l1_url().clone();

        let storage = SqlDataSource::create_storage().await;
        let mut opt = <SqlDataSource as TestableSequencerDataSource>::persistence_options(&storage);
        let persistence = opt.create().await.unwrap();

        let l1_client = L1ClientOptions {
            stake_table_update_interval: Duration::from_secs(7),
            l1_retry_delay: Duration::from_millis(10),
            l1_events_max_block_range: 10000,
            ..Default::default()
        }
        .connect(vec![l1_url])
        .unwrap();
        l1_client.spawn_tasks().await;

        let fetcher = Fetcher::new(
            Arc::new(NullStateCatchup::default()),
            Arc::new(Mutex::new(persistence.clone())),
            l1_client.clone(),
            ChainConfig {
                stake_table_contract: Some(st_addr),
                base_fee: 0.into(),
                ..Default::default()
            },
        );

        let provider = l1_client.provider;
        let stake_table = StakeTableV2::new(st_addr, provider.clone());

        let stake_table_init_block = stake_table
            .initializedAtBlock()
            .block(BlockId::finalized())
            .call()
            .await?
            ._0
            .to::<u64>();

        tracing::info!("stake table init block = {stake_table_init_block}");

        let token_address = stake_table
            .token()
            .block(BlockId::finalized())
            .call()
            .await
            .context("Failed to get token address")?
            ._0;

        let token = EspToken::new(token_address, provider.clone());

        let init_log = fetcher
            .scan_token_contract_initialized_event_log(stake_table_init_block, token)
            .await
            .unwrap();

        let init_tx = provider
            .get_transaction_receipt(
                init_log
                    .transaction_hash
                    .context(format!("transaction hash not found. init_log={init_log:?}"))?,
            )
            .await
            .unwrap()
            .unwrap();

        let mint_transfer = init_tx.decoded_log::<EspToken::Transfer>().unwrap();

        assert!(mint_transfer.value > U256::ZERO);

        Ok(())
    }

    #[tokio::test(flavor = "multi_thread")]
    async fn test_tx_metadata() {
        setup_test();

        let port = pick_unused_port().expect("No ports free");

        let url = format!("http://localhost:{port}").parse().unwrap();
        let client: Client<ServerError, StaticVersion<0, 1>> = Client::new(url);

        let storage = SqlDataSource::create_storage().await;
        let network_config = TestConfigBuilder::default().build();
        let config = TestNetworkConfigBuilder::default()
            .api_config(
                SqlDataSource::options(&storage, Options::with_port(port))
                    .submit(Default::default())
                    .explorer(Default::default()),
            )
            .network_config(network_config)
            .build();
        let network = TestNetwork::new(config, MockSequencerVersions::new()).await;
        let mut events = network.server.event_stream().await;

        client.connect(None).await;

        // Submit a few transactions in different namespaces.
        let namespace_counts = [(101, 1), (102, 2), (103, 3)];
        for (ns, count) in &namespace_counts {
            for i in 0..*count {
                let ns_id = NamespaceId::from(*ns as u64);
                let txn = Transaction::new(ns_id, vec![*ns, i]);
                client
                    .post::<()>("submit/submit")
                    .body_json(&txn)
                    .unwrap()
                    .send()
                    .await
                    .unwrap();
                let (block, _) = wait_for_decide_on_handle(&mut events, &txn).await;

                // Block summary should contain information about the namespace.
                let summary: BlockSummaryQueryData<SeqTypes> = client
                    .get(&format!("availability/block/summary/{block}"))
                    .send()
                    .await
                    .unwrap();
                let ns_info = summary.namespaces();
                assert_eq!(ns_info.len(), 1);
                assert_eq!(ns_info.keys().copied().collect::<Vec<_>>(), vec![ns_id]);
                assert_eq!(ns_info[&ns_id].num_transactions, 1);
                assert_eq!(ns_info[&ns_id].size, txn.size_in_block(true));
            }
        }

        // List transactions in each namespace.
        for (ns, count) in &namespace_counts {
            tracing::info!(ns, "list transactions in namespace");

            let ns_id = NamespaceId::from(*ns as u64);
            let summaries: TransactionSummariesResponse<SeqTypes> = client
                .get(&format!(
                    "explorer/transactions/latest/{count}/namespace/{ns_id}"
                ))
                .send()
                .await
                .unwrap();
            let txs = summaries.transaction_summaries;
            assert_eq!(txs.len(), *count as usize);

            // Check that transactions are listed in descending order.
            for i in 0..*count {
                let summary = &txs[i as usize];
                let expected = Transaction::new(ns_id, vec![*ns, count - i - 1]);
                assert_eq!(summary.rollups, vec![ns_id]);
                assert_eq!(summary.hash, expected.commit());
            }
        }
    }

    use std::time::Instant;

    use rand::thread_rng;

    #[tokio::test(flavor = "multi_thread")]
    async fn test_aggregator_namespace_endpoints() {
        setup_test();

        let mut rng = thread_rng();

        let port = pick_unused_port().expect("No ports free");

        let url = format!("http://localhost:{port}").parse().unwrap();
        tracing::info!("Sequencer URL = {url}");
        let client: Client<ServerError, StaticVersion<0, 1>> = Client::new(url);

        let options = Options::with_port(port).submit(Default::default());
        const NUM_NODES: usize = 2;
        // Initialize storage for each node
        let storage = join_all((0..NUM_NODES).map(|_| SqlDataSource::create_storage())).await;

        let persistence_options: [_; NUM_NODES] = storage
            .iter()
            .map(<SqlDataSource as TestableSequencerDataSource>::persistence_options)
            .collect::<Vec<_>>()
            .try_into()
            .unwrap();

        let network_config = TestConfigBuilder::default().build();

        let config = TestNetworkConfigBuilder::<NUM_NODES, _, _>::with_num_nodes()
            .api_config(SqlDataSource::options(&storage[0], options))
            .network_config(network_config)
            .persistences(persistence_options.clone())
            .build();
        let network = TestNetwork::new(config, MockSequencerVersions::new()).await;
        let mut events = network.server.event_stream().await;
        let start = Instant::now();
        let mut total_transactions = 0;
        let mut tx_heights = Vec::new();
        let mut sizes = HashMap::new();
        // inserting transactions for some namespaces
        // the number of transactions inserted is equal to namespace number.
        for namespace in 1..=4 {
            for _count in 0..namespace {
                // Generate a random payload length between 4 and 10 bytes
                let payload_len = rng.gen_range(4..=10);
                let payload: Vec<u8> = (0..payload_len).map(|_| rng.gen()).collect();

                let txn = Transaction::new(NamespaceId::from(namespace as u32), payload);

                client.connect(None).await;

                let hash = client
                    .post("submit/submit")
                    .body_json(&txn)
                    .unwrap()
                    .send()
                    .await
                    .unwrap();
                assert_eq!(txn.commit(), hash);

                // Wait for a Decide event containing transaction matching the one we sent
                let (height, size) = wait_for_decide_on_handle(&mut events, &txn).await;
                tx_heights.push(height);
                total_transactions += 1;
                *sizes.entry(namespace).or_insert(0) += size;
            }
        }

        let duration = start.elapsed();

        println!("Time elapsed to submit transactions: {duration:?}");

        let last_tx_height = tx_heights.last().unwrap();
        for namespace in 1..=4 {
            let count = client
                .get::<u64>(&format!("node/transactions/count/namespace/{namespace}"))
                .send()
                .await
                .unwrap();
            assert_eq!(
                count, namespace as u64,
                "Incorrect transaction count for namespace {namespace}: expected {namespace}, got \
                 {count}"
            );

            // check the range endpoint
            let to_endpoint_count = client
                .get::<u64>(&format!(
                    "node/transactions/count/namespace/{namespace}/{last_tx_height}"
                ))
                .send()
                .await
                .unwrap();
            assert_eq!(
                to_endpoint_count, namespace as u64,
                "Incorrect transaction count for range endpoint (to only) for namespace \
                 {namespace}: expected {namespace}, got {to_endpoint_count}"
            );

            // check the range endpoint
            let from_to_endpoint_count = client
                .get::<u64>(&format!(
                    "node/transactions/count/namespace/{namespace}/0/{last_tx_height}"
                ))
                .send()
                .await
                .unwrap();
            assert_eq!(
                from_to_endpoint_count, namespace as u64,
                "Incorrect transaction count for range endpoint (from-to) for namespace \
                 {namespace}: expected {namespace}, got {from_to_endpoint_count}"
            );

            let ns_size = client
                .get::<usize>(&format!("node/payloads/size/namespace/{namespace}"))
                .send()
                .await
                .unwrap();

            let expected_ns_size = *sizes.get(&namespace).unwrap();
            assert_eq!(
                ns_size, expected_ns_size,
                "Incorrect payload size for namespace {namespace}: expected {expected_ns_size}, \
                 got {ns_size}"
            );

            let ns_size_to = client
                .get::<usize>(&format!(
                    "node/payloads/size/namespace/{namespace}/{last_tx_height}"
                ))
                .send()
                .await
                .unwrap();
            assert_eq!(
                ns_size_to, expected_ns_size,
                "Incorrect payload size for namespace {namespace} up to height {last_tx_height}: \
                 expected {expected_ns_size}, got {ns_size_to}"
            );

            let ns_size_from_to = client
                .get::<usize>(&format!(
                    "node/payloads/size/namespace/{namespace}/0/{last_tx_height}"
                ))
                .send()
                .await
                .unwrap();
            assert_eq!(
                ns_size_from_to, expected_ns_size,
                "Incorrect payload size for namespace {namespace} from 0 to height \
                 {last_tx_height}: expected {expected_ns_size}, got {ns_size_from_to}"
            );
        }

        let total_tx_count = client
            .get::<u64>("node/transactions/count")
            .send()
            .await
            .unwrap();
        assert_eq!(
            total_tx_count, total_transactions,
            "Incorrect total transaction count: expected {total_transactions}, got \
             {total_tx_count}"
        );

        let total_payload_size = client
            .get::<usize>("node/payloads/size")
            .send()
            .await
            .unwrap();

        let expected_total_size: usize = sizes.values().copied().sum();
        assert_eq!(
            total_payload_size, expected_total_size,
            "Incorrect total payload size: expected {expected_total_size}, got \
             {total_payload_size}"
        );
    }

    #[tokio::test(flavor = "multi_thread")]
    async fn test_stream_transactions_endpoint() {
        // This test submits transactions to a sequencer for multiple namespaces,
        // waits for them to be decided, and then verifies that:
        // 1. All transactions appear in the transaction stream.
        // 2. Each namespace-specific transaction stream only includes the transactions of that namespace.
        setup_test();

        let mut rng = thread_rng();

        let port = pick_unused_port().expect("No ports free");

        let url = format!("http://localhost:{port}").parse().unwrap();
        tracing::info!("Sequencer URL = {url}");
        let client: Client<ServerError, StaticVersion<0, 1>> = Client::new(url);

        let options = Options::with_port(port).submit(Default::default());
        const NUM_NODES: usize = 2;
        // Initialize storage for each node
        let storage = join_all((0..NUM_NODES).map(|_| SqlDataSource::create_storage())).await;

        let persistence_options: [_; NUM_NODES] = storage
            .iter()
            .map(<SqlDataSource as TestableSequencerDataSource>::persistence_options)
            .collect::<Vec<_>>()
            .try_into()
            .unwrap();

        let network_config = TestConfigBuilder::default().build();

        let config = TestNetworkConfigBuilder::<NUM_NODES, _, _>::with_num_nodes()
            .api_config(SqlDataSource::options(&storage[0], options))
            .network_config(network_config)
            .persistences(persistence_options.clone())
            .build();
        let network = TestNetwork::new(config, MockSequencerVersions::new()).await;
        let mut events = network.server.event_stream().await;
        let mut all_transactions = HashMap::new();
        let mut namespace_tx: HashMap<_, HashSet<_>> = HashMap::new();

        // Submit transactions to namespaces 1 through 4

        for namespace in 1..=4 {
            for _count in 0..namespace {
                let payload_len = rng.gen_range(4..=10);
                let payload: Vec<u8> = (0..payload_len).map(|_| rng.gen()).collect();

                let txn = Transaction::new(NamespaceId::from(namespace as u32), payload);

                client.connect(None).await;

                let hash = client
                    .post("submit/submit")
                    .body_json(&txn)
                    .unwrap()
                    .send()
                    .await
                    .unwrap();
                assert_eq!(txn.commit(), hash);

                // Wait for a Decide event containing transaction matching the one we sent
                wait_for_decide_on_handle(&mut events, &txn).await;
                // Store transaction for later validation

                all_transactions.insert(txn.commit(), txn.clone());
                namespace_tx.entry(namespace).or_default().insert(txn);
            }
        }

        let mut transactions = client
            .socket("availability/stream/transactions/0")
            .subscribe::<TransactionQueryData<SeqTypes>>()
            .await
            .expect("failed to subscribe to transactions endpoint");

        let mut count = 0;
        while let Some(tx) = transactions.next().await {
            let tx = tx.unwrap();
            let expected = all_transactions
                .get(&tx.transaction().commit())
                .expect("txn not found ");
            assert_eq!(tx.transaction(), expected, "invalid transaction");
            count += 1;

            if count == all_transactions.len() {
                break;
            }
        }

        // Validate namespace-specific stream endpoint

        for (namespace, expected_ns_txns) in &namespace_tx {
            let mut api_namespace_txns = client
                .socket(&format!(
                    "availability/stream/transactions/0/namespace/{namespace}",
                ))
                .subscribe::<TransactionQueryData<SeqTypes>>()
                .await
                .unwrap_or_else(|_| {
                    panic!("failed to subscribe to transactions namespace {namespace}")
                });

            let mut received = HashSet::new();

            while let Some(res) = api_namespace_txns.next().await {
                let tx = res.expect("stream error");
                received.insert(tx.transaction().clone());

                if received.len() == expected_ns_txns.len() {
                    break;
                }
            }

            assert_eq!(
                received, *expected_ns_txns,
                "Mismatched transactions for namespace {namespace}"
            );
        }
    }
}<|MERGE_RESOLUTION|>--- conflicted
+++ resolved
@@ -225,23 +225,18 @@
         self.as_ref().get_validators(epoch).await
     }
 
-<<<<<<< HEAD
     async fn get_block_reward(
         &self,
         epoch: Option<EpochNumber>,
     ) -> anyhow::Result<Option<RewardAmount>> {
         self.as_ref().get_block_reward(epoch).await
-=======
+    }
     /// Get all the validator participation for the current epoch
     async fn current_proposal_participation(&self) -> HashMap<PubKey, f64> {
         self.as_ref().current_proposal_participation().await
     }
     async fn previous_proposal_participation(&self) -> HashMap<PubKey, f64> {
         self.as_ref().previous_proposal_participation().await
-    }
-    async fn get_block_reward(&self) -> anyhow::Result<RewardAmount> {
-        self.as_ref().get_block_reward().await
->>>>>>> 0789f3c2
     }
 }
 
