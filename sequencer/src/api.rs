--- conflicted
+++ resolved
@@ -1957,15 +1957,10 @@
     use espresso_types::{
         config::PublicHotShotConfig,
         traits::NullEventConsumer,
-<<<<<<< HEAD
-        v0_1::{UpgradeMode, ViewBasedUpgrade},
-        EpochVersion, FeeAccount, FeeAmount, FeeVersion, Header, MarketplaceVersion,
-=======
         v0_1::{block_reward, RewardAmount},
-        BackoffParams, EpochVersion, FeeAmount, FeeVersion, Header, MarketplaceVersion,
->>>>>>> 148db25b
-        MockSequencerVersions, SequencerVersions, TimeBasedUpgrade, Timestamp, Upgrade,
-        UpgradeMode, UpgradeType, ValidatedState, ViewBasedUpgrade, V0_1,
+        EpochVersion, FeeAmount, FeeVersion, Header, MarketplaceVersion, MockSequencerVersions,
+        SequencerVersions, TimeBasedUpgrade, Timestamp, Upgrade, UpgradeMode, UpgradeType,
+        ValidatedState, ViewBasedUpgrade, V0_1,
     };
     use futures::{
         future::{self, join_all},
@@ -2765,84 +2760,6 @@
     }
 
     #[tokio::test(flavor = "multi_thread")]
-<<<<<<< HEAD
-=======
-    async fn test_chain_config_catchup_dishonest_peer() {
-        // This test sets up a network of three nodes, each with the full chain config.
-        // One of the nodes is connected to a dishonest peer.
-        // When this node makes a chain config catchup request, it will result in an error due to the peer's malicious response.
-        // The test also makes a catchup request for another node with an honest peer, which succeeds.
-        // The requested chain config is based on the commitment from the validated state's chain config.
-        // The dishonest peer responds with an invalid (malicious) chain config
-        setup_test();
-
-        const NUM_NODES: usize = 3;
-
-        let (url, handle) = spawn_dishonest_peer_catchup_api().await.unwrap();
-
-        let port = pick_unused_port().expect("No ports free");
-        let anvil = Anvil::new().spawn();
-        let l1 = anvil.endpoint_url();
-
-        let cf = ChainConfig {
-            max_block_size: 300.into(),
-            base_fee: 1.into(),
-            ..Default::default()
-        };
-
-        let state = ValidatedState {
-            chain_config: cf.into(),
-            ..Default::default()
-        };
-
-        let mut peers = std::array::from_fn(|_| {
-            StatePeers::<SequencerApiVersion>::from_urls(
-                vec![format!("http://localhost:{port}").parse().unwrap()],
-                BackoffParams::default(),
-                &NoMetrics,
-            )
-        });
-
-        // one of the node has dishonest peer. This list of peers is for node#1
-        peers[2] = StatePeers::<SequencerApiVersion>::from_urls(
-            vec![url.clone()],
-            BackoffParams::default(),
-            &NoMetrics,
-        );
-
-        let config = TestNetworkConfigBuilder::<NUM_NODES, _, _>::with_num_nodes()
-            .api_config(Options::from(options::Http {
-                port,
-                max_connections: None,
-            }))
-            .states(std::array::from_fn(|_| state.clone()))
-            .catchups(peers)
-            .network_config(TestConfigBuilder::default().l1_url(l1).build())
-            .build();
-
-        let mut network = TestNetwork::new(config, MockSequencerVersions::new()).await;
-
-        // Test a catchup request for node #0, which is connected to an honest peer.
-        // The catchup should successfully retrieve the correct chain config.
-        let node = &network.peers[0];
-        let peers = node.node_state().peers;
-        peers.try_fetch_chain_config(0, cf.commit()).await.unwrap();
-
-        // Test a catchup request for node #1, which is connected to a dishonest peer.
-        // This request will result in an error due to the malicious chain config provided by the peer.
-        let node = &network.peers[1];
-        let peers = node.node_state().peers;
-        peers
-            .try_fetch_chain_config(0, cf.commit())
-            .await
-            .unwrap_err();
-
-        network.server.shut_down().await;
-        handle.abort();
-    }
-
-    #[tokio::test(flavor = "multi_thread")]
->>>>>>> 148db25b
     async fn test_fee_upgrade_view_based() {
         setup_test();
 
