--- conflicted
+++ resolved
@@ -5009,7 +5009,6 @@
         }
     }
 
-<<<<<<< HEAD
     /// Waits until a node has reached the given target block number.
     /// The function returns once the first event indicates a block number higher than `target_block`.
     async fn wait_for_block(
@@ -5048,17 +5047,12 @@
         }
     }
 
-    #[tokio::test(flavor = "multi_thread")]
-    async fn test_block_reward_api() -> anyhow::Result<()> {
-        setup_test();
-=======
     #[rstest]
     #[case(PosVersionV3::new())]
     #[case(PosVersionV4::new())]
     #[test_log::test(tokio::test(flavor = "multi_thread"))]
     async fn test_block_reward_api<Ver: Versions>(#[case] versions: Ver) -> anyhow::Result<()> {
->>>>>>> 7dc0ae09
-        let epoch_height = 10;
+      let epoch_height = 10;
 
         let network_config = TestConfigBuilder::default()
             .epoch_height(epoch_height)
