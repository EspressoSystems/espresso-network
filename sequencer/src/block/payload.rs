use crate::block::entry::{TxTableEntry, TxTableEntryWord};
use crate::block::payload;
use crate::block::tables::NameSpaceTable;
use crate::block::tables::TxTable;
<<<<<<< HEAD
use crate::SeqTypes;
use crate::{BlockBuildingSnafu, ChainConfig, Error, NamespaceId, Transaction};
=======
use crate::{BlockBuildingSnafu, ChainConfig, Error, NamespaceId, SeqTypes, Transaction};
>>>>>>> c34c2fb7
use ark_serialize::{CanonicalDeserialize, CanonicalSerialize};
use derivative::Derivative;
use hotshot::traits::BlockPayload;
use hotshot_types::vid::{
    vid_scheme, LargeRangeProofType, VidCommitment, VidCommon, VidSchemeType,
};
use jf_vid::{
    payload_prover::{PayloadProver, Statement},
    VidScheme,
};
use num_traits::PrimInt;
use serde::{Deserialize, Serialize};
use snafu::OptionExt;
use std::default::Default;
use std::mem::size_of;
use std::{collections::HashMap, fmt::Display};
use trait_set::trait_set;

trait_set! {

    pub trait TableWordTraits = CanonicalSerialize
        + CanonicalDeserialize
        + TryFrom<usize>
        + TryInto<usize>
        + Default
         + PrimInt
        + std::marker::Sync;

    // Note: this trait is not used yet as for now the Payload structs are only parametrized with the TableWord parameter.
    pub trait OffsetTraits = CanonicalSerialize
        + CanonicalDeserialize
        + TryFrom<usize>
        + TryInto<usize>
        + Default
        + std::marker::Sync;

    // Note: this trait is not used yet as for now the Payload structs are only parametrized with the TableWord parameter.
    pub trait NsIdTraits =CanonicalSerialize + CanonicalDeserialize + Default + std::marker::Sync;
}
pub(super) struct NamespaceInfo {
    // `tx_table` is a bytes representation of the following table:
    // word[0]: [number n of entries in tx table]
    // word[j>0]: [end byte index of the (j-1)th tx in the payload]
    //
    // Thus, the ith tx payload bytes range is word[i-1]..word[i].
    // Edge case: tx_table[-1] is implicitly 0.
    //
    // Word type is `TxTableEntry`.
    //
    // TODO final entry should be implicit:
    // https://github.com/EspressoSystems/espresso-sequencer/issues/757
    pub(crate) tx_table: Vec<u8>,
    pub(crate) tx_bodies: Vec<u8>, // concatenation of all tx payloads
    pub(crate) tx_bytes_end: TxTableEntry, // TODO make this field a usize instead
    pub(crate) tx_table_len: TxTableEntry, // TODO make this field a usize instead
}

#[allow(dead_code)] // TODO temporary
#[derive(Clone, Debug, Derivative, Deserialize, Eq, Serialize)]
#[derivative(Hash, PartialEq)]
// TODO remove the generic type param, use local constants instead
pub struct Payload<TableWord: TableWordTraits> {
    // Sequence of bytes representing the concatenated payloads for each namespace
    #[serde(with = "base64_bytes")]
    pub(super) raw_payload: Vec<u8>,

    // Sequence of bytes representing the namespace table
    pub(super) ns_table: NameSpaceTable<TableWord>,
    // TODO(X) Revisit caching of frequently used items
    //
    // TODO type should be `OnceLock<SmallRangeProofType>` instead of `OnceLock<Option<SmallRangeProofType>>`.
    // We can correct this after `once_cell_try` is stabilized <https://github.com/rust-lang/rust/issues/109737>.
    // #[derivative(Hash = "ignore")]
    // #[derivative(PartialEq = "ignore")]
    // #[serde(skip)]
    // pub tx_table_len_proof: OnceLock<Option<SmallRangeProofType>>,
}

impl<TableWord: TableWordTraits> Payload<TableWord> {
    // TODO dead code even with `pub` because this module is private in lib.rs
    #[allow(dead_code)]
    pub fn num_namespaces(&self) -> usize {
        self.ns_table.len()
    }

    // TODO dead code even with `pub` because this module is private in lib.rs
    #[allow(dead_code)]
    pub fn namespace_iter(&self) -> impl Iterator<Item = usize> {
        0..self.ns_table.len()
    }

    /// Returns the list of txs for namespace `ns_id`.
    pub fn namespace(&self, ns_id: NamespaceId) -> Option<Vec<Transaction>> {
        let ns_index = self.ns_table.lookup(ns_id)?;
        let ns_payload_range = self
            .ns_table
            .get_payload_range(ns_index, self.raw_payload.len())
            .1;
        Some(parse_ns_payload(
            self.raw_payload.get(ns_payload_range)?,
            ns_id,
        ))
    }

    // TODO dead code even with `pub` because this module is private in lib.rs
    #[allow(dead_code)]
    /// Returns the flat bytes for namespace `ns_id`, along with a proof of correctness for those bytes.
    ///
    /// RPC-friendly proof contains:
    /// - the namespace bytes
    /// - `vid_common` needed to verify the proof. This data is not accessible to the verifier because it's not part of the block header.
    pub fn namespace_with_proof(
        &self,
        // TODO don't need ns_table any more, it's part of self
        ns_table: &NameSpaceTable<TxTableEntryWord>,
        ns_id: NamespaceId,
        vid_common: VidCommon,
    ) -> Option<NamespaceProof> {
        if self.raw_payload.len() != VidSchemeType::get_payload_byte_len(&vid_common) as usize {
            return None; // error: vid_common inconsistent with self
        }

        let ns_index = if let Some(ns_index) = ns_table.lookup(ns_id) {
            ns_index
        } else {
            return Some(NamespaceProof::NonExistence { ns_id });
        };

        let ns_payload_range = ns_table
            .get_payload_range(ns_index, self.raw_payload.len())
            .1;

        // TODO log output for each `?`
        // fix this when we settle on an error handling pattern
        Some(NamespaceProof::Existence {
            ns_id,
            ns_payload_flat: self.raw_payload.get(ns_payload_range.clone())?.into(),
            ns_proof: vid_scheme(VidSchemeType::get_num_storage_nodes(&vid_common) as usize)
                .payload_proof(&self.raw_payload, ns_payload_range)
                .ok()?,
            vid_common,
        })
    }

    pub fn get_ns_table(&self) -> &NameSpaceTable<TableWord> {
        &self.ns_table
    }

    pub fn from_txs(
        txs: impl IntoIterator<
            Item = <payload::Payload<TxTableEntryWord> as BlockPayload<SeqTypes>>::Transaction,
        >,
        chain_config: &ChainConfig,
    ) -> Result<Self, Error> {
        let mut namespaces: HashMap<NamespaceId, NamespaceInfo> = Default::default();
        let mut structured_payload = Self {
            raw_payload: vec![],
            ns_table: NameSpaceTable::default(),
        };

        let mut block_size = 0u64;
        for tx in txs.into_iter() {
            block_size += (tx.payload().len() + size_of::<TxTableEntry>()) as u64;

            // block_size is updated when we encounter a new namespace
            if !namespaces.contains_key(&tx.namespace()) {
                block_size += size_of::<TxTableEntry>() as u64;
            }

            if block_size > *chain_config.max_block_size {
                break;
            }

            Payload::<TableWord>::update_namespace_with_tx(&mut namespaces, tx);
        }

        structured_payload.generate_raw_payload(namespaces)?;
        Ok(structured_payload)
    }

    fn update_namespace_with_tx(
        namespaces: &mut HashMap<NamespaceId, NamespaceInfo>,
        tx: <Payload<TxTableEntryWord> as BlockPayload<SeqTypes>>::Transaction,
    ) {
        let tx_bytes_len: TxTableEntry = tx.payload().len().try_into().unwrap(); // TODO (Philippe) error handling

        let namespace = namespaces.entry(tx.namespace()).or_insert(NamespaceInfo {
            tx_table: Vec::new(),
            tx_bodies: Vec::new(),
            tx_bytes_end: TxTableEntry::zero(),
            tx_table_len: TxTableEntry::zero(),
        });

        namespace
            .tx_bytes_end
            .checked_add_mut(tx_bytes_len)
            .unwrap(); // TODO (Philippe) error handling
        namespace.tx_table.extend(namespace.tx_bytes_end.to_bytes());
        namespace.tx_bodies.extend(tx.payload());

        namespace
            .tx_table_len
            .checked_add_mut(TxTableEntry::one())
            .unwrap(); // TODO (Philippe) error handling
    }

    fn generate_raw_payload(
        &mut self,
        namespaces: HashMap<NamespaceId, NamespaceInfo>,
    ) -> Result<(), Error> {
        // fill payload and namespace table
        let mut payload = vec![];

        self.ns_table = NameSpaceTable::from_bytes(Vec::from(
            TxTableEntry::try_from(namespaces.len())
                .ok()
                .context(BlockBuildingSnafu)?
                .to_bytes(),
        ));

        let mut namespaces_offsets = vec![];
        for (id, namespace) in namespaces {
            payload.extend(namespace.tx_table_len.to_bytes());
            payload.extend(namespace.tx_table);
            payload.extend(namespace.tx_bodies);
            namespaces_offsets.push((id, payload.len()));
        }
        self.ns_table = NameSpaceTable::from_namespace_offsets(namespaces_offsets).unwrap();

        self.raw_payload = payload;
        Ok(())
    }
}

impl<TableWord: TableWordTraits + std::fmt::Debug> Display for Payload<TableWord> {
    fn fmt(&self, f: &mut std::fmt::Formatter<'_>) -> std::fmt::Result {
        write!(f, "{self:#?}")
    }
}

#[derive(Clone, Debug, Eq, PartialEq, Serialize, Deserialize)]
#[serde(bound = "")] // for V
pub enum NamespaceProof {
    Existence {
        #[serde(with = "base64_bytes")]
        ns_payload_flat: Vec<u8>,
        ns_id: NamespaceId,
        ns_proof: LargeRangeProofType,
        vid_common: VidCommon,
    },
    NonExistence {
        ns_id: NamespaceId,
    },
}

impl NamespaceProof {
    /// Verify a [`NamespaceProof`].
    ///
    /// All args must be available to the verifier in the block header.
    #[allow(dead_code)] // TODO temporary
    pub fn verify(
        &self,
        vid: &VidSchemeType,
        commit: &VidCommitment,
        ns_table: &NameSpaceTable<TxTableEntryWord>,
    ) -> Option<(Vec<Transaction>, NamespaceId)> {
        match self {
            NamespaceProof::Existence {
                ns_payload_flat,
                ns_id,
                ns_proof,
                vid_common,
            } => {
                let ns_index = ns_table.lookup(*ns_id)?;

                let (ns_id, ns_payload_range) = ns_table.get_payload_range(
                    ns_index,
                    VidSchemeType::get_payload_byte_len(vid_common) as usize,
                );

                // verify self against args
                vid.payload_verify(
                    Statement {
                        payload_subslice: ns_payload_flat,
                        range: ns_payload_range,
                        commit,
                        common: vid_common,
                    },
                    ns_proof,
                )
                .ok()?
                .ok()?;

                // verification succeeded, return some data
                // we know ns_id is correct because the corresponding ns_payload_range passed verification
                Some((parse_ns_payload(ns_payload_flat, ns_id), ns_id))
            }
            NamespaceProof::NonExistence { ns_id } => {
                if ns_table.lookup(*ns_id).is_some() {
                    return None; // error: expect not to find ns_id in ns_table
                }
                Some((Vec::new(), *ns_id))
            }
        }
    }
}

pub fn parse_ns_payload(ns_bytes: &[u8], ns_id: NamespaceId) -> Vec<Transaction> {
    let num_txs = TxTable::get_tx_table_len(ns_bytes);
    (0..TxTable::get_tx_table_len(ns_bytes))
        .map(|tx_idx| TxTable::get_payload_range(ns_bytes, tx_idx, num_txs))
        .map(|tx_range| Transaction::new(ns_id, ns_bytes[tx_range].to_vec()))
        .collect()
}

#[cfg(any(test, feature = "testing"))]
impl hotshot_types::traits::block_contents::TestableBlock<SeqTypes>
    for Payload<crate::block::entry::TxTableEntryWord>
{
    fn genesis() -> Self {
        BlockPayload::empty().0
    }

    fn txn_count(&self) -> u64 {
        use hotshot_query_service::availability::QueryablePayload;
        self.len(&self.ns_table) as u64
    }
}

#[cfg(test)]
mod test {
    use super::NamespaceProof;
    use crate::{
        block::{
            entry::{TxTableEntry, TxTableEntryWord},
            payload::{parse_ns_payload, Payload, TableWordTraits},
            queryable,
            tables::{test::TxTableTest, NameSpaceTable, Table, TxTable},
            tx_iterator::TxIndex,
        },
        transaction::NamespaceId,
        ChainConfig, NodeState, Transaction, ValidatedState,
    };
    use async_compatibility_layer::art::async_test;
    use async_compatibility_layer::logging::{setup_backtrace, setup_logging};
    use helpers::*;
    use hotshot_query_service::availability::QueryablePayload;
    use hotshot_types::{
        traits::{block_contents::TestableBlock, BlockPayload},
        vid::vid_scheme,
    };
    use jf_vid::{payload_prover::PayloadProver, VidScheme};
    use rand::RngCore;
    use std::{collections::HashMap, marker::PhantomData, mem::size_of, ops::Range};

    const NUM_STORAGE_NODES: usize = 10;

    #[test]
    fn enforce_max_block_size() {
        // sum of all payloads + table entry of each
        let target_payload_total = 1000usize;
        // include name space entry in max_block_size
        let max_block_size = (target_payload_total + size_of::<TxTableEntry>()) as u64;
        let payload_size = 6;
        // `tx_size` is payload + table entry size
        let tx_size = (payload_size + size_of::<TxTableEntry>()) as u64;
        // check our sanity
        assert_eq!(tx_size, 10);

        let n_txs = target_payload_total as u64 / tx_size;
        let chain_config = ChainConfig {
            max_block_size: max_block_size.into(),
            ..Default::default()
        };

        let mut txs = (0..n_txs)
            .map(|_| Transaction::of_size(payload_size))
            .collect::<Vec<Transaction>>();

        assert_eq!(txs.len(), 100);

        txs.push(Transaction::of_size(payload_size));

        // The final txn will be omitted
        let payload = Payload::<TxTableEntryWord>::from_txs(txs.clone(), &chain_config).unwrap();
        assert_eq!(payload.txn_count(), txs.len() as u64 - 1u64);

        txs.pop();
        // All txns will be included.
        let payload = Payload::<TxTableEntryWord>::from_txs(txs.clone(), &chain_config).unwrap();

        assert_eq!(payload.txn_count(), txs.len() as u64);
    }

<<<<<<< HEAD
    #[async_test]
=======
    #[async_std::test]
>>>>>>> c34c2fb7
    async fn basic_correctness() {
        check_basic_correctness::<TxTableEntryWord>().await
    }

    async fn check_basic_correctness<TableWord: TableWordTraits>() {
        // play with this
        let test_cases = [
            // 1 namespace only
            vec![vec![5, 8, 8]], // 3 non-empty txs
            vec![vec![0, 8, 8]], // 1 empty tx at the beginning
            vec![vec![5, 0, 8]], // 1 empty tx in the middle
            vec![vec![5, 8, 0]], // 1 empty tx at the end
            vec![vec![5]],       // 1 nonempty tx
            vec![vec![0]],       // 1 empty tx
            // vec![],                 // zero txs
            vec![vec![1000, 1000, 1000]], // large payload
            //multiple namespaces
            vec![vec![5, 8, 8], vec![7, 9, 11], vec![10, 5, 8]], // 3 non-empty namespaces
        ];
        // TODO(746) future test cases
        // vec![vec![], vec![7, 9, 11], vec![10, 5, 8]], // 1 empty namespace at the beginning
        // vec![vec![5, 8, 8], vec![], vec![10, 5, 8]],  // 1 empty namespace in the middle
        // vec![vec![5, 8, 8], vec![7, 9, 11], vec![]],  // 1 empty namespace at the end
        // vec![vec![0], vec![0, 0]], // 2 non-empty namespaces with all-empty txs
        // vec![vec![], vec![]],      // 2 empty namespaces
        // vec![vec![1000, 1000, 1000], vec![2000, 2000, 2000]], // large payload

        // vec![(0,5), (0,8), (0,8), (1,7), (1,9), (1,11), (2,10), (2,5), (2,8)], // 3 non-empty namespaces, in order
        // vec![(14,5), (3,8), (7,8), (7,7), (14,9), (7,11), (3,10), (3,5), (14,8)], // 3 non-empty namespaces, out of order
        // vec![(0,0), (1,7), (1,9), (1,11), (2,10), (2,5), (2,8)], // a namespace with 1 empty tx at the beginning
        // vec![(0,5), (0,8), (0,8), (1,0), (2,10), (2,5), (2,8)],  // a namespace with 1 empty tx in the middle
        // vec![(0,0), (1,0)], // 2 namespaces, each with 1 empty tx

        setup_logging();
        setup_backtrace();
        let mut rng = jf_utils::test_rng();
        struct NamespaceInfo {
            payload_flat: Vec<u8>,
            tx_table: Vec<TxTableEntry>, // TODO Philippe => change
            #[allow(dead_code)] // TODO temporary
            txs: Vec<Transaction>,
        }

        let mut vid = vid_scheme(NUM_STORAGE_NODES);
        let num_test_cases = test_cases.len();
        for (t, test_case) in test_cases.iter().enumerate() {
            // DERIVE A BUNCH OF STUFF FOR THIS TEST CASE
            let mut derived_nss = HashMap::new();
            let mut total_num_txs = 0;
            for (n, tx_lengths) in test_case.iter().enumerate() {
                tracing::info!(
                    "test block {} of {}, namespace {} of {}, with {} txs",
                    t + 1,
                    num_test_cases,
                    n + 1,
                    test_case.len(),
                    tx_lengths.len(),
                );
                total_num_txs += tx_lengths.len();

                // generate this namespace's tx payloads
                let entries = entries_from_lengths(tx_lengths);
                let tx_payloads_flat = random_bytes(tx_bodies_byte_len(&entries), &mut rng);
                let tx_payloads = extract_tx_payloads(&entries, &tx_payloads_flat);

                // enforce well-formed test case
                assert_eq!(
                    tx_payloads_flat,
                    tx_payloads.iter().flatten().cloned().collect::<Vec<_>>(),
                    "test block {} namespace {} is malformed",
                    t + 1,
                    n + 1
                );

                // derive this namespace's tx table
                let tx_table_derived: Vec<TxTableEntry> = tx_payloads
                    .iter()
                    .scan(TxTableEntry::zero(), |end, tx| {
                        end.checked_add_mut(TxTableEntry::try_from(tx.len()).unwrap())
                            .unwrap();
                        Some(end.clone())
                    })
                    .collect();

                // derive this namespace's payload
                let ns_payload_flat = {
                    let mut ns_payload = Vec::new();

                    // write tx table bytes
                    ns_payload.extend(TxTableEntry::from_usize(tx_table_derived.len()).to_bytes());
                    for entry in tx_table_derived.iter() {
                        ns_payload.extend(entry.to_bytes());
                    }

                    ns_payload.extend(tx_payloads_flat);
                    ns_payload
                };

                let new_ns_id = (n as u64).into();
                let already_exists = derived_nss.insert(
                    new_ns_id,
                    NamespaceInfo {
                        payload_flat: ns_payload_flat,
                        tx_table: tx_table_derived,
                        txs: tx_payloads
                            .into_iter()
                            .map(|p| Transaction::new(new_ns_id, p))
                            .collect::<Vec<Transaction>>(),
                    },
                );
                assert!(already_exists.is_none());
            }
            assert_eq!(derived_nss.len(), test_case.len());

            // COMPUTE ACTUAL STUFF AGAINST WHICH TO TEST DERIVED STUFF
            let all_txs_iter = derived_nss
                .iter()
                .flat_map(|(_ns_id, ns)| ns.txs.iter().cloned());
            let (block, actual_ns_table) = Payload::from_transactions(
                all_txs_iter,
                &ValidatedState::default(),
                &NodeState::mock(),
            )
            .await
            .unwrap();
            let disperse_data = vid.disperse(&block.raw_payload).unwrap();

            // TEST ACTUAL STUFF AGAINST DERIVED STUFF
            // test total ns length
            assert_eq!(block.num_namespaces(), derived_nss.len());

            // test total tx length
            tracing::info!("actual_ns_table {:?}", actual_ns_table);
            assert_eq!(block.len(&actual_ns_table), total_num_txs);
            // TODO assert the final ns table entry offset == self.payload.len()

            // test namespace table length
            let actual_ns_table_len =
                TxTableEntry::from_bytes(&actual_ns_table.get_bytes()[..TxTableEntry::byte_len()])
                    .unwrap();
            assert_eq!(
                actual_ns_table_len,
                TxTableEntry::try_from(test_case.len()).unwrap(),
                "namespace table length expect {} got {}",
                test_case.len(),
                actual_ns_table_len
            );

            // test each namespace
            // let mut tx_index_offset = 0;
            let mut ns_iter = block.namespace_iter();
            let mut block_iter = block.iter(&actual_ns_table); // test iterator correctness
            let mut prev_entry = TxTableEntry::zero();
            let mut derived_block_payload = Vec::new();
            for (ns_idx, (ns_id, entry)) in
                ns_table_iter::<TableWord>(actual_ns_table.get_bytes()).enumerate()
            {
                // warning! ns_id may not equal NamespaceId(ns_idx) due to HashMap nondeterminism

                let derived_ns = derived_nss.remove(&ns_id).unwrap();

                // test ns iterator
                let ns_iter_idx = ns_iter.next().unwrap();
                assert_eq!(ns_iter_idx, ns_idx);

                // test ns payload
                let actual_ns_payload_range = Range {
                    start: usize::try_from(prev_entry.clone()).unwrap(),
                    end: usize::try_from(entry.clone()).unwrap(),
                };
                let actual_ns_payload_flat = block
                    .raw_payload
                    .get(actual_ns_payload_range.clone())
                    .unwrap();
                assert_eq!(
                    actual_ns_payload_flat, derived_ns.payload_flat,
                    "namespace {ns_id} incorrect payload bytes",
                );

                // test ns without proof
                let ns_txs = block.namespace(ns_id).unwrap();
                assert_eq!(
                    ns_txs, derived_ns.txs,
                    "namespace {ns_id} incorrect payload bytes returned from `namespace`",
                );

                // test ns proof
                let ns_proof = block
                    .namespace_with_proof(&actual_ns_table, ns_id, disperse_data.common.clone())
                    .unwrap();

                if let NamespaceProof::Existence {
                    ref ns_payload_flat,
                    ..
                } = ns_proof
                {
                    assert_eq!(
                        ns_payload_flat, &derived_ns.payload_flat,
                        "namespace {ns_id} incorrect payload bytes returned from namespace_with_proof",
                    );
                } else {
                    // TODO test for non-existence
                    panic!("expect NamespaceProof::Existence variant");
                };

                let (ns_proof_txs, ns_proof_ns_id) = ns_proof
                    .verify(&vid, &disperse_data.commit, &actual_ns_table)
                    .unwrap_or_else(|| panic!("namespace {ns_id} proof verification failure"));
                assert_eq!(ns_proof_ns_id, ns_id);
                assert_eq!(ns_proof_txs, derived_ns.txs);

                // test tx table length
                let actual_tx_table_len_bytes = &actual_ns_payload_flat[..TxTableEntry::byte_len()];
                let actual_tx_table_len =
                    usize::try_from(TxTableEntry::from_bytes(actual_tx_table_len_bytes).unwrap())
                        .unwrap();
                assert_eq!(
                    actual_tx_table_len,
                    derived_ns.tx_table.len(),
                    "namespace {ns_id} tx table length expect {} got {}",
                    derived_ns.tx_table.len(),
                    actual_tx_table_len
                );

                // test tx table contents
                let actual_tx_table_body_bytes = &actual_ns_payload_flat[TxTableEntry::byte_len()
                    ..(actual_tx_table_len + 1) * TxTableEntry::byte_len()];
                // tracing::info!(ns t"x table bytes {:?}", actual_tx_table_body_bytes);
                let actual_tx_table: Vec<TxTableEntry> = actual_tx_table_body_bytes
                    .chunks(TxTableEntry::byte_len())
                    .map(|bytes| TxTableEntry::from_bytes(bytes).unwrap())
                    .collect();
                assert_eq!(
                    actual_tx_table, derived_ns.tx_table,
                    "namespace {ns_id} incorrect tx table for",
                );

                // testing tx iterator
                for tx_idx in 0..derived_ns.tx_table.len() {
                    let next_tx = block_iter.next().unwrap();
                    assert_eq!(ns_idx, next_tx.ns_idx);
                    assert_eq!(tx_idx, next_tx.tx_idx);

                    let idx = TxIndex { ns_idx, tx_idx };

                    // test `transaction()`
                    let tx = block.transaction(&actual_ns_table, &idx).unwrap();
                    assert_eq!(tx, derived_ns.txs[tx_idx]);

                    // test `transaction_with_proof()`
                    let (tx_with_proof, proof) = block
                        .transaction_with_proof(&actual_ns_table, &idx)
                        .unwrap();
                    assert_eq!(tx, tx_with_proof);
                    proof
                        .verify(
                            &tx_with_proof,
                            idx,
                            &vid,
                            &disperse_data.commit,
                            &disperse_data.common,
                        )
                        .unwrap()
                        .unwrap();
                }

                prev_entry = entry;
                derived_block_payload.extend(derived_ns.payload_flat.clone());
            }
            assert!(
                ns_iter.next().is_none(),
                "expected ns iterator to be exhausted"
            );
            assert!(
                block_iter.next().is_none(),
                "expected tx iterator to be exhausted"
            );
            assert!(
                derived_nss.is_empty(),
                "some derived namespaces missing from namespace table"
            );

            // test full block payload
            // assert_eq!(tx_index_offset, block.len());
            assert_eq!(block.raw_payload, derived_block_payload);
        }
    }

    #[test]
    fn malformed_payloads() {
        check_malformed_payloads::<u32>();
        //check_malformed_payloads::<u64>(); // TODO Philippe this test is failing
    }
    fn check_malformed_payloads<TableWord: TableWordTraits>() {
        // play with this
        let mut rng = jf_utils::test_rng();
        let test_cases = vec![
            // negative-length txs
            TestCase::<TableWord>::from_entries(&[30, 10, 20], &mut rng), // 1 negative-length tx
            TestCase::from_entries(&[30, 20, 10], &mut rng),              // 2 negative-length txs
            // truncated payload
            TestCase::with_total_len(&[10, 20, 30], 20, &mut rng), // truncated tx payload
            TestCase::with_trimmed_body(&[10, 20, 30], 0, &mut rng), // 0-length tx payload
            TestCase::with_total_len(&[10, 20, u32::MAX as usize], 1000, &mut rng), // large tx truncated
            // negative-length txs AND truncated payload
            TestCase::with_total_len(&[30, 20, 10], 20, &mut rng), // negative-len txs, truncated tx payload
            TestCase::with_trimmed_body(&[30, 20, 10], 0, &mut rng), // negative-len txs, 0-len tx payload
            TestCase::with_total_len(&[10, u32::MAX as usize, 30], 1000, &mut rng), // negative-len tx, large tx truncated
            // tx table fits inside payload
            TestCase::from_tx_table_len(5, 100, &mut rng),
            TestCase::from_tx_table_len(25, 1000, &mut rng),
            // tx table too large for payload
            TestCase::from_tx_table_len_unchecked(100, 40, &mut rng),
            TestCase::from_tx_table_len_unchecked(
                10000, // TODO (Philippe) was TxTableEntry::MAX.try_into().unwrap(),
                100, &mut rng,
            ), // huge tx table length
            // extra payload bytes
            TestCase::with_total_len(&[10, 20, 30], 1000, &mut rng),
            TestCase::with_total_len(&[], 1000, &mut rng), // 0 txs
            // extremely small payload
            TestCase::from_tx_table_len_unchecked(1, 3, &mut rng), // 3-byte payload too small to store tx table len
            TestCase::from_tx_table_len_unchecked(1000, 3, &mut rng), // 3-byte payload, large number of txs
            TestCase::from_tx_table_len_unchecked(0, 3, &mut rng),    // 3-byte payload, 0 txs
            TestCase::from_tx_table_len_unchecked(6, 0, &mut rng),    // 0-byte payload
        ];

        // TODO(817) more test cases:
        // - this will break for extremely large payloads
        //   - should we hard-code an upper limit so arithmetic never overflows?

        setup_logging();
        setup_backtrace();

        let mut vid = vid_scheme(NUM_STORAGE_NODES);
        let num_test_cases = test_cases.len();
        for (t, test_case) in test_cases.into_iter().enumerate() {
            let payload_byte_len = test_case.payload.len();
            tracing::info!(
                "test payload {} of {} with {} txs and byte length {}",
                t + 1,
                num_test_cases,
                test_case.num_txs,
                payload_byte_len
            );

            // TODO don't initialize Payload with empty namespace table
            let block = Payload::from_bytes(&test_case.payload, &NameSpaceTable::default());
            // assert_eq!(block.len(), test_case.num_txs);
            assert_eq!(block.raw_payload.len(), payload_byte_len);

            let _disperse_data = vid.disperse(&block.raw_payload).unwrap();

            // let mut tx_count: <BlockPayload as QueryablePayload>::TransactionIndex = 0; // test iterator correctness
            // for index in block.iter() {
            //     // tracing::info!("tx index {}", index,);
            //     let (tx, proof) = block.transaction_with_proof(&index).unwrap();
            //     proof
            //         .verify(
            //             &tx,
            //             index,
            //             &vid,
            //             &disperse_data.commit,
            //             &disperse_data.common,
            //         )
            //         .unwrap()
            //         .unwrap();
            //     tx_count += 1;
            // }
            // assert_eq!(test_case.num_txs, usize::try_from(tx_count).unwrap());

            // test: cannot make a proof for txs outside the tx table
            // assert!(block.transaction_with_proof(&tx_count).is_none());
        }
    }

    #[test]
    fn malicious_tx_inclusion_proof() {
        check_malicious_tx_inclusion_proof::<u32>();
        check_malicious_tx_inclusion_proof::<u64>();
    }

    fn check_malicious_tx_inclusion_proof<TableWord: TableWordTraits>() {
        setup_logging();
        setup_backtrace();

        let mut rng = jf_utils::test_rng();
        let test_case = TestCase::<TableWord>::from_tx_table_len_unchecked(1, 3, &mut rng); // 3-byte payload too small to store tx table len

        // TODO don't initialize Payload with empty namespace table
        let block = Payload::from_bytes(&test_case.payload, &NameSpaceTable::default());
        assert_eq!(block.raw_payload.len(), test_case.payload.len());
        // assert_eq!(block.len(), test_case.num_txs);

        // test: cannot make a proof for such a small block
        // assert!(block.transaction_with_proof(&0).is_none());

        let mut vid = vid_scheme(NUM_STORAGE_NODES);
        let disperse_data = vid.disperse(&block.raw_payload).unwrap();

        // make a fake proof for a nonexistent tx in the small block
        let tx = Transaction::new(Default::default(), Vec::new());
        let proof = queryable::gen_tx_proof_for_testing(
            0..block.raw_payload.len(),
            TxTableEntry::from_usize(TxTable::get_tx_table_len(&block.raw_payload)),
            vid.payload_proof(
                &block.raw_payload,
                0..std::cmp::min(TxTableEntry::byte_len(), block.raw_payload.len()),
            )
            .unwrap(),
            vid.payload_proof(&block.raw_payload, 0..3).unwrap(),
        );

        // test: fake proof should get rejected
        // TODO should return Some(Err()) instead of None
        assert!(proof
            .verify(
                &tx,
                TxIndex {
                    ns_idx: 0,
                    tx_idx: 0
                },
                &vid,
                &disperse_data.commit,
                &disperse_data.common
            )
            .is_none());
    }

    #[test]
    fn arbitrary_payloads() {
        check_arbitrary_ns_table::<TxTableEntryWord>();
        check_arbitrary_tx_table::<TxTableEntryWord>();
    }

    fn check_arbitrary_ns_table<TableWord: TableWordTraits>() {
        setup_logging();
        setup_backtrace();
        let mut rng = jf_utils::test_rng();
        let entry_len = TxTableEntry::byte_len();
        let mut vid = vid_scheme(NUM_STORAGE_NODES);

        // test 1
        let mut ns1 = vec![0; 100];
        rng.fill_bytes(&mut ns1);
        write_usize(&mut ns1, 0, 13);

        // test 2
        let mut ns2 = vec![0; 100];
        rng.fill_bytes(&mut ns2);
        write_usize(&mut ns2, 0, 12);

        // test 3
        let mut ns3 = vec![0; 100];
        rng.fill_bytes(&mut ns3);
        write_usize(&mut ns3, 0, 12);
        write_usize(&mut ns3, 2 * entry_len, 26);

        // test 4
        let namespace_offsets = vec![
            (NamespaceId::from(0), 100),
            (NamespaceId::from(1), 200),
            (NamespaceId::from(2), 300),
            (NamespaceId::from(3), 50),
            (NamespaceId::from(4), 150),
        ];
        let ns4 = NameSpaceTable::<TableWord>::from_namespace_offsets(namespace_offsets)
            .unwrap()
            .get_bytes()
            .to_vec();

        let test_cases = vec![
            // test 0: arbitrary random bytes
            vec![random_bytes(100, &mut rng), random_bytes(2000, &mut rng)],
            vec![vec![], random_bytes(100, &mut rng)],
            vec![random_bytes(100, &mut rng), vec![]],
            vec![vec![0u8, 0u8, 3u8], random_bytes(100, &mut rng)],
            // test 1: ns-table suggests 13 entries but ns-table length is only 100 bytes (max 12 namespaces)
            vec![ns1, random_bytes(130, &mut rng)],
            // test 2: ns-table suggests 12 entries but payload is 47 bytes => 11 empty namespaces
            // vec![ns2, random_bytes(47, &mut rng)],

            // test 3: first entry in ns-table points to offset (26 * entry_len) but payload is only 100 bytes (max 25 namespaces)
            vec![ns3, random_bytes(100, &mut rng)],
            // test 4: overlapping namespaces is allowed but results in a zero-length namespace
            vec![ns4, random_bytes(300, &mut rng)],
            // test 5: more than one namespace with the same namespace id
        ];

        for test_case in test_cases.into_iter() {
            let actual_ns_table_bytes = &test_case[0];
            let actual_payload_bytes = &test_case[1];

            let block = Payload::from_bytes(
                actual_payload_bytes,
                &NameSpaceTable::from_bytes(actual_ns_table_bytes.to_vec()),
            );
            let disperse_data = vid.disperse(&block.raw_payload).unwrap();

            let ns_table = block.get_ns_table();
            let ns_table_len = ns_table.len();

            let actual_ns_table_len = {
                let left = read_usize(actual_ns_table_bytes, 0);
                let right = actual_ns_table_bytes
                    .len()
                    .saturating_sub(TxTableEntry::byte_len())
                    / (2 * TxTableEntry::byte_len());
                std::cmp::min(left, right)
            };

            assert_eq!(
                ns_table_len, actual_ns_table_len,
                "deduced ns table len is {} but actual ns table len is {}",
                ns_table_len, actual_ns_table_len
            );

            let mut last_offset = 0;
            for ns_idx in 0..ns_table_len {
                let (ns_id, ns_range) = ns_table.get_payload_range(ns_idx, block.raw_payload.len());
                // test ns range
                let start = ns_range.start;
                let end = ns_range.end;
                assert!(start <= end, "ensure valid range for namespace",);
                assert!(
                    end <= block.raw_payload.len(),
                    "deduced range of ns_idx: {} is ending at: {} but payload length is only: {}",
                    ns_idx,
                    end,
                    actual_ns_table_bytes.len(),
                );

                // test ns proof
                let ns_proof_option = block.namespace_with_proof(
                    block.get_ns_table(),
                    ns_id,
                    disperse_data.common.clone(),
                );
                if let Some(ns_proof) = ns_proof_option {
                    if let NamespaceProof::Existence {
                        ref ns_payload_flat,
                        ..
                    } = ns_proof
                    {
                        assert_eq!(
                        ns_payload_flat, &block.raw_payload[ns_range.clone()],
                        "namespace {} incorrect payload bytes returned from namespace_with_proof",
                        ns_id,
                    );
                    } else {
                        panic!("expect NamespaceProof::Existence variant");
                    };
                } else {
                    assert!(ns_range.is_empty());
                }

                // test overlapping namespaces
                if ns_range.end < last_offset {
                    assert!(ns_range.is_empty(), "identified overlapping namespaces but the resulting namespace range is not empty");
                }
                last_offset = ns_range.end;
            }
        }
    }

    fn check_arbitrary_tx_table<TableWord: TableWordTraits>() {
        setup_logging();
        setup_backtrace();
        let mut rng = jf_utils::test_rng();
        let entry_len = TxTableEntry::byte_len();

        // test 1
        let namespace_offsets = vec![
            (NamespaceId::from(0), 100),
            (NamespaceId::from(1), 200),
            (NamespaceId::from(2), 300),
        ];
        let ns1 = NameSpaceTable::<TableWord>::from_namespace_offsets(namespace_offsets)
            .unwrap()
            .get_bytes()
            .to_vec();
        let mut payload1 = vec![0; 300];
        rng.fill_bytes(&mut payload1);
        write_usize(&mut payload1, 0, 25);

        // test 2
        let ns2 = ns1.clone();
        let mut payload2 = vec![0; 300];
        rng.fill_bytes(&mut payload2);
        write_usize(&mut payload2, 0, 5);
        write_usize(&mut payload2, entry_len, 101);

        // test 3
        let ns3 = ns1.clone();
        let mut payload3 = vec![0; 300];
        rng.fill_bytes(&mut payload3);
        write_usize(&mut payload3, 200, 5);
        write_usize(&mut payload3, 200 + entry_len, 6);
        write_usize(&mut payload3, 200 + (2 * entry_len), 6);
        write_usize(&mut payload3, 200 + (3 * entry_len), 101);

        // test 4
        let namespace_offsets = vec![
            (NamespaceId::from(0), 1000),
            (NamespaceId::from(1), 1300),
            (NamespaceId::from(2), 2300),
        ];
        let ns4 = NameSpaceTable::<TableWord>::from_namespace_offsets(namespace_offsets)
            .unwrap()
            .get_bytes()
            .to_vec();
        let mut payload4 = vec![0; 2300];
        rng.fill_bytes(&mut payload4);
        write_usize(&mut payload4, 1000, 5);
        write_usize(&mut payload4, 1000 + entry_len, 100);
        write_usize(&mut payload4, 1000 + (2 * entry_len), 200);
        write_usize(&mut payload4, 1000 + (3 * entry_len), 300);
        write_usize(&mut payload4, 1000 + (4 * entry_len), 50);
        write_usize(&mut payload4, 1000 + (5 * entry_len), 150);

        let test_cases = vec![
            // test 1: tx-table suggests 25 entries but ns length is only 100 bytes (max 24 txs)
            vec![ns1, payload1],
            // test 2: first entry in tx-table points to offset 101 but ns is only 100 bytes
            vec![ns2, payload2],
            // test 3: first two namespaces are random bytes.
            // the third namespace has 5 txs
            vec![ns3, payload3],
            // test 4: 3 namespaces where first and last are random bytes.
            // the middle namespace has overlapping transaction payloads
            vec![ns4, payload4],
        ];

        for test_case in test_cases.into_iter() {
            let actual_ns_table_bytes = &test_case[0];
            let actual_payload_bytes = &test_case[1];

            let block = Payload::from_bytes(
                actual_payload_bytes,
                &NameSpaceTable::from_bytes(actual_ns_table_bytes.to_vec()),
            );
            let ns_table = block.get_ns_table();
            let mut total_tx_num = 0;
            let mut tx_iter = block.iter(ns_table);
            for ns_idx in 0..ns_table.len() {
                let (ns_id, ns_range) = ns_table.get_payload_range(ns_idx, block.raw_payload.len());
                let ns_bytes = &block.raw_payload[ns_range.clone()];

                // ns cannot hold more than max num of txs
                let tx_table_len = TxTable::get_tx_table_len(ns_bytes);
                let max_tx_table_len = ns_bytes.len().saturating_sub(TxTableEntry::byte_len())
                    / TxTableEntry::byte_len();
                assert!(
                    tx_table_len <= max_tx_table_len,
                    "derived tx table len is {} but actual ns has room only for {} txs",
                    tx_table_len,
                    max_tx_table_len
                );

                let txs = parse_ns_payload(ns_bytes, ns_id);
                total_tx_num += txs.len();

                let actual_tx_table_len = read_usize(ns_bytes, 0);
                if max_tx_table_len < actual_tx_table_len {
                    assert!(txs.iter().all(|tx| tx.payload().is_empty()),
                    "advertised tx-table length cannot possibly fit in namespace; all txs should be empty");
                }

                let tx_payloads_offset = (tx_table_len + 1) * TxTableEntry::byte_len();
                let mut last_offset = tx_payloads_offset;
                let mut tx_offset_bytes = vec![0u8; TxTableEntry::byte_len()];

                for (tx_idx, tx) in txs.iter().enumerate() {
                    assert!(tx_iter.next().is_some());

                    let tx_range = TxTable::get_payload_range(ns_bytes, tx_idx, tx_table_len);
                    // read tx end offset directly from raw payload bytes
                    tx_offset_bytes[..TxTableEntry::byte_len()].copy_from_slice(
                        &actual_payload_bytes[ns_range.start
                            + (tx_idx + 1) * TxTableEntry::byte_len()
                            ..(ns_range.start + (tx_idx + 2) * TxTableEntry::byte_len())],
                    );
                    let tx_offset = usize::try_from(
                        TxTableEntry::from_bytes(&tx_offset_bytes).unwrap_or(TxTableEntry::zero()),
                    )
                    .unwrap_or(0);

                    let mut malformed = false;
                    let actual_tx_offset = tx_payloads_offset + tx_offset;

                    // check derived tx byte range
                    if actual_tx_offset > ns_bytes.len() {
                        assert_eq!(
                            tx_range.end,
                            ns_bytes.len(),
                            "tx offset should be clamped at the end of namespace"
                        );
                        if last_offset > ns_bytes.len() {
                            assert_eq!(
                                tx.payload().len(),
                                0,
                                "tx payload should be empty if start and end are both clamped"
                            );
                        }
                        malformed = true;
                    }

                    // check overlapping tx payloads
                    if actual_tx_offset < last_offset {
                        assert_eq!(
                            tx.payload().len(),
                            0,
                            "identified overlapping tx payloads; negative length tx is empty"
                        );
                        malformed = true;
                    }

                    // derive tx-length if tx is not malformed
                    if !malformed {
                        assert_eq!(
                            tx.payload().len(),
                            actual_tx_offset - last_offset,
                            "tx payload is derived to be {} but should be {}",
                            tx.payload().len(),
                            actual_tx_offset - last_offset
                        );
                    }
                    last_offset = actual_tx_offset;
                }
            }
            assert_eq!(
                block.len(&block.ns_table),
                total_tx_num,
                "block has {} txs but number of total tx from all namespaces is {}",
                block.len(&block.ns_table),
                total_tx_num
            )
        }
    }

    struct TestCase<TableWord: TableWordTraits> {
        payload: Vec<u8>,
        num_txs: usize,
        phantomdata: PhantomData<TableWord>,
    }
    impl<TableWord: TableWordTraits> TestCase<TableWord> {
        /// Return a well-formed random block whose tx table is derived from `lengths`.
        #[allow(dead_code)]
        fn from_lengths<R: RngCore>(lengths: &[usize], rng: &mut R) -> Self {
            Self::from_entries(&entries_from_lengths(lengths), rng)
        }

        /// Return a random block whose tx table is derived from `entries`.
        ///
        /// If `entries` is well-formed then the result is well-formed.
        fn from_entries<R: RngCore>(entries: &[usize], rng: &mut R) -> Self {
            let tx_table = TxTableTest::<TableWord>::from_entries(entries);
            Self {
                payload: [
                    tx_table.get_payload(),
                    random_bytes(tx_bodies_byte_len(entries), rng),
                ]
                .concat(),
                num_txs: entries.len(),
                phantomdata: Default::default(),
            }
        }

        /// Like `from_entries` except the tx bodies byte length is `body_len`.
        ///
        /// Panics if `body_len` would not actually decrease the block size.
        fn with_trimmed_body<R: RngCore>(entries: &[usize], body_len: usize, rng: &mut R) -> Self {
            assert!(
                body_len < tx_bodies_byte_len(entries),
                "body_len too large to trim the body"
            );
            let tx_table = TxTableTest::<TableWord>::from_entries(entries);
            Self {
                payload: [tx_table.get_payload(), random_bytes(body_len, rng)].concat(),
                num_txs: entries.len(),
                phantomdata: Default::default(),
            }
        }

        /// Like `from_entries` except the byte length of the block is `block_byte_len`.
        ///
        /// Panics if `block_byte_len` would truncate the tx table.
        /// If you want to truncate the tx table then use `with_total_len_unchecked`.
        ///
        /// If `block_byte_len` would increase block size then new space is filled with random bytes.
        fn with_total_len<R: RngCore>(
            entries: &[usize],
            block_byte_len: usize,
            rng: &mut R,
        ) -> Self {
            assert!(
                tx_table_byte_len::<TableWord>(entries) <= block_byte_len,
                "tx table size {} for entries {:?} exceeds block_byte_len {}",
                tx_table_byte_len::<TableWord>(entries),
                entries,
                block_byte_len
            );
            Self::with_total_len_unchecked(entries, block_byte_len, rng)
        }

        /// Like `with_total_len` except `block_byte_len` may truncate the tx table.
        fn with_total_len_unchecked<R: RngCore>(
            entries: &[usize],
            block_byte_len: usize,
            rng: &mut R,
        ) -> Self {
            let tx_table = TxTableTest::<TableWord>::from_entries(entries);
            let mut payload = tx_table.get_payload();
            let num_txs = if block_byte_len > payload.len() {
                payload.extend(random_bytes(block_byte_len - payload.len(), rng));
                entries.len()
            } else {
                payload.truncate(block_byte_len);
                (block_byte_len / TxTableTest::<TableWord>::byte_len()).saturating_sub(1)
            };
            Self {
                payload,
                num_txs,
                phantomdata: Default::default(),
            }
        }

        /// Return a random block whose tx table indicates `tx_table_len` txs and whose total byte length is `block_byte_len`.
        ///
        /// Every byte of the block is random except the tx table header.
        ///
        /// Panics if `txs_byte_len` would truncate the tx table.
        /// If you want to truncate the tx table then use `with_total_len_unchecked`.
        fn from_tx_table_len<R: RngCore>(
            tx_table_len: usize,
            block_byte_len: usize,
            rng: &mut R,
        ) -> Self {
            let tx_table_byte_len = (tx_table_len + 1) * TxTableTest::<TableWord>::byte_len();
            assert!(
                tx_table_byte_len <= block_byte_len,
                "tx table size {} exceeds block size {}",
                tx_table_byte_len,
                block_byte_len
            );
            Self::from_tx_table_len_unchecked(tx_table_len, block_byte_len, rng)
        }

        /// Like `from_tx_table_len` except `block_byte_len` may truncate the tx table.
        fn from_tx_table_len_unchecked<R: RngCore>(
            tx_table_len: usize,
            block_byte_len: usize,
            rng: &mut R,
        ) -> Self {
            // accommodate extremely small block payload
            let header_byte_len =
                std::cmp::min(TxTableTest::<TableWord>::byte_len(), block_byte_len);
            let mut payload = vec![0; block_byte_len];
            rng.fill_bytes(&mut payload);
            payload[..header_byte_len].copy_from_slice(
                &TxTableEntry::from_usize(tx_table_len).to_bytes()[..header_byte_len], // TODO (Philippe) remove
            );
            Self {
                payload,
                num_txs: std::cmp::min(
                    tx_table_len,
                    (block_byte_len / TxTableTest::<TableWord>::byte_len()).saturating_sub(1),
                ),
                phantomdata: Default::default(),
            }
        }
    }

    mod helpers {
        use crate::block::entry::TxTableEntry;
        use crate::block::payload::TableWordTraits;
        use crate::block::tables::{test::TxTableTest, NameSpaceTable, Table};
        use crate::NamespaceId;
        use rand::RngCore;

        pub fn tx_table_byte_len<TableWord: TableWordTraits>(entries: &[usize]) -> usize {
            (entries.len() + 1) * TxTableTest::<TableWord>::byte_len()
        }

        pub fn entries_from_lengths(lengths: &[usize]) -> Vec<usize> {
            lengths
                .iter()
                .scan(0, |sum, &len| {
                    *sum += len;
                    Some(*sum)
                })
                .collect()
        }

        #[test]
        fn tx_table_helpers() {
            assert_eq!(vec![10, 20, 30], entries_from_lengths(&[10, 10, 10]));
        }

        pub fn tx_bodies_byte_len(entries: &[usize]) -> usize {
            // largest entry in the tx table dictates size of tx payloads
            *entries.iter().max().unwrap_or(&0)
        }

        pub fn write_usize(bytes: &mut [u8], pos: usize, val: usize) {
            let end = std::cmp::min(pos + TxTableEntry::byte_len(), bytes.len());
            let start = std::cmp::min(pos, end);
            let range = start..end;
            bytes[range.clone()]
                .copy_from_slice(&TxTableEntry::from_usize(val).to_bytes()[..range.len()]);
        }

        pub fn read_usize(bytes: &[u8], pos: usize) -> usize {
            let end = std::cmp::min(pos + TxTableEntry::byte_len(), bytes.len());
            let start = std::cmp::min(pos, end);
            let range = start..end;
            let mut entry_bytes = [0u8; TxTableEntry::byte_len()];
            entry_bytes[..range.len()].copy_from_slice(&bytes[start..end]);
            TxTableEntry::from_bytes_array(entry_bytes)
                .try_into()
                .unwrap()
        }

        pub fn random_bytes<R: RngCore>(len: usize, rng: &mut R) -> Vec<u8> {
            let mut result = vec![0; len];
            rng.fill_bytes(&mut result);
            result
        }

        pub fn extract_tx_payloads(entries: &[usize], tx_payloads_flat: &[u8]) -> Vec<Vec<u8>> {
            let mut result = Vec::with_capacity(entries.len());
            let mut start = 0;
            for end in entries {
                let end = std::cmp::min(*end, tx_payloads_flat.len());
                let tx_payload = if start >= end {
                    Vec::new()
                } else {
                    tx_payloads_flat[start..end].to_vec()
                };
                start = end;
                result.push(tx_payload);
            }
            assert_eq!(
                result.len(),
                entries.len(),
                "bug in test code: expect to extract {} txs but got {}",
                entries.len(),
                result.len()
            );
            result
        }

        pub fn ns_table_iter<TableWord: TableWordTraits>(
            ns_table_bytes: &[u8],
        ) -> impl Iterator<Item = (NamespaceId, TxTableEntry)> + '_ {
            ns_table_bytes[NameSpaceTable::<TableWord>::byte_len()..] // first few bytes is the table length, skip that
                .chunks(2 * TxTableEntry::byte_len())
                .map(|bytes| {
                    // read (namespace id, entry) from the namespace table
                    let ns_id = NamespaceId::try_from(
                        TxTableEntry::from_bytes(&bytes[..TxTableEntry::byte_len()]).unwrap(),
                    )
                    .unwrap();
                    let entry =
                        TxTableEntry::from_bytes(&bytes[TxTableEntry::byte_len()..]).unwrap();
                    (ns_id, entry)
                })
        }
    }
}<|MERGE_RESOLUTION|>--- conflicted
+++ resolved
@@ -2,12 +2,7 @@
 use crate::block::payload;
 use crate::block::tables::NameSpaceTable;
 use crate::block::tables::TxTable;
-<<<<<<< HEAD
-use crate::SeqTypes;
-use crate::{BlockBuildingSnafu, ChainConfig, Error, NamespaceId, Transaction};
-=======
 use crate::{BlockBuildingSnafu, ChainConfig, Error, NamespaceId, SeqTypes, Transaction};
->>>>>>> c34c2fb7
 use ark_serialize::{CanonicalDeserialize, CanonicalSerialize};
 use derivative::Derivative;
 use hotshot::traits::BlockPayload;
@@ -351,7 +346,6 @@
         transaction::NamespaceId,
         ChainConfig, NodeState, Transaction, ValidatedState,
     };
-    use async_compatibility_layer::art::async_test;
     use async_compatibility_layer::logging::{setup_backtrace, setup_logging};
     use helpers::*;
     use hotshot_query_service::availability::QueryablePayload;
@@ -402,11 +396,7 @@
         assert_eq!(payload.txn_count(), txs.len() as u64);
     }
 
-<<<<<<< HEAD
-    #[async_test]
-=======
     #[async_std::test]
->>>>>>> c34c2fb7
     async fn basic_correctness() {
         check_basic_correctness::<TxTableEntryWord>().await
     }
