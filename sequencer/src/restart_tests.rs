#![cfg(test)]

use std::{
    collections::{BTreeMap, HashSet},
    path::Path,
    time::Duration,
};

use alloy::{
    network::EthereumWallet,
    node_bindings::Anvil,
    primitives::Address,
    providers::{
        ext::AnvilApi,
        fillers::{BlobGasFiller, ChainIdFiller, FillProvider, GasFiller, JoinFill, NonceFiller},
        layers::AnvilProvider,
        Provider, ProviderBuilder, RootProvider,
    },
    signers::local::LocalSigner,
};
use anyhow::bail;
use cdn_broker::{
    reexports::{crypto::signature::KeyPair, def::hook::NoMessageHook},
    Broker, Config as BrokerConfig,
};
use cdn_marshal::{Config as MarshalConfig, Marshal};
use clap::Parser;
use committable::{Commitment, Committable};
use derivative::Derivative;
use espresso_contract_deployer::{
    builder::DeployerArgsBuilder, network_config::light_client_genesis_from_stake_table, Contract,
    Contracts,
};
use espresso_types::{
    eth_signature_key::EthKeyPair, traits::PersistenceOptions, v0_3::ChainConfig,
    DrbAndHeaderUpgradeVersion, EpochVersion, FeeAccount, FeeVersion, L1Client, Leaf2, PrivKey,
    PubKey, SeqTypes, SequencerVersions, Transaction, V0_0,
};
use futures::{
    future::{join_all, try_join_all, BoxFuture, FutureExt},
    stream::{BoxStream, StreamExt},
};
use hotshot::traits::implementations::derive_libp2p_peer_id;
use hotshot_contract_adapter::stake_table::StakeTableContractVersion;
use hotshot_orchestrator::run_orchestrator;
use hotshot_testing::{
    block_builder::{SimpleBuilderImplementation, TestBuilderImplementation},
    test_builder::BuilderChange,
};
use hotshot_types::{
    data::EpochNumber,
    event::{Event, EventType},
    light_client::StateKeyPair,
    network::{Libp2pConfig, NetworkConfig},
    traits::{node_implementation::ConsensusTime, signature_key::SignatureKey},
    PeerConfig,
};
use itertools::Itertools;
use options::Modules;
use portpicker::pick_unused_port;
use run::init_with_storage;
use staking_cli::demo::{setup_stake_table_contract_for_test, DelegationConfig};
use surf_disco::{error::ClientError, Url};
use tempfile::TempDir;
use tokio::{
    task::{spawn, JoinHandle},
    time::{sleep, timeout},
};
use vbs::version::Version;
use vec1::vec1;

use super::*;
use crate::{
    api::{
        self, data_source::testing::TestableSequencerDataSource, options::Query,
        test_helpers::STAKE_TABLE_CAPACITY_FOR_TEST,
    },
    genesis::{L1Finalized, StakeTableConfig},
    network::cdn::{TestingDef, WrappedSignatureKey},
    testing::{staking_priv_keys, wait_for_decide_on_handle},
    SequencerApiVersion,
};
type MockSequencerVersions = SequencerVersions<EpochVersion, V0_0>;
async fn test_restart_helper(network: (usize, usize), restart: (usize, usize), cdn: bool) {
<<<<<<< HEAD
    setup_test();

    let mut network = TestNetwork::<MockSequencerVersions>::new(
        network.0,
        network.1,
        cdn,
        "../data/genesis/restart-test.toml",
    )
    .await;
=======
    let mut network = TestNetwork::new(network.0, network.1, cdn).await;
>>>>>>> 7dc0ae09

    // Let the network get going.
    network.check_progress().await;
    // Restart some combination of nodes and ensure progress resumes.
    network.restart(restart.0, restart.1).await;

    network.shut_down().await;
}

<<<<<<< HEAD
#[tokio::test(flavor = "multi_thread")]
async fn slow_test_restart_after_upgrade_before_first_epoch() {
    setup_test();

    let mut network =
        TestNetwork::<SequencerVersions<FeeVersion, DrbAndHeaderUpgradeVersion>>::new(
            3,
            5,
            true,
            "../data/genesis/restart-upgrade-test.toml",
        )
        .await;

    network.restart_helper(0..3, 0..5, Some(42), false).await;

    network.wait_for_epoch().await;
    network.check_progress().await;
    network.check_state().await;

    network.shut_down().await;
}

#[tokio::test(flavor = "multi_thread")]
=======
#[test_log::test(tokio::test(flavor = "multi_thread"))]
>>>>>>> 7dc0ae09
async fn slow_test_restart_1_da_with_cdn() {
    test_restart_helper((2, 3), (1, 0), true).await;
}

#[test_log::test(tokio::test(flavor = "multi_thread"))]
async fn slow_test_restart_1_regular_with_cdn() {
    test_restart_helper((2, 3), (0, 1), true).await;
}

#[test_log::test(tokio::test(flavor = "multi_thread"))]
async fn slow_test_restart_f_with_cdn() {
    test_restart_helper((4, 6), (1, 2), true).await;
}

#[test_log::test(tokio::test(flavor = "multi_thread"))]
async fn slow_test_restart_f_minus_1_with_cdn() {
    test_restart_helper((4, 6), (1, 1), true).await;
}

#[test_log::test(tokio::test(flavor = "multi_thread"))]
async fn slow_test_restart_f_plus_1_with_cdn() {
    test_restart_helper((4, 6), (1, 3), true).await;
}

#[test_log::test(tokio::test(flavor = "multi_thread"))]
async fn slow_test_restart_2f_with_cdn() {
    test_restart_helper((4, 6), (1, 5), true).await;
}

#[test_log::test(tokio::test(flavor = "multi_thread"))]
async fn slow_test_restart_2f_minus_1_with_cdn() {
    test_restart_helper((4, 6), (1, 4), true).await;
}

#[test_log::test(tokio::test(flavor = "multi_thread"))]
async fn slow_test_restart_2f_plus_1_with_cdn() {
    test_restart_helper((4, 6), (2, 5), true).await;
}

#[ignore]
#[test_log::test(tokio::test(flavor = "multi_thread"))]
async fn slow_test_restart_all_with_cdn() {
    test_restart_helper((2, 8), (2, 8), true).await;
}

#[test_log::test(tokio::test(flavor = "multi_thread"))]
async fn slow_test_restart_all_da_with_cdn() {
    test_restart_helper((2, 8), (2, 0), true).await;
}

#[test_log::test(tokio::test(flavor = "multi_thread"))]
async fn slow_test_restart_1_da_without_cdn() {
    test_restart_helper((2, 3), (1, 0), false).await;
}

#[test_log::test(tokio::test(flavor = "multi_thread"))]
async fn slow_test_restart_1_regular_without_cdn() {
    test_restart_helper((2, 3), (0, 1), false).await;
}

#[test_log::test(tokio::test(flavor = "multi_thread"))]
async fn slow_test_restart_f_without_cdn() {
    test_restart_helper((4, 6), (1, 2), false).await;
}

#[test_log::test(tokio::test(flavor = "multi_thread"))]
async fn slow_test_restart_f_minus_1_without_cdn() {
    test_restart_helper((4, 6), (1, 1), false).await;
}

#[test_log::test(tokio::test(flavor = "multi_thread"))]
async fn slow_test_restart_f_plus_1_without_cdn() {
    test_restart_helper((4, 6), (1, 3), false).await;
}

#[test_log::test(tokio::test(flavor = "multi_thread"))]
async fn slow_test_restart_2f_without_cdn() {
    test_restart_helper((4, 6), (1, 5), false).await;
}

#[test_log::test(tokio::test(flavor = "multi_thread"))]
async fn slow_test_restart_2f_minus_1_without_cdn() {
    test_restart_helper((4, 6), (1, 4), false).await;
}

#[test_log::test(tokio::test(flavor = "multi_thread"))]
async fn slow_test_restart_2f_plus_1_without_cdn() {
    test_restart_helper((4, 6), (2, 5), false).await;
}

#[ignore]
#[test_log::test(tokio::test(flavor = "multi_thread"))]
async fn slow_test_restart_all_without_cdn() {
    test_restart_helper((2, 8), (2, 8), false).await;
}

#[test_log::test(tokio::test(flavor = "multi_thread"))]
async fn slow_test_restart_all_da_without_cdn() {
    test_restart_helper((2, 8), (2, 0), false).await;
}

#[ignore]
#[test_log::test(tokio::test(flavor = "multi_thread"))]
async fn slow_test_restart_staggered() {
<<<<<<< HEAD
    setup_test();

    let mut network =
        TestNetwork::<MockSequencerVersions>::new(4, 6, false, "../data/genesis/restart-test.toml")
            .await;
=======
    let mut network = TestNetwork::new(4, 6, false).await;
>>>>>>> 7dc0ae09

    // Check that the builder works at the beginning.
    network.check_builder().await;

    // Restart nodes in a staggered fashion, so that progress never halts, but eventually every node
    // has been restarted. This can lead to a situation where no node has the full validated state
    // in memory, so we will need a pretty advanced form of catchup in order to make progress and
    // process blocks after this.
    for i in 0..4 {
        network.restart_and_progress([i], []).await;
    }
    // Restart the remaining regular nodes.
    for i in 0..6 {
        network.restart_and_progress([], [i]).await;
    }

    // Check that we can still build blocks after the restart.
    network.check_builder().await;

    network.shut_down().await;
}

#[derive(Clone, Copy, Debug)]
struct NetworkParams<'a> {
    genesis_file: &'a Path,
    orchestrator_port: u16,
    cdn_port: u16,
    l1_provider: &'a str,
    peer_ports: &'a [u16],
    api_ports: &'a [u16],
}

#[derive(Clone, Debug)]
struct NodeParams {
    api_port: u16,
    libp2p_port: u16,
    staking_key: PrivKey,
    state_key: StateKeyPair,
    is_da: bool,
}

impl NodeParams {
    fn new(ports: &mut PortPicker, i: u64, is_da: bool) -> Self {
        Self {
            api_port: ports.pick(),
            libp2p_port: ports.pick(),
            staking_key: PubKey::generated_from_seed_indexed([0; 32], i).1,
            state_key: StateKeyPair::generate_from_seed_indexed([0; 32], i),
            is_da,
        }
    }
}

#[derive(Debug)]
struct TestNode<S: TestableSequencerDataSource, V: Versions> {
    storage: S::Storage,
    context: Option<
        SequencerContext<network::Production, <S::Options as PersistenceOptions>::Persistence, V>,
    >,
    modules: Modules,
    opt: Options,
    num_nodes: usize,
    reference_state: Arc<RwLock<BTreeMap<u64, Commitment<Leaf2>>>>,
    /// Number of epochs to wait after restart before running progress check.
    wait_for_epoch: EpochNumber,
}

impl<S: TestableSequencerDataSource, V: Versions> TestNode<S, V> {
    #[tracing::instrument]
    async fn new(network: NetworkParams<'_>, node: &NodeParams) -> Self {
        tracing::info!(?network, ?node, "creating node");

        let opts = api::Options::from(api::options::Http::with_port(node.api_port));
        let storage = S::create_storage().await;
        let opt = S::options(&storage, opts);

        let mut modules = Modules {
            http: Some(api::options::Http::with_port(node.api_port)),
            query: Some(Default::default()),
            storage_fs: opt.storage_fs,
            storage_sql: opt.storage_sql,
            ..Default::default()
        };
        if node.is_da {
            modules.query = Some(Query {
                peers: network
                    .api_ports
                    .iter()
                    .map(|port| format!("http://127.0.0.1:{port}").parse().unwrap())
                    .collect(),
            });
        }

        let mut opt = Options::parse_from([
            "sequencer",
            "--private-staking-key",
            &node
                .staking_key
                .to_tagged_base64()
                .expect("valid tagged-base64")
                .to_string(),
            "--private-state-key",
            &node
                .state_key
                .sign_key_ref()
                .to_tagged_base64()
                .expect("valid tagged-base64")
                .to_string(),
            "--genesis-file",
            &network.genesis_file.display().to_string(),
            "--orchestrator-url",
            &format!("http://localhost:{}", network.orchestrator_port),
            "--libp2p-bind-address",
            &format!("0.0.0.0:{}", node.libp2p_port),
            "--libp2p-advertise-address",
            &format!("127.0.0.1:{}", node.libp2p_port),
            "--cdn-endpoint",
            &format!("127.0.0.1:{}", network.cdn_port),
            "--state-peers",
            &network
                .peer_ports
                .iter()
                .map(|port| format!("http://127.0.0.1:{port}"))
                .join(","),
            "--l1-provider-url",
            network.l1_provider,
            "--l1-polling-interval",
            "1s",
        ]);
        opt.is_da = node.is_da;
        Self {
            storage,
            modules,
            opt,
            num_nodes: network.peer_ports.len(),
            context: None,
            reference_state: Default::default(),
            wait_for_epoch: EpochNumber::new(3),
        }
    }

    fn stop(&mut self) -> BoxFuture<'_, ()> {
        async {
            if let Some(mut context) = self.context.take() {
                tracing::info!(node_id = context.node_id(), "stopping node");
                context.shut_down().await;
            }
        }
        .boxed()
    }

    fn start(&mut self) -> BoxFuture<'_, ()>
    where
        S::Storage: Send,
    {
        async {
            tracing::info!("starting node");

            // If we are starting a node which had already been started and stopped, we may need to
            // delay a bit for the OS to reclaim the node's P2P port. Otherwise initialization of
            // libp2p may fail with "address already in use". Thus, retry the node initialization
            // with a backoff.
            let mut retries = 5;
            let mut delay = Duration::from_secs(1);
            let genesis = Genesis::from_file(&self.opt.genesis_file).unwrap();
            let ctx = loop {
                match init_with_storage(
                    genesis.clone(),
                    self.modules.clone(),
                    self.opt.clone(),
                    S::persistence_options(&self.storage),
                    <V as Versions>::new(),
                )
                .await
                {
                    Ok(ctx) => break ctx,
                    Err(err) => {
                        tracing::error!(retries, ?delay, "initialization failed: {err:#}");
                        if retries == 0 {
                            panic!("initialization failed too many times");
                        }

                        sleep(delay).await;
                        delay *= 2;
                        retries -= 1;
                    },
                }
            };

            tracing::info!(node_id = ctx.node_id(), "starting consensus");
            ctx.start_consensus().await;
            self.context = Some(ctx);
        }
        .boxed()
    }

    async fn event_stream(&self) -> Option<BoxStream<'_, Event<SeqTypes>>> {
        if let Some(ctx) = &self.context {
            Some(ctx.event_stream().await.boxed())
        } else {
            None
        }
    }

    fn node_id(&self) -> Option<u64> {
        let Some(context) = &self.context else {
            return None;
        };
        Some(context.node_id())
    }

    fn check_progress_with_timeout(&self) -> BoxFuture<'_, anyhow::Result<()>> {
        async {
            let Some(context) = &self.context else {
                tracing::info!("skipping progress check on stopped node");
                return Ok(());
            };
            let node_id = context.node_id();
            let next_view_timeout = {
                context
                    .consensus()
                    .read()
                    .await
                    .hotshot
                    .config
                    .next_view_timeout
            };
            // Give enough time for every node to propose, with every view timing out. This is
            // conservative: of course if we actually make progress, not every view will time out,
            // and we will take less than this amount of time.
            let timeout_duration =
                4 * Duration::from_millis(next_view_timeout) * (self.num_nodes as u32);
            match timeout(timeout_duration, self.check_progress()).await {
                Ok(res) => res,
                Err(_) => bail!("timed out waiting for progress on node {node_id}"),
            }
        }
        .boxed()
    }

    async fn check_progress(&self) -> anyhow::Result<()> {
        let Some(context) = &self.context else {
            tracing::info!("skipping progress check on stopped node");
            return Ok(());
        };

        let num_nodes = {
            context
                .consensus()
                .read()
                .await
                .hotshot
                .config
                .num_nodes_with_stake
        };
        let node_id = context.node_id();
        tracing::info!(node_id, num_nodes, "waiting for progress from node");

        // Wait for a block proposed by this node. This proves that the node is tracking consensus
        // (getting Decide events) and participating (able to propose).
        let mut events = context.event_stream().await;
        while let Some(event) = events.next().await {
            let EventType::Decide { leaf_chain, .. } = event.event else {
                continue;
            };

            for leaf in leaf_chain.iter() {
                let height = leaf.leaf.height();

                // Check that this nodes proposals are decided
                if leaf.leaf.view_number().u64() % (num_nodes.get() as u64) == node_id {
                    tracing::info!(node_id, height, "got leaf proposed by this node");
                    return Ok(());
                }
                tracing::info!(
                    node_id,
                    height,
                    view = leaf.leaf.view_number().u64(),
                    "leaf not proposed by this node"
                );
            }
        }

        bail!("node {node_id} event stream ended unexpectedly");
    }

    /// Collect the first 50 committed leaves from the event stream for this node,
    /// and write them into the test node state
    /// This is later used to verify that the node's state is consistent
    async fn populate_state_from_event_stream(&self) -> anyhow::Result<()> {
        let Some(context) = &self.context else {
            tracing::info!("skipping state check on stopped node");
            return Ok(());
        };

        let node_id = context.node_id();
        tracing::info!(node_id, "verifying state of node");

        let mut events = context.event_stream().await;
        let mut collected_leaves = 0;
        let mut state_write = self.reference_state.write().await;

        while let Some(event) = events.next().await {
            let EventType::Decide { leaf_chain, .. } = event.event else {
                continue;
            };

            {
                for leaf in leaf_chain.iter() {
                    let leaf = leaf.leaf.clone();
                    let height = leaf.height();
                    state_write.insert(height, leaf.commit());

                    tracing::info!("node_id={node_id} state height= {height}");
                    collected_leaves += 1;
                }

                if collected_leaves == 30 {
                    return Ok(());
                }
            }
        }

        bail!("node {node_id} event stream ended unexpectedly");
    }

    async fn check_builder(&self, port: u16) {
        tracing::info!("testing builder liveness");

        // Configure the builder to shut down in 50 views, so we don't leak resources or ports.
        let ctx = self.context.as_ref().unwrap();
        let down_view = ctx.consensus().read().await.cur_view().await + 50;

        // Start a builder.
        let url: Url = format!("http://localhost:{port}").parse().unwrap();
        let task = <SimpleBuilderImplementation as TestBuilderImplementation<SeqTypes>>::start(
            self.num_nodes,
            format!("http://0.0.0.0:{port}").parse().unwrap(),
            (),
            [(down_view.u64(), BuilderChange::Down)]
                .into_iter()
                .collect(),
        )
        .await;
        task.start(Box::new(ctx.event_stream().await));

        // Wait for the API to start serving.
        let client = surf_disco::Client::<ClientError, SequencerApiVersion>::new(url);
        assert!(
            client.connect(Some(Duration::from_secs(60))).await,
            "timed out connecting to builder API"
        );

        // Submit a transaction and wait for it to be sequenced.
        let mut events = ctx.event_stream().await;
        let tx = Transaction::random(&mut rand::thread_rng());
        ctx.submit_transaction(tx.clone()).await.unwrap();
        let (block, _) = timeout(
            Duration::from_secs(60),
            wait_for_decide_on_handle(&mut events, &tx),
        )
        .await
        .expect("timed out waiting for transaction to be sequenced");
        tracing::info!(block, "transaction sequenced");

        // Wait until the builder is cleaned up.
        while ctx.consensus().read().await.cur_view().await <= down_view {
            sleep(Duration::from_secs(1)).await;
        }
    }

    /// Wait for the given Epoch.
    async fn wait_for_epoch(&self) {
        let epoch = self.wait_for_epoch;
        let Some(context) = &self.context else {
            tracing::info!("skipping progress check on stopped node");
            return;
        };

        let node_id = context.node_id();
        tracing::info!(node_id, "waiting for epoch: {epoch:?}");
        let mut events = context.event_stream().await;

        let timeout_duration = Duration::from_secs(180);
        timeout(timeout_duration, async {
            while let Some(event) = events.next().await {
                let EventType::Decide { qc, .. } = event.event else {
                    continue;
                };
                if qc.data.epoch >= Some(epoch) {
                    tracing::info!(node_id, "reached epoch: {epoch:?}");
                    break;
                }
            }
        })
        .await
        .expect("timed out waiting for epoch after restart");
    }

    /// Wait for the given view.
    async fn wait_for_view(&self, view: u64) {
        let Some(context) = &self.context else {
            tracing::info!("skipping progress check on stopped node");
            return;
        };

        let node_id = context.node_id();
        tracing::info!(node_id, "waiting for view: {view:?}");
        let mut events = context.event_stream().await;

        let timeout_duration = Duration::from_secs(60);
        timeout(timeout_duration, async {
            while let Some(event) = events.next().await {
                let EventType::Decide { leaf_chain, .. } = event.event else {
                    continue;
                };
                if *leaf_chain[0].leaf.view_number() >= view {
                    tracing::info!(node_id, "reached view: {view:?}");
                    break;
                }
            }
        })
        .await
        .expect("timed out waiting for view {view:?}");
    }

    /// Wait for the given view.
    async fn wait_for_block(&self, block: u64) {
        let Some(context) = &self.context else {
            tracing::info!("skipping progress check on stopped node");
            return;
        };

        let node_id = context.node_id();
        tracing::info!(node_id, "waiting for block: {block:?}");
        let mut events = context.event_stream().await;

        let timeout_duration = Duration::from_secs(60);
        timeout(timeout_duration, async {
            while let Some(event) = events.next().await {
                let EventType::Decide { leaf_chain, .. } = event.event else {
                    continue;
                };
                if leaf_chain[0].leaf.height() >= block {
                    tracing::info!(node_id, "reached block: {block:?}");
                    break;
                }
            }
        })
        .await
        .expect("timed out waiting for block {block:?}");
    }
}

type AnvilFillProvider = AnvilProvider<
    FillProvider<
        JoinFill<
            alloy::providers::Identity,
            JoinFill<GasFiller, JoinFill<BlobGasFiller, JoinFill<NonceFiller, ChainIdFiller>>>,
        >,
        RootProvider,
    >,
>;

#[derive(Derivative)]
#[derivative(Debug)]
struct TestNetwork<V: Versions> {
    da_nodes: Vec<TestNode<api::sql::DataSource, V>>,
    regular_nodes: Vec<TestNode<api::sql::DataSource, V>>,
    builder_port: u16,
    orchestrator_task: Option<JoinHandle<()>>,
    broker_task: Option<JoinHandle<()>>,
    marshal_task: Option<JoinHandle<()>>,
    #[derivative(Debug = "ignore")]
    anvil: AnvilFillProvider,
}

impl<V: Versions> Drop for TestNetwork<V> {
    fn drop(&mut self) {
        if let Some(task) = self.orchestrator_task.take() {
            task.abort();
        }
        if let Some(task) = self.broker_task.take() {
            task.abort();
        }
        if let Some(task) = self.marshal_task.take() {
            task.abort();
        }
    }
}

impl<V: Versions> TestNetwork<V> {
    async fn new(
        da_nodes: usize,
        regular_nodes: usize,
        cdn: bool,
        genesis_file_path: &str,
    ) -> Self {
        let mut ports = PortPicker::default();

<<<<<<< HEAD
        let genesis_file_path = std::path::Path::new(genesis_file_path);

        let mut genesis = Genesis::from_file(genesis_file_path).unwrap();
=======
        let tmp = TempDir::new().unwrap();
        let genesis_file_path = tmp.path().join("genesis.toml");

        let mut genesis = Genesis {
            chain_config: Default::default(),
            // TODO we apparently have two `capacity` configurations
            stake_table: StakeTableConfig {
                capacity: STAKE_TABLE_CAPACITY_FOR_TEST,
            },
            l1_finalized: L1Finalized::Number { number: 20 },
            header: Default::default(),
            upgrades: Default::default(),
            base_version: Version { major: 0, minor: 3 },
            upgrade_version: Version { major: 0, minor: 3 },
            epoch_height: Some(15),
            drb_difficulty: None,
            epoch_start_block: Some(1),
            // TODO we apparently have two `capacity` configurations
            stake_table_capacity: Some(STAKE_TABLE_CAPACITY_FOR_TEST),
            drb_upgrade_difficulty: None,
            // Start with a funded account, so we can test catchup after restart.
            accounts: [(builder_account(), 1000000000.into())]
                .into_iter()
                .collect(),
            genesis_version: Version { major: 0, minor: 1 },
            da_committees: None,
        };
>>>>>>> 7dc0ae09

        let node_params = (0..da_nodes + regular_nodes)
            .map(|i| NodeParams::new(&mut ports, i as u64, i < da_nodes))
            .collect::<Vec<_>>();

        let orchestrator_port = ports.pick();
        let builder_port = ports.pick();
        let orchestrator_task = Some(start_orchestrator(
            orchestrator_port,
            &node_params,
            builder_port,
        ));

        let tmp = TempDir::new().unwrap();
        let cdn_dir = tmp.path().join("cdn");
        let cdn_port = ports.pick();
        let broker_task = if cdn {
            Some(start_broker(&mut ports, &cdn_dir).await)
        } else {
            None
        };
        let marshal_task = if cdn {
            Some(start_marshal(&cdn_dir, cdn_port).await)
        } else {
            None
        };

        let anvil_port = ports.pick();
        let anvil = Anvil::new()
            .args(["--slots-in-an-epoch", "1"])
            .port(anvil_port)
            .spawn();
        let anvil_endpoint = anvil.endpoint();

        let l1_client = L1Client::anvil(&anvil).expect("create l1 client");
        let anvil = AnvilProvider::new(l1_client.clone().provider, Arc::new(anvil));

        let api_ports = node_params
            .iter()
            .take(da_nodes)
            .map(|node| node.api_port)
            .collect::<Vec<_>>();
        let peer_ports = node_params
            .iter()
            .map(|node| node.api_port)
            .collect::<Vec<_>>();
        let network_params = NetworkParams {
            genesis_file: &genesis_file_path,
            orchestrator_port,
            cdn_port,
            l1_provider: &anvil_endpoint,
            api_ports: &api_ports,
            peer_ports: &peer_ports,
        };

        let mut network = Self {
            da_nodes: join_all(
                (0..da_nodes).map(|i| TestNode::<_, V>::new(network_params, &node_params[i])),
            )
            .await,
            regular_nodes: join_all(
                (0..regular_nodes)
                    .map(|i| TestNode::<_, V>::new(network_params, &node_params[i + da_nodes])),
            )
            .await,
            builder_port,
            orchestrator_task,
            broker_task,
            marshal_task,
            anvil,
        };

        let stake_table_address = network.deploy(&genesis).await.unwrap();

        let drb_header_upgrade = genesis.upgrades.get_mut(&DrbAndHeaderUpgradeVersion::VERSION).unwrap();

        // Add contract address to `ChainConfig`.
        let chain_config = ChainConfig {
            base_fee: 1.into(),
            stake_table_contract: Some(stake_table_address),
            ..Default::default()
        };
<<<<<<< HEAD
        drb_header_upgrade.upgrade_type.set_chain_config(chain_config);
=======
        genesis.chain_config = chain_config;
        genesis.header.chain_config = chain_config;
>>>>>>> 7dc0ae09
        genesis.to_file(&genesis_file_path).unwrap();

        let finalized = l1_client
            .get_block(alloy::eips::BlockId::finalized())
            .full()
            .await
            .unwrap();
        let head = l1_client
            .get_block(alloy::eips::BlockId::latest())
            .full()
            .await
            .unwrap();

        tracing::info!(
            "latest block head: {}, latest finalized: {}",
            head.unwrap().header.number,
            finalized.unwrap().header.number
        );

        join_all(
            network
                .da_nodes
                .iter_mut()
                .map(TestNode::<_, V>::start)
                .chain(
                    network
                        .regular_nodes
                        .iter_mut()
                        .map(TestNode::<_, V>::start),
                ),
        )
        .await;

        network
    }

    /// Deploy stake contracts and delegate.
    async fn deploy(&self, genesis: &Genesis) -> anyhow::Result<Address> {
        let stake_table_version = StakeTableContractVersion::V2;
        let delegation_config = DelegationConfig::EqualAmounts;

        let anvil_instance = &self.anvil.anvil();
        let l1_url: reqwest::Url = anvil_instance.endpoint().parse().unwrap();

        let l1_signer_key = anvil_instance.keys()[0].clone();
        let signer = LocalSigner::from(l1_signer_key);

        let deployer = ProviderBuilder::new()
            .wallet(EthereumWallet::from(signer.clone()))
            .connect_http(l1_url.clone());

        let blocks_per_epoch = genesis.epoch_height;
        let epoch_start_block = genesis.epoch_start_block;

        let staking_keys: Vec<(BLSPrivKey, StateKeyPair)> = self
            .da_nodes
            .iter()
            .chain(self.regular_nodes.iter())
            .map(|node| {
                let keys = node.opt.private_keys().unwrap();
                (keys.0, StateKeyPair::from_sign_key(keys.1))
            })
            .collect();

        let (bls, state): (Vec<BLSPrivKey>, Vec<StateKeyPair>) =
            staking_keys.clone().into_iter().unzip();
        let staking_priv_keys = staking_priv_keys(&bls, &state, staking_keys.len());

        let hss_staking: Vec<PeerConfig<SeqTypes>> = staking_keys
            .iter()
            .map(|(bls, state)| PeerConfig {
                stake_table_entry: BLSPubKey::from_private(bls).stake_table_entry(U256::from(1)),
                state_ver_key: state.ver_key(),
            })
            .collect();

        let (genesis_state, genesis_stake) = light_client_genesis_from_stake_table(
            &hss_staking.into(),
            STAKE_TABLE_CAPACITY_FOR_TEST,
        )
        .unwrap();

        let mut contracts = Contracts::new();
        let args = DeployerArgsBuilder::default()
            .deployer(deployer.clone())
            .mock_light_client(true)
            .genesis_lc_state(genesis_state)
            .genesis_st_state(genesis_stake)
            .blocks_per_epoch(blocks_per_epoch.unwrap())
            .epoch_start_block(epoch_start_block.unwrap())
            .multisig_pauser(signer.address())
            .token_name("Espresso".to_string())
            .token_symbol("ESP".to_string())
            .initial_token_supply(U256::from(3590000000u64))
            .ops_timelock_delay(U256::from(0))
            .ops_timelock_admin(signer.address())
            .ops_timelock_proposers(vec![signer.address()])
            .ops_timelock_executors(vec![signer.address()])
            .safe_exit_timelock_delay(U256::from(10))
            .safe_exit_timelock_admin(signer.address())
            .safe_exit_timelock_proposers(vec![signer.address()])
            .safe_exit_timelock_executors(vec![signer.address()])
            .build()
            .unwrap();

        match stake_table_version {
            StakeTableContractVersion::V1 => args.deploy_to_stake_table_v1(&mut contracts).await,
            StakeTableContractVersion::V2 => args.deploy_all(&mut contracts).await,
        }
        .context("failed to deploy contracts")?;

        let stake_table_address = contracts
            .address(Contract::StakeTableProxy)
            .expect("StakeTableProxy address not found");
        let token_addr = contracts
            .address(Contract::EspTokenProxy)
            .expect("EspTokenProxy address not found");

        tracing::info!(?stake_table_address, ?token_addr);

        setup_stake_table_contract_for_test(
            l1_url.clone(),
            &deployer,
            stake_table_address,
            staking_priv_keys,
            delegation_config,
        )
        .await
        .expect("stake table setup failed");

        self.anvil
            .anvil_set_interval_mining(1)
            .await
            .expect("interval mining");

        Ok(stake_table_address)
    }

    async fn wait_for_epoch(&self) {
        join_all(
            self.da_nodes
                .iter()
                .map(TestNode::<_, V>::wait_for_epoch)
                .chain(
                    self.regular_nodes
                        .iter()
                        .map(TestNode::<_, V>::wait_for_epoch),
                ),
        )
        .await;
    }

    async fn wait_for_block(&self, block: u64) {
        join_all(
            self.da_nodes
                .iter()
                .map(|node| node.wait_for_block(block))
                .chain(
                    self.regular_nodes
                        .iter()
                        .map(|node| node.wait_for_block(block)),
                ),
        )
        .await;
    }

    async fn wait_for_view(&self, view: u64) {
        join_all(
            self.da_nodes
                .iter()
                .map(|node| node.wait_for_view(view))
                .chain(
                    self.regular_nodes
                        .iter()
                        .map(|node| node.wait_for_view(view)),
                ),
        )
        .await;
    }

    async fn check_progress(&self) {
        try_join_all(
            self.da_nodes
                .iter()
                .map(TestNode::<_, V>::check_progress_with_timeout)
                .chain(
                    self.regular_nodes
                        .iter()
                        .map(TestNode::<_, V>::check_progress_with_timeout),
                ),
        )
        .await
        .unwrap();
    }

    /// Check that state has not diverged between nodes and that all nodes were
    /// checked. Mostly useful in tests that do not restart all nodes, as those
    /// cases confirm that state has not regressed.
    async fn check_state(&self) {
        // populate each test node's state
        try_join_all(
            self.da_nodes
                .iter()
                .map(TestNode::<_, V>::populate_state_from_event_stream)
                .chain(
                    self.regular_nodes
                        .iter()
                        .map(TestNode::<_, V>::populate_state_from_event_stream),
                ),
        )
        .await
        .unwrap();

        let mut nodes_iter = self.da_nodes.iter().chain(self.regular_nodes.iter());

        let first_node = nodes_iter.next().unwrap();
        let ref_id = first_node.node_id().expect("Node id not found");
        let ref_state = first_node.reference_state.read().await.clone();

        // assert that all the nodes have same leaves from their event streams
        // this also ensures validated state consistency
        // Note: Nodes may have started consuming the event stream at different points,
        // since the stream might have been partially processed before this check.
        // Therefore, we only compare leaves at heights that are present in both
        // the current node and the reference state.
        for node in nodes_iter {
            let node_id = node.node_id().expect("Node id not found");
            let state = node.reference_state.read().await.clone();

            for (height, commitment) in state.iter() {
                if let Some(ref_commitment) = ref_state.get(height) {
                    assert_eq!(
                        ref_commitment, commitment,
                        "State mismatch between node {node_id} and reference node {ref_id}"
                    );
                }
            }
        }
    }

    async fn check_builder(&self) {
        self.da_nodes[0].check_builder(self.builder_port).await;
    }

    /// Restart indicated number of DA and non-DA nodes.
    ///
    /// If possible (less than a quorum of nodes have been stopped), check that remaining nodes can
    /// still make progress without the restarted nodes. In any case, check that the network as a
    /// whole makes progress once the restarted nodes are back online.
    async fn restart(&mut self, da_nodes: usize, regular_nodes: usize) {
        self.restart_helper(0..da_nodes, 0..regular_nodes, None, false)
            .await;
        self.wait_for_epoch().await;
        self.check_progress().await;
        self.check_state().await;
    }

    /// Restart indicated nodes, ensuring progress is maintained at all times.
    ///
    /// This is a lighter weight version of [`restart`](Self::restart). While the former includes
    /// heavy checks that all nodes are progressing, which makes it useful as a stress test, this
    /// function does the minimum required to check that progress is maintained at all times across
    /// the network as a whole. This makes it a useful building block for more complex patterns,
    /// like a staggered restart.
    async fn restart_and_progress(
        &mut self,
        da_nodes: impl IntoIterator<Item = usize>,
        regular_nodes: impl IntoIterator<Item = usize>,
    ) {
        self.restart_helper(da_nodes, regular_nodes, None, true)
            .await;

        // Just wait for one decide after the restart, so we don't restart subsequent nodes too
        // quickly.
        tracing::info!("waiting for progress after restart");
        let mut events = self.da_nodes[0].event_stream().await.unwrap();
        let timeout_duration = Duration::from_secs((2 * self.num_nodes()) as u64);
        timeout(timeout_duration, async {
            loop {
                let event = events
                    .next()
                    .await
                    .expect("event stream terminated unexpectedly");
                let EventType::Decide { leaf_chain, .. } = event.event else {
                    continue;
                };
                tracing::info!(?leaf_chain, "got decide, chain is progressing");
                break;
            }
        })
        .await
        .expect("timed out waiting for progress after restart");
    }

    async fn restart_helper(
        &mut self,
        da_nodes: impl IntoIterator<Item = usize>,
        regular_nodes: impl IntoIterator<Item = usize>,
        restart_view: Option<u64>,
        assert_progress: bool,
    ) {
        let da_nodes = da_nodes.into_iter().collect::<Vec<_>>();
        let regular_nodes = regular_nodes.into_iter().collect::<Vec<_>>();
        tracing::info!(?da_nodes, ?regular_nodes, "shutting down nodes");

        if let Some(restart_view) = restart_view {
            self.wait_for_view(restart_view).await;
        }

        join_all(
            select(&mut self.da_nodes, &da_nodes)
                .map(TestNode::<_, V>::stop)
                .chain(select(&mut self.regular_nodes, &regular_nodes).map(TestNode::<_, V>::stop)),
        )
        .await;

        // We use 3n/4 + 1 as the quorum threshold (fault tolerance f = n/4), even though the
        // theoretical fault tolerance of HotStuff consensus is n/3, because our implementation does
        // not currently re-randomize the order of leaders, and requires 4 consecutive honest
        // leaders to commit. Thus, with 1/4 or more of the nodes dishonest, you could get unlucky
        // and have one dishonest leader every 4, thus preventing consensus from progressing.
        let quorum_threshold = 3 * self.num_nodes() / 4 + 1;
        let da_threshold = 2 * self.da_nodes.len() / 3 + 1;
        if self.num_nodes() - da_nodes.len() - regular_nodes.len() > quorum_threshold
            && self.da_nodes.len() - da_nodes.len() >= da_threshold
        {
            // If we are shutting down less than f nodes, the remaining nodes should be able to make
            // progress, and we will check that is the case.
            //
            // Note that not every node will be able to commit leaves, because a node requires the
            // cooperation of the node after it to commit its proposal. But, as long as we have shut
            // down fewer than the fault tolerance, at least *some* node will have a correct node
            // after it and will be able to commit. Thus, we just grab an event stream and look for
            // any decide.
            tracing::info!("waiting for remaining nodes to progress");
            // Find the first DA node we _didn't_ shut down.
            let da_node = self
                .da_nodes
                .iter()
                .enumerate()
                .find_map(|(i, node)| {
                    if da_nodes.contains(&i) {
                        None
                    } else {
                        Some(node)
                    }
                })
                .unwrap();
            let mut events = da_node.event_stream().await.unwrap();

            // Wait for a few decides, the first couple may be from before the restart.
            for _ in 0..5 {
                let timeout_duration = Duration::from_secs((2 * self.num_nodes()) as u64);
                timeout(timeout_duration, async {
                    loop {
                        let event = events
                            .next()
                            .await
                            .expect("event stream terminated unexpectedly");
                        let EventType::Decide { leaf_chain, .. } = event.event else {
                            continue;
                        };
                        tracing::info!(?leaf_chain, "got decide, chain is progressing");
                        break;
                    }
                })
                .await
                .expect("timed out waiting for progress with nodes down");
            }
        } else {
            assert!(
                !assert_progress,
                "test requested that progress continue after shutdown, but also requested that \
                 too many nodes be shut down: {}/{} DA, {}/{} regular",
                da_nodes.len(),
                self.da_nodes.len(),
                regular_nodes.len(),
                self.regular_nodes.len(),
            );

            // Make sure there is a brief delay before restarting the nodes; we need the OS to
            // have time to clean up the ports they were using.
            tracing::info!(
                "shut down too many nodes to make progress; will continue after a brief delay"
            );
            sleep(Duration::from_secs(2)).await;
        }

        join_all(
            select(&mut self.da_nodes, &da_nodes)
                .map(TestNode::<_, V>::start)
                .chain(
                    select(&mut self.regular_nodes, &regular_nodes).map(TestNode::<_, V>::start),
                ),
        )
        .await;
    }

    async fn shut_down(mut self) {
        tracing::info!("shutting down test network");
        join_all(
            self.da_nodes
                .iter_mut()
                .map(TestNode::<_, V>::stop)
                .chain(self.regular_nodes.iter_mut().map(TestNode::<_, V>::stop)),
        )
        .await;
    }

    fn num_nodes(&self) -> usize {
        self.da_nodes.len() + self.regular_nodes.len()
    }
}

fn start_orchestrator(port: u16, nodes: &[NodeParams], builder_port: u16) -> JoinHandle<()> {
    // We don't run a builder in these tests, so use a very short timeout before nodes decide to
    // build an empty block on their own.
    let builder_timeout = Duration::from_millis(100);
    // These tests frequently have nodes down and views failing, so we use a fairly short view
    // timeout.
    let view_timeout = Duration::from_secs(2);

    let num_nodes = nodes.len();
    let bootstrap_nodes = nodes
        .iter()
        .map(|node| {
            let port = node.libp2p_port;
            let peer_id = derive_libp2p_peer_id::<PubKey>(&node.staking_key).unwrap();
            let addr = format!("/ip4/127.0.0.1/udp/{port}/quic-v1")
                .parse()
                .unwrap();
            (peer_id, addr)
        })
        .collect();

    let mut config = NetworkConfig::<SeqTypes> {
        indexed_da: false,
        libp2p_config: Some(Libp2pConfig { bootstrap_nodes }),
        ..Default::default()
    };
    config.config.num_nodes_with_stake = num_nodes.try_into().unwrap();
    config.config.da_staked_committee_size = num_nodes;
    config.config.known_nodes_with_stake = vec![];
    config.config.known_da_nodes = vec![];
    config.config.next_view_timeout = view_timeout.as_millis() as u64;
    config.config.builder_timeout = builder_timeout;
    config.config.builder_urls = vec1![format!("http://localhost:{builder_port}").parse().unwrap()];

    let bind = format!("http://0.0.0.0:{port}").parse().unwrap();
    spawn(async move {
        match run_orchestrator(config, bind).await {
            Ok(()) => tracing::warn!("orchestrator exited"),
            Err(err) => tracing::error!(%err, "orchestrator failed"),
        }
    })
}

async fn start_broker(ports: &mut PortPicker, dir: &Path) -> JoinHandle<()> {
    let (public_key, private_key) = PubKey::generated_from_seed_indexed([0; 32], 1337);
    let public_port = ports.pick();
    let private_port = ports.pick();
    let broker_config: BrokerConfig<TestingDef<SeqTypes>> = BrokerConfig {
        public_advertise_endpoint: format!("127.0.0.1:{public_port}"),
        public_bind_endpoint: format!("127.0.0.1:{public_port}"),
        private_advertise_endpoint: format!("127.0.0.1:{private_port}"),
        private_bind_endpoint: format!("127.0.0.1:{private_port}"),

        metrics_bind_endpoint: None,
        discovery_endpoint: dir.display().to_string(),
        keypair: KeyPair {
            public_key: WrappedSignatureKey(public_key),
            private_key,
        },

        user_message_hook: NoMessageHook,
        broker_message_hook: NoMessageHook,

        ca_cert_path: None,
        ca_key_path: None,
        global_memory_pool_size: Some(1024 * 1024 * 1024),
    };

    spawn(async move {
        match Broker::new(broker_config).await.unwrap().start().await {
            Ok(()) => tracing::warn!("broker exited"),
            Err(err) => tracing::error!("broker failed: {err:#}"),
        }
    })
}

async fn start_marshal(dir: &Path, port: u16) -> JoinHandle<()> {
    let marshal_config = MarshalConfig {
        bind_endpoint: format!("0.0.0.0:{port}"),
        metrics_bind_endpoint: None,
        discovery_endpoint: dir.display().to_string(),
        ca_cert_path: None,
        ca_key_path: None,
        global_memory_pool_size: Some(1024 * 1024 * 1024),
    };

    spawn(async move {
        match Marshal::<TestingDef<SeqTypes>>::new(marshal_config)
            .await
            .unwrap()
            .start()
            .await
        {
            Ok(()) => tracing::warn!("marshal exited"),
            Err(err) => tracing::error!("marshal failed: {err:#}"),
        }
    })
}

/// Allocator for unused ports.
///
/// While portpicker is able to pick ports that are currently unused by the OS, its allocation is
/// random, and it may return the same port twice if that port is still unused by the OS the second
/// time. This test suite allocates many ports, and it is often convenient to allocate many in a
/// batch, before starting the services that listen on them, so that the first port selected is not
/// "in use" when we select later ports in the same batch.
///
/// This object keeps track not only of ports in use by the OS, but also ports it has already given
/// out, for which there may not yet be any listener. Thus, it is safe to use this to allocate many
/// ports at once, without a collision.
#[derive(Debug, Default)]
struct PortPicker {
    allocated: HashSet<u16>,
}

impl PortPicker {
    fn pick(&mut self) -> u16 {
        loop {
            let port = pick_unused_port().unwrap();
            if self.allocated.insert(port) {
                break port;
            }
            tracing::warn!(
                port,
                "picked port which is already allocated, will try again. If this error persists, \
                 try reducing the number of ports being used."
            );
        }
    }
}

fn builder_key_pair() -> EthKeyPair {
    use hotshot_types::traits::signature_key::BuilderSignatureKey;
    FeeAccount::generated_from_seed_indexed([1; 32], 0).1
}

fn builder_account() -> FeeAccount {
    builder_key_pair().fee_account()
}

fn select<'a, T>(nodes: &'a mut [T], is: &'a [usize]) -> impl Iterator<Item = &'a mut T> {
    nodes
        .iter_mut()
        .enumerate()
        .filter_map(|(i, elem)| if is.contains(&i) { Some(elem) } else { None })
}<|MERGE_RESOLUTION|>--- conflicted
+++ resolved
@@ -82,19 +82,8 @@
 };
 type MockSequencerVersions = SequencerVersions<EpochVersion, V0_0>;
 async fn test_restart_helper(network: (usize, usize), restart: (usize, usize), cdn: bool) {
-<<<<<<< HEAD
-    setup_test();
-
-    let mut network = TestNetwork::<MockSequencerVersions>::new(
-        network.0,
-        network.1,
-        cdn,
-        "../data/genesis/restart-test.toml",
-    )
-    .await;
-=======
-    let mut network = TestNetwork::new(network.0, network.1, cdn).await;
->>>>>>> 7dc0ae09
+    let mut network = TestNetwork::new(network.0, network.1, cdn,         "../data/genesis/restart-test.toml",
+ ).await;
 
     // Let the network get going.
     network.check_progress().await;
@@ -104,8 +93,7 @@
     network.shut_down().await;
 }
 
-<<<<<<< HEAD
-#[tokio::test(flavor = "multi_thread")]
+#[test_log::test(tokio::test(flavor = "multi_thread"))]
 async fn slow_test_restart_after_upgrade_before_first_epoch() {
     setup_test();
 
@@ -127,10 +115,7 @@
     network.shut_down().await;
 }
 
-#[tokio::test(flavor = "multi_thread")]
-=======
-#[test_log::test(tokio::test(flavor = "multi_thread"))]
->>>>>>> 7dc0ae09
+#[test_log::test(tokio::test(flavor = "multi_thread"))]
 async fn slow_test_restart_1_da_with_cdn() {
     test_restart_helper((2, 3), (1, 0), true).await;
 }
@@ -235,15 +220,7 @@
 #[ignore]
 #[test_log::test(tokio::test(flavor = "multi_thread"))]
 async fn slow_test_restart_staggered() {
-<<<<<<< HEAD
-    setup_test();
-
-    let mut network =
-        TestNetwork::<MockSequencerVersions>::new(4, 6, false, "../data/genesis/restart-test.toml")
-            .await;
-=======
-    let mut network = TestNetwork::new(4, 6, false).await;
->>>>>>> 7dc0ae09
+    let mut network = TestNetwork::new(4, 6, false,  "../data/genesis/restart-test.toml").await;
 
     // Check that the builder works at the beginning.
     network.check_builder().await;
@@ -744,39 +721,9 @@
     ) -> Self {
         let mut ports = PortPicker::default();
 
-<<<<<<< HEAD
         let genesis_file_path = std::path::Path::new(genesis_file_path);
 
         let mut genesis = Genesis::from_file(genesis_file_path).unwrap();
-=======
-        let tmp = TempDir::new().unwrap();
-        let genesis_file_path = tmp.path().join("genesis.toml");
-
-        let mut genesis = Genesis {
-            chain_config: Default::default(),
-            // TODO we apparently have two `capacity` configurations
-            stake_table: StakeTableConfig {
-                capacity: STAKE_TABLE_CAPACITY_FOR_TEST,
-            },
-            l1_finalized: L1Finalized::Number { number: 20 },
-            header: Default::default(),
-            upgrades: Default::default(),
-            base_version: Version { major: 0, minor: 3 },
-            upgrade_version: Version { major: 0, minor: 3 },
-            epoch_height: Some(15),
-            drb_difficulty: None,
-            epoch_start_block: Some(1),
-            // TODO we apparently have two `capacity` configurations
-            stake_table_capacity: Some(STAKE_TABLE_CAPACITY_FOR_TEST),
-            drb_upgrade_difficulty: None,
-            // Start with a funded account, so we can test catchup after restart.
-            accounts: [(builder_account(), 1000000000.into())]
-                .into_iter()
-                .collect(),
-            genesis_version: Version { major: 0, minor: 1 },
-            da_committees: None,
-        };
->>>>>>> 7dc0ae09
 
         let node_params = (0..da_nodes + regular_nodes)
             .map(|i| NodeParams::new(&mut ports, i as u64, i < da_nodes))
@@ -850,22 +797,6 @@
         };
 
         let stake_table_address = network.deploy(&genesis).await.unwrap();
-
-        let drb_header_upgrade = genesis.upgrades.get_mut(&DrbAndHeaderUpgradeVersion::VERSION).unwrap();
-
-        // Add contract address to `ChainConfig`.
-        let chain_config = ChainConfig {
-            base_fee: 1.into(),
-            stake_table_contract: Some(stake_table_address),
-            ..Default::default()
-        };
-<<<<<<< HEAD
-        drb_header_upgrade.upgrade_type.set_chain_config(chain_config);
-=======
-        genesis.chain_config = chain_config;
-        genesis.header.chain_config = chain_config;
->>>>>>> 7dc0ae09
-        genesis.to_file(&genesis_file_path).unwrap();
 
         let finalized = l1_client
             .get_block(alloy::eips::BlockId::finalized())
