--- conflicted
+++ resolved
@@ -33,13 +33,8 @@
     Contracts,
 };
 use espresso_types::{
-<<<<<<< HEAD
     eth_signature_key::EthKeyPair, traits::PersistenceOptions, v0_3::ChainConfig, FeeAccount,
     Leaf2, MockSequencerVersions, PrivKey, PubKey, SeqTypes, Transaction,
-=======
-    eth_signature_key::EthKeyPair, traits::PersistenceOptions, v0_3::ChainConfig, EpochVersion,
-    FeeAccount, L1Client, PrivKey, PubKey, SeqTypes, SequencerVersions, Transaction, V0_0,
->>>>>>> d247af03
 };
 use futures::{
     future::{join_all, try_join_all, BoxFuture, FutureExt},
@@ -279,12 +274,9 @@
     modules: Modules,
     opt: Options,
     num_nodes: usize,
-<<<<<<< HEAD
     reference_state: Arc<RwLock<HashMap<u64, Commitment<Leaf2>>>>,
-=======
     /// Number of epochs to wait after restart before running progress check.
     wait_for_epoch: EpochNumber,
->>>>>>> d247af03
 }
 
 impl<S: TestableSequencerDataSource> TestNode<S> {
@@ -356,11 +348,8 @@
             opt,
             num_nodes: network.peer_ports.len(),
             context: None,
-<<<<<<< HEAD
             reference_state: Default::default(),
-=======
             wait_for_epoch: EpochNumber::new(3),
->>>>>>> d247af03
         }
     }
 
