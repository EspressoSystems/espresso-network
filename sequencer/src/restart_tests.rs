#![cfg(test)]

use std::{collections::HashSet, path::Path, time::Duration};

use alloy::{
    network::EthereumWallet,
    node_bindings::Anvil,
    primitives::Address,
    providers::{
        ext::AnvilApi,
        fillers::{BlobGasFiller, ChainIdFiller, FillProvider, GasFiller, JoinFill, NonceFiller},
        layers::AnvilProvider,
        Provider, ProviderBuilder, RootProvider,
    },
    signers::local::LocalSigner,
};
use anyhow::bail;
use cdn_broker::{
    reexports::{crypto::signature::KeyPair, def::hook::NoMessageHook},
    Broker, Config as BrokerConfig,
};
use cdn_marshal::{Config as MarshalConfig, Marshal};
use clap::Parser;
use derivative::Derivative;
use espresso_contract_deployer::{
    builder::DeployerArgsBuilder, network_config::light_client_genesis_from_stake_table, Contract,
    Contracts,
};
use espresso_types::{
    eth_signature_key::EthKeyPair, traits::PersistenceOptions, v0_3::ChainConfig, EpochVersion,
    FeeAccount, L1Client, PrivKey, PubKey, SeqTypes, SequencerVersions, Transaction, V0_0,
};
use futures::{
    future::{join_all, try_join_all, BoxFuture, FutureExt},
    stream::{BoxStream, StreamExt},
};
use hotshot::traits::implementations::derive_libp2p_peer_id;
use hotshot_contract_adapter::stake_table::StakeTableContractVersion;
use hotshot_orchestrator::run_orchestrator;
use hotshot_testing::{
    block_builder::{SimpleBuilderImplementation, TestBuilderImplementation},
    test_builder::BuilderChange,
};
use hotshot_types::{
    data::EpochNumber,
    event::{Event, EventType},
    light_client::StateKeyPair,
    network::{Libp2pConfig, NetworkConfig},
    traits::{node_implementation::ConsensusTime, signature_key::SignatureKey},
    PeerConfig,
};
use itertools::Itertools;
use options::Modules;
use portpicker::pick_unused_port;
use run::init_with_storage;
use sequencer_utils::test_utils::setup_test;
use staking_cli::demo::{setup_stake_table_contract_for_test, DelegationConfig};
use surf_disco::{error::ClientError, Url};
use tempfile::TempDir;
use tokio::{
    task::{spawn, JoinHandle},
    time::{sleep, timeout},
};
use vbs::version::Version;
use vec1::vec1;

use super::*;
use crate::{
    api::{
        self, data_source::testing::TestableSequencerDataSource, options::Query,
        test_helpers::STAKE_TABLE_CAPACITY_FOR_TEST,
    },
    genesis::{L1Finalized, StakeTableConfig},
    network::cdn::{TestingDef, WrappedSignatureKey},
    testing::{staking_priv_keys, wait_for_decide_on_handle},
    SequencerApiVersion,
};

type MockSequencerVersions = SequencerVersions<EpochVersion, V0_0>;

async fn test_restart_helper(network: (usize, usize), restart: (usize, usize), cdn: bool) {
    setup_test();

    let mut network = TestNetwork::new(network.0, network.1, cdn).await;

    // Let the network get going.
    network.check_progress().await;
    // Restart some combination of nodes and ensure progress resumes.
    network.restart(restart.0, restart.1).await;

    network.shut_down().await;
}

#[tokio::test(flavor = "multi_thread")]
async fn slow_test_restart_1_da_with_cdn() {
    test_restart_helper((2, 3), (1, 0), true).await;
}

#[tokio::test(flavor = "multi_thread")]
async fn slow_test_restart_1_regular_with_cdn() {
    test_restart_helper((2, 3), (0, 1), true).await;
}

#[tokio::test(flavor = "multi_thread")]
async fn slow_test_restart_f_with_cdn() {
    test_restart_helper((4, 6), (1, 2), true).await;
}

#[tokio::test(flavor = "multi_thread")]
async fn slow_test_restart_f_minus_1_with_cdn() {
    test_restart_helper((4, 6), (1, 1), true).await;
}

#[tokio::test(flavor = "multi_thread")]
async fn slow_test_restart_f_plus_1_with_cdn() {
    test_restart_helper((4, 6), (1, 3), true).await;
}

#[tokio::test(flavor = "multi_thread")]
async fn slow_test_restart_2f_with_cdn() {
    test_restart_helper((4, 6), (1, 5), true).await;
}

#[tokio::test(flavor = "multi_thread")]
async fn slow_test_restart_2f_minus_1_with_cdn() {
    test_restart_helper((4, 6), (1, 4), true).await;
}

#[tokio::test(flavor = "multi_thread")]
async fn slow_test_restart_2f_plus_1_with_cdn() {
    test_restart_helper((4, 6), (2, 5), true).await;
}

#[ignore]
#[tokio::test(flavor = "multi_thread")]
async fn slow_test_restart_all_with_cdn() {
    test_restart_helper((2, 8), (2, 8), true).await;
}

#[tokio::test(flavor = "multi_thread")]
async fn slow_test_restart_all_da_with_cdn() {
    test_restart_helper((2, 8), (2, 0), true).await;
}

#[tokio::test(flavor = "multi_thread")]
async fn slow_test_restart_1_da_without_cdn() {
    test_restart_helper((2, 3), (1, 0), false).await;
}

#[tokio::test(flavor = "multi_thread")]
async fn slow_test_restart_1_regular_without_cdn() {
    test_restart_helper((2, 3), (0, 1), false).await;
}

#[tokio::test(flavor = "multi_thread")]
async fn slow_test_restart_f_without_cdn() {
    test_restart_helper((4, 6), (1, 2), false).await;
}

#[tokio::test(flavor = "multi_thread")]
async fn slow_test_restart_f_minus_1_without_cdn() {
    test_restart_helper((4, 6), (1, 1), false).await;
}

#[tokio::test(flavor = "multi_thread")]
async fn slow_test_restart_f_plus_1_without_cdn() {
    test_restart_helper((4, 6), (1, 3), false).await;
}

#[tokio::test(flavor = "multi_thread")]
async fn slow_test_restart_2f_without_cdn() {
    test_restart_helper((4, 6), (1, 5), false).await;
}

#[tokio::test(flavor = "multi_thread")]
async fn slow_test_restart_2f_minus_1_without_cdn() {
    test_restart_helper((4, 6), (1, 4), false).await;
}

#[tokio::test(flavor = "multi_thread")]
async fn slow_test_restart_2f_plus_1_without_cdn() {
    test_restart_helper((4, 6), (2, 5), false).await;
}

#[ignore]
#[tokio::test(flavor = "multi_thread")]
async fn slow_test_restart_all_without_cdn() {
    test_restart_helper((2, 8), (2, 8), false).await;
}

#[tokio::test(flavor = "multi_thread")]
async fn slow_test_restart_all_da_without_cdn() {
    test_restart_helper((2, 8), (2, 0), false).await;
}

#[ignore]
#[tokio::test(flavor = "multi_thread")]
async fn slow_test_restart_staggered() {
    setup_test();

    let mut network = TestNetwork::new(4, 6, false).await;

    // Check that the builder works at the beginning.
    network.check_builder().await;

    // Restart nodes in a staggered fashion, so that progress never halts, but eventually every node
    // has been restarted. This can lead to a situation where no node has the full validated state
    // in memory, so we will need a pretty advanced form of catchup in order to make progress and
    // process blocks after this.
    for i in 0..4 {
        network.restart_and_progress([i], []).await;
    }
    // Restart the remaining regular nodes.
    for i in 0..6 {
        network.restart_and_progress([], [i]).await;
    }

    // Check that we can still build blocks after the restart.
    network.check_builder().await;

    network.shut_down().await;
}

#[derive(Clone, Copy, Debug)]
struct NetworkParams<'a> {
    genesis_file: &'a Path,
    orchestrator_port: u16,
    cdn_port: u16,
    l1_provider: &'a str,
    peer_ports: &'a [u16],
    api_ports: &'a [u16],
}

#[derive(Clone, Debug)]
struct NodeParams {
    api_port: u16,
    libp2p_port: u16,
    staking_key: PrivKey,
    state_key: StateKeyPair,
    is_da: bool,
}

impl NodeParams {
    fn new(ports: &mut PortPicker, i: u64, is_da: bool) -> Self {
        Self {
            api_port: ports.pick(),
            libp2p_port: ports.pick(),
            staking_key: PubKey::generated_from_seed_indexed([0; 32], i).1,
            state_key: StateKeyPair::generate_from_seed_indexed([0; 32], i),
            is_da,
        }
    }
}

#[derive(Debug)]
struct TestNode<S: TestableSequencerDataSource> {
    storage: S::Storage,
    context: Option<
        SequencerContext<
            network::Production,
            <S::Options as PersistenceOptions>::Persistence,
            MockSequencerVersions,
        >,
    >,
    modules: Modules,
    opt: Options,
    num_nodes: usize,
    /// Number of epochs to wait after restart before running progress check.
    wait_for_epoch: EpochNumber,
}

impl<S: TestableSequencerDataSource> TestNode<S> {
    #[tracing::instrument]
    async fn new(network: NetworkParams<'_>, node: &NodeParams) -> Self {
        tracing::info!(?network, ?node, "creating node",);

        let opts = api::Options::from(api::options::Http::with_port(node.api_port));
        let storage = S::create_storage().await;
        let opt = S::options(&storage, opts);

        let mut modules = Modules {
            http: Some(api::options::Http::with_port(node.api_port)),
            query: Some(Default::default()),
            storage_fs: opt.storage_fs,
            storage_sql: opt.storage_sql,
            ..Default::default()
        };
        if node.is_da {
            modules.query = Some(Query {
                peers: network
                    .api_ports
                    .iter()
                    .map(|port| format!("http://127.0.0.1:{port}").parse().unwrap())
                    .collect(),
            });
        }

        let mut opt = Options::parse_from([
            "sequencer",
            "--private-staking-key",
            &node
                .staking_key
                .to_tagged_base64()
                .expect("valid tagged-base64")
                .to_string(),
            "--private-state-key",
            &node
                .state_key
                .sign_key_ref()
                .to_tagged_base64()
                .expect("valid tagged-base64")
                .to_string(),
            "--genesis-file",
            &network.genesis_file.display().to_string(),
            "--orchestrator-url",
            &format!("http://localhost:{}", network.orchestrator_port),
            "--libp2p-bind-address",
            &format!("0.0.0.0:{}", node.libp2p_port),
            "--libp2p-advertise-address",
            &format!("127.0.0.1:{}", node.libp2p_port),
            "--cdn-endpoint",
            &format!("127.0.0.1:{}", network.cdn_port),
            "--state-peers",
            &network
                .peer_ports
                .iter()
                .map(|port| format!("http://127.0.0.1:{port}"))
                .join(","),
            "--l1-provider-url",
            network.l1_provider,
            "--l1-polling-interval",
            "1s",
        ]);
        opt.is_da = node.is_da;
        Self {
            storage,
            modules,
            opt,
            num_nodes: network.peer_ports.len(),
            context: None,
            wait_for_epoch: EpochNumber::new(3),
        }
    }

    fn stop(&mut self) -> BoxFuture<()> {
        async {
            if let Some(mut context) = self.context.take() {
                tracing::info!(node_id = context.node_id(), "stopping node");
                context.shut_down().await;
            }
        }
        .boxed()
    }

    fn start(&mut self) -> BoxFuture<()>
    where
        S::Storage: Send,
    {
        async {
            tracing::info!("starting node");

            // If we are starting a node which had already been started and stopped, we may need to
            // delay a bit for the OS to reclaim the node's P2P port. Otherwise initialization of
            // libp2p may fail with "address already in use". Thus, retry the node initialization
            // with a backoff.
            let mut retries = 5;
            let mut delay = Duration::from_secs(1);
            let genesis = Genesis::from_file(&self.opt.genesis_file).unwrap();
            let ctx = loop {
                match init_with_storage(
                    genesis.clone(),
                    self.modules.clone(),
                    self.opt.clone(),
                    S::persistence_options(&self.storage),
                    MockSequencerVersions::new(),
                )
                .await
                {
                    Ok(ctx) => break ctx,
                    Err(err) => {
                        tracing::error!(retries, ?delay, "initialization failed: {err:#}");
                        if retries == 0 {
                            panic!("initialization failed too many times");
                        }

                        sleep(delay).await;
                        delay *= 2;
                        retries -= 1;
                    },
                }
            };

            tracing::info!(node_id = ctx.node_id(), "starting consensus");
            ctx.start_consensus().await;
            self.context = Some(ctx);
        }
        .boxed()
    }

    async fn event_stream(&self) -> Option<BoxStream<Event<SeqTypes>>> {
        if let Some(ctx) = &self.context {
            Some(ctx.event_stream().await.boxed())
        } else {
            None
        }
    }

    fn check_progress_with_timeout(&self) -> BoxFuture<anyhow::Result<()>> {
        async {
            let Some(context) = &self.context else {
                tracing::info!("skipping progress check on stopped node");
                return Ok(());
            };
            let node_id = context.node_id();
            let next_view_timeout = {
                context
                    .consensus()
                    .read()
                    .await
                    .hotshot
                    .config
                    .next_view_timeout
            };
            // Give enough time for every node to propose, with every view timing out. This is
            // conservative: of course if we actually make progress, not every view will time out,
            // and we will take less than this amount of time.
            let timeout_duration =
                2 * Duration::from_millis(next_view_timeout) * (self.num_nodes as u32);
            match timeout(timeout_duration, self.check_progress()).await {
                Ok(res) => res,
                Err(_) => bail!("timed out waiting for progress on node {node_id}"),
            }
        }
        .boxed()
    }

    async fn check_progress(&self) -> anyhow::Result<()> {
        let Some(context) = &self.context else {
            tracing::info!("skipping progress check on stopped node");
            return Ok(());
        };

        let num_nodes = {
            context
                .consensus()
                .read()
                .await
                .hotshot
                .config
                .num_nodes_with_stake
        };
        let node_id = context.node_id();
        tracing::info!(node_id, num_nodes, "waiting for progress from node");

        // Wait for a block proposed by this node. This proves that the node is tracking consensus
        // (getting Decide events) and participating (able to propose).
        let mut events = context.event_stream().await;
        while let Some(event) = events.next().await {
            let EventType::Decide { leaf_chain, .. } = event.event else {
                continue;
            };
            for leaf in leaf_chain.iter() {
                if leaf.leaf.view_number().u64() % (num_nodes.get() as u64) == node_id {
                    tracing::info!(
                        node_id,
                        height = leaf.leaf.height(),
                        "got leaf proposed by this node"
                    );
                    return Ok(());
                }
                tracing::info!(
                    node_id,
                    height = leaf.leaf.height(),
                    view = leaf.leaf.view_number().u64(),
                    "leaf not proposed by this node"
                );
            }
        }

        bail!("node {node_id} event stream ended unexpectedly");
    }

    async fn check_builder(&self, port: u16) {
        tracing::info!("testing builder liveness");

        // Configure the builder to shut down in 50 views, so we don't leak resources or ports.
        let ctx = self.context.as_ref().unwrap();
        let down_view = ctx.consensus().read().await.cur_view().await + 50;

        // Start a builder.
        let url: Url = format!("http://localhost:{port}").parse().unwrap();
        let task = <SimpleBuilderImplementation as TestBuilderImplementation<SeqTypes>>::start(
            self.num_nodes,
            format!("http://0.0.0.0:{port}").parse().unwrap(),
            (),
            [(down_view.u64(), BuilderChange::Down)]
                .into_iter()
                .collect(),
        )
        .await;
        task.start(Box::new(ctx.event_stream().await));

        // Wait for the API to start serving.
        let client = surf_disco::Client::<ClientError, SequencerApiVersion>::new(url);
        assert!(
            client.connect(Some(Duration::from_secs(60))).await,
            "timed out connecting to builder API"
        );

        // Submit a transaction and wait for it to be sequenced.
        let mut events = ctx.event_stream().await;
        let tx = Transaction::random(&mut rand::thread_rng());
        ctx.submit_transaction(tx.clone()).await.unwrap();
        let block = timeout(
            Duration::from_secs(60),
            wait_for_decide_on_handle(&mut events, &tx),
        )
        .await
        .expect("timed out waiting for transaction to be sequenced");
        tracing::info!(block, "transaction sequenced");

        // Wait until the builder is cleaned up.
        while ctx.consensus().read().await.cur_view().await <= down_view {
            sleep(Duration::from_secs(1)).await;
        }
    }

    /// Wait for the given Epoch.
    async fn wait_for_epoch(&self) {
        let epoch = self.wait_for_epoch;
        let Some(context) = &self.context else {
            tracing::info!("skipping progress check on stopped node");
            return;
        };

        let node_id = context.node_id();
        tracing::info!(node_id, "waiting for epoch: {:?}", epoch);
        let mut events = context.event_stream().await;

        let timeout_duration = Duration::from_secs(30);
        timeout(timeout_duration, async {
            while let Some(event) = events.next().await {
                let EventType::Decide { qc, .. } = event.event else {
                    continue;
                };
                if qc.data.epoch >= Some(epoch) {
                    tracing::info!(node_id, "reached epoch: {:?}", epoch);
                    break;
                }
            }
        })
        .await
        .expect("timed out waiting for epoch after restart");
    }
}

type AnvilFillProvider = AnvilProvider<
    FillProvider<
        JoinFill<
            alloy::providers::Identity,
            JoinFill<GasFiller, JoinFill<BlobGasFiller, JoinFill<NonceFiller, ChainIdFiller>>>,
        >,
        RootProvider,
    >,
>;

#[derive(Derivative)]
#[derivative(Debug)]
struct TestNetwork {
    da_nodes: Vec<TestNode<api::sql::DataSource>>,
    regular_nodes: Vec<TestNode<api::sql::DataSource>>,
    tmp: TempDir,
    builder_port: u16,
    orchestrator_task: Option<JoinHandle<()>>,
    broker_task: Option<JoinHandle<()>>,
    marshal_task: Option<JoinHandle<()>>,
    #[derivative(Debug = "ignore")]
    anvil: AnvilFillProvider,
}

impl Drop for TestNetwork {
    fn drop(&mut self) {
        if let Some(task) = self.orchestrator_task.take() {
            task.abort();
        }
        if let Some(task) = self.broker_task.take() {
            task.abort();
        }
        if let Some(task) = self.marshal_task.take() {
            task.abort();
        }
    }
}

impl TestNetwork {
    async fn new(da_nodes: usize, regular_nodes: usize, cdn: bool) -> Self {
        let mut ports = PortPicker::default();

        let tmp = TempDir::new().unwrap();
        let genesis_file_path = tmp.path().join("genesis.toml");

        let mut genesis = Genesis {
            chain_config: Default::default(),
            // TODO we apparently have two `capacity` configurations
            stake_table: StakeTableConfig {
                capacity: STAKE_TABLE_CAPACITY_FOR_TEST,
            },
            l1_finalized: L1Finalized::Number { number: 20 },
            header: Default::default(),
            upgrades: Default::default(),
            base_version: Version { major: 0, minor: 3 },
            upgrade_version: Version { major: 0, minor: 3 },
            epoch_height: Some(15),
            drb_difficulty: None,
<<<<<<< HEAD
            epoch_start_block: Some(1),
            // TODO we apparently have two `capacity` configurations
            stake_table_capacity: Some(STAKE_TABLE_CAPACITY_FOR_TEST),
=======
            drb_upgrade_difficulty: None,
            epoch_start_block: None,
            stake_table_capacity: None,
>>>>>>> 2b343177
            // Start with a funded account, so we can test catchup after restart.
            accounts: [(builder_account(), 1000000000.into())]
                .into_iter()
                .collect(),
            genesis_version: Version { major: 0, minor: 1 },
        };

        let node_params = (0..da_nodes + regular_nodes)
            .map(|i| NodeParams::new(&mut ports, i as u64, i < da_nodes))
            .collect::<Vec<_>>();

        let orchestrator_port = ports.pick();
        let builder_port = ports.pick();
        let orchestrator_task = Some(start_orchestrator(
            orchestrator_port,
            &node_params,
            builder_port,
        ));

        let cdn_dir = tmp.path().join("cdn");
        let cdn_port = ports.pick();
        let broker_task = if cdn {
            Some(start_broker(&mut ports, &cdn_dir).await)
        } else {
            None
        };
        let marshal_task = if cdn {
            Some(start_marshal(&cdn_dir, cdn_port).await)
        } else {
            None
        };

        let anvil_port = ports.pick();
        let anvil = Anvil::new()
            .args(["--slots-in-an-epoch", "1"])
            .port(anvil_port)
            .spawn();
        let anvil_endpoint = anvil.endpoint();

        let l1_client = L1Client::anvil(&anvil).expect("create l1 client");
        let anvil = AnvilProvider::new(l1_client.clone().provider, Arc::new(anvil));

        let api_ports = node_params
            .iter()
            .take(da_nodes)
            .map(|node| node.api_port)
            .collect::<Vec<_>>();
        let peer_ports = node_params
            .iter()
            .map(|node| node.api_port)
            .collect::<Vec<_>>();
        let network_params = NetworkParams {
            genesis_file: &genesis_file_path,
            orchestrator_port,
            cdn_port,
            l1_provider: &anvil_endpoint,
            api_ports: &api_ports,
            peer_ports: &peer_ports,
        };

        let mut network = Self {
            da_nodes: join_all(
                (0..da_nodes).map(|i| TestNode::new(network_params, &node_params[i])),
            )
            .await,
            regular_nodes: join_all(
                (0..regular_nodes)
                    .map(|i| TestNode::new(network_params, &node_params[i + da_nodes])),
            )
            .await,
            tmp,
            builder_port,
            orchestrator_task,
            broker_task,
            marshal_task,
            anvil,
        };

        // Deploy stake contracts and delegate.
        let stake_table_address = network.deploy(&genesis).await.unwrap();

        // Add contract address to `ChainConfig`.
        let chain_config = ChainConfig {
            base_fee: 1.into(),
            stake_table_contract: Some(stake_table_address),
            ..Default::default()
        };
        genesis.chain_config = chain_config;
        genesis.to_file(&genesis_file_path).unwrap();

        let finalized = l1_client
            .get_block(alloy::eips::BlockId::finalized())
            .full()
            .await
            .unwrap();
        let head = l1_client
            .get_block(alloy::eips::BlockId::latest())
            .full()
            .await
            .unwrap();

        tracing::info!(
            "latest block head: {}, latest finalized: {}",
            head.unwrap().header.number,
            finalized.unwrap().header.number
        );

        join_all(
            network
                .da_nodes
                .iter_mut()
                .map(TestNode::start)
                .chain(network.regular_nodes.iter_mut().map(TestNode::start)),
        )
        .await;

        network
    }

    /// Deploy stake contracts and delegate.
    async fn deploy(&self, genesis: &Genesis) -> anyhow::Result<Address> {
        let stake_table_version = StakeTableContractVersion::V2;
        let delegation_config = DelegationConfig::EqualAmounts;

        let anvil_instance = &self.anvil.anvil();
        let l1_url: reqwest::Url = anvil_instance.endpoint().parse().unwrap();

        let l1_signer_key = anvil_instance.keys()[0].clone();
        let signer = LocalSigner::from(l1_signer_key);

        let deployer = ProviderBuilder::new()
            .wallet(EthereumWallet::from(signer.clone()))
            .on_http(l1_url.clone());

        let blocks_per_epoch = genesis.epoch_height;
        let epoch_start_block = genesis.epoch_start_block;

        let staking_keys: Vec<(BLSPrivKey, StateKeyPair)> = self
            .da_nodes
            .iter()
            .chain(self.regular_nodes.iter())
            .map(|node| {
                let keys = node.opt.private_keys().unwrap();
                (keys.0, StateKeyPair::from_sign_key(keys.1))
            })
            .collect();

        let (bls, state): (Vec<BLSPrivKey>, Vec<StateKeyPair>) =
            staking_keys.clone().into_iter().unzip();
        let staking_priv_keys = staking_priv_keys(&bls, &state, staking_keys.len());

        let hss_staking: Vec<PeerConfig<SeqTypes>> = staking_keys
            .iter()
            .map(|(bls, state)| PeerConfig {
                stake_table_entry: BLSPubKey::from_private(bls).stake_table_entry(U256::from(1)),
                state_ver_key: state.ver_key(),
            })
            .collect();

        let (genesis_state, genesis_stake) = light_client_genesis_from_stake_table(
            &hss_staking.into(),
            STAKE_TABLE_CAPACITY_FOR_TEST,
        )
        .unwrap();

        let mut contracts = Contracts::new();
        let args = DeployerArgsBuilder::default()
            .deployer(deployer.clone())
            .mock_light_client(true)
            .genesis_lc_state(genesis_state)
            .genesis_st_state(genesis_stake)
            .blocks_per_epoch(blocks_per_epoch.unwrap())
            .epoch_start_block(epoch_start_block.unwrap())
            .build()
            .unwrap();

        match stake_table_version {
            StakeTableContractVersion::V1 => args.deploy_to_stake_table_v1(&mut contracts).await,
            StakeTableContractVersion::V2 => args.deploy_all(&mut contracts).await,
        }
        .context("failed to deploy contracts")?;

        let stake_table_address = contracts
            .address(Contract::StakeTableProxy)
            .expect("StakeTableProxy address not found");
        let token_addr = contracts
            .address(Contract::EspTokenProxy)
            .expect("EspTokenProxy address not found");

        tracing::info!(?stake_table_address, ?token_addr);

        setup_stake_table_contract_for_test(
            l1_url.clone(),
            &deployer,
            stake_table_address,
            token_addr,
            staking_priv_keys,
            delegation_config,
        )
        .await
        .expect("stake table setup failed");

        self.anvil
            .anvil_set_interval_mining(1)
            .await
            .expect("interval mining");

        Ok(stake_table_address)
    }

    async fn wait_for_epoch(&self) {
        join_all(
            self.da_nodes
                .iter()
                .map(TestNode::wait_for_epoch)
                .chain(self.regular_nodes.iter().map(TestNode::wait_for_epoch)),
        )
        .await;
    }

    async fn check_progress(&self) {
        try_join_all(
            self.da_nodes
                .iter()
                .map(TestNode::check_progress_with_timeout)
                .chain(
                    self.regular_nodes
                        .iter()
                        .map(TestNode::check_progress_with_timeout),
                ),
        )
        .await
        .unwrap();
    }

    async fn check_builder(&self) {
        self.da_nodes[0].check_builder(self.builder_port).await;
    }

    /// Restart indicated number of DA and non-DA nodes.
    ///
    /// If possible (less than a quorum of nodes have been stopped), check that remaining nodes can
    /// still make progress without the restarted nodes. In any case, check that the network as a
    /// whole makes progress once the restarted nodes are back online.
    async fn restart(&mut self, da_nodes: usize, regular_nodes: usize) {
        self.restart_helper(0..da_nodes, 0..regular_nodes, false)
            .await;
        self.wait_for_epoch().await;
        self.check_progress().await;
    }

    /// Restart indicated nodes, ensuring progress is maintained at all times.
    ///
    /// This is a lighter weight version of [`restart`](Self::restart). While the former includes
    /// heavy checks that all nodes are progressing, which makes it useful as a stress test, this
    /// function does the minimum required to check that progress is maintained at all times across
    /// the network as a whole. This makes it a useful building block for more complex patterns,
    /// like a staggered restart.
    async fn restart_and_progress(
        &mut self,
        da_nodes: impl IntoIterator<Item = usize>,
        regular_nodes: impl IntoIterator<Item = usize>,
    ) {
        self.restart_helper(da_nodes, regular_nodes, true).await;

        // Just wait for one decide after the restart, so we don't restart subsequent nodes too
        // quickly.
        tracing::info!("waiting for progress after restart");
        let mut events = self.da_nodes[0].event_stream().await.unwrap();
        let timeout_duration = Duration::from_secs((2 * self.num_nodes()) as u64);
        timeout(timeout_duration, async {
            loop {
                let event = events
                    .next()
                    .await
                    .expect("event stream terminated unexpectedly");
                let EventType::Decide { leaf_chain, .. } = event.event else {
                    continue;
                };
                tracing::info!(?leaf_chain, "got decide, chain is progressing");
                break;
            }
        })
        .await
        .expect("timed out waiting for progress after restart");
    }

    async fn restart_helper(
        &mut self,
        da_nodes: impl IntoIterator<Item = usize>,
        regular_nodes: impl IntoIterator<Item = usize>,
        assert_progress: bool,
    ) {
        let da_nodes = da_nodes.into_iter().collect::<Vec<_>>();
        let regular_nodes = regular_nodes.into_iter().collect::<Vec<_>>();
        tracing::info!(?da_nodes, ?regular_nodes, "shutting down nodes");

        join_all(
            select(&mut self.da_nodes, &da_nodes)
                .map(TestNode::stop)
                .chain(select(&mut self.regular_nodes, &regular_nodes).map(TestNode::stop)),
        )
        .await;

        // We use 3n/4 + 1 as the quorum threshold (fault tolerance f = n/4), even though the
        // theoretical fault tolerance of HotStuff consensus is n/3, because our implementation does
        // not currently re-randomize the order of leaders, and requires 4 consecutive honest
        // leaders to commit. Thus, with 1/4 or more of the nodes dishonest, you could get unlucky
        // and have one dishonest leader every 4, thus preventing consensus from progressing.
        let quorum_threshold = 3 * self.num_nodes() / 4 + 1;
        let da_threshold = 2 * self.da_nodes.len() / 3 + 1;
        if self.num_nodes() - da_nodes.len() - regular_nodes.len() > quorum_threshold
            && self.da_nodes.len() - da_nodes.len() >= da_threshold
        {
            // If we are shutting down less than f nodes, the remaining nodes should be able to make
            // progress, and we will check that is the case.
            //
            // Note that not every node will be able to commit leaves, because a node requires the
            // cooperation of the node after it to commit its proposal. But, as long as we have shut
            // down fewer than the fault tolerance, at least *some* node will have a correct node
            // after it and will be able to commit. Thus, we just grab an event stream and look for
            // any decide.
            tracing::info!("waiting for remaining nodes to progress");
            // Find the first DA node we _didn't_ shut down.
            let da_node = self
                .da_nodes
                .iter()
                .enumerate()
                .find_map(|(i, node)| {
                    if da_nodes.contains(&i) {
                        None
                    } else {
                        Some(node)
                    }
                })
                .unwrap();
            let mut events = da_node.event_stream().await.unwrap();

            // Wait for a few decides, the first couple may be from before the restart.
            for _ in 0..5 {
                let timeout_duration = Duration::from_secs((2 * self.num_nodes()) as u64);
                timeout(timeout_duration, async {
                    loop {
                        let event = events
                            .next()
                            .await
                            .expect("event stream terminated unexpectedly");
                        let EventType::Decide { leaf_chain, .. } = event.event else {
                            continue;
                        };
                        tracing::info!(?leaf_chain, "got decide, chain is progressing");
                        break;
                    }
                })
                .await
                .expect("timed out waiting for progress with nodes down");
            }
        } else {
            assert!(
                !assert_progress,
                "test requested that progress continue after shutdown, but also requested that too many nodes be shut down: {}/{} DA, {}/{} regular",
                da_nodes.len(),
                self.da_nodes.len(),
                regular_nodes.len(),
                self.regular_nodes.len(),
            );

            // Make sure there is a brief delay before restarting the nodes; we need the OS to
            // have time to clean up the ports they were using.
            tracing::info!(
                "shut down too many nodes to make progress; will continue after a brief delay"
            );
            sleep(Duration::from_secs(2)).await;
        }

        join_all(
            select(&mut self.da_nodes, &da_nodes)
                .map(TestNode::start)
                .chain(select(&mut self.regular_nodes, &regular_nodes).map(TestNode::start)),
        )
        .await;
    }

    async fn shut_down(mut self) {
        tracing::info!("shutting down test network");
        join_all(
            self.da_nodes
                .iter_mut()
                .map(TestNode::stop)
                .chain(self.regular_nodes.iter_mut().map(TestNode::stop)),
        )
        .await;
    }

    fn num_nodes(&self) -> usize {
        self.da_nodes.len() + self.regular_nodes.len()
    }
}

fn start_orchestrator(port: u16, nodes: &[NodeParams], builder_port: u16) -> JoinHandle<()> {
    // We don't run a builder in these tests, so use a very short timeout before nodes decide to
    // build an empty block on their own.
    let builder_timeout = Duration::from_millis(100);
    // These tests frequently have nodes down and views failing, so we use a fairly short view
    // timeout.
    let view_timeout = Duration::from_secs(2);

    let num_nodes = nodes.len();
    let bootstrap_nodes = nodes
        .iter()
        .map(|node| {
            let port = node.libp2p_port;
            let peer_id = derive_libp2p_peer_id::<PubKey>(&node.staking_key).unwrap();
            let addr = format!("/ip4/127.0.0.1/udp/{port}/quic-v1")
                .parse()
                .unwrap();
            (peer_id, addr)
        })
        .collect();

    let mut config = NetworkConfig::<SeqTypes> {
        indexed_da: false,
        libp2p_config: Some(Libp2pConfig { bootstrap_nodes }),
        ..Default::default()
    };
    config.config.num_nodes_with_stake = num_nodes.try_into().unwrap();
    config.config.da_staked_committee_size = num_nodes;
    config.config.known_nodes_with_stake = vec![];
    config.config.known_da_nodes = vec![];
    config.config.next_view_timeout = view_timeout.as_millis() as u64;
    config.config.builder_timeout = builder_timeout;
    config.config.builder_urls = vec1![format!("http://localhost:{builder_port}").parse().unwrap()];

    let bind = format!("http://0.0.0.0:{port}").parse().unwrap();
    spawn(async move {
        match run_orchestrator(config, bind).await {
            Ok(()) => tracing::warn!("orchestrator exited"),
            Err(err) => tracing::error!(%err, "orchestrator failed"),
        }
    })
}

async fn start_broker(ports: &mut PortPicker, dir: &Path) -> JoinHandle<()> {
    let (public_key, private_key) = PubKey::generated_from_seed_indexed([0; 32], 1337);
    let public_port = ports.pick();
    let private_port = ports.pick();
    let broker_config: BrokerConfig<TestingDef<SeqTypes>> = BrokerConfig {
        public_advertise_endpoint: format!("127.0.0.1:{}", public_port),
        public_bind_endpoint: format!("127.0.0.1:{}", public_port),
        private_advertise_endpoint: format!("127.0.0.1:{}", private_port),
        private_bind_endpoint: format!("127.0.0.1:{}", private_port),

        metrics_bind_endpoint: None,
        discovery_endpoint: dir.display().to_string(),
        keypair: KeyPair {
            public_key: WrappedSignatureKey(public_key),
            private_key,
        },

        user_message_hook: NoMessageHook,
        broker_message_hook: NoMessageHook,

        ca_cert_path: None,
        ca_key_path: None,
        global_memory_pool_size: Some(1024 * 1024 * 1024),
    };

    spawn(async move {
        match Broker::new(broker_config).await.unwrap().start().await {
            Ok(()) => tracing::warn!("broker exited"),
            Err(err) => tracing::error!("broker failed: {err:#}"),
        }
    })
}

async fn start_marshal(dir: &Path, port: u16) -> JoinHandle<()> {
    let marshal_config = MarshalConfig {
        bind_endpoint: format!("0.0.0.0:{port}"),
        metrics_bind_endpoint: None,
        discovery_endpoint: dir.display().to_string(),
        ca_cert_path: None,
        ca_key_path: None,
        global_memory_pool_size: Some(1024 * 1024 * 1024),
    };

    spawn(async move {
        match Marshal::<TestingDef<SeqTypes>>::new(marshal_config)
            .await
            .unwrap()
            .start()
            .await
        {
            Ok(()) => tracing::warn!("marshal exited"),
            Err(err) => tracing::error!("marshal failed: {err:#}"),
        }
    })
}

/// Allocator for unused ports.
///
/// While portpicker is able to pick ports that are currently unused by the OS, its allocation is
/// random, and it may return the same port twice if that port is still unused by the OS the second
/// time. This test suite allocates many ports, and it is often convenient to allocate many in a
/// batch, before starting the services that listen on them, so that the first port selected is not
/// "in use" when we select later ports in the same batch.
///
/// This object keeps track not only of ports in use by the OS, but also ports it has already given
/// out, for which there may not yet be any listener. Thus, it is safe to use this to allocate many
/// ports at once, without a collision.
#[derive(Debug, Default)]
struct PortPicker {
    allocated: HashSet<u16>,
}

impl PortPicker {
    fn pick(&mut self) -> u16 {
        loop {
            let port = pick_unused_port().unwrap();
            if self.allocated.insert(port) {
                break port;
            }
            tracing::warn!(port, "picked port which is already allocated, will try again. If this error persists, try reducing the number of ports being used.");
        }
    }
}

fn builder_key_pair() -> EthKeyPair {
    use hotshot_types::traits::signature_key::BuilderSignatureKey;
    FeeAccount::generated_from_seed_indexed([1; 32], 0).1
}

fn builder_account() -> FeeAccount {
    builder_key_pair().fee_account()
}

fn select<'a, T>(nodes: &'a mut [T], is: &'a [usize]) -> impl Iterator<Item = &'a mut T> {
    nodes
        .iter_mut()
        .enumerate()
        .filter_map(|(i, elem)| if is.contains(&i) { Some(elem) } else { None })
}<|MERGE_RESOLUTION|>--- conflicted
+++ resolved
@@ -612,15 +612,10 @@
             upgrade_version: Version { major: 0, minor: 3 },
             epoch_height: Some(15),
             drb_difficulty: None,
-<<<<<<< HEAD
             epoch_start_block: Some(1),
             // TODO we apparently have two `capacity` configurations
             stake_table_capacity: Some(STAKE_TABLE_CAPACITY_FOR_TEST),
-=======
             drb_upgrade_difficulty: None,
-            epoch_start_block: None,
-            stake_table_capacity: None,
->>>>>>> 2b343177
             // Start with a funded account, so we can test catchup after restart.
             accounts: [(builder_account(), 1000000000.into())]
                 .into_iter()
