<<<<<<< HEAD
=======
use std::fmt::Display;

>>>>>>> 4968ecea
use anyhow::Context;
use async_std::{
    sync::{Arc, RwLock},
    task::{spawn, JoinHandle},
};
use derivative::Derivative;
use espresso_types::{
    v0::traits::SequencerPersistence, NodeState, PubKey, Transaction, ValidatedState,
};
use futures::{
    future::{join_all, Future},
    stream::{Stream, StreamExt},
};
use hotshot::{
    traits::election::static_committee::GeneralStaticCommittee,
<<<<<<< HEAD
    types::{Event, SystemContextHandle},
    Memberships, SystemContext,
};
use hotshot_example_types::auction_results_provider_types::TestAuctionResultsProvider;
use hotshot_orchestrator::client::OrchestratorClient;
=======
    types::{Event, EventType, SystemContextHandle},
    MarketplaceConfig, Memberships, SystemContext,
};
use hotshot_events_service::events_source::{EventConsumer, EventsStreamer};

use hotshot_orchestrator::{client::OrchestratorClient, config::NetworkConfig};
>>>>>>> 4968ecea
use hotshot_query_service::Leaf;
use hotshot_types::{
    consensus::ConsensusMetricsValue,
    data::ViewNumber,
<<<<<<< HEAD
    traits::{election::Membership, metrics::Metrics, network::ConnectedNetwork},
    HotShotConfig,
=======
    traits::{
        election::Membership,
        metrics::Metrics,
        network::{ConnectedNetwork, Topic},
        node_implementation::Versions,
    },
>>>>>>> 4968ecea
};
use url::Url;

use crate::{
<<<<<<< HEAD
    persistence::SequencerPersistence, state_signature::StateSigner, static_stake_table_commitment,
    Node, NodeState, PubKey, SeqTypes, Transaction, ValidatedState,
=======
    external_event_handler::{self, ExternalEventHandler},
    state_signature::StateSigner,
    static_stake_table_commitment, Node, SeqTypes, SequencerApiVersion,
>>>>>>> 4968ecea
};
/// The consensus handle
pub type Consensus<N, P, V> = SystemContextHandle<SeqTypes, Node<N, P>, V>;

/// The sequencer context contains a consensus handle and other sequencer specific information.
#[derive(Derivative)]
#[derivative(Debug(bound = ""))]
<<<<<<< HEAD
pub struct SequencerContext<
    N: ConnectedNetwork<PubKey>,
    P: SequencerPersistence,
    Ver: StaticVersionType + 'static,
> {
    /// The consensus handle
    #[derivative(Debug = "ignore")]
    handle: Arc<RwLock<Consensus<N, P>>>,
=======
pub struct SequencerContext<N: ConnectedNetwork<PubKey>, P: SequencerPersistence, V: Versions> {
    /// The consensus handle
    #[derivative(Debug = "ignore")]
    handle: Arc<RwLock<Consensus<N, P, V>>>,
>>>>>>> 4968ecea

    /// Context for generating state signatures.
    state_signer: Arc<StateSigner<SequencerApiVersion>>,

    /// An orchestrator to wait for before starting consensus.
    #[derivative(Debug = "ignore")]
    wait_for_orchestrator: Option<Arc<OrchestratorClient>>,

    /// Background tasks to shut down when the node is dropped.
    tasks: TaskList,

    /// events streamer to stream hotshot events to external clients
    events_streamer: Arc<RwLock<EventsStreamer<SeqTypes>>>,

    detached: bool,

    node_state: NodeState,

    config: NetworkConfig<PubKey>,
}

<<<<<<< HEAD
impl<N: ConnectedNetwork<PubKey>, P: SequencerPersistence, Ver: StaticVersionType + 'static>
    SequencerContext<N, P, Ver>
{
=======
impl<N: ConnectedNetwork<PubKey>, P: SequencerPersistence, V: Versions> SequencerContext<N, P, V> {
>>>>>>> 4968ecea
    #[tracing::instrument(skip_all, fields(node_id = instance_state.node_id))]
    #[allow(clippy::too_many_arguments)]
    pub async fn init(
        network_config: NetworkConfig<PubKey>,
        instance_state: NodeState,
        persistence: P,
        network: Arc<N>,
        state_relay_server: Option<Url>,
        metrics: &dyn Metrics,
        stake_table_capacity: u64,
<<<<<<< HEAD
        _: Ver,
=======
        public_api_url: Option<Url>,
        _: V,
        marketplace_config: MarketplaceConfig<SeqTypes, Node<N, P>>,
>>>>>>> 4968ecea
    ) -> anyhow::Result<Self> {
        let config = &network_config.config;
        let pub_key = config.my_own_validator_config.public_key;
        tracing::info!(%pub_key, "initializing consensus");

        // Stick our node ID in `metrics` so it is easily accessible via the status API.
        metrics
            .create_gauge("node_index".into(), None)
            .set(instance_state.node_id as usize);

        // Load saved consensus state from storage.
        let initializer = persistence
            .load_consensus_state(instance_state.clone())
            .await?;

        let committee_membership = GeneralStaticCommittee::create_election(
            config.known_nodes_with_stake.clone(),
            config.known_nodes_with_stake.clone(),
            Topic::Global,
            0,
        );

        let da_membership = GeneralStaticCommittee::create_election(
            config.known_nodes_with_stake.clone(),
            config.known_da_nodes.clone(),
            Topic::Da,
            0,
        );

        let memberships = Memberships {
            quorum_membership: committee_membership.clone(),
            da_membership,
            vid_membership: committee_membership.clone(),
            view_sync_membership: committee_membership.clone(),
        };

        let stake_table_commit = static_stake_table_commitment(
            &config.known_nodes_with_stake,
            stake_table_capacity
                .try_into()
                .context("stake table capacity out of range")?,
        );
        let state_key_pair = config.my_own_validator_config.state_key_pair.clone();

        let event_streamer = Arc::new(RwLock::new(EventsStreamer::<SeqTypes>::new(
            config.known_nodes_with_stake.clone(),
            config.num_nodes_without_stake,
        )));

        let persistence = Arc::new(RwLock::new(persistence));

        let handle = SystemContext::init(
            config.my_own_validator_config.public_key,
            config.my_own_validator_config.private_key.clone(),
            instance_state.node_id,
<<<<<<< HEAD
            config,
            memberships,
            network,
            initializer,
            ConsensusMetricsValue::new(metrics),
            persistence.clone(),
            TestAuctionResultsProvider::default(),
=======
            config.clone(),
            memberships,
            network.clone(),
            initializer,
            ConsensusMetricsValue::new(metrics),
            persistence.clone(),
            marketplace_config,
>>>>>>> 4968ecea
        )
        .await?
        .0;

        let mut state_signer = StateSigner::new(state_key_pair, stake_table_commit);
        if let Some(url) = state_relay_server {
            state_signer = state_signer.with_relay_server(url);
        }

        // Create the roll call info we will be using
        let roll_call_info = external_event_handler::RollCallInfo { public_api_url };

        // Create the external event handler
        let external_event_handler = ExternalEventHandler::new(network, roll_call_info, pub_key)
            .await
            .with_context(|| "Failed to create external event handler")?;

        Ok(Self::new(
            handle,
            persistence,
            state_signer,
            external_event_handler,
            event_streamer,
            instance_state,
            network_config,
        ))
    }

    /// Constructor
    fn new(
        handle: Consensus<N, P, V>,
        persistence: Arc<RwLock<P>>,
<<<<<<< HEAD
        state_signer: StateSigner<Ver>,
=======
        state_signer: StateSigner<SequencerApiVersion>,
        external_event_handler: ExternalEventHandler<V>,
>>>>>>> 4968ecea
        event_streamer: Arc<RwLock<EventsStreamer<SeqTypes>>>,
        node_state: NodeState,
        config: NetworkConfig<PubKey>,
    ) -> Self {
        let events = handle.event_stream();

        let mut ctx = Self {
            handle: Arc::new(RwLock::new(handle)),
            state_signer: Arc::new(state_signer),
            tasks: Default::default(),
            detached: false,
            wait_for_orchestrator: None,
            events_streamer: event_streamer.clone(),
            node_state,
            config,
        };
        ctx.spawn(
            "main event handler",
            handle_events(
                events,
                persistence,
                ctx.state_signer.clone(),
                external_event_handler,
                Some(event_streamer.clone()),
            ),
        );

        ctx
    }

    /// Wait for a signal from the orchestrator before starting consensus.
    pub fn wait_for_orchestrator(mut self, client: OrchestratorClient) -> Self {
        self.wait_for_orchestrator = Some(Arc::new(client));
        self
    }

    /// Add a list of tasks to the given context.
    pub(crate) fn with_task_list(mut self, tasks: TaskList) -> Self {
        self.tasks.extend(tasks);
        self
    }

    /// Return a reference to the consensus state signer.
    pub fn state_signer(&self) -> Arc<StateSigner<SequencerApiVersion>> {
        self.state_signer.clone()
    }

    /// Stream consensus events.
    pub async fn event_stream(&self) -> impl Stream<Item = Event<SeqTypes>> {
        self.handle.read().await.event_stream()
    }

    pub async fn submit_transaction(&self, tx: Transaction) -> anyhow::Result<()> {
        self.handle.read().await.submit_transaction(tx).await?;
        Ok(())
    }

    /// get event streamer
    pub fn event_streamer(&self) -> Arc<RwLock<EventsStreamer<SeqTypes>>> {
        self.events_streamer.clone()
    }

    /// Return a reference to the underlying consensus handle.
<<<<<<< HEAD
    pub fn consensus(&self) -> Arc<RwLock<Consensus<N, P>>> {
=======
    pub fn consensus(&self) -> Arc<RwLock<Consensus<N, P, V>>> {
>>>>>>> 4968ecea
        Arc::clone(&self.handle)
    }

    pub async fn shutdown_consensus(&self) {
        self.handle.write().await.shut_down().await
    }

    pub async fn decided_leaf(&self) -> Leaf<SeqTypes> {
        self.handle.read().await.decided_leaf().await
    }

    pub async fn state(&self, view: ViewNumber) -> Option<Arc<ValidatedState>> {
        self.handle.read().await.state(view).await
    }

    pub async fn decided_state(&self) -> Arc<ValidatedState> {
        self.handle.read().await.decided_state().await
    }

    pub fn node_state(&self) -> NodeState {
        self.node_state.clone()
    }

    /// Start participating in consensus.
    pub async fn start_consensus(&self) {
        if let Some(orchestrator_client) = &self.wait_for_orchestrator {
            tracing::warn!("waiting for orchestrated start");
            orchestrator_client
                .wait_for_all_nodes_ready(self.node_state.node_id)
                .await;
        } else {
            tracing::error!("Cannot get info from orchestrator client");
        }
        tracing::warn!("starting consensus");
        self.handle.read().await.hotshot.start_consensus().await;
    }

    /// Spawn a background task attached to this context.
    ///
    /// When this context is dropped or [`shut_down`](Self::shut_down), background tasks will be
    /// cancelled in the reverse order that they were spawned.
    pub fn spawn(&mut self, name: impl Display, task: impl Future + Send + 'static) {
        self.tasks.spawn(name, task);
    }

    /// Stop participating in consensus.
    pub async fn shut_down(&mut self) {
        tracing::info!("shutting down SequencerContext");
        self.handle.write().await.shut_down().await;
        self.tasks.shut_down().await;
    }

    /// Wait for consensus to complete.
    ///
    /// Under normal conditions, this function will block forever, which is a convenient way of
    /// keeping the main thread from exiting as long as there are still active background tasks.
    pub async fn join(mut self) {
        self.tasks.join().await;
    }

    /// Allow this node to continue participating in consensus even after it is dropped.
    pub fn detach(&mut self) {
        // Set `detached` so the drop handler doesn't call `shut_down`.
        self.detached = true;
    }

    pub fn config(&self) -> NetworkConfig<PubKey> {
        self.config.clone()
    }
}

<<<<<<< HEAD
impl<N: ConnectedNetwork<PubKey>, P: SequencerPersistence, Ver: StaticVersionType + 'static> Drop
    for SequencerContext<N, P, Ver>
=======
impl<N: ConnectedNetwork<PubKey>, P: SequencerPersistence, V: Versions> Drop
    for SequencerContext<N, P, V>
>>>>>>> 4968ecea
{
    fn drop(&mut self) {
        if !self.detached {
            async_std::task::block_on(self.shut_down());
        }
    }
}

async fn handle_events<V: Versions>(
    mut events: impl Stream<Item = Event<SeqTypes>> + Unpin,
    persistence: Arc<RwLock<impl SequencerPersistence>>,
    state_signer: Arc<StateSigner<SequencerApiVersion>>,
    external_event_handler: ExternalEventHandler<V>,
    events_streamer: Option<Arc<RwLock<EventsStreamer<SeqTypes>>>>,
) {
    while let Some(event) = events.next().await {
        tracing::debug!(?event, "consensus event");

        {
            let mut p = persistence.write().await;
            // Store latest consensus state.
            p.handle_event(&event).await;
        }
        // Generate state signature.
        state_signer.handle_event(&event).await;

        // Handle external messages
        if let EventType::ExternalMessageReceived(external_message_bytes) = &event.event {
            if let Err(err) = external_event_handler
                .handle_event(external_message_bytes)
                .await
            {
                tracing::warn!("Failed to handle external message: {:?}", err);
            };
        }

        // Send the event via the event streaming service
        if let Some(events_streamer) = events_streamer.as_ref() {
            events_streamer.write().await.handle_event(event).await;
        }
    }
}

#[derive(Debug, Default)]
pub(crate) struct TaskList(Vec<(String, JoinHandle<()>)>);

impl TaskList {
    /// Spawn a background task attached to this [`TaskList`].
    ///
    /// When this [`TaskList`] is dropped or [`shut_down`](Self::shut_down), background tasks will
    /// be cancelled in the reverse order that they were spawned.
    pub fn spawn(&mut self, name: impl Display, task: impl Future + Send + 'static) {
        let name = name.to_string();
        let task = {
            let name = name.clone();
            spawn(async move {
                task.await;
                tracing::info!(name, "background task exited");
            })
        };
        self.0.push((name, task));
    }

    /// Stop all background tasks.
    pub async fn shut_down(&mut self) {
        for (name, task) in self.0.drain(..).rev() {
            tracing::info!(name, "cancelling background task");
            task.cancel().await;
        }
    }

    /// Wait for all background tasks to complete.
    pub async fn join(&mut self) {
        join_all(self.0.drain(..).map(|(_, task)| task)).await;
    }

    pub fn extend(&mut self, mut tasks: TaskList) {
        self.0.extend(std::mem::take(&mut tasks.0));
    }
}

impl Drop for TaskList {
    fn drop(&mut self) {
        async_std::task::block_on(self.shut_down());
    }
}<|MERGE_RESOLUTION|>--- conflicted
+++ resolved
@@ -1,8 +1,5 @@
-<<<<<<< HEAD
-=======
 use std::fmt::Display;
 
->>>>>>> 4968ecea
 use anyhow::Context;
 use async_std::{
     sync::{Arc, RwLock},
@@ -18,47 +15,29 @@
 };
 use hotshot::{
     traits::election::static_committee::GeneralStaticCommittee,
-<<<<<<< HEAD
-    types::{Event, SystemContextHandle},
-    Memberships, SystemContext,
-};
-use hotshot_example_types::auction_results_provider_types::TestAuctionResultsProvider;
-use hotshot_orchestrator::client::OrchestratorClient;
-=======
     types::{Event, EventType, SystemContextHandle},
     MarketplaceConfig, Memberships, SystemContext,
 };
 use hotshot_events_service::events_source::{EventConsumer, EventsStreamer};
 
 use hotshot_orchestrator::{client::OrchestratorClient, config::NetworkConfig};
->>>>>>> 4968ecea
 use hotshot_query_service::Leaf;
 use hotshot_types::{
     consensus::ConsensusMetricsValue,
     data::ViewNumber,
-<<<<<<< HEAD
-    traits::{election::Membership, metrics::Metrics, network::ConnectedNetwork},
-    HotShotConfig,
-=======
     traits::{
         election::Membership,
         metrics::Metrics,
         network::{ConnectedNetwork, Topic},
         node_implementation::Versions,
     },
->>>>>>> 4968ecea
 };
 use url::Url;
 
 use crate::{
-<<<<<<< HEAD
-    persistence::SequencerPersistence, state_signature::StateSigner, static_stake_table_commitment,
-    Node, NodeState, PubKey, SeqTypes, Transaction, ValidatedState,
-=======
     external_event_handler::{self, ExternalEventHandler},
     state_signature::StateSigner,
     static_stake_table_commitment, Node, SeqTypes, SequencerApiVersion,
->>>>>>> 4968ecea
 };
 /// The consensus handle
 pub type Consensus<N, P, V> = SystemContextHandle<SeqTypes, Node<N, P>, V>;
@@ -66,21 +45,10 @@
 /// The sequencer context contains a consensus handle and other sequencer specific information.
 #[derive(Derivative)]
 #[derivative(Debug(bound = ""))]
-<<<<<<< HEAD
-pub struct SequencerContext<
-    N: ConnectedNetwork<PubKey>,
-    P: SequencerPersistence,
-    Ver: StaticVersionType + 'static,
-> {
-    /// The consensus handle
-    #[derivative(Debug = "ignore")]
-    handle: Arc<RwLock<Consensus<N, P>>>,
-=======
 pub struct SequencerContext<N: ConnectedNetwork<PubKey>, P: SequencerPersistence, V: Versions> {
     /// The consensus handle
     #[derivative(Debug = "ignore")]
     handle: Arc<RwLock<Consensus<N, P, V>>>,
->>>>>>> 4968ecea
 
     /// Context for generating state signatures.
     state_signer: Arc<StateSigner<SequencerApiVersion>>,
@@ -102,13 +70,7 @@
     config: NetworkConfig<PubKey>,
 }
 
-<<<<<<< HEAD
-impl<N: ConnectedNetwork<PubKey>, P: SequencerPersistence, Ver: StaticVersionType + 'static>
-    SequencerContext<N, P, Ver>
-{
-=======
 impl<N: ConnectedNetwork<PubKey>, P: SequencerPersistence, V: Versions> SequencerContext<N, P, V> {
->>>>>>> 4968ecea
     #[tracing::instrument(skip_all, fields(node_id = instance_state.node_id))]
     #[allow(clippy::too_many_arguments)]
     pub async fn init(
@@ -119,13 +81,9 @@
         state_relay_server: Option<Url>,
         metrics: &dyn Metrics,
         stake_table_capacity: u64,
-<<<<<<< HEAD
-        _: Ver,
-=======
         public_api_url: Option<Url>,
         _: V,
         marketplace_config: MarketplaceConfig<SeqTypes, Node<N, P>>,
->>>>>>> 4968ecea
     ) -> anyhow::Result<Self> {
         let config = &network_config.config;
         let pub_key = config.my_own_validator_config.public_key;
@@ -181,15 +139,6 @@
             config.my_own_validator_config.public_key,
             config.my_own_validator_config.private_key.clone(),
             instance_state.node_id,
-<<<<<<< HEAD
-            config,
-            memberships,
-            network,
-            initializer,
-            ConsensusMetricsValue::new(metrics),
-            persistence.clone(),
-            TestAuctionResultsProvider::default(),
-=======
             config.clone(),
             memberships,
             network.clone(),
@@ -197,7 +146,6 @@
             ConsensusMetricsValue::new(metrics),
             persistence.clone(),
             marketplace_config,
->>>>>>> 4968ecea
         )
         .await?
         .0;
@@ -230,12 +178,8 @@
     fn new(
         handle: Consensus<N, P, V>,
         persistence: Arc<RwLock<P>>,
-<<<<<<< HEAD
-        state_signer: StateSigner<Ver>,
-=======
         state_signer: StateSigner<SequencerApiVersion>,
         external_event_handler: ExternalEventHandler<V>,
->>>>>>> 4968ecea
         event_streamer: Arc<RwLock<EventsStreamer<SeqTypes>>>,
         node_state: NodeState,
         config: NetworkConfig<PubKey>,
@@ -299,11 +243,7 @@
     }
 
     /// Return a reference to the underlying consensus handle.
-<<<<<<< HEAD
-    pub fn consensus(&self) -> Arc<RwLock<Consensus<N, P>>> {
-=======
     pub fn consensus(&self) -> Arc<RwLock<Consensus<N, P, V>>> {
->>>>>>> 4968ecea
         Arc::clone(&self.handle)
     }
 
@@ -375,13 +315,8 @@
     }
 }
 
-<<<<<<< HEAD
-impl<N: ConnectedNetwork<PubKey>, P: SequencerPersistence, Ver: StaticVersionType + 'static> Drop
-    for SequencerContext<N, P, Ver>
-=======
 impl<N: ConnectedNetwork<PubKey>, P: SequencerPersistence, V: Versions> Drop
     for SequencerContext<N, P, V>
->>>>>>> 4968ecea
 {
     fn drop(&mut self) {
         if !self.detached {
