--- conflicted
+++ resolved
@@ -32,10 +32,7 @@
     },
     PeerConfig, ValidatorConfig,
 };
-<<<<<<< HEAD
-use std::{fmt::Debug, time::Duration};
-=======
->>>>>>> bc5b7f15
+use std::fmt::Debug;
 use tracing::{Instrument, Level};
 use url::Url;
 
