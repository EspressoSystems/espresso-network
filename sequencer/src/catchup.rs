--- conflicted
+++ resolved
@@ -326,11 +326,7 @@
     async fn try_fetch_leaves(&self, retry: usize, height: u64) -> anyhow::Result<Vec<Leaf2>> {
         self.fetch(retry, |client| async move {
             let leaf = client
-<<<<<<< HEAD
-                .get::<Vec<Leaf2>>(&format!("catchup/{}/leafchain/", height))
-=======
                 .get::<Vec<Leaf2>>(&format!("catchup/{}/leafchain", height))
->>>>>>> 03b0f46a
                 .send()
                 .await?;
             anyhow::Ok(leaf)
