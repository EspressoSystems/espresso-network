<<<<<<< HEAD
use crate::{
    api::{data_source::CatchupDataSource, AccountQueryData, BlocksFrontier},
    options::{parse_duration, Ratio},
    persistence::PersistenceOptions,
    state::{BlockMerkleTree, FeeAccount, FeeMerkleCommitment},
    ChainConfig,
};
use anyhow::{bail, Context};
use async_std::{sync::RwLock, task::sleep};
use async_trait::async_trait;
use clap::Parser;
use committable::Commitment;
use futures::future::{BoxFuture, FutureExt, TryFutureExt};
use hotshot_types::{data::ViewNumber, traits::node_implementation::ConsensusTime as _};
use jf_merkle_tree::{prelude::MerkleNode, ForgetableMerkleTreeScheme, MerkleTreeScheme};
use rand::Rng;
use serde::de::DeserializeOwned;
use std::{cmp::min, fmt::Debug, sync::Arc, time::Duration};
=======
use std::sync::Arc;

use anyhow::{bail, Context};
use async_std::sync::RwLock;
use async_trait::async_trait;
use committable::Commitment;
use espresso_types::{
    v0::traits::{PersistenceOptions, StateCatchup},
    v0_3::ChainConfig,
    AccountQueryData, BackoffParams, BlockMerkleTree, FeeAccount, FeeMerkleCommitment,
};
use futures::future::FutureExt;
use hotshot_orchestrator::config::NetworkConfig;
use hotshot_types::{
    data::ViewNumber, traits::node_implementation::ConsensusTime as _, ValidatorConfig,
};
use jf_merkle_tree::{prelude::MerkleNode, ForgetableMerkleTreeScheme, MerkleTreeScheme};
use serde::de::DeserializeOwned;
>>>>>>> 4968ecea
use surf_disco::Request;
use tide_disco::error::ServerError;
use url::Url;
use vbs::version::StaticVersionType;

<<<<<<< HEAD
#[derive(Clone, Copy, Debug, Parser, PartialEq, Eq, PartialOrd, Ord)]
pub struct BackoffParams {
    /// Exponential backoff exponent.
    #[clap(
        long = "catchup-backoff-factor",
        env = "ESPRESSO_SEQUENCER_CATCHUP_BACKOFF_FACTOR",
        default_value = "4"
    )]
    factor: u32,

    /// Exponential backoff base delay.
    #[clap(
        long = "catchup-base-retry-delay",
        env = "ESPRESSO_SEQUENCER_CATCHUP_BASE_RETRY_DELAY",
        default_value = "20ms",
        value_parser = parse_duration
    )]
    base: Duration,

    /// Exponential max delay.
    #[clap(
        long = "catchup-max-retry-delay",
        env = "ESPRESSO_SEQUENCER_CATCHUP_MAX_RETRY_DELAY",
        default_value = "5s",
        value_parser = parse_duration
    )]
    max: Duration,

    /// Exponential backoff jitter as a ratio of the backoff delay, numerator:denominator.
    #[clap(
        long = "catchup-backoff-jitter",
        env = "ESPRESSO_SEQUENCER_CATCHUP_BACKOFF_JITTER",
        default_value = "1:10"
    )]
    jitter: Ratio,
}

impl Default for BackoffParams {
    fn default() -> Self {
        Self::parse_from(std::iter::empty::<String>())
    }
}

impl BackoffParams {
    async fn retry<S, T>(
        &self,
        mut state: S,
        f: impl for<'a> Fn(&'a mut S) -> BoxFuture<'a, anyhow::Result<T>>,
    ) -> T {
        let mut delay = self.base;
        loop {
            match f(&mut state).await {
                Ok(res) => break res,
                Err(err) => {
                    tracing::warn!(
                        "Retryable operation failed, will retry after {delay:?}: {err:#}"
                    );
                    sleep(delay).await;
                    delay = self.backoff(delay);
                }
            }
        }
    }

    #[must_use]
    fn backoff(&self, delay: Duration) -> Duration {
        if delay >= self.max {
            return self.max;
        }

        let mut rng = rand::thread_rng();

        // Increase the backoff by the backoff factor.
        let ms = (delay * self.factor).as_millis() as u64;

        // Sample a random jitter factor in the range [0, self.jitter].
        let jitter_num = rng.gen_range(0..self.jitter.numerator);
        let jitter_den = self.jitter.denominator;

        // Increase the delay by the jitter factor.
        let jitter = ms * jitter_num / jitter_den;
        let delay = Duration::from_millis(ms + jitter);

        // Bound the delay by the maximum.
        min(delay, self.max)
    }
}
=======
use crate::{
    api::{
        data_source::{CatchupDataSource, PublicNetworkConfig},
        BlocksFrontier,
    },
    PubKey,
};
>>>>>>> 4968ecea

// This newtype is probably not worth having. It's only used to be able to log
// URLs before doing requests.
#[derive(Debug, Clone)]
struct Client<ServerError, ApiVer: StaticVersionType> {
    inner: surf_disco::Client<ServerError, ApiVer>,
    url: Url,
}

impl<ApiVer: StaticVersionType> Client<ServerError, ApiVer> {
    pub fn new(url: Url) -> Self {
        Self {
            inner: surf_disco::Client::new(url.clone()),
            url,
        }
    }

    pub fn get<T: DeserializeOwned>(&self, route: &str) -> Request<T, ServerError, ApiVer> {
        self.inner.get(route)
    }
}

<<<<<<< HEAD
#[async_trait]
pub trait StateCatchup: Send + Sync + std::fmt::Debug {
    /// Try to fetch the given account state, failing without retrying if unable.
    async fn try_fetch_account(
        &self,
        height: u64,
        view: ViewNumber,
        fee_merkle_tree_root: FeeMerkleCommitment,
        account: FeeAccount,
    ) -> anyhow::Result<AccountQueryData>;

    /// Fetch the given list of accounts, retrying on transient errors.
    async fn fetch_accounts(
        &self,
        height: u64,
        view: ViewNumber,
        fee_merkle_tree_root: FeeMerkleCommitment,
        accounts: Vec<FeeAccount>,
    ) -> anyhow::Result<Vec<AccountQueryData>> {
        let mut ret = vec![];
        for account in accounts {
            let account = self
                .backoff()
                .retry(self, |provider| {
                    provider
                        .try_fetch_account(height, view, fee_merkle_tree_root, account)
                        .map_err(|err| err.context("fetching account {account}"))
                        .boxed()
                })
                .await;
            ret.push(account);
        }
        Ok(ret)
    }

    /// Try to fetch and remember the blocks frontier, failing without retrying if unable.
    async fn try_remember_blocks_merkle_tree(
        &self,
        height: u64,
        view: ViewNumber,
        mt: &mut BlockMerkleTree,
    ) -> anyhow::Result<()>;

    /// Fetch and remember the blocks frontier, retrying on transient errors.
    async fn remember_blocks_merkle_tree(
        &self,
        height: u64,
        view: ViewNumber,
        mt: &mut BlockMerkleTree,
    ) -> anyhow::Result<()> {
        self.backoff()
            .retry(mt, |mt| {
                self.try_remember_blocks_merkle_tree(height, view, mt)
                    .map_err(|err| err.context("fetching frontier"))
                    .boxed()
            })
            .await;
        Ok(())
    }

    async fn try_fetch_chain_config(
        &self,
        commitment: Commitment<ChainConfig>,
    ) -> anyhow::Result<ChainConfig>;

    async fn fetch_chain_config(&self, commitment: Commitment<ChainConfig>) -> ChainConfig {
        self.backoff()
            .retry(self, |provider| {
                provider
                    .try_fetch_chain_config(commitment)
                    .map_err(|err| err.context("fetching chain config"))
                    .boxed()
            })
            .await
    }

    fn backoff(&self) -> &BackoffParams;
}

=======
>>>>>>> 4968ecea
/// A catchup implementation that falls back to a remote provider, but prefers a local provider when
/// supported.
pub(crate) async fn local_and_remote(
    local_opt: impl PersistenceOptions,
    remote: impl StateCatchup + 'static,
) -> Arc<dyn StateCatchup> {
    match local_opt.create_catchup_provider(*remote.backoff()).await {
        Ok(local) => Arc::new(vec![local, Arc::new(remote)]),
        Err(err) => {
            tracing::warn!("not using local catchup: {err:#}");
            Arc::new(remote)
        }
    }
}

#[derive(Debug, Clone, Default)]
<<<<<<< HEAD
pub struct StatePeers<Ver: StaticVersionType> {
    clients: Vec<Client<ServerError, Ver>>,
    backoff: BackoffParams,
}

impl<Ver: StaticVersionType> StatePeers<Ver> {
=======
pub struct StatePeers<ApiVer: StaticVersionType> {
    clients: Vec<Client<ServerError, ApiVer>>,
    backoff: BackoffParams,
}

impl<ApiVer: StaticVersionType> StatePeers<ApiVer> {
>>>>>>> 4968ecea
    pub fn from_urls(urls: Vec<Url>, backoff: BackoffParams) -> Self {
        if urls.is_empty() {
            panic!("Cannot create StatePeers with no peers");
        }

        Self {
            clients: urls.into_iter().map(Client::new).collect(),
            backoff,
        }
    }
}

<<<<<<< HEAD
#[async_trait]
impl<Ver: StaticVersionType> StateCatchup for StatePeers<Ver> {
    #[tracing::instrument(skip(self))]
    async fn try_fetch_account(
        &self,
        height: u64,
        view: ViewNumber,
        fee_merkle_tree_root: FeeMerkleCommitment,
        account: FeeAccount,
    ) -> anyhow::Result<AccountQueryData> {
        for client in self.clients.iter() {
            tracing::info!("Fetching account {account:?} from {}", client.url);
            match client
                .get::<AccountQueryData>(&format!(
                    "catchup/{height}/{}/account/{account}",
                    view.u64(),
                ))
                .send()
                .await
            {
                Ok(res) => match res.proof.verify(&fee_merkle_tree_root) {
                    Ok(_) => return Ok(res),
                    Err(err) => tracing::warn!("Error verifying account proof: {}", err),
                },
                Err(err) => {
                    tracing::warn!("Error fetching account from peer: {}", err);
                }
            }
        }
        bail!("Could not fetch account from any peer");
    }

    #[tracing::instrument(skip(self, mt), height = mt.num_leaves())]
    async fn try_remember_blocks_merkle_tree(
        &self,
        height: u64,
        view: ViewNumber,
        mt: &mut BlockMerkleTree,
    ) -> anyhow::Result<()> {
        for client in self.clients.iter() {
            tracing::info!("Fetching frontier from {}", client.url);
            match client
                .get::<BlocksFrontier>(&format!("catchup/{height}/{}/blocks", view.u64()))
                .send()
                .await
            {
                Ok(frontier) => {
                    let Some(elem) = frontier.elem() else {
                        tracing::warn!("Provided frontier is missing leaf element");
                        continue;
                    };
                    match mt.remember(mt.num_leaves() - 1, *elem, &frontier) {
                        Ok(_) => return Ok(()),
                        Err(err) => {
                            tracing::warn!("Error verifying block proof: {}", err);
                            continue;
=======
    pub async fn fetch_config(
        &self,
        my_own_validator_config: ValidatorConfig<PubKey>,
    ) -> NetworkConfig<PubKey> {
        self.backoff()
            .retry(self, move |provider| {
                let my_own_validator_config = my_own_validator_config.clone();
                async move {
                    for client in &provider.clients {
                        tracing::info!("fetching config from {}", client.url);
                        match client
                            .get::<PublicNetworkConfig>("config/hotshot")
                            .send()
                            .await
                        {
                            Ok(res) => {
                                return res.into_network_config(my_own_validator_config)
                                    .context(format!("fetched config from {}, but failed to convert to private config", client.url));
                            }
                            Err(err) => {
                                tracing::warn!("error fetching config from peer: {err:#}");
                            }
>>>>>>> 4968ecea
                        }
                    }
                    bail!("could not fetch config from any peer");
                }
<<<<<<< HEAD
                Err(err) => {
                    tracing::warn!("Error fetching blocks from peer: {}", err);
                }
            }
        }
        bail!("Could not fetch frontier from any peer");
    }

    async fn try_fetch_chain_config(
        &self,
        commitment: Commitment<ChainConfig>,
    ) -> anyhow::Result<ChainConfig> {
        for client in self.clients.iter() {
            tracing::info!("Fetching chain config from {}", client.url);
            match client
                .get::<ChainConfig>(&format!("catchup/chain-config/{}", commitment))
                .send()
                .await
            {
                Ok(cf) => {
                    return Ok(cf);
                }
                Err(err) => {
                    tracing::warn!("Error fetching chain config from peer: {}", err);
                }
            }
        }
        bail!("Could not fetch chain config from any peer");
    }

    fn backoff(&self) -> &BackoffParams {
        &self.backoff
    }
}

#[derive(Debug)]
pub(crate) struct SqlStateCatchup<T> {
    db: Arc<RwLock<T>>,
    backoff: BackoffParams,
}

impl<T> SqlStateCatchup<T> {
    pub(crate) fn new(db: Arc<RwLock<T>>, backoff: BackoffParams) -> Self {
        Self { db, backoff }
=======
                .boxed()
            })
            .await
>>>>>>> 4968ecea
    }
}

#[async_trait]
<<<<<<< HEAD
impl<T> StateCatchup for SqlStateCatchup<T>
where
    T: CatchupDataSource + Debug + Send + Sync,
{
    #[tracing::instrument(skip(self))]
    async fn try_fetch_account(
        &self,
        block_height: u64,
        view: ViewNumber,
        _fee_merkle_tree_root: FeeMerkleCommitment,
        account: FeeAccount,
    ) -> anyhow::Result<AccountQueryData> {
        self.db
            .read()
            .await
            .get_account(block_height, view, account.into())
            .await
    }

    #[tracing::instrument(skip(self))]
    async fn try_remember_blocks_merkle_tree(
        &self,
        bh: u64,
        view: ViewNumber,
        mt: &mut BlockMerkleTree,
    ) -> anyhow::Result<()> {
        if bh == 0 {
            return Ok(());
        }

        let proof = self.db.read().await.get_frontier(bh, view).await?;
        match proof
            .proof
            .first()
            .context(format!("empty proof for frontier at height {bh}"))?
        {
            MerkleNode::Leaf { pos, elem, .. } => mt
                .remember(pos, elem, proof.clone())
                .context("failed to remember proof"),
            _ => bail!("invalid proof"),
=======
impl<ApiVer: StaticVersionType> StateCatchup for StatePeers<ApiVer> {
    #[tracing::instrument(skip(self))]
    async fn try_fetch_account(
        &self,
        height: u64,
        view: ViewNumber,
        fee_merkle_tree_root: FeeMerkleCommitment,
        account: FeeAccount,
    ) -> anyhow::Result<AccountQueryData> {
        for client in self.clients.iter() {
            tracing::info!("Fetching account {account:?} from {}", client.url);
            match client
                .get::<AccountQueryData>(&format!(
                    "catchup/{height}/{}/account/{account}",
                    view.u64(),
                ))
                .send()
                .await
            {
                Ok(res) => match res.proof.verify(&fee_merkle_tree_root) {
                    Ok(_) => return Ok(res),
                    Err(err) => tracing::warn!("Error verifying account proof: {}", err),
                },
                Err(err) => {
                    tracing::warn!("Error fetching account from peer: {}", err);
                }
            }
        }
        bail!("Could not fetch account from any peer");
    }

    #[tracing::instrument(skip(self, mt), height = mt.num_leaves())]
    async fn try_remember_blocks_merkle_tree(
        &self,
        height: u64,
        view: ViewNumber,
        mt: &mut BlockMerkleTree,
    ) -> anyhow::Result<()> {
        for client in self.clients.iter() {
            tracing::info!("Fetching frontier from {}", client.url);
            match client
                .get::<BlocksFrontier>(&format!("catchup/{height}/{}/blocks", view.u64()))
                .send()
                .await
            {
                Ok(frontier) => {
                    let Some(elem) = frontier.elem() else {
                        tracing::warn!("Provided frontier is missing leaf element");
                        continue;
                    };
                    match mt.remember(mt.num_leaves() - 1, *elem, &frontier) {
                        Ok(_) => return Ok(()),
                        Err(err) => {
                            tracing::warn!("Error verifying block proof: {}", err);
                            continue;
                        }
                    }
                }
                Err(err) => {
                    tracing::warn!("Error fetching blocks from peer: {}", err);
                }
            }
>>>>>>> 4968ecea
        }
        bail!("Could not fetch frontier from any peer");
    }
<<<<<<< HEAD

    async fn try_fetch_chain_config(
        &self,
        commitment: Commitment<ChainConfig>,
    ) -> anyhow::Result<ChainConfig> {
        self.db.read().await.get_chain_config(commitment).await
    }

    fn backoff(&self) -> &BackoffParams {
        &self.backoff
    }
}

#[async_trait]
impl<T: StateCatchup + ?Sized> StateCatchup for Box<T> {
    async fn try_fetch_account(
        &self,
        height: u64,
        view: ViewNumber,
        fee_merkle_tree_root: FeeMerkleCommitment,
        account: FeeAccount,
    ) -> anyhow::Result<AccountQueryData> {
        (**self)
            .try_fetch_account(height, view, fee_merkle_tree_root, account)
            .await
    }

    async fn fetch_accounts(
        &self,
        height: u64,
        view: ViewNumber,
        fee_merkle_tree_root: FeeMerkleCommitment,
        accounts: Vec<FeeAccount>,
    ) -> anyhow::Result<Vec<AccountQueryData>> {
        (**self)
            .fetch_accounts(height, view, fee_merkle_tree_root, accounts)
            .await
    }

    async fn try_remember_blocks_merkle_tree(
        &self,
        height: u64,
        view: ViewNumber,
        mt: &mut BlockMerkleTree,
    ) -> anyhow::Result<()> {
        (**self)
            .try_remember_blocks_merkle_tree(height, view, mt)
            .await
    }

    async fn remember_blocks_merkle_tree(
        &self,
        height: u64,
        view: ViewNumber,
        mt: &mut BlockMerkleTree,
    ) -> anyhow::Result<()> {
        (**self).remember_blocks_merkle_tree(height, view, mt).await
    }

    async fn try_fetch_chain_config(
        &self,
        commitment: Commitment<ChainConfig>,
    ) -> anyhow::Result<ChainConfig> {
        (**self).try_fetch_chain_config(commitment).await
    }

    async fn fetch_chain_config(&self, commitment: Commitment<ChainConfig>) -> ChainConfig {
        (**self).fetch_chain_config(commitment).await
    }

    fn backoff(&self) -> &BackoffParams {
        (**self).backoff()
=======

    async fn try_fetch_chain_config(
        &self,
        commitment: Commitment<ChainConfig>,
    ) -> anyhow::Result<ChainConfig> {
        for client in self.clients.iter() {
            tracing::info!("Fetching chain config from {}", client.url);
            match client
                .get::<ChainConfig>(&format!("catchup/chain-config/{}", commitment))
                .send()
                .await
            {
                Ok(cf) => {
                    return Ok(cf);
                }
                Err(err) => {
                    tracing::warn!("Error fetching chain config from peer: {}", err);
                }
            }
        }
        bail!("Could not fetch chain config from any peer");
    }

    fn backoff(&self) -> &BackoffParams {
        &self.backoff
    }
}

#[derive(Debug)]
pub(crate) struct SqlStateCatchup<T> {
    db: Arc<RwLock<T>>,
    backoff: BackoffParams,
}

impl<T> SqlStateCatchup<T> {
    pub(crate) fn new(db: Arc<RwLock<T>>, backoff: BackoffParams) -> Self {
        Self { db, backoff }
>>>>>>> 4968ecea
    }
}

#[async_trait]
<<<<<<< HEAD
impl<T: StateCatchup + ?Sized> StateCatchup for Arc<T> {
    async fn try_fetch_account(
        &self,
        height: u64,
        view: ViewNumber,
        fee_merkle_tree_root: FeeMerkleCommitment,
        account: FeeAccount,
    ) -> anyhow::Result<AccountQueryData> {
        (**self)
            .try_fetch_account(height, view, fee_merkle_tree_root, account)
            .await
    }

    async fn fetch_accounts(
        &self,
        height: u64,
        view: ViewNumber,
        fee_merkle_tree_root: FeeMerkleCommitment,
        accounts: Vec<FeeAccount>,
    ) -> anyhow::Result<Vec<AccountQueryData>> {
        (**self)
            .fetch_accounts(height, view, fee_merkle_tree_root, accounts)
            .await
    }

    async fn try_remember_blocks_merkle_tree(
        &self,
        height: u64,
        view: ViewNumber,
        mt: &mut BlockMerkleTree,
    ) -> anyhow::Result<()> {
        (**self)
            .try_remember_blocks_merkle_tree(height, view, mt)
=======
impl<T> StateCatchup for SqlStateCatchup<T>
where
    T: CatchupDataSource + std::fmt::Debug + Send + Sync,
{
    #[tracing::instrument(skip(self))]
    async fn try_fetch_account(
        &self,
        block_height: u64,
        view: ViewNumber,
        _fee_merkle_tree_root: FeeMerkleCommitment,
        account: FeeAccount,
    ) -> anyhow::Result<AccountQueryData> {
        self.db
            .read()
            .await
            .get_account(block_height, view, account.into())
>>>>>>> 4968ecea
            .await
    }

    #[tracing::instrument(skip(self))]
    async fn try_remember_blocks_merkle_tree(
        &self,
<<<<<<< HEAD
        height: u64,
        view: ViewNumber,
        mt: &mut BlockMerkleTree,
    ) -> anyhow::Result<()> {
        (**self).remember_blocks_merkle_tree(height, view, mt).await
    }

    async fn try_fetch_chain_config(
        &self,
        commitment: Commitment<ChainConfig>,
    ) -> anyhow::Result<ChainConfig> {
        (**self).try_fetch_chain_config(commitment).await
    }

    async fn fetch_chain_config(&self, commitment: Commitment<ChainConfig>) -> ChainConfig {
        (**self).fetch_chain_config(commitment).await
    }

    fn backoff(&self) -> &BackoffParams {
        (**self).backoff()
    }
}

/// Catchup from multiple providers tries each provider in a round robin fashion until it succeeds.
#[async_trait]
impl<T: StateCatchup> StateCatchup for Vec<T> {
    #[tracing::instrument(skip(self))]
    async fn try_fetch_account(
        &self,
        height: u64,
        view: ViewNumber,
        fee_merkle_tree_root: FeeMerkleCommitment,
        account: FeeAccount,
    ) -> anyhow::Result<AccountQueryData> {
        for provider in self {
            match provider
                .try_fetch_account(height, view, fee_merkle_tree_root, account)
                .await
            {
                Ok(account) => return Ok(account),
                Err(err) => {
                    tracing::warn!(%account, ?provider, "failed to fetch account: {err:#}");
                }
            }
        }

        bail!("could not fetch account from any provider");
    }

    #[tracing::instrument(skip(self, mt))]
    async fn try_remember_blocks_merkle_tree(
        &self,
        height: u64,
        view: ViewNumber,
        mt: &mut BlockMerkleTree,
    ) -> anyhow::Result<()> {
        for provider in self {
            match provider
                .try_remember_blocks_merkle_tree(height, view, mt)
                .await
            {
                Ok(()) => return Ok(()),
                Err(err) => {
                    tracing::warn!(?provider, "failed to fetch frontier: {err:#}");
                }
            }
        }

        bail!("could not fetch account from any provider");
    }

    async fn try_fetch_chain_config(
        &self,
        commitment: Commitment<ChainConfig>,
    ) -> anyhow::Result<ChainConfig> {
        for provider in self {
            match provider.try_fetch_chain_config(commitment).await {
                Ok(cf) => return Ok(cf),
                Err(err) => {
                    tracing::warn!(?provider, "failed to fetch chain config: {err:#}");
                }
            }
        }

        bail!("could not fetch chain config from any provider");
    }

    fn backoff(&self) -> &BackoffParams {
        // Use whichever provider's backoff is most conservative.
        self.iter()
            .map(|p| p.backoff())
            .max()
            .expect("provider list not empty")
    }
}

#[cfg(any(test, feature = "testing"))]
pub mod mock {
    use super::*;
    use crate::state::{FeeAccountProof, ValidatedState};
    use jf_merkle_tree::MerkleTreeScheme;
    use std::collections::HashMap;

    #[derive(Debug, Clone, Default)]
    pub struct MockStateCatchup {
        backoff: BackoffParams,
        state: HashMap<ViewNumber, Arc<ValidatedState>>,
    }

    impl FromIterator<(ViewNumber, Arc<ValidatedState>)> for MockStateCatchup {
        fn from_iter<I: IntoIterator<Item = (ViewNumber, Arc<ValidatedState>)>>(iter: I) -> Self {
            Self {
                backoff: Default::default(),
                state: iter.into_iter().collect(),
            }
        }
    }

    #[async_trait]
    impl StateCatchup for MockStateCatchup {
        async fn try_fetch_account(
            &self,
            _height: u64,
            view: ViewNumber,
            fee_merkle_tree_root: FeeMerkleCommitment,
            account: FeeAccount,
        ) -> anyhow::Result<AccountQueryData> {
            let src = &self.state[&view].fee_merkle_tree;
            assert_eq!(src.commitment(), fee_merkle_tree_root);

            tracing::info!("catchup: fetching account {account:?} for view {view:?}");
            Ok(FeeAccountProof::prove(src, account.into())
                .unwrap_or_else(|| panic!("Account {account:?} not in memory"))
                .into())
=======
        bh: u64,
        view: ViewNumber,
        mt: &mut BlockMerkleTree,
    ) -> anyhow::Result<()> {
        if bh == 0 {
            return Ok(());
        }

        let proof = self.db.read().await.get_frontier(bh, view).await?;
        match proof
            .proof
            .first()
            .context(format!("empty proof for frontier at height {bh}"))?
        {
            MerkleNode::Leaf { pos, elem, .. } => mt
                .remember(pos, elem, proof.clone())
                .context("failed to remember proof"),
            _ => bail!("invalid proof"),
>>>>>>> 4968ecea
        }
    }

<<<<<<< HEAD
        async fn try_remember_blocks_merkle_tree(
            &self,
            _height: u64,
            view: ViewNumber,
            mt: &mut BlockMerkleTree,
        ) -> anyhow::Result<()> {
            tracing::info!("catchup: fetching frontier for view {view:?}");
            let src = &self.state[&view].block_merkle_tree;

            assert_eq!(src.commitment(), mt.commitment());
            assert!(
                src.num_leaves() > 0,
                "catchup should not be triggered when blocks tree is empty"
            );

            let index = src.num_leaves() - 1;
            let (elem, proof) = src.lookup(index).expect_ok().unwrap();
            mt.remember(index, elem, proof.clone())
                .expect("Proof verifies");

            Ok(())
        }

        async fn try_fetch_chain_config(
            &self,
            _commitment: Commitment<ChainConfig>,
        ) -> anyhow::Result<ChainConfig> {
            Ok(ChainConfig::default())
        }

        fn backoff(&self) -> &BackoffParams {
            &self.backoff
        }
=======
    async fn try_fetch_chain_config(
        &self,
        commitment: Commitment<ChainConfig>,
    ) -> anyhow::Result<ChainConfig> {
        self.db.read().await.get_chain_config(commitment).await
    }

    fn backoff(&self) -> &BackoffParams {
        &self.backoff
>>>>>>> 4968ecea
    }
}<|MERGE_RESOLUTION|>--- conflicted
+++ resolved
@@ -1,23 +1,3 @@
-<<<<<<< HEAD
-use crate::{
-    api::{data_source::CatchupDataSource, AccountQueryData, BlocksFrontier},
-    options::{parse_duration, Ratio},
-    persistence::PersistenceOptions,
-    state::{BlockMerkleTree, FeeAccount, FeeMerkleCommitment},
-    ChainConfig,
-};
-use anyhow::{bail, Context};
-use async_std::{sync::RwLock, task::sleep};
-use async_trait::async_trait;
-use clap::Parser;
-use committable::Commitment;
-use futures::future::{BoxFuture, FutureExt, TryFutureExt};
-use hotshot_types::{data::ViewNumber, traits::node_implementation::ConsensusTime as _};
-use jf_merkle_tree::{prelude::MerkleNode, ForgetableMerkleTreeScheme, MerkleTreeScheme};
-use rand::Rng;
-use serde::de::DeserializeOwned;
-use std::{cmp::min, fmt::Debug, sync::Arc, time::Duration};
-=======
 use std::sync::Arc;
 
 use anyhow::{bail, Context};
@@ -36,101 +16,11 @@
 };
 use jf_merkle_tree::{prelude::MerkleNode, ForgetableMerkleTreeScheme, MerkleTreeScheme};
 use serde::de::DeserializeOwned;
->>>>>>> 4968ecea
 use surf_disco::Request;
 use tide_disco::error::ServerError;
 use url::Url;
 use vbs::version::StaticVersionType;
 
-<<<<<<< HEAD
-#[derive(Clone, Copy, Debug, Parser, PartialEq, Eq, PartialOrd, Ord)]
-pub struct BackoffParams {
-    /// Exponential backoff exponent.
-    #[clap(
-        long = "catchup-backoff-factor",
-        env = "ESPRESSO_SEQUENCER_CATCHUP_BACKOFF_FACTOR",
-        default_value = "4"
-    )]
-    factor: u32,
-
-    /// Exponential backoff base delay.
-    #[clap(
-        long = "catchup-base-retry-delay",
-        env = "ESPRESSO_SEQUENCER_CATCHUP_BASE_RETRY_DELAY",
-        default_value = "20ms",
-        value_parser = parse_duration
-    )]
-    base: Duration,
-
-    /// Exponential max delay.
-    #[clap(
-        long = "catchup-max-retry-delay",
-        env = "ESPRESSO_SEQUENCER_CATCHUP_MAX_RETRY_DELAY",
-        default_value = "5s",
-        value_parser = parse_duration
-    )]
-    max: Duration,
-
-    /// Exponential backoff jitter as a ratio of the backoff delay, numerator:denominator.
-    #[clap(
-        long = "catchup-backoff-jitter",
-        env = "ESPRESSO_SEQUENCER_CATCHUP_BACKOFF_JITTER",
-        default_value = "1:10"
-    )]
-    jitter: Ratio,
-}
-
-impl Default for BackoffParams {
-    fn default() -> Self {
-        Self::parse_from(std::iter::empty::<String>())
-    }
-}
-
-impl BackoffParams {
-    async fn retry<S, T>(
-        &self,
-        mut state: S,
-        f: impl for<'a> Fn(&'a mut S) -> BoxFuture<'a, anyhow::Result<T>>,
-    ) -> T {
-        let mut delay = self.base;
-        loop {
-            match f(&mut state).await {
-                Ok(res) => break res,
-                Err(err) => {
-                    tracing::warn!(
-                        "Retryable operation failed, will retry after {delay:?}: {err:#}"
-                    );
-                    sleep(delay).await;
-                    delay = self.backoff(delay);
-                }
-            }
-        }
-    }
-
-    #[must_use]
-    fn backoff(&self, delay: Duration) -> Duration {
-        if delay >= self.max {
-            return self.max;
-        }
-
-        let mut rng = rand::thread_rng();
-
-        // Increase the backoff by the backoff factor.
-        let ms = (delay * self.factor).as_millis() as u64;
-
-        // Sample a random jitter factor in the range [0, self.jitter].
-        let jitter_num = rng.gen_range(0..self.jitter.numerator);
-        let jitter_den = self.jitter.denominator;
-
-        // Increase the delay by the jitter factor.
-        let jitter = ms * jitter_num / jitter_den;
-        let delay = Duration::from_millis(ms + jitter);
-
-        // Bound the delay by the maximum.
-        min(delay, self.max)
-    }
-}
-=======
 use crate::{
     api::{
         data_source::{CatchupDataSource, PublicNetworkConfig},
@@ -138,7 +28,6 @@
     },
     PubKey,
 };
->>>>>>> 4968ecea
 
 // This newtype is probably not worth having. It's only used to be able to log
 // URLs before doing requests.
@@ -161,88 +50,6 @@
     }
 }
 
-<<<<<<< HEAD
-#[async_trait]
-pub trait StateCatchup: Send + Sync + std::fmt::Debug {
-    /// Try to fetch the given account state, failing without retrying if unable.
-    async fn try_fetch_account(
-        &self,
-        height: u64,
-        view: ViewNumber,
-        fee_merkle_tree_root: FeeMerkleCommitment,
-        account: FeeAccount,
-    ) -> anyhow::Result<AccountQueryData>;
-
-    /// Fetch the given list of accounts, retrying on transient errors.
-    async fn fetch_accounts(
-        &self,
-        height: u64,
-        view: ViewNumber,
-        fee_merkle_tree_root: FeeMerkleCommitment,
-        accounts: Vec<FeeAccount>,
-    ) -> anyhow::Result<Vec<AccountQueryData>> {
-        let mut ret = vec![];
-        for account in accounts {
-            let account = self
-                .backoff()
-                .retry(self, |provider| {
-                    provider
-                        .try_fetch_account(height, view, fee_merkle_tree_root, account)
-                        .map_err(|err| err.context("fetching account {account}"))
-                        .boxed()
-                })
-                .await;
-            ret.push(account);
-        }
-        Ok(ret)
-    }
-
-    /// Try to fetch and remember the blocks frontier, failing without retrying if unable.
-    async fn try_remember_blocks_merkle_tree(
-        &self,
-        height: u64,
-        view: ViewNumber,
-        mt: &mut BlockMerkleTree,
-    ) -> anyhow::Result<()>;
-
-    /// Fetch and remember the blocks frontier, retrying on transient errors.
-    async fn remember_blocks_merkle_tree(
-        &self,
-        height: u64,
-        view: ViewNumber,
-        mt: &mut BlockMerkleTree,
-    ) -> anyhow::Result<()> {
-        self.backoff()
-            .retry(mt, |mt| {
-                self.try_remember_blocks_merkle_tree(height, view, mt)
-                    .map_err(|err| err.context("fetching frontier"))
-                    .boxed()
-            })
-            .await;
-        Ok(())
-    }
-
-    async fn try_fetch_chain_config(
-        &self,
-        commitment: Commitment<ChainConfig>,
-    ) -> anyhow::Result<ChainConfig>;
-
-    async fn fetch_chain_config(&self, commitment: Commitment<ChainConfig>) -> ChainConfig {
-        self.backoff()
-            .retry(self, |provider| {
-                provider
-                    .try_fetch_chain_config(commitment)
-                    .map_err(|err| err.context("fetching chain config"))
-                    .boxed()
-            })
-            .await
-    }
-
-    fn backoff(&self) -> &BackoffParams;
-}
-
-=======
->>>>>>> 4968ecea
 /// A catchup implementation that falls back to a remote provider, but prefers a local provider when
 /// supported.
 pub(crate) async fn local_and_remote(
@@ -259,21 +66,12 @@
 }
 
 #[derive(Debug, Clone, Default)]
-<<<<<<< HEAD
-pub struct StatePeers<Ver: StaticVersionType> {
-    clients: Vec<Client<ServerError, Ver>>,
-    backoff: BackoffParams,
-}
-
-impl<Ver: StaticVersionType> StatePeers<Ver> {
-=======
 pub struct StatePeers<ApiVer: StaticVersionType> {
     clients: Vec<Client<ServerError, ApiVer>>,
     backoff: BackoffParams,
 }
 
 impl<ApiVer: StaticVersionType> StatePeers<ApiVer> {
->>>>>>> 4968ecea
     pub fn from_urls(urls: Vec<Url>, backoff: BackoffParams) -> Self {
         if urls.is_empty() {
             panic!("Cannot create StatePeers with no peers");
@@ -284,66 +82,7 @@
             backoff,
         }
     }
-}
-
-<<<<<<< HEAD
-#[async_trait]
-impl<Ver: StaticVersionType> StateCatchup for StatePeers<Ver> {
-    #[tracing::instrument(skip(self))]
-    async fn try_fetch_account(
-        &self,
-        height: u64,
-        view: ViewNumber,
-        fee_merkle_tree_root: FeeMerkleCommitment,
-        account: FeeAccount,
-    ) -> anyhow::Result<AccountQueryData> {
-        for client in self.clients.iter() {
-            tracing::info!("Fetching account {account:?} from {}", client.url);
-            match client
-                .get::<AccountQueryData>(&format!(
-                    "catchup/{height}/{}/account/{account}",
-                    view.u64(),
-                ))
-                .send()
-                .await
-            {
-                Ok(res) => match res.proof.verify(&fee_merkle_tree_root) {
-                    Ok(_) => return Ok(res),
-                    Err(err) => tracing::warn!("Error verifying account proof: {}", err),
-                },
-                Err(err) => {
-                    tracing::warn!("Error fetching account from peer: {}", err);
-                }
-            }
-        }
-        bail!("Could not fetch account from any peer");
-    }
-
-    #[tracing::instrument(skip(self, mt), height = mt.num_leaves())]
-    async fn try_remember_blocks_merkle_tree(
-        &self,
-        height: u64,
-        view: ViewNumber,
-        mt: &mut BlockMerkleTree,
-    ) -> anyhow::Result<()> {
-        for client in self.clients.iter() {
-            tracing::info!("Fetching frontier from {}", client.url);
-            match client
-                .get::<BlocksFrontier>(&format!("catchup/{height}/{}/blocks", view.u64()))
-                .send()
-                .await
-            {
-                Ok(frontier) => {
-                    let Some(elem) = frontier.elem() else {
-                        tracing::warn!("Provided frontier is missing leaf element");
-                        continue;
-                    };
-                    match mt.remember(mt.num_leaves() - 1, *elem, &frontier) {
-                        Ok(_) => return Ok(()),
-                        Err(err) => {
-                            tracing::warn!("Error verifying block proof: {}", err);
-                            continue;
-=======
+
     pub async fn fetch_config(
         &self,
         my_own_validator_config: ValidatorConfig<PubKey>,
@@ -366,107 +105,17 @@
                             Err(err) => {
                                 tracing::warn!("error fetching config from peer: {err:#}");
                             }
->>>>>>> 4968ecea
                         }
                     }
                     bail!("could not fetch config from any peer");
                 }
-<<<<<<< HEAD
-                Err(err) => {
-                    tracing::warn!("Error fetching blocks from peer: {}", err);
-                }
-            }
-        }
-        bail!("Could not fetch frontier from any peer");
-    }
-
-    async fn try_fetch_chain_config(
-        &self,
-        commitment: Commitment<ChainConfig>,
-    ) -> anyhow::Result<ChainConfig> {
-        for client in self.clients.iter() {
-            tracing::info!("Fetching chain config from {}", client.url);
-            match client
-                .get::<ChainConfig>(&format!("catchup/chain-config/{}", commitment))
-                .send()
-                .await
-            {
-                Ok(cf) => {
-                    return Ok(cf);
-                }
-                Err(err) => {
-                    tracing::warn!("Error fetching chain config from peer: {}", err);
-                }
-            }
-        }
-        bail!("Could not fetch chain config from any peer");
-    }
-
-    fn backoff(&self) -> &BackoffParams {
-        &self.backoff
-    }
-}
-
-#[derive(Debug)]
-pub(crate) struct SqlStateCatchup<T> {
-    db: Arc<RwLock<T>>,
-    backoff: BackoffParams,
-}
-
-impl<T> SqlStateCatchup<T> {
-    pub(crate) fn new(db: Arc<RwLock<T>>, backoff: BackoffParams) -> Self {
-        Self { db, backoff }
-=======
                 .boxed()
             })
             .await
->>>>>>> 4968ecea
     }
 }
 
 #[async_trait]
-<<<<<<< HEAD
-impl<T> StateCatchup for SqlStateCatchup<T>
-where
-    T: CatchupDataSource + Debug + Send + Sync,
-{
-    #[tracing::instrument(skip(self))]
-    async fn try_fetch_account(
-        &self,
-        block_height: u64,
-        view: ViewNumber,
-        _fee_merkle_tree_root: FeeMerkleCommitment,
-        account: FeeAccount,
-    ) -> anyhow::Result<AccountQueryData> {
-        self.db
-            .read()
-            .await
-            .get_account(block_height, view, account.into())
-            .await
-    }
-
-    #[tracing::instrument(skip(self))]
-    async fn try_remember_blocks_merkle_tree(
-        &self,
-        bh: u64,
-        view: ViewNumber,
-        mt: &mut BlockMerkleTree,
-    ) -> anyhow::Result<()> {
-        if bh == 0 {
-            return Ok(());
-        }
-
-        let proof = self.db.read().await.get_frontier(bh, view).await?;
-        match proof
-            .proof
-            .first()
-            .context(format!("empty proof for frontier at height {bh}"))?
-        {
-            MerkleNode::Leaf { pos, elem, .. } => mt
-                .remember(pos, elem, proof.clone())
-                .context("failed to remember proof"),
-            _ => bail!("invalid proof"),
-=======
 impl<ApiVer: StaticVersionType> StateCatchup for StatePeers<ApiVer> {
     #[tracing::instrument(skip(self))]
     async fn try_fetch_account(
@@ -529,84 +178,9 @@
                     tracing::warn!("Error fetching blocks from peer: {}", err);
                 }
             }
->>>>>>> 4968ecea
         }
         bail!("Could not fetch frontier from any peer");
     }
-<<<<<<< HEAD
-
-    async fn try_fetch_chain_config(
-        &self,
-        commitment: Commitment<ChainConfig>,
-    ) -> anyhow::Result<ChainConfig> {
-        self.db.read().await.get_chain_config(commitment).await
-    }
-
-    fn backoff(&self) -> &BackoffParams {
-        &self.backoff
-    }
-}
-
-#[async_trait]
-impl<T: StateCatchup + ?Sized> StateCatchup for Box<T> {
-    async fn try_fetch_account(
-        &self,
-        height: u64,
-        view: ViewNumber,
-        fee_merkle_tree_root: FeeMerkleCommitment,
-        account: FeeAccount,
-    ) -> anyhow::Result<AccountQueryData> {
-        (**self)
-            .try_fetch_account(height, view, fee_merkle_tree_root, account)
-            .await
-    }
-
-    async fn fetch_accounts(
-        &self,
-        height: u64,
-        view: ViewNumber,
-        fee_merkle_tree_root: FeeMerkleCommitment,
-        accounts: Vec<FeeAccount>,
-    ) -> anyhow::Result<Vec<AccountQueryData>> {
-        (**self)
-            .fetch_accounts(height, view, fee_merkle_tree_root, accounts)
-            .await
-    }
-
-    async fn try_remember_blocks_merkle_tree(
-        &self,
-        height: u64,
-        view: ViewNumber,
-        mt: &mut BlockMerkleTree,
-    ) -> anyhow::Result<()> {
-        (**self)
-            .try_remember_blocks_merkle_tree(height, view, mt)
-            .await
-    }
-
-    async fn remember_blocks_merkle_tree(
-        &self,
-        height: u64,
-        view: ViewNumber,
-        mt: &mut BlockMerkleTree,
-    ) -> anyhow::Result<()> {
-        (**self).remember_blocks_merkle_tree(height, view, mt).await
-    }
-
-    async fn try_fetch_chain_config(
-        &self,
-        commitment: Commitment<ChainConfig>,
-    ) -> anyhow::Result<ChainConfig> {
-        (**self).try_fetch_chain_config(commitment).await
-    }
-
-    async fn fetch_chain_config(&self, commitment: Commitment<ChainConfig>) -> ChainConfig {
-        (**self).fetch_chain_config(commitment).await
-    }
-
-    fn backoff(&self) -> &BackoffParams {
-        (**self).backoff()
-=======
 
     async fn try_fetch_chain_config(
         &self,
@@ -644,46 +218,10 @@
 impl<T> SqlStateCatchup<T> {
     pub(crate) fn new(db: Arc<RwLock<T>>, backoff: BackoffParams) -> Self {
         Self { db, backoff }
->>>>>>> 4968ecea
     }
 }
 
 #[async_trait]
-<<<<<<< HEAD
-impl<T: StateCatchup + ?Sized> StateCatchup for Arc<T> {
-    async fn try_fetch_account(
-        &self,
-        height: u64,
-        view: ViewNumber,
-        fee_merkle_tree_root: FeeMerkleCommitment,
-        account: FeeAccount,
-    ) -> anyhow::Result<AccountQueryData> {
-        (**self)
-            .try_fetch_account(height, view, fee_merkle_tree_root, account)
-            .await
-    }
-
-    async fn fetch_accounts(
-        &self,
-        height: u64,
-        view: ViewNumber,
-        fee_merkle_tree_root: FeeMerkleCommitment,
-        accounts: Vec<FeeAccount>,
-    ) -> anyhow::Result<Vec<AccountQueryData>> {
-        (**self)
-            .fetch_accounts(height, view, fee_merkle_tree_root, accounts)
-            .await
-    }
-
-    async fn try_remember_blocks_merkle_tree(
-        &self,
-        height: u64,
-        view: ViewNumber,
-        mt: &mut BlockMerkleTree,
-    ) -> anyhow::Result<()> {
-        (**self)
-            .try_remember_blocks_merkle_tree(height, view, mt)
-=======
 impl<T> StateCatchup for SqlStateCatchup<T>
 where
     T: CatchupDataSource + std::fmt::Debug + Send + Sync,
@@ -700,149 +238,12 @@
             .read()
             .await
             .get_account(block_height, view, account.into())
->>>>>>> 4968ecea
             .await
     }
 
     #[tracing::instrument(skip(self))]
     async fn try_remember_blocks_merkle_tree(
         &self,
-<<<<<<< HEAD
-        height: u64,
-        view: ViewNumber,
-        mt: &mut BlockMerkleTree,
-    ) -> anyhow::Result<()> {
-        (**self).remember_blocks_merkle_tree(height, view, mt).await
-    }
-
-    async fn try_fetch_chain_config(
-        &self,
-        commitment: Commitment<ChainConfig>,
-    ) -> anyhow::Result<ChainConfig> {
-        (**self).try_fetch_chain_config(commitment).await
-    }
-
-    async fn fetch_chain_config(&self, commitment: Commitment<ChainConfig>) -> ChainConfig {
-        (**self).fetch_chain_config(commitment).await
-    }
-
-    fn backoff(&self) -> &BackoffParams {
-        (**self).backoff()
-    }
-}
-
-/// Catchup from multiple providers tries each provider in a round robin fashion until it succeeds.
-#[async_trait]
-impl<T: StateCatchup> StateCatchup for Vec<T> {
-    #[tracing::instrument(skip(self))]
-    async fn try_fetch_account(
-        &self,
-        height: u64,
-        view: ViewNumber,
-        fee_merkle_tree_root: FeeMerkleCommitment,
-        account: FeeAccount,
-    ) -> anyhow::Result<AccountQueryData> {
-        for provider in self {
-            match provider
-                .try_fetch_account(height, view, fee_merkle_tree_root, account)
-                .await
-            {
-                Ok(account) => return Ok(account),
-                Err(err) => {
-                    tracing::warn!(%account, ?provider, "failed to fetch account: {err:#}");
-                }
-            }
-        }
-
-        bail!("could not fetch account from any provider");
-    }
-
-    #[tracing::instrument(skip(self, mt))]
-    async fn try_remember_blocks_merkle_tree(
-        &self,
-        height: u64,
-        view: ViewNumber,
-        mt: &mut BlockMerkleTree,
-    ) -> anyhow::Result<()> {
-        for provider in self {
-            match provider
-                .try_remember_blocks_merkle_tree(height, view, mt)
-                .await
-            {
-                Ok(()) => return Ok(()),
-                Err(err) => {
-                    tracing::warn!(?provider, "failed to fetch frontier: {err:#}");
-                }
-            }
-        }
-
-        bail!("could not fetch account from any provider");
-    }
-
-    async fn try_fetch_chain_config(
-        &self,
-        commitment: Commitment<ChainConfig>,
-    ) -> anyhow::Result<ChainConfig> {
-        for provider in self {
-            match provider.try_fetch_chain_config(commitment).await {
-                Ok(cf) => return Ok(cf),
-                Err(err) => {
-                    tracing::warn!(?provider, "failed to fetch chain config: {err:#}");
-                }
-            }
-        }
-
-        bail!("could not fetch chain config from any provider");
-    }
-
-    fn backoff(&self) -> &BackoffParams {
-        // Use whichever provider's backoff is most conservative.
-        self.iter()
-            .map(|p| p.backoff())
-            .max()
-            .expect("provider list not empty")
-    }
-}
-
-#[cfg(any(test, feature = "testing"))]
-pub mod mock {
-    use super::*;
-    use crate::state::{FeeAccountProof, ValidatedState};
-    use jf_merkle_tree::MerkleTreeScheme;
-    use std::collections::HashMap;
-
-    #[derive(Debug, Clone, Default)]
-    pub struct MockStateCatchup {
-        backoff: BackoffParams,
-        state: HashMap<ViewNumber, Arc<ValidatedState>>,
-    }
-
-    impl FromIterator<(ViewNumber, Arc<ValidatedState>)> for MockStateCatchup {
-        fn from_iter<I: IntoIterator<Item = (ViewNumber, Arc<ValidatedState>)>>(iter: I) -> Self {
-            Self {
-                backoff: Default::default(),
-                state: iter.into_iter().collect(),
-            }
-        }
-    }
-
-    #[async_trait]
-    impl StateCatchup for MockStateCatchup {
-        async fn try_fetch_account(
-            &self,
-            _height: u64,
-            view: ViewNumber,
-            fee_merkle_tree_root: FeeMerkleCommitment,
-            account: FeeAccount,
-        ) -> anyhow::Result<AccountQueryData> {
-            let src = &self.state[&view].fee_merkle_tree;
-            assert_eq!(src.commitment(), fee_merkle_tree_root);
-
-            tracing::info!("catchup: fetching account {account:?} for view {view:?}");
-            Ok(FeeAccountProof::prove(src, account.into())
-                .unwrap_or_else(|| panic!("Account {account:?} not in memory"))
-                .into())
-=======
         bh: u64,
         view: ViewNumber,
         mt: &mut BlockMerkleTree,
@@ -861,45 +262,9 @@
                 .remember(pos, elem, proof.clone())
                 .context("failed to remember proof"),
             _ => bail!("invalid proof"),
->>>>>>> 4968ecea
-        }
-    }
-
-<<<<<<< HEAD
-        async fn try_remember_blocks_merkle_tree(
-            &self,
-            _height: u64,
-            view: ViewNumber,
-            mt: &mut BlockMerkleTree,
-        ) -> anyhow::Result<()> {
-            tracing::info!("catchup: fetching frontier for view {view:?}");
-            let src = &self.state[&view].block_merkle_tree;
-
-            assert_eq!(src.commitment(), mt.commitment());
-            assert!(
-                src.num_leaves() > 0,
-                "catchup should not be triggered when blocks tree is empty"
-            );
-
-            let index = src.num_leaves() - 1;
-            let (elem, proof) = src.lookup(index).expect_ok().unwrap();
-            mt.remember(index, elem, proof.clone())
-                .expect("Proof verifies");
-
-            Ok(())
-        }
-
-        async fn try_fetch_chain_config(
-            &self,
-            _commitment: Commitment<ChainConfig>,
-        ) -> anyhow::Result<ChainConfig> {
-            Ok(ChainConfig::default())
-        }
-
-        fn backoff(&self) -> &BackoffParams {
-            &self.backoff
-        }
-=======
+        }
+    }
+
     async fn try_fetch_chain_config(
         &self,
         commitment: Commitment<ChainConfig>,
@@ -909,6 +274,5 @@
 
     fn backoff(&self) -> &BackoffParams {
         &self.backoff
->>>>>>> 4968ecea
     }
 }