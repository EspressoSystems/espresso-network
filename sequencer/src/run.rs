--- conflicted
+++ resolved
@@ -42,18 +42,13 @@
                 genesis,
                 modules,
                 opt,
-                SequencerVersions::<espresso_types::FeeVersion, espresso_types::EpochVersion>::new(),
-            )
-            .await
-<<<<<<< HEAD
-        }
+                SequencerVersions::<espresso_types::FeeVersion, espresso_types::EpochVersion>::new(
+                ),
+            )
+            .await
+        },
         #[cfg(feature = "pos")]
         (espresso_types::EpochVersion::VERSION, _) => {
-=======
-        },
-        #[cfg(feature = "fee")]
-        (FeeVersion::VERSION, _) => {
->>>>>>> 984bcf51
             run(
                 genesis,
                 modules,
@@ -62,21 +57,35 @@
                 SequencerVersions::<espresso_types::EpochVersion, espresso_types::V0_0>::new(),
             )
             .await
-<<<<<<< HEAD
-        }
+        },
         // TODO change `fee` to `pos`
         #[cfg(all(feature = "fee", feature = "marketplace"))]
         (espresso_types::FeeVersion::VERSION, espresso_types::MarketplaceVersion::VERSION) => {
-=======
+            run(
+                genesis,
+                modules,
+                opt,
+                SequencerVersions::<FeeVersion, MarketplaceVersion>::new(),
+            )
+            .await
+        },
+        #[cfg(feature = "fee")]
+        (FeeVersion::VERSION, _) => {
+            run(
+                genesis,
+                modules,
+                opt,
+                SequencerVersions::<FeeVersion, V0_0>::new(),
+            )
+            .await
         },
         #[cfg(feature = "marketplace")]
         (MarketplaceVersion::VERSION, _) => {
->>>>>>> 984bcf51
             run(
                 genesis,
                 modules,
                 opt,
-                SequencerVersions::<espresso_types::FeeVersion, espresso_types::MarketplaceVersion>::new(),
+                SequencerVersions::<MarketplaceVersion, V0_0>::new(),
             )
             .await
         },
