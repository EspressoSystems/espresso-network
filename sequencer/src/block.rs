--- conflicted
+++ resolved
@@ -4,113 +4,5 @@
 
 pub use full_payload::{NsProof, NsTable, Payload};
 
-<<<<<<< HEAD
-use entry::TxTableEntryWord;
-use payload::Payload;
-use tables::NameSpaceTable;
-
-pub type NsTable = NameSpaceTable<TxTableEntryWord>;
-impl EncodeBytes for Payload<TxTableEntryWord> {
-    fn encode(&self) -> Arc<[u8]> {
-        Arc::from(self.raw_payload.clone())
-    }
-}
-#[async_trait]
-impl BlockPayload<SeqTypes> for Payload<TxTableEntryWord> {
-    type Error = crate::Error;
-    type Transaction = Transaction;
-    type Instance = NodeState;
-    type ValidatedState = ValidatedState;
-    type Metadata = NsTable;
-
-    /// Returns (Self, metadata).
-    ///
-    /// `metadata` is a bytes representation of the namespace table.
-    /// Why bytes? To make it easy to move metadata into payload in the future.
-    ///
-    /// Namespace table defined as follows for j>0:
-    /// word[0]:    [number of entries in namespace table]
-    /// word[2j-1]: [id for the jth namespace]
-    /// word[2j]:   [end byte index of the jth namespace in the payload]
-    ///
-    /// Thus, for j>2 the jth namespace payload bytes range is word[2(j-1)]..word[2j].
-    /// Edge case: for j=1 the jth namespace start index is implicitly 0.
-    ///
-    /// Word type is `TxTableEntry`.
-    /// TODO(746) don't use `TxTableEntry`; make a different type for type safety.
-    ///
-    /// TODO final entry should be implicit:
-    /// https://github.com/EspressoSystems/espresso-sequencer/issues/757
-    ///
-    /// TODO(746) refactor and make pretty "table" code for tx, namespace tables?
-    ///
-    /// This function also performs catchup from peers
-    /// when the ValidatedState's chain config commitment differs from the NodeState's chain config, and the ValidatedState does not have full chain config.
-    async fn from_transactions(
-        txs: impl IntoIterator<Item = Self::Transaction> + Send,
-        validated_state: &Self::ValidatedState,
-        instance_state: &Self::Instance,
-    ) -> Result<(Self, Self::Metadata), Self::Error> {
-        let validated_state_cf = validated_state.chain_config;
-        let instance_state_cf = instance_state.chain_config;
-
-        let cf = if validated_state_cf.commit() == instance_state_cf.commit() {
-            instance_state_cf
-        } else {
-            match validated_state_cf.resolve() {
-                Some(cf) => cf,
-                None => {
-                    instance_state
-                        .peers
-                        .as_ref()
-                        .fetch_chain_config(validated_state_cf.commit())
-                        .await
-                }
-            }
-        };
-
-        let payload = Payload::from_txs(txs, &cf)?;
-        let ns_table = payload.get_ns_table().clone(); // TODO don't clone ns_table
-        Some((payload, ns_table)).context(BlockBuildingSnafu)
-    }
-
-    fn from_bytes(encoded_transactions: &[u8], metadata: &Self::Metadata) -> Self {
-        Self {
-            raw_payload: encoded_transactions.to_vec(),
-            ns_table: metadata.clone(), // TODO don't clone ns_table
-        }
-    }
-
-    fn transaction_commitments(&self, meta: &Self::Metadata) -> Vec<Commitment<Self::Transaction>> {
-        self.enumerate(meta).map(|(_, tx)| tx.commit()).collect()
-    }
-
-    /// Generate commitment that builders use to sign block options.
-    fn builder_commitment(&self, metadata: &Self::Metadata) -> BuilderCommitment {
-        let mut digest = sha2::Sha256::new();
-        digest.update((self.raw_payload.len() as u64).to_le_bytes());
-        digest.update((self.ns_table.bytes.len() as u64).to_le_bytes());
-        digest.update((metadata.bytes.len() as u64).to_le_bytes());
-        digest.update(&self.raw_payload);
-        digest.update(&self.ns_table.bytes);
-        digest.update(&metadata.bytes);
-        BuilderCommitment::from_raw_digest(digest.finalize())
-    }
-
-    fn transactions<'a>(
-        &'a self,
-        metadata: &'a Self::Metadata,
-    ) -> impl 'a + Iterator<Item = Self::Transaction> {
-        self.enumerate(metadata).map(|(_, t)| t)
-    }
-
-    fn empty() -> (Self, Self::Metadata) {
-        let payload = Payload::from_txs(vec![], &ChainConfig::default()).unwrap();
-        let ns_table = payload.get_ns_table().clone();
-        (payload, ns_table)
-    }
-}
-=======
 #[cfg(test)]
-mod test;
->>>>>>> 1951d7a7
+mod test;