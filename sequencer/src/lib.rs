pub mod api;
pub mod catchup;
pub mod context;
pub mod genesis;
mod proposal_fetcher;
mod request_response;

mod external_event_handler;
pub mod options;
pub mod state_signature;

mod restart_tests;

mod message_compat_tests;

use std::sync::Arc;

use alloy::primitives::U256;
use anyhow::Context;
use async_lock::{Mutex, RwLock};
use catchup::{ParallelStateCatchup, StatePeers};
use context::SequencerContext;
use espresso_types::{
    traits::{EventConsumer, MembershipPersistence},
    v0_3::StakeTableFetcher,
    BackoffParams, EpochCommittees, L1ClientOptions, NodeState, PubKey, SeqTypes,
    SolverAuctionResultsProvider, ValidatedState,
};
use genesis::L1Finalized;
use hotshot_libp2p_networking::network::behaviours::dht::store::persistent::DhtNoPersistence;
use hotshot_query_service::data_source::storage::SqlStorage;
use libp2p::Multiaddr;
use network::libp2p::split_off_peer_id;
use options::Identity;
use proposal_fetcher::ProposalFetcherConfig;
use tokio::select;
use tracing::info;
use url::Url;
pub mod persistence;
pub mod state;
use std::{fmt::Debug, marker::PhantomData, time::Duration};

use derivative::Derivative;
use espresso_types::v0::traits::SequencerPersistence;
pub use genesis::Genesis;
use hotshot::{
    traits::implementations::{
        derive_libp2p_multiaddr, derive_libp2p_peer_id, CdnMetricsValue, CdnTopic,
        CombinedNetworks, GossipConfig, KeyPair, Libp2pNetwork, MemoryNetwork, PushCdnNetwork,
        RequestResponseConfig, WrappedSignatureKey,
    },
    types::SignatureKey,
    MarketplaceConfig,
};
use hotshot_orchestrator::client::{get_complete_config, OrchestratorClient};
use hotshot_types::{
    data::ViewNumber,
    epoch_membership::EpochMembershipCoordinator,
    light_client::{StateKeyPair, StateSignKey},
    signature_key::{BLSPrivKey, BLSPubKey},
    traits::{
        metrics::{Metrics, NoMetrics},
        network::ConnectedNetwork,
        node_implementation::{NodeImplementation, NodeType, Versions},
    },
    utils::BuilderCommitment,
    ValidatorConfig,
};
pub use options::Options;
use serde::{Deserialize, Serialize};
use vbs::version::{StaticVersion, StaticVersionType};
pub mod network;

mod run;
pub use run::main;

pub const RECENT_STAKE_TABLES_LIMIT: u64 = 20;
/// The Sequencer node is generic over the hotshot CommChannel.
#[derive(Derivative, Serialize, Deserialize)]
#[derivative(
    Copy(bound = ""),
    Debug(bound = ""),
    Default(bound = ""),
    PartialEq(bound = ""),
    Eq(bound = ""),
    Hash(bound = "")
)]
pub struct Node<N: ConnectedNetwork<PubKey>, P: SequencerPersistence>(PhantomData<fn(&N, &P)>);

// Using derivative to derive Clone triggers the clippy lint
// https://rust-lang.github.io/rust-clippy/master/index.html#/incorrect_clone_impl_on_copy_type
impl<N: ConnectedNetwork<PubKey>, P: SequencerPersistence> Clone for Node<N, P> {
    fn clone(&self) -> Self {
        *self
    }
}

pub type SequencerApiVersion = StaticVersion<0, 1>;

impl<N: ConnectedNetwork<PubKey>, P: SequencerPersistence> NodeImplementation<SeqTypes>
    for Node<N, P>
{
    type Network = N;
    type Storage = Arc<P>;
    type AuctionResultsProvider = SolverAuctionResultsProvider;
}

#[derive(Clone, Debug)]
pub struct NetworkParams {
    /// The address where a CDN marshal is located
    pub cdn_endpoint: String,
    pub orchestrator_url: Url,
    pub state_relay_server_url: Url,
    pub private_staking_key: BLSPrivKey,
    pub private_state_key: StateSignKey,
    pub state_peers: Vec<Url>,
    pub config_peers: Option<Vec<Url>>,
    pub catchup_backoff: BackoffParams,
    /// The address to advertise as our public API's URL
    pub public_api_url: Option<Url>,

    /// The address to send to other Libp2p nodes to contact us
    pub libp2p_advertise_address: String,
    /// The address to bind to for Libp2p
    pub libp2p_bind_address: String,
    /// The (optional) bootstrap node addresses for Libp2p. If supplied, these will
    /// override the bootstrap nodes specified in the config file.
    pub libp2p_bootstrap_nodes: Option<Vec<Multiaddr>>,

    /// The heartbeat interval
    pub libp2p_heartbeat_interval: Duration,

    /// The number of past heartbeats to gossip about
    pub libp2p_history_gossip: usize,
    /// The number of past heartbeats to remember the full messages for
    pub libp2p_history_length: usize,

    /// The target number of peers in the mesh
    pub libp2p_mesh_n: usize,
    /// The maximum number of peers in the mesh
    pub libp2p_mesh_n_high: usize,
    /// The minimum number of peers in the mesh
    pub libp2p_mesh_n_low: usize,
    /// The minimum number of mesh peers that must be outbound
    pub libp2p_mesh_outbound_min: usize,

    /// The maximum gossip message size
    pub libp2p_max_gossip_transmit_size: usize,

    /// The maximum direct message size
    pub libp2p_max_direct_transmit_size: u64,

    /// The maximum number of IHAVE messages to accept from a Libp2p peer within a heartbeat
    pub libp2p_max_ihave_length: usize,

    /// The maximum number of IHAVE messages to accept from a Libp2p peer within a heartbeat
    pub libp2p_max_ihave_messages: usize,

    /// The time period that message hashes are stored in the cache
    pub libp2p_published_message_ids_cache_time: Duration,

    /// The time to wait for a Libp2p message requested through IWANT following an IHAVE advertisement
    pub libp2p_iwant_followup_time: Duration,

    /// The maximum number of Libp2p messages we will process in a given RPC
    pub libp2p_max_messages_per_rpc: Option<usize>,

    /// How many times we will allow a peer to request the same message id through IWANT gossip before we start ignoring them
    pub libp2p_gossip_retransmission: u32,

    /// If enabled newly created messages will always be sent to all peers that are subscribed to the topic and have a good enough score
    pub libp2p_flood_publish: bool,

    /// The time period that Libp2p message hashes are stored in the cache
    pub libp2p_duplicate_cache_time: Duration,

    /// Time to live for Libp2p fanout peers
    pub libp2p_fanout_ttl: Duration,

    /// Initial delay in each Libp2p heartbeat
    pub libp2p_heartbeat_initial_delay: Duration,

    /// How many Libp2p peers we will emit gossip to at each heartbeat
    pub libp2p_gossip_factor: f64,

    /// Minimum number of Libp2p peers to emit gossip to during a heartbeat
    pub libp2p_gossip_lazy: usize,
}

pub struct L1Params {
    pub urls: Vec<Url>,
    pub options: L1ClientOptions,
}

#[allow(clippy::too_many_arguments)]
pub async fn init_node<P: SequencerPersistence + MembershipPersistence, V: Versions>(
    genesis: Genesis,
    network_params: NetworkParams,
    metrics: &dyn Metrics,
    persistence: P,
    l1_params: L1Params,
    storage: Option<Arc<SqlStorage>>,
    seq_versions: V,
    event_consumer: impl EventConsumer + 'static,
    is_da: bool,
    identity: Identity,
    marketplace_config: MarketplaceConfig<SeqTypes, Node<network::Production, P>>,
    proposal_fetcher_config: ProposalFetcherConfig,
) -> anyhow::Result<SequencerContext<network::Production, P, V>> {
    // Expose git information via status API.
    metrics
        .text_family(
            "version".into(),
            vec!["rev".into(), "desc".into(), "timestamp".into()],
        )
        .create(vec![
            env!("VERGEN_GIT_SHA").into(),
            env!("VERGEN_GIT_DESCRIBE").into(),
            env!("VERGEN_GIT_COMMIT_TIMESTAMP").into(),
        ]);

    // Expose Node Entity Information via the status/metrics API
    metrics
        .text_family(
            "node_identity_general".into(),
            vec![
                "name".into(),
                "company_name".into(),
                "company_website".into(),
                "operating_system".into(),
                "node_type".into(),
                "network_type".into(),
            ],
        )
        .create(vec![
            identity.node_name.unwrap_or("".into()),
            identity.company_name.unwrap_or("".into()),
            identity
                .company_website
                .map(|u| u.into())
                .unwrap_or("".into()),
            identity.operating_system.unwrap_or("".into()),
            identity.node_type.unwrap_or("".into()),
            identity.network_type.unwrap_or("".into()),
        ]);

    // Expose Node Identity Location via the status/metrics API
    metrics
        .text_family(
            "node_identity_location".into(),
            vec!["country".into(), "latitude".into(), "longitude".into()],
        )
        .create(vec![
            identity.country_code.unwrap_or("".into()),
            identity
                .latitude
                .map(|l| l.to_string())
                .unwrap_or("".into()),
            identity
                .longitude
                .map(|l| l.to_string())
                .unwrap_or("".into()),
        ]);

    // Stick our public key in `metrics` so it is easily accessible via the status API.
    let pub_key = BLSPubKey::from_private(&network_params.private_staking_key);
    metrics
        .text_family("node".into(), vec!["key".into()])
        .create(vec![pub_key.to_string()]);

    // Parse the Libp2p bind and advertise addresses to multiaddresses
    let libp2p_bind_address = derive_libp2p_multiaddr(&network_params.libp2p_bind_address)
        .with_context(|| {
            format!(
                "Failed to derive Libp2p bind address of {}",
                &network_params.libp2p_bind_address
            )
        })?;
    let libp2p_advertise_address =
        derive_libp2p_multiaddr(&network_params.libp2p_advertise_address).with_context(|| {
            format!(
                "Failed to derive Libp2p advertise address of {}",
                &network_params.libp2p_advertise_address
            )
        })?;

    info!("Libp2p bind address: {}", libp2p_bind_address);
    info!("Libp2p advertise address: {}", libp2p_advertise_address);

    // Orchestrator client
    let orchestrator_client = OrchestratorClient::new(network_params.orchestrator_url);
    let state_key_pair = StateKeyPair::from_sign_key(network_params.private_state_key);
    let validator_config = ValidatorConfig {
        public_key: pub_key,
        private_key: network_params.private_staking_key,
        stake_value: U256::ONE,
        state_public_key: state_key_pair.ver_key(),
        state_private_key: state_key_pair.sign_key(),
        is_da,
    };

    // Derive our Libp2p public key from our private key
    let libp2p_public_key = derive_libp2p_peer_id::<<SeqTypes as NodeType>::SignatureKey>(
        &validator_config.private_key,
    )
    .with_context(|| "Failed to derive Libp2p peer ID")?;

    // Print the libp2p public key
    info!("Starting Libp2p with PeerID: {}", libp2p_public_key);

    let (mut network_config, wait_for_orchestrator) = match (
        persistence.load_config().await?,
        network_params.config_peers,
    ) {
        (Some(config), _) => {
            tracing::info!("loaded network config from storage, rejoining existing network");
            (config, false)
        },
        // If we were told to fetch the config from an already-started peer, do so.
        (None, Some(peers)) => {
            tracing::info!(?peers, "loading network config from peers");
            let peers = StatePeers::<SequencerApiVersion>::from_urls(
                peers,
                network_params.catchup_backoff,
                &NoMetrics,
            );
            let config = peers.fetch_config(validator_config.clone()).await?;

            tracing::info!(
                node_id = config.node_index,
                stake_table = ?config.config.known_nodes_with_stake,
                "loaded config",
            );
            persistence.save_config(&config).await?;
            (config, false)
        },
        // Otherwise, this is a fresh network; load from the orchestrator.
        (None, None) => {
            tracing::info!("loading network config from orchestrator");
            tracing::error!(
                "waiting for other nodes to connect, DO NOT RESTART until fully connected"
            );
            let config = get_complete_config(
                &orchestrator_client,
                validator_config.clone(),
                // Register in our Libp2p advertise address and public key so other nodes
                // can contact us on startup
                Some(libp2p_advertise_address),
                Some(libp2p_public_key),
            )
            .await?
            .0;

            tracing::info!(
                node_id = config.node_index,
                stake_table = ?config.config.known_nodes_with_stake,
                "loaded config",
            );
            persistence.save_config(&config).await?;
            tracing::error!("all nodes connected");
            (config, true)
        },
    };

    if let Some(upgrade) = genesis.upgrades.get(&V::Upgrade::VERSION) {
        upgrade.set_hotshot_config_parameters(&mut network_config.config);
    }

    let epoch_height = genesis.epoch_height.unwrap_or_default();
    let epoch_start_block = genesis.epoch_start_block.unwrap_or_default();

    tracing::info!("setting epoch_height={epoch_height:?}");
    tracing::info!("setting epoch_start_block={epoch_start_block:?}");
    network_config.config.epoch_height = epoch_height;
    network_config.config.epoch_start_block = epoch_start_block;

    // If the `Libp2p` bootstrap nodes were supplied via the command line, override those
    // present in the config file.
    if let Some(bootstrap_nodes) = network_params.libp2p_bootstrap_nodes {
        if let Some(libp2p_config) = network_config.libp2p_config.as_mut() {
            // If the libp2p configuration is present, we can override the bootstrap nodes.

            // Split off the peer ID from the addresses
            libp2p_config.bootstrap_nodes = bootstrap_nodes
                .into_iter()
                .map(split_off_peer_id)
                .collect::<Result<Vec<_>, _>>()
                .with_context(|| "Failed to parse peer ID from bootstrap node")?;
        } else {
            // If not, don't try launching with them. Eventually we may want to
            // provide a default configuration here instead.
            tracing::warn!("No libp2p configuration found, ignoring supplied bootstrap nodes");
        }
    }

    let node_index = network_config.node_index;

    // If we are a DA node, we need to subscribe to the DA topic
    let topics = {
        let mut topics = vec![CdnTopic::Global];
        if is_da {
            topics.push(CdnTopic::Da);
        }
        topics
    };

    // Initialize the push CDN network (and perform the initial connection)
    let cdn_network = PushCdnNetwork::new(
        network_params.cdn_endpoint,
        topics,
        KeyPair {
            public_key: WrappedSignatureKey(validator_config.public_key),
            private_key: validator_config.private_key.clone(),
        },
        CdnMetricsValue::new(metrics),
    )
    .with_context(|| format!("Failed to create CDN network {node_index}"))?;

    // Configure gossipsub based on the command line options
    let gossip_config = GossipConfig {
        heartbeat_interval: network_params.libp2p_heartbeat_interval,
        history_gossip: network_params.libp2p_history_gossip,
        history_length: network_params.libp2p_history_length,
        mesh_n: network_params.libp2p_mesh_n,
        mesh_n_high: network_params.libp2p_mesh_n_high,
        mesh_n_low: network_params.libp2p_mesh_n_low,
        mesh_outbound_min: network_params.libp2p_mesh_outbound_min,
        max_ihave_messages: network_params.libp2p_max_ihave_messages,
        max_transmit_size: network_params.libp2p_max_gossip_transmit_size,
        max_ihave_length: network_params.libp2p_max_ihave_length,
        published_message_ids_cache_time: network_params.libp2p_published_message_ids_cache_time,
        iwant_followup_time: network_params.libp2p_iwant_followup_time,
        max_messages_per_rpc: network_params.libp2p_max_messages_per_rpc,
        gossip_retransmission: network_params.libp2p_gossip_retransmission,
        flood_publish: network_params.libp2p_flood_publish,
        duplicate_cache_time: network_params.libp2p_duplicate_cache_time,
        fanout_ttl: network_params.libp2p_fanout_ttl,
        heartbeat_initial_delay: network_params.libp2p_heartbeat_initial_delay,
        gossip_factor: network_params.libp2p_gossip_factor,
        gossip_lazy: network_params.libp2p_gossip_lazy,
    };

    // Configure request/response based on the command line options
    let request_response_config = RequestResponseConfig {
        request_size_maximum: network_params.libp2p_max_direct_transmit_size,
        response_size_maximum: network_params.libp2p_max_direct_transmit_size,
    };

    let l1_client = l1_params
        .options
        .with_metrics(metrics)
        .connect(l1_params.urls)
        .with_context(|| "failed to create L1 client")?;
    genesis.validate_fee_contract(&l1_client).await?;

    l1_client.spawn_tasks().await;
    let l1_genesis = match genesis.l1_finalized {
        L1Finalized::Block(b) => b,
        L1Finalized::Number { number } => l1_client.wait_for_finalized_block(number).await,
        L1Finalized::Timestamp { timestamp } => {
            l1_client
                .wait_for_finalized_block_with_timestamp(U256::from(timestamp.unix_timestamp()))
                .await
        },
    };

    let mut genesis_state = ValidatedState {
        chain_config: genesis.chain_config.into(),
        ..Default::default()
    };
    for (address, amount) in genesis.accounts {
        tracing::info!(%address, %amount, "Prefunding account for demo");
        genesis_state.prefund_account(address, amount);
    }

    // Create the list of parallel catchup providers
    let state_catchup_providers = ParallelStateCatchup::new(&[]);

    // Add the state peers to the list
    let state_peers = StatePeers::<SequencerApiVersion>::from_urls(
        network_params.state_peers,
        network_params.catchup_backoff,
        metrics,
    );
    state_catchup_providers.add_provider(Arc::new(state_peers));

    // Add the local (persistence) catchup provider to the list (if we can)
    match persistence
        .clone()
        .into_catchup_provider(network_params.catchup_backoff)
    {
        Ok(catchup) => {
            state_catchup_providers.add_provider(Arc::new(catchup));
        },
        Err(e) => {
            tracing::warn!(
                "Failed to create local catchup provider: {e:#}. Only using remote catchup."
            );
        },
    };

    let fetcher = StakeTableFetcher::new(
        Arc::new(state_catchup_providers.clone()),
        Arc::new(Mutex::new(persistence.clone())),
        l1_client.clone(),
        genesis.chain_config,
    );
    fetcher.spawn_update_loop().await;
    // Create the HotShot membership
    let mut membership = EpochCommittees::new_stake(
        network_config.config.known_nodes_with_stake.clone(),
        network_config.config.known_da_nodes.clone(),
        fetcher,
    );
    membership.reload_stake(RECENT_STAKE_TABLES_LIMIT).await;

    let membership: Arc<RwLock<EpochCommittees>> = Arc::new(RwLock::new(membership));
    let coordinator =
        EpochMembershipCoordinator::new(membership, network_config.config.epoch_height);

    let instance_state = NodeState {
        chain_config: genesis.chain_config,
        l1_client,
        genesis_header: genesis.header,
        genesis_state,
        l1_genesis: Some(l1_genesis),
        node_id: node_index,
        upgrades: genesis.upgrades,
        current_version: V::Base::VERSION,
        epoch_height: Some(epoch_height),
        state_catchup: Arc::new(state_catchup_providers.clone()),
        coordinator: coordinator.clone(),
    };

    // Initialize the Libp2p network
    let network = {
        let p2p_network = Libp2pNetwork::from_config(
            network_config.clone(),
            DhtNoPersistence,
            coordinator.membership().clone(),
            gossip_config,
            request_response_config,
            libp2p_bind_address,
            &validator_config.public_key,
            // We need the private key so we can derive our Libp2p keypair
            // (using https://docs.rs/blake3/latest/blake3/fn.derive_key.html)
            &validator_config.private_key,
            hotshot::traits::implementations::Libp2pMetricsValue::new(metrics),
        )
        .await
        .with_context(|| {
            format!(
                "Failed to create libp2p network on node {node_index}; binding to {:?}",
                network_params.libp2p_bind_address
            )
        })?;

        tracing::warn!("Waiting for at least one connection to be initialized");
        select! {
            _ = cdn_network.wait_for_ready() => {
                tracing::warn!("CDN connection initialized");
            },
            _ = p2p_network.wait_for_ready() => {
                tracing::warn!("P2P connection initialized");
            },
        };

        // Combine the CDN and P2P networks
        Arc::from(CombinedNetworks::new(
            cdn_network,
            p2p_network,
            Some(Duration::from_secs(1)),
        ))
    };

    let mut ctx = SequencerContext::init(
        network_config,
        validator_config,
        coordinator,
        instance_state,
        storage,
        state_catchup_providers,
        persistence,
        network,
        Some(network_params.state_relay_server_url),
        metrics,
        genesis.stake_table.capacity,
        event_consumer,
        seq_versions,
        marketplace_config,
        proposal_fetcher_config,
    )
    .await?;
    if wait_for_orchestrator {
        ctx = ctx.wait_for_orchestrator(orchestrator_client);
    }
    Ok(ctx)
}

pub fn empty_builder_commitment() -> BuilderCommitment {
    BuilderCommitment::from_bytes([])
}

#[cfg(any(test, feature = "testing"))]
pub mod testing {
    use std::{
        collections::{BTreeMap, HashMap},
        time::Duration,
    };

    use alloy::{
<<<<<<< HEAD
        node_bindings::{Anvil, AnvilInstance},
        primitives::U256,
        providers::{
            fillers::{
                BlobGasFiller, ChainIdFiller, FillProvider, GasFiller, JoinFill, NonceFiller,
            },
            layers::AnvilProvider,
            RootProvider,
        },
=======
        network::EthereumWallet,
        primitives::U256,
        providers::ProviderBuilder,
>>>>>>> c6b2ce65
        signers::{
            k256::ecdsa::SigningKey,
            local::{LocalSigner, PrivateKeySigner},
        },
    };
    use async_lock::RwLock;
    use catchup::NullStateCatchup;
    use committable::Committable;
    use espresso_contract_deployer::{
        builder::DeployerArgsBuilder, network_config::light_client_genesis_from_stake_table,
        Contract, Contracts,
    };
    use espresso_types::{
        eth_signature_key::EthKeyPair,
        v0::traits::{EventConsumer, NullEventConsumer, PersistenceOptions, StateCatchup},
        EpochVersion, Event, FeeAccount, L1Client, MarketplaceVersion, NetworkConfig, PubKey,
        SeqTypes, Transaction, Upgrade, UpgradeMap,
    };
    use futures::{
        future::join_all,
        stream::{Stream, StreamExt},
    };
    use hotshot::{
        traits::{
            implementations::{MasterMap, MemoryNetwork},
            BlockPayload,
        },
        types::EventType::Decide,
    };
    use hotshot_builder_core_refactored::service::{
        BuilderConfig as LegacyBuilderConfig, GlobalState as LegacyGlobalState,
    };
    use hotshot_testing::block_builder::{
        BuilderTask, SimpleBuilderImplementation, TestBuilderImplementation,
    };
    use hotshot_types::{
        event::LeafInfo,
        light_client::StateKeyPair,
        signature_key::BLSKeyPair,
        traits::{
            block_contents::BlockHeader, metrics::NoMetrics, network::Topic,
            signature_key::BuilderSignatureKey,
        },
        HotShotConfig, PeerConfig,
    };
    use marketplace_builder_core::{
        hooks::NoHooks,
        service::{BuilderConfig, GlobalState},
    };
    use portpicker::pick_unused_port;
    use rand::SeedableRng as _;
    use rand_chacha::ChaCha20Rng;
    use staking_cli::demo::setup_stake_table_contract_for_test;
    use tokio::spawn;
    use vbs::version::Version;

    use super::*;
    use crate::{
        catchup::ParallelStateCatchup,
        persistence::no_storage::{self, NoStorage},
    };

    const STAKE_TABLE_CAPACITY_FOR_TEST: usize = 10;
    const BUILDER_CHANNEL_CAPACITY_FOR_TEST: usize = 128;
    type AnvilFillProvider = AnvilProvider<
        FillProvider<
            JoinFill<
                alloy::providers::Identity,
                JoinFill<GasFiller, JoinFill<BlobGasFiller, JoinFill<NonceFiller, ChainIdFiller>>>,
            >,
            RootProvider,
        >,
    >;
    struct LegacyBuilderImplementation {
        global_state: Arc<LegacyGlobalState<SeqTypes>>,
    }

    impl BuilderTask<SeqTypes> for LegacyBuilderImplementation {
        fn start(
            self: Box<Self>,
            stream: Box<
                dyn futures::prelude::Stream<Item = hotshot::types::Event<SeqTypes>>
                    + std::marker::Unpin
                    + Send
                    + 'static,
            >,
        ) {
            spawn(async move {
                let res = self.global_state.start_event_loop(stream).await;
                tracing::error!(?res, "testing legacy builder service exited");
            });
        }
    }

    pub async fn run_legacy_builder<const NUM_NODES: usize>(
        port: Option<u16>,
        max_block_size: Option<u64>,
    ) -> (Box<dyn BuilderTask<SeqTypes>>, Url) {
        let builder_key_pair = TestConfig::<0>::builder_key();
        let port = port.unwrap_or_else(|| pick_unused_port().expect("No ports available"));

        // This should never fail.
        let url: Url = format!("http://localhost:{port}")
            .parse()
            .expect("Failed to parse builder URL");

        // create the global state
        let global_state = LegacyGlobalState::new(
            LegacyBuilderConfig {
                builder_keys: (builder_key_pair.fee_account(), builder_key_pair),
                max_api_waiting_time: Duration::from_secs(1),
                max_block_size_increment_period: Duration::from_secs(60),
                maximize_txn_capture_timeout: Duration::from_millis(100),
                txn_garbage_collect_duration: Duration::from_secs(60),
                txn_channel_capacity: BUILDER_CHANNEL_CAPACITY_FOR_TEST,
                tx_status_cache_capacity: 81920,
                base_fee: 10,
            },
            NodeState::default(),
            max_block_size.unwrap_or(300),
            NUM_NODES,
        );

        // Create and spawn the tide-disco app to serve the builder APIs
        let app = Arc::clone(&global_state)
            .into_app()
            .expect("Failed to create builder tide-disco app");

        spawn(
            app.serve(
                format!("http://0.0.0.0:{port}")
                    .parse::<Url>()
                    .expect("Failed to parse builder listener"),
                EpochVersion::instance(),
            ),
        );

        // Pass on the builder task to be injected in the testing harness
        (Box::new(LegacyBuilderImplementation { global_state }), url)
    }

    struct MarketplaceBuilderImplementation {
        global_state: Arc<GlobalState<SeqTypes, NoHooks<SeqTypes>>>,
    }

    impl BuilderTask<SeqTypes> for MarketplaceBuilderImplementation {
        fn start(
            self: Box<Self>,
            stream: Box<
                dyn Stream<Item = hotshot::types::Event<SeqTypes>>
                    + std::marker::Unpin
                    + Send
                    + 'static,
            >,
        ) {
            spawn(async move {
                let res = self.global_state.start_event_loop(stream).await;
                tracing::error!(?res, "Testing marketplace builder service exited");
            });
        }
    }

    pub async fn run_marketplace_builder<const NUM_NODES: usize>(
        port: Option<u16>,
    ) -> (Box<dyn BuilderTask<SeqTypes>>, Url) {
        let builder_key_pair = TestConfig::<0>::builder_key();
        let port = port.unwrap_or_else(|| pick_unused_port().expect("No ports available"));

        // This should never fail.
        let url: Url = format!("http://localhost:{port}")
            .parse()
            .expect("Failed to parse builder URL");

        // create the global state
        let global_state = GlobalState::new(
            BuilderConfig {
                builder_keys: (builder_key_pair.fee_account(), builder_key_pair),
                api_timeout: Duration::from_secs(60),
                tx_capture_timeout: Duration::from_millis(100),
                txn_garbage_collect_duration: Duration::from_secs(60),
                txn_channel_capacity: BUILDER_CHANNEL_CAPACITY_FOR_TEST,
                tx_status_cache_capacity: 81920,
                base_fee: 10,
            },
            NoHooks(PhantomData),
        );

        // Create and spawn the tide-disco app to serve the builder APIs
        let app = Arc::clone(&global_state)
            .into_app()
            .expect("Failed to create builder tide-disco app");

        spawn(
            app.serve(
                format!("http://0.0.0.0:{port}")
                    .parse::<Url>()
                    .expect("Failed to parse builder listener"),
                MarketplaceVersion::instance(),
            ),
        );

        // Pass on the builder task to be injected in the testing harness
        (
            Box::new(MarketplaceBuilderImplementation { global_state }),
            url,
        )
    }

    pub async fn run_test_builder<const NUM_NODES: usize>(
        port: Option<u16>,
    ) -> (Box<dyn BuilderTask<SeqTypes>>, Url) {
        let port = port.unwrap_or_else(|| pick_unused_port().expect("No ports available"));

        // This should never fail.
        let url: Url = format!("http://localhost:{port}")
            .parse()
            .expect("Failed to parse builder URL");
        tracing::info!("Starting test builder on {url}");

        (
            <SimpleBuilderImplementation as TestBuilderImplementation<SeqTypes>>::start(
                NUM_NODES,
                format!("http://0.0.0.0:{port}")
                    .parse()
                    .expect("Failed to parse builder listener"),
                (),
                HashMap::new(),
            )
            .await,
            url,
        )
    }

    pub struct TestConfigBuilder<const NUM_NODES: usize> {
        config: HotShotConfig<SeqTypes>,
        priv_keys: Vec<BLSPrivKey>,
        state_key_pairs: Vec<StateKeyPair>,
        master_map: Arc<MasterMap<PubKey>>,
        l1_url: Url,
        anvil_provider: Option<AnvilFillProvider>,
        signer: LocalSigner<SigningKey>,
        state_relay_url: Option<Url>,
        builder_port: Option<u16>,
        marketplace_builder_port: Option<u16>,
        upgrades: BTreeMap<Version, Upgrade>,
    }

    pub fn staking_priv_keys(
        priv_keys: &[BLSPrivKey],
        state_key_pairs: &[StateKeyPair],
        num_nodes: usize,
    ) -> Vec<(PrivateKeySigner, BLSKeyPair, StateKeyPair)> {
        let seed = [42u8; 32];
        let mut rng = ChaCha20Rng::from_seed(seed); // Create a deterministic RNG
        let eth_key_pairs = (0..num_nodes).map(|_| SigningKey::random(&mut rng).into());
        eth_key_pairs
            .zip(priv_keys.iter())
            .zip(state_key_pairs.iter())
            .map(|((eth, bls), state)| (eth, bls.clone().into(), state.clone()))
            .collect()
    }

    impl<const NUM_NODES: usize> TestConfigBuilder<NUM_NODES> {
        pub fn builder_port(mut self, builder_port: Option<u16>) -> Self {
            self.builder_port = builder_port;
            self
        }

        pub fn marketplace_builder_port(mut self, port: Option<u16>) -> Self {
            self.marketplace_builder_port = port;
            self
        }

        pub fn state_relay_url(mut self, url: Url) -> Self {
            self.state_relay_url = Some(url);
            self
        }

        /// Sets the Anvil provider, constructed using the Anvil instance.
        /// Also sets the L1 URL based on the Anvil endpoint.
        /// The `AnvilProvider` can be used to configure the Anvil, for example,
        /// by enabling interval mining after the test network is initialized.
        pub fn anvil_provider(mut self, anvil: AnvilInstance) -> Self {
            self.l1_url = anvil.endpoint().parse().unwrap();
            let l1_client = L1Client::anvil(&anvil).expect("create l1 client");
            let anvil_provider = AnvilProvider::new(l1_client.provider, Arc::new(anvil));
            self.anvil_provider = Some(anvil_provider);
            self
        }

        /// Sets a custom L1 URL, overriding any previously set Anvil instance URL.
        /// This removes the anvil provider, as well as it is no longer needed
        pub fn l1_url(mut self, l1_url: Url) -> Self {
            self.anvil_provider = None;
            self.l1_url = l1_url;
            self
        }
        pub fn signer(mut self, signer: LocalSigner<SigningKey>) -> Self {
            self.signer = signer;
            self
        }

        pub fn upgrades<V: Versions>(mut self, upgrades: BTreeMap<Version, Upgrade>) -> Self {
            let upgrade = upgrades.get(&<V as Versions>::Upgrade::VERSION).unwrap();
            upgrade.set_hotshot_config_parameters(&mut self.config);
            self.upgrades = upgrades;
            self
        }

        /// Version specific upgrade setup. Extend to future upgrades
        /// by adding a branch to the `match` statement.
        pub async fn set_upgrades(mut self, version: Version) -> Self {
            let upgrade = match version {
                version if version >= EpochVersion::VERSION => {
                    tracing::debug!(?version, "upgrade version");
                    let blocks_per_epoch = self.config.epoch_height;
                    let epoch_start_block = self.config.epoch_start_block;

                    let (genesis_state, genesis_stake) = light_client_genesis_from_stake_table(
                        &self.config.known_nodes_with_stake,
                        STAKE_TABLE_CAPACITY_FOR_TEST,
                    )
                    .unwrap();

                    let validators =
                        staking_priv_keys(&self.priv_keys, &self.state_key_pairs, NUM_NODES);

                    let deployer = ProviderBuilder::new()
                        .wallet(EthereumWallet::from(self.signer.clone()))
                        .on_http(self.l1_url.clone());

                    let mut contracts = Contracts::new();
                    let args = DeployerArgsBuilder::default()
                        .deployer(deployer.clone())
                        .mock_light_client(true)
                        .genesis_lc_state(genesis_state)
                        .genesis_st_state(genesis_stake)
                        .blocks_per_epoch(blocks_per_epoch)
                        .epoch_start_block(epoch_start_block)
                        .build()
                        .unwrap();
                    args.deploy_all(&mut contracts)
                        .await
                        .expect("failed to deploy all contracts");

                    let st_addr = contracts
                        .address(Contract::StakeTableProxy)
                        .expect("StakeTableProxy address not found");
                    let token_addr = contracts
                        .address(Contract::EspTokenProxy)
                        .expect("EspTokenProxy address not found");
                    setup_stake_table_contract_for_test(
                        self.l1_url.clone(),
                        &deployer,
                        st_addr,
                        token_addr,
                        validators,
                        false,
                    )
                    .await
                    .expect("stake table setup failed");

                    Upgrade::pos_view_based(st_addr)
                },
                _ => panic!("Upgrade not configured for version {:?}", version),
            };

            let mut upgrades = std::collections::BTreeMap::new();
            upgrade.set_hotshot_config_parameters(&mut self.config);
            upgrades.insert(version, upgrade);

            self.upgrades = upgrades;
            self
        }

        pub fn epoch_height(mut self, epoch_height: u64) -> Self {
            self.config.epoch_height = epoch_height;
            self
        }

        pub fn epoch_start_block(mut self, start_block: u64) -> Self {
            self.config.epoch_start_block = start_block;
            self
        }

        pub fn build(self) -> TestConfig<NUM_NODES> {
            TestConfig {
                config: self.config,
                priv_keys: self.priv_keys,
                state_key_pairs: self.state_key_pairs,
                master_map: self.master_map,
                l1_url: self.l1_url,
                signer: self.signer,
                state_relay_url: self.state_relay_url,
                marketplace_builder_port: self.marketplace_builder_port,
                builder_port: self.builder_port,
                upgrades: self.upgrades,
                anvil_provider: self.anvil_provider,
            }
        }
    }

    impl<const NUM_NODES: usize> Default for TestConfigBuilder<NUM_NODES> {
        fn default() -> Self {
            let num_nodes = NUM_NODES;

            // Generate keys for the nodes.
            let seed = [0; 32];
            let (pub_keys, priv_keys): (Vec<_>, Vec<_>) = (0..num_nodes)
                .map(|i| <PubKey as SignatureKey>::generated_from_seed_indexed(seed, i as u64))
                .unzip();
            let state_key_pairs = (0..num_nodes)
                .map(|i| StateKeyPair::generate_from_seed_indexed(seed, i as u64))
                .collect::<Vec<_>>();
            let known_nodes_with_stake = pub_keys
                .iter()
                .zip(&state_key_pairs)
                .map(|(pub_key, state_key_pair)| PeerConfig::<SeqTypes> {
                    stake_table_entry: pub_key.stake_table_entry(U256::from(1)),
                    state_ver_key: state_key_pair.ver_key(),
                })
                .collect::<Vec<_>>();

            let master_map = MasterMap::new();

            let config: HotShotConfig<SeqTypes> = HotShotConfig {
                fixed_leader_for_gpuvid: 0,
                num_nodes_with_stake: num_nodes.try_into().unwrap(),
                known_da_nodes: known_nodes_with_stake.clone(),
                known_nodes_with_stake: known_nodes_with_stake.clone(),
                next_view_timeout: Duration::from_secs(5).as_millis() as u64,
                num_bootstrap: 1usize,
                da_staked_committee_size: num_nodes,
                view_sync_timeout: Duration::from_secs(1),
                data_request_delay: Duration::from_secs(1),
                builder_urls: vec1::vec1![Url::parse(&format!(
                    "http://127.0.0.1:{}",
                    pick_unused_port().unwrap()
                ))
                .unwrap()],
                builder_timeout: Duration::from_secs(1),
                start_threshold: (
                    known_nodes_with_stake.clone().len() as u64,
                    known_nodes_with_stake.clone().len() as u64,
                ),
                start_proposing_view: 0,
                stop_proposing_view: 0,
                start_voting_view: 0,
                stop_voting_view: 0,
                start_proposing_time: 0,
                start_voting_time: 0,
                stop_proposing_time: 0,
                stop_voting_time: 0,
                epoch_height: 30,
                epoch_start_block: 1,
            };

            let anvil = Anvil::new().args(["--slots-in-an-epoch", "0"]).spawn();

            let l1_client = L1Client::anvil(&anvil).expect("failed to create l1 client");
            let anvil_provider = AnvilProvider::new(l1_client.provider, Arc::new(anvil));

            let l1_signer_key = anvil_provider.anvil().keys()[0].clone();
            let signer = LocalSigner::from(l1_signer_key);

            Self {
                config,
                priv_keys,
                state_key_pairs,
                master_map,
                l1_url: anvil_provider.anvil().endpoint().parse().unwrap(),
                anvil_provider: Some(anvil_provider),
                signer,
                state_relay_url: None,
                builder_port: None,
                marketplace_builder_port: None,
                upgrades: Default::default(),
            }
        }
    }

    #[derive(Clone)]
    pub struct TestConfig<const NUM_NODES: usize> {
        config: HotShotConfig<SeqTypes>,
        priv_keys: Vec<BLSPrivKey>,
        state_key_pairs: Vec<StateKeyPair>,
        master_map: Arc<MasterMap<PubKey>>,
        l1_url: Url,
        anvil_provider: Option<AnvilFillProvider>,
        signer: LocalSigner<SigningKey>,
        state_relay_url: Option<Url>,
        builder_port: Option<u16>,
        marketplace_builder_port: Option<u16>,
        upgrades: BTreeMap<Version, Upgrade>,
    }

    impl<const NUM_NODES: usize> TestConfig<NUM_NODES> {
        pub fn num_nodes(&self) -> usize {
            self.priv_keys.len()
        }

        pub fn hotshot_config(&self) -> &HotShotConfig<SeqTypes> {
            &self.config
        }

        pub fn set_builder_urls(&mut self, builder_urls: vec1::Vec1<Url>) {
            self.config.builder_urls = builder_urls;
        }

        pub fn marketplace_builder_port(&self) -> Option<u16> {
            self.marketplace_builder_port
        }

        pub fn builder_port(&self) -> Option<u16> {
            self.builder_port
        }

        pub fn signer(&self) -> LocalSigner<SigningKey> {
            self.signer.clone()
        }

        pub fn l1_url(&self) -> Url {
            self.l1_url.clone()
        }
        pub fn anvil(&self) -> Option<&AnvilFillProvider> {
            self.anvil_provider.as_ref()
        }

        pub fn get_upgrade_map(&self) -> UpgradeMap {
            self.upgrades.clone().into()
        }

        pub fn upgrades(&self) -> BTreeMap<Version, Upgrade> {
            self.upgrades.clone()
        }

        pub fn staking_priv_keys(&self) -> Vec<(PrivateKeySigner, BLSKeyPair, StateKeyPair)> {
            staking_priv_keys(&self.priv_keys, &self.state_key_pairs, self.num_nodes())
        }

        pub async fn init_nodes<V: Versions>(
            &self,
            bind_version: V,
        ) -> Vec<SequencerContext<network::Memory, NoStorage, V>> {
            join_all((0..self.num_nodes()).map(|i| async move {
                self.init_node(
                    i,
                    ValidatedState::default(),
                    no_storage::Options,
                    Some(NullStateCatchup::default()),
                    None,
                    &NoMetrics,
                    STAKE_TABLE_CAPACITY_FOR_TEST,
                    NullEventConsumer,
                    bind_version,
                    Default::default(),
                    Url::parse(&format!(
                        "http://localhost:{}",
                        self.marketplace_builder_port.unwrap_or_default()
                    ))
                    .unwrap(),
                )
                .await
            }))
            .await
        }

        pub fn known_nodes_with_stake(&self) -> &[PeerConfig<SeqTypes>] {
            &self.config.known_nodes_with_stake
        }

        #[allow(clippy::too_many_arguments)]
        pub async fn init_node<V: Versions, P: PersistenceOptions>(
            &self,
            i: usize,
            mut state: ValidatedState,
            mut persistence_opt: P,
            state_peers: Option<impl StateCatchup + 'static>,
            storage: Option<Arc<SqlStorage>>,
            metrics: &dyn Metrics,
            stake_table_capacity: usize,
            event_consumer: impl EventConsumer + 'static,
            bind_version: V,
            upgrades: BTreeMap<Version, Upgrade>,
            marketplace_builder_url: Url,
        ) -> SequencerContext<network::Memory, P::Persistence, V> {
            let config = self.config.clone();
            let my_peer_config = &config.known_nodes_with_stake[i];
            let is_da = config.known_da_nodes.contains(my_peer_config);

            // Create our own (private, local) validator config
            let validator_config = ValidatorConfig {
                public_key: my_peer_config.stake_table_entry.stake_key,
                private_key: self.priv_keys[i].clone(),
                stake_value: my_peer_config.stake_table_entry.stake_amount,
                state_public_key: self.state_key_pairs[i].ver_key(),
                state_private_key: self.state_key_pairs[i].sign_key(),
                is_da,
            };

            let topics = if is_da {
                vec![Topic::Global, Topic::Da]
            } else {
                vec![Topic::Global]
            };

            let network = Arc::new(MemoryNetwork::new(
                &my_peer_config.stake_table_entry.stake_key,
                &self.master_map,
                &topics,
                None,
            ));

            // Make sure the builder account is funded.
            let builder_account = Self::builder_key().fee_account();
            tracing::info!(%builder_account, "prefunding builder account");
            state.prefund_account(builder_account, U256::MAX.into());

            let persistence = persistence_opt.create().await.unwrap();

            let chain_config = state.chain_config.resolve().unwrap_or_default();

            // Create an empty list of catchup providers
            let catchup_providers = ParallelStateCatchup::new(&[]);

            // If we have the state peers, add them
            if let Some(state_peers) = state_peers {
                catchup_providers.add_provider(Arc::new(state_peers));
            }

            // If we have a working local catchup provider, add it
            match persistence
                .clone()
                .into_catchup_provider(BackoffParams::default())
            {
                Ok(local_catchup) => {
                    catchup_providers.add_provider(local_catchup);
                },
                Err(e) => {
                    tracing::warn!(
                        "Failed to create local catchup provider: {e:#}. Only using remote catchup."
                    );
                },
            };

            let l1_opt = L1ClientOptions {
                stake_table_update_interval: Duration::from_secs(5),
                l1_events_max_block_range: 1,
                l1_polling_interval: Duration::from_secs(1),
                subscription_timeout: Duration::from_secs(5),
                ..Default::default()
            };
            let l1_client = l1_opt
                .connect(vec![self.l1_url.clone()])
                .expect("failed to create L1 client");
            l1_client.spawn_tasks().await;

            let fetcher = StakeTableFetcher::new(
                Arc::new(catchup_providers.clone()),
                Arc::new(Mutex::new(persistence)),
                l1_client.clone(),
                chain_config,
            );
            fetcher.spawn_update_loop().await;

            let mut membership = EpochCommittees::new_stake(
                config.known_nodes_with_stake.clone(),
                config.known_da_nodes.clone(),
                fetcher,
            );
            membership.reload_stake(50).await;

            let membership = Arc::new(RwLock::new(membership));

            let coordinator = EpochMembershipCoordinator::new(membership, 100);

            let node_state = NodeState::new(
                i as u64,
                chain_config,
                l1_client,
                Arc::new(catchup_providers.clone()),
                V::Base::VERSION,
                coordinator.clone(),
            )
            .with_current_version(V::Base::version())
            .with_genesis(state)
            .with_epoch_height(config.epoch_height)
            .with_upgrades(upgrades);

            tracing::info!(
                i,
                key = %my_peer_config.stake_table_entry.stake_key,
                state_key = %my_peer_config.state_ver_key,
                "starting node",
            );

            let persistence = persistence_opt.create().await.unwrap();
            SequencerContext::init(
                NetworkConfig {
                    config,
                    // For testing, we use a fake network, so the rest of the network config beyond
                    // the base consensus config does not matter.
                    ..Default::default()
                },
                validator_config,
                coordinator,
                node_state,
                storage,
                catchup_providers,
                persistence,
                network,
                self.state_relay_url.clone(),
                metrics,
                stake_table_capacity,
                event_consumer,
                bind_version,
                MarketplaceConfig::<SeqTypes, Node<network::Memory, P::Persistence>> {
                    auction_results_provider: Arc::new(SolverAuctionResultsProvider::default()),
                    fallback_builder_url: marketplace_builder_url,
                },
                Default::default(),
            )
            .await
            .unwrap()
        }

        pub fn builder_key() -> EthKeyPair {
            FeeAccount::generated_from_seed_indexed([1; 32], 0).1
        }
    }

    // Wait for decide event, make sure it matches submitted transaction. Return the block number
    // containing the transaction.
    pub async fn wait_for_decide_on_handle(
        events: &mut (impl Stream<Item = Event> + Unpin),
        submitted_txn: &Transaction,
    ) -> u64 {
        let commitment = submitted_txn.commit();

        // Keep getting events until we see a Decide event
        loop {
            let event = events.next().await.unwrap();
            tracing::info!("Received event from handle: {event:?}");

            if let Decide { leaf_chain, .. } = event.event {
                if let Some(height) = leaf_chain.iter().find_map(|LeafInfo { leaf, .. }| {
                    if leaf
                        .block_payload()
                        .as_ref()?
                        .transaction_commitments(leaf.block_header().metadata())
                        .contains(&commitment)
                    {
                        Some(leaf.block_header().block_number())
                    } else {
                        None
                    }
                }) {
                    return height;
                }
            } else {
                // Keep waiting
            }
        }
    }
}

#[cfg(test)]
mod test {

    use alloy::node_bindings::Anvil;
    use espresso_types::{Header, MockSequencerVersions, NamespaceId, Payload, Transaction};
    use futures::StreamExt;
    use hotshot::types::EventType::Decide;
    use hotshot_example_types::node_types::TestVersions;
    use hotshot_types::{
        data::vid_commitment,
        event::LeafInfo,
        traits::block_contents::{
            BlockHeader, BlockPayload, EncodeBytes, GENESIS_VID_NUM_STORAGE_NODES,
        },
    };
    use sequencer_utils::test_utils::setup_test;
    use testing::{wait_for_decide_on_handle, TestConfigBuilder};

    use self::testing::run_test_builder;
    use super::*;

    #[tokio::test(flavor = "multi_thread")]
    async fn test_skeleton_instantiation() {
        setup_test();
        // Assign `config` so it isn't dropped early.
        let anvil = Anvil::new().spawn();
        let url = anvil.endpoint_url();
        const NUM_NODES: usize = 5;
        let mut config = TestConfigBuilder::<NUM_NODES>::default()
            .l1_url(url)
            .build();

        let (builder_task, builder_url) = run_test_builder::<NUM_NODES>(None).await;

        config.set_builder_urls(vec1::vec1![builder_url]);

        let handles = config.init_nodes(MockSequencerVersions::new()).await;

        let handle_0 = &handles[0];

        // Hook the builder up to the event stream from the first node
        builder_task.start(Box::new(handle_0.event_stream().await));

        let mut events = handle_0.event_stream().await;

        for handle in handles.iter() {
            handle.start_consensus().await;
        }

        // Submit target transaction to handle
        let txn = Transaction::new(NamespaceId::from(1_u32), vec![1, 2, 3]);
        handles[0]
            .submit_transaction(txn.clone())
            .await
            .expect("Failed to submit transaction");
        tracing::info!("Submitted transaction to handle: {txn:?}");

        wait_for_decide_on_handle(&mut events, &txn).await;
    }

    #[tokio::test(flavor = "multi_thread")]
    async fn test_header_invariants() {
        setup_test();

        let success_height = 30;
        // Assign `config` so it isn't dropped early.
        let anvil = Anvil::new().spawn();
        let url = anvil.endpoint_url();
        const NUM_NODES: usize = 5;
        let mut config = TestConfigBuilder::<NUM_NODES>::default()
            .l1_url(url)
            .build();

        let (builder_task, builder_url) = run_test_builder::<NUM_NODES>(None).await;

        config.set_builder_urls(vec1::vec1![builder_url]);
        let handles = config.init_nodes(MockSequencerVersions::new()).await;

        let handle_0 = &handles[0];

        let mut events = handle_0.event_stream().await;

        // Hook the builder up to the event stream from the first node
        builder_task.start(Box::new(handle_0.event_stream().await));

        for handle in handles.iter() {
            handle.start_consensus().await;
        }

        let mut parent = {
            // TODO refactor repeated code from other tests
            let (genesis_payload, genesis_ns_table) =
                Payload::from_transactions([], &ValidatedState::default(), &NodeState::mock())
                    .await
                    .unwrap();
            let genesis_commitment = {
                // TODO we should not need to collect payload bytes just to compute vid_commitment
                let payload_bytes = genesis_payload.encode();
                vid_commitment::<TestVersions>(
                    &payload_bytes,
                    &genesis_ns_table.encode(),
                    GENESIS_VID_NUM_STORAGE_NODES,
                    <TestVersions as Versions>::Base::VERSION,
                )
            };
            let genesis_state = NodeState::mock();
            Header::genesis(
                &genesis_state,
                genesis_commitment,
                empty_builder_commitment(),
                genesis_ns_table,
            )
        };

        loop {
            let event = events.next().await.unwrap();
            tracing::info!("Received event from handle: {event:?}");
            let Decide { leaf_chain, .. } = event.event else {
                continue;
            };
            tracing::info!("Got decide {leaf_chain:?}");

            // Check that each successive header satisfies invariants relative to its parent: all
            // the fields which should be monotonic are.
            for LeafInfo { leaf, .. } in leaf_chain.iter().rev() {
                let header = leaf.block_header().clone();
                if header.height() == 0 {
                    parent = header;
                    continue;
                }
                assert_eq!(header.height(), parent.height() + 1);
                assert!(header.timestamp() >= parent.timestamp());
                assert!(header.l1_head() >= parent.l1_head());
                assert!(header.l1_finalized() >= parent.l1_finalized());
                parent = header;
            }

            if parent.height() >= success_height {
                break;
            }
        }
    }
}<|MERGE_RESOLUTION|>--- conflicted
+++ resolved
@@ -609,7 +609,7 @@
     };
 
     use alloy::{
-<<<<<<< HEAD
+        network::EthereumWallet,
         node_bindings::{Anvil, AnvilInstance},
         primitives::U256,
         providers::{
@@ -617,13 +617,8 @@
                 BlobGasFiller, ChainIdFiller, FillProvider, GasFiller, JoinFill, NonceFiller,
             },
             layers::AnvilProvider,
-            RootProvider,
+            ProviderBuilder, RootProvider,
         },
-=======
-        network::EthereumWallet,
-        primitives::U256,
-        providers::ProviderBuilder,
->>>>>>> c6b2ce65
         signers::{
             k256::ecdsa::SigningKey,
             local::{LocalSigner, PrivateKeySigner},
