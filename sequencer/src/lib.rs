--- conflicted
+++ resolved
@@ -603,13 +603,8 @@
     use espresso_types::{
         eth_signature_key::EthKeyPair,
         v0::traits::{EventConsumer, NullEventConsumer, PersistenceOptions, StateCatchup},
-<<<<<<< HEAD
         EpochVersion, Event, FeeAccount, MarketplaceVersion, NetworkConfig, PubKey, SeqTypes,
-        Transaction, Upgrade,
-=======
-        EpochVersion, Event, FeeAccount, L1Client, MarketplaceVersion, NetworkConfig, PubKey,
-        SeqTypes, Transaction, Upgrade, UpgradeMap,
->>>>>>> e982bbae
+        Transaction, Upgrade, UpgradeMap,
     };
     use futures::{
         future::join_all,
