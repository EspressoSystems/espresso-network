--- conflicted
+++ resolved
@@ -531,15 +531,10 @@
     use futures::StreamExt;
     use hotshot::types::EventType::Decide;
 
-<<<<<<< HEAD
     use hotshot_types::traits::block_contents::{
         vid_commitment, BlockHeader, BlockPayload, GENESIS_VID_NUM_STORAGE_NODES,
     };
-    use testing::{init_hotshot_handles, wait_for_decide_on_handle};
-=======
-    use hotshot_types::traits::block_contents::BlockHeader;
     use testing::{wait_for_decide_on_handle, TestConfig};
->>>>>>> d664a1e1
 
     #[async_std::test]
     async fn test_skeleton_instantiation() {
