pub mod api;
pub mod catchup;
pub mod context;
pub mod genesis;
mod proposal_fetcher;
mod request_response;

mod external_event_handler;
pub mod options;
pub mod state_signature;

mod restart_tests;

mod message_compat_tests;

use std::sync::Arc;

use alloy::primitives::U256;
use anyhow::Context;
use async_lock::{Mutex, RwLock};
use catchup::{ParallelStateCatchup, StatePeers};
use context::SequencerContext;
use espresso_types::{
    traits::{EventConsumer, MembershipPersistence},
    v0_3::Fetcher,
    BackoffParams, EpochCommittees, L1ClientOptions, NodeState, PubKey, SeqTypes, ValidatedState,
};
use genesis::L1Finalized;
use hotshot_libp2p_networking::network::behaviours::dht::store::persistent::DhtPersistentStorage;
use libp2p::Multiaddr;
use network::libp2p::split_off_peer_id;
use options::Identity;
use proposal_fetcher::ProposalFetcherConfig;
use tokio::select;
use tracing::info;
use url::Url;

use crate::request_response::data_source::Storage as RequestResponseStorage;
pub mod persistence;
pub mod state;
use std::{fmt::Debug, marker::PhantomData, time::Duration};

use derivative::Derivative;
use espresso_types::v0::traits::SequencerPersistence;
pub use genesis::Genesis;
use hotshot::{
    traits::implementations::{
        derive_libp2p_multiaddr, derive_libp2p_peer_id, CdnMetricsValue, CdnTopic,
        CombinedNetworks, GossipConfig, KeyPair, Libp2pNetwork, MemoryNetwork, PushCdnNetwork,
        RequestResponseConfig, WrappedSignatureKey,
    },
    types::SignatureKey,
};
use hotshot_orchestrator::client::{get_complete_config, OrchestratorClient};
use hotshot_types::{
    data::ViewNumber,
    epoch_membership::EpochMembershipCoordinator,
    light_client::{StateKeyPair, StateSignKey},
    signature_key::{BLSPrivKey, BLSPubKey},
    traits::{
        metrics::{Metrics, NoMetrics},
        network::ConnectedNetwork,
        node_implementation::{NodeImplementation, NodeType, Versions},
        storage::Storage,
    },
    utils::BuilderCommitment,
    ValidatorConfig,
};
pub use options::Options;
use serde::{Deserialize, Serialize};
use vbs::version::{StaticVersion, StaticVersionType};
pub mod network;

mod run;
pub use run::main;

pub const RECENT_STAKE_TABLES_LIMIT: u64 = 20;
/// The Sequencer node is generic over the hotshot CommChannel.
#[derive(Derivative, Serialize, Deserialize)]
#[derivative(
    Copy(bound = ""),
    Debug(bound = ""),
    Default(bound = ""),
    PartialEq(bound = ""),
    Eq(bound = ""),
    Hash(bound = "")
)]
pub struct Node<N: ConnectedNetwork<PubKey>, P: SequencerPersistence>(PhantomData<fn(&N, &P)>);

// Using derivative to derive Clone triggers the clippy lint
// https://rust-lang.github.io/rust-clippy/master/index.html#/incorrect_clone_impl_on_copy_type
impl<N: ConnectedNetwork<PubKey>, P: SequencerPersistence> Clone for Node<N, P> {
    fn clone(&self) -> Self {
        *self
    }
}

pub type SequencerApiVersion = StaticVersion<0, 1>;

impl<N: ConnectedNetwork<PubKey>, P: SequencerPersistence> NodeImplementation<SeqTypes>
    for Node<N, P>
{
    type Network = N;
    type Storage = Arc<P>;
}

#[derive(Clone, Debug)]
pub struct NetworkParams {
    /// The address where a CDN marshal is located
    pub cdn_endpoint: String,
    pub orchestrator_url: Url,
    pub state_relay_server_url: Url,
    pub private_staking_key: BLSPrivKey,
    pub private_state_key: StateSignKey,
    pub state_peers: Vec<Url>,
    pub config_peers: Option<Vec<Url>>,
    pub catchup_backoff: BackoffParams,
    /// The address to advertise as our public API's URL
    pub public_api_url: Option<Url>,

    /// The address to send to other Libp2p nodes to contact us
    pub libp2p_advertise_address: String,
    /// The address to bind to for Libp2p
    pub libp2p_bind_address: String,
    /// The (optional) bootstrap node addresses for Libp2p. If supplied, these will
    /// override the bootstrap nodes specified in the config file.
    pub libp2p_bootstrap_nodes: Option<Vec<Multiaddr>>,

    /// The heartbeat interval
    pub libp2p_heartbeat_interval: Duration,

    /// The number of past heartbeats to gossip about
    pub libp2p_history_gossip: usize,
    /// The number of past heartbeats to remember the full messages for
    pub libp2p_history_length: usize,

    /// The target number of peers in the mesh
    pub libp2p_mesh_n: usize,
    /// The maximum number of peers in the mesh
    pub libp2p_mesh_n_high: usize,
    /// The minimum number of peers in the mesh
    pub libp2p_mesh_n_low: usize,
    /// The minimum number of mesh peers that must be outbound
    pub libp2p_mesh_outbound_min: usize,

    /// The maximum gossip message size
    pub libp2p_max_gossip_transmit_size: usize,

    /// The maximum direct message size
    pub libp2p_max_direct_transmit_size: u64,

    /// The maximum number of IHAVE messages to accept from a Libp2p peer within a heartbeat
    pub libp2p_max_ihave_length: usize,

    /// The maximum number of IHAVE messages to accept from a Libp2p peer within a heartbeat
    pub libp2p_max_ihave_messages: usize,

    /// The time period that message hashes are stored in the cache
    pub libp2p_published_message_ids_cache_time: Duration,

    /// The time to wait for a Libp2p message requested through IWANT following an IHAVE advertisement
    pub libp2p_iwant_followup_time: Duration,

    /// The maximum number of Libp2p messages we will process in a given RPC
    pub libp2p_max_messages_per_rpc: Option<usize>,

    /// How many times we will allow a peer to request the same message id through IWANT gossip before we start ignoring them
    pub libp2p_gossip_retransmission: u32,

    /// If enabled newly created messages will always be sent to all peers that are subscribed to the topic and have a good enough score
    pub libp2p_flood_publish: bool,

    /// The time period that Libp2p message hashes are stored in the cache
    pub libp2p_duplicate_cache_time: Duration,

    /// Time to live for Libp2p fanout peers
    pub libp2p_fanout_ttl: Duration,

    /// Initial delay in each Libp2p heartbeat
    pub libp2p_heartbeat_initial_delay: Duration,

    /// How many Libp2p peers we will emit gossip to at each heartbeat
    pub libp2p_gossip_factor: f64,

    /// Minimum number of Libp2p peers to emit gossip to during a heartbeat
    pub libp2p_gossip_lazy: usize,
}

pub struct L1Params {
    pub urls: Vec<Url>,
    pub options: L1ClientOptions,
}

#[allow(clippy::too_many_arguments)]
pub async fn init_node<
    P: SequencerPersistence + MembershipPersistence + DhtPersistentStorage,
    V: Versions,
>(
    genesis: Genesis,
    network_params: NetworkParams,
    metrics: &dyn Metrics,
    mut persistence: P,
    l1_params: L1Params,
    storage: Option<RequestResponseStorage>,
    seq_versions: V,
    event_consumer: impl EventConsumer + 'static,
    is_da: bool,
    identity: Identity,
    proposal_fetcher_config: ProposalFetcherConfig,
) -> anyhow::Result<SequencerContext<network::Production, P, V>>
where
    Arc<P>: Storage<SeqTypes>,
{
    // Expose git information via status API.
    metrics
        .text_family(
            "version".into(),
            vec!["rev".into(), "desc".into(), "timestamp".into()],
        )
        .create(vec![
            env!("VERGEN_GIT_SHA").into(),
            env!("VERGEN_GIT_DESCRIBE").into(),
            env!("VERGEN_GIT_COMMIT_TIMESTAMP").into(),
        ]);

    // Expose Node Entity Information via the status/metrics API
    metrics
        .text_family(
            "node_identity_general".into(),
            vec![
                "name".into(),
                "company_name".into(),
                "company_website".into(),
                "operating_system".into(),
                "node_type".into(),
                "network_type".into(),
            ],
        )
        .create(vec![
            identity.node_name.unwrap_or("".into()),
            identity.company_name.unwrap_or("".into()),
            identity
                .company_website
                .map(|u| u.into())
                .unwrap_or("".into()),
            identity.operating_system.unwrap_or("".into()),
            identity.node_type.unwrap_or("".into()),
            identity.network_type.unwrap_or("".into()),
        ]);

    // Expose Node Identity Location via the status/metrics API
    metrics
        .text_family(
            "node_identity_location".into(),
            vec!["country".into(), "latitude".into(), "longitude".into()],
        )
        .create(vec![
            identity.country_code.unwrap_or("".into()),
            identity
                .latitude
                .map(|l| l.to_string())
                .unwrap_or("".into()),
            identity
                .longitude
                .map(|l| l.to_string())
                .unwrap_or("".into()),
        ]);

    // Stick our public key in `metrics` so it is easily accessible via the status API.
    let pub_key = BLSPubKey::from_private(&network_params.private_staking_key);
    metrics
        .text_family("node".into(), vec!["key".into()])
        .create(vec![pub_key.to_string()]);

    // Parse the Libp2p bind and advertise addresses to multiaddresses
    let libp2p_bind_address = derive_libp2p_multiaddr(&network_params.libp2p_bind_address)
        .with_context(|| {
            format!(
                "Failed to derive Libp2p bind address of {}",
                &network_params.libp2p_bind_address
            )
        })?;
    let libp2p_advertise_address =
        derive_libp2p_multiaddr(&network_params.libp2p_advertise_address).with_context(|| {
            format!(
                "Failed to derive Libp2p advertise address of {}",
                &network_params.libp2p_advertise_address
            )
        })?;

    info!("Libp2p bind address: {}", libp2p_bind_address);
    info!("Libp2p advertise address: {}", libp2p_advertise_address);

    // Orchestrator client
    let orchestrator_client = OrchestratorClient::new(network_params.orchestrator_url);
    let state_key_pair = StateKeyPair::from_sign_key(network_params.private_state_key);
    let validator_config = ValidatorConfig {
        public_key: pub_key,
        private_key: network_params.private_staking_key,
        stake_value: U256::ONE,
        state_public_key: state_key_pair.ver_key(),
        state_private_key: state_key_pair.sign_key(),
        is_da,
    };

    // Derive our Libp2p public key from our private key
    let libp2p_public_key = derive_libp2p_peer_id::<<SeqTypes as NodeType>::SignatureKey>(
        &validator_config.private_key,
    )
    .with_context(|| "Failed to derive Libp2p peer ID")?;

    // Print the libp2p public key
    info!("Starting Libp2p with PeerID: {libp2p_public_key}");

    let loaded_network_config_from_persistence = persistence.load_config().await?;
    let (mut network_config, wait_for_orchestrator) = match (
        loaded_network_config_from_persistence,
        network_params.config_peers,
    ) {
        (Some(config), _) => {
            tracing::warn!("loaded network config from storage, rejoining existing network");
            (config, false)
        },
        // If we were told to fetch the config from an already-started peer, do so.
        (None, Some(peers)) => {
            tracing::warn!(?peers, "loading network config from peers");
            let peers = StatePeers::<SequencerApiVersion>::from_urls(
                peers,
                network_params.catchup_backoff,
                &NoMetrics,
            );
            let config = peers.fetch_config(validator_config.clone()).await?;

            tracing::warn!(
                node_id = config.node_index,
                stake_table = ?config.config.known_nodes_with_stake,
                "loaded config",
            );
            persistence.save_config(&config).await?;
            (config, false)
        },
        // Otherwise, this is a fresh network; load from the orchestrator.
        (None, None) => {
            tracing::warn!("loading network config from orchestrator");
            tracing::warn!(
                "waiting for other nodes to connect, DO NOT RESTART until fully connected"
            );
            let config = get_complete_config(
                &orchestrator_client,
                validator_config.clone(),
                // Register in our Libp2p advertise address and public key so other nodes
                // can contact us on startup
                Some(libp2p_advertise_address),
                Some(libp2p_public_key),
            )
            .await?
            .0;

            tracing::warn!(
                node_id = config.node_index,
                stake_table = ?config.config.known_nodes_with_stake,
                "loaded config",
            );
            persistence.save_config(&config).await?;
            tracing::warn!("all nodes connected");
            (config, true)
        },
    };

    if let Some(upgrade) = genesis.upgrades.get(&V::Upgrade::VERSION) {
        upgrade.set_hotshot_config_parameters(&mut network_config.config);
    }

    let epoch_height = genesis.epoch_height.unwrap_or_default();
    let drb_difficulty = genesis.drb_difficulty.unwrap_or_default();
    let drb_upgrade_difficulty = genesis.drb_upgrade_difficulty.unwrap_or_default();
    let epoch_start_block = genesis.epoch_start_block.unwrap_or_default();
    let stake_table_capacity = genesis
        .stake_table_capacity
        .unwrap_or(hotshot_types::light_client::DEFAULT_STAKE_TABLE_CAPACITY);

    tracing::warn!("setting epoch_height={epoch_height:?}");
    tracing::warn!("setting drb_difficulty={drb_difficulty:?}");
    tracing::warn!("setting drb_upgrade_difficulty={drb_upgrade_difficulty:?}");
    tracing::warn!("setting epoch_start_block={epoch_start_block:?}");
    tracing::warn!("setting stake_table_capacity={stake_table_capacity:?}");
    network_config.config.epoch_height = epoch_height;
    network_config.config.drb_difficulty = drb_difficulty;
    network_config.config.drb_upgrade_difficulty = drb_upgrade_difficulty;
    network_config.config.epoch_start_block = epoch_start_block;
    network_config.config.stake_table_capacity = stake_table_capacity;

    if let Some(da_committees) = &genesis.da_committees {
        tracing::warn!("setting da_committees from genesis");
        network_config.config.da_committees = da_committees.clone();
    }

    // If the `Libp2p` bootstrap nodes were supplied via the command line, override those
    // present in the config file.
    if let Some(bootstrap_nodes) = network_params.libp2p_bootstrap_nodes {
        if let Some(libp2p_config) = network_config.libp2p_config.as_mut() {
            // If the libp2p configuration is present, we can override the bootstrap nodes.

            // Split off the peer ID from the addresses
            libp2p_config.bootstrap_nodes = bootstrap_nodes
                .into_iter()
                .map(split_off_peer_id)
                .collect::<Result<Vec<_>, _>>()
                .with_context(|| "Failed to parse peer ID from bootstrap node")?;
        } else {
            // If not, don't try launching with them. Eventually we may want to
            // provide a default configuration here instead.
            tracing::warn!("No libp2p configuration found, ignoring supplied bootstrap nodes");
        }
    }

    let node_index = network_config.node_index;

    // If we are a DA node, we need to subscribe to the DA topic
    let topics = {
        let mut topics = vec![CdnTopic::Global];
        if is_da {
            topics.push(CdnTopic::Da);
        }
        topics
    };

    // Initialize the push CDN network (and perform the initial connection)
    let cdn_network = PushCdnNetwork::new(
        network_params.cdn_endpoint,
        topics,
        KeyPair {
            public_key: WrappedSignatureKey(validator_config.public_key),
            private_key: validator_config.private_key.clone(),
        },
        CdnMetricsValue::new(metrics),
    )
    .with_context(|| format!("Failed to create CDN network {node_index}"))?;

    // Configure gossipsub based on the command line options
    let gossip_config = GossipConfig {
        heartbeat_interval: network_params.libp2p_heartbeat_interval,
        history_gossip: network_params.libp2p_history_gossip,
        history_length: network_params.libp2p_history_length,
        mesh_n: network_params.libp2p_mesh_n,
        mesh_n_high: network_params.libp2p_mesh_n_high,
        mesh_n_low: network_params.libp2p_mesh_n_low,
        mesh_outbound_min: network_params.libp2p_mesh_outbound_min,
        max_ihave_messages: network_params.libp2p_max_ihave_messages,
        max_transmit_size: network_params.libp2p_max_gossip_transmit_size,
        max_ihave_length: network_params.libp2p_max_ihave_length,
        published_message_ids_cache_time: network_params.libp2p_published_message_ids_cache_time,
        iwant_followup_time: network_params.libp2p_iwant_followup_time,
        max_messages_per_rpc: network_params.libp2p_max_messages_per_rpc,
        gossip_retransmission: network_params.libp2p_gossip_retransmission,
        flood_publish: network_params.libp2p_flood_publish,
        duplicate_cache_time: network_params.libp2p_duplicate_cache_time,
        fanout_ttl: network_params.libp2p_fanout_ttl,
        heartbeat_initial_delay: network_params.libp2p_heartbeat_initial_delay,
        gossip_factor: network_params.libp2p_gossip_factor,
        gossip_lazy: network_params.libp2p_gossip_lazy,
    };

    // Configure request/response based on the command line options
    let request_response_config = RequestResponseConfig {
        request_size_maximum: network_params.libp2p_max_direct_transmit_size,
        response_size_maximum: network_params.libp2p_max_direct_transmit_size,
    };

    let l1_client = l1_params
        .options
        .with_metrics(metrics)
        .connect(l1_params.urls)
        .with_context(|| "failed to create L1 client")?;
    genesis.validate_fee_contract(&l1_client).await?;

    l1_client.spawn_tasks().await;
    let l1_genesis = match genesis.l1_finalized {
        L1Finalized::Block(b) => b,
        L1Finalized::Number { number } => l1_client.wait_for_finalized_block(number).await,
        L1Finalized::Timestamp { timestamp } => {
            l1_client
                .wait_for_finalized_block_with_timestamp(U256::from(timestamp.unix_timestamp()))
                .await
        },
    };

    let genesis_chain_config = genesis.header.chain_config;
    let mut genesis_state = ValidatedState {
        chain_config: genesis_chain_config.into(),
        ..Default::default()
    };
    for (address, amount) in genesis.accounts {
        tracing::warn!(%address, %amount, "Prefunding account for demo");
        genesis_state.prefund_account(address, amount);
    }

    // Create the list of parallel catchup providers
    let state_catchup_providers = ParallelStateCatchup::new(&[]);

    // Add the state peers to the list
    let state_peers = StatePeers::<SequencerApiVersion>::from_urls(
        network_params.state_peers,
        network_params.catchup_backoff,
        metrics,
    );
    state_catchup_providers.add_provider(Arc::new(state_peers));

    // Add the local (persistence) catchup provider to the list (if we can)
    match persistence
        .clone()
        .into_catchup_provider(network_params.catchup_backoff)
    {
        Ok(catchup) => {
            state_catchup_providers.add_provider(Arc::new(catchup));
        },
        Err(e) => {
            tracing::warn!(
                "Failed to create local catchup provider: {e:#}. Only using remote catchup."
            );
        },
    };

    persistence.enable_metrics(metrics);

    let fetcher = Fetcher::new(
        Arc::new(state_catchup_providers.clone()),
        Arc::new(Mutex::new(persistence.clone())),
        l1_client.clone(),
        genesis.chain_config,
    );
    fetcher.spawn_update_loop().await;
    let block_reward = fetcher.fetch_fixed_block_reward().await.ok();
    // Create the HotShot membership
    let mut membership = EpochCommittees::new_stake(
        network_config.config.known_nodes_with_stake.clone(),
        network_config.config.known_da_nodes.clone(),
        block_reward,
        fetcher,
        epoch_height,
    );
    membership.reload_stake(RECENT_STAKE_TABLES_LIMIT).await;

    let membership: Arc<RwLock<EpochCommittees>> = Arc::new(RwLock::new(membership));
    let persistence = Arc::new(persistence);
    let coordinator = EpochMembershipCoordinator::new(
        membership,
        network_config.config.epoch_height,
        &persistence.clone(),
    );

    let instance_state = NodeState {
        chain_config: genesis.chain_config,
        genesis_chain_config,
        l1_client,
        genesis_header: genesis.header,
        genesis_state,
        l1_genesis: Some(l1_genesis),
        node_id: node_index,
        upgrades: genesis.upgrades,
        current_version: V::Base::VERSION,
        epoch_height: Some(epoch_height),
        state_catchup: Arc::new(state_catchup_providers.clone()),
        coordinator: coordinator.clone(),
        genesis_version: genesis.genesis_version,
        epoch_start_block: genesis.epoch_start_block.unwrap_or_default(),
    };

    // Initialize the Libp2p network
    let network = {
        let p2p_network = Libp2pNetwork::from_config(
            network_config.clone(),
            persistence.clone(),
            coordinator.membership().clone(),
            gossip_config,
            request_response_config,
            libp2p_bind_address,
            &validator_config.public_key,
            // We need the private key so we can derive our Libp2p keypair
            // (using https://docs.rs/blake3/latest/blake3/fn.derive_key.html)
            &validator_config.private_key,
            hotshot::traits::implementations::Libp2pMetricsValue::new(metrics),
        )
        .await
        .with_context(|| {
            format!(
                "Failed to create libp2p network on node {node_index}; binding to {:?}",
                network_params.libp2p_bind_address
            )
        })?;

        tracing::warn!("Waiting for at least one connection to be initialized");
        select! {
            _ = cdn_network.wait_for_ready() => {
                tracing::warn!("CDN connection initialized");
            },
            _ = p2p_network.wait_for_ready() => {
                tracing::warn!("P2P connection initialized");
            },
        };

        // Combine the CDN and P2P networks
        Arc::from(CombinedNetworks::new(
            cdn_network,
            p2p_network,
            Some(Duration::from_secs(1)),
        ))
    };

    let mut ctx = SequencerContext::init(
        network_config,
        validator_config,
        coordinator,
        instance_state,
        storage,
        state_catchup_providers,
        persistence,
        network,
        Some(network_params.state_relay_server_url),
        metrics,
        genesis.stake_table.capacity,
        event_consumer,
        seq_versions,
        proposal_fetcher_config,
    )
    .await?;
    if wait_for_orchestrator {
        ctx = ctx.wait_for_orchestrator(orchestrator_client);
    }
    Ok(ctx)
}

pub fn empty_builder_commitment() -> BuilderCommitment {
    BuilderCommitment::from_bytes([])
}

#[cfg(any(test, feature = "testing"))]
pub mod testing {
    use std::{
        collections::{BTreeMap, HashMap},
        time::Duration,
    };

    use alloy::{
        network::EthereumWallet,
        node_bindings::{Anvil, AnvilInstance},
        primitives::{Address, U256},
        providers::{
            fillers::{
                BlobGasFiller, ChainIdFiller, FillProvider, GasFiller, JoinFill, NonceFiller,
            },
            layers::AnvilProvider,
            Provider, ProviderBuilder, RootProvider,
        },
        signers::{
            k256::ecdsa::SigningKey,
            local::{LocalSigner, PrivateKeySigner},
        },
    };
    use async_lock::RwLock;
    use catchup::NullStateCatchup;
    use committable::Committable;
    use espresso_contract_deployer::{
        builder::DeployerArgsBuilder, network_config::light_client_genesis_from_stake_table,
        Contract, Contracts,
    };
    use espresso_types::{
        eth_signature_key::EthKeyPair,
        v0::traits::{EventConsumer, NullEventConsumer, PersistenceOptions, StateCatchup},
        EpochVersion, Event, FeeAccount, L1Client, NetworkConfig, PubKey, SeqTypes, Transaction,
        Upgrade, UpgradeMap,
    };
    use futures::{
        future::join_all,
        stream::{Stream, StreamExt},
    };
    use hotshot::{
        traits::{
            implementations::{MasterMap, MemoryNetwork},
            BlockPayload,
        },
        types::EventType::Decide,
    };
    use hotshot_builder_refactored::service::{
        BuilderConfig as LegacyBuilderConfig, GlobalState as LegacyGlobalState,
    };
    use hotshot_testing::block_builder::{
        BuilderTask, SimpleBuilderImplementation, TestBuilderImplementation,
    };
    use hotshot_types::{
        event::LeafInfo,
        light_client::StateKeyPair,
        signature_key::BLSKeyPair,
        traits::{
            block_contents::BlockHeader, metrics::NoMetrics, network::Topic,
            signature_key::BuilderSignatureKey, EncodeBytes,
        },
        HotShotConfig, PeerConfig,
    };
    use portpicker::pick_unused_port;
    use rand::SeedableRng as _;
    use rand_chacha::ChaCha20Rng;
    use staking_cli::demo::{setup_stake_table_contract_for_test, DelegationConfig};
    use tokio::spawn;
    use vbs::version::Version;

    use super::*;
    use crate::{
        catchup::ParallelStateCatchup,
        persistence::no_storage::{self, NoStorage},
    };

    const STAKE_TABLE_CAPACITY_FOR_TEST: usize = 10;
    const BUILDER_CHANNEL_CAPACITY_FOR_TEST: usize = 128;
    type AnvilFillProvider = AnvilProvider<
        FillProvider<
            JoinFill<
                alloy::providers::Identity,
                JoinFill<GasFiller, JoinFill<BlobGasFiller, JoinFill<NonceFiller, ChainIdFiller>>>,
            >,
            RootProvider,
        >,
    >;
    struct LegacyBuilderImplementation {
        global_state: Arc<LegacyGlobalState<SeqTypes>>,
    }

    impl BuilderTask<SeqTypes> for LegacyBuilderImplementation {
        fn start(
            self: Box<Self>,
            stream: Box<
                dyn futures::prelude::Stream<Item = hotshot::types::Event<SeqTypes>>
                    + std::marker::Unpin
                    + Send
                    + 'static,
            >,
        ) {
            spawn(async move {
                let res = self.global_state.start_event_loop(stream).await;
                tracing::error!(?res, "testing legacy builder service exited");
            });
        }
    }

    pub async fn run_legacy_builder<const NUM_NODES: usize>(
        port: Option<u16>,
        max_block_size: Option<u64>,
    ) -> (Box<dyn BuilderTask<SeqTypes>>, Url) {
        let builder_key_pair = TestConfig::<0>::builder_key();
        let port = port.unwrap_or_else(|| pick_unused_port().expect("No ports available"));

        // This should never fail.
        let url: Url = format!("http://localhost:{port}")
            .parse()
            .expect("Failed to parse builder URL");

        // create the global state
        let global_state = LegacyGlobalState::new(
            LegacyBuilderConfig {
                builder_keys: (builder_key_pair.fee_account(), builder_key_pair),
                max_api_waiting_time: Duration::from_secs(1),
                max_block_size_increment_period: Duration::from_secs(60),
                maximize_txn_capture_timeout: Duration::from_millis(100),
                txn_garbage_collect_duration: Duration::from_secs(60),
                txn_channel_capacity: BUILDER_CHANNEL_CAPACITY_FOR_TEST,
                tx_status_cache_capacity: 81920,
                base_fee: 10,
            },
            NodeState::default(),
            max_block_size.unwrap_or(300),
            NUM_NODES,
        );

        // Create and spawn the tide-disco app to serve the builder APIs
        let app = Arc::clone(&global_state)
            .into_app()
            .expect("Failed to create builder tide-disco app");

        spawn(
            app.serve(
                format!("http://0.0.0.0:{port}")
                    .parse::<Url>()
                    .expect("Failed to parse builder listener"),
                EpochVersion::instance(),
            ),
        );

        // Pass on the builder task to be injected in the testing harness
        (Box::new(LegacyBuilderImplementation { global_state }), url)
    }

    pub async fn run_test_builder<const NUM_NODES: usize>(
        port: Option<u16>,
    ) -> (Box<dyn BuilderTask<SeqTypes>>, Url) {
        let port = port.unwrap_or_else(|| pick_unused_port().expect("No ports available"));

        // This should never fail.
        let url: Url = format!("http://localhost:{port}")
            .parse()
            .expect("Failed to parse builder URL");
        tracing::info!("Starting test builder on {url}");

        (
            <SimpleBuilderImplementation as TestBuilderImplementation<SeqTypes>>::start(
                NUM_NODES,
                format!("http://0.0.0.0:{port}")
                    .parse()
                    .expect("Failed to parse builder listener"),
                (),
                HashMap::new(),
            )
            .await,
            url,
        )
    }

    pub struct TestConfigBuilder<const NUM_NODES: usize> {
        config: HotShotConfig<SeqTypes>,
        priv_keys: Vec<BLSPrivKey>,
        state_key_pairs: Vec<StateKeyPair>,
        master_map: Arc<MasterMap<PubKey>>,
        l1_url: Url,
        l1_opt: L1ClientOptions,
        anvil_provider: Option<AnvilFillProvider>,
        signer: LocalSigner<SigningKey>,
        state_relay_url: Option<Url>,
        builder_port: Option<u16>,
        upgrades: BTreeMap<Version, Upgrade>,
    }

    pub fn staking_priv_keys(
        priv_keys: &[BLSPrivKey],
        state_key_pairs: &[StateKeyPair],
        num_nodes: usize,
    ) -> Vec<(PrivateKeySigner, BLSKeyPair, StateKeyPair)> {
        let seed = [42u8; 32];
        let mut rng = ChaCha20Rng::from_seed(seed); // Create a deterministic RNG
        let eth_key_pairs = (0..num_nodes).map(|_| SigningKey::random(&mut rng).into());
        eth_key_pairs
            .zip(priv_keys.iter())
            .zip(state_key_pairs.iter())
            .map(|((eth, bls), state)| (eth, bls.clone().into(), state.clone()))
            .collect()
    }

    impl<const NUM_NODES: usize> TestConfigBuilder<NUM_NODES> {
        pub fn builder_port(mut self, builder_port: Option<u16>) -> Self {
            self.builder_port = builder_port;
            self
        }

        pub fn state_relay_url(mut self, url: Url) -> Self {
            self.state_relay_url = Some(url);
            self
        }

        /// Sets the Anvil provider, constructed using the Anvil instance.
        /// Also sets the L1 URL based on the Anvil endpoint.
        /// The `AnvilProvider` can be used to configure the Anvil, for example,
        /// by enabling interval mining after the test network is initialized.
        pub fn anvil_provider(mut self, anvil: AnvilInstance) -> Self {
            self.l1_url = anvil.endpoint().parse().unwrap();
            let l1_client = L1Client::anvil(&anvil).expect("create l1 client");
            let anvil_provider = AnvilProvider::new(l1_client.provider, Arc::new(anvil));
            self.anvil_provider = Some(anvil_provider);
            self
        }

        /// Sets a custom L1 URL, overriding any previously set Anvil instance URL.
        /// This removes the anvil provider, as well as it is no longer needed
        pub fn l1_url(mut self, l1_url: Url) -> Self {
            self.anvil_provider = None;
            self.l1_url = l1_url;
            self
        }

        pub fn l1_opt(mut self, opt: L1ClientOptions) -> Self {
            self.l1_opt = opt;
            self
        }

        pub fn signer(mut self, signer: LocalSigner<SigningKey>) -> Self {
            self.signer = signer;
            self
        }

        pub fn upgrades<V: Versions>(mut self, upgrades: BTreeMap<Version, Upgrade>) -> Self {
            let upgrade = upgrades.get(&<V as Versions>::Upgrade::VERSION).unwrap();
            upgrade.set_hotshot_config_parameters(&mut self.config);
            self.upgrades = upgrades;
            self
        }

        /// Version specific upgrade setup. Extend to future upgrades
        /// by adding a branch to the `match` statement.
        pub async fn set_upgrades(mut self, version: Version) -> Self {
            let upgrade = match version {
                version if version >= EpochVersion::VERSION => {
                    tracing::debug!(?version, "upgrade version");
                    let blocks_per_epoch = self.config.epoch_height;
                    let epoch_start_block = self.config.epoch_start_block;

                    let (genesis_state, genesis_stake) = light_client_genesis_from_stake_table(
                        &self.config.hotshot_stake_table(),
                        STAKE_TABLE_CAPACITY_FOR_TEST,
                    )
                    .unwrap();

                    let validators =
                        staking_priv_keys(&self.priv_keys, &self.state_key_pairs, NUM_NODES);

                    let deployer = ProviderBuilder::new()
                        .wallet(EthereumWallet::from(self.signer.clone()))
                        .connect_http(self.l1_url.clone());

                    let mut contracts = Contracts::new();
                    let args = DeployerArgsBuilder::default()
                        .deployer(deployer.clone())
                        .mock_light_client(true)
                        .genesis_lc_state(genesis_state)
                        .genesis_st_state(genesis_stake)
                        .blocks_per_epoch(blocks_per_epoch)
                        .epoch_start_block(epoch_start_block)
                        .exit_escrow_period(U256::from(blocks_per_epoch * 15 + 100))
                        .multisig_pauser(self.signer.address())
                        .token_name("Espresso".to_string())
                        .token_symbol("ESP".to_string())
                        .initial_token_supply(U256::from(3590000000u64))
                        .ops_timelock_delay(U256::from(0))
                        .ops_timelock_admin(self.signer.address())
                        .ops_timelock_proposers(vec![self.signer.address()])
                        .ops_timelock_executors(vec![self.signer.address()])
                        .safe_exit_timelock_delay(U256::from(10))
                        .safe_exit_timelock_admin(self.signer.address())
                        .safe_exit_timelock_proposers(vec![self.signer.address()])
                        .safe_exit_timelock_executors(vec![self.signer.address()])
                        .build()
                        .unwrap();
                    args.deploy_all(&mut contracts)
                        .await
                        .expect("failed to deploy all contracts");

                    let st_addr = contracts
                        .address(Contract::StakeTableProxy)
                        .expect("StakeTableProxy address not found");
                    setup_stake_table_contract_for_test(
                        self.l1_url.clone(),
                        &deployer,
                        st_addr,
                        validators,
                        DelegationConfig::default(),
                    )
                    .await
                    .expect("stake table setup failed");

                    Upgrade::pos_view_based(st_addr)
                },
                _ => panic!("Upgrade not configured for version {version:?}"),
            };

            let mut upgrades = std::collections::BTreeMap::new();
            upgrade.set_hotshot_config_parameters(&mut self.config);
            upgrades.insert(version, upgrade);

            self.upgrades = upgrades;
            self
        }

        pub fn epoch_height(mut self, epoch_height: u64) -> Self {
            self.config.epoch_height = epoch_height;
            self
        }

        pub fn epoch_start_block(mut self, start_block: u64) -> Self {
            self.config.epoch_start_block = start_block;
            self
        }

        pub fn build(self) -> TestConfig<NUM_NODES> {
            TestConfig {
                config: self.config,
                priv_keys: self.priv_keys,
                state_key_pairs: self.state_key_pairs,
                master_map: self.master_map,
                l1_url: self.l1_url,
                l1_opt: self.l1_opt,
                signer: self.signer,
                state_relay_url: self.state_relay_url,
                builder_port: self.builder_port,
                upgrades: self.upgrades,
                anvil_provider: self.anvil_provider,
            }
        }

        pub fn stake_table_capacity(mut self, stake_table_capacity: usize) -> Self {
            self.config.stake_table_capacity = stake_table_capacity;
            self
        }
    }

    impl<const NUM_NODES: usize> Default for TestConfigBuilder<NUM_NODES> {
        fn default() -> Self {
            let num_nodes = NUM_NODES;

            // Generate keys for the nodes.
            let seed = [0; 32];
            let (pub_keys, priv_keys): (Vec<_>, Vec<_>) = (0..num_nodes)
                .map(|i| <PubKey as SignatureKey>::generated_from_seed_indexed(seed, i as u64))
                .unzip();
            let state_key_pairs = (0..num_nodes)
                .map(|i| StateKeyPair::generate_from_seed_indexed(seed, i as u64))
                .collect::<Vec<_>>();
            let known_nodes_with_stake = pub_keys
                .iter()
                .zip(&state_key_pairs)
                .map(|(pub_key, state_key_pair)| PeerConfig::<SeqTypes> {
                    stake_table_entry: pub_key.stake_table_entry(U256::from(1)),
                    state_ver_key: state_key_pair.ver_key(),
                })
                .collect::<Vec<_>>();

            let master_map = MasterMap::new();

            let config: HotShotConfig<SeqTypes> = HotShotConfig {
                fixed_leader_for_gpuvid: 0,
                num_nodes_with_stake: num_nodes.try_into().unwrap(),
                known_da_nodes: known_nodes_with_stake.clone(),
<<<<<<< HEAD
                da_committees: BTreeMap::new(),
=======
                da_committees: Default::default(),
>>>>>>> 7dc0ae09
                known_nodes_with_stake: known_nodes_with_stake.clone(),
                next_view_timeout: Duration::from_secs(5).as_millis() as u64,
                num_bootstrap: 1usize,
                da_staked_committee_size: num_nodes,
                view_sync_timeout: Duration::from_secs(1),
                data_request_delay: Duration::from_secs(1),
                builder_urls: vec1::vec1![Url::parse(&format!(
                    "http://127.0.0.1:{}",
                    pick_unused_port().unwrap()
                ))
                .unwrap()],
                builder_timeout: Duration::from_secs(1),
                start_threshold: (
                    known_nodes_with_stake.clone().len() as u64,
                    known_nodes_with_stake.clone().len() as u64,
                ),
                start_proposing_view: 0,
                stop_proposing_view: 0,
                start_voting_view: 0,
                stop_voting_view: 0,
                start_proposing_time: 0,
                start_voting_time: 0,
                stop_proposing_time: 0,
                stop_voting_time: 0,
                epoch_height: 30,
                epoch_start_block: 1,
                stake_table_capacity: hotshot_types::light_client::DEFAULT_STAKE_TABLE_CAPACITY,
                drb_difficulty: 10,
                drb_upgrade_difficulty: 20,
            };

            let anvil = Anvil::new().args(["--slots-in-an-epoch", "0"]).spawn();

            let l1_client = L1Client::anvil(&anvil).expect("failed to create l1 client");
            let anvil_provider = AnvilProvider::new(l1_client.provider, Arc::new(anvil));

            let l1_signer_key = anvil_provider.anvil().keys()[0].clone();
            let signer = LocalSigner::from(l1_signer_key);

            Self {
                config,
                priv_keys,
                state_key_pairs,
                master_map,
                l1_url: anvil_provider.anvil().endpoint().parse().unwrap(),
                l1_opt: L1ClientOptions {
                    stake_table_update_interval: Duration::from_secs(5),
                    l1_events_max_block_range: 1000,
                    l1_polling_interval: Duration::from_secs(1),
                    subscription_timeout: Duration::from_secs(5),
                    ..Default::default()
                },
                anvil_provider: Some(anvil_provider),
                signer,
                state_relay_url: None,
                builder_port: None,
                upgrades: Default::default(),
            }
        }
    }

    #[derive(Clone)]
    pub struct TestConfig<const NUM_NODES: usize> {
        config: HotShotConfig<SeqTypes>,
        priv_keys: Vec<BLSPrivKey>,
        state_key_pairs: Vec<StateKeyPair>,
        master_map: Arc<MasterMap<PubKey>>,
        l1_url: Url,
        l1_opt: L1ClientOptions,
        anvil_provider: Option<AnvilFillProvider>,
        signer: LocalSigner<SigningKey>,
        state_relay_url: Option<Url>,
        builder_port: Option<u16>,
        upgrades: BTreeMap<Version, Upgrade>,
    }

    impl<const NUM_NODES: usize> TestConfig<NUM_NODES> {
        pub fn num_nodes(&self) -> usize {
            self.priv_keys.len()
        }

        pub fn hotshot_config(&self) -> &HotShotConfig<SeqTypes> {
            &self.config
        }

        pub fn set_builder_urls(&mut self, builder_urls: vec1::Vec1<Url>) {
            self.config.builder_urls = builder_urls;
        }

        pub fn builder_port(&self) -> Option<u16> {
            self.builder_port
        }

        pub fn signer(&self) -> LocalSigner<SigningKey> {
            self.signer.clone()
        }

        pub fn l1_url(&self) -> Url {
            self.l1_url.clone()
        }

        pub fn anvil(&self) -> Option<&AnvilFillProvider> {
            self.anvil_provider.as_ref()
        }

        pub fn get_upgrade_map(&self) -> UpgradeMap {
            self.upgrades.clone().into()
        }

        pub fn upgrades(&self) -> BTreeMap<Version, Upgrade> {
            self.upgrades.clone()
        }

        pub fn staking_priv_keys(&self) -> Vec<(PrivateKeySigner, BLSKeyPair, StateKeyPair)> {
            staking_priv_keys(&self.priv_keys, &self.state_key_pairs, self.num_nodes())
        }

        pub fn validator_providers(&self) -> Vec<(Address, impl Provider + Clone)> {
            self.staking_priv_keys()
                .into_iter()
                .map(|(signer, ..)| {
                    (
                        signer.address(),
                        ProviderBuilder::new()
                            .wallet(EthereumWallet::from(signer))
                            .connect_http(self.l1_url.clone()),
                    )
                })
                .collect()
        }

        pub async fn init_nodes<V: Versions>(
            &self,
            bind_version: V,
        ) -> Vec<SequencerContext<network::Memory, NoStorage, V>> {
            join_all((0..self.num_nodes()).map(|i| async move {
                self.init_node(
                    i,
                    ValidatedState::default(),
                    no_storage::Options,
                    Some(NullStateCatchup::default()),
                    None,
                    &NoMetrics,
                    STAKE_TABLE_CAPACITY_FOR_TEST,
                    NullEventConsumer,
                    bind_version,
                    Default::default(),
                )
                .await
            }))
            .await
        }

        pub fn known_nodes_with_stake(&self) -> &[PeerConfig<SeqTypes>] {
            &self.config.known_nodes_with_stake
        }

        #[allow(clippy::too_many_arguments)]
        pub async fn init_node<V: Versions, P: PersistenceOptions>(
            &self,
            i: usize,
            mut state: ValidatedState,
            mut persistence_opt: P,
            state_peers: Option<impl StateCatchup + 'static>,
            storage: Option<RequestResponseStorage>,
            metrics: &dyn Metrics,
            stake_table_capacity: usize,
            event_consumer: impl EventConsumer + 'static,
            bind_version: V,
            upgrades: BTreeMap<Version, Upgrade>,
        ) -> SequencerContext<network::Memory, P::Persistence, V> {
            let config = self.config.clone();
            let my_peer_config = &config.known_nodes_with_stake[i];
            let is_da = config.known_da_nodes.contains(my_peer_config);

            // Create our own (private, local) validator config
            let validator_config = ValidatorConfig {
                public_key: my_peer_config.stake_table_entry.stake_key,
                private_key: self.priv_keys[i].clone(),
                stake_value: my_peer_config.stake_table_entry.stake_amount,
                state_public_key: self.state_key_pairs[i].ver_key(),
                state_private_key: self.state_key_pairs[i].sign_key(),
                is_da,
            };

            let topics = if is_da {
                vec![Topic::Global, Topic::Da]
            } else {
                vec![Topic::Global]
            };

            let network = Arc::new(MemoryNetwork::new(
                &my_peer_config.stake_table_entry.stake_key,
                &self.master_map,
                &topics,
                None,
            ));

            // Make sure the builder account is funded.
            let builder_account = Self::builder_key().fee_account();
            tracing::info!(%builder_account, "prefunding builder account");
            state.prefund_account(builder_account, U256::MAX.into());

            let persistence = persistence_opt.create().await.unwrap();

            let chain_config = state.chain_config.resolve().unwrap_or_default();

            // Create an empty list of catchup providers
            let catchup_providers = ParallelStateCatchup::new(&[]);

            // If we have the state peers, add them
            if let Some(state_peers) = state_peers {
                catchup_providers.add_provider(Arc::new(state_peers));
            }

            // If we have a working local catchup provider, add it
            match persistence
                .clone()
                .into_catchup_provider(BackoffParams::default())
            {
                Ok(local_catchup) => {
                    catchup_providers.add_provider(local_catchup);
                },
                Err(e) => {
                    tracing::warn!(
                        "Failed to create local catchup provider: {e:#}. Only using remote \
                         catchup."
                    );
                },
            };

            let l1_client = self
                .l1_opt
                .clone()
                .connect(vec![self.l1_url.clone()])
                .expect("failed to create L1 client");
            l1_client.spawn_tasks().await;

            let fetcher = Fetcher::new(
                Arc::new(catchup_providers.clone()),
                Arc::new(Mutex::new(persistence.clone())),
                l1_client.clone(),
                chain_config,
            );
            fetcher.spawn_update_loop().await;

            let block_reward = fetcher.fetch_fixed_block_reward().await.ok();
            let mut membership = EpochCommittees::new_stake(
                config.known_nodes_with_stake.clone(),
                config.known_da_nodes.clone(),
                block_reward,
                fetcher,
                config.epoch_height,
            );
            membership.reload_stake(50).await;

            let membership = Arc::new(RwLock::new(membership));
            let persistence = Arc::new(persistence);

            let coordinator = EpochMembershipCoordinator::new(
                membership,
                config.epoch_height,
                &persistence.clone(),
            );

            let node_state = NodeState::new(
                i as u64,
                chain_config,
                l1_client,
                Arc::new(catchup_providers.clone()),
                V::Base::VERSION,
                coordinator.clone(),
                V::Base::VERSION,
            )
            .with_current_version(V::Base::version())
            .with_genesis(state)
            .with_epoch_height(config.epoch_height)
            .with_upgrades(upgrades)
            .with_epoch_start_block(config.epoch_start_block);

            tracing::info!(
                i,
                key = %my_peer_config.stake_table_entry.stake_key,
                state_key = %my_peer_config.state_ver_key,
                "starting node",
            );

            SequencerContext::init(
                NetworkConfig {
                    config,
                    // For testing, we use a fake network, so the rest of the network config beyond
                    // the base consensus config does not matter.
                    ..Default::default()
                },
                validator_config,
                coordinator,
                node_state,
                storage,
                catchup_providers,
                persistence,
                network,
                self.state_relay_url.clone(),
                metrics,
                stake_table_capacity,
                event_consumer,
                bind_version,
                Default::default(),
            )
            .await
            .unwrap()
        }

        pub fn builder_key() -> EthKeyPair {
            FeeAccount::generated_from_seed_indexed([1; 32], 0).1
        }
    }

    // Wait for decide event, make sure it matches submitted transaction. Return the block number
    // containing the transaction and the block payload size
    pub async fn wait_for_decide_on_handle(
        events: &mut (impl Stream<Item = Event> + Unpin),
        submitted_txn: &Transaction,
    ) -> (u64, usize) {
        let commitment = submitted_txn.commit();

        // Keep getting events until we see a Decide event
        loop {
            let event = events.next().await.unwrap();
            tracing::info!("Received event from handle: {event:?}");

            if let Decide { leaf_chain, .. } = event.event {
                if let Some((height, size)) =
                    leaf_chain.iter().find_map(|LeafInfo { leaf, .. }| {
                        if leaf
                            .block_payload()
                            .as_ref()?
                            .transaction_commitments(leaf.block_header().metadata())
                            .contains(&commitment)
                        {
                            let size = leaf.block_payload().unwrap().encode().len();
                            Some((leaf.block_header().block_number(), size))
                        } else {
                            None
                        }
                    })
                {
                    tracing::info!(height, "transaction {commitment} sequenced");
                    return (height, size);
                }
            } else {
                // Keep waiting
            }
        }
    }
}

#[cfg(test)]
mod test {

    use alloy::node_bindings::Anvil;
    use espresso_types::{Header, MockSequencerVersions, NamespaceId, Payload, Transaction};
    use futures::StreamExt;
    use hotshot::types::EventType::Decide;
    use hotshot_example_types::node_types::TestVersions;
    use hotshot_types::{
        event::LeafInfo,
        traits::block_contents::{BlockHeader, BlockPayload},
    };
    use testing::{wait_for_decide_on_handle, TestConfigBuilder};

    use self::testing::run_test_builder;
    use super::*;

    #[test_log::test(tokio::test(flavor = "multi_thread"))]
    async fn test_skeleton_instantiation() {
        // Assign `config` so it isn't dropped early.
        let anvil = Anvil::new().spawn();
        let url = anvil.endpoint_url();
        const NUM_NODES: usize = 5;
        let mut config = TestConfigBuilder::<NUM_NODES>::default()
            .l1_url(url)
            .build();

        let (builder_task, builder_url) = run_test_builder::<NUM_NODES>(None).await;

        config.set_builder_urls(vec1::vec1![builder_url]);

        let handles = config.init_nodes(MockSequencerVersions::new()).await;

        let handle_0 = &handles[0];

        // Hook the builder up to the event stream from the first node
        builder_task.start(Box::new(handle_0.event_stream().await));

        let mut events = handle_0.event_stream().await;

        for handle in handles.iter() {
            handle.start_consensus().await;
        }

        // Submit target transaction to handle
        let txn = Transaction::new(NamespaceId::from(1_u32), vec![1, 2, 3]);
        handles[0]
            .submit_transaction(txn.clone())
            .await
            .expect("Failed to submit transaction");
        tracing::info!("Submitted transaction to handle: {txn:?}");

        wait_for_decide_on_handle(&mut events, &txn).await;
    }

    #[test_log::test(tokio::test(flavor = "multi_thread"))]
    async fn test_header_invariants() {
        let success_height = 30;
        // Assign `config` so it isn't dropped early.
        let anvil = Anvil::new().spawn();
        let url = anvil.endpoint_url();
        const NUM_NODES: usize = 5;
        let mut config = TestConfigBuilder::<NUM_NODES>::default()
            .l1_url(url)
            .build();

        let (builder_task, builder_url) = run_test_builder::<NUM_NODES>(None).await;

        config.set_builder_urls(vec1::vec1![builder_url]);
        let handles = config.init_nodes(MockSequencerVersions::new()).await;

        let handle_0 = &handles[0];

        let mut events = handle_0.event_stream().await;

        // Hook the builder up to the event stream from the first node
        builder_task.start(Box::new(handle_0.event_stream().await));

        for handle in handles.iter() {
            handle.start_consensus().await;
        }

        let mut parent = {
            // TODO refactor repeated code from other tests
            let (genesis_payload, genesis_ns_table) =
                Payload::from_transactions([], &ValidatedState::default(), &NodeState::mock())
                    .await
                    .unwrap();

            let genesis_state = NodeState::mock();
            Header::genesis::<TestVersions>(&genesis_state, genesis_payload, &genesis_ns_table)
        };

        loop {
            let event = events.next().await.unwrap();
            tracing::info!("Received event from handle: {event:?}");
            let Decide { leaf_chain, .. } = event.event else {
                continue;
            };
            tracing::info!("Got decide {leaf_chain:?}");

            // Check that each successive header satisfies invariants relative to its parent: all
            // the fields which should be monotonic are.
            for LeafInfo { leaf, .. } in leaf_chain.iter().rev() {
                let header = leaf.block_header().clone();
                if header.height() == 0 {
                    parent = header;
                    continue;
                }
                assert_eq!(header.height(), parent.height() + 1);
                assert!(header.timestamp() >= parent.timestamp());
                assert!(header.l1_head() >= parent.l1_head());
                assert!(header.l1_finalized() >= parent.l1_finalized());
                parent = header;
            }

            if parent.height() >= success_height {
                break;
            }
        }
    }
}<|MERGE_RESOLUTION|>--- conflicted
+++ resolved
@@ -1025,11 +1025,7 @@
                 fixed_leader_for_gpuvid: 0,
                 num_nodes_with_stake: num_nodes.try_into().unwrap(),
                 known_da_nodes: known_nodes_with_stake.clone(),
-<<<<<<< HEAD
-                da_committees: BTreeMap::new(),
-=======
                 da_committees: Default::default(),
->>>>>>> 7dc0ae09
                 known_nodes_with_stake: known_nodes_with_stake.clone(),
                 next_view_timeout: Duration::from_secs(5).as_millis() as u64,
                 num_bootstrap: 1usize,
