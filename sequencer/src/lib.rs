pub mod api;
pub mod catchup;
pub mod context;
pub mod genesis;
mod proposal_fetcher;
mod request_response;

mod external_event_handler;
pub mod options;
pub mod state_signature;

mod restart_tests;

mod message_compat_tests;

use std::sync::Arc;

use alloy::primitives::U256;
use anyhow::Context;
use async_lock::RwLock;
use catchup::StatePeers;
use context::SequencerContext;
use espresso_types::{
    traits::{EventConsumer, MembershipPersistence},
    BackoffParams, EpochCommittees, L1ClientOptions, NodeState, PubKey, SeqTypes,
    SolverAuctionResultsProvider, ValidatedState,
};
use genesis::L1Finalized;
// Should move `STAKE_TABLE_CAPACITY` in the sequencer repo when we have variate stake table support
use hotshot_libp2p_networking::network::behaviours::dht::store::persistent::DhtNoPersistence;
use libp2p::Multiaddr;
use network::libp2p::split_off_peer_id;
use options::Identity;
use proposal_fetcher::ProposalFetcherConfig;
use state_signature::static_stake_table_commitment;
use tokio::select;
use tracing::info;
use url::Url;
pub mod persistence;
pub mod state;
use std::{fmt::Debug, marker::PhantomData, time::Duration};

use derivative::Derivative;
use espresso_types::v0::traits::SequencerPersistence;
pub use genesis::Genesis;
use hotshot::{
    traits::implementations::{
        derive_libp2p_multiaddr, derive_libp2p_peer_id, CdnMetricsValue, CdnTopic,
        CombinedNetworks, GossipConfig, KeyPair, Libp2pNetwork, MemoryNetwork, PushCdnNetwork,
        RequestResponseConfig, WrappedSignatureKey,
    },
    types::SignatureKey,
    MarketplaceConfig,
};
use hotshot_orchestrator::client::{get_complete_config, OrchestratorClient};
use hotshot_types::{
    data::ViewNumber,
    epoch_membership::EpochMembershipCoordinator,
    light_client::{StateKeyPair, StateSignKey},
    signature_key::{BLSPrivKey, BLSPubKey},
    traits::{
        metrics::{Metrics, NoMetrics},
        network::ConnectedNetwork,
        node_implementation::{NodeImplementation, NodeType, Versions},
    },
    utils::BuilderCommitment,
    ValidatorConfig,
};
pub use options::Options;
use serde::{Deserialize, Serialize};
use vbs::version::{StaticVersion, StaticVersionType};
pub mod network;

mod run;
pub use run::main;

/// The Sequencer node is generic over the hotshot CommChannel.
#[derive(Derivative, Serialize, Deserialize)]
#[derivative(
    Copy(bound = ""),
    Debug(bound = ""),
    Default(bound = ""),
    PartialEq(bound = ""),
    Eq(bound = ""),
    Hash(bound = "")
)]
pub struct Node<N: ConnectedNetwork<PubKey>, P: SequencerPersistence>(PhantomData<fn(&N, &P)>);

// Using derivative to derive Clone triggers the clippy lint
// https://rust-lang.github.io/rust-clippy/master/index.html#/incorrect_clone_impl_on_copy_type
impl<N: ConnectedNetwork<PubKey>, P: SequencerPersistence> Clone for Node<N, P> {
    fn clone(&self) -> Self {
        *self
    }
}

pub type SequencerApiVersion = StaticVersion<0, 1>;

impl<N: ConnectedNetwork<PubKey>, P: SequencerPersistence> NodeImplementation<SeqTypes>
    for Node<N, P>
{
    type Network = N;
    type Storage = Arc<P>;
    type AuctionResultsProvider = SolverAuctionResultsProvider;
}

#[derive(Clone, Debug)]
pub struct NetworkParams {
    /// The address where a CDN marshal is located
    pub cdn_endpoint: String,
    pub orchestrator_url: Url,
    pub state_relay_server_url: Url,
    pub private_staking_key: BLSPrivKey,
    pub private_state_key: StateSignKey,
    pub state_peers: Vec<Url>,
    pub config_peers: Option<Vec<Url>>,
    pub catchup_backoff: BackoffParams,
    /// The address to advertise as our public API's URL
    pub public_api_url: Option<Url>,

    /// The address to send to other Libp2p nodes to contact us
    pub libp2p_advertise_address: String,
    /// The address to bind to for Libp2p
    pub libp2p_bind_address: String,
    /// The (optional) bootstrap node addresses for Libp2p. If supplied, these will
    /// override the bootstrap nodes specified in the config file.
    pub libp2p_bootstrap_nodes: Option<Vec<Multiaddr>>,

    /// The heartbeat interval
    pub libp2p_heartbeat_interval: Duration,

    /// The number of past heartbeats to gossip about
    pub libp2p_history_gossip: usize,
    /// The number of past heartbeats to remember the full messages for
    pub libp2p_history_length: usize,

    /// The target number of peers in the mesh
    pub libp2p_mesh_n: usize,
    /// The maximum number of peers in the mesh
    pub libp2p_mesh_n_high: usize,
    /// The minimum number of peers in the mesh
    pub libp2p_mesh_n_low: usize,
    /// The minimum number of mesh peers that must be outbound
    pub libp2p_mesh_outbound_min: usize,

    /// The maximum gossip message size
    pub libp2p_max_gossip_transmit_size: usize,

    /// The maximum direct message size
    pub libp2p_max_direct_transmit_size: u64,

    /// The maximum number of IHAVE messages to accept from a Libp2p peer within a heartbeat
    pub libp2p_max_ihave_length: usize,

    /// The maximum number of IHAVE messages to accept from a Libp2p peer within a heartbeat
    pub libp2p_max_ihave_messages: usize,

    /// The time period that message hashes are stored in the cache
    pub libp2p_published_message_ids_cache_time: Duration,

    /// The time to wait for a Libp2p message requested through IWANT following an IHAVE advertisement
    pub libp2p_iwant_followup_time: Duration,

    /// The maximum number of Libp2p messages we will process in a given RPC
    pub libp2p_max_messages_per_rpc: Option<usize>,

    /// How many times we will allow a peer to request the same message id through IWANT gossip before we start ignoring them
    pub libp2p_gossip_retransmission: u32,

    /// If enabled newly created messages will always be sent to all peers that are subscribed to the topic and have a good enough score
    pub libp2p_flood_publish: bool,

    /// The time period that Libp2p message hashes are stored in the cache
    pub libp2p_duplicate_cache_time: Duration,

    /// Time to live for Libp2p fanout peers
    pub libp2p_fanout_ttl: Duration,

    /// Initial delay in each Libp2p heartbeat
    pub libp2p_heartbeat_initial_delay: Duration,

    /// How many Libp2p peers we will emit gossip to at each heartbeat
    pub libp2p_gossip_factor: f64,

    /// Minimum number of Libp2p peers to emit gossip to during a heartbeat
    pub libp2p_gossip_lazy: usize,
}

pub struct L1Params {
    pub urls: Vec<Url>,
    pub options: L1ClientOptions,
}

#[allow(clippy::too_many_arguments)]
pub async fn init_node<P: SequencerPersistence + MembershipPersistence, V: Versions>(
    genesis: Genesis,
    network_params: NetworkParams,
    metrics: &dyn Metrics,
    persistence: P,
    l1_params: L1Params,
    seq_versions: V,
    event_consumer: impl EventConsumer + 'static,
    is_da: bool,
    identity: Identity,
    marketplace_config: MarketplaceConfig<SeqTypes, Node<network::Production, P>>,
    proposal_fetcher_config: ProposalFetcherConfig,
) -> anyhow::Result<SequencerContext<network::Production, P, V>> {
    // Expose git information via status API.
    metrics
        .text_family(
            "version".into(),
            vec!["rev".into(), "desc".into(), "timestamp".into()],
        )
        .create(vec![
            env!("VERGEN_GIT_SHA").into(),
            env!("VERGEN_GIT_DESCRIBE").into(),
            env!("VERGEN_GIT_COMMIT_TIMESTAMP").into(),
        ]);

    // Expose Node Entity Information via the status/metrics API
    metrics
        .text_family(
            "node_identity_general".into(),
            vec![
                "name".into(),
                "company_name".into(),
                "company_website".into(),
                "operating_system".into(),
                "node_type".into(),
                "network_type".into(),
            ],
        )
        .create(vec![
            identity.node_name.unwrap_or("".into()),
            identity.company_name.unwrap_or("".into()),
            identity
                .company_website
                .map(|u| u.into())
                .unwrap_or("".into()),
            identity.operating_system.unwrap_or("".into()),
            identity.node_type.unwrap_or("".into()),
            identity.network_type.unwrap_or("".into()),
        ]);

    // Expose Node Identity Location via the status/metrics API
    metrics
        .text_family(
            "node_identity_location".into(),
            vec!["country".into(), "latitude".into(), "longitude".into()],
        )
        .create(vec![
            identity.country_code.unwrap_or("".into()),
            identity
                .latitude
                .map(|l| l.to_string())
                .unwrap_or("".into()),
            identity
                .longitude
                .map(|l| l.to_string())
                .unwrap_or("".into()),
        ]);

    // Stick our public key in `metrics` so it is easily accessible via the status API.
    let pub_key = BLSPubKey::from_private(&network_params.private_staking_key);
    metrics
        .text_family("node".into(), vec!["key".into()])
        .create(vec![pub_key.to_string()]);

    // Parse the Libp2p bind and advertise addresses to multiaddresses
    let libp2p_bind_address = derive_libp2p_multiaddr(&network_params.libp2p_bind_address)
        .with_context(|| {
            format!(
                "Failed to derive Libp2p bind address of {}",
                &network_params.libp2p_bind_address
            )
        })?;
    let libp2p_advertise_address =
        derive_libp2p_multiaddr(&network_params.libp2p_advertise_address).with_context(|| {
            format!(
                "Failed to derive Libp2p advertise address of {}",
                &network_params.libp2p_advertise_address
            )
        })?;

    info!("Libp2p bind address: {}", libp2p_bind_address);
    info!("Libp2p advertise address: {}", libp2p_advertise_address);

    // Orchestrator client
    let orchestrator_client = OrchestratorClient::new(network_params.orchestrator_url);
    let state_key_pair = StateKeyPair::from_sign_key(network_params.private_state_key);
    let validator_config = ValidatorConfig {
        public_key: pub_key,
        private_key: network_params.private_staking_key,
        stake_value: 1,
        state_public_key: state_key_pair.ver_key(),
        state_private_key: state_key_pair.sign_key(),
        is_da,
    };

    // Derive our Libp2p public key from our private key
    let libp2p_public_key = derive_libp2p_peer_id::<<SeqTypes as NodeType>::SignatureKey>(
        &validator_config.private_key,
    )
    .with_context(|| "Failed to derive Libp2p peer ID")?;

    // Print the libp2p public key
    info!("Starting Libp2p with PeerID: {}", libp2p_public_key);

    let (mut network_config, wait_for_orchestrator) = match (
        persistence.load_config().await?,
        network_params.config_peers,
    ) {
        (Some(config), _) => {
            tracing::info!("loaded network config from storage, rejoining existing network");
            (config, false)
        },
        // If we were told to fetch the config from an already-started peer, do so.
        (None, Some(peers)) => {
            tracing::info!(?peers, "loading network config from peers");
            let peers = StatePeers::<SequencerApiVersion>::from_urls(
                peers,
                network_params.catchup_backoff,
                &NoMetrics,
            );
            let config = peers.fetch_config(validator_config.clone()).await?;

            tracing::info!(
                node_id = config.node_index,
                stake_table = ?config.config.known_nodes_with_stake,
                "loaded config",
            );
            persistence.save_config(&config).await?;
            (config, false)
        },
        // Otherwise, this is a fresh network; load from the orchestrator.
        (None, None) => {
            tracing::info!("loading network config from orchestrator");
            tracing::error!(
                "waiting for other nodes to connect, DO NOT RESTART until fully connected"
            );
            let config = get_complete_config(
                &orchestrator_client,
                validator_config.clone(),
                // Register in our Libp2p advertise address and public key so other nodes
                // can contact us on startup
                Some(libp2p_advertise_address),
                Some(libp2p_public_key),
            )
            .await?
            .0;

            tracing::info!(
                node_id = config.node_index,
                stake_table = ?config.config.known_nodes_with_stake,
                "loaded config",
            );
            persistence.save_config(&config).await?;
            tracing::error!("all nodes connected");
            (config, true)
        },
    };

    if let Some(upgrade) = genesis.upgrades.get(&V::Upgrade::VERSION) {
        upgrade.set_hotshot_config_parameters(&mut network_config.config);
    }

    let epoch_height = genesis.epoch_height.unwrap_or_default();
    tracing::info!("setting epoch height={epoch_height:?}");
    network_config.config.epoch_height = epoch_height;

    // If the `Libp2p` bootstrap nodes were supplied via the command line, override those
    // present in the config file.
    if let Some(bootstrap_nodes) = network_params.libp2p_bootstrap_nodes {
        if let Some(libp2p_config) = network_config.libp2p_config.as_mut() {
            // If the libp2p configuration is present, we can override the bootstrap nodes.

            // Split off the peer ID from the addresses
            libp2p_config.bootstrap_nodes = bootstrap_nodes
                .into_iter()
                .map(split_off_peer_id)
                .collect::<Result<Vec<_>, _>>()
                .with_context(|| "Failed to parse peer ID from bootstrap node")?;
        } else {
            // If not, don't try launching with them. Eventually we may want to
            // provide a default configuration here instead.
            tracing::warn!("No libp2p configuration found, ignoring supplied bootstrap nodes");
        }
    }

    let node_index = network_config.node_index;

    // If we are a DA node, we need to subscribe to the DA topic
    let topics = {
        let mut topics = vec![CdnTopic::Global];
        if is_da {
            topics.push(CdnTopic::Da);
        }
        topics
    };

    // Initialize the push CDN network (and perform the initial connection)
    let cdn_network = PushCdnNetwork::new(
        network_params.cdn_endpoint,
        topics,
        KeyPair {
            public_key: WrappedSignatureKey(validator_config.public_key),
            private_key: validator_config.private_key.clone(),
        },
        CdnMetricsValue::new(metrics),
    )
    .with_context(|| format!("Failed to create CDN network {node_index}"))?;

    // Configure gossipsub based on the command line options
    let gossip_config = GossipConfig {
        heartbeat_interval: network_params.libp2p_heartbeat_interval,
        history_gossip: network_params.libp2p_history_gossip,
        history_length: network_params.libp2p_history_length,
        mesh_n: network_params.libp2p_mesh_n,
        mesh_n_high: network_params.libp2p_mesh_n_high,
        mesh_n_low: network_params.libp2p_mesh_n_low,
        mesh_outbound_min: network_params.libp2p_mesh_outbound_min,
        max_ihave_messages: network_params.libp2p_max_ihave_messages,
        max_transmit_size: network_params.libp2p_max_gossip_transmit_size,
        max_ihave_length: network_params.libp2p_max_ihave_length,
        published_message_ids_cache_time: network_params.libp2p_published_message_ids_cache_time,
        iwant_followup_time: network_params.libp2p_iwant_followup_time,
        max_messages_per_rpc: network_params.libp2p_max_messages_per_rpc,
        gossip_retransmission: network_params.libp2p_gossip_retransmission,
        flood_publish: network_params.libp2p_flood_publish,
        duplicate_cache_time: network_params.libp2p_duplicate_cache_time,
        fanout_ttl: network_params.libp2p_fanout_ttl,
        heartbeat_initial_delay: network_params.libp2p_heartbeat_initial_delay,
        gossip_factor: network_params.libp2p_gossip_factor,
        gossip_lazy: network_params.libp2p_gossip_lazy,
    };

    // Configure request/response based on the command line options
    let request_response_config = RequestResponseConfig {
        request_size_maximum: network_params.libp2p_max_direct_transmit_size,
        response_size_maximum: network_params.libp2p_max_direct_transmit_size,
    };

    let l1_client = l1_params
        .options
        .with_metrics(metrics)
        .connect(l1_params.urls)
        .with_context(|| "failed to create L1 client")?;

    l1_client.spawn_tasks().await;
    let l1_genesis = match genesis.l1_finalized {
        L1Finalized::Block(b) => b,
        L1Finalized::Number { number } => l1_client.wait_for_finalized_block(number).await,
        L1Finalized::Timestamp { timestamp } => {
            l1_client
                .wait_for_finalized_block_with_timestamp(U256::from(timestamp.unix_timestamp()))
                .await
        },
    };

    let mut genesis_state = ValidatedState {
        chain_config: genesis.chain_config.into(),
        ..Default::default()
    };
    for (address, amount) in genesis.accounts {
        tracing::info!(%address, %amount, "Prefunding account for demo");
        genesis_state.prefund_account(address, amount);
    }

    let peers = catchup::local_and_remote(
        persistence.clone(),
        StatePeers::<SequencerApiVersion>::from_urls(
            network_params.state_peers,
            network_params.catchup_backoff,
            metrics,
        ),
    )
    .await;
    // Create the HotShot membership
    let membership = EpochCommittees::new_stake(
        network_config.config.known_nodes_with_stake.clone(),
        network_config.config.known_da_nodes.clone(),
        l1_client.clone(),
        genesis
            .chain_config
            .stake_table_contract
            .map(|a| a.to_alloy()),
        peers.clone(),
        persistence.clone(),
    );

    let membership: Arc<RwLock<EpochCommittees>> = Arc::new(RwLock::new(membership));
    let coordinator =
        EpochMembershipCoordinator::new(membership, network_config.config.epoch_height);

    let instance_state = NodeState {
        chain_config: genesis.chain_config,
        l1_client,
        genesis_header: genesis.header,
        genesis_state,
        l1_genesis: Some(l1_genesis),
        node_id: node_index,
        upgrades: genesis.upgrades,
        current_version: V::Base::VERSION,
        epoch_height: Some(epoch_height),
        peers,
        coordinator: coordinator.clone(),
    };

    // Initialize the Libp2p network
    let network = {
        let p2p_network = Libp2pNetwork::from_config(
            network_config.clone(),
            DhtNoPersistence,
            coordinator.membership().clone(),
            gossip_config,
            request_response_config,
            libp2p_bind_address,
            &validator_config.public_key,
            // We need the private key so we can derive our Libp2p keypair
            // (using https://docs.rs/blake3/latest/blake3/fn.derive_key.html)
            &validator_config.private_key,
            hotshot::traits::implementations::Libp2pMetricsValue::new(metrics),
        )
        .await
        .with_context(|| {
            format!(
                "Failed to create libp2p network on node {node_index}; binding to {:?}",
                network_params.libp2p_bind_address
            )
        })?;

        tracing::warn!("Waiting for at least one connection to be initialized");
        select! {
            _ = cdn_network.wait_for_ready() => {
                tracing::warn!("CDN connection initialized");
            },
            _ = p2p_network.wait_for_ready() => {
                tracing::warn!("P2P connection initialized");
            },
        };

        // Combine the CDN and P2P networks
        Arc::from(CombinedNetworks::new(
            cdn_network,
            p2p_network,
            Some(Duration::from_secs(1)),
        ))
    };

    let mut ctx = SequencerContext::init(
        network_config,
        validator_config,
        coordinator,
        instance_state,
        persistence,
        network,
        Some(network_params.state_relay_server_url),
        metrics,
        genesis.stake_table.capacity,
        event_consumer,
        seq_versions,
        marketplace_config,
        proposal_fetcher_config,
    )
    .await?;
    if wait_for_orchestrator {
        ctx = ctx.wait_for_orchestrator(orchestrator_client);
    }
    Ok(ctx)
}

pub fn empty_builder_commitment() -> BuilderCommitment {
    BuilderCommitment::from_bytes([])
}

#[cfg(any(test, feature = "testing"))]
pub mod testing {
    use std::{
        collections::{BTreeMap, HashMap},
        time::Duration,
    };

<<<<<<< HEAD
    use alloy::primitives::U256;
=======
    use async_lock::RwLock;
>>>>>>> edb9ac34
    use catchup::NullStateCatchup;
    use committable::Committable;
    use espresso_types::{
        eth_signature_key::EthKeyPair,
        v0::traits::{EventConsumer, NullEventConsumer, PersistenceOptions, StateCatchup},
        Event, FeeAccount, L1Client, MarketplaceVersion, NetworkConfig, PubKey, SeqTypes,
        Transaction, Upgrade,
    };
    use futures::{
        future::join_all,
        stream::{Stream, StreamExt},
    };
    use hotshot::{
        traits::{
            implementations::{MasterMap, MemoryNetwork},
            BlockPayload,
        },
        types::EventType::Decide,
    };
    use hotshot_stake_table::vec_based::StakeTable;
    use hotshot_testing::block_builder::{
        BuilderTask, SimpleBuilderImplementation, TestBuilderImplementation,
    };
    use hotshot_types::{
        event::LeafInfo,
        light_client::{CircuitField, StateKeyPair, StateVerKey},
        traits::{
            block_contents::BlockHeader,
            metrics::NoMetrics,
            network::Topic,
            signature_key::{BuilderSignatureKey, StakeTableEntryType},
            stake_table::StakeTableScheme,
        },
        HotShotConfig, PeerConfig,
    };
    use marketplace_builder_core::{
        hooks::NoHooks,
        service::{BuilderConfig, GlobalState},
    };
    use portpicker::pick_unused_port;
    use tokio::spawn;
    use vbs::version::Version;

    use super::*;
    use crate::persistence::no_storage::{self, NoStorage};

    const STAKE_TABLE_CAPACITY_FOR_TEST: u64 = 10;
    const BUILDER_CHANNEL_CAPACITY_FOR_TEST: usize = 128;

    struct MarketplaceBuilderImplementation {
        global_state: Arc<GlobalState<SeqTypes, NoHooks<SeqTypes>>>,
    }

    impl BuilderTask<SeqTypes> for MarketplaceBuilderImplementation {
        fn start(
            self: Box<Self>,
            stream: Box<
                dyn Stream<Item = hotshot::types::Event<SeqTypes>>
                    + std::marker::Unpin
                    + Send
                    + 'static,
            >,
        ) {
            spawn(async move {
                let res = self.global_state.start_event_loop(stream).await;
                tracing::error!(?res, "Testing marketplace builder service exited");
            });
        }
    }

    pub async fn run_marketplace_builder<const NUM_NODES: usize>(
        port: Option<u16>,
    ) -> (Box<dyn BuilderTask<SeqTypes>>, Url) {
        let builder_key_pair = TestConfig::<0>::builder_key();
        let port = port.unwrap_or_else(|| pick_unused_port().expect("No ports available"));

        // This should never fail.
        let url: Url = format!("http://localhost:{port}")
            .parse()
            .expect("Failed to parse builder URL");

        // create the global state
        let global_state = GlobalState::new(
            BuilderConfig {
                builder_keys: (builder_key_pair.fee_account(), builder_key_pair),
                api_timeout: Duration::from_secs(60),
                tx_capture_timeout: Duration::from_millis(100),
                txn_garbage_collect_duration: Duration::from_secs(60),
                txn_channel_capacity: BUILDER_CHANNEL_CAPACITY_FOR_TEST,
                tx_status_cache_capacity: 81920,
                base_fee: 10,
            },
            NoHooks(PhantomData),
        );

        // Create and spawn the tide-disco app to serve the builder APIs
        let app = Arc::clone(&global_state)
            .into_app()
            .expect("Failed to create builder tide-disco app");

        spawn(
            app.serve(
                format!("http://0.0.0.0:{port}")
                    .parse::<Url>()
                    .expect("Failed to parse builder listener"),
                MarketplaceVersion::instance(),
            ),
        );

        // Pass on the builder task to be injected in the testing harness
        (
            Box::new(MarketplaceBuilderImplementation { global_state }),
            url,
        )
    }

    pub async fn run_test_builder<const NUM_NODES: usize>(
        port: Option<u16>,
    ) -> (Box<dyn BuilderTask<SeqTypes>>, Url) {
        let port = port.unwrap_or_else(|| pick_unused_port().expect("No ports available"));

        // This should never fail.
        let url: Url = format!("http://localhost:{port}")
            .parse()
            .expect("Failed to parse builder URL");

        (
            <SimpleBuilderImplementation as TestBuilderImplementation<SeqTypes>>::start(
                NUM_NODES,
                format!("http://0.0.0.0:{port}")
                    .parse()
                    .expect("Failed to parse builder listener"),
                (),
                HashMap::new(),
            )
            .await,
            url,
        )
    }

    pub struct TestConfigBuilder<const NUM_NODES: usize> {
        config: HotShotConfig<SeqTypes>,
        priv_keys: Vec<BLSPrivKey>,
        state_key_pairs: Vec<StateKeyPair>,
        master_map: Arc<MasterMap<PubKey>>,
        l1_url: Url,
        state_relay_url: Option<Url>,
        builder_port: Option<u16>,
        marketplace_builder_port: Option<u16>,
        upgrades: BTreeMap<Version, Upgrade>,
    }

    impl<const NUM_NODES: usize> TestConfigBuilder<NUM_NODES> {
        pub fn builder_port(mut self, builder_port: Option<u16>) -> Self {
            self.builder_port = builder_port;
            self
        }

        pub fn marketplace_builder_port(mut self, port: Option<u16>) -> Self {
            self.marketplace_builder_port = port;
            self
        }

        pub fn state_relay_url(mut self, url: Url) -> Self {
            self.state_relay_url = Some(url);
            self
        }

        pub fn l1_url(mut self, l1_url: Url) -> Self {
            self.l1_url = l1_url;
            self
        }

        pub fn upgrades<V: Versions>(mut self, upgrades: BTreeMap<Version, Upgrade>) -> Self {
            let upgrade = upgrades.get(&<V as Versions>::Upgrade::VERSION).unwrap();
            upgrade.set_hotshot_config_parameters(&mut self.config);
            self.upgrades = upgrades;
            self
        }

        pub fn epoch_height(mut self, epoch_height: u64) -> Self {
            self.config.epoch_height = epoch_height;
            self
        }

        pub fn build(self) -> TestConfig<NUM_NODES> {
            TestConfig {
                config: self.config,
                priv_keys: self.priv_keys,
                state_key_pairs: self.state_key_pairs,
                master_map: self.master_map,
                l1_url: self.l1_url,
                state_relay_url: self.state_relay_url,
                marketplace_builder_port: self.marketplace_builder_port,
                builder_port: self.builder_port,
                upgrades: self.upgrades,
            }
        }
    }

    impl<const NUM_NODES: usize> Default for TestConfigBuilder<NUM_NODES> {
        fn default() -> Self {
            let num_nodes = NUM_NODES;

            // Generate keys for the nodes.
            let seed = [0; 32];
            let (pub_keys, priv_keys): (Vec<_>, Vec<_>) = (0..num_nodes)
                .map(|i| <PubKey as SignatureKey>::generated_from_seed_indexed(seed, i as u64))
                .unzip();
            let state_key_pairs = (0..num_nodes)
                .map(|i| StateKeyPair::generate_from_seed_indexed(seed, i as u64))
                .collect::<Vec<_>>();
            let known_nodes_with_stake = pub_keys
                .iter()
                .zip(&state_key_pairs)
                .map(|(pub_key, state_key_pair)| PeerConfig::<SeqTypes> {
                    stake_table_entry: pub_key.stake_table_entry(U256::from(1)),
                    state_ver_key: state_key_pair.ver_key(),
                })
                .collect::<Vec<_>>();

            let master_map = MasterMap::new();

            let config: HotShotConfig<SeqTypes> = HotShotConfig {
                fixed_leader_for_gpuvid: 0,
                num_nodes_with_stake: num_nodes.try_into().unwrap(),
                known_da_nodes: known_nodes_with_stake.clone(),
                known_nodes_with_stake: known_nodes_with_stake.clone(),
                next_view_timeout: Duration::from_secs(5).as_millis() as u64,
                num_bootstrap: 1usize,
                da_staked_committee_size: num_nodes,
                view_sync_timeout: Duration::from_secs(1),
                data_request_delay: Duration::from_secs(1),
                builder_urls: vec1::vec1![Url::parse(&format!(
                    "http://127.0.0.1:{}",
                    pick_unused_port().unwrap()
                ))
                .unwrap()],
                builder_timeout: Duration::from_secs(1),
                start_threshold: (
                    known_nodes_with_stake.clone().len() as u64,
                    known_nodes_with_stake.clone().len() as u64,
                ),
                start_proposing_view: 0,
                stop_proposing_view: 0,
                start_voting_view: 0,
                stop_voting_view: 0,
                start_proposing_time: 0,
                start_voting_time: 0,
                stop_proposing_time: 0,
                stop_voting_time: 0,
                epoch_height: 300,
                epoch_start_block: 0,
            };

            Self {
                config,
                priv_keys,
                state_key_pairs,
                master_map,
                l1_url: "http://localhost:8545".parse().unwrap(),
                state_relay_url: None,
                builder_port: None,
                marketplace_builder_port: None,
                upgrades: Default::default(),
            }
        }
    }

    #[derive(Clone)]
    pub struct TestConfig<const NUM_NODES: usize> {
        config: HotShotConfig<SeqTypes>,
        priv_keys: Vec<BLSPrivKey>,
        state_key_pairs: Vec<StateKeyPair>,
        master_map: Arc<MasterMap<PubKey>>,
        l1_url: Url,
        state_relay_url: Option<Url>,
        builder_port: Option<u16>,
        marketplace_builder_port: Option<u16>,
        upgrades: BTreeMap<Version, Upgrade>,
    }

    impl<const NUM_NODES: usize> TestConfig<NUM_NODES> {
        pub fn num_nodes(&self) -> usize {
            self.priv_keys.len()
        }

        pub fn hotshot_config(&self) -> &HotShotConfig<SeqTypes> {
            &self.config
        }

        pub fn set_builder_urls(&mut self, builder_urls: vec1::Vec1<Url>) {
            self.config.builder_urls = builder_urls;
        }

        pub fn marketplace_builder_port(&self) -> Option<u16> {
            self.marketplace_builder_port
        }

        pub fn builder_port(&self) -> Option<u16> {
            self.builder_port
        }

        pub fn l1_url(&self) -> Url {
            self.l1_url.clone()
        }

        pub fn upgrades(&self) -> BTreeMap<Version, Upgrade> {
            self.upgrades.clone()
        }

        pub async fn init_nodes<V: Versions>(
            &self,
            bind_version: V,
        ) -> Vec<SequencerContext<network::Memory, NoStorage, V>> {
            join_all((0..self.num_nodes()).map(|i| async move {
                self.init_node(
                    i,
                    ValidatedState::default(),
                    no_storage::Options,
                    NullStateCatchup::default(),
                    &NoMetrics,
                    STAKE_TABLE_CAPACITY_FOR_TEST,
                    NullEventConsumer,
                    bind_version,
                    Default::default(),
                    Url::parse(&format!(
                        "http://localhost:{}",
                        self.marketplace_builder_port.unwrap_or_default()
                    ))
                    .unwrap(),
                )
                .await
            }))
            .await
        }

        pub fn stake_table(&self) -> StakeTable<BLSPubKey, StateVerKey, CircuitField> {
            let mut st = StakeTable::<BLSPubKey, StateVerKey, CircuitField>::new(
                STAKE_TABLE_CAPACITY_FOR_TEST as usize,
            );
            self.config
                .known_nodes_with_stake
                .iter()
                .for_each(|config| {
                    st.register(
                        *config.stake_table_entry.key(),
                        config.stake_table_entry.stake(),
                        config.state_ver_key.clone(),
                    )
                    .unwrap()
                });
            st.advance();
            st.advance();
            st
        }

        #[allow(clippy::too_many_arguments)]
        pub async fn init_node<V: Versions, P: PersistenceOptions>(
            &self,
            i: usize,
            mut state: ValidatedState,
            mut persistence_opt: P,
            catchup: impl StateCatchup + 'static,
            metrics: &dyn Metrics,
            stake_table_capacity: u64,
            event_consumer: impl EventConsumer + 'static,
            bind_version: V,
            upgrades: BTreeMap<Version, Upgrade>,
            marketplace_builder_url: Url,
        ) -> SequencerContext<network::Memory, P::Persistence, V> {
            let config = self.config.clone();
            let my_peer_config = &config.known_nodes_with_stake[i];
            let is_da = config.known_da_nodes.contains(my_peer_config);

            // Create our own (private, local) validator config
            let validator_config = ValidatorConfig {
                public_key: my_peer_config.stake_table_entry.stake_key,
                private_key: self.priv_keys[i].clone(),
<<<<<<< HEAD
                stake_value: my_peer_config.stake_table_entry.stake_amount.to::<u64>(),
                state_key_pair: self.state_key_pairs[i].clone(),
=======
                stake_value: my_peer_config.stake_table_entry.stake_amount.as_u64(),
                state_public_key: self.state_key_pairs[i].ver_key(),
                state_private_key: self.state_key_pairs[i].sign_key(),
>>>>>>> edb9ac34
                is_da,
            };

            let topics = if is_da {
                vec![Topic::Global, Topic::Da]
            } else {
                vec![Topic::Global]
            };

            let network = Arc::new(MemoryNetwork::new(
                &my_peer_config.stake_table_entry.stake_key,
                &self.master_map,
                &topics,
                None,
            ));

            // Make sure the builder account is funded.
            let builder_account = Self::builder_key().fee_account();
            tracing::info!(%builder_account, "prefunding builder account");
            state.prefund_account(builder_account, U256::MAX.into());

            let persistence = persistence_opt.create().await.unwrap();

            let chain_config = state.chain_config.resolve().unwrap_or_default();
            let l1_client =
                L1Client::new(vec![self.l1_url.clone()]).expect("failed to create L1 client");
            let peers = catchup::local_and_remote(persistence.clone(), catchup).await;
            // Create the HotShot membership
            let membership = EpochCommittees::new_stake(
                config.known_nodes_with_stake.clone(),
                config.known_da_nodes.clone(),
                l1_client.clone(),
                chain_config.stake_table_contract.map(|a| a.to_alloy()),
                peers.clone(),
                persistence.clone(),
            );
            let membership = Arc::new(RwLock::new(membership));

            let coordinator = EpochMembershipCoordinator::new(membership, 100);

            let node_state = NodeState::new(
                i as u64,
                chain_config,
                l1_client,
                peers,
                V::Base::VERSION,
                coordinator.clone(),
            )
            .with_current_version(V::Base::version())
            .with_genesis(state)
            .with_epoch_height(config.epoch_height)
            .with_upgrades(upgrades);

            tracing::info!(
                i,
                key = %my_peer_config.stake_table_entry.stake_key,
                state_key = %my_peer_config.state_ver_key,
                "starting node",
            );

            let persistence = persistence_opt.create().await.unwrap();
            SequencerContext::init(
                NetworkConfig {
                    config,
                    // For testing, we use a fake network, so the rest of the network config beyond
                    // the base consensus config does not matter.
                    ..Default::default()
                },
                validator_config,
                coordinator,
                node_state,
                persistence,
                network,
                self.state_relay_url.clone(),
                metrics,
                stake_table_capacity,
                event_consumer,
                bind_version,
                MarketplaceConfig::<SeqTypes, Node<network::Memory, P::Persistence>> {
                    auction_results_provider: Arc::new(SolverAuctionResultsProvider::default()),
                    fallback_builder_url: marketplace_builder_url,
                },
                Default::default(),
            )
            .await
            .unwrap()
        }

        pub fn builder_key() -> EthKeyPair {
            FeeAccount::generated_from_seed_indexed([1; 32], 0).1
        }
    }

    // Wait for decide event, make sure it matches submitted transaction. Return the block number
    // containing the transaction.
    pub async fn wait_for_decide_on_handle(
        events: &mut (impl Stream<Item = Event> + Unpin),
        submitted_txn: &Transaction,
    ) -> u64 {
        let commitment = submitted_txn.commit();

        // Keep getting events until we see a Decide event
        loop {
            let event = events.next().await.unwrap();
            tracing::info!("Received event from handle: {event:?}");

            if let Decide { leaf_chain, .. } = event.event {
                if let Some(height) = leaf_chain.iter().find_map(|LeafInfo { leaf, .. }| {
                    if leaf
                        .block_payload()
                        .as_ref()?
                        .transaction_commitments(leaf.block_header().metadata())
                        .contains(&commitment)
                    {
                        Some(leaf.block_header().block_number())
                    } else {
                        None
                    }
                }) {
                    return height;
                }
            } else {
                // Keep waiting
            }
        }
    }
}

#[cfg(test)]
mod test {

    use alloy::node_bindings::Anvil;
    use espresso_types::{Header, MockSequencerVersions, NamespaceId, Payload, Transaction};
    use futures::StreamExt;
    use hotshot::types::EventType::Decide;
    use hotshot_example_types::node_types::TestVersions;
    use hotshot_types::{
        data::vid_commitment,
        event::LeafInfo,
        traits::block_contents::{
            BlockHeader, BlockPayload, EncodeBytes, GENESIS_VID_NUM_STORAGE_NODES,
        },
    };
    use sequencer_utils::test_utils::setup_test;
    use testing::{wait_for_decide_on_handle, TestConfigBuilder};

    use self::testing::run_test_builder;
    use super::*;

    #[tokio::test(flavor = "multi_thread")]
    async fn test_skeleton_instantiation() {
        setup_test();
        // Assign `config` so it isn't dropped early.
        let anvil = Anvil::new().spawn();
        let url = anvil.endpoint_url();
        const NUM_NODES: usize = 5;
        let mut config = TestConfigBuilder::<NUM_NODES>::default()
            .l1_url(url)
            .build();

        let (builder_task, builder_url) = run_test_builder::<NUM_NODES>(None).await;

        config.set_builder_urls(vec1::vec1![builder_url]);

        let handles = config.init_nodes(MockSequencerVersions::new()).await;

        let handle_0 = &handles[0];

        // Hook the builder up to the event stream from the first node
        builder_task.start(Box::new(handle_0.event_stream().await));

        let mut events = handle_0.event_stream().await;

        for handle in handles.iter() {
            handle.start_consensus().await;
        }

        // Submit target transaction to handle
        let txn = Transaction::new(NamespaceId::from(1_u32), vec![1, 2, 3]);
        handles[0]
            .submit_transaction(txn.clone())
            .await
            .expect("Failed to submit transaction");
        tracing::info!("Submitted transaction to handle: {txn:?}");

        wait_for_decide_on_handle(&mut events, &txn).await;
    }

    #[tokio::test(flavor = "multi_thread")]
    async fn test_header_invariants() {
        setup_test();

        let success_height = 30;
        // Assign `config` so it isn't dropped early.
        let anvil = Anvil::new().spawn();
        let url = anvil.endpoint_url();
        const NUM_NODES: usize = 5;
        let mut config = TestConfigBuilder::<NUM_NODES>::default()
            .l1_url(url)
            .build();

        let (builder_task, builder_url) = run_test_builder::<NUM_NODES>(None).await;

        config.set_builder_urls(vec1::vec1![builder_url]);
        let handles = config.init_nodes(MockSequencerVersions::new()).await;

        let handle_0 = &handles[0];

        let mut events = handle_0.event_stream().await;

        // Hook the builder up to the event stream from the first node
        builder_task.start(Box::new(handle_0.event_stream().await));

        for handle in handles.iter() {
            handle.start_consensus().await;
        }

        let mut parent = {
            // TODO refactor repeated code from other tests
            let (genesis_payload, genesis_ns_table) =
                Payload::from_transactions([], &ValidatedState::default(), &NodeState::mock())
                    .await
                    .unwrap();
            let genesis_commitment = {
                // TODO we should not need to collect payload bytes just to compute vid_commitment
                let payload_bytes = genesis_payload.encode();
                vid_commitment::<TestVersions>(
                    &payload_bytes,
                    &genesis_ns_table.encode(),
                    GENESIS_VID_NUM_STORAGE_NODES,
                    <TestVersions as Versions>::Base::VERSION,
                )
            };
            let genesis_state = NodeState::mock();
            Header::genesis(
                &genesis_state,
                genesis_commitment,
                empty_builder_commitment(),
                genesis_ns_table,
            )
        };

        loop {
            let event = events.next().await.unwrap();
            tracing::info!("Received event from handle: {event:?}");
            let Decide { leaf_chain, .. } = event.event else {
                continue;
            };
            tracing::info!("Got decide {leaf_chain:?}");

            // Check that each successive header satisfies invariants relative to its parent: all
            // the fields which should be monotonic are.
            for LeafInfo { leaf, .. } in leaf_chain.iter().rev() {
                let header = leaf.block_header().clone();
                if header.height() == 0 {
                    parent = header;
                    continue;
                }
                assert_eq!(header.height(), parent.height() + 1);
                assert!(header.timestamp() >= parent.timestamp());
                assert!(header.l1_head() >= parent.l1_head());
                assert!(header.l1_finalized() >= parent.l1_finalized());
                parent = header;
            }

            if parent.height() >= success_height {
                break;
            }
        }
    }
}<|MERGE_RESOLUTION|>--- conflicted
+++ resolved
@@ -480,10 +480,7 @@
         network_config.config.known_nodes_with_stake.clone(),
         network_config.config.known_da_nodes.clone(),
         l1_client.clone(),
-        genesis
-            .chain_config
-            .stake_table_contract
-            .map(|a| a.to_alloy()),
+        genesis.chain_config.stake_table_contract,
         peers.clone(),
         persistence.clone(),
     );
@@ -580,11 +577,8 @@
         time::Duration,
     };
 
-<<<<<<< HEAD
     use alloy::primitives::U256;
-=======
     use async_lock::RwLock;
->>>>>>> edb9ac34
     use catchup::NullStateCatchup;
     use committable::Committable;
     use espresso_types::{
@@ -964,14 +958,9 @@
             let validator_config = ValidatorConfig {
                 public_key: my_peer_config.stake_table_entry.stake_key,
                 private_key: self.priv_keys[i].clone(),
-<<<<<<< HEAD
                 stake_value: my_peer_config.stake_table_entry.stake_amount.to::<u64>(),
-                state_key_pair: self.state_key_pairs[i].clone(),
-=======
-                stake_value: my_peer_config.stake_table_entry.stake_amount.as_u64(),
                 state_public_key: self.state_key_pairs[i].ver_key(),
                 state_private_key: self.state_key_pairs[i].sign_key(),
->>>>>>> edb9ac34
                 is_da,
             };
 
