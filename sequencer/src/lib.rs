--- conflicted
+++ resolved
@@ -291,7 +291,7 @@
     let validator_config = ValidatorConfig {
         public_key: pub_key,
         private_key: network_params.private_staking_key,
-        stake_value: primitive_types::U256::from(1),
+        stake_value: U256::ONE,
         state_public_key: state_key_pair.ver_key(),
         state_private_key: state_key_pair.sign_key(),
         is_da,
@@ -481,11 +481,7 @@
         network_config.config.known_nodes_with_stake.clone(),
         network_config.config.known_da_nodes.clone(),
         l1_client.clone(),
-<<<<<<< HEAD
-        genesis.chain_config.stake_table_contract,
-=======
         genesis.chain_config,
->>>>>>> a0e4d2aa
         peers.clone(),
         persistence.clone(),
     );
@@ -963,11 +959,7 @@
             let validator_config = ValidatorConfig {
                 public_key: my_peer_config.stake_table_entry.stake_key,
                 private_key: self.priv_keys[i].clone(),
-<<<<<<< HEAD
-                stake_value: my_peer_config.stake_table_entry.stake_amount.to::<u64>(),
-=======
                 stake_value: my_peer_config.stake_table_entry.stake_amount,
->>>>>>> a0e4d2aa
                 state_public_key: self.state_key_pairs[i].ver_key(),
                 state_private_key: self.state_key_pairs[i].sign_key(),
                 is_da,
@@ -1002,11 +994,7 @@
                 config.known_nodes_with_stake.clone(),
                 config.known_da_nodes.clone(),
                 l1_client.clone(),
-<<<<<<< HEAD
-                chain_config.stake_table_contract,
-=======
                 chain_config,
->>>>>>> a0e4d2aa
                 peers.clone(),
                 persistence.clone(),
             );
