pub mod api;
pub mod catchup;
pub mod context;
pub mod genesis;
mod proposal_fetcher;
mod request_response;

mod external_event_handler;
pub mod options;
pub mod state_signature;

mod restart_tests;

mod message_compat_tests;

use std::sync::Arc;

use alloy::primitives::U256;
use anyhow::Context;
use async_lock::{Mutex, RwLock};
use catchup::{ParallelStateCatchup, StatePeers};
use context::SequencerContext;
use espresso_types::{
    traits::{EventConsumer, MembershipPersistence},
    v0_3::Fetcher,
    BackoffParams, EpochCommittees, L1ClientOptions, NodeState, PubKey, SeqTypes, ValidatedState,
};
use genesis::L1Finalized;
use hotshot_libp2p_networking::network::behaviours::dht::store::persistent::DhtPersistentStorage;
use libp2p::Multiaddr;
use network::libp2p::split_off_peer_id;
use options::Identity;
use proposal_fetcher::ProposalFetcherConfig;
use tokio::select;
use tracing::info;
use url::Url;

use crate::request_response::data_source::Storage as RequestResponseStorage;
pub mod persistence;
pub mod state;
use std::{fmt::Debug, marker::PhantomData, time::Duration};

use derivative::Derivative;
use espresso_types::v0::traits::SequencerPersistence;
pub use genesis::Genesis;
use hotshot::{
    traits::implementations::{
        derive_libp2p_multiaddr, derive_libp2p_peer_id, CdnMetricsValue, CdnTopic,
        CombinedNetworks, GossipConfig, KeyPair, Libp2pNetwork, MemoryNetwork, PushCdnNetwork,
        RequestResponseConfig, WrappedSignatureKey,
    },
    types::SignatureKey,
};
use hotshot_orchestrator::client::{get_complete_config, OrchestratorClient};
use hotshot_types::{
    data::ViewNumber,
    epoch_membership::EpochMembershipCoordinator,
    light_client::{StateKeyPair, StateSignKey},
    signature_key::{BLSPrivKey, BLSPubKey},
    traits::{
        metrics::{Metrics, NoMetrics},
        network::ConnectedNetwork,
        node_implementation::{NodeImplementation, NodeType, Versions},
        storage::Storage,
    },
    utils::BuilderCommitment,
    ValidatorConfig,
};
pub use options::Options;
use serde::{Deserialize, Serialize};
use vbs::version::{StaticVersion, StaticVersionType};
pub mod network;

mod run;
pub use run::main;

pub const RECENT_STAKE_TABLES_LIMIT: u64 = 20;
/// The Sequencer node is generic over the hotshot CommChannel.
#[derive(Derivative, Serialize, Deserialize)]
#[derivative(
    Copy(bound = ""),
    Debug(bound = ""),
    Default(bound = ""),
    PartialEq(bound = ""),
    Eq(bound = ""),
    Hash(bound = "")
)]
pub struct Node<N: ConnectedNetwork<PubKey>, P: SequencerPersistence>(PhantomData<fn(&N, &P)>);

// Using derivative to derive Clone triggers the clippy lint
// https://rust-lang.github.io/rust-clippy/master/index.html#/incorrect_clone_impl_on_copy_type
impl<N: ConnectedNetwork<PubKey>, P: SequencerPersistence> Clone for Node<N, P> {
    fn clone(&self) -> Self {
        *self
    }
}

pub type SequencerApiVersion = StaticVersion<0, 1>;

impl<N: ConnectedNetwork<PubKey>, P: SequencerPersistence> NodeImplementation<SeqTypes>
    for Node<N, P>
{
    type Network = N;
    type Storage = Arc<P>;
}

#[derive(Clone, Debug)]
pub struct NetworkParams {
    /// The address where a CDN marshal is located
    pub cdn_endpoint: String,
    pub orchestrator_url: Url,
    pub state_relay_server_url: Url,
    pub private_staking_key: BLSPrivKey,
    pub private_state_key: StateSignKey,
    pub state_peers: Vec<Url>,
    pub config_peers: Option<Vec<Url>>,
    pub catchup_backoff: BackoffParams,
    /// The address to advertise as our public API's URL
    pub public_api_url: Option<Url>,

    /// The address to send to other Libp2p nodes to contact us
    pub libp2p_advertise_address: String,
    /// The address to bind to for Libp2p
    pub libp2p_bind_address: String,
    /// The (optional) bootstrap node addresses for Libp2p. If supplied, these will
    /// override the bootstrap nodes specified in the config file.
    pub libp2p_bootstrap_nodes: Option<Vec<Multiaddr>>,

    /// The heartbeat interval
    pub libp2p_heartbeat_interval: Duration,

    /// The number of past heartbeats to gossip about
    pub libp2p_history_gossip: usize,
    /// The number of past heartbeats to remember the full messages for
    pub libp2p_history_length: usize,

    /// The target number of peers in the mesh
    pub libp2p_mesh_n: usize,
    /// The maximum number of peers in the mesh
    pub libp2p_mesh_n_high: usize,
    /// The minimum number of peers in the mesh
    pub libp2p_mesh_n_low: usize,
    /// The minimum number of mesh peers that must be outbound
    pub libp2p_mesh_outbound_min: usize,

    /// The maximum gossip message size
    pub libp2p_max_gossip_transmit_size: usize,

    /// The maximum direct message size
    pub libp2p_max_direct_transmit_size: u64,

    /// The maximum number of IHAVE messages to accept from a Libp2p peer within a heartbeat
    pub libp2p_max_ihave_length: usize,

    /// The maximum number of IHAVE messages to accept from a Libp2p peer within a heartbeat
    pub libp2p_max_ihave_messages: usize,

    /// The time period that message hashes are stored in the cache
    pub libp2p_published_message_ids_cache_time: Duration,

    /// The time to wait for a Libp2p message requested through IWANT following an IHAVE advertisement
    pub libp2p_iwant_followup_time: Duration,

    /// The maximum number of Libp2p messages we will process in a given RPC
    pub libp2p_max_messages_per_rpc: Option<usize>,

    /// How many times we will allow a peer to request the same message id through IWANT gossip before we start ignoring them
    pub libp2p_gossip_retransmission: u32,

    /// If enabled newly created messages will always be sent to all peers that are subscribed to the topic and have a good enough score
    pub libp2p_flood_publish: bool,

    /// The time period that Libp2p message hashes are stored in the cache
    pub libp2p_duplicate_cache_time: Duration,

    /// Time to live for Libp2p fanout peers
    pub libp2p_fanout_ttl: Duration,

    /// Initial delay in each Libp2p heartbeat
    pub libp2p_heartbeat_initial_delay: Duration,

    /// How many Libp2p peers we will emit gossip to at each heartbeat
    pub libp2p_gossip_factor: f64,

    /// Minimum number of Libp2p peers to emit gossip to during a heartbeat
    pub libp2p_gossip_lazy: usize,
}

pub struct L1Params {
    pub urls: Vec<Url>,
    pub options: L1ClientOptions,
}

#[allow(clippy::too_many_arguments)]
pub async fn init_node<
    P: SequencerPersistence + MembershipPersistence + DhtPersistentStorage,
    V: Versions,
>(
    genesis: Genesis,
    network_params: NetworkParams,
    metrics: &dyn Metrics,
    mut persistence: P,
    l1_params: L1Params,
    storage: Option<RequestResponseStorage>,
    seq_versions: V,
    event_consumer: impl EventConsumer + 'static,
    is_da: bool,
    identity: Identity,
    proposal_fetcher_config: ProposalFetcherConfig,
) -> anyhow::Result<SequencerContext<network::Production, P, V>>
where
    Arc<P>: Storage<SeqTypes>,
{
    // Expose git information via status API.
    metrics
        .text_family(
            "version".into(),
            vec!["rev".into(), "desc".into(), "timestamp".into()],
        )
        .create(vec![
            env!("VERGEN_GIT_SHA").into(),
            env!("VERGEN_GIT_DESCRIBE").into(),
            env!("VERGEN_GIT_COMMIT_TIMESTAMP").into(),
        ]);

    // Expose Node Entity Information via the status/metrics API
    metrics
        .text_family(
            "node_identity_general".into(),
            vec![
                "name".into(),
                "company_name".into(),
                "company_website".into(),
                "operating_system".into(),
                "node_type".into(),
                "network_type".into(),
            ],
        )
        .create(vec![
            identity.node_name.unwrap_or("".into()),
            identity.company_name.unwrap_or("".into()),
            identity
                .company_website
                .map(|u| u.into())
                .unwrap_or("".into()),
            identity.operating_system.unwrap_or("".into()),
            identity.node_type.unwrap_or("".into()),
            identity.network_type.unwrap_or("".into()),
        ]);

    // Expose Node Identity Location via the status/metrics API
    metrics
        .text_family(
            "node_identity_location".into(),
            vec!["country".into(), "latitude".into(), "longitude".into()],
        )
        .create(vec![
            identity.country_code.unwrap_or("".into()),
            identity
                .latitude
                .map(|l| l.to_string())
                .unwrap_or("".into()),
            identity
                .longitude
                .map(|l| l.to_string())
                .unwrap_or("".into()),
        ]);

    // Stick our public key in `metrics` so it is easily accessible via the status API.
    let pub_key = BLSPubKey::from_private(&network_params.private_staking_key);
    metrics
        .text_family("node".into(), vec!["key".into()])
        .create(vec![pub_key.to_string()]);

    // Parse the Libp2p bind and advertise addresses to multiaddresses
    let libp2p_bind_address = derive_libp2p_multiaddr(&network_params.libp2p_bind_address)
        .with_context(|| {
            format!(
                "Failed to derive Libp2p bind address of {}",
                &network_params.libp2p_bind_address
            )
        })?;
    let libp2p_advertise_address =
        derive_libp2p_multiaddr(&network_params.libp2p_advertise_address).with_context(|| {
            format!(
                "Failed to derive Libp2p advertise address of {}",
                &network_params.libp2p_advertise_address
            )
        })?;

    info!("Libp2p bind address: {}", libp2p_bind_address);
    info!("Libp2p advertise address: {}", libp2p_advertise_address);

    // Orchestrator client
    let orchestrator_client = OrchestratorClient::new(network_params.orchestrator_url);
    let state_key_pair = StateKeyPair::from_sign_key(network_params.private_state_key);
    let validator_config = ValidatorConfig {
        public_key: pub_key,
        private_key: network_params.private_staking_key,
        stake_value: U256::ONE,
        state_public_key: state_key_pair.ver_key(),
        state_private_key: state_key_pair.sign_key(),
        is_da,
    };

    // Derive our Libp2p public key from our private key
    let libp2p_public_key = derive_libp2p_peer_id::<<SeqTypes as NodeType>::SignatureKey>(
        &validator_config.private_key,
    )
    .with_context(|| "Failed to derive Libp2p peer ID")?;

    // Print the libp2p public key
    info!("Starting Libp2p with PeerID: {libp2p_public_key}");

    let (mut network_config, wait_for_orchestrator) = match (
        persistence.load_config().await?,
        network_params.config_peers,
    ) {
        (Some(config), _) => {
            tracing::warn!("loaded network config from storage, rejoining existing network");
            (config, false)
        },
        // If we were told to fetch the config from an already-started peer, do so.
        (None, Some(peers)) => {
            tracing::warn!(?peers, "loading network config from peers");
            let peers = StatePeers::<SequencerApiVersion>::from_urls(
                peers,
                network_params.catchup_backoff,
                &NoMetrics,
            );
            let config = peers.fetch_config(validator_config.clone()).await?;

            tracing::warn!(
                node_id = config.node_index,
                stake_table = ?config.config.known_nodes_with_stake,
                "loaded config",
            );
            persistence.save_config(&config).await?;
            (config, false)
        },
        // Otherwise, this is a fresh network; load from the orchestrator.
        (None, None) => {
            tracing::warn!("loading network config from orchestrator");
            tracing::warn!(
                "waiting for other nodes to connect, DO NOT RESTART until fully connected"
            );
            let config = get_complete_config(
                &orchestrator_client,
                validator_config.clone(),
                // Register in our Libp2p advertise address and public key so other nodes
                // can contact us on startup
                Some(libp2p_advertise_address),
                Some(libp2p_public_key),
            )
            .await?
            .0;

            tracing::warn!(
                node_id = config.node_index,
                stake_table = ?config.config.known_nodes_with_stake,
                "loaded config",
            );
            persistence.save_config(&config).await?;
            tracing::warn!("all nodes connected");
            (config, true)
        },
    };

    if let Some(upgrade) = genesis.upgrades.get(&V::Upgrade::VERSION) {
        upgrade.set_hotshot_config_parameters(&mut network_config.config);
    }

    let epoch_height = genesis.epoch_height.unwrap_or_default();
    let drb_difficulty = genesis.drb_difficulty.unwrap_or_default();
    let drb_upgrade_difficulty = genesis.drb_upgrade_difficulty.unwrap_or_default();
    let epoch_start_block = genesis.epoch_start_block.unwrap_or_default();
    let stake_table_capacity = genesis
        .stake_table_capacity
        .unwrap_or(hotshot_types::light_client::DEFAULT_STAKE_TABLE_CAPACITY);

    tracing::warn!("setting epoch_height={epoch_height:?}");
    tracing::warn!("setting drb_difficulty={drb_difficulty:?}");
    tracing::warn!("setting drb_upgrade_difficulty={drb_upgrade_difficulty:?}");
    tracing::warn!("setting epoch_start_block={epoch_start_block:?}");
    tracing::warn!("setting stake_table_capacity={stake_table_capacity:?}");
    network_config.config.epoch_height = epoch_height;
    network_config.config.drb_difficulty = drb_difficulty;
    network_config.config.drb_upgrade_difficulty = drb_upgrade_difficulty;
    network_config.config.epoch_start_block = epoch_start_block;
    network_config.config.stake_table_capacity = stake_table_capacity;

    // If the `Libp2p` bootstrap nodes were supplied via the command line, override those
    // present in the config file.
    if let Some(bootstrap_nodes) = network_params.libp2p_bootstrap_nodes {
        if let Some(libp2p_config) = network_config.libp2p_config.as_mut() {
            // If the libp2p configuration is present, we can override the bootstrap nodes.

            // Split off the peer ID from the addresses
            libp2p_config.bootstrap_nodes = bootstrap_nodes
                .into_iter()
                .map(split_off_peer_id)
                .collect::<Result<Vec<_>, _>>()
                .with_context(|| "Failed to parse peer ID from bootstrap node")?;
        } else {
            // If not, don't try launching with them. Eventually we may want to
            // provide a default configuration here instead.
            tracing::warn!("No libp2p configuration found, ignoring supplied bootstrap nodes");
        }
    }

    let node_index = network_config.node_index;

    // If we are a DA node, we need to subscribe to the DA topic
    let topics = {
        let mut topics = vec![CdnTopic::Global];
        if is_da {
            topics.push(CdnTopic::Da);
        }
        topics
    };

    // Initialize the push CDN network (and perform the initial connection)
    let cdn_network = PushCdnNetwork::new(
        network_params.cdn_endpoint,
        topics,
        KeyPair {
            public_key: WrappedSignatureKey(validator_config.public_key),
            private_key: validator_config.private_key.clone(),
        },
        CdnMetricsValue::new(metrics),
    )
    .with_context(|| format!("Failed to create CDN network {node_index}"))?;

    // Configure gossipsub based on the command line options
    let gossip_config = GossipConfig {
        heartbeat_interval: network_params.libp2p_heartbeat_interval,
        history_gossip: network_params.libp2p_history_gossip,
        history_length: network_params.libp2p_history_length,
        mesh_n: network_params.libp2p_mesh_n,
        mesh_n_high: network_params.libp2p_mesh_n_high,
        mesh_n_low: network_params.libp2p_mesh_n_low,
        mesh_outbound_min: network_params.libp2p_mesh_outbound_min,
        max_ihave_messages: network_params.libp2p_max_ihave_messages,
        max_transmit_size: network_params.libp2p_max_gossip_transmit_size,
        max_ihave_length: network_params.libp2p_max_ihave_length,
        published_message_ids_cache_time: network_params.libp2p_published_message_ids_cache_time,
        iwant_followup_time: network_params.libp2p_iwant_followup_time,
        max_messages_per_rpc: network_params.libp2p_max_messages_per_rpc,
        gossip_retransmission: network_params.libp2p_gossip_retransmission,
        flood_publish: network_params.libp2p_flood_publish,
        duplicate_cache_time: network_params.libp2p_duplicate_cache_time,
        fanout_ttl: network_params.libp2p_fanout_ttl,
        heartbeat_initial_delay: network_params.libp2p_heartbeat_initial_delay,
        gossip_factor: network_params.libp2p_gossip_factor,
        gossip_lazy: network_params.libp2p_gossip_lazy,
    };

    // Configure request/response based on the command line options
    let request_response_config = RequestResponseConfig {
        request_size_maximum: network_params.libp2p_max_direct_transmit_size,
        response_size_maximum: network_params.libp2p_max_direct_transmit_size,
    };

    let l1_client = l1_params
        .options
        .with_metrics(metrics)
        .connect(l1_params.urls)
        .with_context(|| "failed to create L1 client")?;
    genesis.validate_fee_contract(&l1_client).await?;

    l1_client.spawn_tasks().await;
    let l1_genesis = match genesis.l1_finalized {
        L1Finalized::Block(b) => b,
        L1Finalized::Number { number } => l1_client.wait_for_finalized_block(number).await,
        L1Finalized::Timestamp { timestamp } => {
            l1_client
                .wait_for_finalized_block_with_timestamp(U256::from(timestamp.unix_timestamp()))
                .await
        },
    };

    let mut genesis_state = ValidatedState {
        chain_config: genesis.chain_config.into(),
        ..Default::default()
    };
    for (address, amount) in genesis.accounts {
        tracing::warn!(%address, %amount, "Prefunding account for demo");
        genesis_state.prefund_account(address, amount);
    }

    // Create the list of parallel catchup providers
    let state_catchup_providers = ParallelStateCatchup::new(&[]);

    // Add the state peers to the list
    let state_peers = StatePeers::<SequencerApiVersion>::from_urls(
        network_params.state_peers,
        network_params.catchup_backoff,
        metrics,
    );
    state_catchup_providers.add_provider(Arc::new(state_peers));

    // Add the local (persistence) catchup provider to the list (if we can)
    match persistence
        .clone()
        .into_catchup_provider(network_params.catchup_backoff)
    {
        Ok(catchup) => {
            state_catchup_providers.add_provider(Arc::new(catchup));
        },
        Err(e) => {
            tracing::warn!(
                "Failed to create local catchup provider: {e:#}. Only using remote catchup."
            );
        },
    };

    persistence.enable_metrics(metrics);

    let fetcher = Fetcher::new(
        Arc::new(state_catchup_providers.clone()),
        Arc::new(Mutex::new(persistence.clone())),
        l1_client.clone(),
        genesis.chain_config,
    );
    fetcher.spawn_update_loop().await;
    let block_reward = fetcher.fetch_block_reward().await.ok().unwrap_or_default();
    // Create the HotShot membership
    let mut membership = EpochCommittees::new_stake(
        network_config.config.known_nodes_with_stake.clone(),
        network_config.config.known_da_nodes.clone(),
        block_reward,
        fetcher,
    );
    membership.reload_stake(RECENT_STAKE_TABLES_LIMIT).await;

    let membership: Arc<RwLock<EpochCommittees>> = Arc::new(RwLock::new(membership));
    let persistence = Arc::new(persistence);
    let coordinator = EpochMembershipCoordinator::new(
        membership,
        network_config.config.epoch_height,
        &persistence.clone(),
    );

    let instance_state = NodeState {
        chain_config: genesis.chain_config,
        l1_client,
        genesis_header: genesis.header,
        genesis_state,
        l1_genesis: Some(l1_genesis),
        node_id: node_index,
        upgrades: genesis.upgrades,
        current_version: V::Base::VERSION,
        epoch_height: Some(epoch_height),
        state_catchup: Arc::new(state_catchup_providers.clone()),
        coordinator: coordinator.clone(),
        genesis_version: genesis.genesis_version,
    };

    // Initialize the Libp2p network
    let network = {
        let p2p_network = Libp2pNetwork::from_config(
            network_config.clone(),
            persistence.clone(),
            coordinator.membership().clone(),
            gossip_config,
            request_response_config,
            libp2p_bind_address,
            &validator_config.public_key,
            // We need the private key so we can derive our Libp2p keypair
            // (using https://docs.rs/blake3/latest/blake3/fn.derive_key.html)
            &validator_config.private_key,
            hotshot::traits::implementations::Libp2pMetricsValue::new(metrics),
        )
        .await
        .with_context(|| {
            format!(
                "Failed to create libp2p network on node {node_index}; binding to {:?}",
                network_params.libp2p_bind_address
            )
        })?;

        tracing::warn!("Waiting for at least one connection to be initialized");
        select! {
            _ = cdn_network.wait_for_ready() => {
                tracing::warn!("CDN connection initialized");
            },
            _ = p2p_network.wait_for_ready() => {
                tracing::warn!("P2P connection initialized");
            },
        };

        // Combine the CDN and P2P networks
        Arc::from(CombinedNetworks::new(
            cdn_network,
            p2p_network,
            Some(Duration::from_secs(1)),
        ))
    };

    let mut ctx = SequencerContext::init(
        network_config,
        validator_config,
        coordinator,
        instance_state,
        storage,
        state_catchup_providers,
        persistence,
        network,
        Some(network_params.state_relay_server_url),
        metrics,
        genesis.stake_table.capacity,
        event_consumer,
        seq_versions,
        proposal_fetcher_config,
    )
    .await?;
    if wait_for_orchestrator {
        ctx = ctx.wait_for_orchestrator(orchestrator_client);
    }
    Ok(ctx)
}

pub fn empty_builder_commitment() -> BuilderCommitment {
    BuilderCommitment::from_bytes([])
}

#[cfg(any(test, feature = "testing"))]
pub mod testing {
    use std::{
        collections::{BTreeMap, HashMap},
        time::Duration,
    };

    use alloy::{
        network::EthereumWallet,
        node_bindings::{Anvil, AnvilInstance},
        primitives::U256,
        providers::{
            fillers::{
                BlobGasFiller, ChainIdFiller, FillProvider, GasFiller, JoinFill, NonceFiller,
            },
            layers::AnvilProvider,
            ProviderBuilder, RootProvider,
        },
        signers::{
            k256::ecdsa::SigningKey,
            local::{LocalSigner, PrivateKeySigner},
        },
    };
    use async_lock::RwLock;
    use catchup::NullStateCatchup;
    use committable::Committable;
    use espresso_contract_deployer::{
        builder::DeployerArgsBuilder, network_config::light_client_genesis_from_stake_table,
        Contract, Contracts,
    };
    use espresso_types::{
        eth_signature_key::EthKeyPair,
        v0::traits::{EventConsumer, NullEventConsumer, PersistenceOptions, StateCatchup},
        EpochVersion, Event, FeeAccount, L1Client, NetworkConfig, PubKey, SeqTypes, Transaction,
        Upgrade, UpgradeMap,
    };
    use futures::{
        future::join_all,
        stream::{Stream, StreamExt},
    };
    use hotshot::{
        traits::{
            implementations::{MasterMap, MemoryNetwork},
            BlockPayload,
        },
        types::EventType::Decide,
    };
    use hotshot_builder_core_refactored::service::{
        BuilderConfig as LegacyBuilderConfig, GlobalState as LegacyGlobalState,
    };
    use hotshot_testing::block_builder::{
        BuilderTask, SimpleBuilderImplementation, TestBuilderImplementation,
    };
    use hotshot_types::{
        event::LeafInfo,
        light_client::StateKeyPair,
        signature_key::BLSKeyPair,
        traits::{
            block_contents::BlockHeader, metrics::NoMetrics, network::Topic,
            signature_key::BuilderSignatureKey, EncodeBytes,
        },
        HotShotConfig, PeerConfig,
    };
    use portpicker::pick_unused_port;
    use rand::SeedableRng as _;
    use rand_chacha::ChaCha20Rng;
    use staking_cli::demo::{setup_stake_table_contract_for_test, DelegationConfig};
    use tokio::spawn;
    use vbs::version::Version;

    use super::*;
    use crate::{
        catchup::ParallelStateCatchup,
        persistence::no_storage::{self, NoStorage},
    };

    const STAKE_TABLE_CAPACITY_FOR_TEST: usize = 10;
    const BUILDER_CHANNEL_CAPACITY_FOR_TEST: usize = 128;
    type AnvilFillProvider = AnvilProvider<
        FillProvider<
            JoinFill<
                alloy::providers::Identity,
                JoinFill<GasFiller, JoinFill<BlobGasFiller, JoinFill<NonceFiller, ChainIdFiller>>>,
            >,
            RootProvider,
        >,
    >;
    struct LegacyBuilderImplementation {
        global_state: Arc<LegacyGlobalState<SeqTypes>>,
    }

    impl BuilderTask<SeqTypes> for LegacyBuilderImplementation {
        fn start(
            self: Box<Self>,
            stream: Box<
                dyn futures::prelude::Stream<Item = hotshot::types::Event<SeqTypes>>
                    + std::marker::Unpin
                    + Send
                    + 'static,
            >,
        ) {
            spawn(async move {
                let res = self.global_state.start_event_loop(stream).await;
                tracing::error!(?res, "testing legacy builder service exited");
            });
        }
    }

    pub async fn run_legacy_builder<const NUM_NODES: usize>(
        port: Option<u16>,
        max_block_size: Option<u64>,
    ) -> (Box<dyn BuilderTask<SeqTypes>>, Url) {
        let builder_key_pair = TestConfig::<0>::builder_key();
        let port = port.unwrap_or_else(|| pick_unused_port().expect("No ports available"));

        // This should never fail.
        let url: Url = format!("http://localhost:{port}")
            .parse()
            .expect("Failed to parse builder URL");

        // create the global state
        let global_state = LegacyGlobalState::new(
            LegacyBuilderConfig {
                builder_keys: (builder_key_pair.fee_account(), builder_key_pair),
                max_api_waiting_time: Duration::from_secs(1),
                max_block_size_increment_period: Duration::from_secs(60),
                maximize_txn_capture_timeout: Duration::from_millis(100),
                txn_garbage_collect_duration: Duration::from_secs(60),
                txn_channel_capacity: BUILDER_CHANNEL_CAPACITY_FOR_TEST,
                tx_status_cache_capacity: 81920,
                base_fee: 10,
            },
            NodeState::default(),
            max_block_size.unwrap_or(300),
            NUM_NODES,
        );

        // Create and spawn the tide-disco app to serve the builder APIs
        let app = Arc::clone(&global_state)
            .into_app()
            .expect("Failed to create builder tide-disco app");

        spawn(
            app.serve(
                format!("http://0.0.0.0:{port}")
                    .parse::<Url>()
                    .expect("Failed to parse builder listener"),
                EpochVersion::instance(),
            ),
        );

        // Pass on the builder task to be injected in the testing harness
        (Box::new(LegacyBuilderImplementation { global_state }), url)
    }

    pub async fn run_test_builder<const NUM_NODES: usize>(
        port: Option<u16>,
    ) -> (Box<dyn BuilderTask<SeqTypes>>, Url) {
        let port = port.unwrap_or_else(|| pick_unused_port().expect("No ports available"));

        // This should never fail.
        let url: Url = format!("http://localhost:{port}")
            .parse()
            .expect("Failed to parse builder URL");
        tracing::info!("Starting test builder on {url}");

        (
            <SimpleBuilderImplementation as TestBuilderImplementation<SeqTypes>>::start(
                NUM_NODES,
                format!("http://0.0.0.0:{port}")
                    .parse()
                    .expect("Failed to parse builder listener"),
                (),
                HashMap::new(),
            )
            .await,
            url,
        )
    }

    pub struct TestConfigBuilder<const NUM_NODES: usize> {
        config: HotShotConfig<SeqTypes>,
        priv_keys: Vec<BLSPrivKey>,
        state_key_pairs: Vec<StateKeyPair>,
        master_map: Arc<MasterMap<PubKey>>,
        l1_url: Url,
        l1_opt: L1ClientOptions,
        anvil_provider: Option<AnvilFillProvider>,
        signer: LocalSigner<SigningKey>,
        state_relay_url: Option<Url>,
        builder_port: Option<u16>,
        upgrades: BTreeMap<Version, Upgrade>,
    }

    pub fn staking_priv_keys(
        priv_keys: &[BLSPrivKey],
        state_key_pairs: &[StateKeyPair],
        num_nodes: usize,
    ) -> Vec<(PrivateKeySigner, BLSKeyPair, StateKeyPair)> {
        let seed = [42u8; 32];
        let mut rng = ChaCha20Rng::from_seed(seed); // Create a deterministic RNG
        let eth_key_pairs = (0..num_nodes).map(|_| SigningKey::random(&mut rng).into());
        eth_key_pairs
            .zip(priv_keys.iter())
            .zip(state_key_pairs.iter())
            .map(|((eth, bls), state)| (eth, bls.clone().into(), state.clone()))
            .collect()
    }

    impl<const NUM_NODES: usize> TestConfigBuilder<NUM_NODES> {
        pub fn builder_port(mut self, builder_port: Option<u16>) -> Self {
            self.builder_port = builder_port;
            self
        }

        pub fn state_relay_url(mut self, url: Url) -> Self {
            self.state_relay_url = Some(url);
            self
        }

        /// Sets the Anvil provider, constructed using the Anvil instance.
        /// Also sets the L1 URL based on the Anvil endpoint.
        /// The `AnvilProvider` can be used to configure the Anvil, for example,
        /// by enabling interval mining after the test network is initialized.
        pub fn anvil_provider(mut self, anvil: AnvilInstance) -> Self {
            self.l1_url = anvil.endpoint().parse().unwrap();
            let l1_client = L1Client::anvil(&anvil).expect("create l1 client");
            let anvil_provider = AnvilProvider::new(l1_client.provider, Arc::new(anvil));
            self.anvil_provider = Some(anvil_provider);
            self
        }

        /// Sets a custom L1 URL, overriding any previously set Anvil instance URL.
        /// This removes the anvil provider, as well as it is no longer needed
        pub fn l1_url(mut self, l1_url: Url) -> Self {
            self.anvil_provider = None;
            self.l1_url = l1_url;
            self
        }

        pub fn l1_opt(mut self, opt: L1ClientOptions) -> Self {
            self.l1_opt = opt;
            self
        }

        pub fn signer(mut self, signer: LocalSigner<SigningKey>) -> Self {
            self.signer = signer;
            self
        }

        pub fn upgrades<V: Versions>(mut self, upgrades: BTreeMap<Version, Upgrade>) -> Self {
            let upgrade = upgrades.get(&<V as Versions>::Upgrade::VERSION).unwrap();
            upgrade.set_hotshot_config_parameters(&mut self.config);
            self.upgrades = upgrades;
            self
        }

        /// Version specific upgrade setup. Extend to future upgrades
        /// by adding a branch to the `match` statement.
        pub async fn set_upgrades(mut self, version: Version) -> Self {
            let upgrade = match version {
                version if version >= EpochVersion::VERSION => {
                    tracing::debug!(?version, "upgrade version");
                    let blocks_per_epoch = self.config.epoch_height;
                    let epoch_start_block = self.config.epoch_start_block;

                    let (genesis_state, genesis_stake) = light_client_genesis_from_stake_table(
                        &self.config.hotshot_stake_table(),
                        STAKE_TABLE_CAPACITY_FOR_TEST,
                    )
                    .unwrap();

                    let validators =
                        staking_priv_keys(&self.priv_keys, &self.state_key_pairs, NUM_NODES);

                    let deployer = ProviderBuilder::new()
                        .wallet(EthereumWallet::from(self.signer.clone()))
                        .on_http(self.l1_url.clone());

                    let mut contracts = Contracts::new();
                    let args = DeployerArgsBuilder::default()
                        .deployer(deployer.clone())
                        .mock_light_client(true)
                        .genesis_lc_state(genesis_state)
                        .genesis_st_state(genesis_stake)
                        .blocks_per_epoch(blocks_per_epoch)
                        .epoch_start_block(epoch_start_block)
                        .multisig_pauser(self.signer.address())
<<<<<<< HEAD
=======
                        .token_name("Espresso".to_string())
                        .token_symbol("ESP".to_string())
                        .initial_token_supply(U256::from(3590000000u64))
                        .ops_timelock_delay(U256::from(0))
                        .ops_timelock_admin(self.signer.address())
                        .ops_timelock_proposers(vec![self.signer.address()])
                        .ops_timelock_executors(vec![self.signer.address()])
                        .safe_exit_timelock_delay(U256::from(10))
                        .safe_exit_timelock_admin(self.signer.address())
                        .safe_exit_timelock_proposers(vec![self.signer.address()])
                        .safe_exit_timelock_executors(vec![self.signer.address()])
>>>>>>> 0146c37d
                        .build()
                        .unwrap();
                    args.deploy_all(&mut contracts)
                        .await
                        .expect("failed to deploy all contracts");

                    let st_addr = contracts
                        .address(Contract::StakeTableProxy)
                        .expect("StakeTableProxy address not found");
                    setup_stake_table_contract_for_test(
                        self.l1_url.clone(),
                        &deployer,
                        st_addr,
                        validators,
                        DelegationConfig::default(),
                    )
                    .await
                    .expect("stake table setup failed");

                    Upgrade::pos_view_based(st_addr)
                },
                _ => panic!("Upgrade not configured for version {version:?}"),
            };

            let mut upgrades = std::collections::BTreeMap::new();
            upgrade.set_hotshot_config_parameters(&mut self.config);
            upgrades.insert(version, upgrade);

            self.upgrades = upgrades;
            self
        }

        pub fn epoch_height(mut self, epoch_height: u64) -> Self {
            self.config.epoch_height = epoch_height;
            self
        }

        pub fn epoch_start_block(mut self, start_block: u64) -> Self {
            self.config.epoch_start_block = start_block;
            self
        }

        pub fn build(self) -> TestConfig<NUM_NODES> {
            TestConfig {
                config: self.config,
                priv_keys: self.priv_keys,
                state_key_pairs: self.state_key_pairs,
                master_map: self.master_map,
                l1_url: self.l1_url,
                l1_opt: self.l1_opt,
                signer: self.signer,
                state_relay_url: self.state_relay_url,
                builder_port: self.builder_port,
                upgrades: self.upgrades,
                anvil_provider: self.anvil_provider,
            }
        }

        pub fn stake_table_capacity(mut self, stake_table_capacity: usize) -> Self {
            self.config.stake_table_capacity = stake_table_capacity;
            self
        }
    }

    impl<const NUM_NODES: usize> Default for TestConfigBuilder<NUM_NODES> {
        fn default() -> Self {
            let num_nodes = NUM_NODES;

            // Generate keys for the nodes.
            let seed = [0; 32];
            let (pub_keys, priv_keys): (Vec<_>, Vec<_>) = (0..num_nodes)
                .map(|i| <PubKey as SignatureKey>::generated_from_seed_indexed(seed, i as u64))
                .unzip();
            let state_key_pairs = (0..num_nodes)
                .map(|i| StateKeyPair::generate_from_seed_indexed(seed, i as u64))
                .collect::<Vec<_>>();
            let known_nodes_with_stake = pub_keys
                .iter()
                .zip(&state_key_pairs)
                .map(|(pub_key, state_key_pair)| PeerConfig::<SeqTypes> {
                    stake_table_entry: pub_key.stake_table_entry(U256::from(1)),
                    state_ver_key: state_key_pair.ver_key(),
                })
                .collect::<Vec<_>>();

            let master_map = MasterMap::new();

            let config: HotShotConfig<SeqTypes> = HotShotConfig {
                fixed_leader_for_gpuvid: 0,
                num_nodes_with_stake: num_nodes.try_into().unwrap(),
                known_da_nodes: known_nodes_with_stake.clone(),
                known_nodes_with_stake: known_nodes_with_stake.clone(),
                next_view_timeout: Duration::from_secs(5).as_millis() as u64,
                num_bootstrap: 1usize,
                da_staked_committee_size: num_nodes,
                view_sync_timeout: Duration::from_secs(1),
                data_request_delay: Duration::from_secs(1),
                builder_urls: vec1::vec1![Url::parse(&format!(
                    "http://127.0.0.1:{}",
                    pick_unused_port().unwrap()
                ))
                .unwrap()],
                builder_timeout: Duration::from_secs(1),
                start_threshold: (
                    known_nodes_with_stake.clone().len() as u64,
                    known_nodes_with_stake.clone().len() as u64,
                ),
                start_proposing_view: 0,
                stop_proposing_view: 0,
                start_voting_view: 0,
                stop_voting_view: 0,
                start_proposing_time: 0,
                start_voting_time: 0,
                stop_proposing_time: 0,
                stop_voting_time: 0,
                epoch_height: 30,
                epoch_start_block: 1,
                stake_table_capacity: hotshot_types::light_client::DEFAULT_STAKE_TABLE_CAPACITY,
                drb_difficulty: 10,
                drb_upgrade_difficulty: 20,
            };

            let anvil = Anvil::new().args(["--slots-in-an-epoch", "0"]).spawn();

            let l1_client = L1Client::anvil(&anvil).expect("failed to create l1 client");
            let anvil_provider = AnvilProvider::new(l1_client.provider, Arc::new(anvil));

            let l1_signer_key = anvil_provider.anvil().keys()[0].clone();
            let signer = LocalSigner::from(l1_signer_key);

            Self {
                config,
                priv_keys,
                state_key_pairs,
                master_map,
                l1_url: anvil_provider.anvil().endpoint().parse().unwrap(),
                l1_opt: L1ClientOptions {
                    stake_table_update_interval: Duration::from_secs(5),
                    l1_events_max_block_range: 1000,
                    l1_polling_interval: Duration::from_secs(1),
                    subscription_timeout: Duration::from_secs(5),
                    ..Default::default()
                },
                anvil_provider: Some(anvil_provider),
                signer,
                state_relay_url: None,
                builder_port: None,
                upgrades: Default::default(),
            }
        }
    }

    #[derive(Clone)]
    pub struct TestConfig<const NUM_NODES: usize> {
        config: HotShotConfig<SeqTypes>,
        priv_keys: Vec<BLSPrivKey>,
        state_key_pairs: Vec<StateKeyPair>,
        master_map: Arc<MasterMap<PubKey>>,
        l1_url: Url,
        l1_opt: L1ClientOptions,
        anvil_provider: Option<AnvilFillProvider>,
        signer: LocalSigner<SigningKey>,
        state_relay_url: Option<Url>,
        builder_port: Option<u16>,
        upgrades: BTreeMap<Version, Upgrade>,
    }

    impl<const NUM_NODES: usize> TestConfig<NUM_NODES> {
        pub fn num_nodes(&self) -> usize {
            self.priv_keys.len()
        }

        pub fn hotshot_config(&self) -> &HotShotConfig<SeqTypes> {
            &self.config
        }

        pub fn set_builder_urls(&mut self, builder_urls: vec1::Vec1<Url>) {
            self.config.builder_urls = builder_urls;
        }

        pub fn builder_port(&self) -> Option<u16> {
            self.builder_port
        }

        pub fn signer(&self) -> LocalSigner<SigningKey> {
            self.signer.clone()
        }

        pub fn l1_url(&self) -> Url {
            self.l1_url.clone()
        }
        pub fn anvil(&self) -> Option<&AnvilFillProvider> {
            self.anvil_provider.as_ref()
        }

        pub fn get_upgrade_map(&self) -> UpgradeMap {
            self.upgrades.clone().into()
        }

        pub fn upgrades(&self) -> BTreeMap<Version, Upgrade> {
            self.upgrades.clone()
        }

        pub fn staking_priv_keys(&self) -> Vec<(PrivateKeySigner, BLSKeyPair, StateKeyPair)> {
            staking_priv_keys(&self.priv_keys, &self.state_key_pairs, self.num_nodes())
        }

        pub async fn init_nodes<V: Versions>(
            &self,
            bind_version: V,
        ) -> Vec<SequencerContext<network::Memory, NoStorage, V>> {
            join_all((0..self.num_nodes()).map(|i| async move {
                self.init_node(
                    i,
                    ValidatedState::default(),
                    no_storage::Options,
                    Some(NullStateCatchup::default()),
                    None,
                    &NoMetrics,
                    STAKE_TABLE_CAPACITY_FOR_TEST,
                    NullEventConsumer,
                    bind_version,
                    Default::default(),
                )
                .await
            }))
            .await
        }

        pub fn known_nodes_with_stake(&self) -> &[PeerConfig<SeqTypes>] {
            &self.config.known_nodes_with_stake
        }

        #[allow(clippy::too_many_arguments)]
        pub async fn init_node<V: Versions, P: PersistenceOptions>(
            &self,
            i: usize,
            mut state: ValidatedState,
            mut persistence_opt: P,
            state_peers: Option<impl StateCatchup + 'static>,
            storage: Option<RequestResponseStorage>,
            metrics: &dyn Metrics,
            stake_table_capacity: usize,
            event_consumer: impl EventConsumer + 'static,
            bind_version: V,
            upgrades: BTreeMap<Version, Upgrade>,
        ) -> SequencerContext<network::Memory, P::Persistence, V> {
            let config = self.config.clone();
            let my_peer_config = &config.known_nodes_with_stake[i];
            let is_da = config.known_da_nodes.contains(my_peer_config);

            // Create our own (private, local) validator config
            let validator_config = ValidatorConfig {
                public_key: my_peer_config.stake_table_entry.stake_key,
                private_key: self.priv_keys[i].clone(),
                stake_value: my_peer_config.stake_table_entry.stake_amount,
                state_public_key: self.state_key_pairs[i].ver_key(),
                state_private_key: self.state_key_pairs[i].sign_key(),
                is_da,
            };

            let topics = if is_da {
                vec![Topic::Global, Topic::Da]
            } else {
                vec![Topic::Global]
            };

            let network = Arc::new(MemoryNetwork::new(
                &my_peer_config.stake_table_entry.stake_key,
                &self.master_map,
                &topics,
                None,
            ));

            // Make sure the builder account is funded.
            let builder_account = Self::builder_key().fee_account();
            tracing::info!(%builder_account, "prefunding builder account");
            state.prefund_account(builder_account, U256::MAX.into());

            let persistence = persistence_opt.create().await.unwrap();

            let chain_config = state.chain_config.resolve().unwrap_or_default();

            // Create an empty list of catchup providers
            let catchup_providers = ParallelStateCatchup::new(&[]);

            // If we have the state peers, add them
            if let Some(state_peers) = state_peers {
                catchup_providers.add_provider(Arc::new(state_peers));
            }

            // If we have a working local catchup provider, add it
            match persistence
                .clone()
                .into_catchup_provider(BackoffParams::default())
            {
                Ok(local_catchup) => {
                    catchup_providers.add_provider(local_catchup);
                },
                Err(e) => {
                    tracing::warn!(
                        "Failed to create local catchup provider: {e:#}. Only using remote \
                         catchup."
                    );
                },
            };

            let l1_client = self
                .l1_opt
                .clone()
                .connect(vec![self.l1_url.clone()])
                .expect("failed to create L1 client");
            l1_client.spawn_tasks().await;

            let fetcher = Fetcher::new(
                Arc::new(catchup_providers.clone()),
                Arc::new(Mutex::new(persistence.clone())),
                l1_client.clone(),
                chain_config,
            );
            fetcher.spawn_update_loop().await;

            let block_reward = fetcher.fetch_block_reward().await.ok().unwrap_or_default();
            let mut membership = EpochCommittees::new_stake(
                config.known_nodes_with_stake.clone(),
                config.known_da_nodes.clone(),
                block_reward,
                fetcher,
            );
            membership.reload_stake(50).await;

            let membership = Arc::new(RwLock::new(membership));
            let persistence = Arc::new(persistence);

            let coordinator = EpochMembershipCoordinator::new(
                membership,
                config.epoch_height,
                &persistence.clone(),
            );

            let node_state = NodeState::new(
                i as u64,
                chain_config,
                l1_client,
                Arc::new(catchup_providers.clone()),
                V::Base::VERSION,
                coordinator.clone(),
                Version { major: 0, minor: 1 },
            )
            .with_current_version(V::Base::version())
            .with_genesis(state)
            .with_epoch_height(config.epoch_height)
            .with_upgrades(upgrades);

            tracing::info!(
                i,
                key = %my_peer_config.stake_table_entry.stake_key,
                state_key = %my_peer_config.state_ver_key,
                "starting node",
            );

            SequencerContext::init(
                NetworkConfig {
                    config,
                    // For testing, we use a fake network, so the rest of the network config beyond
                    // the base consensus config does not matter.
                    ..Default::default()
                },
                validator_config,
                coordinator,
                node_state,
                storage,
                catchup_providers,
                persistence,
                network,
                self.state_relay_url.clone(),
                metrics,
                stake_table_capacity,
                event_consumer,
                bind_version,
                Default::default(),
            )
            .await
            .unwrap()
        }

        pub fn builder_key() -> EthKeyPair {
            FeeAccount::generated_from_seed_indexed([1; 32], 0).1
        }
    }

    // Wait for decide event, make sure it matches submitted transaction. Return the block number
    // containing the transaction and the block payload size
    pub async fn wait_for_decide_on_handle(
        events: &mut (impl Stream<Item = Event> + Unpin),
        submitted_txn: &Transaction,
    ) -> (u64, usize) {
        let commitment = submitted_txn.commit();

        // Keep getting events until we see a Decide event
        loop {
            let event = events.next().await.unwrap();
            tracing::info!("Received event from handle: {event:?}");

            if let Decide { leaf_chain, .. } = event.event {
                if let Some((height, size)) =
                    leaf_chain.iter().find_map(|LeafInfo { leaf, .. }| {
                        if leaf
                            .block_payload()
                            .as_ref()?
                            .transaction_commitments(leaf.block_header().metadata())
                            .contains(&commitment)
                        {
                            let size = leaf.block_payload().unwrap().encode().len();
                            Some((leaf.block_header().block_number(), size))
                        } else {
                            None
                        }
                    })
                {
                    tracing::info!(height, "transaction {commitment} sequenced");
                    return (height, size);
                }
            } else {
                // Keep waiting
            }
        }
    }
}

#[cfg(test)]
mod test {

    use alloy::node_bindings::Anvil;
    use espresso_types::{Header, MockSequencerVersions, NamespaceId, Payload, Transaction};
    use futures::StreamExt;
    use hotshot::types::EventType::Decide;
    use hotshot_example_types::node_types::TestVersions;
    use hotshot_types::{
        event::LeafInfo,
        traits::block_contents::{BlockHeader, BlockPayload},
    };
    use sequencer_utils::test_utils::setup_test;
    use testing::{wait_for_decide_on_handle, TestConfigBuilder};

    use self::testing::run_test_builder;
    use super::*;

    #[tokio::test(flavor = "multi_thread")]
    async fn test_skeleton_instantiation() {
        setup_test();
        // Assign `config` so it isn't dropped early.
        let anvil = Anvil::new().spawn();
        let url = anvil.endpoint_url();
        const NUM_NODES: usize = 5;
        let mut config = TestConfigBuilder::<NUM_NODES>::default()
            .l1_url(url)
            .build();

        let (builder_task, builder_url) = run_test_builder::<NUM_NODES>(None).await;

        config.set_builder_urls(vec1::vec1![builder_url]);

        let handles = config.init_nodes(MockSequencerVersions::new()).await;

        let handle_0 = &handles[0];

        // Hook the builder up to the event stream from the first node
        builder_task.start(Box::new(handle_0.event_stream().await));

        let mut events = handle_0.event_stream().await;

        for handle in handles.iter() {
            handle.start_consensus().await;
        }

        // Submit target transaction to handle
        let txn = Transaction::new(NamespaceId::from(1_u32), vec![1, 2, 3]);
        handles[0]
            .submit_transaction(txn.clone())
            .await
            .expect("Failed to submit transaction");
        tracing::info!("Submitted transaction to handle: {txn:?}");

        wait_for_decide_on_handle(&mut events, &txn).await;
    }

    #[tokio::test(flavor = "multi_thread")]
    async fn test_header_invariants() {
        setup_test();

        let success_height = 30;
        // Assign `config` so it isn't dropped early.
        let anvil = Anvil::new().spawn();
        let url = anvil.endpoint_url();
        const NUM_NODES: usize = 5;
        let mut config = TestConfigBuilder::<NUM_NODES>::default()
            .l1_url(url)
            .build();

        let (builder_task, builder_url) = run_test_builder::<NUM_NODES>(None).await;

        config.set_builder_urls(vec1::vec1![builder_url]);
        let handles = config.init_nodes(MockSequencerVersions::new()).await;

        let handle_0 = &handles[0];

        let mut events = handle_0.event_stream().await;

        // Hook the builder up to the event stream from the first node
        builder_task.start(Box::new(handle_0.event_stream().await));

        for handle in handles.iter() {
            handle.start_consensus().await;
        }

        let mut parent = {
            // TODO refactor repeated code from other tests
            let (genesis_payload, genesis_ns_table) =
                Payload::from_transactions([], &ValidatedState::default(), &NodeState::mock())
                    .await
                    .unwrap();

            let genesis_state = NodeState::mock();
            Header::genesis::<TestVersions>(&genesis_state, genesis_payload, &genesis_ns_table)
        };

        loop {
            let event = events.next().await.unwrap();
            tracing::info!("Received event from handle: {event:?}");
            let Decide { leaf_chain, .. } = event.event else {
                continue;
            };
            tracing::info!("Got decide {leaf_chain:?}");

            // Check that each successive header satisfies invariants relative to its parent: all
            // the fields which should be monotonic are.
            for LeafInfo { leaf, .. } in leaf_chain.iter().rev() {
                let header = leaf.block_header().clone();
                if header.height() == 0 {
                    parent = header;
                    continue;
                }
                assert_eq!(header.height(), parent.height() + 1);
                assert!(header.timestamp() >= parent.timestamp());
                assert!(header.l1_head() >= parent.l1_head());
                assert!(header.l1_finalized() >= parent.l1_finalized());
                parent = header;
            }

            if parent.height() >= success_height {
                break;
            }
        }
    }
}<|MERGE_RESOLUTION|>--- conflicted
+++ resolved
@@ -912,8 +912,6 @@
                         .blocks_per_epoch(blocks_per_epoch)
                         .epoch_start_block(epoch_start_block)
                         .multisig_pauser(self.signer.address())
-<<<<<<< HEAD
-=======
                         .token_name("Espresso".to_string())
                         .token_symbol("ESP".to_string())
                         .initial_token_supply(U256::from(3590000000u64))
@@ -925,7 +923,6 @@
                         .safe_exit_timelock_admin(self.signer.address())
                         .safe_exit_timelock_proposers(vec![self.signer.address()])
                         .safe_exit_timelock_executors(vec![self.signer.address()])
->>>>>>> 0146c37d
                         .build()
                         .unwrap();
                     args.deploy_all(&mut contracts)
