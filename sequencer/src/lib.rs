--- conflicted
+++ resolved
@@ -17,13 +17,8 @@
 
 use alloy::primitives::U256;
 use anyhow::Context;
-<<<<<<< HEAD
-use async_lock::RwLock;
+use async_lock::{Mutex, RwLock};
 use catchup::{ParallelStateCatchup, StatePeers};
-=======
-use async_lock::{Mutex, RwLock};
-use catchup::StatePeers;
->>>>>>> de857cdb
 use context::SequencerContext;
 use espresso_types::{
     traits::{EventConsumer, MembershipPersistence},
@@ -480,7 +475,6 @@
         genesis_state.prefund_account(address, amount);
     }
 
-<<<<<<< HEAD
     // Create the list of parallel catchup providers
     let state_catchup_providers = ParallelStateCatchup::new(&[], Duration::from_secs(1));
 
@@ -507,37 +501,18 @@
         },
     };
 
-=======
-    let peers = catchup::local_and_remote(
-        persistence.clone(),
-        StatePeers::<SequencerApiVersion>::from_urls(
-            network_params.state_peers,
-            network_params.catchup_backoff,
-            metrics,
-        ),
-    )
-    .await;
-
     let fetcher = StakeTableFetcher::new(
-        peers.clone(),
+        Arc::new(state_catchup_providers.clone()),
         Arc::new(Mutex::new(persistence.clone())),
         l1_client.clone(),
         genesis.chain_config,
     );
     fetcher.spawn_update_loop().await;
->>>>>>> de857cdb
     // Create the HotShot membership
     let mut membership = EpochCommittees::new_stake(
         network_config.config.known_nodes_with_stake.clone(),
         network_config.config.known_da_nodes.clone(),
-<<<<<<< HEAD
-        l1_client.clone(),
-        genesis.chain_config,
-        Arc::new(state_catchup_providers.clone()),
-        persistence.clone(),
-=======
         fetcher,
->>>>>>> de857cdb
     );
     membership.reload_stake(50).await;
 
@@ -1209,9 +1184,6 @@
             let persistence = persistence_opt.create().await.unwrap();
 
             let chain_config = state.chain_config.resolve().unwrap_or_default();
-<<<<<<< HEAD
-            let l1_client =
-                L1Client::new(vec![self.l1_url.clone()]).expect("failed to create L1 client");
 
             // Create an empty list of catchup providers
             let catchup_providers = ParallelStateCatchup::new(&[], Duration::from_secs(1));
@@ -1236,8 +1208,6 @@
                 },
             };
 
-=======
-
             let l1_opt = L1ClientOptions {
                 stake_table_update_interval: Duration::from_secs(5),
                 l1_events_max_block_range: 1,
@@ -1250,12 +1220,8 @@
                 .expect("failed to create L1 client");
             l1_client.spawn_tasks().await;
 
-            let peers = catchup::local_and_remote(persistence.clone(), catchup).await;
->>>>>>> de857cdb
-            // Create the HotShot membership
-
             let fetcher = StakeTableFetcher::new(
-                peers.clone(),
+                Arc::new(catchup_providers.clone()),
                 Arc::new(Mutex::new(persistence)),
                 l1_client.clone(),
                 chain_config,
@@ -1265,14 +1231,7 @@
             let mut membership = EpochCommittees::new_stake(
                 config.known_nodes_with_stake.clone(),
                 config.known_da_nodes.clone(),
-<<<<<<< HEAD
-                l1_client.clone(),
-                chain_config,
-                Arc::new(catchup_providers.clone()),
-                persistence.clone(),
-=======
                 fetcher,
->>>>>>> de857cdb
             );
             membership.reload_stake(50).await;
 
