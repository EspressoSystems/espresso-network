pub mod api;
pub mod catchup;
pub mod context;
pub mod genesis;
mod proposal_fetcher;
mod request_response;

mod external_event_handler;
pub mod options;
pub mod state_signature;

mod restart_tests;

mod message_compat_tests;

use std::sync::Arc;

use alloy::primitives::U256;
use anyhow::Context;
use async_lock::{Mutex, RwLock};
use catchup::{ParallelStateCatchup, StatePeers};
use context::SequencerContext;
use espresso_types::{
    traits::{EventConsumer, MembershipPersistence},
    v0_3::Fetcher,
    BackoffParams, EpochCommittees, L1ClientOptions, NodeState, PubKey, SeqTypes, ValidatedState,
};
use genesis::L1Finalized;
use hotshot_libp2p_networking::network::behaviours::dht::store::persistent::DhtPersistentStorage;
use libp2p::Multiaddr;
use network::libp2p::split_off_peer_id;
use options::Identity;
use proposal_fetcher::ProposalFetcherConfig;
use tokio::select;
use tracing::info;
use url::Url;

use crate::request_response::data_source::Storage as RequestResponseStorage;
pub mod persistence;
pub mod state;
use std::{fmt::Debug, marker::PhantomData, time::Duration};

use derivative::Derivative;
use espresso_types::v0::traits::SequencerPersistence;
pub use genesis::Genesis;
use hotshot::{
    traits::implementations::{
        derive_libp2p_multiaddr, derive_libp2p_peer_id, CdnMetricsValue, CdnTopic,
        CombinedNetworks, GossipConfig, KeyPair, Libp2pNetwork, MemoryNetwork, PushCdnNetwork,
        RequestResponseConfig, WrappedSignatureKey,
    },
    types::SignatureKey,
};
use hotshot_orchestrator::client::{get_complete_config, OrchestratorClient};
use hotshot_types::{
    data::ViewNumber,
    epoch_membership::EpochMembershipCoordinator,
    light_client::{StateKeyPair, StateSignKey},
    signature_key::{BLSPrivKey, BLSPubKey},
    traits::{
        metrics::{Metrics, NoMetrics},
        network::ConnectedNetwork,
        node_implementation::{NodeImplementation, NodeType, Versions},
        storage::Storage,
    },
    utils::BuilderCommitment,
    ValidatorConfig,
};
pub use options::Options;
use serde::{Deserialize, Serialize};
use vbs::version::{StaticVersion, StaticVersionType};
pub mod network;

mod run;
pub use run::main;

pub const RECENT_STAKE_TABLES_LIMIT: u64 = 20;
/// The Sequencer node is generic over the hotshot CommChannel.
#[derive(Derivative, Serialize, Deserialize)]
#[derivative(
    Copy(bound = ""),
    Debug(bound = ""),
    Default(bound = ""),
    PartialEq(bound = ""),
    Eq(bound = ""),
    Hash(bound = "")
)]
pub struct Node<N: ConnectedNetwork<PubKey>, P: SequencerPersistence>(PhantomData<fn(&N, &P)>);

// Using derivative to derive Clone triggers the clippy lint
// https://rust-lang.github.io/rust-clippy/master/index.html#/incorrect_clone_impl_on_copy_type
impl<N: ConnectedNetwork<PubKey>, P: SequencerPersistence> Clone for Node<N, P> {
    fn clone(&self) -> Self {
        *self
    }
}

pub type SequencerApiVersion = StaticVersion<0, 1>;

impl<N: ConnectedNetwork<PubKey>, P: SequencerPersistence> NodeImplementation<SeqTypes>
    for Node<N, P>
{
    type Network = N;
    type Storage = Arc<P>;
}

#[derive(Clone, Debug)]
pub struct NetworkParams {
    /// The address where a CDN marshal is located
    pub cdn_endpoint: String,
    pub orchestrator_url: Url,
    pub state_relay_server_url: Url,
    pub private_staking_key: BLSPrivKey,
    pub private_state_key: StateSignKey,
    pub state_peers: Vec<Url>,
    pub config_peers: Option<Vec<Url>>,
    pub catchup_backoff: BackoffParams,
    /// The address to advertise as our public API's URL
    pub public_api_url: Option<Url>,

    /// The address to send to other Libp2p nodes to contact us
    pub libp2p_advertise_address: String,
    /// The address to bind to for Libp2p
    pub libp2p_bind_address: String,
    /// The (optional) bootstrap node addresses for Libp2p. If supplied, these will
    /// override the bootstrap nodes specified in the config file.
    pub libp2p_bootstrap_nodes: Option<Vec<Multiaddr>>,

    /// The heartbeat interval
    pub libp2p_heartbeat_interval: Duration,

    /// The number of past heartbeats to gossip about
    pub libp2p_history_gossip: usize,
    /// The number of past heartbeats to remember the full messages for
    pub libp2p_history_length: usize,

    /// The target number of peers in the mesh
    pub libp2p_mesh_n: usize,
    /// The maximum number of peers in the mesh
    pub libp2p_mesh_n_high: usize,
    /// The minimum number of peers in the mesh
    pub libp2p_mesh_n_low: usize,
    /// The minimum number of mesh peers that must be outbound
    pub libp2p_mesh_outbound_min: usize,

    /// The maximum gossip message size
    pub libp2p_max_gossip_transmit_size: usize,

    /// The maximum direct message size
    pub libp2p_max_direct_transmit_size: u64,

    /// The maximum number of IHAVE messages to accept from a Libp2p peer within a heartbeat
    pub libp2p_max_ihave_length: usize,

    /// The maximum number of IHAVE messages to accept from a Libp2p peer within a heartbeat
    pub libp2p_max_ihave_messages: usize,

    /// The time period that message hashes are stored in the cache
    pub libp2p_published_message_ids_cache_time: Duration,

    /// The time to wait for a Libp2p message requested through IWANT following an IHAVE advertisement
    pub libp2p_iwant_followup_time: Duration,

    /// The maximum number of Libp2p messages we will process in a given RPC
    pub libp2p_max_messages_per_rpc: Option<usize>,

    /// How many times we will allow a peer to request the same message id through IWANT gossip before we start ignoring them
    pub libp2p_gossip_retransmission: u32,

    /// If enabled newly created messages will always be sent to all peers that are subscribed to the topic and have a good enough score
    pub libp2p_flood_publish: bool,

    /// The time period that Libp2p message hashes are stored in the cache
    pub libp2p_duplicate_cache_time: Duration,

    /// Time to live for Libp2p fanout peers
    pub libp2p_fanout_ttl: Duration,

    /// Initial delay in each Libp2p heartbeat
    pub libp2p_heartbeat_initial_delay: Duration,

    /// How many Libp2p peers we will emit gossip to at each heartbeat
    pub libp2p_gossip_factor: f64,

    /// Minimum number of Libp2p peers to emit gossip to during a heartbeat
    pub libp2p_gossip_lazy: usize,
}

pub struct L1Params {
    pub urls: Vec<Url>,
    pub options: L1ClientOptions,
}

#[allow(clippy::too_many_arguments)]
pub async fn init_node<
    P: SequencerPersistence + MembershipPersistence + DhtPersistentStorage,
    V: Versions,
>(
    genesis: Genesis,
    network_params: NetworkParams,
    metrics: &dyn Metrics,
    mut persistence: P,
    l1_params: L1Params,
    storage: Option<RequestResponseStorage>,
    seq_versions: V,
    event_consumer: impl EventConsumer + 'static,
    is_da: bool,
    identity: Identity,
    proposal_fetcher_config: ProposalFetcherConfig,
) -> anyhow::Result<SequencerContext<network::Production, P, V>>
where
    Arc<P>: Storage<SeqTypes>,
{
    // Expose git information via status API.
    metrics
        .text_family(
            "version".into(),
            vec!["rev".into(), "desc".into(), "timestamp".into()],
        )
        .create(vec![
            env!("VERGEN_GIT_SHA").into(),
            env!("VERGEN_GIT_DESCRIBE").into(),
            env!("VERGEN_GIT_COMMIT_TIMESTAMP").into(),
        ]);

    // Expose Node Entity Information via the status/metrics API
    metrics
        .text_family(
            "node_identity_general".into(),
            vec![
                "name".into(),
                "company_name".into(),
                "company_website".into(),
                "operating_system".into(),
                "node_type".into(),
                "network_type".into(),
            ],
        )
        .create(vec![
            identity.node_name.unwrap_or("".into()),
            identity.company_name.unwrap_or("".into()),
            identity
                .company_website
                .map(|u| u.into())
                .unwrap_or("".into()),
            identity.operating_system.unwrap_or("".into()),
            identity.node_type.unwrap_or("".into()),
            identity.network_type.unwrap_or("".into()),
        ]);

    // Expose Node Identity Location via the status/metrics API
    metrics
        .text_family(
            "node_identity_location".into(),
            vec!["country".into(), "latitude".into(), "longitude".into()],
        )
        .create(vec![
            identity.country_code.unwrap_or("".into()),
            identity
                .latitude
                .map(|l| l.to_string())
                .unwrap_or("".into()),
            identity
                .longitude
                .map(|l| l.to_string())
                .unwrap_or("".into()),
        ]);

    // Stick our public key in `metrics` so it is easily accessible via the status API.
    let pub_key = BLSPubKey::from_private(&network_params.private_staking_key);
    metrics
        .text_family("node".into(), vec!["key".into()])
        .create(vec![pub_key.to_string()]);

    // Parse the Libp2p bind and advertise addresses to multiaddresses
    let libp2p_bind_address = derive_libp2p_multiaddr(&network_params.libp2p_bind_address)
        .with_context(|| {
            format!(
                "Failed to derive Libp2p bind address of {}",
                &network_params.libp2p_bind_address
            )
        })?;
    let libp2p_advertise_address =
        derive_libp2p_multiaddr(&network_params.libp2p_advertise_address).with_context(|| {
            format!(
                "Failed to derive Libp2p advertise address of {}",
                &network_params.libp2p_advertise_address
            )
        })?;

    info!("Libp2p bind address: {}", libp2p_bind_address);
    info!("Libp2p advertise address: {}", libp2p_advertise_address);

    // Orchestrator client
    let orchestrator_client = OrchestratorClient::new(network_params.orchestrator_url);
    let state_key_pair = StateKeyPair::from_sign_key(network_params.private_state_key);
    let validator_config = ValidatorConfig {
        public_key: pub_key,
        private_key: network_params.private_staking_key,
        stake_value: U256::ONE,
        state_public_key: state_key_pair.ver_key(),
        state_private_key: state_key_pair.sign_key(),
        is_da,
    };

    // Derive our Libp2p public key from our private key
    let libp2p_public_key = derive_libp2p_peer_id::<<SeqTypes as NodeType>::SignatureKey>(
        &validator_config.private_key,
    )
    .with_context(|| "Failed to derive Libp2p peer ID")?;

    // Print the libp2p public key
    info!("Starting Libp2p with PeerID: {libp2p_public_key}");

    let (mut network_config, wait_for_orchestrator) = match (
        persistence.load_config().await?,
        network_params.config_peers,
    ) {
        (Some(config), _) => {
            tracing::warn!("loaded network config from storage, rejoining existing network");
            (config, false)
        },
        // If we were told to fetch the config from an already-started peer, do so.
        (None, Some(peers)) => {
            tracing::warn!(?peers, "loading network config from peers");
            let peers = StatePeers::<SequencerApiVersion>::from_urls(
                peers,
                network_params.catchup_backoff,
                &NoMetrics,
            );
            let config = peers.fetch_config(validator_config.clone()).await?;

            tracing::warn!(
                node_id = config.node_index,
                stake_table = ?config.config.known_nodes_with_stake,
                "loaded config",
            );
            persistence.save_config(&config).await?;
            (config, false)
        },
        // Otherwise, this is a fresh network; load from the orchestrator.
        (None, None) => {
            tracing::warn!("loading network config from orchestrator");
            tracing::warn!(
                "waiting for other nodes to connect, DO NOT RESTART until fully connected"
            );
            let config = get_complete_config(
                &orchestrator_client,
                validator_config.clone(),
                // Register in our Libp2p advertise address and public key so other nodes
                // can contact us on startup
                Some(libp2p_advertise_address),
                Some(libp2p_public_key),
            )
            .await?
            .0;

            tracing::warn!(
                node_id = config.node_index,
                stake_table = ?config.config.known_nodes_with_stake,
                "loaded config",
            );
            persistence.save_config(&config).await?;
            tracing::warn!("all nodes connected");
            (config, true)
        },
    };

    if let Some(upgrade) = genesis.upgrades.get(&V::Upgrade::VERSION) {
        upgrade.set_hotshot_config_parameters(&mut network_config.config);
    }

    let epoch_height = genesis.epoch_height.unwrap_or_default();
    let drb_difficulty = genesis.drb_difficulty.unwrap_or_default();
    let drb_upgrade_difficulty = genesis.drb_upgrade_difficulty.unwrap_or_default();
    let epoch_start_block = genesis.epoch_start_block.unwrap_or_default();
    let stake_table_capacity = genesis
        .stake_table_capacity
        .unwrap_or(hotshot_types::light_client::DEFAULT_STAKE_TABLE_CAPACITY);

    tracing::warn!("setting epoch_height={epoch_height:?}");
    tracing::warn!("setting drb_difficulty={drb_difficulty:?}");
    tracing::warn!("setting drb_upgrade_difficulty={drb_upgrade_difficulty:?}");
    tracing::warn!("setting epoch_start_block={epoch_start_block:?}");
    tracing::warn!("setting stake_table_capacity={stake_table_capacity:?}");
    network_config.config.epoch_height = epoch_height;
    network_config.config.drb_difficulty = drb_difficulty;
    network_config.config.drb_upgrade_difficulty = drb_upgrade_difficulty;
    network_config.config.epoch_start_block = epoch_start_block;
    network_config.config.stake_table_capacity = stake_table_capacity;

    // If the `Libp2p` bootstrap nodes were supplied via the command line, override those
    // present in the config file.
    if let Some(bootstrap_nodes) = network_params.libp2p_bootstrap_nodes {
        if let Some(libp2p_config) = network_config.libp2p_config.as_mut() {
            // If the libp2p configuration is present, we can override the bootstrap nodes.

            // Split off the peer ID from the addresses
            libp2p_config.bootstrap_nodes = bootstrap_nodes
                .into_iter()
                .map(split_off_peer_id)
                .collect::<Result<Vec<_>, _>>()
                .with_context(|| "Failed to parse peer ID from bootstrap node")?;
        } else {
            // If not, don't try launching with them. Eventually we may want to
            // provide a default configuration here instead.
            tracing::warn!("No libp2p configuration found, ignoring supplied bootstrap nodes");
        }
    }

    let node_index = network_config.node_index;

    // If we are a DA node, we need to subscribe to the DA topic
    let topics = {
        let mut topics = vec![CdnTopic::Global];
        if is_da {
            topics.push(CdnTopic::Da);
        }
        topics
    };

    // Initialize the push CDN network (and perform the initial connection)
    let cdn_network = PushCdnNetwork::new(
        network_params.cdn_endpoint,
        topics,
        KeyPair {
            public_key: WrappedSignatureKey(validator_config.public_key),
            private_key: validator_config.private_key.clone(),
        },
        CdnMetricsValue::new(metrics),
    )
    .with_context(|| format!("Failed to create CDN network {node_index}"))?;

    // Configure gossipsub based on the command line options
    let gossip_config = GossipConfig {
        heartbeat_interval: network_params.libp2p_heartbeat_interval,
        history_gossip: network_params.libp2p_history_gossip,
        history_length: network_params.libp2p_history_length,
        mesh_n: network_params.libp2p_mesh_n,
        mesh_n_high: network_params.libp2p_mesh_n_high,
        mesh_n_low: network_params.libp2p_mesh_n_low,
        mesh_outbound_min: network_params.libp2p_mesh_outbound_min,
        max_ihave_messages: network_params.libp2p_max_ihave_messages,
        max_transmit_size: network_params.libp2p_max_gossip_transmit_size,
        max_ihave_length: network_params.libp2p_max_ihave_length,
        published_message_ids_cache_time: network_params.libp2p_published_message_ids_cache_time,
        iwant_followup_time: network_params.libp2p_iwant_followup_time,
        max_messages_per_rpc: network_params.libp2p_max_messages_per_rpc,
        gossip_retransmission: network_params.libp2p_gossip_retransmission,
        flood_publish: network_params.libp2p_flood_publish,
        duplicate_cache_time: network_params.libp2p_duplicate_cache_time,
        fanout_ttl: network_params.libp2p_fanout_ttl,
        heartbeat_initial_delay: network_params.libp2p_heartbeat_initial_delay,
        gossip_factor: network_params.libp2p_gossip_factor,
        gossip_lazy: network_params.libp2p_gossip_lazy,
    };

    // Configure request/response based on the command line options
    let request_response_config = RequestResponseConfig {
        request_size_maximum: network_params.libp2p_max_direct_transmit_size,
        response_size_maximum: network_params.libp2p_max_direct_transmit_size,
    };

    let l1_client = l1_params
        .options
        .with_metrics(metrics)
        .connect(l1_params.urls)
        .with_context(|| "failed to create L1 client")?;
    genesis.validate_fee_contract(&l1_client).await?;

    l1_client.spawn_tasks().await;
    let l1_genesis = match genesis.l1_finalized {
        L1Finalized::Block(b) => b,
        L1Finalized::Number { number } => l1_client.wait_for_finalized_block(number).await,
        L1Finalized::Timestamp { timestamp } => {
            l1_client
                .wait_for_finalized_block_with_timestamp(U256::from(timestamp.unix_timestamp()))
                .await
        },
    };

    let mut genesis_state = ValidatedState {
        chain_config: genesis.chain_config.into(),
        ..Default::default()
    };
    for (address, amount) in genesis.accounts {
        tracing::warn!(%address, %amount, "Prefunding account for demo");
        genesis_state.prefund_account(address, amount);
    }

    // Create the list of parallel catchup providers
    let state_catchup_providers = ParallelStateCatchup::new(&[]);

    // Add the state peers to the list
    let state_peers = StatePeers::<SequencerApiVersion>::from_urls(
        network_params.state_peers,
        network_params.catchup_backoff,
        metrics,
    );
    state_catchup_providers.add_provider(Arc::new(state_peers));

    // Add the local (persistence) catchup provider to the list (if we can)
    match persistence
        .clone()
        .into_catchup_provider(network_params.catchup_backoff)
    {
        Ok(catchup) => {
            state_catchup_providers.add_provider(Arc::new(catchup));
        },
        Err(e) => {
            tracing::warn!(
                "Failed to create local catchup provider: {e:#}. Only using remote catchup."
            );
        },
    };

    persistence.enable_metrics(metrics);

    let fetcher = Fetcher::new(
        Arc::new(state_catchup_providers.clone()),
        Arc::new(Mutex::new(persistence.clone())),
        l1_client.clone(),
        genesis.chain_config,
    );
    fetcher.spawn_update_loop().await;
    let block_reward = fetcher.fetch_fixed_block_reward().await.ok();
    // Create the HotShot membership
    let mut membership = EpochCommittees::new_stake(
        network_config.config.known_nodes_with_stake.clone(),
        network_config.config.known_da_nodes.clone(),
        block_reward,
        fetcher,
<<<<<<< HEAD
        network_config.config.epoch_height,
=======
        epoch_height,
>>>>>>> 2470ec5b
    );
    membership.reload_stake(RECENT_STAKE_TABLES_LIMIT).await;

    let membership: Arc<RwLock<EpochCommittees>> = Arc::new(RwLock::new(membership));
    let persistence = Arc::new(persistence);
    let coordinator = EpochMembershipCoordinator::new(
        membership,
        network_config.config.epoch_height,
        &persistence.clone(),
    );

    let instance_state = NodeState {
        chain_config: genesis.chain_config,
        l1_client,
        genesis_header: genesis.header,
        genesis_state,
        l1_genesis: Some(l1_genesis),
        node_id: node_index,
        upgrades: genesis.upgrades,
        current_version: V::Base::VERSION,
        epoch_height: Some(epoch_height),
        state_catchup: Arc::new(state_catchup_providers.clone()),
        coordinator: coordinator.clone(),
        genesis_version: genesis.genesis_version,
        epoch_start_block: genesis.epoch_start_block.unwrap_or_default(),
    };

    // Initialize the Libp2p network
    let network = {
        let p2p_network = Libp2pNetwork::from_config(
            network_config.clone(),
            persistence.clone(),
            coordinator.membership().clone(),
            gossip_config,
            request_response_config,
            libp2p_bind_address,
            &validator_config.public_key,
            // We need the private key so we can derive our Libp2p keypair
            // (using https://docs.rs/blake3/latest/blake3/fn.derive_key.html)
            &validator_config.private_key,
            hotshot::traits::implementations::Libp2pMetricsValue::new(metrics),
        )
        .await
        .with_context(|| {
            format!(
                "Failed to create libp2p network on node {node_index}; binding to {:?}",
                network_params.libp2p_bind_address
            )
        })?;

        tracing::warn!("Waiting for at least one connection to be initialized");
        select! {
            _ = cdn_network.wait_for_ready() => {
                tracing::warn!("CDN connection initialized");
            },
            _ = p2p_network.wait_for_ready() => {
                tracing::warn!("P2P connection initialized");
            },
        };

        // Combine the CDN and P2P networks
        Arc::from(CombinedNetworks::new(
            cdn_network,
            p2p_network,
            Some(Duration::from_secs(1)),
        ))
    };

    let mut ctx = SequencerContext::init(
        network_config,
        validator_config,
        coordinator,
        instance_state,
        storage,
        state_catchup_providers,
        persistence,
        network,
        Some(network_params.state_relay_server_url),
        metrics,
        genesis.stake_table.capacity,
        event_consumer,
        seq_versions,
        proposal_fetcher_config,
    )
    .await?;
    if wait_for_orchestrator {
        ctx = ctx.wait_for_orchestrator(orchestrator_client);
    }
    Ok(ctx)
}

pub fn empty_builder_commitment() -> BuilderCommitment {
    BuilderCommitment::from_bytes([])
}

#[cfg(any(test, feature = "testing"))]
pub mod testing {
    use std::{
        collections::{BTreeMap, HashMap},
        time::Duration,
    };

    use alloy::{
        network::EthereumWallet,
        node_bindings::{Anvil, AnvilInstance},
        primitives::U256,
        providers::{
            fillers::{
                BlobGasFiller, ChainIdFiller, FillProvider, GasFiller, JoinFill, NonceFiller,
            },
            layers::AnvilProvider,
            ProviderBuilder, RootProvider,
        },
        signers::{
            k256::ecdsa::SigningKey,
            local::{LocalSigner, PrivateKeySigner},
        },
    };
    use async_lock::RwLock;
    use catchup::NullStateCatchup;
    use committable::Committable;
    use espresso_contract_deployer::{
        builder::DeployerArgsBuilder, network_config::light_client_genesis_from_stake_table,
        Contract, Contracts,
    };
    use espresso_types::{
        eth_signature_key::EthKeyPair,
        v0::traits::{EventConsumer, NullEventConsumer, PersistenceOptions, StateCatchup},
        EpochVersion, Event, FeeAccount, L1Client, NetworkConfig, PubKey, SeqTypes, Transaction,
        Upgrade, UpgradeMap,
    };
    use futures::{
        future::join_all,
        stream::{Stream, StreamExt},
    };
    use hotshot::{
        traits::{
            implementations::{MasterMap, MemoryNetwork},
            BlockPayload,
        },
        types::EventType::Decide,
    };
    use hotshot_builder_core_refactored::service::{
        BuilderConfig as LegacyBuilderConfig, GlobalState as LegacyGlobalState,
    };
    use hotshot_testing::block_builder::{
        BuilderTask, SimpleBuilderImplementation, TestBuilderImplementation,
    };
    use hotshot_types::{
        event::LeafInfo,
        light_client::StateKeyPair,
        signature_key::BLSKeyPair,
        traits::{
            block_contents::BlockHeader, metrics::NoMetrics, network::Topic,
            signature_key::BuilderSignatureKey, EncodeBytes,
        },
        HotShotConfig, PeerConfig,
    };
    use portpicker::pick_unused_port;
    use rand::SeedableRng as _;
    use rand_chacha::ChaCha20Rng;
    use staking_cli::demo::{setup_stake_table_contract_for_test, DelegationConfig};
    use tokio::spawn;
    use vbs::version::Version;

    use super::*;
    use crate::{
        catchup::ParallelStateCatchup,
        persistence::no_storage::{self, NoStorage},
    };

    const STAKE_TABLE_CAPACITY_FOR_TEST: usize = 10;
    const BUILDER_CHANNEL_CAPACITY_FOR_TEST: usize = 128;
    type AnvilFillProvider = AnvilProvider<
        FillProvider<
            JoinFill<
                alloy::providers::Identity,
                JoinFill<GasFiller, JoinFill<BlobGasFiller, JoinFill<NonceFiller, ChainIdFiller>>>,
            >,
            RootProvider,
        >,
    >;
    struct LegacyBuilderImplementation {
        global_state: Arc<LegacyGlobalState<SeqTypes>>,
    }

    impl BuilderTask<SeqTypes> for LegacyBuilderImplementation {
        fn start(
            self: Box<Self>,
            stream: Box<
                dyn futures::prelude::Stream<Item = hotshot::types::Event<SeqTypes>>
                    + std::marker::Unpin
                    + Send
                    + 'static,
            >,
        ) {
            spawn(async move {
                let res = self.global_state.start_event_loop(stream).await;
                tracing::error!(?res, "testing legacy builder service exited");
            });
        }
    }

    pub async fn run_legacy_builder<const NUM_NODES: usize>(
        port: Option<u16>,
        max_block_size: Option<u64>,
    ) -> (Box<dyn BuilderTask<SeqTypes>>, Url) {
        let builder_key_pair = TestConfig::<0>::builder_key();
        let port = port.unwrap_or_else(|| pick_unused_port().expect("No ports available"));

        // This should never fail.
        let url: Url = format!("http://localhost:{port}")
            .parse()
            .expect("Failed to parse builder URL");

        // create the global state
        let global_state = LegacyGlobalState::new(
            LegacyBuilderConfig {
                builder_keys: (builder_key_pair.fee_account(), builder_key_pair),
                max_api_waiting_time: Duration::from_secs(1),
                max_block_size_increment_period: Duration::from_secs(60),
                maximize_txn_capture_timeout: Duration::from_millis(100),
                txn_garbage_collect_duration: Duration::from_secs(60),
                txn_channel_capacity: BUILDER_CHANNEL_CAPACITY_FOR_TEST,
                tx_status_cache_capacity: 81920,
                base_fee: 10,
            },
            NodeState::default(),
            max_block_size.unwrap_or(300),
            NUM_NODES,
        );

        // Create and spawn the tide-disco app to serve the builder APIs
        let app = Arc::clone(&global_state)
            .into_app()
            .expect("Failed to create builder tide-disco app");

        spawn(
            app.serve(
                format!("http://0.0.0.0:{port}")
                    .parse::<Url>()
                    .expect("Failed to parse builder listener"),
                EpochVersion::instance(),
            ),
        );

        // Pass on the builder task to be injected in the testing harness
        (Box::new(LegacyBuilderImplementation { global_state }), url)
    }

    pub async fn run_test_builder<const NUM_NODES: usize>(
        port: Option<u16>,
    ) -> (Box<dyn BuilderTask<SeqTypes>>, Url) {
        let port = port.unwrap_or_else(|| pick_unused_port().expect("No ports available"));

        // This should never fail.
        let url: Url = format!("http://localhost:{port}")
            .parse()
            .expect("Failed to parse builder URL");
        tracing::info!("Starting test builder on {url}");

        (
            <SimpleBuilderImplementation as TestBuilderImplementation<SeqTypes>>::start(
                NUM_NODES,
                format!("http://0.0.0.0:{port}")
                    .parse()
                    .expect("Failed to parse builder listener"),
                (),
                HashMap::new(),
            )
            .await,
            url,
        )
    }

    pub struct TestConfigBuilder<const NUM_NODES: usize> {
        config: HotShotConfig<SeqTypes>,
        priv_keys: Vec<BLSPrivKey>,
        state_key_pairs: Vec<StateKeyPair>,
        master_map: Arc<MasterMap<PubKey>>,
        l1_url: Url,
        l1_opt: L1ClientOptions,
        anvil_provider: Option<AnvilFillProvider>,
        signer: LocalSigner<SigningKey>,
        state_relay_url: Option<Url>,
        builder_port: Option<u16>,
        upgrades: BTreeMap<Version, Upgrade>,
    }

    pub fn staking_priv_keys(
        priv_keys: &[BLSPrivKey],
        state_key_pairs: &[StateKeyPair],
        num_nodes: usize,
    ) -> Vec<(PrivateKeySigner, BLSKeyPair, StateKeyPair)> {
        let seed = [42u8; 32];
        let mut rng = ChaCha20Rng::from_seed(seed); // Create a deterministic RNG
        let eth_key_pairs = (0..num_nodes).map(|_| SigningKey::random(&mut rng).into());
        eth_key_pairs
            .zip(priv_keys.iter())
            .zip(state_key_pairs.iter())
            .map(|((eth, bls), state)| (eth, bls.clone().into(), state.clone()))
            .collect()
    }

    impl<const NUM_NODES: usize> TestConfigBuilder<NUM_NODES> {
        pub fn builder_port(mut self, builder_port: Option<u16>) -> Self {
            self.builder_port = builder_port;
            self
        }

        pub fn state_relay_url(mut self, url: Url) -> Self {
            self.state_relay_url = Some(url);
            self
        }

        /// Sets the Anvil provider, constructed using the Anvil instance.
        /// Also sets the L1 URL based on the Anvil endpoint.
        /// The `AnvilProvider` can be used to configure the Anvil, for example,
        /// by enabling interval mining after the test network is initialized.
        pub fn anvil_provider(mut self, anvil: AnvilInstance) -> Self {
            self.l1_url = anvil.endpoint().parse().unwrap();
            let l1_client = L1Client::anvil(&anvil).expect("create l1 client");
            let anvil_provider = AnvilProvider::new(l1_client.provider, Arc::new(anvil));
            self.anvil_provider = Some(anvil_provider);
            self
        }

        /// Sets a custom L1 URL, overriding any previously set Anvil instance URL.
        /// This removes the anvil provider, as well as it is no longer needed
        pub fn l1_url(mut self, l1_url: Url) -> Self {
            self.anvil_provider = None;
            self.l1_url = l1_url;
            self
        }

        pub fn l1_opt(mut self, opt: L1ClientOptions) -> Self {
            self.l1_opt = opt;
            self
        }

        pub fn signer(mut self, signer: LocalSigner<SigningKey>) -> Self {
            self.signer = signer;
            self
        }

        pub fn upgrades<V: Versions>(mut self, upgrades: BTreeMap<Version, Upgrade>) -> Self {
            let upgrade = upgrades.get(&<V as Versions>::Upgrade::VERSION).unwrap();
            upgrade.set_hotshot_config_parameters(&mut self.config);
            self.upgrades = upgrades;
            self
        }

        /// Version specific upgrade setup. Extend to future upgrades
        /// by adding a branch to the `match` statement.
        pub async fn set_upgrades(mut self, version: Version) -> Self {
            let upgrade = match version {
                version if version >= EpochVersion::VERSION => {
                    tracing::debug!(?version, "upgrade version");
                    let blocks_per_epoch = self.config.epoch_height;
                    let epoch_start_block = self.config.epoch_start_block;

                    let (genesis_state, genesis_stake) = light_client_genesis_from_stake_table(
                        &self.config.hotshot_stake_table(),
                        STAKE_TABLE_CAPACITY_FOR_TEST,
                    )
                    .unwrap();

                    let validators =
                        staking_priv_keys(&self.priv_keys, &self.state_key_pairs, NUM_NODES);

                    let deployer = ProviderBuilder::new()
                        .wallet(EthereumWallet::from(self.signer.clone()))
                        .on_http(self.l1_url.clone());

                    let mut contracts = Contracts::new();
                    let args = DeployerArgsBuilder::default()
                        .deployer(deployer.clone())
                        .mock_light_client(true)
                        .genesis_lc_state(genesis_state)
                        .genesis_st_state(genesis_stake)
                        .blocks_per_epoch(blocks_per_epoch)
                        .epoch_start_block(epoch_start_block)
                        .multisig_pauser(self.signer.address())
                        .token_name("Espresso".to_string())
                        .token_symbol("ESP".to_string())
                        .initial_token_supply(U256::from(3590000000u64))
                        .ops_timelock_delay(U256::from(0))
                        .ops_timelock_admin(self.signer.address())
                        .ops_timelock_proposers(vec![self.signer.address()])
                        .ops_timelock_executors(vec![self.signer.address()])
                        .safe_exit_timelock_delay(U256::from(10))
                        .safe_exit_timelock_admin(self.signer.address())
                        .safe_exit_timelock_proposers(vec![self.signer.address()])
                        .safe_exit_timelock_executors(vec![self.signer.address()])
                        .build()
                        .unwrap();
                    args.deploy_all(&mut contracts)
                        .await
                        .expect("failed to deploy all contracts");

                    let st_addr = contracts
                        .address(Contract::StakeTableProxy)
                        .expect("StakeTableProxy address not found");
                    setup_stake_table_contract_for_test(
                        self.l1_url.clone(),
                        &deployer,
                        st_addr,
                        validators,
                        DelegationConfig::default(),
                    )
                    .await
                    .expect("stake table setup failed");

                    Upgrade::pos_view_based(st_addr)
                },
                _ => panic!("Upgrade not configured for version {version:?}"),
            };

            let mut upgrades = std::collections::BTreeMap::new();
            upgrade.set_hotshot_config_parameters(&mut self.config);
            upgrades.insert(version, upgrade);

            self.upgrades = upgrades;
            self
        }

        pub fn epoch_height(mut self, epoch_height: u64) -> Self {
            self.config.epoch_height = epoch_height;
            self
        }

        pub fn epoch_start_block(mut self, start_block: u64) -> Self {
            self.config.epoch_start_block = start_block;
            self
        }

        pub fn build(self) -> TestConfig<NUM_NODES> {
            TestConfig {
                config: self.config,
                priv_keys: self.priv_keys,
                state_key_pairs: self.state_key_pairs,
                master_map: self.master_map,
                l1_url: self.l1_url,
                l1_opt: self.l1_opt,
                signer: self.signer,
                state_relay_url: self.state_relay_url,
                builder_port: self.builder_port,
                upgrades: self.upgrades,
                anvil_provider: self.anvil_provider,
            }
        }

        pub fn stake_table_capacity(mut self, stake_table_capacity: usize) -> Self {
            self.config.stake_table_capacity = stake_table_capacity;
            self
        }
    }

    impl<const NUM_NODES: usize> Default for TestConfigBuilder<NUM_NODES> {
        fn default() -> Self {
            let num_nodes = NUM_NODES;

            // Generate keys for the nodes.
            let seed = [0; 32];
            let (pub_keys, priv_keys): (Vec<_>, Vec<_>) = (0..num_nodes)
                .map(|i| <PubKey as SignatureKey>::generated_from_seed_indexed(seed, i as u64))
                .unzip();
            let state_key_pairs = (0..num_nodes)
                .map(|i| StateKeyPair::generate_from_seed_indexed(seed, i as u64))
                .collect::<Vec<_>>();
            let known_nodes_with_stake = pub_keys
                .iter()
                .zip(&state_key_pairs)
                .map(|(pub_key, state_key_pair)| PeerConfig::<SeqTypes> {
                    stake_table_entry: pub_key.stake_table_entry(U256::from(1)),
                    state_ver_key: state_key_pair.ver_key(),
                })
                .collect::<Vec<_>>();

            let master_map = MasterMap::new();

            let config: HotShotConfig<SeqTypes> = HotShotConfig {
                fixed_leader_for_gpuvid: 0,
                num_nodes_with_stake: num_nodes.try_into().unwrap(),
                known_da_nodes: known_nodes_with_stake.clone(),
                known_nodes_with_stake: known_nodes_with_stake.clone(),
                next_view_timeout: Duration::from_secs(5).as_millis() as u64,
                num_bootstrap: 1usize,
                da_staked_committee_size: num_nodes,
                view_sync_timeout: Duration::from_secs(1),
                data_request_delay: Duration::from_secs(1),
                builder_urls: vec1::vec1![Url::parse(&format!(
                    "http://127.0.0.1:{}",
                    pick_unused_port().unwrap()
                ))
                .unwrap()],
                builder_timeout: Duration::from_secs(1),
                start_threshold: (
                    known_nodes_with_stake.clone().len() as u64,
                    known_nodes_with_stake.clone().len() as u64,
                ),
                start_proposing_view: 0,
                stop_proposing_view: 0,
                start_voting_view: 0,
                stop_voting_view: 0,
                start_proposing_time: 0,
                start_voting_time: 0,
                stop_proposing_time: 0,
                stop_voting_time: 0,
                epoch_height: 30,
                epoch_start_block: 1,
                stake_table_capacity: hotshot_types::light_client::DEFAULT_STAKE_TABLE_CAPACITY,
                drb_difficulty: 10,
                drb_upgrade_difficulty: 20,
            };

            let anvil = Anvil::new().args(["--slots-in-an-epoch", "0"]).spawn();

            let l1_client = L1Client::anvil(&anvil).expect("failed to create l1 client");
            let anvil_provider = AnvilProvider::new(l1_client.provider, Arc::new(anvil));

            let l1_signer_key = anvil_provider.anvil().keys()[0].clone();
            let signer = LocalSigner::from(l1_signer_key);

            Self {
                config,
                priv_keys,
                state_key_pairs,
                master_map,
                l1_url: anvil_provider.anvil().endpoint().parse().unwrap(),
                l1_opt: L1ClientOptions {
                    stake_table_update_interval: Duration::from_secs(5),
                    l1_events_max_block_range: 1000,
                    l1_polling_interval: Duration::from_secs(1),
                    subscription_timeout: Duration::from_secs(5),
                    ..Default::default()
                },
                anvil_provider: Some(anvil_provider),
                signer,
                state_relay_url: None,
                builder_port: None,
                upgrades: Default::default(),
            }
        }
    }

    #[derive(Clone)]
    pub struct TestConfig<const NUM_NODES: usize> {
        config: HotShotConfig<SeqTypes>,
        priv_keys: Vec<BLSPrivKey>,
        state_key_pairs: Vec<StateKeyPair>,
        master_map: Arc<MasterMap<PubKey>>,
        l1_url: Url,
        l1_opt: L1ClientOptions,
        anvil_provider: Option<AnvilFillProvider>,
        signer: LocalSigner<SigningKey>,
        state_relay_url: Option<Url>,
        builder_port: Option<u16>,
        upgrades: BTreeMap<Version, Upgrade>,
    }

    impl<const NUM_NODES: usize> TestConfig<NUM_NODES> {
        pub fn num_nodes(&self) -> usize {
            self.priv_keys.len()
        }

        pub fn hotshot_config(&self) -> &HotShotConfig<SeqTypes> {
            &self.config
        }

        pub fn set_builder_urls(&mut self, builder_urls: vec1::Vec1<Url>) {
            self.config.builder_urls = builder_urls;
        }

        pub fn builder_port(&self) -> Option<u16> {
            self.builder_port
        }

        pub fn signer(&self) -> LocalSigner<SigningKey> {
            self.signer.clone()
        }

        pub fn l1_url(&self) -> Url {
            self.l1_url.clone()
        }
        pub fn anvil(&self) -> Option<&AnvilFillProvider> {
            self.anvil_provider.as_ref()
        }

        pub fn get_upgrade_map(&self) -> UpgradeMap {
            self.upgrades.clone().into()
        }

        pub fn upgrades(&self) -> BTreeMap<Version, Upgrade> {
            self.upgrades.clone()
        }

        pub fn staking_priv_keys(&self) -> Vec<(PrivateKeySigner, BLSKeyPair, StateKeyPair)> {
            staking_priv_keys(&self.priv_keys, &self.state_key_pairs, self.num_nodes())
        }

        pub async fn init_nodes<V: Versions>(
            &self,
            bind_version: V,
        ) -> Vec<SequencerContext<network::Memory, NoStorage, V>> {
            join_all((0..self.num_nodes()).map(|i| async move {
                self.init_node(
                    i,
                    ValidatedState::default(),
                    no_storage::Options,
                    Some(NullStateCatchup::default()),
                    None,
                    &NoMetrics,
                    STAKE_TABLE_CAPACITY_FOR_TEST,
                    NullEventConsumer,
                    bind_version,
                    Default::default(),
                )
                .await
            }))
            .await
        }

        pub fn known_nodes_with_stake(&self) -> &[PeerConfig<SeqTypes>] {
            &self.config.known_nodes_with_stake
        }

        #[allow(clippy::too_many_arguments)]
        pub async fn init_node<V: Versions, P: PersistenceOptions>(
            &self,
            i: usize,
            mut state: ValidatedState,
            mut persistence_opt: P,
            state_peers: Option<impl StateCatchup + 'static>,
            storage: Option<RequestResponseStorage>,
            metrics: &dyn Metrics,
            stake_table_capacity: usize,
            event_consumer: impl EventConsumer + 'static,
            bind_version: V,
            upgrades: BTreeMap<Version, Upgrade>,
        ) -> SequencerContext<network::Memory, P::Persistence, V> {
            let config = self.config.clone();
            let my_peer_config = &config.known_nodes_with_stake[i];
            let is_da = config.known_da_nodes.contains(my_peer_config);

            // Create our own (private, local) validator config
            let validator_config = ValidatorConfig {
                public_key: my_peer_config.stake_table_entry.stake_key,
                private_key: self.priv_keys[i].clone(),
                stake_value: my_peer_config.stake_table_entry.stake_amount,
                state_public_key: self.state_key_pairs[i].ver_key(),
                state_private_key: self.state_key_pairs[i].sign_key(),
                is_da,
            };

            let topics = if is_da {
                vec![Topic::Global, Topic::Da]
            } else {
                vec![Topic::Global]
            };

            let network = Arc::new(MemoryNetwork::new(
                &my_peer_config.stake_table_entry.stake_key,
                &self.master_map,
                &topics,
                None,
            ));

            // Make sure the builder account is funded.
            let builder_account = Self::builder_key().fee_account();
            tracing::info!(%builder_account, "prefunding builder account");
            state.prefund_account(builder_account, U256::MAX.into());

            let persistence = persistence_opt.create().await.unwrap();

            let chain_config = state.chain_config.resolve().unwrap_or_default();

            // Create an empty list of catchup providers
            let catchup_providers = ParallelStateCatchup::new(&[]);

            // If we have the state peers, add them
            if let Some(state_peers) = state_peers {
                catchup_providers.add_provider(Arc::new(state_peers));
            }

            // If we have a working local catchup provider, add it
            match persistence
                .clone()
                .into_catchup_provider(BackoffParams::default())
            {
                Ok(local_catchup) => {
                    catchup_providers.add_provider(local_catchup);
                },
                Err(e) => {
                    tracing::warn!(
                        "Failed to create local catchup provider: {e:#}. Only using remote \
                         catchup."
                    );
                },
            };

            let l1_client = self
                .l1_opt
                .clone()
                .connect(vec![self.l1_url.clone()])
                .expect("failed to create L1 client");
            l1_client.spawn_tasks().await;

            let fetcher = Fetcher::new(
                Arc::new(catchup_providers.clone()),
                Arc::new(Mutex::new(persistence.clone())),
                l1_client.clone(),
                chain_config,
            );
            fetcher.spawn_update_loop().await;

            let block_reward = fetcher.fetch_fixed_block_reward().await.ok();
            let mut membership = EpochCommittees::new_stake(
                config.known_nodes_with_stake.clone(),
                config.known_da_nodes.clone(),
                block_reward,
                fetcher,
                config.epoch_height,
            );
            membership.reload_stake(50).await;

            let membership = Arc::new(RwLock::new(membership));
            let persistence = Arc::new(persistence);

            let coordinator = EpochMembershipCoordinator::new(
                membership,
                config.epoch_height,
                &persistence.clone(),
            );

            let node_state = NodeState::new(
                i as u64,
                chain_config,
                l1_client,
                Arc::new(catchup_providers.clone()),
                V::Base::VERSION,
                coordinator.clone(),
                Version { major: 0, minor: 1 },
            )
            .with_current_version(V::Base::version())
            .with_genesis(state)
            .with_epoch_height(config.epoch_height)
            .with_upgrades(upgrades)
            .with_epoch_start_block(config.epoch_start_block);

            tracing::info!(
                i,
                key = %my_peer_config.stake_table_entry.stake_key,
                state_key = %my_peer_config.state_ver_key,
                "starting node",
            );

            SequencerContext::init(
                NetworkConfig {
                    config,
                    // For testing, we use a fake network, so the rest of the network config beyond
                    // the base consensus config does not matter.
                    ..Default::default()
                },
                validator_config,
                coordinator,
                node_state,
                storage,
                catchup_providers,
                persistence,
                network,
                self.state_relay_url.clone(),
                metrics,
                stake_table_capacity,
                event_consumer,
                bind_version,
                Default::default(),
            )
            .await
            .unwrap()
        }

        pub fn builder_key() -> EthKeyPair {
            FeeAccount::generated_from_seed_indexed([1; 32], 0).1
        }
    }

    // Wait for decide event, make sure it matches submitted transaction. Return the block number
    // containing the transaction and the block payload size
    pub async fn wait_for_decide_on_handle(
        events: &mut (impl Stream<Item = Event> + Unpin),
        submitted_txn: &Transaction,
    ) -> (u64, usize) {
        let commitment = submitted_txn.commit();

        // Keep getting events until we see a Decide event
        loop {
            let event = events.next().await.unwrap();
            tracing::info!("Received event from handle: {event:?}");

            if let Decide { leaf_chain, .. } = event.event {
                if let Some((height, size)) =
                    leaf_chain.iter().find_map(|LeafInfo { leaf, .. }| {
                        if leaf
                            .block_payload()
                            .as_ref()?
                            .transaction_commitments(leaf.block_header().metadata())
                            .contains(&commitment)
                        {
                            let size = leaf.block_payload().unwrap().encode().len();
                            Some((leaf.block_header().block_number(), size))
                        } else {
                            None
                        }
                    })
                {
                    tracing::info!(height, "transaction {commitment} sequenced");
                    return (height, size);
                }
            } else {
                // Keep waiting
            }
        }
    }
}

#[cfg(test)]
mod test {

    use alloy::node_bindings::Anvil;
    use espresso_types::{Header, MockSequencerVersions, NamespaceId, Payload, Transaction};
    use futures::StreamExt;
    use hotshot::types::EventType::Decide;
    use hotshot_example_types::node_types::TestVersions;
    use hotshot_types::{
        event::LeafInfo,
        traits::block_contents::{BlockHeader, BlockPayload},
    };
    use sequencer_utils::test_utils::setup_test;
    use testing::{wait_for_decide_on_handle, TestConfigBuilder};

    use self::testing::run_test_builder;
    use super::*;

    #[tokio::test(flavor = "multi_thread")]
    async fn test_skeleton_instantiation() {
        setup_test();
        // Assign `config` so it isn't dropped early.
        let anvil = Anvil::new().spawn();
        let url = anvil.endpoint_url();
        const NUM_NODES: usize = 5;
        let mut config = TestConfigBuilder::<NUM_NODES>::default()
            .l1_url(url)
            .build();

        let (builder_task, builder_url) = run_test_builder::<NUM_NODES>(None).await;

        config.set_builder_urls(vec1::vec1![builder_url]);

        let handles = config.init_nodes(MockSequencerVersions::new()).await;

        let handle_0 = &handles[0];

        // Hook the builder up to the event stream from the first node
        builder_task.start(Box::new(handle_0.event_stream().await));

        let mut events = handle_0.event_stream().await;

        for handle in handles.iter() {
            handle.start_consensus().await;
        }

        // Submit target transaction to handle
        let txn = Transaction::new(NamespaceId::from(1_u32), vec![1, 2, 3]);
        handles[0]
            .submit_transaction(txn.clone())
            .await
            .expect("Failed to submit transaction");
        tracing::info!("Submitted transaction to handle: {txn:?}");

        wait_for_decide_on_handle(&mut events, &txn).await;
    }

    #[tokio::test(flavor = "multi_thread")]
    async fn test_header_invariants() {
        setup_test();

        let success_height = 30;
        // Assign `config` so it isn't dropped early.
        let anvil = Anvil::new().spawn();
        let url = anvil.endpoint_url();
        const NUM_NODES: usize = 5;
        let mut config = TestConfigBuilder::<NUM_NODES>::default()
            .l1_url(url)
            .build();

        let (builder_task, builder_url) = run_test_builder::<NUM_NODES>(None).await;

        config.set_builder_urls(vec1::vec1![builder_url]);
        let handles = config.init_nodes(MockSequencerVersions::new()).await;

        let handle_0 = &handles[0];

        let mut events = handle_0.event_stream().await;

        // Hook the builder up to the event stream from the first node
        builder_task.start(Box::new(handle_0.event_stream().await));

        for handle in handles.iter() {
            handle.start_consensus().await;
        }

        let mut parent = {
            // TODO refactor repeated code from other tests
            let (genesis_payload, genesis_ns_table) =
                Payload::from_transactions([], &ValidatedState::default(), &NodeState::mock())
                    .await
                    .unwrap();

            let genesis_state = NodeState::mock();
            Header::genesis::<TestVersions>(&genesis_state, genesis_payload, &genesis_ns_table)
        };

        loop {
            let event = events.next().await.unwrap();
            tracing::info!("Received event from handle: {event:?}");
            let Decide { leaf_chain, .. } = event.event else {
                continue;
            };
            tracing::info!("Got decide {leaf_chain:?}");

            // Check that each successive header satisfies invariants relative to its parent: all
            // the fields which should be monotonic are.
            for LeafInfo { leaf, .. } in leaf_chain.iter().rev() {
                let header = leaf.block_header().clone();
                if header.height() == 0 {
                    parent = header;
                    continue;
                }
                assert_eq!(header.height(), parent.height() + 1);
                assert!(header.timestamp() >= parent.timestamp());
                assert!(header.l1_head() >= parent.l1_head());
                assert!(header.l1_finalized() >= parent.l1_finalized());
                parent = header;
            }

            if parent.height() >= success_height {
                break;
            }
        }
    }
}<|MERGE_RESOLUTION|>--- conflicted
+++ resolved
@@ -530,11 +530,7 @@
         network_config.config.known_da_nodes.clone(),
         block_reward,
         fetcher,
-<<<<<<< HEAD
-        network_config.config.epoch_height,
-=======
         epoch_height,
->>>>>>> 2470ec5b
     );
     membership.reload_stake(RECENT_STAKE_TABLES_LIMIT).await;
 
