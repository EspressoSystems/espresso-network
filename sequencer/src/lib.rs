--- conflicted
+++ resolved
@@ -14,12 +14,8 @@
 
 use anyhow::Context;
 use catchup::StatePeers;
-<<<<<<< HEAD
 use context::SequencerContext;
-=======
-use context::{ProposalFetcherConfig, SequencerContext};
 use espresso_types::StaticCommittee;
->>>>>>> 683215d6
 use espresso_types::{
     traits::EventConsumer, BackoffParams, L1ClientOptions, NodeState, PubKey, SeqTypes,
     SolverAuctionResultsProvider, ValidatedState,
@@ -473,6 +469,7 @@
             StatePeers::<SequencerApiVersion>::from_urls(
                 network_params.state_peers,
                 network_params.catchup_backoff,
+                metrics,
             ),
         )
         .await,
@@ -529,53 +526,6 @@
         ))
     };
 
-<<<<<<< HEAD
-    let mut genesis_state = ValidatedState {
-        chain_config: genesis.chain_config.into(),
-        ..Default::default()
-    };
-    for (address, amount) in genesis.accounts {
-        tracing::info!(%address, %amount, "Prefunding account for demo");
-        genesis_state.prefund_account(address, amount);
-    }
-
-    let l1_client = l1_params
-        .options
-        .with_metrics(metrics)
-        .connect(l1_params.url)
-        .await?;
-    l1_client.spawn_tasks().await;
-    let l1_genesis = match genesis.l1_finalized {
-        L1Finalized::Block(b) => b,
-        L1Finalized::Number { number } => l1_client.wait_for_finalized_block(number).await,
-        L1Finalized::Timestamp { timestamp } => {
-            l1_client
-                .wait_for_finalized_block_with_timestamp(timestamp.unix_timestamp().into())
-                .await
-        }
-    };
-    let instance_state = NodeState {
-        chain_config: genesis.chain_config,
-        l1_client,
-        genesis_header: genesis.header,
-        genesis_state,
-        l1_genesis: Some(l1_genesis),
-        peers: catchup::local_and_remote(
-            persistence.clone(),
-            StatePeers::<SequencerApiVersion>::from_urls(
-                network_params.state_peers,
-                network_params.catchup_backoff,
-                metrics,
-            ),
-        )
-        .await,
-        node_id: node_index,
-        upgrades: genesis.upgrades,
-        current_version: V::Base::VERSION,
-    };
-
-=======
->>>>>>> 683215d6
     let mut ctx = SequencerContext::init(
         network_config,
         validator_config,
