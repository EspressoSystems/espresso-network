pub mod api;
pub mod catchup;
pub mod context;
pub mod genesis;
mod proposal_fetcher;
mod request_response;

mod external_event_handler;
pub mod options;
pub mod state_signature;

mod restart_tests;

mod message_compat_tests;

use std::sync::Arc;

use alloy::primitives::U256;
use anyhow::Context;
use async_lock::{Mutex, RwLock};
use catchup::{ParallelStateCatchup, StatePeers};
use context::SequencerContext;
use espresso_types::{
    traits::{EventConsumer, MembershipPersistence},
    v0_3::Fetcher,
    BackoffParams, EpochCommittees, L1ClientOptions, NodeState, PubKey, SeqTypes, ValidatedState,
};
use genesis::L1Finalized;
use hotshot_libp2p_networking::network::behaviours::dht::store::persistent::DhtPersistentStorage;
use libp2p::Multiaddr;
use network::libp2p::split_off_peer_id;
use options::Identity;
use proposal_fetcher::ProposalFetcherConfig;
use tokio::select;
use tracing::info;
use url::Url;

use crate::request_response::data_source::Storage as RequestResponseStorage;
pub mod persistence;
pub mod state;
use std::{fmt::Debug, marker::PhantomData, time::Duration};

use derivative::Derivative;
use espresso_types::v0::traits::SequencerPersistence;
pub use genesis::Genesis;
use hotshot::{
    traits::implementations::{
        derive_libp2p_multiaddr, derive_libp2p_peer_id, CdnMetricsValue, CdnTopic,
        CombinedNetworks, GossipConfig, KeyPair, Libp2pNetwork, MemoryNetwork, PushCdnNetwork,
        RequestResponseConfig, WrappedSignatureKey,
    },
    types::SignatureKey,
};
use hotshot_orchestrator::client::{get_complete_config, OrchestratorClient};
use hotshot_types::{
    data::ViewNumber,
    epoch_membership::EpochMembershipCoordinator,
    light_client::{StateKeyPair, StateSignKey},
    signature_key::{BLSPrivKey, BLSPubKey},
    traits::{
        metrics::{Metrics, NoMetrics},
        network::ConnectedNetwork,
        node_implementation::{NodeImplementation, NodeType, Versions},
        storage::Storage,
    },
    utils::BuilderCommitment,
    ValidatorConfig,
};
pub use options::Options;
use serde::{Deserialize, Serialize};
use vbs::version::{StaticVersion, StaticVersionType};
pub mod network;

mod run;
pub use run::main;

pub const RECENT_STAKE_TABLES_LIMIT: u64 = 20;
/// The Sequencer node is generic over the hotshot CommChannel.
#[derive(Derivative, Serialize, Deserialize)]
#[derivative(
    Copy(bound = ""),
    Debug(bound = ""),
    Default(bound = ""),
    PartialEq(bound = ""),
    Eq(bound = ""),
    Hash(bound = "")
)]
pub struct Node<N: ConnectedNetwork<PubKey>, P: SequencerPersistence>(PhantomData<fn(&N, &P)>);

// Using derivative to derive Clone triggers the clippy lint
// https://rust-lang.github.io/rust-clippy/master/index.html#/incorrect_clone_impl_on_copy_type
impl<N: ConnectedNetwork<PubKey>, P: SequencerPersistence> Clone for Node<N, P> {
    fn clone(&self) -> Self {
        *self
    }
}

pub type SequencerApiVersion = StaticVersion<0, 1>;

impl<N: ConnectedNetwork<PubKey>, P: SequencerPersistence> NodeImplementation<SeqTypes>
    for Node<N, P>
{
    type Network = N;
    type Storage = Arc<P>;
}

#[derive(Clone, Debug)]
pub struct NetworkParams {
    /// The address where a CDN marshal is located
    pub cdn_endpoint: String,
    pub orchestrator_url: Url,
    pub state_relay_server_url: Url,
    pub private_staking_key: BLSPrivKey,
    pub private_state_key: StateSignKey,
    pub state_peers: Vec<Url>,
    pub config_peers: Option<Vec<Url>>,
    pub catchup_backoff: BackoffParams,
    /// The address to advertise as our public API's URL
    pub public_api_url: Option<Url>,

    /// The address to send to other Libp2p nodes to contact us
    pub libp2p_advertise_address: String,
    /// The address to bind to for Libp2p
    pub libp2p_bind_address: String,
    /// The (optional) bootstrap node addresses for Libp2p. If supplied, these will
    /// override the bootstrap nodes specified in the config file.
    pub libp2p_bootstrap_nodes: Option<Vec<Multiaddr>>,

    /// The heartbeat interval
    pub libp2p_heartbeat_interval: Duration,

    /// The number of past heartbeats to gossip about
    pub libp2p_history_gossip: usize,
    /// The number of past heartbeats to remember the full messages for
    pub libp2p_history_length: usize,

    /// The target number of peers in the mesh
    pub libp2p_mesh_n: usize,
    /// The maximum number of peers in the mesh
    pub libp2p_mesh_n_high: usize,
    /// The minimum number of peers in the mesh
    pub libp2p_mesh_n_low: usize,
    /// The minimum number of mesh peers that must be outbound
    pub libp2p_mesh_outbound_min: usize,

    /// The maximum gossip message size
    pub libp2p_max_gossip_transmit_size: usize,

    /// The maximum direct message size
    pub libp2p_max_direct_transmit_size: u64,

    /// The maximum number of IHAVE messages to accept from a Libp2p peer within a heartbeat
    pub libp2p_max_ihave_length: usize,

    /// The maximum number of IHAVE messages to accept from a Libp2p peer within a heartbeat
    pub libp2p_max_ihave_messages: usize,

    /// The time period that message hashes are stored in the cache
    pub libp2p_published_message_ids_cache_time: Duration,

    /// The time to wait for a Libp2p message requested through IWANT following an IHAVE advertisement
    pub libp2p_iwant_followup_time: Duration,

    /// The maximum number of Libp2p messages we will process in a given RPC
    pub libp2p_max_messages_per_rpc: Option<usize>,

    /// How many times we will allow a peer to request the same message id through IWANT gossip before we start ignoring them
    pub libp2p_gossip_retransmission: u32,

    /// If enabled newly created messages will always be sent to all peers that are subscribed to the topic and have a good enough score
    pub libp2p_flood_publish: bool,

    /// The time period that Libp2p message hashes are stored in the cache
    pub libp2p_duplicate_cache_time: Duration,

    /// Time to live for Libp2p fanout peers
    pub libp2p_fanout_ttl: Duration,

    /// Initial delay in each Libp2p heartbeat
    pub libp2p_heartbeat_initial_delay: Duration,

    /// How many Libp2p peers we will emit gossip to at each heartbeat
    pub libp2p_gossip_factor: f64,

    /// Minimum number of Libp2p peers to emit gossip to during a heartbeat
    pub libp2p_gossip_lazy: usize,
}

pub struct L1Params {
    pub urls: Vec<Url>,
    pub options: L1ClientOptions,
}

#[allow(clippy::too_many_arguments)]
pub async fn init_node<
    P: SequencerPersistence + MembershipPersistence + DhtPersistentStorage,
    V: Versions,
>(
    genesis: Genesis,
    network_params: NetworkParams,
    metrics: &dyn Metrics,
    mut persistence: P,
    l1_params: L1Params,
    storage: Option<RequestResponseStorage>,
    seq_versions: V,
    event_consumer: impl EventConsumer + 'static,
    is_da: bool,
    identity: Identity,
    proposal_fetcher_config: ProposalFetcherConfig,
) -> anyhow::Result<SequencerContext<network::Production, P, V>>
where
    Arc<P>: Storage<SeqTypes>,
{
    // Expose git information via status API.
    metrics
        .text_family(
            "version".into(),
            vec!["rev".into(), "desc".into(), "timestamp".into()],
        )
        .create(vec![
            env!("VERGEN_GIT_SHA").into(),
            env!("VERGEN_GIT_DESCRIBE").into(),
            env!("VERGEN_GIT_COMMIT_TIMESTAMP").into(),
        ]);

    // Expose Node Entity Information via the status/metrics API
    metrics
        .text_family(
            "node_identity_general".into(),
            vec![
                "name".into(),
                "company_name".into(),
                "company_website".into(),
                "operating_system".into(),
                "node_type".into(),
                "network_type".into(),
            ],
        )
        .create(vec![
            identity.node_name.unwrap_or("".into()),
            identity.company_name.unwrap_or("".into()),
            identity
                .company_website
                .map(|u| u.into())
                .unwrap_or("".into()),
            identity.operating_system.unwrap_or("".into()),
            identity.node_type.unwrap_or("".into()),
            identity.network_type.unwrap_or("".into()),
        ]);

    // Expose Node Identity Location via the status/metrics API
    metrics
        .text_family(
            "node_identity_location".into(),
            vec!["country".into(), "latitude".into(), "longitude".into()],
        )
        .create(vec![
            identity.country_code.unwrap_or("".into()),
            identity
                .latitude
                .map(|l| l.to_string())
                .unwrap_or("".into()),
            identity
                .longitude
                .map(|l| l.to_string())
                .unwrap_or("".into()),
        ]);

    // Stick our public key in `metrics` so it is easily accessible via the status API.
    let pub_key = BLSPubKey::from_private(&network_params.private_staking_key);
    metrics
        .text_family("node".into(), vec!["key".into()])
        .create(vec![pub_key.to_string()]);

    // Parse the Libp2p bind and advertise addresses to multiaddresses
    let libp2p_bind_address = derive_libp2p_multiaddr(&network_params.libp2p_bind_address)
        .with_context(|| {
            format!(
                "Failed to derive Libp2p bind address of {}",
                &network_params.libp2p_bind_address
            )
        })?;
    let libp2p_advertise_address =
        derive_libp2p_multiaddr(&network_params.libp2p_advertise_address).with_context(|| {
            format!(
                "Failed to derive Libp2p advertise address of {}",
                &network_params.libp2p_advertise_address
            )
        })?;

    info!("Libp2p bind address: {}", libp2p_bind_address);
    info!("Libp2p advertise address: {}", libp2p_advertise_address);

    // Orchestrator client
    let orchestrator_client = OrchestratorClient::new(network_params.orchestrator_url);
    let state_key_pair = StateKeyPair::from_sign_key(network_params.private_state_key);
    let validator_config = ValidatorConfig {
        public_key: pub_key,
        private_key: network_params.private_staking_key,
        stake_value: U256::ONE,
        state_public_key: state_key_pair.ver_key(),
        state_private_key: state_key_pair.sign_key(),
        is_da,
    };

    // Derive our Libp2p public key from our private key
    let libp2p_public_key = derive_libp2p_peer_id::<<SeqTypes as NodeType>::SignatureKey>(
        &validator_config.private_key,
    )
    .with_context(|| "Failed to derive Libp2p peer ID")?;

    // Print the libp2p public key
    info!("Starting Libp2p with PeerID: {libp2p_public_key}");

    let loaded_network_config_from_persistence = persistence.load_config().await?;
    let (mut network_config, wait_for_orchestrator) = match (
        loaded_network_config_from_persistence,
        network_params.config_peers,
    ) {
        (Some(config), _) => {
            tracing::warn!("loaded network config from storage, rejoining existing network");
            (config, false)
        },
        // If we were told to fetch the config from an already-started peer, do so.
        (None, Some(peers)) => {
            tracing::warn!(?peers, "loading network config from peers");
            let peers = StatePeers::<SequencerApiVersion>::from_urls(
                peers,
                network_params.catchup_backoff,
                &NoMetrics,
            );
            let config = peers.fetch_config(validator_config.clone()).await?;

            tracing::warn!(
                node_id = config.node_index,
                stake_table = ?config.config.known_nodes_with_stake,
                "loaded config",
            );
            persistence.save_config(&config).await?;
            (config, false)
        },
        // Otherwise, this is a fresh network; load from the orchestrator.
        (None, None) => {
            tracing::warn!("loading network config from orchestrator");
            tracing::warn!(
                "waiting for other nodes to connect, DO NOT RESTART until fully connected"
            );
            let config = get_complete_config(
                &orchestrator_client,
                validator_config.clone(),
                // Register in our Libp2p advertise address and public key so other nodes
                // can contact us on startup
                Some(libp2p_advertise_address),
                Some(libp2p_public_key),
            )
            .await?
            .0;

            tracing::warn!(
                node_id = config.node_index,
                stake_table = ?config.config.known_nodes_with_stake,
                "loaded config",
            );
            persistence.save_config(&config).await?;
            tracing::warn!("all nodes connected");
            (config, true)
        },
    };

    if let Some(upgrade) = genesis.upgrades.get(&V::Upgrade::VERSION) {
        upgrade.set_hotshot_config_parameters(&mut network_config.config);
    }

    let epoch_height = genesis.epoch_height.unwrap_or_default();
    let drb_difficulty = genesis.drb_difficulty.unwrap_or_default();
    let drb_upgrade_difficulty = genesis.drb_upgrade_difficulty.unwrap_or_default();
    let epoch_start_block = genesis.epoch_start_block.unwrap_or_default();
    let stake_table_capacity = genesis
        .stake_table_capacity
        .unwrap_or(hotshot_types::light_client::DEFAULT_STAKE_TABLE_CAPACITY);

    tracing::warn!("setting epoch_height={epoch_height:?}");
    tracing::warn!("setting drb_difficulty={drb_difficulty:?}");
    tracing::warn!("setting drb_upgrade_difficulty={drb_upgrade_difficulty:?}");
    tracing::warn!("setting epoch_start_block={epoch_start_block:?}");
    tracing::warn!("setting stake_table_capacity={stake_table_capacity:?}");
    network_config.config.epoch_height = epoch_height;
    network_config.config.drb_difficulty = drb_difficulty;
    network_config.config.drb_upgrade_difficulty = drb_upgrade_difficulty;
    network_config.config.epoch_start_block = epoch_start_block;
    network_config.config.stake_table_capacity = stake_table_capacity;

    // If the `Libp2p` bootstrap nodes were supplied via the command line, override those
    // present in the config file.
    if let Some(bootstrap_nodes) = network_params.libp2p_bootstrap_nodes {
        if let Some(libp2p_config) = network_config.libp2p_config.as_mut() {
            // If the libp2p configuration is present, we can override the bootstrap nodes.

            // Split off the peer ID from the addresses
            libp2p_config.bootstrap_nodes = bootstrap_nodes
                .into_iter()
                .map(split_off_peer_id)
                .collect::<Result<Vec<_>, _>>()
                .with_context(|| "Failed to parse peer ID from bootstrap node")?;
        } else {
            // If not, don't try launching with them. Eventually we may want to
            // provide a default configuration here instead.
            tracing::warn!("No libp2p configuration found, ignoring supplied bootstrap nodes");
        }
    }

    let node_index = network_config.node_index;

    // If we are a DA node, we need to subscribe to the DA topic
    let topics = {
        let mut topics = vec![CdnTopic::Global];
        if is_da {
            topics.push(CdnTopic::Da);
        }
        topics
    };

    // Initialize the push CDN network (and perform the initial connection)
    let cdn_network = PushCdnNetwork::new(
        network_params.cdn_endpoint,
        topics,
        KeyPair {
            public_key: WrappedSignatureKey(validator_config.public_key),
            private_key: validator_config.private_key.clone(),
        },
        CdnMetricsValue::new(metrics),
    )
    .with_context(|| format!("Failed to create CDN network {node_index}"))?;

    // Configure gossipsub based on the command line options
    let gossip_config = GossipConfig {
        heartbeat_interval: network_params.libp2p_heartbeat_interval,
        history_gossip: network_params.libp2p_history_gossip,
        history_length: network_params.libp2p_history_length,
        mesh_n: network_params.libp2p_mesh_n,
        mesh_n_high: network_params.libp2p_mesh_n_high,
        mesh_n_low: network_params.libp2p_mesh_n_low,
        mesh_outbound_min: network_params.libp2p_mesh_outbound_min,
        max_ihave_messages: network_params.libp2p_max_ihave_messages,
        max_transmit_size: network_params.libp2p_max_gossip_transmit_size,
        max_ihave_length: network_params.libp2p_max_ihave_length,
        published_message_ids_cache_time: network_params.libp2p_published_message_ids_cache_time,
        iwant_followup_time: network_params.libp2p_iwant_followup_time,
        max_messages_per_rpc: network_params.libp2p_max_messages_per_rpc,
        gossip_retransmission: network_params.libp2p_gossip_retransmission,
        flood_publish: network_params.libp2p_flood_publish,
        duplicate_cache_time: network_params.libp2p_duplicate_cache_time,
        fanout_ttl: network_params.libp2p_fanout_ttl,
        heartbeat_initial_delay: network_params.libp2p_heartbeat_initial_delay,
        gossip_factor: network_params.libp2p_gossip_factor,
        gossip_lazy: network_params.libp2p_gossip_lazy,
    };

    // Configure request/response based on the command line options
    let request_response_config = RequestResponseConfig {
        request_size_maximum: network_params.libp2p_max_direct_transmit_size,
        response_size_maximum: network_params.libp2p_max_direct_transmit_size,
    };

    let l1_client = l1_params
        .options
        .with_metrics(metrics)
        .connect(l1_params.urls)
        .with_context(|| "failed to create L1 client")?;
    genesis.validate_fee_contract(&l1_client).await?;

    l1_client.spawn_tasks().await;
    let l1_genesis = match genesis.l1_finalized {
        L1Finalized::Block(b) => b,
        L1Finalized::Number { number } => l1_client.wait_for_finalized_block(number).await,
        L1Finalized::Timestamp { timestamp } => {
            l1_client
                .wait_for_finalized_block_with_timestamp(U256::from(timestamp.unix_timestamp()))
                .await
        },
    };

    let mut genesis_state = ValidatedState {
        chain_config: genesis.chain_config.into(),
        ..Default::default()
    };
    for (address, amount) in genesis.accounts {
        tracing::warn!(%address, %amount, "Prefunding account for demo");
        genesis_state.prefund_account(address, amount);
    }

    // Create the list of parallel catchup providers
    let state_catchup_providers = ParallelStateCatchup::new(&[]);

    // Add the state peers to the list
    let state_peers = StatePeers::<SequencerApiVersion>::from_urls(
        network_params.state_peers,
        network_params.catchup_backoff,
        metrics,
    );
    state_catchup_providers.add_provider(Arc::new(state_peers));

    // Add the local (persistence) catchup provider to the list (if we can)
    match persistence
        .clone()
        .into_catchup_provider(network_params.catchup_backoff)
    {
        Ok(catchup) => {
            state_catchup_providers.add_provider(Arc::new(catchup));
        },
        Err(e) => {
            tracing::warn!(
                "Failed to create local catchup provider: {e:#}. Only using remote catchup."
            );
        },
    };

    persistence.enable_metrics(metrics);

    let fetcher = Fetcher::new(
        Arc::new(state_catchup_providers.clone()),
        Arc::new(Mutex::new(persistence.clone())),
        l1_client.clone(),
        genesis.chain_config,
    );
    fetcher.spawn_update_loop().await;
    let block_reward = fetcher.fetch_fixed_block_reward().await.ok();
    // Create the HotShot membership
    let mut membership = EpochCommittees::new_stake(
        network_config.config.known_nodes_with_stake.clone(),
        network_config.config.known_da_nodes.clone(),
        block_reward,
        fetcher,
<<<<<<< HEAD
        network_config.config.epoch_height,
=======
        epoch_height,
>>>>>>> 482c9037
    );
    membership.reload_stake(RECENT_STAKE_TABLES_LIMIT).await;

    let membership: Arc<RwLock<EpochCommittees>> = Arc::new(RwLock::new(membership));
    let persistence = Arc::new(persistence);
    let coordinator = EpochMembershipCoordinator::new(
        membership,
        network_config.config.epoch_height,
        &persistence.clone(),
    );

    let instance_state = NodeState {
        chain_config: genesis.chain_config,
        l1_client,
        genesis_header: genesis.header,
        genesis_state,
        l1_genesis: Some(l1_genesis),
        node_id: node_index,
        upgrades: genesis.upgrades,
        current_version: V::Base::VERSION,
        epoch_height: Some(epoch_height),
        state_catchup: Arc::new(state_catchup_providers.clone()),
        coordinator: coordinator.clone(),
        genesis_version: genesis.genesis_version,
        epoch_start_block: genesis.epoch_start_block.unwrap_or_default(),
    };

    // Initialize the Libp2p network
    let network = {
        let p2p_network = Libp2pNetwork::from_config(
            network_config.clone(),
            persistence.clone(),
            coordinator.membership().clone(),
            gossip_config,
            request_response_config,
            libp2p_bind_address,
            &validator_config.public_key,
            // We need the private key so we can derive our Libp2p keypair
            // (using https://docs.rs/blake3/latest/blake3/fn.derive_key.html)
            &validator_config.private_key,
            hotshot::traits::implementations::Libp2pMetricsValue::new(metrics),
        )
        .await
        .with_context(|| {
            format!(
                "Failed to create libp2p network on node {node_index}; binding to {:?}",
                network_params.libp2p_bind_address
            )
        })?;

        tracing::warn!("Waiting for at least one connection to be initialized");
        select! {
            _ = cdn_network.wait_for_ready() => {
                tracing::warn!("CDN connection initialized");
            },
            _ = p2p_network.wait_for_ready() => {
                tracing::warn!("P2P connection initialized");
            },
        };

        // Combine the CDN and P2P networks
        Arc::from(CombinedNetworks::new(
            cdn_network,
            p2p_network,
            Some(Duration::from_secs(1)),
        ))
    };

    let mut ctx = SequencerContext::init(
        network_config,
        validator_config,
        coordinator,
        instance_state,
        storage,
        state_catchup_providers,
        persistence,
        network,
        Some(network_params.state_relay_server_url),
        metrics,
        genesis.stake_table.capacity,
        event_consumer,
        seq_versions,
        proposal_fetcher_config,
    )
    .await?;
    if wait_for_orchestrator {
        ctx = ctx.wait_for_orchestrator(orchestrator_client);
    }
    Ok(ctx)
}

pub fn empty_builder_commitment() -> BuilderCommitment {
    BuilderCommitment::from_bytes([])
}

#[cfg(any(test, feature = "testing"))]
pub mod testing {
    use std::{
        collections::{BTreeMap, HashMap},
        time::Duration,
    };

    use alloy::{
        network::EthereumWallet,
        node_bindings::{Anvil, AnvilInstance},
        primitives::U256,
        providers::{
            fillers::{
                BlobGasFiller, ChainIdFiller, FillProvider, GasFiller, JoinFill, NonceFiller,
            },
            layers::AnvilProvider,
            ProviderBuilder, RootProvider,
        },
        signers::{
            k256::ecdsa::SigningKey,
            local::{LocalSigner, PrivateKeySigner},
        },
    };
    use async_lock::RwLock;
    use catchup::NullStateCatchup;
    use committable::Committable;
    use espresso_contract_deployer::{
        builder::DeployerArgsBuilder, network_config::light_client_genesis_from_stake_table,
        Contract, Contracts,
    };
    use espresso_types::{
        eth_signature_key::EthKeyPair,
        v0::traits::{EventConsumer, NullEventConsumer, PersistenceOptions, StateCatchup},
        EpochVersion, Event, FeeAccount, L1Client, NetworkConfig, PubKey, SeqTypes, Transaction,
        Upgrade, UpgradeMap,
    };
    use futures::{
        future::join_all,
        stream::{Stream, StreamExt},
    };
    use hotshot::{
        traits::{
            implementations::{MasterMap, MemoryNetwork},
            BlockPayload,
        },
        types::EventType::Decide,
    };
    use hotshot_builder_core_refactored::service::{
        BuilderConfig as LegacyBuilderConfig, GlobalState as LegacyGlobalState,
    };
    use hotshot_testing::block_builder::{
        BuilderTask, SimpleBuilderImplementation, TestBuilderImplementation,
    };
    use hotshot_types::{
        event::LeafInfo,
        light_client::StateKeyPair,
        signature_key::BLSKeyPair,
        traits::{
            block_contents::BlockHeader, metrics::NoMetrics, network::Topic,
            signature_key::BuilderSignatureKey, EncodeBytes,
        },
        HotShotConfig, PeerConfig,
    };
    use portpicker::pick_unused_port;
    use rand::SeedableRng as _;
    use rand_chacha::ChaCha20Rng;
    use staking_cli::demo::{setup_stake_table_contract_for_test, DelegationConfig};
    use tokio::spawn;
    use vbs::version::Version;

    use super::*;
    use crate::{
        catchup::ParallelStateCatchup,
        persistence::no_storage::{self, NoStorage},
    };

    const STAKE_TABLE_CAPACITY_FOR_TEST: usize = 10;
    const BUILDER_CHANNEL_CAPACITY_FOR_TEST: usize = 128;
    type AnvilFillProvider = AnvilProvider<
        FillProvider<
            JoinFill<
                alloy::providers::Identity,
                JoinFill<GasFiller, JoinFill<BlobGasFiller, JoinFill<NonceFiller, ChainIdFiller>>>,
            >,
            RootProvider,
        >,
    >;
    struct LegacyBuilderImplementation {
        global_state: Arc<LegacyGlobalState<SeqTypes>>,
    }

    impl BuilderTask<SeqTypes> for LegacyBuilderImplementation {
        fn start(
            self: Box<Self>,
            stream: Box<
                dyn futures::prelude::Stream<Item = hotshot::types::Event<SeqTypes>>
                    + std::marker::Unpin
                    + Send
                    + 'static,
            >,
        ) {
            spawn(async move {
                let res = self.global_state.start_event_loop(stream).await;
                tracing::error!(?res, "testing legacy builder service exited");
            });
        }
    }

    pub async fn run_legacy_builder<const NUM_NODES: usize>(
        port: Option<u16>,
        max_block_size: Option<u64>,
    ) -> (Box<dyn BuilderTask<SeqTypes>>, Url) {
        let builder_key_pair = TestConfig::<0>::builder_key();
        let port = port.unwrap_or_else(|| pick_unused_port().expect("No ports available"));

        // This should never fail.
        let url: Url = format!("http://localhost:{port}")
            .parse()
            .expect("Failed to parse builder URL");

        // create the global state
        let global_state = LegacyGlobalState::new(
            LegacyBuilderConfig {
                builder_keys: (builder_key_pair.fee_account(), builder_key_pair),
                max_api_waiting_time: Duration::from_secs(1),
                max_block_size_increment_period: Duration::from_secs(60),
                maximize_txn_capture_timeout: Duration::from_millis(100),
                txn_garbage_collect_duration: Duration::from_secs(60),
                txn_channel_capacity: BUILDER_CHANNEL_CAPACITY_FOR_TEST,
                tx_status_cache_capacity: 81920,
                base_fee: 10,
            },
            NodeState::default(),
            max_block_size.unwrap_or(300),
            NUM_NODES,
        );

        // Create and spawn the tide-disco app to serve the builder APIs
        let app = Arc::clone(&global_state)
            .into_app()
            .expect("Failed to create builder tide-disco app");

        spawn(
            app.serve(
                format!("http://0.0.0.0:{port}")
                    .parse::<Url>()
                    .expect("Failed to parse builder listener"),
                EpochVersion::instance(),
            ),
        );

        // Pass on the builder task to be injected in the testing harness
        (Box::new(LegacyBuilderImplementation { global_state }), url)
    }

    pub async fn run_test_builder<const NUM_NODES: usize>(
        port: Option<u16>,
    ) -> (Box<dyn BuilderTask<SeqTypes>>, Url) {
        let port = port.unwrap_or_else(|| pick_unused_port().expect("No ports available"));

        // This should never fail.
        let url: Url = format!("http://localhost:{port}")
            .parse()
            .expect("Failed to parse builder URL");
        tracing::info!("Starting test builder on {url}");

        (
            <SimpleBuilderImplementation as TestBuilderImplementation<SeqTypes>>::start(
                NUM_NODES,
                format!("http://0.0.0.0:{port}")
                    .parse()
                    .expect("Failed to parse builder listener"),
                (),
                HashMap::new(),
            )
            .await,
            url,
        )
    }

    pub struct TestConfigBuilder<const NUM_NODES: usize> {
        config: HotShotConfig<SeqTypes>,
        priv_keys: Vec<BLSPrivKey>,
        state_key_pairs: Vec<StateKeyPair>,
        master_map: Arc<MasterMap<PubKey>>,
        l1_url: Url,
        l1_opt: L1ClientOptions,
        anvil_provider: Option<AnvilFillProvider>,
        signer: LocalSigner<SigningKey>,
        state_relay_url: Option<Url>,
        builder_port: Option<u16>,
        upgrades: BTreeMap<Version, Upgrade>,
    }

    pub fn staking_priv_keys(
        priv_keys: &[BLSPrivKey],
        state_key_pairs: &[StateKeyPair],
        num_nodes: usize,
    ) -> Vec<(PrivateKeySigner, BLSKeyPair, StateKeyPair)> {
        let seed = [42u8; 32];
        let mut rng = ChaCha20Rng::from_seed(seed); // Create a deterministic RNG
        let eth_key_pairs = (0..num_nodes).map(|_| SigningKey::random(&mut rng).into());
        eth_key_pairs
            .zip(priv_keys.iter())
            .zip(state_key_pairs.iter())
            .map(|((eth, bls), state)| (eth, bls.clone().into(), state.clone()))
            .collect()
    }

    impl<const NUM_NODES: usize> TestConfigBuilder<NUM_NODES> {
        pub fn builder_port(mut self, builder_port: Option<u16>) -> Self {
            self.builder_port = builder_port;
            self
        }

        pub fn state_relay_url(mut self, url: Url) -> Self {
            self.state_relay_url = Some(url);
            self
        }

        /// Sets the Anvil provider, constructed using the Anvil instance.
        /// Also sets the L1 URL based on the Anvil endpoint.
        /// The `AnvilProvider` can be used to configure the Anvil, for example,
        /// by enabling interval mining after the test network is initialized.
        pub fn anvil_provider(mut self, anvil: AnvilInstance) -> Self {
            self.l1_url = anvil.endpoint().parse().unwrap();
            let l1_client = L1Client::anvil(&anvil).expect("create l1 client");
            let anvil_provider = AnvilProvider::new(l1_client.provider, Arc::new(anvil));
            self.anvil_provider = Some(anvil_provider);
            self
        }

        /// Sets a custom L1 URL, overriding any previously set Anvil instance URL.
        /// This removes the anvil provider, as well as it is no longer needed
        pub fn l1_url(mut self, l1_url: Url) -> Self {
            self.anvil_provider = None;
            self.l1_url = l1_url;
            self
        }

        pub fn l1_opt(mut self, opt: L1ClientOptions) -> Self {
            self.l1_opt = opt;
            self
        }

        pub fn signer(mut self, signer: LocalSigner<SigningKey>) -> Self {
            self.signer = signer;
            self
        }

        pub fn upgrades<V: Versions>(mut self, upgrades: BTreeMap<Version, Upgrade>) -> Self {
            let upgrade = upgrades.get(&<V as Versions>::Upgrade::VERSION).unwrap();
            upgrade.set_hotshot_config_parameters(&mut self.config);
            self.upgrades = upgrades;
            self
        }

        /// Version specific upgrade setup. Extend to future upgrades
        /// by adding a branch to the `match` statement.
        pub async fn set_upgrades(mut self, version: Version) -> Self {
            let upgrade = match version {
                version if version >= EpochVersion::VERSION => {
                    tracing::debug!(?version, "upgrade version");
                    let blocks_per_epoch = self.config.epoch_height;
                    let epoch_start_block = self.config.epoch_start_block;

                    let (genesis_state, genesis_stake) = light_client_genesis_from_stake_table(
                        &self.config.hotshot_stake_table(),
                        STAKE_TABLE_CAPACITY_FOR_TEST,
                    )
                    .unwrap();

                    let validators =
                        staking_priv_keys(&self.priv_keys, &self.state_key_pairs, NUM_NODES);

                    let deployer = ProviderBuilder::new()
                        .wallet(EthereumWallet::from(self.signer.clone()))
                        .on_http(self.l1_url.clone());

                    let mut contracts = Contracts::new();
                    let args = DeployerArgsBuilder::default()
                        .deployer(deployer.clone())
                        .mock_light_client(true)
                        .genesis_lc_state(genesis_state)
                        .genesis_st_state(genesis_stake)
                        .blocks_per_epoch(blocks_per_epoch)
                        .epoch_start_block(epoch_start_block)
                        .multisig_pauser(self.signer.address())
                        .token_name("Espresso".to_string())
                        .token_symbol("ESP".to_string())
                        .initial_token_supply(U256::from(3590000000u64))
                        .ops_timelock_delay(U256::from(0))
                        .ops_timelock_admin(self.signer.address())
                        .ops_timelock_proposers(vec![self.signer.address()])
                        .ops_timelock_executors(vec![self.signer.address()])
                        .safe_exit_timelock_delay(U256::from(10))
                        .safe_exit_timelock_admin(self.signer.address())
                        .safe_exit_timelock_proposers(vec![self.signer.address()])
                        .safe_exit_timelock_executors(vec![self.signer.address()])
                        .build()
                        .unwrap();
                    args.deploy_all(&mut contracts)
                        .await
                        .expect("failed to deploy all contracts");

                    let st_addr = contracts
                        .address(Contract::StakeTableProxy)
                        .expect("StakeTableProxy address not found");
                    setup_stake_table_contract_for_test(
                        self.l1_url.clone(),
                        &deployer,
                        st_addr,
                        validators,
                        DelegationConfig::default(),
                    )
                    .await
                    .expect("stake table setup failed");

                    Upgrade::pos_view_based(st_addr)
                },
                _ => panic!("Upgrade not configured for version {version:?}"),
            };

            let mut upgrades = std::collections::BTreeMap::new();
            upgrade.set_hotshot_config_parameters(&mut self.config);
            upgrades.insert(version, upgrade);

            self.upgrades = upgrades;
            self
        }

        pub fn epoch_height(mut self, epoch_height: u64) -> Self {
            self.config.epoch_height = epoch_height;
            self
        }

        pub fn epoch_start_block(mut self, start_block: u64) -> Self {
            self.config.epoch_start_block = start_block;
            self
        }

        pub fn build(self) -> TestConfig<NUM_NODES> {
            TestConfig {
                config: self.config,
                priv_keys: self.priv_keys,
                state_key_pairs: self.state_key_pairs,
                master_map: self.master_map,
                l1_url: self.l1_url,
                l1_opt: self.l1_opt,
                signer: self.signer,
                state_relay_url: self.state_relay_url,
                builder_port: self.builder_port,
                upgrades: self.upgrades,
                anvil_provider: self.anvil_provider,
            }
        }

        pub fn stake_table_capacity(mut self, stake_table_capacity: usize) -> Self {
            self.config.stake_table_capacity = stake_table_capacity;
            self
        }
    }

    impl<const NUM_NODES: usize> Default for TestConfigBuilder<NUM_NODES> {
        fn default() -> Self {
            let num_nodes = NUM_NODES;

            // Generate keys for the nodes.
            let seed = [0; 32];
            let (pub_keys, priv_keys): (Vec<_>, Vec<_>) = (0..num_nodes)
                .map(|i| <PubKey as SignatureKey>::generated_from_seed_indexed(seed, i as u64))
                .unzip();
            let state_key_pairs = (0..num_nodes)
                .map(|i| StateKeyPair::generate_from_seed_indexed(seed, i as u64))
                .collect::<Vec<_>>();
            let known_nodes_with_stake = pub_keys
                .iter()
                .zip(&state_key_pairs)
                .map(|(pub_key, state_key_pair)| PeerConfig::<SeqTypes> {
                    stake_table_entry: pub_key.stake_table_entry(U256::from(1)),
                    state_ver_key: state_key_pair.ver_key(),
                })
                .collect::<Vec<_>>();

            let master_map = MasterMap::new();

            let config: HotShotConfig<SeqTypes> = HotShotConfig {
                fixed_leader_for_gpuvid: 0,
                num_nodes_with_stake: num_nodes.try_into().unwrap(),
                known_da_nodes: known_nodes_with_stake.clone(),
                known_nodes_with_stake: known_nodes_with_stake.clone(),
                next_view_timeout: Duration::from_secs(5).as_millis() as u64,
                num_bootstrap: 1usize,
                da_staked_committee_size: num_nodes,
                view_sync_timeout: Duration::from_secs(1),
                data_request_delay: Duration::from_secs(1),
                builder_urls: vec1::vec1![Url::parse(&format!(
                    "http://127.0.0.1:{}",
                    pick_unused_port().unwrap()
                ))
                .unwrap()],
                builder_timeout: Duration::from_secs(1),
                start_threshold: (
                    known_nodes_with_stake.clone().len() as u64,
                    known_nodes_with_stake.clone().len() as u64,
                ),
                start_proposing_view: 0,
                stop_proposing_view: 0,
                start_voting_view: 0,
                stop_voting_view: 0,
                start_proposing_time: 0,
                start_voting_time: 0,
                stop_proposing_time: 0,
                stop_voting_time: 0,
                epoch_height: 30,
                epoch_start_block: 1,
                stake_table_capacity: hotshot_types::light_client::DEFAULT_STAKE_TABLE_CAPACITY,
                drb_difficulty: 10,
                drb_upgrade_difficulty: 20,
            };

            let anvil = Anvil::new().args(["--slots-in-an-epoch", "0"]).spawn();

            let l1_client = L1Client::anvil(&anvil).expect("failed to create l1 client");
            let anvil_provider = AnvilProvider::new(l1_client.provider, Arc::new(anvil));

            let l1_signer_key = anvil_provider.anvil().keys()[0].clone();
            let signer = LocalSigner::from(l1_signer_key);

            Self {
                config,
                priv_keys,
                state_key_pairs,
                master_map,
                l1_url: anvil_provider.anvil().endpoint().parse().unwrap(),
                l1_opt: L1ClientOptions {
                    stake_table_update_interval: Duration::from_secs(5),
                    l1_events_max_block_range: 1000,
                    l1_polling_interval: Duration::from_secs(1),
                    subscription_timeout: Duration::from_secs(5),
                    ..Default::default()
                },
                anvil_provider: Some(anvil_provider),
                signer,
                state_relay_url: None,
                builder_port: None,
                upgrades: Default::default(),
            }
        }
    }

    #[derive(Clone)]
    pub struct TestConfig<const NUM_NODES: usize> {
        config: HotShotConfig<SeqTypes>,
        priv_keys: Vec<BLSPrivKey>,
        state_key_pairs: Vec<StateKeyPair>,
        master_map: Arc<MasterMap<PubKey>>,
        l1_url: Url,
        l1_opt: L1ClientOptions,
        anvil_provider: Option<AnvilFillProvider>,
        signer: LocalSigner<SigningKey>,
        state_relay_url: Option<Url>,
        builder_port: Option<u16>,
        upgrades: BTreeMap<Version, Upgrade>,
    }

    impl<const NUM_NODES: usize> TestConfig<NUM_NODES> {
        pub fn num_nodes(&self) -> usize {
            self.priv_keys.len()
        }

        pub fn hotshot_config(&self) -> &HotShotConfig<SeqTypes> {
            &self.config
        }

        pub fn set_builder_urls(&mut self, builder_urls: vec1::Vec1<Url>) {
            self.config.builder_urls = builder_urls;
        }

        pub fn builder_port(&self) -> Option<u16> {
            self.builder_port
        }

        pub fn signer(&self) -> LocalSigner<SigningKey> {
            self.signer.clone()
        }

        pub fn l1_url(&self) -> Url {
            self.l1_url.clone()
        }
        pub fn anvil(&self) -> Option<&AnvilFillProvider> {
            self.anvil_provider.as_ref()
        }

        pub fn get_upgrade_map(&self) -> UpgradeMap {
            self.upgrades.clone().into()
        }

        pub fn upgrades(&self) -> BTreeMap<Version, Upgrade> {
            self.upgrades.clone()
        }

        pub fn staking_priv_keys(&self) -> Vec<(PrivateKeySigner, BLSKeyPair, StateKeyPair)> {
            staking_priv_keys(&self.priv_keys, &self.state_key_pairs, self.num_nodes())
        }

        pub async fn init_nodes<V: Versions>(
            &self,
            bind_version: V,
        ) -> Vec<SequencerContext<network::Memory, NoStorage, V>> {
            join_all((0..self.num_nodes()).map(|i| async move {
                self.init_node(
                    i,
                    ValidatedState::default(),
                    no_storage::Options,
                    Some(NullStateCatchup::default()),
                    None,
                    &NoMetrics,
                    STAKE_TABLE_CAPACITY_FOR_TEST,
                    NullEventConsumer,
                    bind_version,
                    Default::default(),
                )
                .await
            }))
            .await
        }

        pub fn known_nodes_with_stake(&self) -> &[PeerConfig<SeqTypes>] {
            &self.config.known_nodes_with_stake
        }

        #[allow(clippy::too_many_arguments)]
        pub async fn init_node<V: Versions, P: PersistenceOptions>(
            &self,
            i: usize,
            mut state: ValidatedState,
            mut persistence_opt: P,
            state_peers: Option<impl StateCatchup + 'static>,
            storage: Option<RequestResponseStorage>,
            metrics: &dyn Metrics,
            stake_table_capacity: usize,
            event_consumer: impl EventConsumer + 'static,
            bind_version: V,
            upgrades: BTreeMap<Version, Upgrade>,
        ) -> SequencerContext<network::Memory, P::Persistence, V> {
            let config = self.config.clone();
            let my_peer_config = &config.known_nodes_with_stake[i];
            let is_da = config.known_da_nodes.contains(my_peer_config);

            // Create our own (private, local) validator config
            let validator_config = ValidatorConfig {
                public_key: my_peer_config.stake_table_entry.stake_key,
                private_key: self.priv_keys[i].clone(),
                stake_value: my_peer_config.stake_table_entry.stake_amount,
                state_public_key: self.state_key_pairs[i].ver_key(),
                state_private_key: self.state_key_pairs[i].sign_key(),
                is_da,
            };

            let topics = if is_da {
                vec![Topic::Global, Topic::Da]
            } else {
                vec![Topic::Global]
            };

            let network = Arc::new(MemoryNetwork::new(
                &my_peer_config.stake_table_entry.stake_key,
                &self.master_map,
                &topics,
                None,
            ));

            // Make sure the builder account is funded.
            let builder_account = Self::builder_key().fee_account();
            tracing::info!(%builder_account, "prefunding builder account");
            state.prefund_account(builder_account, U256::MAX.into());

            let persistence = persistence_opt.create().await.unwrap();

            let chain_config = state.chain_config.resolve().unwrap_or_default();

            // Create an empty list of catchup providers
            let catchup_providers = ParallelStateCatchup::new(&[]);

            // If we have the state peers, add them
            if let Some(state_peers) = state_peers {
                catchup_providers.add_provider(Arc::new(state_peers));
            }

            // If we have a working local catchup provider, add it
            match persistence
                .clone()
                .into_catchup_provider(BackoffParams::default())
            {
                Ok(local_catchup) => {
                    catchup_providers.add_provider(local_catchup);
                },
                Err(e) => {
                    tracing::warn!(
                        "Failed to create local catchup provider: {e:#}. Only using remote \
                         catchup."
                    );
                },
            };

            let l1_client = self
                .l1_opt
                .clone()
                .connect(vec![self.l1_url.clone()])
                .expect("failed to create L1 client");
            l1_client.spawn_tasks().await;

            let fetcher = Fetcher::new(
                Arc::new(catchup_providers.clone()),
                Arc::new(Mutex::new(persistence.clone())),
                l1_client.clone(),
                chain_config,
            );
            fetcher.spawn_update_loop().await;

            let block_reward = fetcher.fetch_fixed_block_reward().await.ok();
            let mut membership = EpochCommittees::new_stake(
                config.known_nodes_with_stake.clone(),
                config.known_da_nodes.clone(),
                block_reward,
                fetcher,
                config.epoch_height,
            );
            membership.reload_stake(50).await;

            let membership = Arc::new(RwLock::new(membership));
            let persistence = Arc::new(persistence);

            let coordinator = EpochMembershipCoordinator::new(
                membership,
                config.epoch_height,
                &persistence.clone(),
            );

            let node_state = NodeState::new(
                i as u64,
                chain_config,
                l1_client,
                Arc::new(catchup_providers.clone()),
                V::Base::VERSION,
                coordinator.clone(),
                Version { major: 0, minor: 1 },
            )
            .with_current_version(V::Base::version())
            .with_genesis(state)
            .with_epoch_height(config.epoch_height)
            .with_upgrades(upgrades)
            .with_epoch_start_block(config.epoch_start_block);

            tracing::info!(
                i,
                key = %my_peer_config.stake_table_entry.stake_key,
                state_key = %my_peer_config.state_ver_key,
                "starting node",
            );

            SequencerContext::init(
                NetworkConfig {
                    config,
                    // For testing, we use a fake network, so the rest of the network config beyond
                    // the base consensus config does not matter.
                    ..Default::default()
                },
                validator_config,
                coordinator,
                node_state,
                storage,
                catchup_providers,
                persistence,
                network,
                self.state_relay_url.clone(),
                metrics,
                stake_table_capacity,
                event_consumer,
                bind_version,
                Default::default(),
            )
            .await
            .unwrap()
        }

        pub fn builder_key() -> EthKeyPair {
            FeeAccount::generated_from_seed_indexed([1; 32], 0).1
        }
    }

    // Wait for decide event, make sure it matches submitted transaction. Return the block number
    // containing the transaction and the block payload size
    pub async fn wait_for_decide_on_handle(
        events: &mut (impl Stream<Item = Event> + Unpin),
        submitted_txn: &Transaction,
    ) -> (u64, usize) {
        let commitment = submitted_txn.commit();

        // Keep getting events until we see a Decide event
        loop {
            let event = events.next().await.unwrap();
            tracing::info!("Received event from handle: {event:?}");

            if let Decide { leaf_chain, .. } = event.event {
                if let Some((height, size)) =
                    leaf_chain.iter().find_map(|LeafInfo { leaf, .. }| {
                        if leaf
                            .block_payload()
                            .as_ref()?
                            .transaction_commitments(leaf.block_header().metadata())
                            .contains(&commitment)
                        {
                            let size = leaf.block_payload().unwrap().encode().len();
                            Some((leaf.block_header().block_number(), size))
                        } else {
                            None
                        }
                    })
                {
                    tracing::info!(height, "transaction {commitment} sequenced");
                    return (height, size);
                }
            } else {
                // Keep waiting
            }
        }
    }
}

#[cfg(test)]
mod test {

    use alloy::node_bindings::Anvil;
    use espresso_types::{Header, MockSequencerVersions, NamespaceId, Payload, Transaction};
    use futures::StreamExt;
    use hotshot::types::EventType::Decide;
    use hotshot_example_types::node_types::TestVersions;
    use hotshot_types::{
        event::LeafInfo,
        traits::block_contents::{BlockHeader, BlockPayload},
    };
    use testing::{wait_for_decide_on_handle, TestConfigBuilder};

    use self::testing::run_test_builder;
    use super::*;

    #[test_log::test(tokio::test(flavor = "multi_thread"))]
    async fn test_skeleton_instantiation() {
        // Assign `config` so it isn't dropped early.
        let anvil = Anvil::new().spawn();
        let url = anvil.endpoint_url();
        const NUM_NODES: usize = 5;
        let mut config = TestConfigBuilder::<NUM_NODES>::default()
            .l1_url(url)
            .build();

        let (builder_task, builder_url) = run_test_builder::<NUM_NODES>(None).await;

        config.set_builder_urls(vec1::vec1![builder_url]);

        let handles = config.init_nodes(MockSequencerVersions::new()).await;

        let handle_0 = &handles[0];

        // Hook the builder up to the event stream from the first node
        builder_task.start(Box::new(handle_0.event_stream().await));

        let mut events = handle_0.event_stream().await;

        for handle in handles.iter() {
            handle.start_consensus().await;
        }

        // Submit target transaction to handle
        let txn = Transaction::new(NamespaceId::from(1_u32), vec![1, 2, 3]);
        handles[0]
            .submit_transaction(txn.clone())
            .await
            .expect("Failed to submit transaction");
        tracing::info!("Submitted transaction to handle: {txn:?}");

        wait_for_decide_on_handle(&mut events, &txn).await;
    }

    #[test_log::test(tokio::test(flavor = "multi_thread"))]
    async fn test_header_invariants() {
        let success_height = 30;
        // Assign `config` so it isn't dropped early.
        let anvil = Anvil::new().spawn();
        let url = anvil.endpoint_url();
        const NUM_NODES: usize = 5;
        let mut config = TestConfigBuilder::<NUM_NODES>::default()
            .l1_url(url)
            .build();

        let (builder_task, builder_url) = run_test_builder::<NUM_NODES>(None).await;

        config.set_builder_urls(vec1::vec1![builder_url]);
        let handles = config.init_nodes(MockSequencerVersions::new()).await;

        let handle_0 = &handles[0];

        let mut events = handle_0.event_stream().await;

        // Hook the builder up to the event stream from the first node
        builder_task.start(Box::new(handle_0.event_stream().await));

        for handle in handles.iter() {
            handle.start_consensus().await;
        }

        let mut parent = {
            // TODO refactor repeated code from other tests
            let (genesis_payload, genesis_ns_table) =
                Payload::from_transactions([], &ValidatedState::default(), &NodeState::mock())
                    .await
                    .unwrap();

            let genesis_state = NodeState::mock();
            Header::genesis::<TestVersions>(&genesis_state, genesis_payload, &genesis_ns_table)
        };

        loop {
            let event = events.next().await.unwrap();
            tracing::info!("Received event from handle: {event:?}");
            let Decide { leaf_chain, .. } = event.event else {
                continue;
            };
            tracing::info!("Got decide {leaf_chain:?}");

            // Check that each successive header satisfies invariants relative to its parent: all
            // the fields which should be monotonic are.
            for LeafInfo { leaf, .. } in leaf_chain.iter().rev() {
                let header = leaf.block_header().clone();
                if header.height() == 0 {
                    parent = header;
                    continue;
                }
                assert_eq!(header.height(), parent.height() + 1);
                assert!(header.timestamp() >= parent.timestamp());
                assert!(header.l1_head() >= parent.l1_head());
                assert!(header.l1_finalized() >= parent.l1_finalized());
                parent = header;
            }

            if parent.height() >= success_height {
                break;
            }
        }
    }
}<|MERGE_RESOLUTION|>--- conflicted
+++ resolved
@@ -531,11 +531,7 @@
         network_config.config.known_da_nodes.clone(),
         block_reward,
         fetcher,
-<<<<<<< HEAD
-        network_config.config.epoch_height,
-=======
         epoch_height,
->>>>>>> 482c9037
     );
     membership.reload_stake(RECENT_STAKE_TABLES_LIMIT).await;
 
