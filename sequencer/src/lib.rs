pub mod api;
pub mod catchup;
pub mod context;
pub mod genesis;
mod proposal_fetcher;
mod request_response;

mod external_event_handler;
pub mod options;
pub mod state_signature;

mod restart_tests;

mod message_compat_tests;

use std::sync::Arc;

use alloy::primitives::U256;
use anyhow::Context;
use async_lock::{Mutex, RwLock};
use catchup::{ParallelStateCatchup, StatePeers};
use context::SequencerContext;
use espresso_types::{
    traits::{EventConsumer, MembershipPersistence},
    v0_3::Fetcher,
    BackoffParams, EpochCommittees, L1ClientOptions, NodeState, PubKey, SeqTypes, ValidatedState,
};
use genesis::L1Finalized;
use hotshot_libp2p_networking::network::behaviours::dht::store::persistent::DhtPersistentStorage;
use libp2p::Multiaddr;
use network::libp2p::split_off_peer_id;
use options::Identity;
use proposal_fetcher::ProposalFetcherConfig;
use tracing::info;
use url::Url;

use crate::request_response::data_source::Storage as RequestResponseStorage;
pub mod persistence;
pub mod state;
use std::{fmt::Debug, marker::PhantomData, time::Duration};

use derivative::Derivative;
use espresso_types::v0::traits::SequencerPersistence;
pub use genesis::Genesis;
use hotshot::{
    traits::implementations::{
        derive_libp2p_multiaddr, derive_libp2p_peer_id, CdnMetricsValue, CdnTopic, GossipConfig,
        KeyPair, MemoryNetwork, PushCdnNetwork, RequestResponseConfig, WrappedSignatureKey,
    },
    types::SignatureKey,
};
use hotshot_orchestrator::client::{get_complete_config, OrchestratorClient};
use hotshot_types::{
    data::ViewNumber,
    epoch_membership::EpochMembershipCoordinator,
    light_client::{StateKeyPair, StateSignKey},
    signature_key::{BLSPrivKey, BLSPubKey},
    traits::{
        metrics::{Metrics, NoMetrics},
        network::ConnectedNetwork,
        node_implementation::{NodeImplementation, NodeType, Versions},
        storage::Storage,
    },
    utils::BuilderCommitment,
    ValidatorConfig,
};
pub use options::Options;
use serde::{Deserialize, Serialize};
use vbs::version::{StaticVersion, StaticVersionType};
pub mod network;

mod run;
pub use run::main;

pub const RECENT_STAKE_TABLES_LIMIT: u64 = 20;
/// The Sequencer node is generic over the hotshot CommChannel.
#[derive(Derivative, Serialize, Deserialize)]
#[derivative(
    Copy(bound = ""),
    Debug(bound = ""),
    Default(bound = ""),
    PartialEq(bound = ""),
    Eq(bound = ""),
    Hash(bound = "")
)]
pub struct Node<N: ConnectedNetwork<PubKey>, P: SequencerPersistence>(PhantomData<fn(&N, &P)>);

// Using derivative to derive Clone triggers the clippy lint
// https://rust-lang.github.io/rust-clippy/master/index.html#/incorrect_clone_impl_on_copy_type
impl<N: ConnectedNetwork<PubKey>, P: SequencerPersistence> Clone for Node<N, P> {
    fn clone(&self) -> Self {
        *self
    }
}

pub type SequencerApiVersion = StaticVersion<0, 1>;

impl<N: ConnectedNetwork<PubKey>, P: SequencerPersistence> NodeImplementation<SeqTypes>
    for Node<N, P>
{
    type Network = N;
    type Storage = Arc<P>;
}

#[derive(Clone, Debug)]
pub struct NetworkParams {
    /// The address where a CDN marshal is located
    pub cdn_endpoint: String,
    pub orchestrator_url: Url,
    pub state_relay_server_url: Url,
    pub private_staking_key: BLSPrivKey,
    pub private_state_key: StateSignKey,
    pub state_peers: Vec<Url>,
    pub config_peers: Option<Vec<Url>>,
    pub catchup_backoff: BackoffParams,
    /// The address to advertise as our public API's URL
    pub public_api_url: Option<Url>,

    /// The address to send to other Libp2p nodes to contact us
    pub libp2p_advertise_address: String,
    /// The address to bind to for Libp2p
    pub libp2p_bind_address: String,
    /// The (optional) bootstrap node addresses for Libp2p. If supplied, these will
    /// override the bootstrap nodes specified in the config file.
    pub libp2p_bootstrap_nodes: Option<Vec<Multiaddr>>,

    /// The heartbeat interval
    pub libp2p_heartbeat_interval: Duration,

    /// The number of past heartbeats to gossip about
    pub libp2p_history_gossip: usize,
    /// The number of past heartbeats to remember the full messages for
    pub libp2p_history_length: usize,

    /// The target number of peers in the mesh
    pub libp2p_mesh_n: usize,
    /// The maximum number of peers in the mesh
    pub libp2p_mesh_n_high: usize,
    /// The minimum number of peers in the mesh
    pub libp2p_mesh_n_low: usize,
    /// The minimum number of mesh peers that must be outbound
    pub libp2p_mesh_outbound_min: usize,

    /// The maximum gossip message size
    pub libp2p_max_gossip_transmit_size: usize,

    /// The maximum direct message size
    pub libp2p_max_direct_transmit_size: u64,

    /// The maximum number of IHAVE messages to accept from a Libp2p peer within a heartbeat
    pub libp2p_max_ihave_length: usize,

    /// The maximum number of IHAVE messages to accept from a Libp2p peer within a heartbeat
    pub libp2p_max_ihave_messages: usize,

    /// The time period that message hashes are stored in the cache
    pub libp2p_published_message_ids_cache_time: Duration,

    /// The time to wait for a Libp2p message requested through IWANT following an IHAVE advertisement
    pub libp2p_iwant_followup_time: Duration,

    /// The maximum number of Libp2p messages we will process in a given RPC
    pub libp2p_max_messages_per_rpc: Option<usize>,

    /// How many times we will allow a peer to request the same message id through IWANT gossip before we start ignoring them
    pub libp2p_gossip_retransmission: u32,

    /// If enabled newly created messages will always be sent to all peers that are subscribed to the topic and have a good enough score
    pub libp2p_flood_publish: bool,

    /// The time period that Libp2p message hashes are stored in the cache
    pub libp2p_duplicate_cache_time: Duration,

    /// Time to live for Libp2p fanout peers
    pub libp2p_fanout_ttl: Duration,

    /// Initial delay in each Libp2p heartbeat
    pub libp2p_heartbeat_initial_delay: Duration,

    /// How many Libp2p peers we will emit gossip to at each heartbeat
    pub libp2p_gossip_factor: f64,

    /// Minimum number of Libp2p peers to emit gossip to during a heartbeat
    pub libp2p_gossip_lazy: usize,
}

pub struct L1Params {
    pub urls: Vec<Url>,
    pub options: L1ClientOptions,
}

#[allow(clippy::too_many_arguments)]
pub async fn init_node<
    P: SequencerPersistence + MembershipPersistence + DhtPersistentStorage,
    V: Versions,
>(
    genesis: Genesis,
    network_params: NetworkParams,
    metrics: &dyn Metrics,
    mut persistence: P,
    l1_params: L1Params,
    storage: Option<RequestResponseStorage>,
    seq_versions: V,
    event_consumer: impl EventConsumer + 'static,
    is_da: bool,
    identity: Identity,
    proposal_fetcher_config: ProposalFetcherConfig,
) -> anyhow::Result<SequencerContext<network::Production, P, V>>
where
    Arc<P>: Storage<SeqTypes>,
{
    // Expose git information via status API.
    metrics
        .text_family(
            "version".into(),
            vec!["rev".into(), "desc".into(), "timestamp".into()],
        )
        .create(vec![
            env!("VERGEN_GIT_SHA").into(),
            env!("VERGEN_GIT_DESCRIBE").into(),
            env!("VERGEN_GIT_COMMIT_TIMESTAMP").into(),
        ]);

    // Expose Node Entity Information via the status/metrics API
    metrics
        .text_family(
            "node_identity_general".into(),
            vec![
                "name".into(),
                "company_name".into(),
                "company_website".into(),
                "operating_system".into(),
                "node_type".into(),
                "network_type".into(),
            ],
        )
        .create(vec![
            identity.node_name.unwrap_or("".into()),
            identity.company_name.unwrap_or("".into()),
            identity
                .company_website
                .map(|u| u.into())
                .unwrap_or("".into()),
            identity.operating_system.unwrap_or("".into()),
            identity.node_type.unwrap_or("".into()),
            identity.network_type.unwrap_or("".into()),
        ]);

    // Expose Node Identity Location via the status/metrics API
    metrics
        .text_family(
            "node_identity_location".into(),
            vec!["country".into(), "latitude".into(), "longitude".into()],
        )
        .create(vec![
            identity.country_code.unwrap_or("".into()),
            identity
                .latitude
                .map(|l| l.to_string())
                .unwrap_or("".into()),
            identity
                .longitude
                .map(|l| l.to_string())
                .unwrap_or("".into()),
        ]);

    // Stick our public key in `metrics` so it is easily accessible via the status API.
    let pub_key = BLSPubKey::from_private(&network_params.private_staking_key);
    metrics
        .text_family("node".into(), vec!["key".into()])
        .create(vec![pub_key.to_string()]);

    // Parse the Libp2p bind and advertise addresses to multiaddresses
    let libp2p_bind_address = derive_libp2p_multiaddr(&network_params.libp2p_bind_address)
        .with_context(|| {
            format!(
                "Failed to derive Libp2p bind address of {}",
                &network_params.libp2p_bind_address
            )
        })?;
    let libp2p_advertise_address =
        derive_libp2p_multiaddr(&network_params.libp2p_advertise_address).with_context(|| {
            format!(
                "Failed to derive Libp2p advertise address of {}",
                &network_params.libp2p_advertise_address
            )
        })?;

    info!("Libp2p bind address: {}", libp2p_bind_address);
    info!("Libp2p advertise address: {}", libp2p_advertise_address);

    // Orchestrator client
    let orchestrator_client = OrchestratorClient::new(network_params.orchestrator_url.clone());
    let state_key_pair = StateKeyPair::from_sign_key(network_params.private_state_key);
    let validator_config = ValidatorConfig {
        public_key: pub_key,
        private_key: network_params.private_staking_key,
        stake_value: U256::ONE,
        state_public_key: state_key_pair.ver_key(),
        state_private_key: state_key_pair.sign_key(),
        is_da,
    };

    // Derive our Libp2p public key from our private key
    let libp2p_public_key = derive_libp2p_peer_id::<<SeqTypes as NodeType>::SignatureKey>(
        &validator_config.private_key,
    )
    .with_context(|| "Failed to derive Libp2p peer ID")?;

    // Print the libp2p public key
    info!("Starting Libp2p with PeerID: {libp2p_public_key}");

    let loaded_network_config_from_persistence = persistence.load_config().await?;
    let (mut network_config, wait_for_orchestrator) = match (
        loaded_network_config_from_persistence,
        network_params.config_peers,
    ) {
        (Some(config), _) => {
            tracing::warn!("loaded network config from storage, rejoining existing network");
            (config, false)
        },
        // If we were told to fetch the config from an already-started peer, do so.
        (None, Some(peers)) => {
            tracing::warn!(?peers, "loading network config from peers");
            let peers = StatePeers::<SequencerApiVersion>::from_urls(
                peers,
                network_params.catchup_backoff,
                &NoMetrics,
            );
            let config = peers.fetch_config(validator_config.clone()).await?;

            tracing::warn!(
                node_id = config.node_index,
                stake_table = ?config.config.known_nodes_with_stake,
                "loaded config",
            );
            persistence.save_config(&config).await?;
            (config, false)
        },
        // Otherwise, this is a fresh network; load from the orchestrator.
        (None, None) => {
            tracing::warn!("loading network config from orchestrator");
            tracing::warn!(
                "waiting for other nodes to connect, DO NOT RESTART until fully connected"
            );
            let config = get_complete_config(
                &orchestrator_client,
                validator_config.clone(),
                // Register in our Libp2p advertise address and public key so other nodes
                // can contact us on startup
                Some(libp2p_advertise_address),
                Some(libp2p_public_key),
            )
            .await?
            .0;

            tracing::warn!(
                node_id = config.node_index,
                stake_table = ?config.config.known_nodes_with_stake,
                "loaded config",
            );
            persistence.save_config(&config).await?;
            tracing::warn!("all nodes connected");
            (config, true)
        },
    };

    if let Some(upgrade) = genesis.upgrades.get(&V::Upgrade::VERSION) {
        upgrade.set_hotshot_config_parameters(&mut network_config.config);
    }

    let epoch_height = genesis.epoch_height.unwrap_or_default();
    let drb_difficulty = genesis.drb_difficulty.unwrap_or_default();
    let drb_upgrade_difficulty = genesis.drb_upgrade_difficulty.unwrap_or_default();
    let epoch_start_block = genesis.epoch_start_block.unwrap_or_default();
    let stake_table_capacity = genesis
        .stake_table_capacity
        .unwrap_or(hotshot_types::light_client::DEFAULT_STAKE_TABLE_CAPACITY);

    tracing::warn!("setting epoch_height={epoch_height:?}");
    tracing::warn!("setting drb_difficulty={drb_difficulty:?}");
    tracing::warn!("setting drb_upgrade_difficulty={drb_upgrade_difficulty:?}");
    tracing::warn!("setting epoch_start_block={epoch_start_block:?}");
    tracing::warn!("setting stake_table_capacity={stake_table_capacity:?}");
    network_config.config.epoch_height = epoch_height;
    network_config.config.drb_difficulty = drb_difficulty;
    network_config.config.drb_upgrade_difficulty = drb_upgrade_difficulty;
    network_config.config.epoch_start_block = epoch_start_block;
    network_config.config.stake_table_capacity = stake_table_capacity;

    if let Some(da_committees) = &genesis.da_committees {
        tracing::warn!("setting da_committees from genesis");
        network_config.config.da_committees = da_committees.clone();
    }

    // If the `Libp2p` bootstrap nodes were supplied via the command line, override those
    // present in the config file.
    if let Some(bootstrap_nodes) = network_params.libp2p_bootstrap_nodes {
        if let Some(libp2p_config) = network_config.libp2p_config.as_mut() {
            // If the libp2p configuration is present, we can override the bootstrap nodes.

            // Split off the peer ID from the addresses
            libp2p_config.bootstrap_nodes = bootstrap_nodes
                .into_iter()
                .map(split_off_peer_id)
                .collect::<Result<Vec<_>, _>>()
                .with_context(|| "Failed to parse peer ID from bootstrap node")?;
        } else {
            // If not, don't try launching with them. Eventually we may want to
            // provide a default configuration here instead.
            tracing::warn!("No libp2p configuration found, ignoring supplied bootstrap nodes");
        }
    }

    let node_index = network_config.node_index;

    // If we are a DA node, we need to subscribe to the DA topic
    let topics = {
        let mut topics = vec![CdnTopic::Global];
        if is_da {
            topics.push(CdnTopic::Da);
        }
        topics
    };

    // Initialize the push CDN network (and perform the initial connection)
    let cdn_network = PushCdnNetwork::new(
        network_params.cdn_endpoint,
        topics,
        KeyPair {
            public_key: WrappedSignatureKey(validator_config.public_key),
            private_key: validator_config.private_key.clone(),
        },
        CdnMetricsValue::new(metrics),
    )
    .with_context(|| format!("Failed to create CDN network {node_index}"))?;

    // Configure gossipsub based on the command line options
    let gossip_config = GossipConfig {
        heartbeat_interval: network_params.libp2p_heartbeat_interval,
        history_gossip: network_params.libp2p_history_gossip,
        history_length: network_params.libp2p_history_length,
        mesh_n: network_params.libp2p_mesh_n,
        mesh_n_high: network_params.libp2p_mesh_n_high,
        mesh_n_low: network_params.libp2p_mesh_n_low,
        mesh_outbound_min: network_params.libp2p_mesh_outbound_min,
        max_ihave_messages: network_params.libp2p_max_ihave_messages,
        max_transmit_size: network_params.libp2p_max_gossip_transmit_size,
        max_ihave_length: network_params.libp2p_max_ihave_length,
        published_message_ids_cache_time: network_params.libp2p_published_message_ids_cache_time,
        iwant_followup_time: network_params.libp2p_iwant_followup_time,
        max_messages_per_rpc: network_params.libp2p_max_messages_per_rpc,
        gossip_retransmission: network_params.libp2p_gossip_retransmission,
        flood_publish: network_params.libp2p_flood_publish,
        duplicate_cache_time: network_params.libp2p_duplicate_cache_time,
        fanout_ttl: network_params.libp2p_fanout_ttl,
        heartbeat_initial_delay: network_params.libp2p_heartbeat_initial_delay,
        gossip_factor: network_params.libp2p_gossip_factor,
        gossip_lazy: network_params.libp2p_gossip_lazy,
    };

    // Configure request/response based on the command line options
    let request_response_config = RequestResponseConfig {
        request_size_maximum: network_params.libp2p_max_direct_transmit_size,
        response_size_maximum: network_params.libp2p_max_direct_transmit_size,
    };

    let l1_client = l1_params
        .options
        .with_metrics(metrics)
        .connect(l1_params.urls)
        .with_context(|| "failed to create L1 client")?;
    genesis.validate_fee_contract(&l1_client).await?;

    l1_client.spawn_tasks().await;
    let l1_genesis = match genesis.l1_finalized {
        L1Finalized::Block(b) => b,
        L1Finalized::Number { number } => l1_client.wait_for_finalized_block(number).await,
        L1Finalized::Timestamp { timestamp } => {
            l1_client
                .wait_for_finalized_block_with_timestamp(U256::from(timestamp.unix_timestamp()))
                .await
        },
    };

    let genesis_chain_config = genesis.header.chain_config;
    let mut genesis_state = ValidatedState {
        chain_config: genesis_chain_config.into(),
        ..Default::default()
    };
    for (address, amount) in genesis.accounts {
        tracing::warn!(%address, %amount, "Prefunding account for demo");
        genesis_state.prefund_account(address, amount);
    }

    // Create the list of parallel catchup providers
    let state_catchup_providers = ParallelStateCatchup::new(&[]);

    // Add the state peers to the list
    let state_peers = StatePeers::<SequencerApiVersion>::from_urls(
        network_params.state_peers,
        network_params.catchup_backoff,
        metrics,
    );
    state_catchup_providers.add_provider(Arc::new(state_peers));

    // Add the local (persistence) catchup provider to the list (if we can)
    match persistence
        .clone()
        .into_catchup_provider(network_params.catchup_backoff)
    {
        Ok(catchup) => {
            state_catchup_providers.add_provider(Arc::new(catchup));
        },
        Err(e) => {
            tracing::warn!(
                "Failed to create local catchup provider: {e:#}. Only using remote catchup."
            );
        },
    };

    persistence.enable_metrics(metrics);

    let fetcher = Fetcher::new(
        Arc::new(state_catchup_providers.clone()),
        Arc::new(Mutex::new(persistence.clone())),
        l1_client.clone(),
        genesis.chain_config,
    );
    fetcher.spawn_update_loop().await;
    let block_reward = fetcher.fetch_fixed_block_reward().await.ok();
    // Create the HotShot membership
    let mut membership = EpochCommittees::new_stake(
        network_config.config.known_nodes_with_stake.clone(),
        network_config.config.known_da_nodes.clone(),
        block_reward,
        fetcher,
        epoch_height,
    );
    membership.reload_stake(RECENT_STAKE_TABLES_LIMIT).await;

    let membership: Arc<RwLock<EpochCommittees>> = Arc::new(RwLock::new(membership));
    let persistence = Arc::new(persistence);
    let coordinator = EpochMembershipCoordinator::new(
        membership,
        network_config.config.epoch_height,
        &persistence.clone(),
    );

    let instance_state = NodeState {
        chain_config: genesis.chain_config,
        genesis_chain_config,
        l1_client,
        genesis_header: genesis.header,
        genesis_state,
        l1_genesis: Some(l1_genesis),
        node_id: node_index,
        upgrades: genesis.upgrades,
        current_version: V::Base::VERSION,
        epoch_height: Some(epoch_height),
        state_catchup: Arc::new(state_catchup_providers.clone()),
        coordinator: coordinator.clone(),
        genesis_version: genesis.genesis_version,
        epoch_start_block: genesis.epoch_start_block.unwrap_or_default(),
    };

    // Initialize the Libp2p network
    let network = {
<<<<<<< HEAD
        //     let p2p_network = Libp2pNetwork::from_config(
        //         network_config.clone(),
        //         persistence.clone(),
        //         gossip_config,
        //         request_response_config,
        //         libp2p_bind_address,
        //         &validator_config.public_key,
        //         // We need the private key so we can derive our Libp2p keypair
        //         // (using https://docs.rs/blake3/latest/blake3/fn.derive_key.html)
        //         &validator_config.private_key,
        //         hotshot::traits::implementations::Libp2pMetricsValue::new(metrics),
        //     )
        //     .await
        //     .with_context(|| {
        //         format!(
        //             "Failed to create libp2p network on node {node_index}; binding to {:?}",
        //             network_params.libp2p_bind_address
        //         )
        //     })?;

        tracing::warn!("Waiting for the CDN connection to be initialized");
        cdn_network.wait_for_ready().await;
=======
        let p2p_network = Libp2pNetwork::from_config(
            network_config.clone(),
            persistence.clone(),
            gossip_config,
            request_response_config,
            libp2p_bind_address,
            &validator_config.public_key,
            // We need the private key so we can derive our Libp2p keypair
            // (using https://docs.rs/blake3/latest/blake3/fn.derive_key.html)
            &validator_config.private_key,
            hotshot::traits::implementations::Libp2pMetricsValue::new(metrics),
        )
        .await
        .with_context(|| {
            format!(
                "Failed to create libp2p network on node {node_index}; binding to {:?}",
                network_params.libp2p_bind_address
            )
        })?;

        tracing::warn!("Waiting for at least one connection to be initialized");
        select! {
            _ = cdn_network.wait_for_ready() => {
                tracing::warn!("CDN connection initialized");
            },
            _ = p2p_network.wait_for_ready() => {
                tracing::warn!("P2P connection initialized");
            },
        };
>>>>>>> 3003e6de

        // Combine the CDN and P2P networks
        Arc::from(cdn_network)
    };

    let mut ctx = SequencerContext::init(
        network_config,
        validator_config,
        coordinator,
        instance_state,
        storage,
        state_catchup_providers,
        persistence,
        network,
        Some(network_params.state_relay_server_url),
        metrics,
        genesis.stake_table.capacity,
        event_consumer,
        seq_versions,
        proposal_fetcher_config,
        Some(network_params.orchestrator_url),
    )
    .await?;
    if wait_for_orchestrator {
        ctx = ctx.wait_for_orchestrator(orchestrator_client);
    }
    Ok(ctx)
}

pub fn empty_builder_commitment() -> BuilderCommitment {
    BuilderCommitment::from_bytes([])
}

#[cfg(any(test, feature = "testing"))]
pub mod testing {
    use std::{
        collections::{BTreeMap, HashMap},
        time::Duration,
    };

    use alloy::{
        network::EthereumWallet,
        node_bindings::{Anvil, AnvilInstance},
        primitives::{Address, U256},
        providers::{
            fillers::{
                BlobGasFiller, ChainIdFiller, FillProvider, GasFiller, JoinFill, NonceFiller,
            },
            layers::AnvilProvider,
            Provider, ProviderBuilder, RootProvider,
        },
        signers::{
            k256::ecdsa::SigningKey,
            local::{LocalSigner, PrivateKeySigner},
        },
    };
    use async_lock::RwLock;
    use catchup::NullStateCatchup;
    use committable::Committable;
    use espresso_contract_deployer::{
        builder::DeployerArgsBuilder, network_config::light_client_genesis_from_stake_table,
        Contract, Contracts,
    };
    use espresso_types::{
        eth_signature_key::EthKeyPair,
        v0::traits::{EventConsumer, NullEventConsumer, PersistenceOptions, StateCatchup},
        EpochVersion, Event, FeeAccount, L1Client, NetworkConfig, PubKey, SeqTypes, Transaction,
        Upgrade, UpgradeMap,
    };
    use futures::{
        future::join_all,
        stream::{Stream, StreamExt},
    };
    use hotshot::{
        traits::{
            implementations::{MasterMap, MemoryNetwork},
            BlockPayload,
        },
        types::EventType::{self, Decide},
    };
    use hotshot_builder_refactored::service::{
        BuilderConfig as LegacyBuilderConfig, GlobalState as LegacyGlobalState,
    };
    use hotshot_testing::block_builder::{
        BuilderTask, SimpleBuilderImplementation, TestBuilderImplementation,
    };
    use hotshot_types::{
        data::EpochNumber,
        event::LeafInfo,
        light_client::StateKeyPair,
        signature_key::BLSKeyPair,
        traits::{
            block_contents::BlockHeader, metrics::NoMetrics, network::Topic,
            node_implementation::ConsensusTime as _, signature_key::BuilderSignatureKey,
            EncodeBytes,
        },
        HotShotConfig, PeerConfig,
    };
    use portpicker::pick_unused_port;
    use rand::SeedableRng as _;
    use rand_chacha::ChaCha20Rng;
    use staking_cli::demo::{DelegationConfig, StakingTransactions};
    use tokio::spawn;
    use vbs::version::Version;

    use super::*;
    use crate::{
        catchup::ParallelStateCatchup,
        persistence::no_storage::{self, NoStorage},
    };

    const STAKE_TABLE_CAPACITY_FOR_TEST: usize = 10;
    const BUILDER_CHANNEL_CAPACITY_FOR_TEST: usize = 128;
    type AnvilFillProvider = AnvilProvider<
        FillProvider<
            JoinFill<
                alloy::providers::Identity,
                JoinFill<GasFiller, JoinFill<BlobGasFiller, JoinFill<NonceFiller, ChainIdFiller>>>,
            >,
            RootProvider,
        >,
    >;
    struct LegacyBuilderImplementation {
        global_state: Arc<LegacyGlobalState<SeqTypes>>,
    }

    impl BuilderTask<SeqTypes> for LegacyBuilderImplementation {
        fn start(
            self: Box<Self>,
            stream: Box<
                dyn futures::prelude::Stream<Item = hotshot::types::Event<SeqTypes>>
                    + std::marker::Unpin
                    + Send
                    + 'static,
            >,
        ) {
            spawn(async move {
                let res = self.global_state.start_event_loop(stream).await;
                tracing::error!(?res, "testing legacy builder service exited");
            });
        }
    }

    pub async fn run_legacy_builder<const NUM_NODES: usize>(
        port: Option<u16>,
        max_block_size: Option<u64>,
    ) -> (Box<dyn BuilderTask<SeqTypes>>, Url) {
        let builder_key_pair = TestConfig::<0>::builder_key();
        let port = port.unwrap_or_else(|| pick_unused_port().expect("No ports available"));

        // This should never fail.
        let url: Url = format!("http://localhost:{port}")
            .parse()
            .expect("Failed to parse builder URL");

        // create the global state
        let global_state = LegacyGlobalState::new(
            LegacyBuilderConfig {
                builder_keys: (builder_key_pair.fee_account(), builder_key_pair),
                max_api_waiting_time: Duration::from_secs(1),
                max_block_size_increment_period: Duration::from_secs(60),
                maximize_txn_capture_timeout: Duration::from_millis(100),
                txn_garbage_collect_duration: Duration::from_secs(60),
                txn_channel_capacity: BUILDER_CHANNEL_CAPACITY_FOR_TEST,
                tx_status_cache_capacity: 81920,
                base_fee: 10,
            },
            NodeState::default(),
            max_block_size.unwrap_or(300),
            NUM_NODES,
        );

        // Create and spawn the tide-disco app to serve the builder APIs
        let app = Arc::clone(&global_state)
            .into_app()
            .expect("Failed to create builder tide-disco app");

        spawn(
            app.serve(
                format!("http://0.0.0.0:{port}")
                    .parse::<Url>()
                    .expect("Failed to parse builder listener"),
                EpochVersion::instance(),
            ),
        );

        // Pass on the builder task to be injected in the testing harness
        (Box::new(LegacyBuilderImplementation { global_state }), url)
    }

    pub async fn run_test_builder<const NUM_NODES: usize>(
        port: Option<u16>,
    ) -> (Box<dyn BuilderTask<SeqTypes>>, Url) {
        let port = port.unwrap_or_else(|| pick_unused_port().expect("No ports available"));

        // This should never fail.
        let url: Url = format!("http://localhost:{port}")
            .parse()
            .expect("Failed to parse builder URL");
        tracing::info!("Starting test builder on {url}");

        (
            <SimpleBuilderImplementation as TestBuilderImplementation<SeqTypes>>::start(
                NUM_NODES,
                format!("http://0.0.0.0:{port}")
                    .parse()
                    .expect("Failed to parse builder listener"),
                (),
                HashMap::new(),
            )
            .await,
            url,
        )
    }

    pub struct TestConfigBuilder<const NUM_NODES: usize> {
        config: HotShotConfig<SeqTypes>,
        priv_keys: Vec<BLSPrivKey>,
        state_key_pairs: Vec<StateKeyPair>,
        master_map: Arc<MasterMap<PubKey>>,
        l1_url: Url,
        l1_opt: L1ClientOptions,
        anvil_provider: Option<AnvilFillProvider>,
        signer: LocalSigner<SigningKey>,
        state_relay_url: Option<Url>,
        builder_port: Option<u16>,
        upgrades: BTreeMap<Version, Upgrade>,
    }

    pub fn staking_priv_keys(
        priv_keys: &[BLSPrivKey],
        state_key_pairs: &[StateKeyPair],
        num_nodes: usize,
    ) -> Vec<(PrivateKeySigner, BLSKeyPair, StateKeyPair)> {
        let seed = [42u8; 32];
        let mut rng = ChaCha20Rng::from_seed(seed); // Create a deterministic RNG
        let eth_key_pairs = (0..num_nodes).map(|_| SigningKey::random(&mut rng).into());
        eth_key_pairs
            .zip(priv_keys.iter())
            .zip(state_key_pairs.iter())
            .map(|((eth, bls), state)| (eth, bls.clone().into(), state.clone()))
            .collect()
    }

    impl<const NUM_NODES: usize> TestConfigBuilder<NUM_NODES> {
        pub fn builder_port(mut self, builder_port: Option<u16>) -> Self {
            self.builder_port = builder_port;
            self
        }

        pub fn state_relay_url(mut self, url: Url) -> Self {
            self.state_relay_url = Some(url);
            self
        }

        /// Sets the Anvil provider, constructed using the Anvil instance.
        /// Also sets the L1 URL based on the Anvil endpoint.
        /// The `AnvilProvider` can be used to configure the Anvil, for example,
        /// by enabling interval mining after the test network is initialized.
        pub fn anvil_provider(mut self, anvil: AnvilInstance) -> Self {
            self.l1_url = anvil.endpoint().parse().unwrap();
            let l1_client = L1Client::anvil(&anvil).expect("create l1 client");
            let anvil_provider = AnvilProvider::new(l1_client.provider, Arc::new(anvil));
            self.anvil_provider = Some(anvil_provider);
            self
        }

        /// Sets a custom L1 URL, overriding any previously set Anvil instance URL.
        /// This removes the anvil provider, as well as it is no longer needed
        pub fn l1_url(mut self, l1_url: Url) -> Self {
            self.anvil_provider = None;
            self.l1_url = l1_url;
            self
        }

        pub fn l1_opt(mut self, opt: L1ClientOptions) -> Self {
            self.l1_opt = opt;
            self
        }

        pub fn signer(mut self, signer: LocalSigner<SigningKey>) -> Self {
            self.signer = signer;
            self
        }

        pub fn upgrades<V: Versions>(mut self, upgrades: BTreeMap<Version, Upgrade>) -> Self {
            let upgrade = upgrades.get(&<V as Versions>::Upgrade::VERSION).unwrap();
            upgrade.set_hotshot_config_parameters(&mut self.config);
            self.upgrades = upgrades;
            self
        }

        /// Version specific upgrade setup. Extend to future upgrades
        /// by adding a branch to the `match` statement.
        pub async fn set_upgrades(mut self, version: Version) -> Self {
            let upgrade = match version {
                version if version >= EpochVersion::VERSION => {
                    tracing::debug!(?version, "upgrade version");
                    let blocks_per_epoch = self.config.epoch_height;
                    let epoch_start_block = self.config.epoch_start_block;

                    let (genesis_state, genesis_stake) = light_client_genesis_from_stake_table(
                        &self.config.hotshot_stake_table(),
                        STAKE_TABLE_CAPACITY_FOR_TEST,
                    )
                    .unwrap();

                    let validators =
                        staking_priv_keys(&self.priv_keys, &self.state_key_pairs, NUM_NODES);

                    let deployer = ProviderBuilder::new()
                        .wallet(EthereumWallet::from(self.signer.clone()))
                        .connect_http(self.l1_url.clone());

                    let mut contracts = Contracts::new();
                    let args = DeployerArgsBuilder::default()
                        .deployer(deployer.clone())
                        .rpc_url(self.l1_url.clone())
                        .mock_light_client(true)
                        .genesis_lc_state(genesis_state)
                        .genesis_st_state(genesis_stake)
                        .blocks_per_epoch(blocks_per_epoch)
                        .epoch_start_block(epoch_start_block)
                        .exit_escrow_period(U256::from(blocks_per_epoch * 15 + 100))
                        .multisig_pauser(self.signer.address())
                        .token_name("Espresso".to_string())
                        .token_symbol("ESP".to_string())
                        .initial_token_supply(U256::from(3590000000u64))
                        .ops_timelock_delay(U256::from(0))
                        .ops_timelock_admin(self.signer.address())
                        .ops_timelock_proposers(vec![self.signer.address()])
                        .ops_timelock_executors(vec![self.signer.address()])
                        .safe_exit_timelock_delay(U256::from(10))
                        .safe_exit_timelock_admin(self.signer.address())
                        .safe_exit_timelock_proposers(vec![self.signer.address()])
                        .safe_exit_timelock_executors(vec![self.signer.address()])
                        .build()
                        .unwrap();
                    args.deploy_all(&mut contracts)
                        .await
                        .expect("failed to deploy all contracts");

                    let st_addr = contracts
                        .address(Contract::StakeTableProxy)
                        .expect("StakeTableProxy address not found");
                    StakingTransactions::create(
                        self.l1_url.clone(),
                        &deployer,
                        st_addr,
                        validators,
                        DelegationConfig::default(),
                    )
                    .await
                    .expect("stake table setup failed")
                    .apply_all()
                    .await
                    .expect("send all txns failed");

                    Upgrade::pos_view_based(st_addr)
                },
                _ => panic!("Upgrade not configured for version {version:?}"),
            };

            let mut upgrades = std::collections::BTreeMap::new();
            upgrade.set_hotshot_config_parameters(&mut self.config);
            upgrades.insert(version, upgrade);

            self.upgrades = upgrades;
            self
        }

        pub fn epoch_height(mut self, epoch_height: u64) -> Self {
            self.config.epoch_height = epoch_height;
            self
        }

        pub fn epoch_start_block(mut self, start_block: u64) -> Self {
            self.config.epoch_start_block = start_block;
            self
        }

        pub fn build(self) -> TestConfig<NUM_NODES> {
            TestConfig {
                config: self.config,
                priv_keys: self.priv_keys,
                state_key_pairs: self.state_key_pairs,
                master_map: self.master_map,
                l1_url: self.l1_url,
                l1_opt: self.l1_opt,
                signer: self.signer,
                state_relay_url: self.state_relay_url,
                builder_port: self.builder_port,
                upgrades: self.upgrades,
                anvil_provider: self.anvil_provider,
            }
        }

        pub fn stake_table_capacity(mut self, stake_table_capacity: usize) -> Self {
            self.config.stake_table_capacity = stake_table_capacity;
            self
        }
    }

    impl<const NUM_NODES: usize> Default for TestConfigBuilder<NUM_NODES> {
        fn default() -> Self {
            let num_nodes = NUM_NODES;

            // Generate keys for the nodes.
            let seed = [0; 32];
            let (pub_keys, priv_keys): (Vec<_>, Vec<_>) = (0..num_nodes)
                .map(|i| <PubKey as SignatureKey>::generated_from_seed_indexed(seed, i as u64))
                .unzip();
            let state_key_pairs = (0..num_nodes)
                .map(|i| StateKeyPair::generate_from_seed_indexed(seed, i as u64))
                .collect::<Vec<_>>();
            let known_nodes_with_stake = pub_keys
                .iter()
                .zip(&state_key_pairs)
                .map(|(pub_key, state_key_pair)| PeerConfig::<SeqTypes> {
                    stake_table_entry: pub_key.stake_table_entry(U256::from(1)),
                    state_ver_key: state_key_pair.ver_key(),
                })
                .collect::<Vec<_>>();

            let master_map = MasterMap::new();

            let config: HotShotConfig<SeqTypes> = HotShotConfig {
                fixed_leader_for_gpuvid: 0,
                num_nodes_with_stake: num_nodes.try_into().unwrap(),
                known_da_nodes: known_nodes_with_stake.clone(),
                da_committees: Default::default(),
                known_nodes_with_stake: known_nodes_with_stake.clone(),
                next_view_timeout: Duration::from_secs(5).as_millis() as u64,
                num_bootstrap: 1usize,
                da_staked_committee_size: num_nodes,
                view_sync_timeout: Duration::from_secs(1),
                data_request_delay: Duration::from_secs(1),
                builder_urls: vec1::vec1![Url::parse(&format!(
                    "http://127.0.0.1:{}",
                    pick_unused_port().unwrap()
                ))
                .unwrap()],
                builder_timeout: Duration::from_secs(1),
                start_threshold: (
                    known_nodes_with_stake.clone().len() as u64,
                    known_nodes_with_stake.clone().len() as u64,
                ),
                start_proposing_view: 0,
                stop_proposing_view: 0,
                start_voting_view: 0,
                stop_voting_view: 0,
                start_proposing_time: 0,
                start_voting_time: 0,
                stop_proposing_time: 0,
                stop_voting_time: 0,
                epoch_height: 30,
                epoch_start_block: 1,
                stake_table_capacity: hotshot_types::light_client::DEFAULT_STAKE_TABLE_CAPACITY,
                drb_difficulty: 10,
                drb_upgrade_difficulty: 20,
            };

            let anvil = Anvil::new()
                .args(["--slots-in-an-epoch", "0", "--balance", "1000000"])
                .spawn();

            let l1_client = L1Client::anvil(&anvil).expect("failed to create l1 client");
            let anvil_provider = AnvilProvider::new(l1_client.provider, Arc::new(anvil));

            let l1_signer_key = anvil_provider.anvil().keys()[0].clone();
            let signer = LocalSigner::from(l1_signer_key);

            Self {
                config,
                priv_keys,
                state_key_pairs,
                master_map,
                l1_url: anvil_provider.anvil().endpoint().parse().unwrap(),
                l1_opt: L1ClientOptions {
                    stake_table_update_interval: Duration::from_secs(5),
                    l1_events_max_block_range: 1000,
                    l1_polling_interval: Duration::from_secs(1),
                    subscription_timeout: Duration::from_secs(5),
                    ..Default::default()
                },
                anvil_provider: Some(anvil_provider),
                signer,
                state_relay_url: None,
                builder_port: None,
                upgrades: Default::default(),
            }
        }
    }

    #[derive(Clone)]
    pub struct TestConfig<const NUM_NODES: usize> {
        config: HotShotConfig<SeqTypes>,
        priv_keys: Vec<BLSPrivKey>,
        state_key_pairs: Vec<StateKeyPair>,
        master_map: Arc<MasterMap<PubKey>>,
        l1_url: Url,
        l1_opt: L1ClientOptions,
        anvil_provider: Option<AnvilFillProvider>,
        signer: LocalSigner<SigningKey>,
        state_relay_url: Option<Url>,
        builder_port: Option<u16>,
        upgrades: BTreeMap<Version, Upgrade>,
    }

    impl<const NUM_NODES: usize> TestConfig<NUM_NODES> {
        pub fn num_nodes(&self) -> usize {
            self.priv_keys.len()
        }

        pub fn hotshot_config(&self) -> &HotShotConfig<SeqTypes> {
            &self.config
        }

        pub fn set_builder_urls(&mut self, builder_urls: vec1::Vec1<Url>) {
            self.config.builder_urls = builder_urls;
        }

        pub fn builder_port(&self) -> Option<u16> {
            self.builder_port
        }

        pub fn signer(&self) -> LocalSigner<SigningKey> {
            self.signer.clone()
        }

        pub fn l1_url(&self) -> Url {
            self.l1_url.clone()
        }

        pub fn anvil(&self) -> Option<&AnvilFillProvider> {
            self.anvil_provider.as_ref()
        }

        pub fn get_upgrade_map(&self) -> UpgradeMap {
            self.upgrades.clone().into()
        }

        pub fn upgrades(&self) -> BTreeMap<Version, Upgrade> {
            self.upgrades.clone()
        }

        pub fn staking_priv_keys(&self) -> Vec<(PrivateKeySigner, BLSKeyPair, StateKeyPair)> {
            staking_priv_keys(&self.priv_keys, &self.state_key_pairs, self.num_nodes())
        }

        pub fn validator_providers(&self) -> Vec<(Address, impl Provider + Clone)> {
            self.staking_priv_keys()
                .into_iter()
                .map(|(signer, ..)| {
                    (
                        signer.address(),
                        ProviderBuilder::new()
                            .wallet(EthereumWallet::from(signer))
                            .connect_http(self.l1_url.clone()),
                    )
                })
                .collect()
        }

        pub async fn init_nodes<V: Versions>(
            &self,
            bind_version: V,
        ) -> Vec<SequencerContext<network::Memory, NoStorage, V>> {
            join_all((0..self.num_nodes()).map(|i| async move {
                self.init_node(
                    i,
                    ValidatedState::default(),
                    no_storage::Options,
                    Some(NullStateCatchup::default()),
                    None,
                    &NoMetrics,
                    STAKE_TABLE_CAPACITY_FOR_TEST,
                    NullEventConsumer,
                    bind_version,
                    Default::default(),
                )
                .await
            }))
            .await
        }

        pub fn known_nodes_with_stake(&self) -> &[PeerConfig<SeqTypes>] {
            &self.config.known_nodes_with_stake
        }

        #[allow(clippy::too_many_arguments)]
        pub async fn init_node<V: Versions, P: PersistenceOptions>(
            &self,
            i: usize,
            mut state: ValidatedState,
            mut persistence_opt: P,
            state_peers: Option<impl StateCatchup + 'static>,
            storage: Option<RequestResponseStorage>,
            metrics: &dyn Metrics,
            stake_table_capacity: usize,
            event_consumer: impl EventConsumer + 'static,
            bind_version: V,
            upgrades: BTreeMap<Version, Upgrade>,
        ) -> SequencerContext<network::Memory, P::Persistence, V> {
            let config = self.config.clone();
            let my_peer_config = &config.known_nodes_with_stake[i];
            let is_da = config.known_da_nodes.contains(my_peer_config);

            // Create our own (private, local) validator config
            let validator_config = ValidatorConfig {
                public_key: my_peer_config.stake_table_entry.stake_key,
                private_key: self.priv_keys[i].clone(),
                stake_value: my_peer_config.stake_table_entry.stake_amount,
                state_public_key: self.state_key_pairs[i].ver_key(),
                state_private_key: self.state_key_pairs[i].sign_key(),
                is_da,
            };

            let topics = if is_da {
                vec![Topic::Global, Topic::Da]
            } else {
                vec![Topic::Global]
            };

            let network = Arc::new(MemoryNetwork::new(
                &my_peer_config.stake_table_entry.stake_key,
                &self.master_map,
                &topics,
                None,
            ));

            // Make sure the builder account is funded.
            let builder_account = Self::builder_key().fee_account();
            tracing::info!(%builder_account, "prefunding builder account");
            state.prefund_account(builder_account, U256::MAX.into());

            let persistence = persistence_opt.create().await.unwrap();

            let chain_config = state.chain_config.resolve().unwrap_or_default();

            // Create an empty list of catchup providers
            let catchup_providers = ParallelStateCatchup::new(&[]);

            // If we have the state peers, add them
            if let Some(state_peers) = state_peers {
                catchup_providers.add_provider(Arc::new(state_peers));
            }

            // If we have a working local catchup provider, add it
            match persistence
                .clone()
                .into_catchup_provider(BackoffParams::default())
            {
                Ok(local_catchup) => {
                    catchup_providers.add_provider(local_catchup);
                },
                Err(e) => {
                    tracing::warn!(
                        "Failed to create local catchup provider: {e:#}. Only using remote \
                         catchup."
                    );
                },
            };

            let l1_client = self
                .l1_opt
                .clone()
                .connect(vec![self.l1_url.clone()])
                .expect("failed to create L1 client");
            l1_client.spawn_tasks().await;

            let fetcher = Fetcher::new(
                Arc::new(catchup_providers.clone()),
                Arc::new(Mutex::new(persistence.clone())),
                l1_client.clone(),
                chain_config,
            );
            fetcher.spawn_update_loop().await;

            let block_reward = fetcher.fetch_fixed_block_reward().await.ok();
            let mut membership = EpochCommittees::new_stake(
                config.known_nodes_with_stake.clone(),
                config.known_da_nodes.clone(),
                block_reward,
                fetcher,
                config.epoch_height,
            );
            membership.reload_stake(50).await;

            let membership = Arc::new(RwLock::new(membership));
            let persistence = Arc::new(persistence);

            let coordinator = EpochMembershipCoordinator::new(
                membership,
                config.epoch_height,
                &persistence.clone(),
            );

            let node_state = NodeState::new(
                i as u64,
                chain_config,
                l1_client,
                Arc::new(catchup_providers.clone()),
                V::Base::VERSION,
                coordinator.clone(),
                V::Base::VERSION,
            )
            .with_current_version(V::Base::version())
            .with_genesis(state)
            .with_epoch_height(config.epoch_height)
            .with_upgrades(upgrades)
            .with_epoch_start_block(config.epoch_start_block);

            tracing::info!(
                i,
                key = %my_peer_config.stake_table_entry.stake_key,
                state_key = %my_peer_config.state_ver_key,
                "starting node",
            );

            SequencerContext::init(
                NetworkConfig {
                    config,
                    // For testing, we use a fake network, so the rest of the network config beyond
                    // the base consensus config does not matter.
                    ..Default::default()
                },
                validator_config,
                coordinator,
                node_state,
                storage,
                catchup_providers,
                persistence,
                network,
                self.state_relay_url.clone(),
                metrics,
                stake_table_capacity,
                event_consumer,
                bind_version,
                Default::default(),
                None,
            )
            .await
            .unwrap()
        }

        pub fn builder_key() -> EthKeyPair {
            FeeAccount::generated_from_seed_indexed([1; 32], 0).1
        }
    }

    // Wait for decide event, make sure it matches submitted transaction. Return the block number
    // containing the transaction and the block payload size
    pub async fn wait_for_decide_on_handle(
        events: &mut (impl Stream<Item = Event> + Unpin),
        submitted_txn: &Transaction,
    ) -> (u64, usize) {
        let commitment = submitted_txn.commit();

        // Keep getting events until we see a Decide event
        loop {
            let event = events.next().await.unwrap();
            tracing::info!("Received event from handle: {event:?}");

            if let Decide { leaf_chain, .. } = event.event {
                if let Some((height, size)) =
                    leaf_chain.iter().find_map(|LeafInfo { leaf, .. }| {
                        if leaf
                            .block_payload()
                            .as_ref()?
                            .transaction_commitments(leaf.block_header().metadata())
                            .contains(&commitment)
                        {
                            let size = leaf.block_payload().unwrap().encode().len();
                            Some((leaf.block_header().block_number(), size))
                        } else {
                            None
                        }
                    })
                {
                    tracing::info!(height, "transaction {commitment} sequenced");
                    return (height, size);
                }
            } else {
                // Keep waiting
            }
        }
    }

    /// Waits until a node has reached the given target epoch (exclusive).
    /// The function returns once the first event indicates an epoch higher than `target_epoch`.
    pub async fn wait_for_epochs(
        events: &mut (impl futures::Stream<Item = hotshot_types::event::Event<SeqTypes>>
                  + std::marker::Unpin),
        epoch_height: u64,
        target_epoch: u64,
    ) {
        while let Some(event) = events.next().await {
            if let EventType::Decide { leaf_chain, .. } = event.event {
                let leaf = leaf_chain[0].leaf.clone();
                let epoch = leaf.epoch(epoch_height);
                println!(
                    "Node decided at height: {}, epoch: {epoch:?}",
                    leaf.height(),
                );

                if epoch > Some(EpochNumber::new(target_epoch)) {
                    break;
                }
            }
        }
    }
}

#[cfg(test)]
mod test {

    use alloy::node_bindings::Anvil;
    use espresso_types::{Header, MockSequencerVersions, NamespaceId, Payload, Transaction};
    use futures::StreamExt;
    use hotshot::types::EventType::Decide;
    use hotshot_example_types::node_types::TestVersions;
    use hotshot_types::{
        event::LeafInfo,
        traits::block_contents::{BlockHeader, BlockPayload},
    };
    use testing::{wait_for_decide_on_handle, TestConfigBuilder};

    use self::testing::run_test_builder;
    use super::*;

    #[test_log::test(tokio::test(flavor = "multi_thread"))]
    async fn test_skeleton_instantiation() {
        // Assign `config` so it isn't dropped early.
        let anvil = Anvil::new().spawn();
        let url = anvil.endpoint_url();
        const NUM_NODES: usize = 5;
        let mut config = TestConfigBuilder::<NUM_NODES>::default()
            .l1_url(url)
            .build();

        let (builder_task, builder_url) = run_test_builder::<NUM_NODES>(None).await;

        config.set_builder_urls(vec1::vec1![builder_url]);

        let handles = config.init_nodes(MockSequencerVersions::new()).await;

        let handle_0 = &handles[0];

        // Hook the builder up to the event stream from the first node
        builder_task.start(Box::new(handle_0.event_stream().await));

        let mut events = handle_0.event_stream().await;

        for handle in handles.iter() {
            handle.start_consensus().await;
        }

        // Submit target transaction to handle
        let txn = Transaction::new(NamespaceId::from(1_u32), vec![1, 2, 3]);
        handles[0]
            .submit_transaction(txn.clone())
            .await
            .expect("Failed to submit transaction");
        tracing::info!("Submitted transaction to handle: {txn:?}");

        wait_for_decide_on_handle(&mut events, &txn).await;
    }

    #[test_log::test(tokio::test(flavor = "multi_thread"))]
    async fn test_header_invariants() {
        let success_height = 30;
        // Assign `config` so it isn't dropped early.
        let anvil = Anvil::new().spawn();
        let url = anvil.endpoint_url();
        const NUM_NODES: usize = 5;
        let mut config = TestConfigBuilder::<NUM_NODES>::default()
            .l1_url(url)
            .build();

        let (builder_task, builder_url) = run_test_builder::<NUM_NODES>(None).await;

        config.set_builder_urls(vec1::vec1![builder_url]);
        let handles = config.init_nodes(MockSequencerVersions::new()).await;

        let handle_0 = &handles[0];

        let mut events = handle_0.event_stream().await;

        // Hook the builder up to the event stream from the first node
        builder_task.start(Box::new(handle_0.event_stream().await));

        for handle in handles.iter() {
            handle.start_consensus().await;
        }

        let mut parent = {
            // TODO refactor repeated code from other tests
            let (genesis_payload, genesis_ns_table) =
                Payload::from_transactions([], &ValidatedState::default(), &NodeState::mock())
                    .await
                    .unwrap();

            let genesis_state = NodeState::mock();
            Header::genesis::<TestVersions>(&genesis_state, genesis_payload, &genesis_ns_table)
        };

        loop {
            let event = events.next().await.unwrap();
            tracing::info!("Received event from handle: {event:?}");
            let Decide { leaf_chain, .. } = event.event else {
                continue;
            };
            tracing::info!("Got decide {leaf_chain:?}");

            // Check that each successive header satisfies invariants relative to its parent: all
            // the fields which should be monotonic are.
            for LeafInfo { leaf, .. } in leaf_chain.iter().rev() {
                let header = leaf.block_header().clone();
                if header.height() == 0 {
                    parent = header;
                    continue;
                }
                assert_eq!(header.height(), parent.height() + 1);
                assert!(header.timestamp() >= parent.timestamp());
                assert!(header.l1_head() >= parent.l1_head());
                assert!(header.l1_finalized() >= parent.l1_finalized());
                parent = header;
            }

            if parent.height() >= success_height {
                break;
            }
        }
    }
}<|MERGE_RESOLUTION|>--- conflicted
+++ resolved
@@ -566,7 +566,6 @@
 
     // Initialize the Libp2p network
     let network = {
-<<<<<<< HEAD
         //     let p2p_network = Libp2pNetwork::from_config(
         //         network_config.clone(),
         //         persistence.clone(),
@@ -589,37 +588,6 @@
 
         tracing::warn!("Waiting for the CDN connection to be initialized");
         cdn_network.wait_for_ready().await;
-=======
-        let p2p_network = Libp2pNetwork::from_config(
-            network_config.clone(),
-            persistence.clone(),
-            gossip_config,
-            request_response_config,
-            libp2p_bind_address,
-            &validator_config.public_key,
-            // We need the private key so we can derive our Libp2p keypair
-            // (using https://docs.rs/blake3/latest/blake3/fn.derive_key.html)
-            &validator_config.private_key,
-            hotshot::traits::implementations::Libp2pMetricsValue::new(metrics),
-        )
-        .await
-        .with_context(|| {
-            format!(
-                "Failed to create libp2p network on node {node_index}; binding to {:?}",
-                network_params.libp2p_bind_address
-            )
-        })?;
-
-        tracing::warn!("Waiting for at least one connection to be initialized");
-        select! {
-            _ = cdn_network.wait_for_ready() => {
-                tracing::warn!("CDN connection initialized");
-            },
-            _ = p2p_network.wait_for_ready() => {
-                tracing::warn!("P2P connection initialized");
-            },
-        };
->>>>>>> 3003e6de
 
         // Combine the CDN and P2P networks
         Arc::from(cdn_network)
