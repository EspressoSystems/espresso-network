pub mod api;
pub mod catchup;
pub mod context;
pub mod genesis;
mod proposal_fetcher;
mod request_response;

mod external_event_handler;
pub mod options;
pub mod state_signature;

mod restart_tests;

mod message_compat_tests;

use std::sync::Arc;

use alloy::primitives::U256;
use anyhow::Context;
use async_lock::{Mutex, RwLock};
use catchup::{ParallelStateCatchup, StatePeers};
use context::SequencerContext;
use espresso_types::{
    traits::{EventConsumer, MembershipPersistence},
    v0_3::Fetcher,
    BackoffParams, EpochCommittees, L1ClientOptions, NodeState, PubKey, SeqTypes, ValidatedState,
};
use genesis::L1Finalized;
use hotshot_libp2p_networking::network::behaviours::dht::store::persistent::DhtPersistentStorage;
use libp2p::Multiaddr;
use network::libp2p::split_off_peer_id;
use options::Identity;
use proposal_fetcher::ProposalFetcherConfig;
use tokio::select;
use tracing::info;
use url::Url;

use crate::request_response::data_source::Storage as RequestResponseStorage;
pub mod persistence;
pub mod state;
use std::{fmt::Debug, marker::PhantomData, time::Duration};

use derivative::Derivative;
use espresso_types::v0::traits::SequencerPersistence;
pub use genesis::Genesis;
use hotshot::{
    traits::implementations::{
        derive_libp2p_multiaddr, derive_libp2p_peer_id, CdnMetricsValue, CdnTopic,
        CombinedNetworks, GossipConfig, KeyPair, Libp2pNetwork, MemoryNetwork, PushCdnNetwork,
        RequestResponseConfig, WrappedSignatureKey,
    },
    types::SignatureKey,
};
use hotshot_orchestrator::client::{get_complete_config, OrchestratorClient};
use hotshot_types::{
    data::ViewNumber,
    epoch_membership::EpochMembershipCoordinator,
    light_client::{StateKeyPair, StateSignKey},
    signature_key::{BLSPrivKey, BLSPubKey},
    traits::{
        metrics::{Metrics, NoMetrics},
        network::ConnectedNetwork,
        node_implementation::{NodeImplementation, NodeType, Versions},
        storage::Storage,
    },
    utils::BuilderCommitment,
    ValidatorConfig,
};
pub use options::Options;
use serde::{Deserialize, Serialize};
use vbs::version::{StaticVersion, StaticVersionType};
pub mod network;

mod run;
pub use run::main;

pub const RECENT_STAKE_TABLES_LIMIT: u64 = 20;
/// The Sequencer node is generic over the hotshot CommChannel.
#[derive(Derivative, Serialize, Deserialize)]
#[derivative(
    Copy(bound = ""),
    Debug(bound = ""),
    Default(bound = ""),
    PartialEq(bound = ""),
    Eq(bound = ""),
    Hash(bound = "")
)]
pub struct Node<N: ConnectedNetwork<PubKey>, P: SequencerPersistence>(PhantomData<fn(&N, &P)>);

// Using derivative to derive Clone triggers the clippy lint
// https://rust-lang.github.io/rust-clippy/master/index.html#/incorrect_clone_impl_on_copy_type
impl<N: ConnectedNetwork<PubKey>, P: SequencerPersistence> Clone for Node<N, P> {
    fn clone(&self) -> Self {
        *self
    }
}

pub type SequencerApiVersion = StaticVersion<0, 1>;

impl<N: ConnectedNetwork<PubKey>, P: SequencerPersistence> NodeImplementation<SeqTypes>
    for Node<N, P>
{
    type Network = N;
    type Storage = Arc<P>;
}

#[derive(Clone, Debug)]
pub struct NetworkParams {
    /// The address where a CDN marshal is located
    pub cdn_endpoint: String,
    pub orchestrator_url: Url,
    pub state_relay_server_url: Url,
    pub private_staking_key: BLSPrivKey,
    pub private_state_key: StateSignKey,
    pub state_peers: Vec<Url>,
    pub config_peers: Option<Vec<Url>>,
    pub catchup_backoff: BackoffParams,
    /// The address to advertise as our public API's URL
    pub public_api_url: Option<Url>,

    /// The address to send to other Libp2p nodes to contact us
    pub libp2p_advertise_address: String,
    /// The address to bind to for Libp2p
    pub libp2p_bind_address: String,
    /// The (optional) bootstrap node addresses for Libp2p. If supplied, these will
    /// override the bootstrap nodes specified in the config file.
    pub libp2p_bootstrap_nodes: Option<Vec<Multiaddr>>,

    /// The heartbeat interval
    pub libp2p_heartbeat_interval: Duration,

    /// The number of past heartbeats to gossip about
    pub libp2p_history_gossip: usize,
    /// The number of past heartbeats to remember the full messages for
    pub libp2p_history_length: usize,

    /// The target number of peers in the mesh
    pub libp2p_mesh_n: usize,
    /// The maximum number of peers in the mesh
    pub libp2p_mesh_n_high: usize,
    /// The minimum number of peers in the mesh
    pub libp2p_mesh_n_low: usize,
    /// The minimum number of mesh peers that must be outbound
    pub libp2p_mesh_outbound_min: usize,

    /// The maximum gossip message size
    pub libp2p_max_gossip_transmit_size: usize,

    /// The maximum direct message size
    pub libp2p_max_direct_transmit_size: u64,

    /// The maximum number of IHAVE messages to accept from a Libp2p peer within a heartbeat
    pub libp2p_max_ihave_length: usize,

    /// The maximum number of IHAVE messages to accept from a Libp2p peer within a heartbeat
    pub libp2p_max_ihave_messages: usize,

    /// The time period that message hashes are stored in the cache
    pub libp2p_published_message_ids_cache_time: Duration,

    /// The time to wait for a Libp2p message requested through IWANT following an IHAVE advertisement
    pub libp2p_iwant_followup_time: Duration,

    /// The maximum number of Libp2p messages we will process in a given RPC
    pub libp2p_max_messages_per_rpc: Option<usize>,

    /// How many times we will allow a peer to request the same message id through IWANT gossip before we start ignoring them
    pub libp2p_gossip_retransmission: u32,

    /// If enabled newly created messages will always be sent to all peers that are subscribed to the topic and have a good enough score
    pub libp2p_flood_publish: bool,

    /// The time period that Libp2p message hashes are stored in the cache
    pub libp2p_duplicate_cache_time: Duration,

    /// Time to live for Libp2p fanout peers
    pub libp2p_fanout_ttl: Duration,

    /// Initial delay in each Libp2p heartbeat
    pub libp2p_heartbeat_initial_delay: Duration,

    /// How many Libp2p peers we will emit gossip to at each heartbeat
    pub libp2p_gossip_factor: f64,

    /// Minimum number of Libp2p peers to emit gossip to during a heartbeat
    pub libp2p_gossip_lazy: usize,
}

pub struct L1Params {
    pub urls: Vec<Url>,
    pub options: L1ClientOptions,
}

#[allow(clippy::too_many_arguments)]
pub async fn init_node<
    P: SequencerPersistence + MembershipPersistence + DhtPersistentStorage,
    V: Versions,
>(
    genesis: Genesis,
    network_params: NetworkParams,
    metrics: &dyn Metrics,
    mut persistence: P,
    l1_params: L1Params,
    storage: Option<RequestResponseStorage>,
    seq_versions: V,
    event_consumer: impl EventConsumer + 'static,
    is_da: bool,
    identity: Identity,
    proposal_fetcher_config: ProposalFetcherConfig,
) -> anyhow::Result<SequencerContext<network::Production, P, V>>
where
    Arc<P>: Storage<SeqTypes>,
{
    // Expose git information via status API.
    metrics
        .text_family(
            "version".into(),
            vec!["rev".into(), "desc".into(), "timestamp".into()],
        )
        .create(vec![
            env!("VERGEN_GIT_SHA").into(),
            env!("VERGEN_GIT_DESCRIBE").into(),
            env!("VERGEN_GIT_COMMIT_TIMESTAMP").into(),
        ]);

    // Expose Node Entity Information via the status/metrics API
    metrics
        .text_family(
            "node_identity_general".into(),
            vec![
                "name".into(),
                "company_name".into(),
                "company_website".into(),
                "operating_system".into(),
                "node_type".into(),
                "network_type".into(),
            ],
        )
        .create(vec![
            identity.node_name.unwrap_or("".into()),
            identity.company_name.unwrap_or("".into()),
            identity
                .company_website
                .map(|u| u.into())
                .unwrap_or("".into()),
            identity.operating_system.unwrap_or("".into()),
            identity.node_type.unwrap_or("".into()),
            identity.network_type.unwrap_or("".into()),
        ]);

    // Expose Node Identity Location via the status/metrics API
    metrics
        .text_family(
            "node_identity_location".into(),
            vec!["country".into(), "latitude".into(), "longitude".into()],
        )
        .create(vec![
            identity.country_code.unwrap_or("".into()),
            identity
                .latitude
                .map(|l| l.to_string())
                .unwrap_or("".into()),
            identity
                .longitude
                .map(|l| l.to_string())
                .unwrap_or("".into()),
        ]);

    // Stick our public key in `metrics` so it is easily accessible via the status API.
    let pub_key = BLSPubKey::from_private(&network_params.private_staking_key);
    metrics
        .text_family("node".into(), vec!["key".into()])
        .create(vec![pub_key.to_string()]);

    // Parse the Libp2p bind and advertise addresses to multiaddresses
    let libp2p_bind_address = derive_libp2p_multiaddr(&network_params.libp2p_bind_address)
        .with_context(|| {
            format!(
                "Failed to derive Libp2p bind address of {}",
                &network_params.libp2p_bind_address
            )
        })?;
    let libp2p_advertise_address =
        derive_libp2p_multiaddr(&network_params.libp2p_advertise_address).with_context(|| {
            format!(
                "Failed to derive Libp2p advertise address of {}",
                &network_params.libp2p_advertise_address
            )
        })?;

    info!("Libp2p bind address: {}", libp2p_bind_address);
    info!("Libp2p advertise address: {}", libp2p_advertise_address);

    // Orchestrator client
    let orchestrator_client = OrchestratorClient::new(network_params.orchestrator_url);
    let state_key_pair = StateKeyPair::from_sign_key(network_params.private_state_key);
    let validator_config = ValidatorConfig {
        public_key: pub_key,
        private_key: network_params.private_staking_key,
        stake_value: U256::ONE,
        state_public_key: state_key_pair.ver_key(),
        state_private_key: state_key_pair.sign_key(),
        is_da,
    };

    // Derive our Libp2p public key from our private key
    let libp2p_public_key = derive_libp2p_peer_id::<<SeqTypes as NodeType>::SignatureKey>(
        &validator_config.private_key,
    )
    .with_context(|| "Failed to derive Libp2p peer ID")?;

    // Print the libp2p public key
    info!("Starting Libp2p with PeerID: {libp2p_public_key}");

    let (mut network_config, wait_for_orchestrator) = match (
        persistence.load_config().await?,
        network_params.config_peers,
    ) {
        (Some(config), _) => {
            tracing::warn!("loaded network config from storage, rejoining existing network");
            (config, false)
        },
        // If we were told to fetch the config from an already-started peer, do so.
        (None, Some(peers)) => {
            tracing::warn!(?peers, "loading network config from peers");
            let peers = StatePeers::<SequencerApiVersion>::from_urls(
                peers,
                network_params.catchup_backoff,
                &NoMetrics,
            );
            let config = peers.fetch_config(validator_config.clone()).await?;

            tracing::warn!(
                node_id = config.node_index,
                stake_table = ?config.config.known_nodes_with_stake,
                "loaded config",
            );
            persistence.save_config(&config).await?;
            (config, false)
        },
        // Otherwise, this is a fresh network; load from the orchestrator.
        (None, None) => {
            tracing::warn!("loading network config from orchestrator");
            tracing::warn!(
                "waiting for other nodes to connect, DO NOT RESTART until fully connected"
            );
            let config = get_complete_config(
                &orchestrator_client,
                validator_config.clone(),
                // Register in our Libp2p advertise address and public key so other nodes
                // can contact us on startup
                Some(libp2p_advertise_address),
                Some(libp2p_public_key),
            )
            .await?
            .0;

            tracing::warn!(
                node_id = config.node_index,
                stake_table = ?config.config.known_nodes_with_stake,
                "loaded config",
            );
            persistence.save_config(&config).await?;
            tracing::warn!("all nodes connected");
            (config, true)
        },
    };

    if let Some(upgrade) = genesis.upgrades.get(&V::Upgrade::VERSION) {
        upgrade.set_hotshot_config_parameters(&mut network_config.config);
    }

    let epoch_height = genesis.epoch_height.unwrap_or_default();
    let drb_difficulty = genesis.drb_difficulty.unwrap_or_default();
    let drb_upgrade_difficulty = genesis.drb_upgrade_difficulty.unwrap_or_default();
    let epoch_start_block = genesis.epoch_start_block.unwrap_or_default();
    let stake_table_capacity = genesis
        .stake_table_capacity
        .unwrap_or(hotshot_types::light_client::DEFAULT_STAKE_TABLE_CAPACITY);

    tracing::warn!("setting epoch_height={epoch_height:?}");
    tracing::warn!("setting drb_difficulty={drb_difficulty:?}");
    tracing::warn!("setting drb_upgrade_difficulty={drb_upgrade_difficulty:?}");
    tracing::warn!("setting epoch_start_block={epoch_start_block:?}");
    tracing::warn!("setting stake_table_capacity={stake_table_capacity:?}");
    network_config.config.epoch_height = epoch_height;
    network_config.config.drb_difficulty = drb_difficulty;
    network_config.config.drb_upgrade_difficulty = drb_upgrade_difficulty;
    network_config.config.epoch_start_block = epoch_start_block;
    network_config.config.stake_table_capacity = stake_table_capacity;

    // If the `Libp2p` bootstrap nodes were supplied via the command line, override those
    // present in the config file.
    if let Some(bootstrap_nodes) = network_params.libp2p_bootstrap_nodes {
        if let Some(libp2p_config) = network_config.libp2p_config.as_mut() {
            // If the libp2p configuration is present, we can override the bootstrap nodes.

            // Split off the peer ID from the addresses
            libp2p_config.bootstrap_nodes = bootstrap_nodes
                .into_iter()
                .map(split_off_peer_id)
                .collect::<Result<Vec<_>, _>>()
                .with_context(|| "Failed to parse peer ID from bootstrap node")?;
        } else {
            // If not, don't try launching with them. Eventually we may want to
            // provide a default configuration here instead.
            tracing::warn!("No libp2p configuration found, ignoring supplied bootstrap nodes");
        }
    }

    let node_index = network_config.node_index;

    // If we are a DA node, we need to subscribe to the DA topic
    let topics = {
        let mut topics = vec![CdnTopic::Global];
        if is_da {
            topics.push(CdnTopic::Da);
        }
        topics
    };

    // Initialize the push CDN network (and perform the initial connection)
    let cdn_network = PushCdnNetwork::new(
        network_params.cdn_endpoint,
        topics,
        KeyPair {
            public_key: WrappedSignatureKey(validator_config.public_key),
            private_key: validator_config.private_key.clone(),
        },
        CdnMetricsValue::new(metrics),
    )
    .with_context(|| format!("Failed to create CDN network {node_index}"))?;

    // Configure gossipsub based on the command line options
    let gossip_config = GossipConfig {
        heartbeat_interval: network_params.libp2p_heartbeat_interval,
        history_gossip: network_params.libp2p_history_gossip,
        history_length: network_params.libp2p_history_length,
        mesh_n: network_params.libp2p_mesh_n,
        mesh_n_high: network_params.libp2p_mesh_n_high,
        mesh_n_low: network_params.libp2p_mesh_n_low,
        mesh_outbound_min: network_params.libp2p_mesh_outbound_min,
        max_ihave_messages: network_params.libp2p_max_ihave_messages,
        max_transmit_size: network_params.libp2p_max_gossip_transmit_size,
        max_ihave_length: network_params.libp2p_max_ihave_length,
        published_message_ids_cache_time: network_params.libp2p_published_message_ids_cache_time,
        iwant_followup_time: network_params.libp2p_iwant_followup_time,
        max_messages_per_rpc: network_params.libp2p_max_messages_per_rpc,
        gossip_retransmission: network_params.libp2p_gossip_retransmission,
        flood_publish: network_params.libp2p_flood_publish,
        duplicate_cache_time: network_params.libp2p_duplicate_cache_time,
        fanout_ttl: network_params.libp2p_fanout_ttl,
        heartbeat_initial_delay: network_params.libp2p_heartbeat_initial_delay,
        gossip_factor: network_params.libp2p_gossip_factor,
        gossip_lazy: network_params.libp2p_gossip_lazy,
    };

    // Configure request/response based on the command line options
    let request_response_config = RequestResponseConfig {
        request_size_maximum: network_params.libp2p_max_direct_transmit_size,
        response_size_maximum: network_params.libp2p_max_direct_transmit_size,
    };

    let l1_client = l1_params
        .options
        .with_metrics(metrics)
        .connect(l1_params.urls)
        .with_context(|| "failed to create L1 client")?;
    genesis.validate_fee_contract(&l1_client).await?;

    l1_client.spawn_tasks().await;
    let l1_genesis = match genesis.l1_finalized {
        L1Finalized::Block(b) => b,
        L1Finalized::Number { number } => l1_client.wait_for_finalized_block(number).await,
        L1Finalized::Timestamp { timestamp } => {
            l1_client
                .wait_for_finalized_block_with_timestamp(U256::from(timestamp.unix_timestamp()))
                .await
        },
    };

    let mut genesis_state = ValidatedState {
        chain_config: genesis.chain_config.into(),
        ..Default::default()
    };
    for (address, amount) in genesis.accounts {
        tracing::warn!(%address, %amount, "Prefunding account for demo");
        genesis_state.prefund_account(address, amount);
    }

    // Create the list of parallel catchup providers
    let state_catchup_providers = ParallelStateCatchup::new(&[]);

    // Add the state peers to the list
    let state_peers = StatePeers::<SequencerApiVersion>::from_urls(
        network_params.state_peers,
        network_params.catchup_backoff,
        metrics,
    );
    state_catchup_providers.add_provider(Arc::new(state_peers));

    // Add the local (persistence) catchup provider to the list (if we can)
    match persistence
        .clone()
        .into_catchup_provider(network_params.catchup_backoff)
    {
        Ok(catchup) => {
            state_catchup_providers.add_provider(Arc::new(catchup));
        },
        Err(e) => {
            tracing::warn!(
                "Failed to create local catchup provider: {e:#}. Only using remote catchup."
            );
        },
    };

    persistence.enable_metrics(metrics);

    let fetcher = Fetcher::new(
        Arc::new(state_catchup_providers.clone()),
        Arc::new(Mutex::new(persistence.clone())),
        l1_client.clone(),
        genesis.chain_config,
    );
    fetcher.spawn_update_loop().await;
<<<<<<< HEAD
    let block_reward = fetcher.fetch_block_reward().await.ok();
=======
    let block_reward = fetcher.fetch_fixed_block_reward().await.ok();
>>>>>>> 2470ec5b
    // Create the HotShot membership
    let mut membership = EpochCommittees::new_stake(
        network_config.config.known_nodes_with_stake.clone(),
        network_config.config.known_da_nodes.clone(),
        block_reward,
        fetcher,
        epoch_height,
    );
    membership.reload_stake(RECENT_STAKE_TABLES_LIMIT).await;

    let membership: Arc<RwLock<EpochCommittees>> = Arc::new(RwLock::new(membership));
    let persistence = Arc::new(persistence);
    let coordinator = EpochMembershipCoordinator::new(
        membership,
        network_config.config.epoch_height,
        &persistence.clone(),
    );

    let instance_state = NodeState {
        chain_config: genesis.chain_config,
        l1_client,
        genesis_header: genesis.header,
        genesis_state,
        l1_genesis: Some(l1_genesis),
        node_id: node_index,
        upgrades: genesis.upgrades,
        current_version: V::Base::VERSION,
        epoch_height: Some(epoch_height),
        state_catchup: Arc::new(state_catchup_providers.clone()),
        coordinator: coordinator.clone(),
        genesis_version: genesis.genesis_version,
        epoch_start_block: genesis.epoch_start_block.unwrap_or_default(),
    };

    // Initialize the Libp2p network
    let network = {
        let p2p_network = Libp2pNetwork::from_config(
            network_config.clone(),
            persistence.clone(),
            coordinator.membership().clone(),
            gossip_config,
            request_response_config,
            libp2p_bind_address,
            &validator_config.public_key,
            // We need the private key so we can derive our Libp2p keypair
            // (using https://docs.rs/blake3/latest/blake3/fn.derive_key.html)
            &validator_config.private_key,
            hotshot::traits::implementations::Libp2pMetricsValue::new(metrics),
        )
        .await
        .with_context(|| {
            format!(
                "Failed to create libp2p network on node {node_index}; binding to {:?}",
                network_params.libp2p_bind_address
            )
        })?;

        tracing::warn!("Waiting for at least one connection to be initialized");
        select! {
            _ = cdn_network.wait_for_ready() => {
                tracing::warn!("CDN connection initialized");
            },
            _ = p2p_network.wait_for_ready() => {
                tracing::warn!("P2P connection initialized");
            },
        };

        // Combine the CDN and P2P networks
        Arc::from(CombinedNetworks::new(
            cdn_network,
            p2p_network,
            Some(Duration::from_secs(1)),
        ))
    };

    let mut ctx = SequencerContext::init(
        network_config,
        validator_config,
        coordinator,
        instance_state,
        storage,
        state_catchup_providers,
        persistence,
        network,
        Some(network_params.state_relay_server_url),
        metrics,
        genesis.stake_table.capacity,
        event_consumer,
        seq_versions,
        proposal_fetcher_config,
    )
    .await?;
    if wait_for_orchestrator {
        ctx = ctx.wait_for_orchestrator(orchestrator_client);
    }
    Ok(ctx)
}

pub fn empty_builder_commitment() -> BuilderCommitment {
    BuilderCommitment::from_bytes([])
}

#[cfg(any(test, feature = "testing"))]
pub mod testing {
    use std::{
        collections::{BTreeMap, HashMap},
        time::Duration,
    };

    use alloy::{
        network::EthereumWallet,
        node_bindings::{Anvil, AnvilInstance},
        primitives::U256,
        providers::{
            fillers::{
                BlobGasFiller, ChainIdFiller, FillProvider, GasFiller, JoinFill, NonceFiller,
            },
            layers::AnvilProvider,
            ProviderBuilder, RootProvider,
        },
        signers::{
            k256::ecdsa::SigningKey,
            local::{LocalSigner, PrivateKeySigner},
        },
    };
    use async_lock::RwLock;
    use catchup::NullStateCatchup;
    use committable::Committable;
    use espresso_contract_deployer::{
        builder::DeployerArgsBuilder, network_config::light_client_genesis_from_stake_table,
        Contract, Contracts,
    };
    use espresso_types::{
        eth_signature_key::EthKeyPair,
        v0::traits::{EventConsumer, NullEventConsumer, PersistenceOptions, StateCatchup},
        EpochVersion, Event, FeeAccount, L1Client, NetworkConfig, PubKey, SeqTypes, Transaction,
        Upgrade, UpgradeMap,
    };
    use futures::{
        future::join_all,
        stream::{Stream, StreamExt},
    };
    use hotshot::{
        traits::{
            implementations::{MasterMap, MemoryNetwork},
            BlockPayload,
        },
        types::EventType::Decide,
    };
    use hotshot_builder_core_refactored::service::{
        BuilderConfig as LegacyBuilderConfig, GlobalState as LegacyGlobalState,
    };
    use hotshot_testing::block_builder::{
        BuilderTask, SimpleBuilderImplementation, TestBuilderImplementation,
    };
    use hotshot_types::{
        event::LeafInfo,
        light_client::StateKeyPair,
        signature_key::BLSKeyPair,
        traits::{
            block_contents::BlockHeader, metrics::NoMetrics, network::Topic,
            signature_key::BuilderSignatureKey, EncodeBytes,
        },
        HotShotConfig, PeerConfig,
    };
    use portpicker::pick_unused_port;
    use rand::SeedableRng as _;
    use rand_chacha::ChaCha20Rng;
    use staking_cli::demo::{setup_stake_table_contract_for_test, DelegationConfig};
    use tokio::spawn;
    use vbs::version::Version;

    use super::*;
    use crate::{
        catchup::ParallelStateCatchup,
        persistence::no_storage::{self, NoStorage},
    };

    const STAKE_TABLE_CAPACITY_FOR_TEST: usize = 10;
    const BUILDER_CHANNEL_CAPACITY_FOR_TEST: usize = 128;
    type AnvilFillProvider = AnvilProvider<
        FillProvider<
            JoinFill<
                alloy::providers::Identity,
                JoinFill<GasFiller, JoinFill<BlobGasFiller, JoinFill<NonceFiller, ChainIdFiller>>>,
            >,
            RootProvider,
        >,
    >;
    struct LegacyBuilderImplementation {
        global_state: Arc<LegacyGlobalState<SeqTypes>>,
    }

    impl BuilderTask<SeqTypes> for LegacyBuilderImplementation {
        fn start(
            self: Box<Self>,
            stream: Box<
                dyn futures::prelude::Stream<Item = hotshot::types::Event<SeqTypes>>
                    + std::marker::Unpin
                    + Send
                    + 'static,
            >,
        ) {
            spawn(async move {
                let res = self.global_state.start_event_loop(stream).await;
                tracing::error!(?res, "testing legacy builder service exited");
            });
        }
    }

    pub async fn run_legacy_builder<const NUM_NODES: usize>(
        port: Option<u16>,
        max_block_size: Option<u64>,
    ) -> (Box<dyn BuilderTask<SeqTypes>>, Url) {
        let builder_key_pair = TestConfig::<0>::builder_key();
        let port = port.unwrap_or_else(|| pick_unused_port().expect("No ports available"));

        // This should never fail.
        let url: Url = format!("http://localhost:{port}")
            .parse()
            .expect("Failed to parse builder URL");

        // create the global state
        let global_state = LegacyGlobalState::new(
            LegacyBuilderConfig {
                builder_keys: (builder_key_pair.fee_account(), builder_key_pair),
                max_api_waiting_time: Duration::from_secs(1),
                max_block_size_increment_period: Duration::from_secs(60),
                maximize_txn_capture_timeout: Duration::from_millis(100),
                txn_garbage_collect_duration: Duration::from_secs(60),
                txn_channel_capacity: BUILDER_CHANNEL_CAPACITY_FOR_TEST,
                tx_status_cache_capacity: 81920,
                base_fee: 10,
            },
            NodeState::default(),
            max_block_size.unwrap_or(300),
            NUM_NODES,
        );

        // Create and spawn the tide-disco app to serve the builder APIs
        let app = Arc::clone(&global_state)
            .into_app()
            .expect("Failed to create builder tide-disco app");

        spawn(
            app.serve(
                format!("http://0.0.0.0:{port}")
                    .parse::<Url>()
                    .expect("Failed to parse builder listener"),
                EpochVersion::instance(),
            ),
        );

        // Pass on the builder task to be injected in the testing harness
        (Box::new(LegacyBuilderImplementation { global_state }), url)
    }

    pub async fn run_test_builder<const NUM_NODES: usize>(
        port: Option<u16>,
    ) -> (Box<dyn BuilderTask<SeqTypes>>, Url) {
        let port = port.unwrap_or_else(|| pick_unused_port().expect("No ports available"));

        // This should never fail.
        let url: Url = format!("http://localhost:{port}")
            .parse()
            .expect("Failed to parse builder URL");
        tracing::info!("Starting test builder on {url}");

        (
            <SimpleBuilderImplementation as TestBuilderImplementation<SeqTypes>>::start(
                NUM_NODES,
                format!("http://0.0.0.0:{port}")
                    .parse()
                    .expect("Failed to parse builder listener"),
                (),
                HashMap::new(),
            )
            .await,
            url,
        )
    }

    pub struct TestConfigBuilder<const NUM_NODES: usize> {
        config: HotShotConfig<SeqTypes>,
        priv_keys: Vec<BLSPrivKey>,
        state_key_pairs: Vec<StateKeyPair>,
        master_map: Arc<MasterMap<PubKey>>,
        l1_url: Url,
        l1_opt: L1ClientOptions,
        anvil_provider: Option<AnvilFillProvider>,
        signer: LocalSigner<SigningKey>,
        state_relay_url: Option<Url>,
        builder_port: Option<u16>,
        upgrades: BTreeMap<Version, Upgrade>,
    }

    pub fn staking_priv_keys(
        priv_keys: &[BLSPrivKey],
        state_key_pairs: &[StateKeyPair],
        num_nodes: usize,
    ) -> Vec<(PrivateKeySigner, BLSKeyPair, StateKeyPair)> {
        let seed = [42u8; 32];
        let mut rng = ChaCha20Rng::from_seed(seed); // Create a deterministic RNG
        let eth_key_pairs = (0..num_nodes).map(|_| SigningKey::random(&mut rng).into());
        eth_key_pairs
            .zip(priv_keys.iter())
            .zip(state_key_pairs.iter())
            .map(|((eth, bls), state)| (eth, bls.clone().into(), state.clone()))
            .collect()
    }

    impl<const NUM_NODES: usize> TestConfigBuilder<NUM_NODES> {
        pub fn builder_port(mut self, builder_port: Option<u16>) -> Self {
            self.builder_port = builder_port;
            self
        }

        pub fn state_relay_url(mut self, url: Url) -> Self {
            self.state_relay_url = Some(url);
            self
        }

        /// Sets the Anvil provider, constructed using the Anvil instance.
        /// Also sets the L1 URL based on the Anvil endpoint.
        /// The `AnvilProvider` can be used to configure the Anvil, for example,
        /// by enabling interval mining after the test network is initialized.
        pub fn anvil_provider(mut self, anvil: AnvilInstance) -> Self {
            self.l1_url = anvil.endpoint().parse().unwrap();
            let l1_client = L1Client::anvil(&anvil).expect("create l1 client");
            let anvil_provider = AnvilProvider::new(l1_client.provider, Arc::new(anvil));
            self.anvil_provider = Some(anvil_provider);
            self
        }

        /// Sets a custom L1 URL, overriding any previously set Anvil instance URL.
        /// This removes the anvil provider, as well as it is no longer needed
        pub fn l1_url(mut self, l1_url: Url) -> Self {
            self.anvil_provider = None;
            self.l1_url = l1_url;
            self
        }

        pub fn l1_opt(mut self, opt: L1ClientOptions) -> Self {
            self.l1_opt = opt;
            self
        }

        pub fn signer(mut self, signer: LocalSigner<SigningKey>) -> Self {
            self.signer = signer;
            self
        }

        pub fn upgrades<V: Versions>(mut self, upgrades: BTreeMap<Version, Upgrade>) -> Self {
            let upgrade = upgrades.get(&<V as Versions>::Upgrade::VERSION).unwrap();
            upgrade.set_hotshot_config_parameters(&mut self.config);
            self.upgrades = upgrades;
            self
        }

        /// Version specific upgrade setup. Extend to future upgrades
        /// by adding a branch to the `match` statement.
        pub async fn set_upgrades(mut self, version: Version) -> Self {
            let upgrade = match version {
                version if version >= EpochVersion::VERSION => {
                    tracing::debug!(?version, "upgrade version");
                    let blocks_per_epoch = self.config.epoch_height;
                    let epoch_start_block = self.config.epoch_start_block;

                    let (genesis_state, genesis_stake) = light_client_genesis_from_stake_table(
                        &self.config.hotshot_stake_table(),
                        STAKE_TABLE_CAPACITY_FOR_TEST,
                    )
                    .unwrap();

                    let validators =
                        staking_priv_keys(&self.priv_keys, &self.state_key_pairs, NUM_NODES);

                    let deployer = ProviderBuilder::new()
                        .wallet(EthereumWallet::from(self.signer.clone()))
                        .on_http(self.l1_url.clone());

                    let mut contracts = Contracts::new();
                    let args = DeployerArgsBuilder::default()
                        .deployer(deployer.clone())
                        .mock_light_client(true)
                        .genesis_lc_state(genesis_state)
                        .genesis_st_state(genesis_stake)
                        .blocks_per_epoch(blocks_per_epoch)
                        .epoch_start_block(epoch_start_block)
                        .multisig_pauser(self.signer.address())
                        .token_name("Espresso".to_string())
                        .token_symbol("ESP".to_string())
                        .initial_token_supply(U256::from(3590000000u64))
                        .ops_timelock_delay(U256::from(0))
                        .ops_timelock_admin(self.signer.address())
                        .ops_timelock_proposers(vec![self.signer.address()])
                        .ops_timelock_executors(vec![self.signer.address()])
                        .safe_exit_timelock_delay(U256::from(10))
                        .safe_exit_timelock_admin(self.signer.address())
                        .safe_exit_timelock_proposers(vec![self.signer.address()])
                        .safe_exit_timelock_executors(vec![self.signer.address()])
                        .build()
                        .unwrap();
                    args.deploy_all(&mut contracts)
                        .await
                        .expect("failed to deploy all contracts");

                    let st_addr = contracts
                        .address(Contract::StakeTableProxy)
                        .expect("StakeTableProxy address not found");
                    setup_stake_table_contract_for_test(
                        self.l1_url.clone(),
                        &deployer,
                        st_addr,
                        validators,
                        DelegationConfig::default(),
                    )
                    .await
                    .expect("stake table setup failed");

                    Upgrade::pos_view_based(st_addr)
                },
                _ => panic!("Upgrade not configured for version {version:?}"),
            };

            let mut upgrades = std::collections::BTreeMap::new();
            upgrade.set_hotshot_config_parameters(&mut self.config);
            upgrades.insert(version, upgrade);

            self.upgrades = upgrades;
            self
        }

        pub fn epoch_height(mut self, epoch_height: u64) -> Self {
            self.config.epoch_height = epoch_height;
            self
        }

        pub fn epoch_start_block(mut self, start_block: u64) -> Self {
            self.config.epoch_start_block = start_block;
            self
        }

        pub fn build(self) -> TestConfig<NUM_NODES> {
            TestConfig {
                config: self.config,
                priv_keys: self.priv_keys,
                state_key_pairs: self.state_key_pairs,
                master_map: self.master_map,
                l1_url: self.l1_url,
                l1_opt: self.l1_opt,
                signer: self.signer,
                state_relay_url: self.state_relay_url,
                builder_port: self.builder_port,
                upgrades: self.upgrades,
                anvil_provider: self.anvil_provider,
            }
        }

        pub fn stake_table_capacity(mut self, stake_table_capacity: usize) -> Self {
            self.config.stake_table_capacity = stake_table_capacity;
            self
        }
    }

    impl<const NUM_NODES: usize> Default for TestConfigBuilder<NUM_NODES> {
        fn default() -> Self {
            let num_nodes = NUM_NODES;

            // Generate keys for the nodes.
            let seed = [0; 32];
            let (pub_keys, priv_keys): (Vec<_>, Vec<_>) = (0..num_nodes)
                .map(|i| <PubKey as SignatureKey>::generated_from_seed_indexed(seed, i as u64))
                .unzip();
            let state_key_pairs = (0..num_nodes)
                .map(|i| StateKeyPair::generate_from_seed_indexed(seed, i as u64))
                .collect::<Vec<_>>();
            let known_nodes_with_stake = pub_keys
                .iter()
                .zip(&state_key_pairs)
                .map(|(pub_key, state_key_pair)| PeerConfig::<SeqTypes> {
                    stake_table_entry: pub_key.stake_table_entry(U256::from(1)),
                    state_ver_key: state_key_pair.ver_key(),
                })
                .collect::<Vec<_>>();

            let master_map = MasterMap::new();

            let config: HotShotConfig<SeqTypes> = HotShotConfig {
                fixed_leader_for_gpuvid: 0,
                num_nodes_with_stake: num_nodes.try_into().unwrap(),
                known_da_nodes: known_nodes_with_stake.clone(),
                known_nodes_with_stake: known_nodes_with_stake.clone(),
                next_view_timeout: Duration::from_secs(5).as_millis() as u64,
                num_bootstrap: 1usize,
                da_staked_committee_size: num_nodes,
                view_sync_timeout: Duration::from_secs(1),
                data_request_delay: Duration::from_secs(1),
                builder_urls: vec1::vec1![Url::parse(&format!(
                    "http://127.0.0.1:{}",
                    pick_unused_port().unwrap()
                ))
                .unwrap()],
                builder_timeout: Duration::from_secs(1),
                start_threshold: (
                    known_nodes_with_stake.clone().len() as u64,
                    known_nodes_with_stake.clone().len() as u64,
                ),
                start_proposing_view: 0,
                stop_proposing_view: 0,
                start_voting_view: 0,
                stop_voting_view: 0,
                start_proposing_time: 0,
                start_voting_time: 0,
                stop_proposing_time: 0,
                stop_voting_time: 0,
                epoch_height: 30,
                epoch_start_block: 1,
                stake_table_capacity: hotshot_types::light_client::DEFAULT_STAKE_TABLE_CAPACITY,
                drb_difficulty: 10,
                drb_upgrade_difficulty: 20,
            };

            let anvil = Anvil::new().args(["--slots-in-an-epoch", "0"]).spawn();

            let l1_client = L1Client::anvil(&anvil).expect("failed to create l1 client");
            let anvil_provider = AnvilProvider::new(l1_client.provider, Arc::new(anvil));

            let l1_signer_key = anvil_provider.anvil().keys()[0].clone();
            let signer = LocalSigner::from(l1_signer_key);

            Self {
                config,
                priv_keys,
                state_key_pairs,
                master_map,
                l1_url: anvil_provider.anvil().endpoint().parse().unwrap(),
                l1_opt: L1ClientOptions {
                    stake_table_update_interval: Duration::from_secs(5),
                    l1_events_max_block_range: 1000,
                    l1_polling_interval: Duration::from_secs(1),
                    subscription_timeout: Duration::from_secs(5),
                    ..Default::default()
                },
                anvil_provider: Some(anvil_provider),
                signer,
                state_relay_url: None,
                builder_port: None,
                upgrades: Default::default(),
            }
        }
    }

    #[derive(Clone)]
    pub struct TestConfig<const NUM_NODES: usize> {
        config: HotShotConfig<SeqTypes>,
        priv_keys: Vec<BLSPrivKey>,
        state_key_pairs: Vec<StateKeyPair>,
        master_map: Arc<MasterMap<PubKey>>,
        l1_url: Url,
        l1_opt: L1ClientOptions,
        anvil_provider: Option<AnvilFillProvider>,
        signer: LocalSigner<SigningKey>,
        state_relay_url: Option<Url>,
        builder_port: Option<u16>,
        upgrades: BTreeMap<Version, Upgrade>,
    }

    impl<const NUM_NODES: usize> TestConfig<NUM_NODES> {
        pub fn num_nodes(&self) -> usize {
            self.priv_keys.len()
        }

        pub fn hotshot_config(&self) -> &HotShotConfig<SeqTypes> {
            &self.config
        }

        pub fn set_builder_urls(&mut self, builder_urls: vec1::Vec1<Url>) {
            self.config.builder_urls = builder_urls;
        }

        pub fn builder_port(&self) -> Option<u16> {
            self.builder_port
        }

        pub fn signer(&self) -> LocalSigner<SigningKey> {
            self.signer.clone()
        }

        pub fn l1_url(&self) -> Url {
            self.l1_url.clone()
        }
        pub fn anvil(&self) -> Option<&AnvilFillProvider> {
            self.anvil_provider.as_ref()
        }

        pub fn get_upgrade_map(&self) -> UpgradeMap {
            self.upgrades.clone().into()
        }

        pub fn upgrades(&self) -> BTreeMap<Version, Upgrade> {
            self.upgrades.clone()
        }

        pub fn staking_priv_keys(&self) -> Vec<(PrivateKeySigner, BLSKeyPair, StateKeyPair)> {
            staking_priv_keys(&self.priv_keys, &self.state_key_pairs, self.num_nodes())
        }

        pub async fn init_nodes<V: Versions>(
            &self,
            bind_version: V,
        ) -> Vec<SequencerContext<network::Memory, NoStorage, V>> {
            join_all((0..self.num_nodes()).map(|i| async move {
                self.init_node(
                    i,
                    ValidatedState::default(),
                    no_storage::Options,
                    Some(NullStateCatchup::default()),
                    None,
                    &NoMetrics,
                    STAKE_TABLE_CAPACITY_FOR_TEST,
                    NullEventConsumer,
                    bind_version,
                    Default::default(),
                )
                .await
            }))
            .await
        }

        pub fn known_nodes_with_stake(&self) -> &[PeerConfig<SeqTypes>] {
            &self.config.known_nodes_with_stake
        }

        #[allow(clippy::too_many_arguments)]
        pub async fn init_node<V: Versions, P: PersistenceOptions>(
            &self,
            i: usize,
            mut state: ValidatedState,
            mut persistence_opt: P,
            state_peers: Option<impl StateCatchup + 'static>,
            storage: Option<RequestResponseStorage>,
            metrics: &dyn Metrics,
            stake_table_capacity: usize,
            event_consumer: impl EventConsumer + 'static,
            bind_version: V,
            upgrades: BTreeMap<Version, Upgrade>,
        ) -> SequencerContext<network::Memory, P::Persistence, V> {
            let config = self.config.clone();
            let my_peer_config = &config.known_nodes_with_stake[i];
            let is_da = config.known_da_nodes.contains(my_peer_config);

            // Create our own (private, local) validator config
            let validator_config = ValidatorConfig {
                public_key: my_peer_config.stake_table_entry.stake_key,
                private_key: self.priv_keys[i].clone(),
                stake_value: my_peer_config.stake_table_entry.stake_amount,
                state_public_key: self.state_key_pairs[i].ver_key(),
                state_private_key: self.state_key_pairs[i].sign_key(),
                is_da,
            };

            let topics = if is_da {
                vec![Topic::Global, Topic::Da]
            } else {
                vec![Topic::Global]
            };

            let network = Arc::new(MemoryNetwork::new(
                &my_peer_config.stake_table_entry.stake_key,
                &self.master_map,
                &topics,
                None,
            ));

            // Make sure the builder account is funded.
            let builder_account = Self::builder_key().fee_account();
            tracing::info!(%builder_account, "prefunding builder account");
            state.prefund_account(builder_account, U256::MAX.into());

            let persistence = persistence_opt.create().await.unwrap();

            let chain_config = state.chain_config.resolve().unwrap_or_default();

            // Create an empty list of catchup providers
            let catchup_providers = ParallelStateCatchup::new(&[]);

            // If we have the state peers, add them
            if let Some(state_peers) = state_peers {
                catchup_providers.add_provider(Arc::new(state_peers));
            }

            // If we have a working local catchup provider, add it
            match persistence
                .clone()
                .into_catchup_provider(BackoffParams::default())
            {
                Ok(local_catchup) => {
                    catchup_providers.add_provider(local_catchup);
                },
                Err(e) => {
                    tracing::warn!(
                        "Failed to create local catchup provider: {e:#}. Only using remote \
                         catchup."
                    );
                },
            };

            let l1_client = self
                .l1_opt
                .clone()
                .connect(vec![self.l1_url.clone()])
                .expect("failed to create L1 client");
            l1_client.spawn_tasks().await;

            let fetcher = Fetcher::new(
                Arc::new(catchup_providers.clone()),
                Arc::new(Mutex::new(persistence.clone())),
                l1_client.clone(),
                chain_config,
            );
            fetcher.spawn_update_loop().await;

<<<<<<< HEAD
            let block_reward = fetcher.fetch_block_reward().await.ok();
=======
            let block_reward = fetcher.fetch_fixed_block_reward().await.ok();
>>>>>>> 2470ec5b
            let mut membership = EpochCommittees::new_stake(
                config.known_nodes_with_stake.clone(),
                config.known_da_nodes.clone(),
                block_reward,
                fetcher,
                config.epoch_height,
            );
            membership.reload_stake(50).await;

            let membership = Arc::new(RwLock::new(membership));
            let persistence = Arc::new(persistence);

            let coordinator = EpochMembershipCoordinator::new(
                membership,
                config.epoch_height,
                &persistence.clone(),
            );

            let node_state = NodeState::new(
                i as u64,
                chain_config,
                l1_client,
                Arc::new(catchup_providers.clone()),
                V::Base::VERSION,
                coordinator.clone(),
                Version { major: 0, minor: 1 },
            )
            .with_current_version(V::Base::version())
            .with_genesis(state)
            .with_epoch_height(config.epoch_height)
            .with_upgrades(upgrades)
            .with_epoch_start_block(config.epoch_start_block);

            tracing::info!(
                i,
                key = %my_peer_config.stake_table_entry.stake_key,
                state_key = %my_peer_config.state_ver_key,
                "starting node",
            );

            SequencerContext::init(
                NetworkConfig {
                    config,
                    // For testing, we use a fake network, so the rest of the network config beyond
                    // the base consensus config does not matter.
                    ..Default::default()
                },
                validator_config,
                coordinator,
                node_state,
                storage,
                catchup_providers,
                persistence,
                network,
                self.state_relay_url.clone(),
                metrics,
                stake_table_capacity,
                event_consumer,
                bind_version,
                Default::default(),
            )
            .await
            .unwrap()
        }

        pub fn builder_key() -> EthKeyPair {
            FeeAccount::generated_from_seed_indexed([1; 32], 0).1
        }
    }

    // Wait for decide event, make sure it matches submitted transaction. Return the block number
    // containing the transaction and the block payload size
    pub async fn wait_for_decide_on_handle(
        events: &mut (impl Stream<Item = Event> + Unpin),
        submitted_txn: &Transaction,
    ) -> (u64, usize) {
        let commitment = submitted_txn.commit();

        // Keep getting events until we see a Decide event
        loop {
            let event = events.next().await.unwrap();
            tracing::info!("Received event from handle: {event:?}");

            if let Decide { leaf_chain, .. } = event.event {
                if let Some((height, size)) =
                    leaf_chain.iter().find_map(|LeafInfo { leaf, .. }| {
                        if leaf
                            .block_payload()
                            .as_ref()?
                            .transaction_commitments(leaf.block_header().metadata())
                            .contains(&commitment)
                        {
                            let size = leaf.block_payload().unwrap().encode().len();
                            Some((leaf.block_header().block_number(), size))
                        } else {
                            None
                        }
                    })
                {
                    tracing::info!(height, "transaction {commitment} sequenced");
                    return (height, size);
                }
            } else {
                // Keep waiting
            }
        }
    }
}

#[cfg(test)]
mod test {

    use alloy::node_bindings::Anvil;
    use espresso_types::{Header, MockSequencerVersions, NamespaceId, Payload, Transaction};
    use futures::StreamExt;
    use hotshot::types::EventType::Decide;
    use hotshot_example_types::node_types::TestVersions;
    use hotshot_types::{
        event::LeafInfo,
        traits::block_contents::{BlockHeader, BlockPayload},
    };
    use sequencer_utils::test_utils::setup_test;
    use testing::{wait_for_decide_on_handle, TestConfigBuilder};

    use self::testing::run_test_builder;
    use super::*;

    #[tokio::test(flavor = "multi_thread")]
    async fn test_skeleton_instantiation() {
        setup_test();
        // Assign `config` so it isn't dropped early.
        let anvil = Anvil::new().spawn();
        let url = anvil.endpoint_url();
        const NUM_NODES: usize = 5;
        let mut config = TestConfigBuilder::<NUM_NODES>::default()
            .l1_url(url)
            .build();

        let (builder_task, builder_url) = run_test_builder::<NUM_NODES>(None).await;

        config.set_builder_urls(vec1::vec1![builder_url]);

        let handles = config.init_nodes(MockSequencerVersions::new()).await;

        let handle_0 = &handles[0];

        // Hook the builder up to the event stream from the first node
        builder_task.start(Box::new(handle_0.event_stream().await));

        let mut events = handle_0.event_stream().await;

        for handle in handles.iter() {
            handle.start_consensus().await;
        }

        // Submit target transaction to handle
        let txn = Transaction::new(NamespaceId::from(1_u32), vec![1, 2, 3]);
        handles[0]
            .submit_transaction(txn.clone())
            .await
            .expect("Failed to submit transaction");
        tracing::info!("Submitted transaction to handle: {txn:?}");

        wait_for_decide_on_handle(&mut events, &txn).await;
    }

    #[tokio::test(flavor = "multi_thread")]
    async fn test_header_invariants() {
        setup_test();

        let success_height = 30;
        // Assign `config` so it isn't dropped early.
        let anvil = Anvil::new().spawn();
        let url = anvil.endpoint_url();
        const NUM_NODES: usize = 5;
        let mut config = TestConfigBuilder::<NUM_NODES>::default()
            .l1_url(url)
            .build();

        let (builder_task, builder_url) = run_test_builder::<NUM_NODES>(None).await;

        config.set_builder_urls(vec1::vec1![builder_url]);
        let handles = config.init_nodes(MockSequencerVersions::new()).await;

        let handle_0 = &handles[0];

        let mut events = handle_0.event_stream().await;

        // Hook the builder up to the event stream from the first node
        builder_task.start(Box::new(handle_0.event_stream().await));

        for handle in handles.iter() {
            handle.start_consensus().await;
        }

        let mut parent = {
            // TODO refactor repeated code from other tests
            let (genesis_payload, genesis_ns_table) =
                Payload::from_transactions([], &ValidatedState::default(), &NodeState::mock())
                    .await
                    .unwrap();

            let genesis_state = NodeState::mock();
            Header::genesis::<TestVersions>(&genesis_state, genesis_payload, &genesis_ns_table)
        };

        loop {
            let event = events.next().await.unwrap();
            tracing::info!("Received event from handle: {event:?}");
            let Decide { leaf_chain, .. } = event.event else {
                continue;
            };
            tracing::info!("Got decide {leaf_chain:?}");

            // Check that each successive header satisfies invariants relative to its parent: all
            // the fields which should be monotonic are.
            for LeafInfo { leaf, .. } in leaf_chain.iter().rev() {
                let header = leaf.block_header().clone();
                if header.height() == 0 {
                    parent = header;
                    continue;
                }
                assert_eq!(header.height(), parent.height() + 1);
                assert!(header.timestamp() >= parent.timestamp());
                assert!(header.l1_head() >= parent.l1_head());
                assert!(header.l1_finalized() >= parent.l1_finalized());
                parent = header;
            }

            if parent.height() >= success_height {
                break;
            }
        }
    }
}<|MERGE_RESOLUTION|>--- conflicted
+++ resolved
@@ -523,11 +523,7 @@
         genesis.chain_config,
     );
     fetcher.spawn_update_loop().await;
-<<<<<<< HEAD
-    let block_reward = fetcher.fetch_block_reward().await.ok();
-=======
     let block_reward = fetcher.fetch_fixed_block_reward().await.ok();
->>>>>>> 2470ec5b
     // Create the HotShot membership
     let mut membership = EpochCommittees::new_stake(
         network_config.config.known_nodes_with_stake.clone(),
@@ -1251,11 +1247,7 @@
             );
             fetcher.spawn_update_loop().await;
 
-<<<<<<< HEAD
-            let block_reward = fetcher.fetch_block_reward().await.ok();
-=======
             let block_reward = fetcher.fetch_fixed_block_reward().await.ok();
->>>>>>> 2470ec5b
             let mut membership = EpochCommittees::new_stake(
                 config.known_nodes_with_stake.clone(),
                 config.known_da_nodes.clone(),
