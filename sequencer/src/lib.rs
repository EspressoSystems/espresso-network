pub mod api;
pub mod catchup;
pub mod context;
pub mod genesis;
mod proposal_fetcher;
mod request_response;

mod external_event_handler;
pub mod options;
pub mod state_signature;

mod restart_tests;

mod message_compat_tests;

use std::sync::Arc;

use anyhow::Context;
use async_lock::RwLock;
use catchup::StatePeers;
use context::SequencerContext;
use espresso_types::{
    traits::{EventConsumer, LocalAndRemoteStateCatchup, MembershipPersistence, StateCatchup},
    BackoffParams, EpochCommittees, L1ClientOptions, NodeState, PubKey, SeqTypes,
    SolverAuctionResultsProvider, ValidatedState,
};
use ethers_conv::ToAlloy;
use genesis::L1Finalized;
// Should move `STAKE_TABLE_CAPACITY` in the sequencer repo when we have variate stake table support
use hotshot_libp2p_networking::network::behaviours::dht::store::persistent::DhtNoPersistence;
use hotshot_query_service::data_source::storage::SqlStorage;
use libp2p::Multiaddr;
use network::libp2p::split_off_peer_id;
use options::Identity;
use proposal_fetcher::ProposalFetcherConfig;
use state_signature::static_stake_table_commitment;
use tokio::select;
use tracing::info;
use url::Url;
pub mod persistence;
pub mod state;
use std::{fmt::Debug, marker::PhantomData, time::Duration};

use derivative::Derivative;
use espresso_types::v0::traits::SequencerPersistence;
pub use genesis::Genesis;
use hotshot::{
    traits::implementations::{
        derive_libp2p_multiaddr, derive_libp2p_peer_id, CdnMetricsValue, CdnTopic,
        CombinedNetworks, GossipConfig, KeyPair, Libp2pNetwork, MemoryNetwork, PushCdnNetwork,
        RequestResponseConfig, WrappedSignatureKey,
    },
    types::SignatureKey,
    MarketplaceConfig,
};
use hotshot_orchestrator::client::{get_complete_config, OrchestratorClient};
use hotshot_types::{
    data::ViewNumber,
    epoch_membership::EpochMembershipCoordinator,
    light_client::{StateKeyPair, StateSignKey},
    signature_key::{BLSPrivKey, BLSPubKey},
    traits::{
        metrics::{Metrics, NoMetrics},
        network::ConnectedNetwork,
        node_implementation::{NodeImplementation, NodeType, Versions},
    },
    utils::BuilderCommitment,
    ValidatorConfig,
};
pub use options::Options;
use serde::{Deserialize, Serialize};
use vbs::version::{StaticVersion, StaticVersionType};
pub mod network;

mod run;
pub use run::main;

/// The Sequencer node is generic over the hotshot CommChannel.
#[derive(Derivative, Serialize, Deserialize)]
#[derivative(
    Copy(bound = ""),
    Debug(bound = ""),
    Default(bound = ""),
    PartialEq(bound = ""),
    Eq(bound = ""),
    Hash(bound = "")
)]
pub struct Node<N: ConnectedNetwork<PubKey>, P: SequencerPersistence>(PhantomData<fn(&N, &P)>);

// Using derivative to derive Clone triggers the clippy lint
// https://rust-lang.github.io/rust-clippy/master/index.html#/incorrect_clone_impl_on_copy_type
impl<N: ConnectedNetwork<PubKey>, P: SequencerPersistence> Clone for Node<N, P> {
    fn clone(&self) -> Self {
        *self
    }
}

pub type SequencerApiVersion = StaticVersion<0, 1>;

impl<N: ConnectedNetwork<PubKey>, P: SequencerPersistence> NodeImplementation<SeqTypes>
    for Node<N, P>
{
    type Network = N;
    type Storage = Arc<P>;
    type AuctionResultsProvider = SolverAuctionResultsProvider;
}

#[derive(Clone, Debug)]
pub struct NetworkParams {
    /// The address where a CDN marshal is located
    pub cdn_endpoint: String,
    pub orchestrator_url: Url,
    pub state_relay_server_url: Url,
    pub private_staking_key: BLSPrivKey,
    pub private_state_key: StateSignKey,
    pub state_peers: Vec<Url>,
    pub config_peers: Option<Vec<Url>>,
    pub catchup_backoff: BackoffParams,
    /// The address to advertise as our public API's URL
    pub public_api_url: Option<Url>,

    /// The address to send to other Libp2p nodes to contact us
    pub libp2p_advertise_address: String,
    /// The address to bind to for Libp2p
    pub libp2p_bind_address: String,
    /// The (optional) bootstrap node addresses for Libp2p. If supplied, these will
    /// override the bootstrap nodes specified in the config file.
    pub libp2p_bootstrap_nodes: Option<Vec<Multiaddr>>,

    /// The heartbeat interval
    pub libp2p_heartbeat_interval: Duration,

    /// The number of past heartbeats to gossip about
    pub libp2p_history_gossip: usize,
    /// The number of past heartbeats to remember the full messages for
    pub libp2p_history_length: usize,

    /// The target number of peers in the mesh
    pub libp2p_mesh_n: usize,
    /// The maximum number of peers in the mesh
    pub libp2p_mesh_n_high: usize,
    /// The minimum number of peers in the mesh
    pub libp2p_mesh_n_low: usize,
    /// The minimum number of mesh peers that must be outbound
    pub libp2p_mesh_outbound_min: usize,

    /// The maximum gossip message size
    pub libp2p_max_gossip_transmit_size: usize,

    /// The maximum direct message size
    pub libp2p_max_direct_transmit_size: u64,

    /// The maximum number of IHAVE messages to accept from a Libp2p peer within a heartbeat
    pub libp2p_max_ihave_length: usize,

    /// The maximum number of IHAVE messages to accept from a Libp2p peer within a heartbeat
    pub libp2p_max_ihave_messages: usize,

    /// The time period that message hashes are stored in the cache
    pub libp2p_published_message_ids_cache_time: Duration,

    /// The time to wait for a Libp2p message requested through IWANT following an IHAVE advertisement
    pub libp2p_iwant_followup_time: Duration,

    /// The maximum number of Libp2p messages we will process in a given RPC
    pub libp2p_max_messages_per_rpc: Option<usize>,

    /// How many times we will allow a peer to request the same message id through IWANT gossip before we start ignoring them
    pub libp2p_gossip_retransmission: u32,

    /// If enabled newly created messages will always be sent to all peers that are subscribed to the topic and have a good enough score
    pub libp2p_flood_publish: bool,

    /// The time period that Libp2p message hashes are stored in the cache
    pub libp2p_duplicate_cache_time: Duration,

    /// Time to live for Libp2p fanout peers
    pub libp2p_fanout_ttl: Duration,

    /// Initial delay in each Libp2p heartbeat
    pub libp2p_heartbeat_initial_delay: Duration,

    /// How many Libp2p peers we will emit gossip to at each heartbeat
    pub libp2p_gossip_factor: f64,

    /// Minimum number of Libp2p peers to emit gossip to during a heartbeat
    pub libp2p_gossip_lazy: usize,
}

pub struct L1Params {
    pub urls: Vec<Url>,
    pub options: L1ClientOptions,
}

#[allow(clippy::too_many_arguments)]
pub async fn init_node<P: SequencerPersistence + MembershipPersistence, V: Versions>(
    genesis: Genesis,
    network_params: NetworkParams,
    metrics: &dyn Metrics,
    persistence: P,
    l1_params: L1Params,
    storage: Option<Arc<SqlStorage>>,
    seq_versions: V,
    event_consumer: impl EventConsumer + 'static,
    is_da: bool,
    identity: Identity,
    marketplace_config: MarketplaceConfig<SeqTypes, Node<network::Production, P>>,
    proposal_fetcher_config: ProposalFetcherConfig,
) -> anyhow::Result<SequencerContext<network::Production, P, V>> {
    // Expose git information via status API.
    metrics
        .text_family(
            "version".into(),
            vec!["rev".into(), "desc".into(), "timestamp".into()],
        )
        .create(vec![
            env!("VERGEN_GIT_SHA").into(),
            env!("VERGEN_GIT_DESCRIBE").into(),
            env!("VERGEN_GIT_COMMIT_TIMESTAMP").into(),
        ]);

    // Expose Node Entity Information via the status/metrics API
    metrics
        .text_family(
            "node_identity_general".into(),
            vec![
                "name".into(),
                "company_name".into(),
                "company_website".into(),
                "operating_system".into(),
                "node_type".into(),
                "network_type".into(),
            ],
        )
        .create(vec![
            identity.node_name.unwrap_or("".into()),
            identity.company_name.unwrap_or("".into()),
            identity
                .company_website
                .map(|u| u.into())
                .unwrap_or("".into()),
            identity.operating_system.unwrap_or("".into()),
            identity.node_type.unwrap_or("".into()),
            identity.network_type.unwrap_or("".into()),
        ]);

    // Expose Node Identity Location via the status/metrics API
    metrics
        .text_family(
            "node_identity_location".into(),
            vec!["country".into(), "latitude".into(), "longitude".into()],
        )
        .create(vec![
            identity.country_code.unwrap_or("".into()),
            identity
                .latitude
                .map(|l| l.to_string())
                .unwrap_or("".into()),
            identity
                .longitude
                .map(|l| l.to_string())
                .unwrap_or("".into()),
        ]);

    // Stick our public key in `metrics` so it is easily accessible via the status API.
    let pub_key = BLSPubKey::from_private(&network_params.private_staking_key);
    metrics
        .text_family("node".into(), vec!["key".into()])
        .create(vec![pub_key.to_string()]);

    // Parse the Libp2p bind and advertise addresses to multiaddresses
    let libp2p_bind_address = derive_libp2p_multiaddr(&network_params.libp2p_bind_address)
        .with_context(|| {
            format!(
                "Failed to derive Libp2p bind address of {}",
                &network_params.libp2p_bind_address
            )
        })?;
    let libp2p_advertise_address =
        derive_libp2p_multiaddr(&network_params.libp2p_advertise_address).with_context(|| {
            format!(
                "Failed to derive Libp2p advertise address of {}",
                &network_params.libp2p_advertise_address
            )
        })?;

    info!("Libp2p bind address: {}", libp2p_bind_address);
    info!("Libp2p advertise address: {}", libp2p_advertise_address);

    // Orchestrator client
    let orchestrator_client = OrchestratorClient::new(network_params.orchestrator_url);
    let state_key_pair = StateKeyPair::from_sign_key(network_params.private_state_key);
    let validator_config = ValidatorConfig {
        public_key: pub_key,
        private_key: network_params.private_staking_key,
        stake_value: 1,
        state_key_pair,
        is_da,
    };

    // Derive our Libp2p public key from our private key
    let libp2p_public_key = derive_libp2p_peer_id::<<SeqTypes as NodeType>::SignatureKey>(
        &validator_config.private_key,
    )
    .with_context(|| "Failed to derive Libp2p peer ID")?;

    // Print the libp2p public key
    info!("Starting Libp2p with PeerID: {}", libp2p_public_key);

    let (mut network_config, wait_for_orchestrator) = match (
        persistence.load_config().await?,
        network_params.config_peers,
    ) {
        (Some(config), _) => {
            tracing::info!("loaded network config from storage, rejoining existing network");
            (config, false)
        },
        // If we were told to fetch the config from an already-started peer, do so.
        (None, Some(peers)) => {
            tracing::info!(?peers, "loading network config from peers");
            let peers = StatePeers::<SequencerApiVersion>::from_urls(
                peers,
                network_params.catchup_backoff,
                &NoMetrics,
            );
            let config = peers.fetch_config(validator_config.clone()).await?;

            tracing::info!(
                node_id = config.node_index,
                stake_table = ?config.config.known_nodes_with_stake,
                "loaded config",
            );
            persistence.save_config(&config).await?;
            (config, false)
        },
        // Otherwise, this is a fresh network; load from the orchestrator.
        (None, None) => {
            tracing::info!("loading network config from orchestrator");
            tracing::error!(
                "waiting for other nodes to connect, DO NOT RESTART until fully connected"
            );
            let config = get_complete_config(
                &orchestrator_client,
                validator_config.clone(),
                // Register in our Libp2p advertise address and public key so other nodes
                // can contact us on startup
                Some(libp2p_advertise_address),
                Some(libp2p_public_key),
            )
            .await?
            .0;

            tracing::info!(
                node_id = config.node_index,
                stake_table = ?config.config.known_nodes_with_stake,
                "loaded config",
            );
            persistence.save_config(&config).await?;
            tracing::error!("all nodes connected");
            (config, true)
        },
    };

    if let Some(upgrade) = genesis.upgrades.get(&V::Upgrade::VERSION) {
        upgrade.set_hotshot_config_parameters(&mut network_config.config);
    }

    let epoch_height = genesis.epoch_height.unwrap_or_default();
    tracing::info!("setting epoch height={epoch_height:?}");
    network_config.config.epoch_height = epoch_height;

    // If the `Libp2p` bootstrap nodes were supplied via the command line, override those
    // present in the config file.
    if let Some(bootstrap_nodes) = network_params.libp2p_bootstrap_nodes {
        if let Some(libp2p_config) = network_config.libp2p_config.as_mut() {
            // If the libp2p configuration is present, we can override the bootstrap nodes.

            // Split off the peer ID from the addresses
            libp2p_config.bootstrap_nodes = bootstrap_nodes
                .into_iter()
                .map(split_off_peer_id)
                .collect::<Result<Vec<_>, _>>()
                .with_context(|| "Failed to parse peer ID from bootstrap node")?;
        } else {
            // If not, don't try launching with them. Eventually we may want to
            // provide a default configuration here instead.
            tracing::warn!("No libp2p configuration found, ignoring supplied bootstrap nodes");
        }
    }

    let node_index = network_config.node_index;

    // If we are a DA node, we need to subscribe to the DA topic
    let topics = {
        let mut topics = vec![CdnTopic::Global];
        if is_da {
            topics.push(CdnTopic::Da);
        }
        topics
    };

    // Initialize the push CDN network (and perform the initial connection)
    let cdn_network = PushCdnNetwork::new(
        network_params.cdn_endpoint,
        topics,
        KeyPair {
            public_key: WrappedSignatureKey(validator_config.public_key),
            private_key: validator_config.private_key.clone(),
        },
        CdnMetricsValue::new(metrics),
    )
    .with_context(|| format!("Failed to create CDN network {node_index}"))?;

    // Configure gossipsub based on the command line options
    let gossip_config = GossipConfig {
        heartbeat_interval: network_params.libp2p_heartbeat_interval,
        history_gossip: network_params.libp2p_history_gossip,
        history_length: network_params.libp2p_history_length,
        mesh_n: network_params.libp2p_mesh_n,
        mesh_n_high: network_params.libp2p_mesh_n_high,
        mesh_n_low: network_params.libp2p_mesh_n_low,
        mesh_outbound_min: network_params.libp2p_mesh_outbound_min,
        max_ihave_messages: network_params.libp2p_max_ihave_messages,
        max_transmit_size: network_params.libp2p_max_gossip_transmit_size,
        max_ihave_length: network_params.libp2p_max_ihave_length,
        published_message_ids_cache_time: network_params.libp2p_published_message_ids_cache_time,
        iwant_followup_time: network_params.libp2p_iwant_followup_time,
        max_messages_per_rpc: network_params.libp2p_max_messages_per_rpc,
        gossip_retransmission: network_params.libp2p_gossip_retransmission,
        flood_publish: network_params.libp2p_flood_publish,
        duplicate_cache_time: network_params.libp2p_duplicate_cache_time,
        fanout_ttl: network_params.libp2p_fanout_ttl,
        heartbeat_initial_delay: network_params.libp2p_heartbeat_initial_delay,
        gossip_factor: network_params.libp2p_gossip_factor,
        gossip_lazy: network_params.libp2p_gossip_lazy,
    };

    // Configure request/response based on the command line options
    let request_response_config = RequestResponseConfig {
        request_size_maximum: network_params.libp2p_max_direct_transmit_size,
        response_size_maximum: network_params.libp2p_max_direct_transmit_size,
    };

    let l1_client = l1_params
        .options
        .with_metrics(metrics)
        .connect(l1_params.urls)
        .with_context(|| "failed to create L1 client")?;

    l1_client.spawn_tasks().await;
    let l1_genesis = match genesis.l1_finalized {
        L1Finalized::Block(b) => b,
        L1Finalized::Number { number } => l1_client.wait_for_finalized_block(number).await,
        L1Finalized::Timestamp { timestamp } => {
            l1_client
                .wait_for_finalized_block_with_timestamp(
                    ethers::types::U256::from(timestamp.unix_timestamp()).to_alloy(),
                )
                .await
        },
    };

    let mut genesis_state = ValidatedState {
        chain_config: genesis.chain_config.into(),
        ..Default::default()
    };
    for (address, amount) in genesis.accounts {
        tracing::info!(%address, %amount, "Prefunding account for demo");
        genesis_state.prefund_account(address, amount);
    }

    // Create the local catchup provider
    let local_catchup_provider = persistence
        .clone()
        .into_catchup_provider(network_params.catchup_backoff)
        .ok()
        .or_else(|| {
            tracing::error!("Failed to create local catchup provider. Using remote only");
            None
        });

    // Create the state catchup with the local provider. The remote provider will be added later.
    let state_catchup: Arc<
        LocalAndRemoteStateCatchup<Arc<dyn StateCatchup>, Arc<dyn StateCatchup>>,
    > = Arc::new(LocalAndRemoteStateCatchup::new(local_catchup_provider));

    // Create the HotShot membership
    let membership = EpochCommittees::new_stake(
        network_config.config.known_nodes_with_stake.clone(),
        network_config.config.known_da_nodes.clone(),
        l1_client.clone(),
        genesis
            .chain_config
            .stake_table_contract
            .map(|a| a.to_alloy()),
        state_catchup.clone(),
        persistence.clone(),
    );

    let membership: Arc<RwLock<EpochCommittees>> = Arc::new(RwLock::new(membership));
    let coordinator =
        EpochMembershipCoordinator::new(membership, network_config.config.epoch_height);

    let instance_state = NodeState {
        chain_config: genesis.chain_config,
        l1_client,
        genesis_header: genesis.header,
        genesis_state,
        l1_genesis: Some(l1_genesis),
        node_id: node_index,
        upgrades: genesis.upgrades,
        current_version: V::Base::VERSION,
<<<<<<< HEAD
        epoch_height: None,
        state_catchup: state_catchup.clone(),
=======
        epoch_height: Some(epoch_height),
        peers,
>>>>>>> 82d63e52
        coordinator: coordinator.clone(),
    };

    // Initialize the Libp2p network
    let network = {
        let p2p_network = Libp2pNetwork::from_config(
            network_config.clone(),
            DhtNoPersistence,
            coordinator.membership().clone(),
            gossip_config,
            request_response_config,
            libp2p_bind_address,
            &validator_config.public_key,
            // We need the private key so we can derive our Libp2p keypair
            // (using https://docs.rs/blake3/latest/blake3/fn.derive_key.html)
            &validator_config.private_key,
            hotshot::traits::implementations::Libp2pMetricsValue::new(metrics),
        )
        .await
        .with_context(|| {
            format!(
                "Failed to create libp2p network on node {node_index}; binding to {:?}",
                network_params.libp2p_bind_address
            )
        })?;

        tracing::warn!("Waiting for at least one connection to be initialized");
        select! {
            _ = cdn_network.wait_for_ready() => {
                tracing::warn!("CDN connection initialized");
            },
            _ = p2p_network.wait_for_ready() => {
                tracing::warn!("P2P connection initialized");
            },
        };

        // Combine the CDN and P2P networks
        Arc::from(CombinedNetworks::new(
            cdn_network,
            p2p_network,
            Some(Duration::from_secs(1)),
        ))
    };

    let mut ctx = SequencerContext::init(
        network_config,
        validator_config,
        coordinator,
        instance_state,
        state_catchup,
        storage,
        persistence,
        network,
        Some(network_params.state_relay_server_url),
        metrics,
        genesis.stake_table.capacity,
        event_consumer,
        seq_versions,
        marketplace_config,
        proposal_fetcher_config,
    )
    .await?;
    if wait_for_orchestrator {
        ctx = ctx.wait_for_orchestrator(orchestrator_client);
    }
    Ok(ctx)
}

pub fn empty_builder_commitment() -> BuilderCommitment {
    BuilderCommitment::from_bytes([])
}

#[cfg(any(test, feature = "testing"))]
pub mod testing {
    use std::{
        collections::{BTreeMap, HashMap},
        time::Duration,
    };

    use async_lock::RwLock;
    use catchup::NullStateCatchup;
    use committable::Committable;
    use espresso_types::{
        eth_signature_key::EthKeyPair,
        v0::traits::{EventConsumer, NullEventConsumer, PersistenceOptions, StateCatchup},
        Event, FeeAccount, L1Client, MarketplaceVersion, NetworkConfig, PubKey, SeqTypes,
        Transaction, Upgrade,
    };
    use ethers::types::U256;
    use futures::{
        future::join_all,
        stream::{Stream, StreamExt},
    };
    use hotshot::{
        traits::{
            implementations::{MasterMap, MemoryNetwork},
            BlockPayload,
        },
        types::EventType::Decide,
    };
    use hotshot_query_service::data_source::storage::SqlStorage;
    use hotshot_stake_table::vec_based::StakeTable;
    use hotshot_testing::block_builder::{
        BuilderTask, SimpleBuilderImplementation, TestBuilderImplementation,
    };
    use hotshot_types::{
        event::LeafInfo,
        light_client::{CircuitField, StateKeyPair, StateVerKey},
        traits::{
            block_contents::BlockHeader,
            metrics::NoMetrics,
            network::Topic,
            signature_key::{BuilderSignatureKey, StakeTableEntryType},
            stake_table::StakeTableScheme,
        },
        HotShotConfig, PeerConfig,
    };
    use marketplace_builder_core::{
        hooks::NoHooks,
        service::{BuilderConfig, GlobalState},
    };
    use portpicker::pick_unused_port;
    use tokio::spawn;
    use vbs::version::Version;

    use super::*;
    use crate::persistence::no_storage::{self, NoStorage};

    const STAKE_TABLE_CAPACITY_FOR_TEST: u64 = 10;
    const BUILDER_CHANNEL_CAPACITY_FOR_TEST: usize = 128;

    struct MarketplaceBuilderImplementation {
        global_state: Arc<GlobalState<SeqTypes, NoHooks<SeqTypes>>>,
    }

    impl BuilderTask<SeqTypes> for MarketplaceBuilderImplementation {
        fn start(
            self: Box<Self>,
            stream: Box<
                dyn Stream<Item = hotshot::types::Event<SeqTypes>>
                    + std::marker::Unpin
                    + Send
                    + 'static,
            >,
        ) {
            spawn(async move {
                let res = self.global_state.start_event_loop(stream).await;
                tracing::error!(?res, "Testing marketplace builder service exited");
            });
        }
    }

    pub async fn run_marketplace_builder<const NUM_NODES: usize>(
        port: Option<u16>,
    ) -> (Box<dyn BuilderTask<SeqTypes>>, Url) {
        let builder_key_pair = TestConfig::<0>::builder_key();
        let port = port.unwrap_or_else(|| pick_unused_port().expect("No ports available"));

        // This should never fail.
        let url: Url = format!("http://localhost:{port}")
            .parse()
            .expect("Failed to parse builder URL");

        // create the global state
        let global_state = GlobalState::new(
            BuilderConfig {
                builder_keys: (builder_key_pair.fee_account(), builder_key_pair),
                api_timeout: Duration::from_secs(60),
                tx_capture_timeout: Duration::from_millis(100),
                txn_garbage_collect_duration: Duration::from_secs(60),
                txn_channel_capacity: BUILDER_CHANNEL_CAPACITY_FOR_TEST,
                tx_status_cache_capacity: 81920,
                base_fee: 10,
            },
            NoHooks(PhantomData),
        );

        // Create and spawn the tide-disco app to serve the builder APIs
        let app = Arc::clone(&global_state)
            .into_app()
            .expect("Failed to create builder tide-disco app");

        spawn(
            app.serve(
                format!("http://0.0.0.0:{port}")
                    .parse::<Url>()
                    .expect("Failed to parse builder listener"),
                MarketplaceVersion::instance(),
            ),
        );

        // Pass on the builder task to be injected in the testing harness
        (
            Box::new(MarketplaceBuilderImplementation { global_state }),
            url,
        )
    }

    pub async fn run_test_builder<const NUM_NODES: usize>(
        port: Option<u16>,
    ) -> (Box<dyn BuilderTask<SeqTypes>>, Url) {
        let port = port.unwrap_or_else(|| pick_unused_port().expect("No ports available"));

        // This should never fail.
        let url: Url = format!("http://localhost:{port}")
            .parse()
            .expect("Failed to parse builder URL");

        (
            <SimpleBuilderImplementation as TestBuilderImplementation<SeqTypes>>::start(
                NUM_NODES,
                format!("http://0.0.0.0:{port}")
                    .parse()
                    .expect("Failed to parse builder listener"),
                (),
                HashMap::new(),
            )
            .await,
            url,
        )
    }

    pub struct TestConfigBuilder<const NUM_NODES: usize> {
        config: HotShotConfig<PubKey>,
        priv_keys: Vec<BLSPrivKey>,
        state_key_pairs: Vec<StateKeyPair>,
        master_map: Arc<MasterMap<PubKey>>,
        l1_url: Url,
        state_relay_url: Option<Url>,
        builder_port: Option<u16>,
        marketplace_builder_port: Option<u16>,
        upgrades: BTreeMap<Version, Upgrade>,
    }

    impl<const NUM_NODES: usize> TestConfigBuilder<NUM_NODES> {
        pub fn builder_port(mut self, builder_port: Option<u16>) -> Self {
            self.builder_port = builder_port;
            self
        }

        pub fn marketplace_builder_port(mut self, port: Option<u16>) -> Self {
            self.marketplace_builder_port = port;
            self
        }

        pub fn state_relay_url(mut self, url: Url) -> Self {
            self.state_relay_url = Some(url);
            self
        }

        pub fn l1_url(mut self, l1_url: Url) -> Self {
            self.l1_url = l1_url;
            self
        }

        pub fn upgrades<V: Versions>(mut self, upgrades: BTreeMap<Version, Upgrade>) -> Self {
            let upgrade = upgrades.get(&<V as Versions>::Upgrade::VERSION).unwrap();
            upgrade.set_hotshot_config_parameters(&mut self.config);
            self.upgrades = upgrades;
            self
        }

        pub fn epoch_height(mut self, epoch_height: u64) -> Self {
            self.config.epoch_height = epoch_height;
            self
        }

        pub fn build(self) -> TestConfig<NUM_NODES> {
            TestConfig {
                config: self.config,
                priv_keys: self.priv_keys,
                state_key_pairs: self.state_key_pairs,
                master_map: self.master_map,
                l1_url: self.l1_url,
                state_relay_url: self.state_relay_url,
                marketplace_builder_port: self.marketplace_builder_port,
                builder_port: self.builder_port,
                upgrades: self.upgrades,
            }
        }
    }

    impl<const NUM_NODES: usize> Default for TestConfigBuilder<NUM_NODES> {
        fn default() -> Self {
            let num_nodes = NUM_NODES;

            // Generate keys for the nodes.
            let seed = [0; 32];
            let (pub_keys, priv_keys): (Vec<_>, Vec<_>) = (0..num_nodes)
                .map(|i| <PubKey as SignatureKey>::generated_from_seed_indexed(seed, i as u64))
                .unzip();
            let state_key_pairs = (0..num_nodes)
                .map(|i| StateKeyPair::generate_from_seed_indexed(seed, i as u64))
                .collect::<Vec<_>>();
            let known_nodes_with_stake = pub_keys
                .iter()
                .zip(&state_key_pairs)
                .map(|(pub_key, state_key_pair)| PeerConfig::<PubKey> {
                    stake_table_entry: pub_key.stake_table_entry(U256::from(1)),
                    state_ver_key: state_key_pair.ver_key(),
                })
                .collect::<Vec<_>>();

            let master_map = MasterMap::new();

            let config: HotShotConfig<PubKey> = HotShotConfig {
                fixed_leader_for_gpuvid: 0,
                num_nodes_with_stake: num_nodes.try_into().unwrap(),
                known_da_nodes: known_nodes_with_stake.clone(),
                known_nodes_with_stake: known_nodes_with_stake.clone(),
                next_view_timeout: Duration::from_secs(5).as_millis() as u64,
                num_bootstrap: 1usize,
                da_staked_committee_size: num_nodes,
                view_sync_timeout: Duration::from_secs(1),
                data_request_delay: Duration::from_secs(1),
                builder_urls: vec1::vec1![Url::parse(&format!(
                    "http://127.0.0.1:{}",
                    pick_unused_port().unwrap()
                ))
                .unwrap()],
                builder_timeout: Duration::from_secs(1),
                start_threshold: (
                    known_nodes_with_stake.clone().len() as u64,
                    known_nodes_with_stake.clone().len() as u64,
                ),
                start_proposing_view: 0,
                stop_proposing_view: 0,
                start_voting_view: 0,
                stop_voting_view: 0,
                start_proposing_time: 0,
                start_voting_time: 0,
                stop_proposing_time: 0,
                stop_voting_time: 0,
                epoch_height: 300,
                epoch_start_block: 0,
            };

            Self {
                config,
                priv_keys,
                state_key_pairs,
                master_map,
                l1_url: "http://localhost:8545".parse().unwrap(),
                state_relay_url: None,
                builder_port: None,
                marketplace_builder_port: None,
                upgrades: Default::default(),
            }
        }
    }

    #[derive(Clone)]
    pub struct TestConfig<const NUM_NODES: usize> {
        config: HotShotConfig<PubKey>,
        priv_keys: Vec<BLSPrivKey>,
        state_key_pairs: Vec<StateKeyPair>,
        master_map: Arc<MasterMap<PubKey>>,
        l1_url: Url,
        state_relay_url: Option<Url>,
        builder_port: Option<u16>,
        marketplace_builder_port: Option<u16>,
        upgrades: BTreeMap<Version, Upgrade>,
    }

    impl<const NUM_NODES: usize> TestConfig<NUM_NODES> {
        pub fn num_nodes(&self) -> usize {
            self.priv_keys.len()
        }

        pub fn hotshot_config(&self) -> &HotShotConfig<PubKey> {
            &self.config
        }

        pub fn set_builder_urls(&mut self, builder_urls: vec1::Vec1<Url>) {
            self.config.builder_urls = builder_urls;
        }

        pub fn marketplace_builder_port(&self) -> Option<u16> {
            self.marketplace_builder_port
        }

        pub fn builder_port(&self) -> Option<u16> {
            self.builder_port
        }

        pub fn l1_url(&self) -> Url {
            self.l1_url.clone()
        }

        pub fn upgrades(&self) -> BTreeMap<Version, Upgrade> {
            self.upgrades.clone()
        }

        pub async fn init_nodes<V: Versions>(
            &self,
            bind_version: V,
        ) -> Vec<SequencerContext<network::Memory, NoStorage, V>> {
            join_all((0..self.num_nodes()).map(|i| async move {
                self.init_node(
                    i,
                    ValidatedState::default(),
                    no_storage::Options,
                    None,
                    NullStateCatchup::default(),
                    &NoMetrics,
                    STAKE_TABLE_CAPACITY_FOR_TEST,
                    NullEventConsumer,
                    bind_version,
                    Default::default(),
                    Url::parse(&format!(
                        "http://localhost:{}",
                        self.marketplace_builder_port.unwrap_or_default()
                    ))
                    .unwrap(),
                )
                .await
            }))
            .await
        }

        pub fn stake_table(&self) -> StakeTable<BLSPubKey, StateVerKey, CircuitField> {
            let mut st = StakeTable::<BLSPubKey, StateVerKey, CircuitField>::new(
                STAKE_TABLE_CAPACITY_FOR_TEST as usize,
            );
            self.config
                .known_nodes_with_stake
                .iter()
                .for_each(|config| {
                    st.register(
                        *config.stake_table_entry.key(),
                        config.stake_table_entry.stake(),
                        config.state_ver_key.clone(),
                    )
                    .unwrap()
                });
            st.advance();
            st.advance();
            st
        }

        #[allow(clippy::too_many_arguments)]
        pub async fn init_node<V: Versions, P: PersistenceOptions>(
            &self,
            i: usize,
            mut state: ValidatedState,
            mut persistence_opt: P,
            storage: Option<Arc<SqlStorage>>,
            _catchup: impl StateCatchup + 'static,
            metrics: &dyn Metrics,
            stake_table_capacity: u64,
            event_consumer: impl EventConsumer + 'static,
            bind_version: V,
            upgrades: BTreeMap<Version, Upgrade>,
            marketplace_builder_url: Url,
        ) -> SequencerContext<network::Memory, P::Persistence, V> {
            let config = self.config.clone();
            let my_peer_config = &config.known_nodes_with_stake[i];
            let is_da = config.known_da_nodes.contains(my_peer_config);

            // Create our own (private, local) validator config
            let validator_config = ValidatorConfig {
                public_key: my_peer_config.stake_table_entry.stake_key,
                private_key: self.priv_keys[i].clone(),
                stake_value: my_peer_config.stake_table_entry.stake_amount.as_u64(),
                state_key_pair: self.state_key_pairs[i].clone(),
                is_da,
            };

            let topics = if is_da {
                vec![Topic::Global, Topic::Da]
            } else {
                vec![Topic::Global]
            };

            let network = Arc::new(MemoryNetwork::new(
                &my_peer_config.stake_table_entry.stake_key,
                &self.master_map,
                &topics,
                None,
            ));

            // Make sure the builder account is funded.
            let builder_account = Self::builder_key().fee_account();
            tracing::info!(%builder_account, "prefunding builder account");
            state.prefund_account(builder_account, U256::max_value().into());

            let persistence = persistence_opt.create().await.unwrap();

            let chain_config = state.chain_config.resolve().unwrap_or_default();
            let l1_client =
                L1Client::new(vec![self.l1_url.clone()]).expect("failed to create L1 client");

            // Create the local catchup provider
            let local_catchup_provider = persistence
                .clone()
                .into_catchup_provider(BackoffParams::default())
                .ok()
                .or_else(|| {
                    tracing::error!("Failed to create local catchup provider. Using remote only");
                    None
                });

            // Create the state catchup with the local provider. The remote provider will be added later.
            let state_catchup: Arc<
                LocalAndRemoteStateCatchup<Arc<dyn StateCatchup>, Arc<dyn StateCatchup>>,
            > = Arc::new(LocalAndRemoteStateCatchup::new(local_catchup_provider));

            // Create the HotShot membership
            let membership = EpochCommittees::new_stake(
                config.known_nodes_with_stake.clone(),
                config.known_da_nodes.clone(),
                l1_client.clone(),
                chain_config.stake_table_contract.map(|a| a.to_alloy()),
                state_catchup.clone(),
                persistence.clone(),
            );
            let membership = Arc::new(RwLock::new(membership));

            let coordinator = EpochMembershipCoordinator::new(membership, 100);

            let node_state = NodeState::new(
                i as u64,
                chain_config,
                l1_client,
                state_catchup.clone(),
                V::Base::VERSION,
                coordinator.clone(),
            )
            .with_current_version(V::Base::version())
            .with_genesis(state)
            .with_epoch_height(config.epoch_height)
            .with_upgrades(upgrades);

            tracing::info!(
                i,
                key = %my_peer_config.stake_table_entry.stake_key,
                state_key = %my_peer_config.state_ver_key,
                "starting node",
            );

            let persistence = persistence_opt.create().await.unwrap();
            SequencerContext::init(
                NetworkConfig {
                    config,
                    // For testing, we use a fake network, so the rest of the network config beyond
                    // the base consensus config does not matter.
                    ..Default::default()
                },
                validator_config,
                coordinator,
                node_state,
                state_catchup,
                storage,
                persistence,
                network,
                self.state_relay_url.clone(),
                metrics,
                stake_table_capacity,
                event_consumer,
                bind_version,
                MarketplaceConfig::<SeqTypes, Node<network::Memory, P::Persistence>> {
                    auction_results_provider: Arc::new(SolverAuctionResultsProvider::default()),
                    fallback_builder_url: marketplace_builder_url,
                },
                Default::default(),
            )
            .await
            .unwrap()
        }

        pub fn builder_key() -> EthKeyPair {
            FeeAccount::generated_from_seed_indexed([1; 32], 0).1
        }
    }

    // Wait for decide event, make sure it matches submitted transaction. Return the block number
    // containing the transaction.
    pub async fn wait_for_decide_on_handle(
        events: &mut (impl Stream<Item = Event> + Unpin),
        submitted_txn: &Transaction,
    ) -> u64 {
        let commitment = submitted_txn.commit();

        // Keep getting events until we see a Decide event
        loop {
            let event = events.next().await.unwrap();
            tracing::info!("Received event from handle: {event:?}");

            if let Decide { leaf_chain, .. } = event.event {
                if let Some(height) = leaf_chain.iter().find_map(|LeafInfo { leaf, .. }| {
                    if leaf
                        .block_payload()
                        .as_ref()?
                        .transaction_commitments(leaf.block_header().metadata())
                        .contains(&commitment)
                    {
                        Some(leaf.block_header().block_number())
                    } else {
                        None
                    }
                }) {
                    return height;
                }
            } else {
                // Keep waiting
            }
        }
    }
}

#[cfg(test)]
mod test {

    use espresso_types::{Header, MockSequencerVersions, NamespaceId, Payload, Transaction};
    use futures::StreamExt;
    use hotshot::types::EventType::Decide;
    use hotshot_example_types::node_types::TestVersions;
    use hotshot_types::{
        data::vid_commitment,
        event::LeafInfo,
        traits::block_contents::{
            BlockHeader, BlockPayload, EncodeBytes, GENESIS_VID_NUM_STORAGE_NODES,
        },
    };
    use sequencer_utils::{test_utils::setup_test, AnvilOptions};
    use testing::{wait_for_decide_on_handle, TestConfigBuilder};

    use self::testing::run_test_builder;
    use super::*;

    #[tokio::test(flavor = "multi_thread")]
    async fn test_skeleton_instantiation() {
        setup_test();
        // Assign `config` so it isn't dropped early.
        let anvil = AnvilOptions::default().spawn().await;
        let url = anvil.url();
        const NUM_NODES: usize = 5;
        let mut config = TestConfigBuilder::<NUM_NODES>::default()
            .l1_url(url)
            .build();

        let (builder_task, builder_url) = run_test_builder::<NUM_NODES>(None).await;

        config.set_builder_urls(vec1::vec1![builder_url]);

        let handles = config.init_nodes(MockSequencerVersions::new()).await;

        let handle_0 = &handles[0];

        // Hook the builder up to the event stream from the first node
        builder_task.start(Box::new(handle_0.event_stream().await));

        let mut events = handle_0.event_stream().await;

        for handle in handles.iter() {
            handle.start_consensus().await;
        }

        // Submit target transaction to handle
        let txn = Transaction::new(NamespaceId::from(1_u32), vec![1, 2, 3]);
        handles[0]
            .submit_transaction(txn.clone())
            .await
            .expect("Failed to submit transaction");
        tracing::info!("Submitted transaction to handle: {txn:?}");

        wait_for_decide_on_handle(&mut events, &txn).await;
    }

    #[tokio::test(flavor = "multi_thread")]
    async fn test_header_invariants() {
        setup_test();

        let success_height = 30;
        // Assign `config` so it isn't dropped early.
        let anvil = AnvilOptions::default().spawn().await;
        let url = anvil.url();
        const NUM_NODES: usize = 5;
        let mut config = TestConfigBuilder::<NUM_NODES>::default()
            .l1_url(url)
            .build();

        let (builder_task, builder_url) = run_test_builder::<NUM_NODES>(None).await;

        config.set_builder_urls(vec1::vec1![builder_url]);
        let handles = config.init_nodes(MockSequencerVersions::new()).await;

        let handle_0 = &handles[0];

        let mut events = handle_0.event_stream().await;

        // Hook the builder up to the event stream from the first node
        builder_task.start(Box::new(handle_0.event_stream().await));

        for handle in handles.iter() {
            handle.start_consensus().await;
        }

        let mut parent = {
            // TODO refactor repeated code from other tests
            let (genesis_payload, genesis_ns_table) =
                Payload::from_transactions([], &ValidatedState::default(), &NodeState::mock())
                    .await
                    .unwrap();
            let genesis_commitment = {
                // TODO we should not need to collect payload bytes just to compute vid_commitment
                let payload_bytes = genesis_payload.encode();
                vid_commitment::<TestVersions>(
                    &payload_bytes,
                    &genesis_ns_table.encode(),
                    GENESIS_VID_NUM_STORAGE_NODES,
                    <TestVersions as Versions>::Base::VERSION,
                )
            };
            let genesis_state = NodeState::mock();
            Header::genesis(
                &genesis_state,
                genesis_commitment,
                empty_builder_commitment(),
                genesis_ns_table,
            )
        };

        loop {
            let event = events.next().await.unwrap();
            tracing::info!("Received event from handle: {event:?}");
            let Decide { leaf_chain, .. } = event.event else {
                continue;
            };
            tracing::info!("Got decide {leaf_chain:?}");

            // Check that each successive header satisfies invariants relative to its parent: all
            // the fields which should be monotonic are.
            for LeafInfo { leaf, .. } in leaf_chain.iter().rev() {
                let header = leaf.block_header().clone();
                if header.height() == 0 {
                    parent = header;
                    continue;
                }
                assert_eq!(header.height(), parent.height() + 1);
                assert!(header.timestamp() >= parent.timestamp());
                assert!(header.l1_head() >= parent.l1_head());
                assert!(header.l1_finalized() >= parent.l1_finalized());
                parent = header;
            }

            if parent.height() >= success_height {
                break;
            }
        }
    }
}<|MERGE_RESOLUTION|>--- conflicted
+++ resolved
@@ -510,13 +510,8 @@
         node_id: node_index,
         upgrades: genesis.upgrades,
         current_version: V::Base::VERSION,
-<<<<<<< HEAD
-        epoch_height: None,
+        epoch_height: Some(epoch_height),
         state_catchup: state_catchup.clone(),
-=======
-        epoch_height: Some(epoch_height),
-        peers,
->>>>>>> 82d63e52
         coordinator: coordinator.clone(),
     };
 
