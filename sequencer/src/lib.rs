--- conflicted
+++ resolved
@@ -75,13 +75,7 @@
 use vbs::version::StaticVersionType;
 
 #[cfg(feature = "libp2p")]
-<<<<<<< HEAD
-use {
-    hotshot::traits::implementations::{CombinedNetworks, Libp2pNetwork},
-};
-=======
 use hotshot::traits::implementations::{CombinedNetworks, Libp2pNetwork};
->>>>>>> 3509c962
 
 pub use block::payload::Payload;
 pub use chain_config::ChainConfig;
@@ -482,9 +476,10 @@
         let membership =
             GeneralStaticCommittee::create_election(known_nodes_with_stake, election_config, 0);
 
-        <SimpleBuilderImplementation as TestBuilderImplementation<SeqTypes>>::start(Arc::new(
-            membership,
-        ))
+        <SimpleBuilderImplementation as TestBuilderImplementation<SeqTypes>>::start(
+            num_of_nodes_with_stake.into(),
+            (),
+        )
         .await
     }
 
