pub mod api;
pub mod catchup;
pub mod context;
pub mod genesis;
mod proposal_fetcher;
mod request_response;

mod external_event_handler;
pub mod options;
pub mod state_signature;

mod restart_tests;

mod message_compat_tests;

use std::sync::Arc;

use alloy::primitives::U256;
use anyhow::Context;
use async_lock::RwLock;
use catchup::StatePeers;
use context::SequencerContext;
use espresso_types::{
    traits::{EventConsumer, MembershipPersistence},
    BackoffParams, EpochCommittees, L1ClientOptions, NodeState, PubKey, SeqTypes,
    SolverAuctionResultsProvider, ValidatedState,
};
use genesis::L1Finalized;
// Should move `STAKE_TABLE_CAPACITY` in the sequencer repo when we have variate stake table support
use hotshot_libp2p_networking::network::behaviours::dht::store::persistent::DhtNoPersistence;
use libp2p::Multiaddr;
use network::libp2p::split_off_peer_id;
use options::Identity;
use proposal_fetcher::ProposalFetcherConfig;
use tokio::select;
use tracing::info;
use url::Url;
pub mod persistence;
pub mod state;
use std::{fmt::Debug, marker::PhantomData, time::Duration};

use derivative::Derivative;
use espresso_types::v0::traits::SequencerPersistence;
pub use genesis::Genesis;
use hotshot::{
    traits::implementations::{
        derive_libp2p_multiaddr, derive_libp2p_peer_id, CdnMetricsValue, CdnTopic,
        CombinedNetworks, GossipConfig, KeyPair, Libp2pNetwork, MemoryNetwork, PushCdnNetwork,
        RequestResponseConfig, WrappedSignatureKey,
    },
    types::SignatureKey,
    MarketplaceConfig,
};
use hotshot_orchestrator::client::{get_complete_config, OrchestratorClient};
use hotshot_types::{
    data::ViewNumber,
    epoch_membership::EpochMembershipCoordinator,
    light_client::{StateKeyPair, StateSignKey},
    signature_key::{BLSPrivKey, BLSPubKey},
    traits::{
        metrics::{Metrics, NoMetrics},
        network::ConnectedNetwork,
        node_implementation::{NodeImplementation, NodeType, Versions},
    },
    utils::BuilderCommitment,
    ValidatorConfig,
};
pub use options::Options;
use serde::{Deserialize, Serialize};
use vbs::version::{StaticVersion, StaticVersionType};
pub mod network;

mod run;
pub use run::main;

/// The Sequencer node is generic over the hotshot CommChannel.
#[derive(Derivative, Serialize, Deserialize)]
#[derivative(
    Copy(bound = ""),
    Debug(bound = ""),
    Default(bound = ""),
    PartialEq(bound = ""),
    Eq(bound = ""),
    Hash(bound = "")
)]
pub struct Node<N: ConnectedNetwork<PubKey>, P: SequencerPersistence>(PhantomData<fn(&N, &P)>);

// Using derivative to derive Clone triggers the clippy lint
// https://rust-lang.github.io/rust-clippy/master/index.html#/incorrect_clone_impl_on_copy_type
impl<N: ConnectedNetwork<PubKey>, P: SequencerPersistence> Clone for Node<N, P> {
    fn clone(&self) -> Self {
        *self
    }
}

pub type SequencerApiVersion = StaticVersion<0, 1>;

impl<N: ConnectedNetwork<PubKey>, P: SequencerPersistence> NodeImplementation<SeqTypes>
    for Node<N, P>
{
    type Network = N;
    type Storage = Arc<P>;
    type AuctionResultsProvider = SolverAuctionResultsProvider;
}

#[derive(Clone, Debug)]
pub struct NetworkParams {
    /// The address where a CDN marshal is located
    pub cdn_endpoint: String,
    pub orchestrator_url: Url,
    pub state_relay_server_url: Url,
    pub private_staking_key: BLSPrivKey,
    pub private_state_key: StateSignKey,
    pub state_peers: Vec<Url>,
    pub config_peers: Option<Vec<Url>>,
    pub catchup_backoff: BackoffParams,
    /// The address to advertise as our public API's URL
    pub public_api_url: Option<Url>,

    /// The address to send to other Libp2p nodes to contact us
    pub libp2p_advertise_address: String,
    /// The address to bind to for Libp2p
    pub libp2p_bind_address: String,
    /// The (optional) bootstrap node addresses for Libp2p. If supplied, these will
    /// override the bootstrap nodes specified in the config file.
    pub libp2p_bootstrap_nodes: Option<Vec<Multiaddr>>,

    /// The heartbeat interval
    pub libp2p_heartbeat_interval: Duration,

    /// The number of past heartbeats to gossip about
    pub libp2p_history_gossip: usize,
    /// The number of past heartbeats to remember the full messages for
    pub libp2p_history_length: usize,

    /// The target number of peers in the mesh
    pub libp2p_mesh_n: usize,
    /// The maximum number of peers in the mesh
    pub libp2p_mesh_n_high: usize,
    /// The minimum number of peers in the mesh
    pub libp2p_mesh_n_low: usize,
    /// The minimum number of mesh peers that must be outbound
    pub libp2p_mesh_outbound_min: usize,

    /// The maximum gossip message size
    pub libp2p_max_gossip_transmit_size: usize,

    /// The maximum direct message size
    pub libp2p_max_direct_transmit_size: u64,

    /// The maximum number of IHAVE messages to accept from a Libp2p peer within a heartbeat
    pub libp2p_max_ihave_length: usize,

    /// The maximum number of IHAVE messages to accept from a Libp2p peer within a heartbeat
    pub libp2p_max_ihave_messages: usize,

    /// The time period that message hashes are stored in the cache
    pub libp2p_published_message_ids_cache_time: Duration,

    /// The time to wait for a Libp2p message requested through IWANT following an IHAVE advertisement
    pub libp2p_iwant_followup_time: Duration,

    /// The maximum number of Libp2p messages we will process in a given RPC
    pub libp2p_max_messages_per_rpc: Option<usize>,

    /// How many times we will allow a peer to request the same message id through IWANT gossip before we start ignoring them
    pub libp2p_gossip_retransmission: u32,

    /// If enabled newly created messages will always be sent to all peers that are subscribed to the topic and have a good enough score
    pub libp2p_flood_publish: bool,

    /// The time period that Libp2p message hashes are stored in the cache
    pub libp2p_duplicate_cache_time: Duration,

    /// Time to live for Libp2p fanout peers
    pub libp2p_fanout_ttl: Duration,

    /// Initial delay in each Libp2p heartbeat
    pub libp2p_heartbeat_initial_delay: Duration,

    /// How many Libp2p peers we will emit gossip to at each heartbeat
    pub libp2p_gossip_factor: f64,

    /// Minimum number of Libp2p peers to emit gossip to during a heartbeat
    pub libp2p_gossip_lazy: usize,
}

pub struct L1Params {
    pub urls: Vec<Url>,
    pub options: L1ClientOptions,
}

#[allow(clippy::too_many_arguments)]
pub async fn init_node<P: SequencerPersistence + MembershipPersistence, V: Versions>(
    genesis: Genesis,
    network_params: NetworkParams,
    metrics: &dyn Metrics,
    persistence: P,
    l1_params: L1Params,
    seq_versions: V,
    event_consumer: impl EventConsumer + 'static,
    is_da: bool,
    identity: Identity,
    marketplace_config: MarketplaceConfig<SeqTypes, Node<network::Production, P>>,
    proposal_fetcher_config: ProposalFetcherConfig,
) -> anyhow::Result<SequencerContext<network::Production, P, V>> {
    // Expose git information via status API.
    metrics
        .text_family(
            "version".into(),
            vec!["rev".into(), "desc".into(), "timestamp".into()],
        )
        .create(vec![
            env!("VERGEN_GIT_SHA").into(),
            env!("VERGEN_GIT_DESCRIBE").into(),
            env!("VERGEN_GIT_COMMIT_TIMESTAMP").into(),
        ]);

    // Expose Node Entity Information via the status/metrics API
    metrics
        .text_family(
            "node_identity_general".into(),
            vec![
                "name".into(),
                "company_name".into(),
                "company_website".into(),
                "operating_system".into(),
                "node_type".into(),
                "network_type".into(),
            ],
        )
        .create(vec![
            identity.node_name.unwrap_or("".into()),
            identity.company_name.unwrap_or("".into()),
            identity
                .company_website
                .map(|u| u.into())
                .unwrap_or("".into()),
            identity.operating_system.unwrap_or("".into()),
            identity.node_type.unwrap_or("".into()),
            identity.network_type.unwrap_or("".into()),
        ]);

    // Expose Node Identity Location via the status/metrics API
    metrics
        .text_family(
            "node_identity_location".into(),
            vec!["country".into(), "latitude".into(), "longitude".into()],
        )
        .create(vec![
            identity.country_code.unwrap_or("".into()),
            identity
                .latitude
                .map(|l| l.to_string())
                .unwrap_or("".into()),
            identity
                .longitude
                .map(|l| l.to_string())
                .unwrap_or("".into()),
        ]);

    // Stick our public key in `metrics` so it is easily accessible via the status API.
    let pub_key = BLSPubKey::from_private(&network_params.private_staking_key);
    metrics
        .text_family("node".into(), vec!["key".into()])
        .create(vec![pub_key.to_string()]);

    // Parse the Libp2p bind and advertise addresses to multiaddresses
    let libp2p_bind_address = derive_libp2p_multiaddr(&network_params.libp2p_bind_address)
        .with_context(|| {
            format!(
                "Failed to derive Libp2p bind address of {}",
                &network_params.libp2p_bind_address
            )
        })?;
    let libp2p_advertise_address =
        derive_libp2p_multiaddr(&network_params.libp2p_advertise_address).with_context(|| {
            format!(
                "Failed to derive Libp2p advertise address of {}",
                &network_params.libp2p_advertise_address
            )
        })?;

    info!("Libp2p bind address: {}", libp2p_bind_address);
    info!("Libp2p advertise address: {}", libp2p_advertise_address);

    // Orchestrator client
    let orchestrator_client = OrchestratorClient::new(network_params.orchestrator_url);
    let state_key_pair = StateKeyPair::from_sign_key(network_params.private_state_key);
    let validator_config = ValidatorConfig {
        public_key: pub_key,
        private_key: network_params.private_staking_key,
        stake_value: U256::ONE,
        state_public_key: state_key_pair.ver_key(),
        state_private_key: state_key_pair.sign_key(),
        is_da,
    };

    // Derive our Libp2p public key from our private key
    let libp2p_public_key = derive_libp2p_peer_id::<<SeqTypes as NodeType>::SignatureKey>(
        &validator_config.private_key,
    )
    .with_context(|| "Failed to derive Libp2p peer ID")?;

    // Print the libp2p public key
    info!("Starting Libp2p with PeerID: {}", libp2p_public_key);

    let (mut network_config, wait_for_orchestrator) = match (
        persistence.load_config().await?,
        network_params.config_peers,
    ) {
        (Some(config), _) => {
            tracing::info!("loaded network config from storage, rejoining existing network");
            (config, false)
        },
        // If we were told to fetch the config from an already-started peer, do so.
        (None, Some(peers)) => {
            tracing::info!(?peers, "loading network config from peers");
            let peers = StatePeers::<SequencerApiVersion>::from_urls(
                peers,
                network_params.catchup_backoff,
                &NoMetrics,
            );
            let config = peers.fetch_config(validator_config.clone()).await?;

            tracing::info!(
                node_id = config.node_index,
                stake_table = ?config.config.known_nodes_with_stake,
                "loaded config",
            );
            persistence.save_config(&config).await?;
            (config, false)
        },
        // Otherwise, this is a fresh network; load from the orchestrator.
        (None, None) => {
            tracing::info!("loading network config from orchestrator");
            tracing::error!(
                "waiting for other nodes to connect, DO NOT RESTART until fully connected"
            );
            let config = get_complete_config(
                &orchestrator_client,
                validator_config.clone(),
                // Register in our Libp2p advertise address and public key so other nodes
                // can contact us on startup
                Some(libp2p_advertise_address),
                Some(libp2p_public_key),
            )
            .await?
            .0;

            tracing::info!(
                node_id = config.node_index,
                stake_table = ?config.config.known_nodes_with_stake,
                "loaded config",
            );
            persistence.save_config(&config).await?;
            tracing::error!("all nodes connected");
            (config, true)
        },
    };

    if let Some(upgrade) = genesis.upgrades.get(&V::Upgrade::VERSION) {
        upgrade.set_hotshot_config_parameters(&mut network_config.config);
    }

    let epoch_height = genesis.epoch_height.unwrap_or_default();
    let epoch_start_block = genesis.epoch_start_block.unwrap_or_default();

    tracing::info!("setting epoch_height={epoch_height:?}");
    tracing::info!("setting epoch_start_block={epoch_start_block:?}");
    network_config.config.epoch_height = epoch_height;
    network_config.config.epoch_start_block = epoch_start_block;

    // If the `Libp2p` bootstrap nodes were supplied via the command line, override those
    // present in the config file.
    if let Some(bootstrap_nodes) = network_params.libp2p_bootstrap_nodes {
        if let Some(libp2p_config) = network_config.libp2p_config.as_mut() {
            // If the libp2p configuration is present, we can override the bootstrap nodes.

            // Split off the peer ID from the addresses
            libp2p_config.bootstrap_nodes = bootstrap_nodes
                .into_iter()
                .map(split_off_peer_id)
                .collect::<Result<Vec<_>, _>>()
                .with_context(|| "Failed to parse peer ID from bootstrap node")?;
        } else {
            // If not, don't try launching with them. Eventually we may want to
            // provide a default configuration here instead.
            tracing::warn!("No libp2p configuration found, ignoring supplied bootstrap nodes");
        }
    }

    let node_index = network_config.node_index;

    // If we are a DA node, we need to subscribe to the DA topic
    let topics = {
        let mut topics = vec![CdnTopic::Global];
        if is_da {
            topics.push(CdnTopic::Da);
        }
        topics
    };

    // Initialize the push CDN network (and perform the initial connection)
    let cdn_network = PushCdnNetwork::new(
        network_params.cdn_endpoint,
        topics,
        KeyPair {
            public_key: WrappedSignatureKey(validator_config.public_key),
            private_key: validator_config.private_key.clone(),
        },
        CdnMetricsValue::new(metrics),
    )
    .with_context(|| format!("Failed to create CDN network {node_index}"))?;

    // Configure gossipsub based on the command line options
    let gossip_config = GossipConfig {
        heartbeat_interval: network_params.libp2p_heartbeat_interval,
        history_gossip: network_params.libp2p_history_gossip,
        history_length: network_params.libp2p_history_length,
        mesh_n: network_params.libp2p_mesh_n,
        mesh_n_high: network_params.libp2p_mesh_n_high,
        mesh_n_low: network_params.libp2p_mesh_n_low,
        mesh_outbound_min: network_params.libp2p_mesh_outbound_min,
        max_ihave_messages: network_params.libp2p_max_ihave_messages,
        max_transmit_size: network_params.libp2p_max_gossip_transmit_size,
        max_ihave_length: network_params.libp2p_max_ihave_length,
        published_message_ids_cache_time: network_params.libp2p_published_message_ids_cache_time,
        iwant_followup_time: network_params.libp2p_iwant_followup_time,
        max_messages_per_rpc: network_params.libp2p_max_messages_per_rpc,
        gossip_retransmission: network_params.libp2p_gossip_retransmission,
        flood_publish: network_params.libp2p_flood_publish,
        duplicate_cache_time: network_params.libp2p_duplicate_cache_time,
        fanout_ttl: network_params.libp2p_fanout_ttl,
        heartbeat_initial_delay: network_params.libp2p_heartbeat_initial_delay,
        gossip_factor: network_params.libp2p_gossip_factor,
        gossip_lazy: network_params.libp2p_gossip_lazy,
    };

    // Configure request/response based on the command line options
    let request_response_config = RequestResponseConfig {
        request_size_maximum: network_params.libp2p_max_direct_transmit_size,
        response_size_maximum: network_params.libp2p_max_direct_transmit_size,
    };

    let l1_client = l1_params
        .options
        .with_metrics(metrics)
        .connect(l1_params.urls)
        .with_context(|| "failed to create L1 client")?;
    genesis.validate_fee_contract(&l1_client).await?;

    l1_client.spawn_tasks().await;
    let l1_genesis = match genesis.l1_finalized {
        L1Finalized::Block(b) => b,
        L1Finalized::Number { number } => l1_client.wait_for_finalized_block(number).await,
        L1Finalized::Timestamp { timestamp } => {
            l1_client
                .wait_for_finalized_block_with_timestamp(U256::from(timestamp.unix_timestamp()))
                .await
        },
    };

    let mut genesis_state = ValidatedState {
        chain_config: genesis.chain_config.into(),
        ..Default::default()
    };
    for (address, amount) in genesis.accounts {
        tracing::info!(%address, %amount, "Prefunding account for demo");
        genesis_state.prefund_account(address, amount);
    }

    let peers = catchup::local_and_remote(
        persistence.clone(),
        StatePeers::<SequencerApiVersion>::from_urls(
            network_params.state_peers,
            network_params.catchup_backoff,
            metrics,
        ),
    )
    .await;
    // Create the HotShot membership
    let mut membership = EpochCommittees::new_stake(
        network_config.config.known_nodes_with_stake.clone(),
        network_config.config.known_da_nodes.clone(),
        l1_client.clone(),
        genesis.chain_config,
        peers.clone(),
        persistence.clone(),
    );
    membership.reload_stake(50).await;

    let membership: Arc<RwLock<EpochCommittees>> = Arc::new(RwLock::new(membership));
    let coordinator =
        EpochMembershipCoordinator::new(membership, network_config.config.epoch_height);

    let instance_state = NodeState {
        chain_config: genesis.chain_config,
        l1_client,
        genesis_header: genesis.header,
        genesis_state,
        l1_genesis: Some(l1_genesis),
        node_id: node_index,
        upgrades: genesis.upgrades,
        current_version: V::Base::VERSION,
        epoch_height: Some(epoch_height),
        peers,
        coordinator: coordinator.clone(),
    };

    // Initialize the Libp2p network
    let network = {
        let p2p_network = Libp2pNetwork::from_config(
            network_config.clone(),
            DhtNoPersistence,
            coordinator.membership().clone(),
            gossip_config,
            request_response_config,
            libp2p_bind_address,
            &validator_config.public_key,
            // We need the private key so we can derive our Libp2p keypair
            // (using https://docs.rs/blake3/latest/blake3/fn.derive_key.html)
            &validator_config.private_key,
            hotshot::traits::implementations::Libp2pMetricsValue::new(metrics),
        )
        .await
        .with_context(|| {
            format!(
                "Failed to create libp2p network on node {node_index}; binding to {:?}",
                network_params.libp2p_bind_address
            )
        })?;

        tracing::warn!("Waiting for at least one connection to be initialized");
        select! {
            _ = cdn_network.wait_for_ready() => {
                tracing::warn!("CDN connection initialized");
            },
            _ = p2p_network.wait_for_ready() => {
                tracing::warn!("P2P connection initialized");
            },
        };

        // Combine the CDN and P2P networks
        Arc::from(CombinedNetworks::new(
            cdn_network,
            p2p_network,
            Some(Duration::from_secs(1)),
        ))
    };

    let mut ctx = SequencerContext::init(
        network_config,
        validator_config,
        coordinator,
        instance_state,
        persistence,
        network,
        Some(network_params.state_relay_server_url),
        metrics,
        genesis.stake_table.capacity,
        event_consumer,
        seq_versions,
        marketplace_config,
        proposal_fetcher_config,
    )
    .await?;
    if wait_for_orchestrator {
        ctx = ctx.wait_for_orchestrator(orchestrator_client);
    }
    Ok(ctx)
}

pub fn empty_builder_commitment() -> BuilderCommitment {
    BuilderCommitment::from_bytes([])
}

#[cfg(any(test, feature = "testing"))]
pub mod testing {
    use std::{
        collections::{BTreeMap, HashMap},
        time::Duration,
    };

<<<<<<< HEAD
    use alloy::primitives::U256;
=======
    use alloy::{
        primitives::U256,
        signers::{
            k256::ecdsa::SigningKey,
            local::{LocalSigner, PrivateKeySigner},
        },
    };
>>>>>>> cbf666d4
    use async_lock::RwLock;
    use catchup::NullStateCatchup;
    use committable::Committable;
    use espresso_types::{
        eth_signature_key::EthKeyPair,
        v0::traits::{EventConsumer, NullEventConsumer, PersistenceOptions, StateCatchup},
        EpochVersion, Event, FeeAccount, L1Client, MarketplaceVersion, NetworkConfig, PubKey,
        SeqTypes, Transaction, Upgrade,
    };
    use futures::{
        future::join_all,
        stream::{Stream, StreamExt},
    };
    use hotshot::{
        traits::{
            implementations::{MasterMap, MemoryNetwork},
            BlockPayload,
        },
        types::EventType::Decide,
    };
    use hotshot_builder_core_refactored::service::{
        BuilderConfig as LegacyBuilderConfig, GlobalState as LegacyGlobalState,
    };
    use hotshot_stake_table::vec_based::StakeTable;
    use hotshot_testing::block_builder::{
        BuilderTask, SimpleBuilderImplementation, TestBuilderImplementation,
    };
    use hotshot_types::{
        event::LeafInfo,
        light_client::{CircuitField, StateKeyPair, StateVerKey},
        signature_key::BLSKeyPair,
        traits::{
            block_contents::BlockHeader,
            metrics::NoMetrics,
            network::Topic,
            signature_key::{BuilderSignatureKey, StakeTableEntryType},
            stake_table::StakeTableScheme,
        },
        HotShotConfig, PeerConfig,
    };
    use marketplace_builder_core::{
        hooks::NoHooks,
        service::{BuilderConfig, GlobalState},
    };
    use portpicker::pick_unused_port;
    use rand::SeedableRng as _;
    use rand_chacha::ChaCha20Rng;
    use tokio::spawn;
    use vbs::version::Version;

    use super::*;
    use crate::persistence::no_storage::{self, NoStorage};

    const STAKE_TABLE_CAPACITY_FOR_TEST: u64 = 10;
    const BUILDER_CHANNEL_CAPACITY_FOR_TEST: usize = 128;

    struct LegacyBuilderImplementation {
        global_state: Arc<LegacyGlobalState<SeqTypes>>,
    }

    impl BuilderTask<SeqTypes> for LegacyBuilderImplementation {
        fn start(
            self: Box<Self>,
            stream: Box<
                dyn futures::prelude::Stream<Item = hotshot::types::Event<SeqTypes>>
                    + std::marker::Unpin
                    + Send
                    + 'static,
            >,
        ) {
            spawn(async move {
                let res = self.global_state.start_event_loop(stream).await;
                tracing::error!(?res, "testing legacy builder service exited");
            });
        }
    }

    pub async fn run_legacy_builder<const NUM_NODES: usize>(
        port: Option<u16>,
        max_block_size: Option<u64>,
    ) -> (Box<dyn BuilderTask<SeqTypes>>, Url) {
        let builder_key_pair = TestConfig::<0>::builder_key();
        let port = port.unwrap_or_else(|| pick_unused_port().expect("No ports available"));

        // This should never fail.
        let url: Url = format!("http://localhost:{port}")
            .parse()
            .expect("Failed to parse builder URL");

        // create the global state
        let global_state = LegacyGlobalState::new(
            LegacyBuilderConfig {
                builder_keys: (builder_key_pair.fee_account(), builder_key_pair),
                max_api_waiting_time: Duration::from_secs(1),
                max_block_size_increment_period: Duration::from_secs(60),
                maximize_txn_capture_timeout: Duration::from_millis(100),
                txn_garbage_collect_duration: Duration::from_secs(60),
                txn_channel_capacity: BUILDER_CHANNEL_CAPACITY_FOR_TEST,
                tx_status_cache_capacity: 81920,
                base_fee: 10,
            },
            NodeState::default(),
            max_block_size.unwrap_or(300),
            NUM_NODES,
        );

        // Create and spawn the tide-disco app to serve the builder APIs
        let app = Arc::clone(&global_state)
            .into_app()
            .expect("Failed to create builder tide-disco app");

        spawn(
            app.serve(
                format!("http://0.0.0.0:{port}")
                    .parse::<Url>()
                    .expect("Failed to parse builder listener"),
                EpochVersion::instance(),
            ),
        );

        // Pass on the builder task to be injected in the testing harness
        (Box::new(LegacyBuilderImplementation { global_state }), url)
    }

    struct MarketplaceBuilderImplementation {
        global_state: Arc<GlobalState<SeqTypes, NoHooks<SeqTypes>>>,
    }

    impl BuilderTask<SeqTypes> for MarketplaceBuilderImplementation {
        fn start(
            self: Box<Self>,
            stream: Box<
                dyn Stream<Item = hotshot::types::Event<SeqTypes>>
                    + std::marker::Unpin
                    + Send
                    + 'static,
            >,
        ) {
            spawn(async move {
                let res = self.global_state.start_event_loop(stream).await;
                tracing::error!(?res, "Testing marketplace builder service exited");
            });
        }
    }

    pub async fn run_marketplace_builder<const NUM_NODES: usize>(
        port: Option<u16>,
    ) -> (Box<dyn BuilderTask<SeqTypes>>, Url) {
        let builder_key_pair = TestConfig::<0>::builder_key();
        let port = port.unwrap_or_else(|| pick_unused_port().expect("No ports available"));

        // This should never fail.
        let url: Url = format!("http://localhost:{port}")
            .parse()
            .expect("Failed to parse builder URL");

        // create the global state
        let global_state = GlobalState::new(
            BuilderConfig {
                builder_keys: (builder_key_pair.fee_account(), builder_key_pair),
                api_timeout: Duration::from_secs(60),
                tx_capture_timeout: Duration::from_millis(100),
                txn_garbage_collect_duration: Duration::from_secs(60),
                txn_channel_capacity: BUILDER_CHANNEL_CAPACITY_FOR_TEST,
                tx_status_cache_capacity: 81920,
                base_fee: 10,
            },
            NoHooks(PhantomData),
        );

        // Create and spawn the tide-disco app to serve the builder APIs
        let app = Arc::clone(&global_state)
            .into_app()
            .expect("Failed to create builder tide-disco app");

        spawn(
            app.serve(
                format!("http://0.0.0.0:{port}")
                    .parse::<Url>()
                    .expect("Failed to parse builder listener"),
                MarketplaceVersion::instance(),
            ),
        );

        // Pass on the builder task to be injected in the testing harness
        (
            Box::new(MarketplaceBuilderImplementation { global_state }),
            url,
        )
    }

    pub async fn run_test_builder<const NUM_NODES: usize>(
        port: Option<u16>,
    ) -> (Box<dyn BuilderTask<SeqTypes>>, Url) {
        let port = port.unwrap_or_else(|| pick_unused_port().expect("No ports available"));

        // This should never fail.
        let url: Url = format!("http://localhost:{port}")
            .parse()
            .expect("Failed to parse builder URL");
        tracing::info!("Starting test builder on {url}");

        (
            <SimpleBuilderImplementation as TestBuilderImplementation<SeqTypes>>::start(
                NUM_NODES,
                format!("http://0.0.0.0:{port}")
                    .parse()
                    .expect("Failed to parse builder listener"),
                (),
                HashMap::new(),
            )
            .await,
            url,
        )
    }

    pub struct TestConfigBuilder<const NUM_NODES: usize> {
        config: HotShotConfig<SeqTypes>,
        priv_keys: Vec<BLSPrivKey>,
        state_key_pairs: Vec<StateKeyPair>,
        master_map: Arc<MasterMap<PubKey>>,
        l1_url: Url,
        signer: LocalSigner<SigningKey>,
        state_relay_url: Option<Url>,
        builder_port: Option<u16>,
        marketplace_builder_port: Option<u16>,
        upgrades: BTreeMap<Version, Upgrade>,
    }

    impl<const NUM_NODES: usize> TestConfigBuilder<NUM_NODES> {
        pub fn builder_port(mut self, builder_port: Option<u16>) -> Self {
            self.builder_port = builder_port;
            self
        }

        pub fn marketplace_builder_port(mut self, port: Option<u16>) -> Self {
            self.marketplace_builder_port = port;
            self
        }

        pub fn state_relay_url(mut self, url: Url) -> Self {
            self.state_relay_url = Some(url);
            self
        }

        pub fn l1_url(mut self, l1_url: Url) -> Self {
            self.l1_url = l1_url;
            self
        }

        pub fn signer(mut self, signer: LocalSigner<SigningKey>) -> Self {
            self.signer = signer;
            self
        }

        pub fn upgrades<V: Versions>(mut self, upgrades: BTreeMap<Version, Upgrade>) -> Self {
            let upgrade = upgrades.get(&<V as Versions>::Upgrade::VERSION).unwrap();
            upgrade.set_hotshot_config_parameters(&mut self.config);
            self.upgrades = upgrades;
            self
        }

        pub fn epoch_height(mut self, epoch_height: u64) -> Self {
            self.config.epoch_height = epoch_height;
            self
        }

        pub fn build(self) -> TestConfig<NUM_NODES> {
            TestConfig {
                config: self.config,
                priv_keys: self.priv_keys,
                state_key_pairs: self.state_key_pairs,
                master_map: self.master_map,
                l1_url: self.l1_url,
                signer: self.signer,
                state_relay_url: self.state_relay_url,
                marketplace_builder_port: self.marketplace_builder_port,
                builder_port: self.builder_port,
                upgrades: self.upgrades,
            }
        }
    }

    impl<const NUM_NODES: usize> Default for TestConfigBuilder<NUM_NODES> {
        fn default() -> Self {
            let num_nodes = NUM_NODES;

            // Generate keys for the nodes.
            let seed = [0; 32];
            let (pub_keys, priv_keys): (Vec<_>, Vec<_>) = (0..num_nodes)
                .map(|i| <PubKey as SignatureKey>::generated_from_seed_indexed(seed, i as u64))
                .unzip();
            let state_key_pairs = (0..num_nodes)
                .map(|i| StateKeyPair::generate_from_seed_indexed(seed, i as u64))
                .collect::<Vec<_>>();
            let known_nodes_with_stake = pub_keys
                .iter()
                .zip(&state_key_pairs)
                .map(|(pub_key, state_key_pair)| PeerConfig::<SeqTypes> {
                    stake_table_entry: pub_key.stake_table_entry(U256::from(1)),
                    state_ver_key: state_key_pair.ver_key(),
                })
                .collect::<Vec<_>>();

            let master_map = MasterMap::new();

            let config: HotShotConfig<SeqTypes> = HotShotConfig {
                fixed_leader_for_gpuvid: 0,
                num_nodes_with_stake: num_nodes.try_into().unwrap(),
                known_da_nodes: known_nodes_with_stake.clone(),
                known_nodes_with_stake: known_nodes_with_stake.clone(),
                next_view_timeout: Duration::from_secs(5).as_millis() as u64,
                num_bootstrap: 1usize,
                da_staked_committee_size: num_nodes,
                view_sync_timeout: Duration::from_secs(1),
                data_request_delay: Duration::from_secs(1),
                builder_urls: vec1::vec1![Url::parse(&format!(
                    "http://127.0.0.1:{}",
                    pick_unused_port().unwrap()
                ))
                .unwrap()],
                builder_timeout: Duration::from_secs(1),
                start_threshold: (
                    known_nodes_with_stake.clone().len() as u64,
                    known_nodes_with_stake.clone().len() as u64,
                ),
                start_proposing_view: 0,
                stop_proposing_view: 0,
                start_voting_view: 0,
                stop_voting_view: 0,
                start_proposing_time: 0,
                start_voting_time: 0,
                stop_proposing_time: 0,
                stop_voting_time: 0,
                epoch_height: 300,
                epoch_start_block: 1,
            };

            Self {
                config,
                priv_keys,
                state_key_pairs,
                master_map,
                l1_url: "http://localhost:8545".parse().unwrap(),
                signer: LocalSigner::random(),
                state_relay_url: None,
                builder_port: None,
                marketplace_builder_port: None,
                upgrades: Default::default(),
            }
        }
    }

    #[derive(Clone)]
    pub struct TestConfig<const NUM_NODES: usize> {
        config: HotShotConfig<SeqTypes>,
        priv_keys: Vec<BLSPrivKey>,
        state_key_pairs: Vec<StateKeyPair>,
        master_map: Arc<MasterMap<PubKey>>,
        l1_url: Url,
        signer: LocalSigner<SigningKey>,
        state_relay_url: Option<Url>,
        builder_port: Option<u16>,
        marketplace_builder_port: Option<u16>,
        upgrades: BTreeMap<Version, Upgrade>,
    }

    impl<const NUM_NODES: usize> TestConfig<NUM_NODES> {
        pub fn num_nodes(&self) -> usize {
            self.priv_keys.len()
        }

        pub fn hotshot_config(&self) -> &HotShotConfig<SeqTypes> {
            &self.config
        }

        pub fn set_builder_urls(&mut self, builder_urls: vec1::Vec1<Url>) {
            self.config.builder_urls = builder_urls;
        }

        pub fn marketplace_builder_port(&self) -> Option<u16> {
            self.marketplace_builder_port
        }

        pub fn builder_port(&self) -> Option<u16> {
            self.builder_port
        }

        pub fn signer(&self) -> LocalSigner<SigningKey> {
            self.signer.clone()
        }

        pub fn l1_url(&self) -> Url {
            self.l1_url.clone()
        }

        pub fn upgrades(&self) -> BTreeMap<Version, Upgrade> {
            self.upgrades.clone()
        }

        pub fn staking_priv_keys(&self) -> Vec<(PrivateKeySigner, BLSKeyPair, StateKeyPair)> {
            let seed = [42u8; 32];
            let mut rng = ChaCha20Rng::from_seed(seed); // Create a deterministic RNG
            let eth_key_pairs = (0..self.num_nodes()).map(|_| SigningKey::random(&mut rng).into());
            eth_key_pairs
                .zip(self.priv_keys.iter())
                .zip(self.state_key_pairs.iter())
                .map(|((eth, bls), state)| (eth, bls.clone().into(), state.clone()))
                .collect()
        }

        pub async fn init_nodes<V: Versions>(
            &self,
            bind_version: V,
        ) -> Vec<SequencerContext<network::Memory, NoStorage, V>> {
            join_all((0..self.num_nodes()).map(|i| async move {
                self.init_node(
                    i,
                    ValidatedState::default(),
                    no_storage::Options,
                    NullStateCatchup::default(),
                    &NoMetrics,
                    STAKE_TABLE_CAPACITY_FOR_TEST,
                    NullEventConsumer,
                    bind_version,
                    Default::default(),
                    Url::parse(&format!(
                        "http://localhost:{}",
                        self.marketplace_builder_port.unwrap_or_default()
                    ))
                    .unwrap(),
                )
                .await
            }))
            .await
        }

        pub fn stake_table(&self) -> StakeTable<BLSPubKey, StateVerKey, CircuitField> {
            let mut st = StakeTable::<BLSPubKey, StateVerKey, CircuitField>::new(
                STAKE_TABLE_CAPACITY_FOR_TEST as usize,
            );
            self.config
                .known_nodes_with_stake
                .iter()
                .for_each(|config| {
                    st.register(
                        *config.stake_table_entry.key(),
                        config.stake_table_entry.stake(),
                        config.state_ver_key.clone(),
                    )
                    .unwrap()
                });
            st.advance();
            st.advance();
            st
        }

        #[allow(clippy::too_many_arguments)]
        pub async fn init_node<V: Versions, P: PersistenceOptions>(
            &self,
            i: usize,
            mut state: ValidatedState,
            mut persistence_opt: P,
            catchup: impl StateCatchup + 'static,
            metrics: &dyn Metrics,
            stake_table_capacity: u64,
            event_consumer: impl EventConsumer + 'static,
            bind_version: V,
            upgrades: BTreeMap<Version, Upgrade>,
            marketplace_builder_url: Url,
        ) -> SequencerContext<network::Memory, P::Persistence, V> {
            let config = self.config.clone();
            let my_peer_config = &config.known_nodes_with_stake[i];
            let is_da = config.known_da_nodes.contains(my_peer_config);

            // Create our own (private, local) validator config
            let validator_config = ValidatorConfig {
                public_key: my_peer_config.stake_table_entry.stake_key,
                private_key: self.priv_keys[i].clone(),
                stake_value: my_peer_config.stake_table_entry.stake_amount,
                state_public_key: self.state_key_pairs[i].ver_key(),
                state_private_key: self.state_key_pairs[i].sign_key(),
                is_da,
            };

            let topics = if is_da {
                vec![Topic::Global, Topic::Da]
            } else {
                vec![Topic::Global]
            };

            let network = Arc::new(MemoryNetwork::new(
                &my_peer_config.stake_table_entry.stake_key,
                &self.master_map,
                &topics,
                None,
            ));

            // Make sure the builder account is funded.
            let builder_account = Self::builder_key().fee_account();
            tracing::info!(%builder_account, "prefunding builder account");
            state.prefund_account(builder_account, U256::MAX.into());

            let persistence = persistence_opt.create().await.unwrap();

            let chain_config = state.chain_config.resolve().unwrap_or_default();
            let l1_client =
                L1Client::new(vec![self.l1_url.clone()]).expect("failed to create L1 client");
            let peers = catchup::local_and_remote(persistence.clone(), catchup).await;
            // Create the HotShot membership
            let mut membership = EpochCommittees::new_stake(
                config.known_nodes_with_stake.clone(),
                config.known_da_nodes.clone(),
                l1_client.clone(),
                chain_config,
                peers.clone(),
                persistence.clone(),
            );
            membership.reload_stake(50).await;

            let membership = Arc::new(RwLock::new(membership));

            let coordinator = EpochMembershipCoordinator::new(membership, 100);

            let node_state = NodeState::new(
                i as u64,
                chain_config,
                l1_client,
                peers,
                V::Base::VERSION,
                coordinator.clone(),
            )
            .with_current_version(V::Base::version())
            .with_genesis(state)
            .with_epoch_height(config.epoch_height)
            .with_upgrades(upgrades);

            tracing::info!(
                i,
                key = %my_peer_config.stake_table_entry.stake_key,
                state_key = %my_peer_config.state_ver_key,
                "starting node",
            );

            let persistence = persistence_opt.create().await.unwrap();
            SequencerContext::init(
                NetworkConfig {
                    config,
                    // For testing, we use a fake network, so the rest of the network config beyond
                    // the base consensus config does not matter.
                    ..Default::default()
                },
                validator_config,
                coordinator,
                node_state,
                persistence,
                network,
                self.state_relay_url.clone(),
                metrics,
                stake_table_capacity,
                event_consumer,
                bind_version,
                MarketplaceConfig::<SeqTypes, Node<network::Memory, P::Persistence>> {
                    auction_results_provider: Arc::new(SolverAuctionResultsProvider::default()),
                    fallback_builder_url: marketplace_builder_url,
                },
                Default::default(),
            )
            .await
            .unwrap()
        }

        pub fn builder_key() -> EthKeyPair {
            FeeAccount::generated_from_seed_indexed([1; 32], 0).1
        }
    }

    // Wait for decide event, make sure it matches submitted transaction. Return the block number
    // containing the transaction.
    pub async fn wait_for_decide_on_handle(
        events: &mut (impl Stream<Item = Event> + Unpin),
        submitted_txn: &Transaction,
    ) -> u64 {
        let commitment = submitted_txn.commit();

        // Keep getting events until we see a Decide event
        loop {
            let event = events.next().await.unwrap();
            tracing::info!("Received event from handle: {event:?}");

            if let Decide { leaf_chain, .. } = event.event {
                if let Some(height) = leaf_chain.iter().find_map(|LeafInfo { leaf, .. }| {
                    if leaf
                        .block_payload()
                        .as_ref()?
                        .transaction_commitments(leaf.block_header().metadata())
                        .contains(&commitment)
                    {
                        Some(leaf.block_header().block_number())
                    } else {
                        None
                    }
                }) {
                    return height;
                }
            } else {
                // Keep waiting
            }
        }
    }
}

#[cfg(test)]
mod test {

    use alloy::node_bindings::Anvil;
    use espresso_types::{Header, MockSequencerVersions, NamespaceId, Payload, Transaction};
    use futures::StreamExt;
    use hotshot::types::EventType::Decide;
    use hotshot_example_types::node_types::TestVersions;
    use hotshot_types::{
        data::vid_commitment,
        event::LeafInfo,
        traits::block_contents::{
            BlockHeader, BlockPayload, EncodeBytes, GENESIS_VID_NUM_STORAGE_NODES,
        },
    };
    use sequencer_utils::test_utils::setup_test;
    use testing::{wait_for_decide_on_handle, TestConfigBuilder};

    use self::testing::run_test_builder;
    use super::*;

    #[tokio::test(flavor = "multi_thread")]
    async fn test_skeleton_instantiation() {
        setup_test();
        // Assign `config` so it isn't dropped early.
        let anvil = Anvil::new().spawn();
        let url = anvil.endpoint_url();
        const NUM_NODES: usize = 5;
        let mut config = TestConfigBuilder::<NUM_NODES>::default()
            .l1_url(url)
            .build();

        let (builder_task, builder_url) = run_test_builder::<NUM_NODES>(None).await;

        config.set_builder_urls(vec1::vec1![builder_url]);

        let handles = config.init_nodes(MockSequencerVersions::new()).await;

        let handle_0 = &handles[0];

        // Hook the builder up to the event stream from the first node
        builder_task.start(Box::new(handle_0.event_stream().await));

        let mut events = handle_0.event_stream().await;

        for handle in handles.iter() {
            handle.start_consensus().await;
        }

        // Submit target transaction to handle
        let txn = Transaction::new(NamespaceId::from(1_u32), vec![1, 2, 3]);
        handles[0]
            .submit_transaction(txn.clone())
            .await
            .expect("Failed to submit transaction");
        tracing::info!("Submitted transaction to handle: {txn:?}");

        wait_for_decide_on_handle(&mut events, &txn).await;
    }

    #[tokio::test(flavor = "multi_thread")]
    async fn test_header_invariants() {
        setup_test();

        let success_height = 30;
        // Assign `config` so it isn't dropped early.
        let anvil = Anvil::new().spawn();
        let url = anvil.endpoint_url();
        const NUM_NODES: usize = 5;
        let mut config = TestConfigBuilder::<NUM_NODES>::default()
            .l1_url(url)
            .build();

        let (builder_task, builder_url) = run_test_builder::<NUM_NODES>(None).await;

        config.set_builder_urls(vec1::vec1![builder_url]);
        let handles = config.init_nodes(MockSequencerVersions::new()).await;

        let handle_0 = &handles[0];

        let mut events = handle_0.event_stream().await;

        // Hook the builder up to the event stream from the first node
        builder_task.start(Box::new(handle_0.event_stream().await));

        for handle in handles.iter() {
            handle.start_consensus().await;
        }

        let mut parent = {
            // TODO refactor repeated code from other tests
            let (genesis_payload, genesis_ns_table) =
                Payload::from_transactions([], &ValidatedState::default(), &NodeState::mock())
                    .await
                    .unwrap();
            let genesis_commitment = {
                // TODO we should not need to collect payload bytes just to compute vid_commitment
                let payload_bytes = genesis_payload.encode();
                vid_commitment::<TestVersions>(
                    &payload_bytes,
                    &genesis_ns_table.encode(),
                    GENESIS_VID_NUM_STORAGE_NODES,
                    <TestVersions as Versions>::Base::VERSION,
                )
            };
            let genesis_state = NodeState::mock();
            Header::genesis(
                &genesis_state,
                genesis_commitment,
                empty_builder_commitment(),
                genesis_ns_table,
            )
        };

        loop {
            let event = events.next().await.unwrap();
            tracing::info!("Received event from handle: {event:?}");
            let Decide { leaf_chain, .. } = event.event else {
                continue;
            };
            tracing::info!("Got decide {leaf_chain:?}");

            // Check that each successive header satisfies invariants relative to its parent: all
            // the fields which should be monotonic are.
            for LeafInfo { leaf, .. } in leaf_chain.iter().rev() {
                let header = leaf.block_header().clone();
                if header.height() == 0 {
                    parent = header;
                    continue;
                }
                assert_eq!(header.height(), parent.height() + 1);
                assert!(header.timestamp() >= parent.timestamp());
                assert!(header.l1_head() >= parent.l1_head());
                assert!(header.l1_finalized() >= parent.l1_finalized());
                parent = header;
            }

            if parent.height() >= success_height {
                break;
            }
        }
    }
}<|MERGE_RESOLUTION|>--- conflicted
+++ resolved
@@ -582,17 +582,7 @@
         time::Duration,
     };
 
-<<<<<<< HEAD
     use alloy::primitives::U256;
-=======
-    use alloy::{
-        primitives::U256,
-        signers::{
-            k256::ecdsa::SigningKey,
-            local::{LocalSigner, PrivateKeySigner},
-        },
-    };
->>>>>>> cbf666d4
     use async_lock::RwLock;
     use catchup::NullStateCatchup;
     use committable::Committable;
