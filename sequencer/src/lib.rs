pub mod api;
pub mod catchup;
pub mod context;
pub mod genesis;

mod external_event_handler;
pub mod options;
pub mod state_signature;

mod restart_tests;

mod message_compat_tests;

use anyhow::Context;
use catchup::StatePeers;
use context::{ProposalFetcherConfig, SequencerContext};
use espresso_types::{
    traits::EventConsumer, BackoffParams, L1ClientOptions, NodeState, PubKey, SeqTypes,
    SolverAuctionResultsProvider, ValidatedState,
};
use futures::FutureExt;
use genesis::L1Finalized;
use hotshot::traits::election::static_committee::StaticCommittee;
use hotshot_types::traits::election::Membership;
use std::sync::Arc;
// Should move `STAKE_TABLE_CAPACITY` in the sequencer repo when we have variate stake table support
use libp2p::Multiaddr;
use network::libp2p::split_off_peer_id;
use options::Identity;
use state_signature::static_stake_table_commitment;
use tracing::info;
use url::Url;
pub mod persistence;
pub mod state;
use derivative::Derivative;
use espresso_types::v0::traits::SequencerPersistence;
pub use genesis::Genesis;
use hotshot::traits::implementations::{
    derive_libp2p_multiaddr, CombinedNetworks, GossipConfig, Libp2pNetwork, RequestResponseConfig,
};
use hotshot::{
    traits::implementations::{
        derive_libp2p_peer_id, CdnMetricsValue, CdnTopic, KeyPair, MemoryNetwork, PushCdnNetwork,
        WrappedSignatureKey,
    },
    types::SignatureKey,
    MarketplaceConfig, Memberships,
};
use hotshot_orchestrator::client::get_complete_config;
use hotshot_orchestrator::client::OrchestratorClient;
use hotshot_types::{
    data::ViewNumber,
    light_client::{StateKeyPair, StateSignKey},
    signature_key::{BLSPrivKey, BLSPubKey},
    traits::{
        metrics::Metrics,
        network::{ConnectedNetwork, Topic},
        node_implementation::{NodeImplementation, NodeType, Versions},
    },
    utils::BuilderCommitment,
    ValidatorConfig,
};
pub use options::Options;
use serde::{Deserialize, Serialize};
use std::time::Duration;
use std::{fmt::Debug, marker::PhantomData};
use vbs::version::{StaticVersion, StaticVersionType};
pub mod network;

mod run;
pub use run::main;

/// The Sequencer node is generic over the hotshot CommChannel.
#[derive(Derivative, Serialize, Deserialize)]
#[derivative(
    Copy(bound = ""),
    Debug(bound = ""),
    Default(bound = ""),
    PartialEq(bound = ""),
    Eq(bound = ""),
    Hash(bound = "")
)]
pub struct Node<N: ConnectedNetwork<PubKey>, P: SequencerPersistence>(PhantomData<fn(&N, &P)>);

// Using derivative to derive Clone triggers the clippy lint
// https://rust-lang.github.io/rust-clippy/master/index.html#/incorrect_clone_impl_on_copy_type
impl<N: ConnectedNetwork<PubKey>, P: SequencerPersistence> Clone for Node<N, P> {
    fn clone(&self) -> Self {
        *self
    }
}

pub type SequencerApiVersion = StaticVersion<0, 1>;

impl<N: ConnectedNetwork<PubKey>, P: SequencerPersistence> NodeImplementation<SeqTypes>
    for Node<N, P>
{
    type Network = N;
    type Storage = Arc<P>;
    type AuctionResultsProvider = SolverAuctionResultsProvider;
}

#[derive(Clone, Debug)]
pub struct NetworkParams {
    /// The address where a CDN marshal is located
    pub cdn_endpoint: String,
    pub orchestrator_url: Url,
    pub state_relay_server_url: Url,
    pub private_staking_key: BLSPrivKey,
    pub private_state_key: StateSignKey,
    pub state_peers: Vec<Url>,
    pub config_peers: Option<Vec<Url>>,
    pub catchup_backoff: BackoffParams,
    /// The address to advertise as our public API's URL
    pub public_api_url: Option<Url>,

    /// The address to send to other Libp2p nodes to contact us
    pub libp2p_advertise_address: String,
    /// The address to bind to for Libp2p
    pub libp2p_bind_address: String,
    /// The (optional) bootstrap node addresses for Libp2p. If supplied, these will
    /// override the bootstrap nodes specified in the config file.
    pub libp2p_bootstrap_nodes: Option<Vec<Multiaddr>>,

    /// The heartbeat interval
    pub libp2p_heartbeat_interval: Duration,

    /// The number of past heartbeats to gossip about
    pub libp2p_history_gossip: usize,
    /// The number of past heartbeats to remember the full messages for
    pub libp2p_history_length: usize,

    /// The target number of peers in the mesh
    pub libp2p_mesh_n: usize,
    /// The maximum number of peers in the mesh
    pub libp2p_mesh_n_high: usize,
    /// The minimum number of peers in the mesh
    pub libp2p_mesh_n_low: usize,
    /// The minimum number of mesh peers that must be outbound
    pub libp2p_mesh_outbound_min: usize,

    /// The maximum gossip message size
    pub libp2p_max_gossip_transmit_size: usize,

    /// The maximum direct message size
    pub libp2p_max_direct_transmit_size: u64,

    /// The maximum number of IHAVE messages to accept from a Libp2p peer within a heartbeat
    pub libp2p_max_ihave_length: usize,

    /// The maximum number of IHAVE messages to accept from a Libp2p peer within a heartbeat
    pub libp2p_max_ihave_messages: usize,

    /// The time period that message hashes are stored in the cache
    pub libp2p_published_message_ids_cache_time: Duration,

    /// The time to wait for a Libp2p message requested through IWANT following an IHAVE advertisement
    pub libp2p_iwant_followup_time: Duration,

    /// The maximum number of Libp2p messages we will process in a given RPC
    pub libp2p_max_messages_per_rpc: Option<usize>,

    /// How many times we will allow a peer to request the same message id through IWANT gossip before we start ignoring them
    pub libp2p_gossip_retransmission: u32,

    /// If enabled newly created messages will always be sent to all peers that are subscribed to the topic and have a good enough score
    pub libp2p_flood_publish: bool,

    /// The time period that Libp2p message hashes are stored in the cache
    pub libp2p_duplicate_cache_time: Duration,

    /// Time to live for Libp2p fanout peers
    pub libp2p_fanout_ttl: Duration,

    /// Initial delay in each Libp2p heartbeat
    pub libp2p_heartbeat_initial_delay: Duration,

    /// How many Libp2p peers we will emit gossip to at each heartbeat
    pub libp2p_gossip_factor: f64,

    /// Minimum number of Libp2p peers to emit gossip to during a heartbeat
    pub libp2p_gossip_lazy: usize,
}

pub struct L1Params {
    pub url: Url,
    pub options: L1ClientOptions,
}

#[allow(clippy::too_many_arguments)]
pub async fn init_node<P: SequencerPersistence, V: Versions>(
    genesis: Genesis,
    network_params: NetworkParams,
    metrics: &dyn Metrics,
    persistence: P,
    l1_params: L1Params,
    seq_versions: V,
    event_consumer: impl EventConsumer + 'static,
    is_da: bool,
    identity: Identity,
    marketplace_config: MarketplaceConfig<SeqTypes, Node<network::Production, P>>,
    proposal_fetcher_config: ProposalFetcherConfig,
) -> anyhow::Result<SequencerContext<network::Production, P, V>> {
    // Expose git information via status API.
    metrics
        .text_family(
            "version".into(),
            vec!["rev".into(), "desc".into(), "timestamp".into()],
        )
        .create(vec![
            env!("VERGEN_GIT_SHA").into(),
            env!("VERGEN_GIT_DESCRIBE").into(),
            env!("VERGEN_GIT_COMMIT_TIMESTAMP").into(),
        ]);

    // Expose Node Entity Information via the status/metrics API
    metrics
        .text_family(
            "node_identity_general".into(),
            vec![
                "name".into(),
                "company_name".into(),
                "company_website".into(),
                "operating_system".into(),
                "node_type".into(),
                "network_type".into(),
            ],
        )
        .create(vec![
            identity.node_name.unwrap_or("".into()),
            identity.company_name.unwrap_or("".into()),
            identity
                .company_website
                .map(|u| u.into())
                .unwrap_or("".into()),
            identity.operating_system.unwrap_or("".into()),
            identity.node_type.unwrap_or("".into()),
            identity.network_type.unwrap_or("".into()),
        ]);

    // Expose Node Identity Location via the status/metrics API
    metrics
        .text_family(
            "node_identity_location".into(),
            vec!["country".into(), "latitude".into(), "longitude".into()],
        )
        .create(vec![
            identity.country_code.unwrap_or("".into()),
            identity
                .latitude
                .map(|l| l.to_string())
                .unwrap_or("".into()),
            identity
                .longitude
                .map(|l| l.to_string())
                .unwrap_or("".into()),
        ]);

    // Stick our public key in `metrics` so it is easily accessible via the status API.
    let pub_key = BLSPubKey::from_private(&network_params.private_staking_key);
    metrics
        .text_family("node".into(), vec!["key".into()])
        .create(vec![pub_key.to_string()]);

    // Parse the Libp2p bind and advertise addresses to multiaddresses
    let libp2p_bind_address = derive_libp2p_multiaddr(&network_params.libp2p_bind_address)
        .with_context(|| {
            format!(
                "Failed to derive Libp2p bind address of {}",
                &network_params.libp2p_bind_address
            )
        })?;
    let libp2p_advertise_address =
        derive_libp2p_multiaddr(&network_params.libp2p_advertise_address).with_context(|| {
            format!(
                "Failed to derive Libp2p advertise address of {}",
                &network_params.libp2p_advertise_address
            )
        })?;

    info!("Libp2p bind address: {}", libp2p_bind_address);
    info!("Libp2p advertise address: {}", libp2p_advertise_address);

    // Orchestrator client
    let orchestrator_client = OrchestratorClient::new(network_params.orchestrator_url);
    let state_key_pair = StateKeyPair::from_sign_key(network_params.private_state_key);
    let validator_config = ValidatorConfig {
        public_key: pub_key,
        private_key: network_params.private_staking_key,
        stake_value: 1,
        state_key_pair,
        is_da,
    };

    // Derive our Libp2p public key from our private key
    let libp2p_public_key = derive_libp2p_peer_id::<<SeqTypes as NodeType>::SignatureKey>(
        &validator_config.private_key,
    )
    .with_context(|| "Failed to derive Libp2p peer ID")?;

<<<<<<< HEAD
=======
    // Print the libp2p public key
    info!("Starting Libp2p with PeerID: {}", libp2p_public_key);

    let persistence = persistence_opt.clone().create().await?;
>>>>>>> f999be42
    let (mut network_config, wait_for_orchestrator) = match (
        persistence.load_config().await?,
        network_params.config_peers,
    ) {
        (Some(config), _) => {
            tracing::info!("loaded network config from storage, rejoining existing network");
            (config, false)
        }
        // If we were told to fetch the config from an already-started peer, do so.
        (None, Some(peers)) => {
            tracing::info!(?peers, "loading network config from peers");
            let peers =
                StatePeers::<SequencerApiVersion>::from_urls(peers, network_params.catchup_backoff);
            let config = peers.fetch_config(validator_config.clone()).await?;

            tracing::info!(
                node_id = config.node_index,
                stake_table = ?config.config.known_nodes_with_stake,
                "loaded config",
            );
            persistence.save_config(&config).await?;
            (config, false)
        }
        // Otherwise, this is a fresh network; load from the orchestrator.
        (None, None) => {
            tracing::info!("loading network config from orchestrator");
            tracing::error!(
                "waiting for other nodes to connect, DO NOT RESTART until fully connected"
            );
            let config = get_complete_config(
                &orchestrator_client,
                validator_config.clone(),
                // Register in our Libp2p advertise address and public key so other nodes
                // can contact us on startup
                Some(libp2p_advertise_address),
                Some(libp2p_public_key),
            )
            .await?
            .0;

            tracing::info!(
                node_id = config.node_index,
                stake_table = ?config.config.known_nodes_with_stake,
                "loaded config",
            );
            persistence.save_config(&config).await?;
            tracing::error!("all nodes connected");
            (config, true)
        }
    };

    if let Some(upgrade) = genesis.upgrades.get(&V::Upgrade::VERSION) {
        upgrade.set_hotshot_config_parameters(&mut network_config.config);
    }

    // If the `Libp2p` bootstrap nodes were supplied via the command line, override those
    // present in the config file.
    if let Some(bootstrap_nodes) = network_params.libp2p_bootstrap_nodes {
        if let Some(libp2p_config) = network_config.libp2p_config.as_mut() {
            // If the libp2p configuration is present, we can override the bootstrap nodes.

            // Split off the peer ID from the addresses
            libp2p_config.bootstrap_nodes = bootstrap_nodes
                .into_iter()
                .map(split_off_peer_id)
                .collect::<Result<Vec<_>, _>>()
                .with_context(|| "Failed to parse peer ID from bootstrap node")?;
        } else {
            // If not, don't try launching with them. Eventually we may want to
            // provide a default configuration here instead.
            tracing::warn!("No libp2p configuration found, ignoring supplied bootstrap nodes");
        }
    }

    let node_index = network_config.node_index;

    // If we are a DA node, we need to subscribe to the DA topic
    let topics = {
        let mut topics = vec![CdnTopic::Global];
        if is_da {
            topics.push(CdnTopic::Da);
        }
        topics
    };

    // Create the HotShot memberships
    let quorum_membership = StaticCommittee::new(
        network_config.config.known_nodes_with_stake.clone(),
        network_config.config.known_nodes_with_stake.clone(),
        Topic::Global,
    );

    let da_membership = StaticCommittee::new(
        network_config.config.known_nodes_with_stake.clone(),
        network_config.config.known_da_nodes.clone(),
        Topic::Da,
    );

    let memberships = Memberships {
        quorum_membership,
        da_membership,
    };

    // Initialize the push CDN network (and perform the initial connection)
    let cdn_network = PushCdnNetwork::new(
        network_params.cdn_endpoint,
        topics,
        KeyPair {
            public_key: WrappedSignatureKey(validator_config.public_key),
            private_key: validator_config.private_key.clone(),
        },
        CdnMetricsValue::new(metrics),
    )
    .with_context(|| format!("Failed to create CDN network {node_index}"))?;

    // Configure gossipsub based on the command line options
    let gossip_config = GossipConfig {
        heartbeat_interval: network_params.libp2p_heartbeat_interval,
        history_gossip: network_params.libp2p_history_gossip,
        history_length: network_params.libp2p_history_length,
        mesh_n: network_params.libp2p_mesh_n,
        mesh_n_high: network_params.libp2p_mesh_n_high,
        mesh_n_low: network_params.libp2p_mesh_n_low,
        mesh_outbound_min: network_params.libp2p_mesh_outbound_min,
        max_ihave_messages: network_params.libp2p_max_ihave_messages,
        max_transmit_size: network_params.libp2p_max_gossip_transmit_size,
        max_ihave_length: network_params.libp2p_max_ihave_length,
        published_message_ids_cache_time: network_params.libp2p_published_message_ids_cache_time,
        iwant_followup_time: network_params.libp2p_iwant_followup_time,
        max_messages_per_rpc: network_params.libp2p_max_messages_per_rpc,
        gossip_retransmission: network_params.libp2p_gossip_retransmission,
        flood_publish: network_params.libp2p_flood_publish,
        duplicate_cache_time: network_params.libp2p_duplicate_cache_time,
        fanout_ttl: network_params.libp2p_fanout_ttl,
        heartbeat_initial_delay: network_params.libp2p_heartbeat_initial_delay,
        gossip_factor: network_params.libp2p_gossip_factor,
        gossip_lazy: network_params.libp2p_gossip_lazy,
    };

    // Configure request/response based on the command line options
    let request_response_config = RequestResponseConfig {
        request_size_maximum: network_params.libp2p_max_direct_transmit_size,
        response_size_maximum: network_params.libp2p_max_direct_transmit_size,
    };

    // Initialize the Libp2p network
    let network = {
        let p2p_network = Libp2pNetwork::from_config(
            network_config.clone(),
            memberships.clone().quorum_membership,
            gossip_config,
            request_response_config,
            libp2p_bind_address,
            &validator_config.public_key,
            // We need the private key so we can derive our Libp2p keypair
            // (using https://docs.rs/blake3/latest/blake3/fn.derive_key.html)
            &validator_config.private_key,
            hotshot::traits::implementations::Libp2pMetricsValue::new(metrics),
        )
        .await
        .with_context(|| {
            format!(
                "Failed to create libp2p network on node {node_index}; binding to {:?}",
                network_params.libp2p_bind_address
            )
        })?;

        tracing::warn!("Waiting for at least one connection to be initialized");
        futures::select! {
            _ = cdn_network.wait_for_ready().fuse() => {
                tracing::warn!("CDN connection initialized");
            },
            _ = p2p_network.wait_for_ready().fuse() => {
                tracing::warn!("P2P connection initialized");
            },
        };

        // Combine the CDN and P2P networks
        Arc::from(CombinedNetworks::new(
            cdn_network,
            p2p_network,
            Some(Duration::from_secs(1)),
        ))
    };

    let mut genesis_state = ValidatedState {
        chain_config: genesis.chain_config.into(),
        ..Default::default()
    };
    for (address, amount) in genesis.accounts {
        tracing::info!(%address, %amount, "Prefunding account for demo");
        genesis_state.prefund_account(address, amount);
    }

    let l1_client = l1_params.options.connect(l1_params.url).await?;
    l1_client.spawn_tasks().await;
    let l1_genesis = match genesis.l1_finalized {
        L1Finalized::Block(b) => b,
        L1Finalized::Number { number } => l1_client.wait_for_finalized_block(number).await,
        L1Finalized::Timestamp { timestamp } => {
            l1_client
                .wait_for_finalized_block_with_timestamp(timestamp.unix_timestamp().into())
                .await
        }
    };
    let instance_state = NodeState {
        chain_config: genesis.chain_config,
        l1_client,
        genesis_header: genesis.header,
        genesis_state,
        l1_genesis: Some(l1_genesis),
        peers: catchup::local_and_remote(
            persistence.clone(),
            StatePeers::<SequencerApiVersion>::from_urls(
                network_params.state_peers,
                network_params.catchup_backoff,
            ),
        )
        .await,
        node_id: node_index,
        upgrades: genesis.upgrades,
        current_version: V::Base::VERSION,
    };

    let mut ctx = SequencerContext::init(
        network_config,
        validator_config,
        memberships,
        instance_state,
        persistence,
        network,
        Some(network_params.state_relay_server_url),
        metrics,
        genesis.stake_table.capacity,
        network_params.public_api_url,
        event_consumer,
        seq_versions,
        marketplace_config,
        proposal_fetcher_config,
    )
    .await?;
    if wait_for_orchestrator {
        ctx = ctx.wait_for_orchestrator(orchestrator_client);
    }
    Ok(ctx)
}

pub fn empty_builder_commitment() -> BuilderCommitment {
    BuilderCommitment::from_bytes([])
}

#[cfg(any(test, feature = "testing"))]
pub mod testing {
    use std::{
        collections::{BTreeMap, HashMap},
        time::Duration,
    };

    use async_lock::RwLock;
    use catchup::NullStateCatchup;
    use committable::Committable;
    use espresso_types::{
        eth_signature_key::EthKeyPair,
        v0::traits::{EventConsumer, NullEventConsumer, PersistenceOptions, StateCatchup},
        Event, FeeAccount, L1Client, Leaf, MarketplaceVersion, NetworkConfig, Payload, PubKey,
        SeqTypes, Transaction, Upgrade,
    };
    use ethers::types::U256;
    use futures::{
        future::join_all,
        stream::{Stream, StreamExt},
    };
    use hotshot::{
        traits::{
            implementations::{MasterMap, MemoryNetwork},
            BlockPayload,
        },
        types::EventType::Decide,
    };
    use hotshot_stake_table::vec_based::StakeTable;
    use hotshot_testing::block_builder::{
        BuilderTask, SimpleBuilderImplementation, TestBuilderImplementation,
    };
    use hotshot_types::traits::signature_key::StakeTableEntryType;
    use hotshot_types::{
        event::LeafInfo,
        light_client::{CircuitField, StateKeyPair, StateVerKey},
        traits::{
            block_contents::{vid_commitment, BlockHeader, EncodeBytes},
            metrics::NoMetrics,
            node_implementation::ConsensusTime,
            signature_key::BuilderSignatureKey,
            stake_table::StakeTableScheme,
        },
        HotShotConfig, PeerConfig,
    };
    use marketplace_builder_core::{
        builder_state::BuilderState,
        service::{run_builder_service, BroadcastSenders, GlobalState, NoHooks, ProxyGlobalState},
    };
    use marketplace_builder_shared::block::ParentBlockReferences;
    use portpicker::pick_unused_port;
    use tokio::spawn;
    use vbs::version::Version;

    use super::*;
    use crate::persistence::no_storage::{self, NoStorage};

    const STAKE_TABLE_CAPACITY_FOR_TEST: u64 = 10;
    const BUILDER_CHANNEL_CAPACITY_FOR_TEST: usize = 128;

    struct MarketplaceBuilderImplementation {
        hooks: Arc<NoHooks<SeqTypes>>,
        senders: BroadcastSenders<SeqTypes>,
    }

    impl BuilderTask<SeqTypes> for MarketplaceBuilderImplementation {
        fn start(
            self: Box<Self>,
            stream: Box<
                dyn Stream<Item = hotshot::types::Event<SeqTypes>>
                    + std::marker::Unpin
                    + Send
                    + 'static,
            >,
        ) {
            spawn(async move {
                let res =
                    run_builder_service::<SeqTypes, _>(self.hooks, self.senders, stream).await;
                tracing::error!(?res, "Testing marketplace builder service exited");
            });
        }
    }

    pub async fn run_marketplace_builder<const NUM_NODES: usize>(
        port: Option<u16>,
        instance_state: NodeState,
        validated_state: ValidatedState,
    ) -> (Box<dyn BuilderTask<SeqTypes>>, Url) {
        let builder_key_pair = TestConfig::<0>::builder_key();
        let port = port.unwrap_or_else(|| pick_unused_port().expect("No ports available"));

        // This should never fail.
        let url: Url = format!("http://localhost:{port}")
            .parse()
            .expect("Failed to parse builder URL");

        let (senders, receivers) = marketplace_builder_core::service::broadcast_channels(
            BUILDER_CHANNEL_CAPACITY_FOR_TEST,
        );

        // builder api request channel
        let (req_sender, req_receiver) =
            async_broadcast::broadcast::<_>(BUILDER_CHANNEL_CAPACITY_FOR_TEST);

        let (genesis_payload, genesis_ns_table) =
            Payload::from_transactions([], &validated_state, &instance_state)
                .await
                .expect("genesis payload construction failed");

        let builder_commitment = genesis_payload.builder_commitment(&genesis_ns_table);

        let vid_commitment = {
            let payload_bytes = genesis_payload.encode();
            vid_commitment(&payload_bytes, NUM_NODES)
        };

        // create the global state
        let global_state: GlobalState<SeqTypes> = GlobalState::<SeqTypes>::new(
            req_sender,
            senders.transactions.clone(),
            vid_commitment,
            ViewNumber::genesis(),
        );

        let global_state = Arc::new(RwLock::new(global_state));

        let leaf = Leaf::genesis(&validated_state, &instance_state).await;

        let builder_state = BuilderState::<SeqTypes>::new(
            ParentBlockReferences {
                view_number: ViewNumber::genesis(),
                vid_commitment,
                leaf_commit: <Leaf as Committable>::commit(&leaf),
                builder_commitment,
            },
            &receivers,
            req_receiver,
            Vec::new(), /* tx_queue */
            Arc::clone(&global_state),
            Duration::from_secs(60),
            10,
            Arc::new(instance_state),
            Duration::from_secs(60),
            Arc::new(validated_state),
        );

        builder_state.event_loop();

        let hooks = Arc::new(NoHooks(PhantomData));

        // create the proxy global state it will server the builder apis
        let app = ProxyGlobalState::new(
            global_state.clone(),
            Arc::clone(&hooks),
            (builder_key_pair.fee_account(), builder_key_pair.clone()),
            Duration::from_secs(60),
        )
        .into_app()
        .expect("Failed to create builder tide-disco app");

        spawn(
            app.serve(
                format!("http://0.0.0.0:{port}")
                    .parse::<Url>()
                    .expect("Failed to parse builder listener"),
                MarketplaceVersion::instance(),
            ),
        );

        (
            Box::new(MarketplaceBuilderImplementation { hooks, senders }),
            url,
        )
    }

    pub async fn run_test_builder<const NUM_NODES: usize>(
        port: Option<u16>,
    ) -> (Box<dyn BuilderTask<SeqTypes>>, Url) {
        let port = port.unwrap_or_else(|| pick_unused_port().expect("No ports available"));

        // This should never fail.
        let url: Url = format!("http://localhost:{port}")
            .parse()
            .expect("Failed to parse builder URL");

        (
            <SimpleBuilderImplementation as TestBuilderImplementation<SeqTypes>>::start(
                NUM_NODES,
                format!("http://0.0.0.0:{port}")
                    .parse()
                    .expect("Failed to parse builder listener"),
                (),
                HashMap::new(),
            )
            .await,
            url,
        )
    }

    pub struct TestConfigBuilder<const NUM_NODES: usize> {
        config: HotShotConfig<PubKey>,
        priv_keys: Vec<BLSPrivKey>,
        state_key_pairs: Vec<StateKeyPair>,
        master_map: Arc<MasterMap<PubKey>>,
        l1_url: Url,
        state_relay_url: Option<Url>,
        builder_port: Option<u16>,
        marketplace_builder_port: Option<u16>,
        upgrades: BTreeMap<Version, Upgrade>,
    }

    impl<const NUM_NODES: usize> TestConfigBuilder<NUM_NODES> {
        pub fn builder_port(mut self, builder_port: Option<u16>) -> Self {
            self.builder_port = builder_port;
            self
        }

        pub fn marketplace_builder_port(mut self, port: Option<u16>) -> Self {
            self.marketplace_builder_port = port;
            self
        }

        pub fn state_relay_url(mut self, url: Url) -> Self {
            self.state_relay_url = Some(url);
            self
        }

        pub fn l1_url(mut self, l1_url: Url) -> Self {
            self.l1_url = l1_url;
            self
        }

        pub fn upgrades<V: Versions>(mut self, upgrades: BTreeMap<Version, Upgrade>) -> Self {
            let upgrade = upgrades.get(&<V as Versions>::Upgrade::VERSION).unwrap();
            upgrade.set_hotshot_config_parameters(&mut self.config);
            self.upgrades = upgrades;
            self
        }

        pub fn build(self) -> TestConfig<NUM_NODES> {
            TestConfig {
                config: self.config,
                priv_keys: self.priv_keys,
                state_key_pairs: self.state_key_pairs,
                master_map: self.master_map,
                l1_url: self.l1_url,
                state_relay_url: self.state_relay_url,
                marketplace_builder_port: self.marketplace_builder_port,
                builder_port: self.builder_port,
                upgrades: self.upgrades,
            }
        }
    }

    impl<const NUM_NODES: usize> Default for TestConfigBuilder<NUM_NODES> {
        fn default() -> Self {
            let num_nodes = NUM_NODES;

            // Generate keys for the nodes.
            let seed = [0; 32];
            let (pub_keys, priv_keys): (Vec<_>, Vec<_>) = (0..num_nodes)
                .map(|i| <PubKey as SignatureKey>::generated_from_seed_indexed(seed, i as u64))
                .unzip();
            let state_key_pairs = (0..num_nodes)
                .map(|i| StateKeyPair::generate_from_seed_indexed(seed, i as u64))
                .collect::<Vec<_>>();
            let known_nodes_with_stake = pub_keys
                .iter()
                .zip(&state_key_pairs)
                .map(|(pub_key, state_key_pair)| PeerConfig::<PubKey> {
                    stake_table_entry: pub_key.stake_table_entry(1),
                    state_ver_key: state_key_pair.ver_key(),
                })
                .collect::<Vec<_>>();

            let master_map = MasterMap::new();

            let config: HotShotConfig<PubKey> = HotShotConfig {
                fixed_leader_for_gpuvid: 0,
                num_nodes_with_stake: num_nodes.try_into().unwrap(),
                known_da_nodes: known_nodes_with_stake.clone(),
                known_nodes_with_stake: known_nodes_with_stake.clone(),
                next_view_timeout: Duration::from_secs(5).as_millis() as u64,
                num_bootstrap: 1usize,
                da_staked_committee_size: num_nodes,
                view_sync_timeout: Duration::from_secs(1),
                data_request_delay: Duration::from_secs(1),
                builder_urls: vec1::vec1![Url::parse(&format!(
                    "http://127.0.0.1:{}",
                    pick_unused_port().unwrap()
                ))
                .unwrap()],
                builder_timeout: Duration::from_secs(1),
                start_threshold: (
                    known_nodes_with_stake.clone().len() as u64,
                    known_nodes_with_stake.clone().len() as u64,
                ),
                start_proposing_view: 0,
                stop_proposing_view: 0,
                start_voting_view: 0,
                stop_voting_view: 0,
                start_proposing_time: 0,
                start_voting_time: 0,
                stop_proposing_time: 0,
                stop_voting_time: 0,
                epoch_height: 0,
            };

            Self {
                config,
                priv_keys,
                state_key_pairs,
                master_map,
                l1_url: "http://localhost:8545".parse().unwrap(),
                state_relay_url: None,
                builder_port: None,
                marketplace_builder_port: None,
                upgrades: Default::default(),
            }
        }
    }

    #[derive(Clone)]
    pub struct TestConfig<const NUM_NODES: usize> {
        config: HotShotConfig<PubKey>,
        priv_keys: Vec<BLSPrivKey>,
        state_key_pairs: Vec<StateKeyPair>,
        master_map: Arc<MasterMap<PubKey>>,
        l1_url: Url,
        state_relay_url: Option<Url>,
        builder_port: Option<u16>,
        marketplace_builder_port: Option<u16>,
        upgrades: BTreeMap<Version, Upgrade>,
    }

    impl<const NUM_NODES: usize> TestConfig<NUM_NODES> {
        pub fn num_nodes(&self) -> usize {
            self.priv_keys.len()
        }

        pub fn hotshot_config(&self) -> &HotShotConfig<PubKey> {
            &self.config
        }

        pub fn set_builder_urls(&mut self, builder_urls: vec1::Vec1<Url>) {
            self.config.builder_urls = builder_urls;
        }

        pub fn marketplace_builder_port(&self) -> Option<u16> {
            self.marketplace_builder_port
        }

        pub fn builder_port(&self) -> Option<u16> {
            self.builder_port
        }

        pub fn l1_url(&self) -> Url {
            self.l1_url.clone()
        }

        pub fn upgrades(&self) -> BTreeMap<Version, Upgrade> {
            self.upgrades.clone()
        }

        pub async fn init_nodes<V: Versions>(
            &self,
            bind_version: V,
        ) -> Vec<SequencerContext<network::Memory, NoStorage, V>> {
            join_all((0..self.num_nodes()).map(|i| async move {
                self.init_node(
                    i,
                    ValidatedState::default(),
                    no_storage::Options,
                    NullStateCatchup::default(),
                    &NoMetrics,
                    STAKE_TABLE_CAPACITY_FOR_TEST,
                    NullEventConsumer,
                    bind_version,
                    Default::default(),
                    Url::parse(&format!(
                        "http://localhost:{}",
                        self.marketplace_builder_port.unwrap_or_default()
                    ))
                    .unwrap(),
                )
                .await
            }))
            .await
        }

        pub fn stake_table(&self) -> StakeTable<BLSPubKey, StateVerKey, CircuitField> {
            let mut st = StakeTable::<BLSPubKey, StateVerKey, CircuitField>::new(
                STAKE_TABLE_CAPACITY_FOR_TEST as usize,
            );
            self.config
                .known_nodes_with_stake
                .iter()
                .for_each(|config| {
                    st.register(
                        *config.stake_table_entry.key(),
                        config.stake_table_entry.stake(),
                        config.state_ver_key.clone(),
                    )
                    .unwrap()
                });
            st.advance();
            st.advance();
            st
        }

        #[allow(clippy::too_many_arguments)]
        pub async fn init_node<V: Versions, P: PersistenceOptions>(
            &self,
            i: usize,
            mut state: ValidatedState,
            mut persistence_opt: P,
            catchup: impl StateCatchup + 'static,
            metrics: &dyn Metrics,
            stake_table_capacity: u64,
            event_consumer: impl EventConsumer + 'static,
            bind_version: V,
            upgrades: BTreeMap<Version, Upgrade>,
            marketplace_builder_url: Url,
        ) -> SequencerContext<network::Memory, P::Persistence, V> {
            let config = self.config.clone();
            let my_peer_config = &config.known_nodes_with_stake[i];
            let is_da = config.known_da_nodes.contains(my_peer_config);

            // Create our own (private, local) validator config
            let validator_config = ValidatorConfig {
                public_key: my_peer_config.stake_table_entry.stake_key,
                private_key: self.priv_keys[i].clone(),
                stake_value: my_peer_config.stake_table_entry.stake_amount.as_u64(),
                state_key_pair: self.state_key_pairs[i].clone(),
                is_da,
            };

            let topics = if is_da {
                vec![Topic::Global, Topic::Da]
            } else {
                vec![Topic::Global]
            };

            let network = Arc::new(MemoryNetwork::new(
                &my_peer_config.stake_table_entry.stake_key,
                &self.master_map,
                &topics,
                None,
            ));

            // Make sure the builder account is funded.
            let builder_account = Self::builder_key().fee_account();
            tracing::info!(%builder_account, "prefunding builder account");
            state.prefund_account(builder_account, U256::max_value().into());

            let persistence = persistence_opt.create().await.unwrap();
            let node_state = NodeState::new(
                i as u64,
                state.chain_config.resolve().unwrap_or_default(),
                L1Client::new(self.l1_url.clone()).await.unwrap(),
                catchup::local_and_remote(persistence.clone(), catchup).await,
                V::Base::VERSION,
            )
            .with_current_version(V::Base::version())
            .with_genesis(state)
            .with_upgrades(upgrades);

            // Create the HotShot memberships
            let quorum_membership = StaticCommittee::new(
                config.known_nodes_with_stake.clone(),
                config.known_nodes_with_stake.clone(),
                Topic::Global,
            );

            let da_membership = StaticCommittee::new(
                config.known_da_nodes.clone(),
                config.known_da_nodes.clone(),
                Topic::Da,
            );

            let memberships = Memberships {
                quorum_membership,
                da_membership,
            };

            tracing::info!(
                i,
                key = %my_peer_config.stake_table_entry.stake_key,
                state_key = %my_peer_config.state_ver_key,
                "starting node",
            );

            let persistence = persistence_opt.create().await.unwrap();
            SequencerContext::init(
                NetworkConfig {
                    config,
                    // For testing, we use a fake network, so the rest of the network config beyond
                    // the base consensus config does not matter.
                    ..Default::default()
                },
                validator_config,
                memberships,
                node_state,
                persistence,
                network,
                self.state_relay_url.clone(),
                metrics,
                stake_table_capacity,
                None, // The public API URL
                event_consumer,
                bind_version,
                MarketplaceConfig::<SeqTypes, Node<network::Memory, P::Persistence>> {
                    auction_results_provider: Arc::new(SolverAuctionResultsProvider::default()),
                    fallback_builder_url: marketplace_builder_url,
                },
                Default::default(),
            )
            .await
            .unwrap()
        }

        pub fn builder_key() -> EthKeyPair {
            FeeAccount::generated_from_seed_indexed([1; 32], 0).1
        }
    }

    // Wait for decide event, make sure it matches submitted transaction. Return the block number
    // containing the transaction.
    pub async fn wait_for_decide_on_handle(
        events: &mut (impl Stream<Item = Event> + Unpin),
        submitted_txn: &Transaction,
    ) -> u64 {
        let commitment = submitted_txn.commit();

        // Keep getting events until we see a Decide event
        loop {
            let event = events.next().await.unwrap();
            tracing::info!("Received event from handle: {event:?}");

            if let Decide { leaf_chain, .. } = event.event {
                if let Some(height) = leaf_chain.iter().find_map(|LeafInfo { leaf, .. }| {
                    if leaf
                        .block_payload()
                        .as_ref()?
                        .transaction_commitments(leaf.block_header().metadata())
                        .contains(&commitment)
                    {
                        Some(leaf.block_header().block_number())
                    } else {
                        None
                    }
                }) {
                    return height;
                }
            } else {
                // Keep waiting
            }
        }
    }
}

#[cfg(test)]
mod test {

    use espresso_types::{Header, MockSequencerVersions, NamespaceId, Payload, Transaction};
    use futures::StreamExt;
    use hotshot::types::EventType::Decide;
    use hotshot_types::{
        event::LeafInfo,
        traits::block_contents::{
            vid_commitment, BlockHeader, BlockPayload, EncodeBytes, GENESIS_VID_NUM_STORAGE_NODES,
        },
    };
    use sequencer_utils::{test_utils::setup_test, AnvilOptions};
    use testing::{wait_for_decide_on_handle, TestConfigBuilder};

    use self::testing::run_test_builder;
    use super::*;

    #[tokio::test(flavor = "multi_thread")]
    async fn test_skeleton_instantiation() {
        setup_test();
        // Assign `config` so it isn't dropped early.
        let anvil = AnvilOptions::default().spawn().await;
        let url = anvil.url();
        const NUM_NODES: usize = 5;
        let mut config = TestConfigBuilder::<NUM_NODES>::default()
            .l1_url(url)
            .build();

        let (builder_task, builder_url) = run_test_builder::<NUM_NODES>(None).await;

        config.set_builder_urls(vec1::vec1![builder_url]);

        let handles = config.init_nodes(MockSequencerVersions::new()).await;

        let handle_0 = &handles[0];

        // Hook the builder up to the event stream from the first node
        builder_task.start(Box::new(handle_0.event_stream().await));

        let mut events = handle_0.event_stream().await;

        for handle in handles.iter() {
            handle.start_consensus().await;
        }

        // Submit target transaction to handle
        let txn = Transaction::new(NamespaceId::from(1_u32), vec![1, 2, 3]);
        handles[0]
            .submit_transaction(txn.clone())
            .await
            .expect("Failed to submit transaction");
        tracing::info!("Submitted transaction to handle: {txn:?}");

        wait_for_decide_on_handle(&mut events, &txn).await;
    }

    #[tokio::test(flavor = "multi_thread")]
    async fn test_header_invariants() {
        setup_test();

        let success_height = 30;
        // Assign `config` so it isn't dropped early.
        let anvil = AnvilOptions::default().spawn().await;
        let url = anvil.url();
        const NUM_NODES: usize = 5;
        let mut config = TestConfigBuilder::<NUM_NODES>::default()
            .l1_url(url)
            .build();

        let (builder_task, builder_url) = run_test_builder::<NUM_NODES>(None).await;

        config.set_builder_urls(vec1::vec1![builder_url]);
        let handles = config.init_nodes(MockSequencerVersions::new()).await;

        let handle_0 = &handles[0];

        let mut events = handle_0.event_stream().await;

        // Hook the builder up to the event stream from the first node
        builder_task.start(Box::new(handle_0.event_stream().await));

        for handle in handles.iter() {
            handle.start_consensus().await;
        }

        let mut parent = {
            // TODO refactor repeated code from other tests
            let (genesis_payload, genesis_ns_table) =
                Payload::from_transactions([], &ValidatedState::default(), &NodeState::mock())
                    .await
                    .unwrap();
            let genesis_commitment = {
                // TODO we should not need to collect payload bytes just to compute vid_commitment
                let payload_bytes = genesis_payload.encode();
                vid_commitment(&payload_bytes, GENESIS_VID_NUM_STORAGE_NODES)
            };
            let genesis_state = NodeState::mock();
            Header::genesis(
                &genesis_state,
                genesis_commitment,
                empty_builder_commitment(),
                genesis_ns_table,
            )
        };

        loop {
            let event = events.next().await.unwrap();
            tracing::info!("Received event from handle: {event:?}");
            let Decide { leaf_chain, .. } = event.event else {
                continue;
            };
            tracing::info!("Got decide {leaf_chain:?}");

            // Check that each successive header satisfies invariants relative to its parent: all
            // the fields which should be monotonic are.
            for LeafInfo { leaf, .. } in leaf_chain.iter().rev() {
                let header = leaf.block_header().clone();
                if header.height() == 0 {
                    parent = header;
                    continue;
                }
                assert_eq!(header.height(), parent.height() + 1);
                assert!(header.timestamp() >= parent.timestamp());
                assert!(header.l1_head() >= parent.l1_head());
                assert!(header.l1_finalized() >= parent.l1_finalized());
                parent = header;
            }

            if parent.height() >= success_height {
                break;
            }
        }
    }
}<|MERGE_RESOLUTION|>--- conflicted
+++ resolved
@@ -298,13 +298,9 @@
     )
     .with_context(|| "Failed to derive Libp2p peer ID")?;
 
-<<<<<<< HEAD
-=======
     // Print the libp2p public key
     info!("Starting Libp2p with PeerID: {}", libp2p_public_key);
 
-    let persistence = persistence_opt.clone().create().await?;
->>>>>>> f999be42
     let (mut network_config, wait_for_orchestrator) = match (
         persistence.load_config().await?,
         network_params.config_peers,
