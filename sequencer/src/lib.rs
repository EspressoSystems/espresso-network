pub mod api;
pub mod catchup;
pub mod context;
pub mod genesis;

pub mod hotshot_commitment;
pub mod options;
pub mod state_signature;

mod message_compat_tests;

use anyhow::Context;
use async_std::sync::RwLock;
use catchup::StatePeers;
use context::SequencerContext;
use espresso_types::{BackoffParams, L1Client, NodeState, PubKey, SeqTypes, ValidatedState};
use ethers::types::U256;
#[cfg(feature = "libp2p")]
use futures::FutureExt;
use genesis::L1Finalized;
use hotshot_example_types::auction_results_provider_types::TestAuctionResultsProvider;
// Should move `STAKE_TABLE_CAPACITY` in the sequencer repo when we have variate stake table support
use libp2p::Multiaddr;
use network::libp2p::split_off_peer_id;
use state_signature::static_stake_table_commitment;
use url::Url;
pub mod persistence;
pub mod state;

#[cfg(feature = "libp2p")]
use std::time::Duration;
use std::{collections::BTreeMap, fmt::Debug, marker::PhantomData, net::SocketAddr, sync::Arc};

use derivative::Derivative;
use espresso_types::v0::traits::{PersistenceOptions, SequencerPersistence};
pub use genesis::Genesis;
#[cfg(feature = "libp2p")]
use hotshot::traits::implementations::{CombinedNetworks, Libp2pNetwork};
use hotshot::{
    traits::implementations::{
        derive_libp2p_peer_id, CdnMetricsValue, KeyPair, MemoryNetwork, PushCdnNetwork, Topic,
        WrappedSignatureKey,
    },
    types::SignatureKey,
};
use hotshot_orchestrator::{
    client::{OrchestratorClient, ValidatorArgs},
    config::NetworkConfig,
};
use hotshot_types::{
    data::ViewNumber,
    light_client::{StateKeyPair, StateSignKey},
    signature_key::{BLSPrivKey, BLSPubKey},
    traits::{
        metrics::Metrics,
        network::ConnectedNetwork,
        node_implementation::{NodeImplementation, NodeType},
        signature_key::{BuilderSignatureKey, StakeTableEntryType},
    },
    utils::BuilderCommitment,
    ValidatorConfig,
};
pub use options::Options;
use serde::{Deserialize, Serialize};
use vbs::version::StaticVersionType;
pub mod network;

/// The Sequencer node is generic over the hotshot CommChannel.
#[derive(Derivative, Serialize, Deserialize)]
#[derivative(
    Copy(bound = ""),
    Debug(bound = ""),
    Default(bound = ""),
    PartialEq(bound = ""),
    Eq(bound = ""),
    Hash(bound = "")
)]
pub struct Node<N: ConnectedNetwork<PubKey>, P: SequencerPersistence>(PhantomData<fn(&N, &P)>);

// Using derivative to derive Clone triggers the clippy lint
// https://rust-lang.github.io/rust-clippy/master/index.html#/incorrect_clone_impl_on_copy_type
impl<N: ConnectedNetwork<PubKey>, P: SequencerPersistence> Clone for Node<N, P> {
    fn clone(&self) -> Self {
        *self
    }
}

impl<N: ConnectedNetwork<PubKey>, P: SequencerPersistence> NodeImplementation<SeqTypes>
    for Node<N, P>
{
    type Network = N;
    type Storage = Arc<RwLock<P>>;
    type AuctionResultsProvider = TestAuctionResultsProvider;
}

#[derive(Clone, Debug)]
pub struct NetworkParams {
    /// The address where a CDN marshal is located
    pub cdn_endpoint: String,
    pub orchestrator_url: Url,
    pub state_relay_server_url: Url,
    pub private_staking_key: BLSPrivKey,
    pub private_state_key: StateSignKey,
    pub state_peers: Vec<Url>,
    pub config_peers: Option<Vec<Url>>,
    pub catchup_backoff: BackoffParams,

    /// The address to send to other Libp2p nodes to contact us
    pub libp2p_advertise_address: SocketAddr,
    /// The address to bind to for Libp2p
    pub libp2p_bind_address: SocketAddr,
    /// The (optional) bootstrap node addresses for Libp2p. If supplied, these will
    /// override the bootstrap nodes specified in the config file.
    pub libp2p_bootstrap_nodes: Option<Vec<Multiaddr>>,
}

pub struct L1Params {
    pub url: Url,
    pub events_max_block_range: u64,
}

pub async fn init_node<P: PersistenceOptions, Ver: StaticVersionType + 'static>(
    genesis: Genesis,
    network_params: NetworkParams,
    metrics: &dyn Metrics,
    persistence_opt: P,
    l1_params: L1Params,
    bind_version: Ver,
    is_da: bool,
) -> anyhow::Result<SequencerContext<network::Production, P::Persistence, Ver>> {
    // Expose git information via status API.
    metrics
        .text_family(
            "version".into(),
            vec!["rev".into(), "desc".into(), "timestamp".into()],
        )
        .create(vec![
            env!("VERGEN_GIT_SHA").into(),
            env!("VERGEN_GIT_DESCRIBE").into(),
            env!("VERGEN_GIT_COMMIT_TIMESTAMP").into(),
        ]);

    // Stick our public key in `metrics` so it is easily accessible via the status API.
    let pub_key = BLSPubKey::from_private(&network_params.private_staking_key);
    metrics
        .text_family("node".into(), vec!["key".into()])
        .create(vec![pub_key.to_string()]);

    // Orchestrator client
    let validator_args = ValidatorArgs {
        url: network_params.orchestrator_url,
        advertise_address: Some(network_params.libp2p_advertise_address),
        builder_address: None,
        network_config_file: None,
    };
    let orchestrator_client = OrchestratorClient::new(validator_args);
    let state_key_pair = StateKeyPair::from_sign_key(network_params.private_state_key);
    let my_config = ValidatorConfig {
        public_key: pub_key,
        private_key: network_params.private_staking_key,
        stake_value: 1,
        state_key_pair,
        is_da,
    };

    // Derive our Libp2p public key from our private key
    let libp2p_public_key =
        derive_libp2p_peer_id::<<SeqTypes as NodeType>::SignatureKey>(&my_config.private_key)
            .with_context(|| "Failed to derive Libp2p peer ID")?;

    let mut persistence = persistence_opt.clone().create().await?;
    let (mut config, wait_for_orchestrator) = match (
        persistence.load_config().await?,
        network_params.config_peers,
    ) {
        (Some(config), _) => {
            tracing::info!("loaded network config from storage, rejoining existing network");
            (config, false)
        }
        // If we were told to fetch the config from an already-started peer, do so.
        (None, Some(peers)) => {
            tracing::info!(?peers, "loading network config from peers");
            let peers = StatePeers::<Ver>::from_urls(peers, network_params.catchup_backoff);
            let config = peers.fetch_config(my_config.clone()).await;

            tracing::info!(
                node_id = config.node_index,
                stake_table = ?config.config.known_nodes_with_stake,
                "loaded config",
            );
            persistence.save_config(&config).await?;
            (config, false)
        }
        // Otherwise, this is a fresh network; load from the orchestrator.
        (None, None) => {
            tracing::info!("loading network config from orchestrator");
            tracing::error!(
                "waiting for other nodes to connect, DO NOT RESTART until fully connected"
            );
            let config = NetworkConfig::get_complete_config(
                &orchestrator_client,
                my_config.clone(),
                // Register in our Libp2p advertise address and public key so other nodes
                // can contact us on startup
                Some(network_params.libp2p_advertise_address),
                Some(libp2p_public_key),
            )
            .await?
            .0;

            tracing::info!(
                node_id = config.node_index,
                stake_table = ?config.config.known_nodes_with_stake,
                "loaded config",
            );
            persistence.save_config(&config).await?;
            tracing::error!("all nodes connected");
            (config, true)
        }
    };

    if let Some(upgrade) = genesis
        .upgrades
        .get(&<SeqTypes as NodeType>::Upgrade::VERSION)
    {
        upgrade.set_hotshot_config_parameters(&mut config.config);
    }

    // If the `Libp2p` bootstrap nodes were supplied via the command line, override those
    // present in the config file.
    if let Some(bootstrap_nodes) = network_params.libp2p_bootstrap_nodes {
        if let Some(libp2p_config) = config.libp2p_config.as_mut() {
            // If the libp2p configuration is present, we can override the bootstrap nodes.

            // Split off the peer ID from the addresses
            libp2p_config.bootstrap_nodes = bootstrap_nodes
                .into_iter()
                .map(split_off_peer_id)
                .collect::<Result<Vec<_>, _>>()
                .with_context(|| "Failed to parse peer ID from bootstrap node")?;
        } else {
            // If not, don't try launching with them. Eventually we may want to
            // provide a default configuration here instead.
            tracing::warn!("No libp2p configuration found, ignoring supplied bootstrap nodes");
        }
    }

    let node_index = config.node_index;

    // If we are a DA node, we need to subscribe to the DA topic
    let topics = {
        let mut topics = vec![Topic::Global];
        if is_da {
            topics.push(Topic::Da);
        }
        topics
    };

    // Initialize the push CDN network (and perform the initial connection)
    let cdn_network = PushCdnNetwork::new(
        network_params.cdn_endpoint,
        topics,
        KeyPair {
            public_key: WrappedSignatureKey(my_config.public_key),
            private_key: my_config.private_key.clone(),
        },
        CdnMetricsValue::new(metrics),
    )
    .with_context(|| "Failed to create CDN network")?;

    // Initialize the Libp2p network (if enabled)
    #[cfg(feature = "libp2p")]
    let network = {
        let p2p_network = Libp2pNetwork::from_config::<SeqTypes>(
            config.clone(),
            network_params.libp2p_bind_address,
            &my_config.public_key,
            // We need the private key so we can derive our Libp2p keypair
            // (using https://docs.rs/blake3/latest/blake3/fn.derive_key.html)
            &my_config.private_key,
            hotshot::traits::implementations::Libp2pMetricsValue::new(metrics),
        )
        .await
        .with_context(|| "Failed to create libp2p network")?;

        tracing::warn!("Waiting for at least one connection to be initialized");
        futures::select! {
            _ = cdn_network.wait_for_ready().fuse() => {
                tracing::warn!("CDN connection initialized");
            },
            _ = p2p_network.wait_for_ready().fuse() => {
                tracing::warn!("P2P connection initialized");
            },
        };

        // Combine the CDN and P2P networks
        Arc::from(CombinedNetworks::new(
            cdn_network,
            p2p_network,
            Some(Duration::from_secs(1)),
        ))
    };

    // Wait for the CDN network to be ready if we're not using the P2P network
    #[cfg(not(feature = "libp2p"))]
    let network = {
        tracing::warn!("Waiting for the CDN connection to be initialized");
        cdn_network.wait_for_ready().await;
        tracing::warn!("CDN connection initialized");
        Arc::from(cdn_network)
    };

    let mut genesis_state = ValidatedState {
        chain_config: genesis.chain_config.into(),
        ..Default::default()
    };
    for (address, amount) in genesis.accounts {
        tracing::info!(%address, %amount, "Prefunding account for demo");
        genesis_state.prefund_account(address, amount);
    }

    let l1_client = L1Client::new(l1_params.url, l1_params.events_max_block_range);
    let l1_genesis = match genesis.l1_finalized {
        Some(L1Finalized::Block(b)) => Some(b),
        Some(L1Finalized::Number { number }) => {
            Some(l1_client.wait_for_finalized_block(number).await)
        }
        None => None,
    };
    let instance_state = NodeState {
        chain_config: genesis.chain_config,
        l1_client,
        genesis_header: genesis.header,
        genesis_state,
        l1_genesis,
        peers: catchup::local_and_remote(
            persistence_opt,
            StatePeers::<Ver>::from_urls(
                network_params.state_peers,
                network_params.catchup_backoff,
            ),
        )
        .await,
        node_id: node_index,
        upgrades: genesis.upgrades,
        current_version: Ver::VERSION,
    };

    let mut ctx = SequencerContext::init(
        config,
        instance_state,
        persistence,
        network,
        Some(network_params.state_relay_server_url),
        metrics,
        genesis.stake_table.capacity,
        bind_version,
    )
    .await?;
    if wait_for_orchestrator {
        ctx = ctx.wait_for_orchestrator(orchestrator_client);
    }
    Ok(ctx)
}

pub fn empty_builder_commitment() -> BuilderCommitment {
    BuilderCommitment::from_bytes([])
}

#[cfg(any(test, feature = "testing"))]
pub mod testing {
    use std::{collections::HashMap, time::Duration};

    use committable::Committable;
    use espresso_types::{
        eth_signature_key::EthKeyPair,
        mock::MockStateCatchup,
        v0::traits::{PersistenceOptions, StateCatchup},
        Event, FeeAccount, PubKey, SeqTypes, Transaction, Upgrade,
    };
    use futures::{
        future::join_all,
        stream::{Stream, StreamExt},
    };
    use hotshot::{
        traits::{
            implementations::{MasterMap, MemoryNetwork},
            BlockPayload,
        },
        types::EventType::Decide,
    };
    use hotshot_stake_table::vec_based::StakeTable;
    use hotshot_testing::block_builder::{
        BuilderTask, SimpleBuilderImplementation, TestBuilderImplementation,
    };
    use hotshot_types::{
        event::LeafInfo,
        light_client::{CircuitField, StateKeyPair, StateVerKey},
        traits::{block_contents::BlockHeader, metrics::NoMetrics, stake_table::StakeTableScheme},
        ExecutionType, HotShotConfig, PeerConfig,
    };
    use portpicker::pick_unused_port;
    use vbs::version::Version;

    use super::*;
    use crate::persistence::no_storage::{self, NoStorage};

    const STAKE_TABLE_CAPACITY_FOR_TEST: u64 = 10;

    pub async fn run_test_builder<const NUM_NODES: usize>(
        port: Option<u16>,
    ) -> (Box<dyn BuilderTask<SeqTypes>>, Url) {
        let port = port.unwrap_or_else(|| pick_unused_port().expect("No ports available"));

        // This should never fail.
        let url: Url = format!("http://localhost:{port}")
            .parse()
            .expect("Failed to parse builder URL");

        (
            <SimpleBuilderImplementation as TestBuilderImplementation<SeqTypes>>::start(
                NUM_NODES,
                format!("http://0.0.0.0:{port}")
                    .parse()
                    .expect("Failed to parse builder listener"),
                (),
                HashMap::new(),
            )
            .await,
            url,
        )
    }

    pub struct TestConfigBuilder<const NUM_NODES: usize> {
        config: HotShotConfig<PubKey>,
        priv_keys: Vec<BLSPrivKey>,
        state_key_pairs: Vec<StateKeyPair>,
        master_map: Arc<MasterMap<PubKey>>,
        l1_url: Url,
        state_relay_url: Option<Url>,
        builder_port: Option<u16>,
        upgrades: BTreeMap<Version, Upgrade>,
    }

    impl<const NUM_NODES: usize> TestConfigBuilder<NUM_NODES> {
        pub fn builder_port(mut self, builder_port: Option<u16>) -> Self {
            self.builder_port = builder_port;
            self
        }

        pub fn state_relay_url(mut self, url: Url) -> Self {
            self.state_relay_url = Some(url);
            self
        }

        pub fn l1_url(mut self, l1_url: Url) -> Self {
            self.l1_url = l1_url;
            self
        }

        pub fn upgrades(mut self, upgrades: BTreeMap<Version, Upgrade>) -> Self {
            self.upgrades = upgrades;
            self
        }

        pub fn build(mut self) -> TestConfig<NUM_NODES> {
            if let Some(upgrade) = self.upgrades.get(&<SeqTypes as NodeType>::Upgrade::VERSION) {
                upgrade.set_hotshot_config_parameters(&mut self.config)
            }

            TestConfig {
                config: self.config,
                priv_keys: self.priv_keys,
                state_key_pairs: self.state_key_pairs,
                master_map: self.master_map,
                l1_url: self.l1_url,
                state_relay_url: self.state_relay_url,
                builder_port: self.builder_port,
                upgrades: self.upgrades,
            }
        }
    }

    impl<const NUM_NODES: usize> Default for TestConfigBuilder<NUM_NODES> {
        fn default() -> Self {
            let num_nodes = NUM_NODES;

            // Generate keys for the nodes.
            let seed = [0; 32];
            let (pub_keys, priv_keys): (Vec<_>, Vec<_>) = (0..num_nodes)
                .map(|i| <PubKey as SignatureKey>::generated_from_seed_indexed(seed, i as u64))
                .unzip();
            let state_key_pairs = (0..num_nodes)
                .map(|i| StateKeyPair::generate_from_seed_indexed(seed, i as u64))
                .collect::<Vec<_>>();
            let known_nodes_with_stake = pub_keys
                .iter()
                .zip(&state_key_pairs)
                .map(|(pub_key, state_key_pair)| PeerConfig::<PubKey> {
                    stake_table_entry: pub_key.stake_table_entry(1),
                    state_ver_key: state_key_pair.ver_key(),
                })
                .collect::<Vec<_>>();

            let master_map = MasterMap::new();

            let config: HotShotConfig<PubKey> = HotShotConfig {
                fixed_leader_for_gpuvid: 0,
                execution_type: ExecutionType::Continuous,
                num_nodes_with_stake: num_nodes.try_into().unwrap(),
                num_nodes_without_stake: 0,
                known_da_nodes: known_nodes_with_stake.clone(),
                known_nodes_with_stake: known_nodes_with_stake.clone(),
                known_nodes_without_stake: vec![],
                next_view_timeout: Duration::from_secs(5).as_millis() as u64,
                timeout_ratio: (10, 11),
                round_start_delay: Duration::from_millis(1).as_millis() as u64,
                start_delay: Duration::from_millis(1).as_millis() as u64,
                num_bootstrap: 1usize,
                da_staked_committee_size: num_nodes,
                da_non_staked_committee_size: 0,
                my_own_validator_config: Default::default(),
                view_sync_timeout: Duration::from_secs(1),
                data_request_delay: Duration::from_secs(1),
                builder_urls: vec1::vec1![Url::parse(&format!(
                    "http://127.0.0.1:{}",
                    pick_unused_port().unwrap()
                ))
                .unwrap()],
                builder_timeout: Duration::from_secs(1),
                start_threshold: (
                    known_nodes_with_stake.clone().len() as u64,
                    known_nodes_with_stake.clone().len() as u64,
                ),
                start_proposing_view: 0,
                stop_proposing_view: 0,
                start_voting_view: 0,
                stop_voting_view: 0,
                start_proposing_time: 0,
                start_voting_time: 0,
                stop_proposing_time: 0,
                stop_voting_time: 0,
            };

            Self {
                config,
                priv_keys,
                state_key_pairs,
                master_map,
                l1_url: "http://localhost:8545".parse().unwrap(),
                state_relay_url: None,
                builder_port: None,
                upgrades: Default::default(),
            }
        }
    }

    #[derive(Clone)]
    pub struct TestConfig<const NUM_NODES: usize> {
        config: HotShotConfig<PubKey>,
        priv_keys: Vec<BLSPrivKey>,
        state_key_pairs: Vec<StateKeyPair>,
        master_map: Arc<MasterMap<PubKey>>,
        l1_url: Url,
        state_relay_url: Option<Url>,
        builder_port: Option<u16>,
        upgrades: BTreeMap<Version, Upgrade>,
    }

    impl<const NUM_NODES: usize> TestConfig<NUM_NODES> {
        pub fn num_nodes(&self) -> usize {
            self.priv_keys.len()
        }

        pub fn hotshot_config(&self) -> &HotShotConfig<PubKey> {
            &self.config
        }

        pub fn set_builder_urls(&mut self, builder_urls: vec1::Vec1<Url>) {
            self.config.builder_urls = builder_urls;
        }

        pub fn builder_port(&self) -> Option<u16> {
            self.builder_port
        }

        pub fn l1_url(&self) -> Url {
            self.l1_url.clone()
        }

        pub fn upgrades(&self) -> BTreeMap<Version, Upgrade> {
            self.upgrades.clone()
        }

        pub async fn init_nodes<Ver: StaticVersionType + 'static>(
            &self,
            bind_version: Ver,
        ) -> Vec<SequencerContext<network::Memory, NoStorage, Ver>> {
            join_all((0..self.num_nodes()).map(|i| async move {
                self.init_node(
                    i,
                    ValidatedState::default(),
                    no_storage::Options,
                    MockStateCatchup::default(),
                    &NoMetrics,
                    STAKE_TABLE_CAPACITY_FOR_TEST,
                    bind_version,
                    Default::default(),
                )
                .await
            }))
            .await
        }

        pub fn stake_table(&self) -> StakeTable<BLSPubKey, StateVerKey, CircuitField> {
            let mut st = StakeTable::<BLSPubKey, StateVerKey, CircuitField>::new(
                STAKE_TABLE_CAPACITY_FOR_TEST as usize,
            );
            self.config
                .known_nodes_with_stake
                .iter()
                .for_each(|config| {
                    st.register(
                        *config.stake_table_entry.key(),
                        config.stake_table_entry.stake(),
                        config.state_ver_key.clone(),
                    )
                    .unwrap()
                });
            st.advance();
            st.advance();
            st
        }

        #[allow(clippy::too_many_arguments)]
        pub async fn init_node<Ver: StaticVersionType + 'static, P: PersistenceOptions>(
            &self,
            i: usize,
            mut state: ValidatedState,
            persistence_opt: P,
            catchup: impl StateCatchup + 'static,
            metrics: &dyn Metrics,
            stake_table_capacity: u64,
            bind_version: Ver,
            upgrades: BTreeMap<Version, Upgrade>,
        ) -> SequencerContext<network::Memory, P::Persistence, Ver> {
            let mut config = self.config.clone();
            let my_peer_config = &config.known_nodes_with_stake[i];
            config.my_own_validator_config = ValidatorConfig {
                public_key: my_peer_config.stake_table_entry.stake_key,
                private_key: self.priv_keys[i].clone(),
                stake_value: my_peer_config.stake_table_entry.stake_amount.as_u64(),
                state_key_pair: self.state_key_pairs[i].clone(),
                is_da: config.known_da_nodes.contains(my_peer_config),
            };

            let network = Arc::new(MemoryNetwork::new(
                config.my_own_validator_config.public_key,
                &self.master_map,
                None,
            ));

            // Make sure the builder account is funded.
            let builder_account = Self::builder_key().fee_account();
            tracing::info!(%builder_account, "prefunding builder account");
            state.prefund_account(builder_account, U256::max_value().into());
            let node_state = NodeState::new(
                i as u64,
                state.chain_config.resolve().unwrap_or_default(),
                L1Client::new(self.l1_url.clone(), 1000),
                catchup::local_and_remote(persistence_opt.clone(), catchup).await,
            )
            .with_version(Ver::version())
            .with_genesis(state)
            .with_upgrades(upgrades);

            tracing::info!(
                i,
                key = %config.my_own_validator_config.public_key,
                state_key = %config.my_own_validator_config.state_key_pair.ver_key(),
                "starting node",
            );
            SequencerContext::init(
                NetworkConfig {
                    config,
                    // For testing, we use a fake network, so the rest of the network config beyond
                    // the base consensus config does not matter.
                    ..Default::default()
                },
                node_state,
                persistence_opt.create().await.unwrap(),
                network,
                self.state_relay_url.clone(),
                metrics,
                stake_table_capacity,
                bind_version,
            )
            .await
            .unwrap()
        }

        pub fn builder_key() -> EthKeyPair {
            FeeAccount::generated_from_seed_indexed([1; 32], 0).1
        }
    }

    // Wait for decide event, make sure it matches submitted transaction. Return the block number
    // containing the transaction.
    pub async fn wait_for_decide_on_handle(
        events: &mut (impl Stream<Item = Event> + Unpin),
        submitted_txn: &Transaction,
    ) -> u64 {
        let commitment = submitted_txn.commit();

        // Keep getting events until we see a Decide event
        loop {
            let event = events.next().await.unwrap();
            tracing::info!("Received event from handle: {event:?}");

            if let Decide { leaf_chain, .. } = event.event {
                if let Some(height) = leaf_chain.iter().find_map(|LeafInfo { leaf, .. }| {
                    if leaf
                        .block_payload()
                        .as_ref()?
                        .transaction_commitments(leaf.block_header().metadata())
                        .contains(&commitment)
                    {
                        Some(leaf.block_header().block_number())
                    } else {
                        None
                    }
                }) {
                    return height;
                }
            } else {
                // Keep waiting
            }
        }
    }
}

#[cfg(test)]
mod test {
<<<<<<< HEAD

    use async_compatibility_layer::logging::{setup_backtrace, setup_logging};

=======
    use es_version::SequencerVersion;
>>>>>>> 4caf2055
    use espresso_types::{Header, NamespaceId, Payload, Transaction};
    use futures::StreamExt;
    use hotshot::types::EventType::Decide;
    use hotshot_types::{
        event::LeafInfo,
        traits::block_contents::{
            vid_commitment, BlockHeader, BlockPayload, EncodeBytes, GENESIS_VID_NUM_STORAGE_NODES,
        },
    };
    use sequencer_utils::{test_utils::setup_test, AnvilOptions};
    use testing::{wait_for_decide_on_handle, TestConfigBuilder};

    use self::testing::run_test_builder;
    use super::*;

    #[async_std::test]
    async fn test_skeleton_instantiation() {
<<<<<<< HEAD
        setup_logging();
        setup_backtrace();
        let ver = <SeqTypes as NodeType>::Base::instance();
=======
        setup_test();
        let ver = SequencerVersion::instance();
>>>>>>> 4caf2055
        // Assign `config` so it isn't dropped early.
        let anvil = AnvilOptions::default().spawn().await;
        let url = anvil.url();
        const NUM_NODES: usize = 5;
        let mut config = TestConfigBuilder::<NUM_NODES>::default()
            .l1_url(url)
            .build();

        let (builder_task, builder_url) = run_test_builder::<NUM_NODES>(None).await;

        config.set_builder_urls(vec1::vec1![builder_url]);

        let handles = config.init_nodes(ver).await;

        let handle_0 = &handles[0];

        // Hook the builder up to the event stream from the first node
        builder_task.start(Box::new(handle_0.event_stream().await));

        let mut events = handle_0.event_stream().await;

        for handle in handles.iter() {
            handle.start_consensus().await;
        }

        // Submit target transaction to handle
        let txn = Transaction::new(NamespaceId::from(1_u32), vec![1, 2, 3]);
        handles[0]
            .submit_transaction(txn.clone())
            .await
            .expect("Failed to submit transaction");
        tracing::info!("Submitted transaction to handle: {txn:?}");

        wait_for_decide_on_handle(&mut events, &txn).await;
    }

    #[async_std::test]
    async fn test_header_invariants() {
        setup_test();

        let success_height = 30;
        let ver = <SeqTypes as NodeType>::Base::instance();
        // Assign `config` so it isn't dropped early.
        let anvil = AnvilOptions::default().spawn().await;
        let url = anvil.url();
        const NUM_NODES: usize = 5;
        let mut config = TestConfigBuilder::<NUM_NODES>::default()
            .l1_url(url)
            .build();

        let (builder_task, builder_url) = run_test_builder::<NUM_NODES>(None).await;

        config.set_builder_urls(vec1::vec1![builder_url]);
        let handles = config.init_nodes(ver).await;

        let handle_0 = &handles[0];

        let mut events = handle_0.event_stream().await;

        // Hook the builder up to the event stream from the first node
        builder_task.start(Box::new(handle_0.event_stream().await));

        for handle in handles.iter() {
            handle.start_consensus().await;
        }

        let mut parent = {
            // TODO refactor repeated code from other tests
            let (genesis_payload, genesis_ns_table) =
                Payload::from_transactions([], &ValidatedState::default(), &NodeState::mock())
                    .await
                    .unwrap();
            let genesis_commitment = {
                // TODO we should not need to collect payload bytes just to compute vid_commitment
                let payload_bytes = genesis_payload.encode();
                vid_commitment(&payload_bytes, GENESIS_VID_NUM_STORAGE_NODES)
            };
            let genesis_state = NodeState::mock();
            Header::genesis(
                &genesis_state,
                genesis_commitment,
                empty_builder_commitment(),
                genesis_ns_table,
            )
        };

        loop {
            let event = events.next().await.unwrap();
            tracing::info!("Received event from handle: {event:?}");
            let Decide { leaf_chain, .. } = event.event else {
                continue;
            };
            tracing::info!("Got decide {leaf_chain:?}");

            // Check that each successive header satisfies invariants relative to its parent: all
            // the fields which should be monotonic are.
            for LeafInfo { leaf, .. } in leaf_chain.iter().rev() {
                let header = leaf.block_header().clone();
                if header.height() == 0 {
                    parent = header;
                    continue;
                }
                assert_eq!(header.height(), parent.height() + 1);
                assert!(header.timestamp() >= parent.timestamp());
                assert!(header.l1_head() >= parent.l1_head());
                assert!(header.l1_finalized() >= parent.l1_finalized());
                parent = header;
            }

            if parent.height() >= success_height {
                break;
            }
        }
    }
}<|MERGE_RESOLUTION|>--- conflicted
+++ resolved
@@ -741,13 +741,7 @@
 
 #[cfg(test)]
 mod test {
-<<<<<<< HEAD
-
-    use async_compatibility_layer::logging::{setup_backtrace, setup_logging};
-
-=======
-    use es_version::SequencerVersion;
->>>>>>> 4caf2055
+
     use espresso_types::{Header, NamespaceId, Payload, Transaction};
     use futures::StreamExt;
     use hotshot::types::EventType::Decide;
@@ -765,14 +759,8 @@
 
     #[async_std::test]
     async fn test_skeleton_instantiation() {
-<<<<<<< HEAD
-        setup_logging();
-        setup_backtrace();
+        setup_test();
         let ver = <SeqTypes as NodeType>::Base::instance();
-=======
-        setup_test();
-        let ver = SequencerVersion::instance();
->>>>>>> 4caf2055
         // Assign `config` so it isn't dropped early.
         let anvil = AnvilOptions::default().spawn().await;
         let url = anvil.url();
