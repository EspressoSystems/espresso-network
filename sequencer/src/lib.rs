--- conflicted
+++ resolved
@@ -503,16 +503,8 @@
         network_config.config.known_nodes_with_stake.clone(),
         network_config.config.known_da_nodes.clone(),
         l1_client.clone(),
-<<<<<<< HEAD
-        genesis
-            .chain_config
-            .stake_table_contract
-            .map(|a| a.to_alloy()),
+        genesis.chain_config,
         Arc::new(state_catchup_providers.clone()),
-=======
-        genesis.chain_config,
-        peers.clone(),
->>>>>>> 148db25b
         persistence.clone(),
     );
     membership.reload_stake(50).await;
@@ -1160,13 +1152,8 @@
                 config.known_nodes_with_stake.clone(),
                 config.known_da_nodes.clone(),
                 l1_client.clone(),
-<<<<<<< HEAD
-                chain_config.stake_table_contract.map(|a| a.to_alloy()),
+                chain_config,
                 Arc::new(catchup_providers.clone()),
-=======
-                chain_config,
-                peers.clone(),
->>>>>>> 148db25b
                 persistence.clone(),
             );
             membership.reload_stake(50).await;
