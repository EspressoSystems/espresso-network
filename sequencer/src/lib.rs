pub mod api;
pub mod block;
pub mod catchup;
mod chain_config;
pub mod context;
pub mod eth_signature_key;
mod header;
pub mod hotshot_commitment;
pub mod options;
pub mod state_signature;

#[cfg(any(test, feature = "testing"))]
pub mod test_helpers;

use anyhow::Context;
use async_std::sync::RwLock;
use async_trait::async_trait;
use block::entry::TxTableEntryWord;
use catchup::{StateCatchup, StatePeers};
use context::SequencerContext;
use ethers::types::{Address, U256};

// Should move `STAKE_TABLE_CAPACITY` in the sequencer repo when we have variate stake table support

use l1_client::L1Client;

use state::FeeAccount;
use state_signature::static_stake_table_commitment;
use url::Url;
pub mod l1_client;
pub mod persistence;
pub mod state;
pub mod transaction;

use derivative::Derivative;
use hotshot::{
    traits::{
        election::static_committee::GeneralStaticCommittee,
        implementations::{
            derive_libp2p_peer_id, KeyPair, MemoryNetwork, NetworkingMetricsValue, PushCdnNetwork,
            WrappedSignatureKey,
        },
    },
    types::SignatureKey,
    Networks,
};
use hotshot_orchestrator::{
    client::{OrchestratorClient, ValidatorArgs},
    config::NetworkConfig,
};
use hotshot_types::{
    consensus::CommitmentMap,
    data::{DAProposal, VidDisperseShare, ViewNumber},
    event::HotShotAction,
    light_client::{StateKeyPair, StateSignKey},
    message::Proposal,
    signature_key::{BLSPrivKey, BLSPubKey},
    simple_certificate::QuorumCertificate,
    traits::{
        metrics::Metrics,
        network::ConnectedNetwork,
        node_implementation::{NodeImplementation, NodeType},
        signature_key::{BuilderSignatureKey, StakeTableEntryType},
        states::InstanceState,
        storage::Storage,
    },
    utils::{BuilderCommitment, View},
    ValidatorConfig,
};
use persistence::{PersistenceOptions, SequencerPersistence};
use serde::{Deserialize, Serialize};
use snafu::Snafu;
use std::{collections::BTreeMap, fmt::Debug, marker::PhantomData, net::SocketAddr, sync::Arc};
use vbs::version::StaticVersionType;

#[cfg(feature = "libp2p")]
use std::time::Duration;

#[cfg(feature = "libp2p")]
use hotshot::traits::implementations::{CombinedNetworks, Libp2pNetwork};

pub use block::payload::Payload;
pub use chain_config::ChainConfig;
pub use header::Header;
pub use l1_client::L1BlockInfo;
pub use options::Options;
pub use state::ValidatedState;
pub use transaction::{NamespaceId, Transaction};
pub mod network;

/// The Sequencer node is generic over the hotshot CommChannel.
#[derive(Derivative, Serialize, Deserialize)]
#[derivative(
    Copy(bound = ""),
    Debug(bound = ""),
    Default(bound = ""),
    PartialEq(bound = ""),
    Eq(bound = ""),
    Hash(bound = "")
)]
pub struct Node<N: network::Type, P: SequencerPersistence>(PhantomData<fn(&N, &P)>);

// Using derivative to derive Clone triggers the clippy lint
// https://rust-lang.github.io/rust-clippy/master/index.html#/incorrect_clone_impl_on_copy_type
impl<N: network::Type, P: SequencerPersistence> Clone for Node<N, P> {
    fn clone(&self) -> Self {
        *self
    }
}

#[derive(
    Clone, Copy, Debug, Default, Hash, Eq, PartialEq, PartialOrd, Ord, Deserialize, Serialize,
)]
pub struct SeqTypes;

pub type Leaf = hotshot_types::data::Leaf<SeqTypes>;
pub type Event = hotshot::types::Event<SeqTypes>;

pub type PubKey = BLSPubKey;
pub type PrivKey = <PubKey as SignatureKey>::PrivateKey;

impl<N: network::Type, P: SequencerPersistence> NodeImplementation<SeqTypes> for Node<N, P> {
    type QuorumNetwork = N::QuorumChannel;
    type CommitteeNetwork = N::DAChannel;
    type Storage = Arc<RwLock<P>>;
}

#[async_trait]
impl<P: SequencerPersistence> Storage<SeqTypes> for Arc<RwLock<P>> {
    async fn append_vid(
        &self,
        proposal: &Proposal<SeqTypes, VidDisperseShare<SeqTypes>>,
    ) -> anyhow::Result<()> {
        self.write().await.append_vid(proposal).await
    }

    async fn append_da(
        &self,
        proposal: &Proposal<SeqTypes, DAProposal<SeqTypes>>,
    ) -> anyhow::Result<()> {
        self.write().await.append_da(proposal).await
    }
    async fn record_action(&self, view: ViewNumber, action: HotShotAction) -> anyhow::Result<()> {
        self.write().await.record_action(view, action).await
    }
    async fn update_high_qc(&self, _high_qc: QuorumCertificate<SeqTypes>) -> anyhow::Result<()> {
        Ok(())
    }

    async fn update_undecided_state(
        &self,
        _leaves: CommitmentMap<Leaf>,
        _state: BTreeMap<ViewNumber, View<SeqTypes>>,
    ) -> anyhow::Result<()> {
        Ok(())
    }
}

#[derive(Debug, Clone)]
pub struct NodeState {
    node_id: u64,
    chain_config: ChainConfig,
    l1_client: L1Client,
    peers: Arc<dyn StateCatchup>,
    genesis_state: ValidatedState,
}

impl NodeState {
    pub fn new(
        node_id: u64,
        chain_config: ChainConfig,
        l1_client: L1Client,
        catchup: impl StateCatchup + 'static,
    ) -> Self {
        Self {
            node_id,
            chain_config,
            l1_client,
            peers: Arc::new(catchup),
            genesis_state: Default::default(),
        }
    }

    #[cfg(any(test, feature = "testing"))]
    pub fn mock() -> Self {
        Self::new(
            0,
            ChainConfig::default(),
            L1Client::new("http://localhost:3331".parse().unwrap(), Address::default()),
            catchup::mock::MockStateCatchup::default(),
        )
    }

    pub fn with_l1(mut self, l1_client: L1Client) -> Self {
        self.l1_client = l1_client;
        self
    }

    pub fn with_genesis(mut self, state: ValidatedState) -> Self {
        self.genesis_state = state;
        self
    }

    fn l1_client(&self) -> &L1Client {
        &self.l1_client
    }
}

impl InstanceState for NodeState {}

impl NodeType for SeqTypes {
    type Time = ViewNumber;
    type BlockHeader = Header;
    type BlockPayload = Payload<TxTableEntryWord>;
    type SignatureKey = PubKey;
    type Transaction = Transaction;
    type InstanceState = NodeState;
    type ValidatedState = ValidatedState;
    type Membership = GeneralStaticCommittee<Self, PubKey>;
    type BuilderSignatureKey = FeeAccount;
}

#[derive(Clone, Debug, Snafu, Deserialize, Serialize)]
pub enum Error {
    // TODO: Can we nest these errors in a `ValidationError` to group them?

    // Parent state commitment of block doesn't match current state commitment
    IncorrectParent,

    // New view number isn't strictly after current view
    IncorrectView,

    // Genesis block either has zero or more than one transaction
    GenesisWrongSize,

    // Genesis transaction not present in genesis block
    MissingGenesis,

    // Genesis transaction in non-genesis block
    UnexpectedGenesis,

    // Merkle tree error
    MerkleTreeError { error: String },

    BlockBuilding,
}

#[derive(Clone, Debug)]
pub struct NetworkParams {
    /// The address where a CDN marshal is located
    pub cdn_endpoint: String,
    pub orchestrator_url: Url,
    pub state_relay_server_url: Url,
    pub private_staking_key: BLSPrivKey,
    pub private_state_key: StateSignKey,
    pub state_peers: Vec<Url>,
    /// The address to send to other Libp2p nodes to contact us
    pub libp2p_advertise_address: SocketAddr,
    /// The address to bind to for Libp2p
    pub libp2p_bind_address: SocketAddr,
}

#[derive(Clone, Debug)]
pub struct BuilderParams {
    pub prefunded_accounts: Vec<Address>,
}

pub struct L1Params {
    pub url: Url,
}

#[allow(clippy::too_many_arguments)]
pub async fn init_node<P: PersistenceOptions, Ver: StaticVersionType + 'static>(
    network_params: NetworkParams,
    metrics: &dyn Metrics,
    persistence_opt: P,
    builder_params: BuilderParams,
    l1_params: L1Params,
    stake_table_capacity: usize,
    bind_version: Ver,
    chain_config: ChainConfig,
    is_da: bool,
) -> anyhow::Result<SequencerContext<network::Production, P::Persistence, Ver>> {
    // Orchestrator client
    let validator_args = ValidatorArgs {
        url: network_params.orchestrator_url,
        advertise_address: Some(network_params.libp2p_advertise_address),
        network_config_file: None,
    };
    let orchestrator_client = OrchestratorClient::new(validator_args);
    let state_key_pair = StateKeyPair::from_sign_key(network_params.private_state_key);
    let my_config = ValidatorConfig {
        public_key: BLSPubKey::from_private(&network_params.private_staking_key),
        private_key: network_params.private_staking_key,
        stake_value: 1,
        state_key_pair,
        is_da,
    };

    // Derive our Libp2p public key from our private key
    let libp2p_public_key =
        derive_libp2p_peer_id::<<SeqTypes as NodeType>::SignatureKey>(&my_config.private_key)
            .with_context(|| "Failed to derive Libp2p peer ID")?;

    let mut persistence = persistence_opt.clone().create().await?;
    let (config, wait_for_orchestrator) = match persistence.load_config().await? {
        Some(config) => {
            tracing::info!("loaded network config from storage, rejoining existing network");
            (config, false)
        }
        None => {
            tracing::info!("loading network config from orchestrator");
            tracing::error!(
                "waiting for other nodes to connect, DO NOT RESTART until fully connected"
            );
            let config = NetworkConfig::get_complete_config(
                &orchestrator_client,
                my_config.clone(),
                // Register in our Libp2p advertise address and public key so other nodes
                // can contact us on startup
                Some(network_params.libp2p_advertise_address),
                Some(libp2p_public_key),
            )
            .await?
            .0;

            tracing::info!(
                node_id = config.node_index,
                stake_table = ?config.config.known_nodes_with_stake,
                "loaded config",
            );
            persistence.save_config(&config).await?;
            tracing::error!("all nodes connected");
            (config, true)
        }
    };
    let node_index = config.node_index;

    // If we are a DA node, we need to subscribe to the DA topic
    let topics = {
        let mut topics = vec!["Global".into()];
        if is_da {
            topics.push("DA".into());
        }
        topics
    };

    // Initialize the push CDN network (and perform the initial connection)
    let cdn_network = PushCdnNetwork::new(
        network_params.cdn_endpoint,
        topics,
        KeyPair {
            public_key: WrappedSignatureKey(my_config.public_key),
            private_key: my_config.private_key.clone(),
        },
    )
    .with_context(|| "Failed to create CDN network")?;

    // Initialize the Libp2p network (if enabled)
    #[cfg(feature = "libp2p")]
    let p2p_network = Libp2pNetwork::from_config::<SeqTypes>(
        config.clone(),
        network_params.libp2p_bind_address,
        &my_config.public_key,
        // We need the private key so we can derive our Libp2p keypair
        // (using https://docs.rs/blake3/latest/blake3/fn.derive_key.html)
        &my_config.private_key,
    )
    .await
    .with_context(|| "Failed to create libp2p network")?;

    // Combine the communication channels
    #[cfg(feature = "libp2p")]
    let (da_network, quorum_network) = {
        (
            Arc::from(CombinedNetworks::new(
                cdn_network.clone(),
                p2p_network.clone(),
                Duration::from_secs(1),
            )),
            Arc::from(CombinedNetworks::new(
                cdn_network,
                p2p_network,
                Duration::from_secs(1),
            )),
        )
    };

    // Wait for the CDN network to be ready if we're not using the P2P network
    #[cfg(not(feature = "libp2p"))]
    let (da_network, quorum_network) = {
        tracing::warn!("Waiting for the CDN connection to be initialized");
        cdn_network.wait_for_ready().await;
        tracing::warn!("CDN connection initialized");
        (Arc::from(cdn_network.clone()), Arc::from(cdn_network))
    };

    // Convert to the sequencer-compatible type
    let networks = Networks {
        da_network,
        quorum_network,
        _pd: Default::default(),
    };

    // The web server network doesn't have any metrics. By creating and dropping a
    // `NetworkingMetricsValue`, we ensure the networking metrics are created, but just not
    // populated, so that monitoring software built to work with network-related metrics doesn't
    // crash horribly just because we're not using the P2P network yet.
    let _ = NetworkingMetricsValue::new(metrics);

    let mut genesis_state = ValidatedState::default();
    for address in builder_params.prefunded_accounts {
        tracing::info!("Prefunding account {:?} for demo", address);
        genesis_state.prefund_account(address.into(), U256::max_value().into());
    }

    let l1_client = L1Client::new(l1_params.url, Address::default());

    let instance_state = NodeState {
        chain_config,
        l1_client,
        genesis_state,
        peers: catchup::local_and_remote(
            persistence_opt,
            StatePeers::<Ver>::from_urls(network_params.state_peers),
        )
        .await,
        node_id: node_index,
    };

    let mut ctx = SequencerContext::init(
        config.config,
        instance_state,
        persistence,
        networks,
        Some(network_params.state_relay_server_url),
        metrics,
        stake_table_capacity,
        bind_version,
    )
    .await?;
    if wait_for_orchestrator {
        ctx = ctx.wait_for_orchestrator(orchestrator_client);
    }
    Ok(ctx)
}

pub fn empty_builder_commitment() -> BuilderCommitment {
    BuilderCommitment::from_bytes([])
}

#[cfg(any(test, feature = "testing"))]
pub mod testing {
    use super::*;
    use crate::{
        catchup::mock::MockStateCatchup,
        eth_signature_key::EthKeyPair,
        persistence::no_storage::{self, NoStorage},
    };
    use committable::Committable;
    use futures::{
        future::join_all,
        stream::{Stream, StreamExt},
    };
    use hotshot::traits::{
        implementations::{MasterMap, MemoryNetwork},
        BlockPayload,
    };
    use hotshot::types::{EventType::Decide, Message};
    use hotshot_stake_table::vec_based::StakeTable;
    use hotshot_testing::block_builder::{
        BuilderTask, SimpleBuilderImplementation, TestBuilderImplementation,
    };
    use hotshot_types::{
        event::LeafInfo,
        light_client::{CircuitField, StateKeyPair, StateVerKey},
        traits::{block_contents::BlockHeader, metrics::NoMetrics, stake_table::StakeTableScheme},
        ExecutionType, HotShotConfig, PeerConfig,
    };
    use portpicker::pick_unused_port;
    use std::time::Duration;

    const STAKE_TABLE_CAPACITY_FOR_TEST: usize = 10;

    pub async fn run_test_builder() -> (Option<Box<dyn BuilderTask<SeqTypes>>>, Url) {
        <SimpleBuilderImplementation as TestBuilderImplementation<SeqTypes>>::start(
            TestConfig::NUM_NODES,
            (),
        )
        .await
    }

    #[derive(Clone)]
    pub struct TestConfig {
        config: HotShotConfig<PubKey>,
        priv_keys: Vec<BLSPrivKey>,
        state_key_pairs: Vec<StateKeyPair>,
        master_map: Arc<MasterMap<Message<SeqTypes>, PubKey>>,
        url: Url,
    }

    impl Default for TestConfig {
        fn default() -> Self {
            let num_nodes = Self::NUM_NODES;

            // Generate keys for the nodes.
            let seed = [0; 32];
            let (pub_keys, priv_keys): (Vec<_>, Vec<_>) = (0..num_nodes)
                .map(|i| <PubKey as SignatureKey>::generated_from_seed_indexed(seed, i as u64))
                .unzip();
            let state_key_pairs = (0..num_nodes)
                .map(|i| StateKeyPair::generate_from_seed_indexed(seed, i as u64))
                .collect::<Vec<_>>();
            let known_nodes_with_stake = pub_keys
                .iter()
                .zip(&state_key_pairs)
                .map(|(pub_key, state_key_pair)| PeerConfig::<PubKey> {
                    stake_table_entry: pub_key.get_stake_table_entry(1),
                    state_ver_key: state_key_pair.ver_key(),
                })
                .collect::<Vec<_>>();

            let master_map = MasterMap::new();

            let config: HotShotConfig<PubKey> = HotShotConfig {
                fixed_leader_for_gpuvid: 0,
                execution_type: ExecutionType::Continuous,
                num_nodes_with_stake: num_nodes.try_into().unwrap(),
                num_nodes_without_stake: 0,
                known_da_nodes: known_nodes_with_stake.clone(),
                known_nodes_with_stake: known_nodes_with_stake.clone(),
                known_nodes_without_stake: vec![],
                next_view_timeout: Duration::from_secs(5).as_millis() as u64,
                timeout_ratio: (10, 11),
                round_start_delay: Duration::from_millis(1).as_millis() as u64,
                start_delay: Duration::from_millis(1).as_millis() as u64,
                num_bootstrap: 1usize,
                da_staked_committee_size: num_nodes,
                da_non_staked_committee_size: 0,
                my_own_validator_config: Default::default(),
                view_sync_timeout: Duration::from_secs(1),
                data_request_delay: Duration::from_secs(1),
                //??
                builder_url: Url::parse(&format!(
                    "http://127.0.0.1:{}",
                    pick_unused_port().unwrap()
                ))
                .unwrap(),
                builder_timeout: Duration::from_secs(1),
                start_threshold: (
                    known_nodes_with_stake.clone().len() as u64,
                    known_nodes_with_stake.clone().len() as u64,
                ),
            };

            Self {
                config,
                priv_keys,
                state_key_pairs,
                master_map,
                url: "http://localhost:8545".parse().unwrap(),
            }
        }
    }

    impl TestConfig {
        pub const NUM_NODES: usize = 4;

        pub fn num_nodes(&self) -> usize {
            self.priv_keys.len()
        }

        pub fn hotshot_config(&self) -> &HotShotConfig<PubKey> {
            &self.config
        }

        pub fn set_builder_url(&mut self, builder_url: Url) {
            self.config.builder_url = builder_url;
        }

        pub fn default_with_l1(l1: Url) -> Self {
            TestConfig {
                url: l1,
                ..Default::default()
            }
        }

        pub async fn init_nodes<Ver: StaticVersionType + 'static>(
            &self,
            bind_version: Ver,
        ) -> Vec<SequencerContext<network::Memory, NoStorage, Ver>> {
            join_all((0..self.num_nodes()).map(|i| async move {
                self.init_node(
                    i,
                    ValidatedState::default(),
                    no_storage::Options,
                    MockStateCatchup::default(),
                    &NoMetrics,
                    STAKE_TABLE_CAPACITY_FOR_TEST,
                    bind_version,
                    true,
                )
                .await
            }))
            .await
        }

        pub fn stake_table(
            &self,
            stake_table_capacity: usize,
        ) -> StakeTable<BLSPubKey, StateVerKey, CircuitField> {
            let mut st =
                StakeTable::<BLSPubKey, StateVerKey, CircuitField>::new(stake_table_capacity);
            self.config
                .known_nodes_with_stake
                .iter()
                .for_each(|config| {
                    st.register(
                        *config.stake_table_entry.get_key(),
                        config.stake_table_entry.get_stake(),
                        config.state_ver_key.clone(),
                    )
                    .unwrap()
                });
            st.advance();
            st.advance();
            st
        }

        #[allow(clippy::too_many_arguments)]
        pub async fn init_node<Ver: StaticVersionType + 'static, P: PersistenceOptions>(
            &self,
            i: usize,
            mut state: ValidatedState,
            persistence_opt: P,
            catchup: impl StateCatchup + 'static,
            metrics: &dyn Metrics,
            stake_table_capacity: usize,
            bind_version: Ver,
            is_da: bool,
        ) -> SequencerContext<network::Memory, P::Persistence, Ver> {
            let mut config = self.config.clone();
            config.my_own_validator_config = ValidatorConfig {
                public_key: config.known_nodes_with_stake[i].stake_table_entry.stake_key,
                private_key: self.priv_keys[i].clone(),
                stake_value: config.known_nodes_with_stake[i]
                    .stake_table_entry
                    .stake_amount
                    .as_u64(),
                state_key_pair: self.state_key_pairs[i].clone(),
                is_da,
            };

            let network = Arc::new(MemoryNetwork::new(
                config.my_own_validator_config.public_key,
                NetworkingMetricsValue::new(metrics),
                self.master_map.clone(),
                None,
            ));
            let networks = Networks {
                da_network: network.clone(),
                quorum_network: network,
                _pd: Default::default(),
            };

            // Make sure the builder account is funded.
            let builder_account = Self::builder_key().fee_account();
            tracing::info!(%builder_account, "prefunding builder account");
            state.prefund_account(builder_account, U256::max_value().into());
            let node_state = NodeState::new(
                i as u64,
                ChainConfig::default(),
<<<<<<< HEAD
                L1Client::new(self.url.clone(), Address::default()),
                catchup,
=======
                L1Client::new(self.anvil.endpoint().parse().unwrap(), Address::default()),
                catchup::local_and_remote(persistence_opt.clone(), catchup).await,
>>>>>>> 45c1d855
            )
            .with_genesis(state);

            tracing::info!(
                i,
                key = %config.my_own_validator_config.public_key,
                state_key = %config.my_own_validator_config.state_key_pair.ver_key(),
                "starting node",
            );
            SequencerContext::init(
                config,
                node_state,
                persistence_opt.create().await.unwrap(),
                networks,
                None,
                metrics,
                stake_table_capacity,
                bind_version,
            )
            .await
            .unwrap()
        }

        pub fn builder_key() -> EthKeyPair {
            FeeAccount::generated_from_seed_indexed([1; 32], 0).1
        }
    }

    // Wait for decide event, make sure it matches submitted transaction. Return the block number
    // containing the transaction.
    pub async fn wait_for_decide_on_handle(
        events: &mut (impl Stream<Item = Event> + Unpin),
        submitted_txn: &Transaction,
    ) -> u64 {
        let commitment = submitted_txn.commit();

        // Keep getting events until we see a Decide event
        loop {
            let event = events.next().await.unwrap();
            tracing::info!("Received event from handle: {event:?}");

            if let Decide { leaf_chain, .. } = event.event {
                if let Some(height) = leaf_chain.iter().find_map(|LeafInfo { leaf, .. }| {
                    if leaf
                        .get_block_payload()
                        .as_ref()?
                        .transaction_commitments(leaf.get_block_header().metadata())
                        .contains(&commitment)
                    {
                        Some(leaf.get_block_header().block_number())
                    } else {
                        None
                    }
                }) {
                    return height;
                }
            } else {
                // Keep waiting
            }
        }
    }
}

#[cfg(test)]
mod test {

    use self::testing::run_test_builder;

    use super::*;
    use async_compatibility_layer::logging::{setup_backtrace, setup_logging};

    use es_version::SequencerVersion;
    use futures::StreamExt;
    use hotshot::types::EventType::Decide;
    use hotshot_types::{
        event::LeafInfo,
        traits::block_contents::{
            vid_commitment, BlockHeader, BlockPayload, GENESIS_VID_NUM_STORAGE_NODES,
        },
    };
    use sequencer_utils::AnvilOptions;
    use testing::{wait_for_decide_on_handle, TestConfig};

    #[async_std::test]
    async fn test_skeleton_instantiation() {
        setup_logging();
        setup_backtrace();
        let ver = SequencerVersion::instance();
        // Assign `config` so it isn't dropped early.
        let anvil = AnvilOptions::default().spawn().await;
        let url = anvil.url();
        let mut config = TestConfig::default_with_l1(url);

        let (builder_task, builder_url) = run_test_builder().await;

        config.set_builder_url(builder_url);

        let handles = config.init_nodes(ver).await;

        let handle_0 = &handles[0];

        // Hook the builder up to the event stream from the first node
        if let Some(builder_task) = builder_task {
            builder_task.start(Box::new(handle_0.get_event_stream()));
        }

        let mut events = handle_0.get_event_stream();

        for handle in handles.iter() {
            handle.start_consensus().await;
        }

        // Submit target transaction to handle
        let txn = Transaction::new(Default::default(), vec![1, 2, 3]);
        handles[0]
            .submit_transaction(txn.clone())
            .await
            .expect("Failed to submit transaction");
        tracing::info!("Submitted transaction to handle: {txn:?}");

        wait_for_decide_on_handle(&mut events, &txn).await;
    }

    #[async_std::test]
    async fn test_header_invariants() {
        setup_logging();
        setup_backtrace();

        let success_height = 30;
        let ver = SequencerVersion::instance();
        // Assign `config` so it isn't dropped early.
        let anvil = AnvilOptions::default().spawn().await;
        let url = anvil.url();
        let mut config = TestConfig::default_with_l1(url);

        let (builder_task, builder_url) = run_test_builder().await;

        config.set_builder_url(builder_url);
        let handles = config.init_nodes(ver).await;

        let handle_0 = &handles[0];

        let mut events = handle_0.get_event_stream();

        // Hook the builder up to the event stream from the first node
        if let Some(builder_task) = builder_task {
            builder_task.start(Box::new(handle_0.get_event_stream()));
        }

        for handle in handles.iter() {
            handle.start_consensus().await;
        }

        let mut parent = {
            // TODO refactor repeated code from other tests
            let (genesis_payload, genesis_ns_table) =
                Payload::from_transactions([], Arc::new(NodeState::mock())).unwrap();
            let genesis_commitment = {
                // TODO we should not need to collect payload bytes just to compute vid_commitment
                let payload_bytes = genesis_payload
                    .encode()
                    .expect("unable to encode genesis payload");
                vid_commitment(&payload_bytes, GENESIS_VID_NUM_STORAGE_NODES)
            };
            let genesis_state = NodeState::mock();
            Header::genesis(
                &genesis_state,
                genesis_commitment,
                empty_builder_commitment(),
                genesis_ns_table,
            )
        };

        loop {
            let event = events.next().await.unwrap();
            tracing::info!("Received event from handle: {event:?}");
            let Decide { leaf_chain, .. } = event.event else {
                continue;
            };
            tracing::info!("Got decide {leaf_chain:?}");

            // Check that each successive header satisfies invariants relative to its parent: all
            // the fields which should be monotonic are.
            for LeafInfo { leaf, .. } in leaf_chain.iter().rev() {
                let header = leaf.get_block_header().clone();
                if header.height == 0 {
                    parent = header;
                    continue;
                }
                assert_eq!(header.height, parent.height + 1);
                assert!(header.timestamp >= parent.timestamp);
                assert!(header.l1_head >= parent.l1_head);
                assert!(header.l1_finalized >= parent.l1_finalized);
                parent = header;
            }

            if parent.height >= success_height {
                break;
            }
        }
    }
}<|MERGE_RESOLUTION|>--- conflicted
+++ resolved
@@ -8,9 +8,6 @@
 pub mod hotshot_commitment;
 pub mod options;
 pub mod state_signature;
-
-#[cfg(any(test, feature = "testing"))]
-pub mod test_helpers;
 
 use anyhow::Context;
 use async_std::sync::RwLock;
@@ -670,13 +667,8 @@
             let node_state = NodeState::new(
                 i as u64,
                 ChainConfig::default(),
-<<<<<<< HEAD
                 L1Client::new(self.url.clone(), Address::default()),
-                catchup,
-=======
-                L1Client::new(self.anvil.endpoint().parse().unwrap(), Address::default()),
                 catchup::local_and_remote(persistence_opt.clone(), catchup).await,
->>>>>>> 45c1d855
             )
             .with_genesis(state);
 
