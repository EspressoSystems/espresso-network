--- conflicted
+++ resolved
@@ -296,7 +296,10 @@
         let wait_time = Duration::from_millis(100);
         let da_network = Arc::new(WebServerNetwork::create(
             &network_params.da_server_url.host().unwrap().to_string(),
-            network_params.da_server_url.port().unwrap(),
+            network_params
+                .da_server_url
+                .port_or_known_default()
+                .unwrap(),
             wait_time,
             pub_keys[node_index].clone(),
             pub_keys.clone(),
@@ -308,7 +311,10 @@
                 .host()
                 .unwrap()
                 .to_string(),
-            network_params.consensus_server_url.port().unwrap(),
+            network_params
+                .consensus_server_url
+                .port_or_known_default()
+                .unwrap(),
             wait_time,
             pub_keys[node_index].clone(),
             pub_keys,
@@ -431,36 +437,6 @@
     orchestrator_client
         .wait_for_all_nodes_ready(node_index.into())
         .await;
-<<<<<<< HEAD
-=======
-    let wait_time = Duration::from_millis(100);
-    let da_network = WebServerNetwork::create(
-        &network_params.da_server_url.host().unwrap().to_string(),
-        network_params
-            .da_server_url
-            .port_or_known_default()
-            .unwrap(),
-        wait_time,
-        pub_keys[node_index as usize].clone(),
-        pub_keys.clone(),
-    );
-    let consensus_network = WebServerNetwork::create(
-        &network_params
-            .consensus_server_url
-            .host()
-            .unwrap()
-            .to_string(),
-        network_params
-            .consensus_server_url
-            .port_or_known_default()
-            .unwrap(),
-        wait_time,
-        pub_keys[node_index as usize].clone(),
-        pub_keys.clone(),
-    );
-    let da_channel = WebCommChannel::new(Arc::new(da_network));
-    let quorum_channel = WebCommChannel::new(Arc::new(consensus_network));
->>>>>>> 4724db69
 
     (
         init_hotshot(
