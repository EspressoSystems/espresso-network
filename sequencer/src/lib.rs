pub mod api;
pub mod catchup;
pub mod context;
pub mod genesis;
mod proposal_fetcher;
mod request_response;

mod external_event_handler;
pub mod options;
pub mod state_signature;

mod restart_tests;

mod message_compat_tests;

use std::sync::Arc;

use alloy::primitives::U256;
use anyhow::Context;
use async_lock::{Mutex, RwLock};
use catchup::{ParallelStateCatchup, StatePeers};
use context::SequencerContext;
use espresso_types::{
    traits::{EventConsumer, MembershipPersistence},
    v0_3::StakeTableFetcher,
    BackoffParams, EpochCommittees, L1ClientOptions, NodeState, PubKey, SeqTypes,
    SolverAuctionResultsProvider, ValidatedState,
};
use genesis::L1Finalized;
use hotshot_libp2p_networking::network::behaviours::dht::store::persistent::DhtNoPersistence;
use hotshot_query_service::data_source::storage::SqlStorage;
use libp2p::Multiaddr;
use network::libp2p::split_off_peer_id;
use options::Identity;
use proposal_fetcher::ProposalFetcherConfig;
use tokio::select;
use tracing::info;
use url::Url;
pub mod persistence;
pub mod state;
use std::{fmt::Debug, marker::PhantomData, time::Duration};

use derivative::Derivative;
use espresso_types::v0::traits::SequencerPersistence;
pub use genesis::Genesis;
use hotshot::{
    traits::implementations::{
        derive_libp2p_multiaddr, derive_libp2p_peer_id, CdnMetricsValue, CdnTopic,
        CombinedNetworks, GossipConfig, KeyPair, Libp2pNetwork, MemoryNetwork, PushCdnNetwork,
        RequestResponseConfig, WrappedSignatureKey,
    },
    types::SignatureKey,
};
use hotshot_orchestrator::client::{get_complete_config, OrchestratorClient};
use hotshot_types::{
    data::ViewNumber,
    epoch_membership::EpochMembershipCoordinator,
    light_client::{StateKeyPair, StateSignKey},
    signature_key::{BLSPrivKey, BLSPubKey},
    traits::{
        metrics::{Metrics, NoMetrics},
        network::ConnectedNetwork,
        node_implementation::{NodeImplementation, NodeType, Versions},
        storage::{storage_add_drb_result, Storage},
    },
    utils::BuilderCommitment,
    ValidatorConfig,
};
pub use options::Options;
use serde::{Deserialize, Serialize};
use vbs::version::{StaticVersion, StaticVersionType};
pub mod network;

mod run;
pub use run::main;

pub const RECENT_STAKE_TABLES_LIMIT: u64 = 20;
/// The Sequencer node is generic over the hotshot CommChannel.
#[derive(Derivative, Serialize, Deserialize)]
#[derivative(
    Copy(bound = ""),
    Debug(bound = ""),
    Default(bound = ""),
    PartialEq(bound = ""),
    Eq(bound = ""),
    Hash(bound = "")
)]
pub struct Node<N: ConnectedNetwork<PubKey>, P: SequencerPersistence>(PhantomData<fn(&N, &P)>);

// Using derivative to derive Clone triggers the clippy lint
// https://rust-lang.github.io/rust-clippy/master/index.html#/incorrect_clone_impl_on_copy_type
impl<N: ConnectedNetwork<PubKey>, P: SequencerPersistence> Clone for Node<N, P> {
    fn clone(&self) -> Self {
        *self
    }
}

pub type SequencerApiVersion = StaticVersion<0, 1>;

impl<N: ConnectedNetwork<PubKey>, P: SequencerPersistence> NodeImplementation<SeqTypes>
    for Node<N, P>
{
    type Network = N;
    type Storage = Arc<P>;
    type AuctionResultsProvider = SolverAuctionResultsProvider;
}

#[derive(Clone, Debug)]
pub struct NetworkParams {
    /// The address where a CDN marshal is located
    pub cdn_endpoint: String,
    pub orchestrator_url: Url,
    pub state_relay_server_url: Url,
    pub private_staking_key: BLSPrivKey,
    pub private_state_key: StateSignKey,
    pub state_peers: Vec<Url>,
    pub config_peers: Option<Vec<Url>>,
    pub catchup_backoff: BackoffParams,
    /// The address to advertise as our public API's URL
    pub public_api_url: Option<Url>,

    /// The address to send to other Libp2p nodes to contact us
    pub libp2p_advertise_address: String,
    /// The address to bind to for Libp2p
    pub libp2p_bind_address: String,
    /// The (optional) bootstrap node addresses for Libp2p. If supplied, these will
    /// override the bootstrap nodes specified in the config file.
    pub libp2p_bootstrap_nodes: Option<Vec<Multiaddr>>,

    /// The heartbeat interval
    pub libp2p_heartbeat_interval: Duration,

    /// The number of past heartbeats to gossip about
    pub libp2p_history_gossip: usize,
    /// The number of past heartbeats to remember the full messages for
    pub libp2p_history_length: usize,

    /// The target number of peers in the mesh
    pub libp2p_mesh_n: usize,
    /// The maximum number of peers in the mesh
    pub libp2p_mesh_n_high: usize,
    /// The minimum number of peers in the mesh
    pub libp2p_mesh_n_low: usize,
    /// The minimum number of mesh peers that must be outbound
    pub libp2p_mesh_outbound_min: usize,

    /// The maximum gossip message size
    pub libp2p_max_gossip_transmit_size: usize,

    /// The maximum direct message size
    pub libp2p_max_direct_transmit_size: u64,

    /// The maximum number of IHAVE messages to accept from a Libp2p peer within a heartbeat
    pub libp2p_max_ihave_length: usize,

    /// The maximum number of IHAVE messages to accept from a Libp2p peer within a heartbeat
    pub libp2p_max_ihave_messages: usize,

    /// The time period that message hashes are stored in the cache
    pub libp2p_published_message_ids_cache_time: Duration,

    /// The time to wait for a Libp2p message requested through IWANT following an IHAVE advertisement
    pub libp2p_iwant_followup_time: Duration,

    /// The maximum number of Libp2p messages we will process in a given RPC
    pub libp2p_max_messages_per_rpc: Option<usize>,

    /// How many times we will allow a peer to request the same message id through IWANT gossip before we start ignoring them
    pub libp2p_gossip_retransmission: u32,

    /// If enabled newly created messages will always be sent to all peers that are subscribed to the topic and have a good enough score
    pub libp2p_flood_publish: bool,

    /// The time period that Libp2p message hashes are stored in the cache
    pub libp2p_duplicate_cache_time: Duration,

    /// Time to live for Libp2p fanout peers
    pub libp2p_fanout_ttl: Duration,

    /// Initial delay in each Libp2p heartbeat
    pub libp2p_heartbeat_initial_delay: Duration,

    /// How many Libp2p peers we will emit gossip to at each heartbeat
    pub libp2p_gossip_factor: f64,

    /// Minimum number of Libp2p peers to emit gossip to during a heartbeat
    pub libp2p_gossip_lazy: usize,
}

pub struct L1Params {
    pub urls: Vec<Url>,
    pub options: L1ClientOptions,
}

#[allow(clippy::too_many_arguments)]
pub async fn init_node<P: SequencerPersistence + MembershipPersistence, V: Versions>(
    genesis: Genesis,
    network_params: NetworkParams,
    metrics: &dyn Metrics,
    persistence: P,
    l1_params: L1Params,
    storage: Option<Arc<SqlStorage>>,
    seq_versions: V,
    event_consumer: impl EventConsumer + 'static,
    is_da: bool,
    identity: Identity,
    proposal_fetcher_config: ProposalFetcherConfig,
) -> anyhow::Result<SequencerContext<network::Production, P, V>>
where
    Arc<P>: Storage<SeqTypes>,
{
    // Expose git information via status API.
    metrics
        .text_family(
            "version".into(),
            vec!["rev".into(), "desc".into(), "timestamp".into()],
        )
        .create(vec![
            env!("VERGEN_GIT_SHA").into(),
            env!("VERGEN_GIT_DESCRIBE").into(),
            env!("VERGEN_GIT_COMMIT_TIMESTAMP").into(),
        ]);

    // Expose Node Entity Information via the status/metrics API
    metrics
        .text_family(
            "node_identity_general".into(),
            vec![
                "name".into(),
                "company_name".into(),
                "company_website".into(),
                "operating_system".into(),
                "node_type".into(),
                "network_type".into(),
            ],
        )
        .create(vec![
            identity.node_name.unwrap_or("".into()),
            identity.company_name.unwrap_or("".into()),
            identity
                .company_website
                .map(|u| u.into())
                .unwrap_or("".into()),
            identity.operating_system.unwrap_or("".into()),
            identity.node_type.unwrap_or("".into()),
            identity.network_type.unwrap_or("".into()),
        ]);

    // Expose Node Identity Location via the status/metrics API
    metrics
        .text_family(
            "node_identity_location".into(),
            vec!["country".into(), "latitude".into(), "longitude".into()],
        )
        .create(vec![
            identity.country_code.unwrap_or("".into()),
            identity
                .latitude
                .map(|l| l.to_string())
                .unwrap_or("".into()),
            identity
                .longitude
                .map(|l| l.to_string())
                .unwrap_or("".into()),
        ]);

    // Stick our public key in `metrics` so it is easily accessible via the status API.
    let pub_key = BLSPubKey::from_private(&network_params.private_staking_key);
    metrics
        .text_family("node".into(), vec!["key".into()])
        .create(vec![pub_key.to_string()]);

    // Parse the Libp2p bind and advertise addresses to multiaddresses
    let libp2p_bind_address = derive_libp2p_multiaddr(&network_params.libp2p_bind_address)
        .with_context(|| {
            format!(
                "Failed to derive Libp2p bind address of {}",
                &network_params.libp2p_bind_address
            )
        })?;
    let libp2p_advertise_address =
        derive_libp2p_multiaddr(&network_params.libp2p_advertise_address).with_context(|| {
            format!(
                "Failed to derive Libp2p advertise address of {}",
                &network_params.libp2p_advertise_address
            )
        })?;

    info!("Libp2p bind address: {}", libp2p_bind_address);
    info!("Libp2p advertise address: {}", libp2p_advertise_address);

    // Orchestrator client
    let orchestrator_client = OrchestratorClient::new(network_params.orchestrator_url);
    let state_key_pair = StateKeyPair::from_sign_key(network_params.private_state_key);
    let validator_config = ValidatorConfig {
        public_key: pub_key,
        private_key: network_params.private_staking_key,
        stake_value: U256::ONE,
        state_public_key: state_key_pair.ver_key(),
        state_private_key: state_key_pair.sign_key(),
        is_da,
    };

    // Derive our Libp2p public key from our private key
    let libp2p_public_key = derive_libp2p_peer_id::<<SeqTypes as NodeType>::SignatureKey>(
        &validator_config.private_key,
    )
    .with_context(|| "Failed to derive Libp2p peer ID")?;

    // Print the libp2p public key
    info!("Starting Libp2p with PeerID: {}", libp2p_public_key);

    let (mut network_config, wait_for_orchestrator) = match (
        persistence.load_config().await?,
        network_params.config_peers,
    ) {
        (Some(config), _) => {
            tracing::info!("loaded network config from storage, rejoining existing network");
            (config, false)
        },
        // If we were told to fetch the config from an already-started peer, do so.
        (None, Some(peers)) => {
            tracing::info!(?peers, "loading network config from peers");
            let peers = StatePeers::<SequencerApiVersion>::from_urls(
                peers,
                network_params.catchup_backoff,
                &NoMetrics,
            );
            let config = peers.fetch_config(validator_config.clone()).await?;

            tracing::info!(
                node_id = config.node_index,
                stake_table = ?config.config.known_nodes_with_stake,
                "loaded config",
            );
            persistence.save_config(&config).await?;
            (config, false)
        },
        // Otherwise, this is a fresh network; load from the orchestrator.
        (None, None) => {
            tracing::info!("loading network config from orchestrator");
            tracing::error!(
                "waiting for other nodes to connect, DO NOT RESTART until fully connected"
            );
            let config = get_complete_config(
                &orchestrator_client,
                validator_config.clone(),
                // Register in our Libp2p advertise address and public key so other nodes
                // can contact us on startup
                Some(libp2p_advertise_address),
                Some(libp2p_public_key),
            )
            .await?
            .0;

            tracing::info!(
                node_id = config.node_index,
                stake_table = ?config.config.known_nodes_with_stake,
                "loaded config",
            );
            persistence.save_config(&config).await?;
            tracing::error!("all nodes connected");
            (config, true)
        },
    };

    if let Some(upgrade) = genesis.upgrades.get(&V::Upgrade::VERSION) {
        upgrade.set_hotshot_config_parameters(&mut network_config.config);
    }

    let epoch_height = genesis.epoch_height.unwrap_or_default();
    let epoch_start_block = genesis.epoch_start_block.unwrap_or_default();

    tracing::info!("setting epoch_height={epoch_height:?}");
    tracing::info!("setting epoch_start_block={epoch_start_block:?}");
    network_config.config.epoch_height = epoch_height;
    network_config.config.epoch_start_block = epoch_start_block;

    // If the `Libp2p` bootstrap nodes were supplied via the command line, override those
    // present in the config file.
    if let Some(bootstrap_nodes) = network_params.libp2p_bootstrap_nodes {
        if let Some(libp2p_config) = network_config.libp2p_config.as_mut() {
            // If the libp2p configuration is present, we can override the bootstrap nodes.

            // Split off the peer ID from the addresses
            libp2p_config.bootstrap_nodes = bootstrap_nodes
                .into_iter()
                .map(split_off_peer_id)
                .collect::<Result<Vec<_>, _>>()
                .with_context(|| "Failed to parse peer ID from bootstrap node")?;
        } else {
            // If not, don't try launching with them. Eventually we may want to
            // provide a default configuration here instead.
            tracing::warn!("No libp2p configuration found, ignoring supplied bootstrap nodes");
        }
    }

    let node_index = network_config.node_index;

    // If we are a DA node, we need to subscribe to the DA topic
    let topics = {
        let mut topics = vec![CdnTopic::Global];
        if is_da {
            topics.push(CdnTopic::Da);
        }
        topics
    };

    // Initialize the push CDN network (and perform the initial connection)
    let cdn_network = PushCdnNetwork::new(
        network_params.cdn_endpoint,
        topics,
        KeyPair {
            public_key: WrappedSignatureKey(validator_config.public_key),
            private_key: validator_config.private_key.clone(),
        },
        CdnMetricsValue::new(metrics),
    )
    .with_context(|| format!("Failed to create CDN network {node_index}"))?;

    // Configure gossipsub based on the command line options
    let gossip_config = GossipConfig {
        heartbeat_interval: network_params.libp2p_heartbeat_interval,
        history_gossip: network_params.libp2p_history_gossip,
        history_length: network_params.libp2p_history_length,
        mesh_n: network_params.libp2p_mesh_n,
        mesh_n_high: network_params.libp2p_mesh_n_high,
        mesh_n_low: network_params.libp2p_mesh_n_low,
        mesh_outbound_min: network_params.libp2p_mesh_outbound_min,
        max_ihave_messages: network_params.libp2p_max_ihave_messages,
        max_transmit_size: network_params.libp2p_max_gossip_transmit_size,
        max_ihave_length: network_params.libp2p_max_ihave_length,
        published_message_ids_cache_time: network_params.libp2p_published_message_ids_cache_time,
        iwant_followup_time: network_params.libp2p_iwant_followup_time,
        max_messages_per_rpc: network_params.libp2p_max_messages_per_rpc,
        gossip_retransmission: network_params.libp2p_gossip_retransmission,
        flood_publish: network_params.libp2p_flood_publish,
        duplicate_cache_time: network_params.libp2p_duplicate_cache_time,
        fanout_ttl: network_params.libp2p_fanout_ttl,
        heartbeat_initial_delay: network_params.libp2p_heartbeat_initial_delay,
        gossip_factor: network_params.libp2p_gossip_factor,
        gossip_lazy: network_params.libp2p_gossip_lazy,
    };

    // Configure request/response based on the command line options
    let request_response_config = RequestResponseConfig {
        request_size_maximum: network_params.libp2p_max_direct_transmit_size,
        response_size_maximum: network_params.libp2p_max_direct_transmit_size,
    };

    let l1_client = l1_params
        .options
        .with_metrics(metrics)
        .connect(l1_params.urls)
        .with_context(|| "failed to create L1 client")?;
    genesis.validate_fee_contract(&l1_client).await?;

    l1_client.spawn_tasks().await;
    let l1_genesis = match genesis.l1_finalized {
        L1Finalized::Block(b) => b,
        L1Finalized::Number { number } => l1_client.wait_for_finalized_block(number).await,
        L1Finalized::Timestamp { timestamp } => {
            l1_client
                .wait_for_finalized_block_with_timestamp(U256::from(timestamp.unix_timestamp()))
                .await
        },
    };

    let mut genesis_state = ValidatedState {
        chain_config: genesis.chain_config.into(),
        ..Default::default()
    };
    for (address, amount) in genesis.accounts {
        tracing::info!(%address, %amount, "Prefunding account for demo");
        genesis_state.prefund_account(address, amount);
    }

    // Create the list of parallel catchup providers
    let state_catchup_providers = ParallelStateCatchup::new(&[]);

    // Add the state peers to the list
    let state_peers = StatePeers::<SequencerApiVersion>::from_urls(
        network_params.state_peers,
        network_params.catchup_backoff,
        metrics,
    );
    state_catchup_providers.add_provider(Arc::new(state_peers));

    // Add the local (persistence) catchup provider to the list (if we can)
    match persistence
        .clone()
        .into_catchup_provider(network_params.catchup_backoff)
    {
        Ok(catchup) => {
            state_catchup_providers.add_provider(Arc::new(catchup));
        },
        Err(e) => {
            tracing::warn!(
                "Failed to create local catchup provider: {e:#}. Only using remote catchup."
            );
        },
    };

    let fetcher = StakeTableFetcher::new(
        Arc::new(state_catchup_providers.clone()),
        Arc::new(Mutex::new(persistence.clone())),
        l1_client.clone(),
        genesis.chain_config,
    );
    fetcher.spawn_update_loop().await;
    // Create the HotShot membership
    let mut membership = EpochCommittees::new_stake(
        network_config.config.known_nodes_with_stake.clone(),
        network_config.config.known_da_nodes.clone(),
        fetcher,
    );
    membership.reload_stake(RECENT_STAKE_TABLES_LIMIT).await;

    let membership: Arc<RwLock<EpochCommittees>> = Arc::new(RwLock::new(membership));
<<<<<<< HEAD
    let coordinator = EpochMembershipCoordinator::new(
        membership,
        network_config.config.epoch_height,
        &Arc::new(persistence.clone()),
=======
    let persistence = Arc::new(persistence);
    let coordinator = EpochMembershipCoordinator::new(
        membership,
        Some(storage_add_drb_result(persistence.clone())),
        network_config.config.epoch_height,
>>>>>>> cb4b27a2
    );

    let instance_state = NodeState {
        chain_config: genesis.chain_config,
        l1_client,
        genesis_header: genesis.header,
        genesis_state,
        l1_genesis: Some(l1_genesis),
        node_id: node_index,
        upgrades: genesis.upgrades,
        current_version: V::Base::VERSION,
        epoch_height: Some(epoch_height),
        state_catchup: Arc::new(state_catchup_providers.clone()),
        coordinator: coordinator.clone(),
    };

    // Initialize the Libp2p network
    let network = {
        let p2p_network = Libp2pNetwork::from_config(
            network_config.clone(),
            DhtNoPersistence,
            coordinator.membership().clone(),
            gossip_config,
            request_response_config,
            libp2p_bind_address,
            &validator_config.public_key,
            // We need the private key so we can derive our Libp2p keypair
            // (using https://docs.rs/blake3/latest/blake3/fn.derive_key.html)
            &validator_config.private_key,
            hotshot::traits::implementations::Libp2pMetricsValue::new(metrics),
        )
        .await
        .with_context(|| {
            format!(
                "Failed to create libp2p network on node {node_index}; binding to {:?}",
                network_params.libp2p_bind_address
            )
        })?;

        tracing::warn!("Waiting for at least one connection to be initialized");
        select! {
            _ = cdn_network.wait_for_ready() => {
                tracing::warn!("CDN connection initialized");
            },
            _ = p2p_network.wait_for_ready() => {
                tracing::warn!("P2P connection initialized");
            },
        };

        // Combine the CDN and P2P networks
        Arc::from(CombinedNetworks::new(
            cdn_network,
            p2p_network,
            Some(Duration::from_secs(1)),
        ))
    };

    let mut ctx = SequencerContext::init(
        network_config,
        validator_config,
        coordinator,
        instance_state,
        storage,
        state_catchup_providers,
        persistence,
        network,
        Some(network_params.state_relay_server_url),
        metrics,
        genesis.stake_table.capacity,
        event_consumer,
        seq_versions,
        proposal_fetcher_config,
    )
    .await?;
    if wait_for_orchestrator {
        ctx = ctx.wait_for_orchestrator(orchestrator_client);
    }
    Ok(ctx)
}

pub fn empty_builder_commitment() -> BuilderCommitment {
    BuilderCommitment::from_bytes([])
}

#[cfg(any(test, feature = "testing"))]
pub mod testing {
    use std::{
        collections::{BTreeMap, HashMap},
        time::Duration,
    };

    use alloy::{
        network::EthereumWallet,
        node_bindings::{Anvil, AnvilInstance},
        primitives::U256,
        providers::{
            fillers::{
                BlobGasFiller, ChainIdFiller, FillProvider, GasFiller, JoinFill, NonceFiller,
            },
            layers::AnvilProvider,
            ProviderBuilder, RootProvider,
        },
        signers::{
            k256::ecdsa::SigningKey,
            local::{LocalSigner, PrivateKeySigner},
        },
    };
    use async_lock::RwLock;
    use catchup::NullStateCatchup;
    use committable::Committable;
    use espresso_contract_deployer::{
        builder::DeployerArgsBuilder, network_config::light_client_genesis_from_stake_table,
        Contract, Contracts,
    };
    use espresso_types::{
        eth_signature_key::EthKeyPair,
        v0::traits::{EventConsumer, NullEventConsumer, PersistenceOptions, StateCatchup},
        EpochVersion, Event, FeeAccount, L1Client, NetworkConfig, PubKey, SeqTypes, Transaction,
        Upgrade, UpgradeMap,
    };
    use futures::{
        future::join_all,
        stream::{Stream, StreamExt},
    };
    use hotshot::{
        traits::{
            implementations::{MasterMap, MemoryNetwork},
            BlockPayload,
        },
        types::EventType::Decide,
    };
    use hotshot_builder_core_refactored::service::{
        BuilderConfig as LegacyBuilderConfig, GlobalState as LegacyGlobalState,
    };
    use hotshot_testing::block_builder::{
        BuilderTask, SimpleBuilderImplementation, TestBuilderImplementation,
    };
    use hotshot_types::{
        event::LeafInfo,
        light_client::StateKeyPair,
        signature_key::BLSKeyPair,
        traits::{
            block_contents::BlockHeader, metrics::NoMetrics, network::Topic,
            signature_key::BuilderSignatureKey,
        },
        HotShotConfig, PeerConfig,
    };
    use portpicker::pick_unused_port;
    use rand::SeedableRng as _;
    use rand_chacha::ChaCha20Rng;
    use staking_cli::demo::setup_stake_table_contract_for_test;
    use tokio::spawn;
    use vbs::version::Version;

    use super::*;
    use crate::{
        catchup::ParallelStateCatchup,
        persistence::no_storage::{self, NoStorage},
    };

    const STAKE_TABLE_CAPACITY_FOR_TEST: usize = 10;
    const BUILDER_CHANNEL_CAPACITY_FOR_TEST: usize = 128;
    type AnvilFillProvider = AnvilProvider<
        FillProvider<
            JoinFill<
                alloy::providers::Identity,
                JoinFill<GasFiller, JoinFill<BlobGasFiller, JoinFill<NonceFiller, ChainIdFiller>>>,
            >,
            RootProvider,
        >,
    >;
    struct LegacyBuilderImplementation {
        global_state: Arc<LegacyGlobalState<SeqTypes>>,
    }

    impl BuilderTask<SeqTypes> for LegacyBuilderImplementation {
        fn start(
            self: Box<Self>,
            stream: Box<
                dyn futures::prelude::Stream<Item = hotshot::types::Event<SeqTypes>>
                    + std::marker::Unpin
                    + Send
                    + 'static,
            >,
        ) {
            spawn(async move {
                let res = self.global_state.start_event_loop(stream).await;
                tracing::error!(?res, "testing legacy builder service exited");
            });
        }
    }

    pub async fn run_legacy_builder<const NUM_NODES: usize>(
        port: Option<u16>,
        max_block_size: Option<u64>,
    ) -> (Box<dyn BuilderTask<SeqTypes>>, Url) {
        let builder_key_pair = TestConfig::<0>::builder_key();
        let port = port.unwrap_or_else(|| pick_unused_port().expect("No ports available"));

        // This should never fail.
        let url: Url = format!("http://localhost:{port}")
            .parse()
            .expect("Failed to parse builder URL");

        // create the global state
        let global_state = LegacyGlobalState::new(
            LegacyBuilderConfig {
                builder_keys: (builder_key_pair.fee_account(), builder_key_pair),
                max_api_waiting_time: Duration::from_secs(1),
                max_block_size_increment_period: Duration::from_secs(60),
                maximize_txn_capture_timeout: Duration::from_millis(100),
                txn_garbage_collect_duration: Duration::from_secs(60),
                txn_channel_capacity: BUILDER_CHANNEL_CAPACITY_FOR_TEST,
                tx_status_cache_capacity: 81920,
                base_fee: 10,
            },
            NodeState::default(),
            max_block_size.unwrap_or(300),
            NUM_NODES,
        );

        // Create and spawn the tide-disco app to serve the builder APIs
        let app = Arc::clone(&global_state)
            .into_app()
            .expect("Failed to create builder tide-disco app");

        spawn(
            app.serve(
                format!("http://0.0.0.0:{port}")
                    .parse::<Url>()
                    .expect("Failed to parse builder listener"),
                EpochVersion::instance(),
            ),
        );

        // Pass on the builder task to be injected in the testing harness
        (Box::new(LegacyBuilderImplementation { global_state }), url)
    }

    pub async fn run_test_builder<const NUM_NODES: usize>(
        port: Option<u16>,
    ) -> (Box<dyn BuilderTask<SeqTypes>>, Url) {
        let port = port.unwrap_or_else(|| pick_unused_port().expect("No ports available"));

        // This should never fail.
        let url: Url = format!("http://localhost:{port}")
            .parse()
            .expect("Failed to parse builder URL");
        tracing::info!("Starting test builder on {url}");

        (
            <SimpleBuilderImplementation as TestBuilderImplementation<SeqTypes>>::start(
                NUM_NODES,
                format!("http://0.0.0.0:{port}")
                    .parse()
                    .expect("Failed to parse builder listener"),
                (),
                HashMap::new(),
            )
            .await,
            url,
        )
    }

    pub struct TestConfigBuilder<const NUM_NODES: usize> {
        config: HotShotConfig<SeqTypes>,
        priv_keys: Vec<BLSPrivKey>,
        state_key_pairs: Vec<StateKeyPair>,
        master_map: Arc<MasterMap<PubKey>>,
        l1_url: Url,
        anvil_provider: Option<AnvilFillProvider>,
        signer: LocalSigner<SigningKey>,
        state_relay_url: Option<Url>,
        builder_port: Option<u16>,
        upgrades: BTreeMap<Version, Upgrade>,
    }

    pub fn staking_priv_keys(
        priv_keys: &[BLSPrivKey],
        state_key_pairs: &[StateKeyPair],
        num_nodes: usize,
    ) -> Vec<(PrivateKeySigner, BLSKeyPair, StateKeyPair)> {
        let seed = [42u8; 32];
        let mut rng = ChaCha20Rng::from_seed(seed); // Create a deterministic RNG
        let eth_key_pairs = (0..num_nodes).map(|_| SigningKey::random(&mut rng).into());
        eth_key_pairs
            .zip(priv_keys.iter())
            .zip(state_key_pairs.iter())
            .map(|((eth, bls), state)| (eth, bls.clone().into(), state.clone()))
            .collect()
    }

    impl<const NUM_NODES: usize> TestConfigBuilder<NUM_NODES> {
        pub fn builder_port(mut self, builder_port: Option<u16>) -> Self {
            self.builder_port = builder_port;
            self
        }

        pub fn state_relay_url(mut self, url: Url) -> Self {
            self.state_relay_url = Some(url);
            self
        }

        /// Sets the Anvil provider, constructed using the Anvil instance.
        /// Also sets the L1 URL based on the Anvil endpoint.
        /// The `AnvilProvider` can be used to configure the Anvil, for example,
        /// by enabling interval mining after the test network is initialized.
        pub fn anvil_provider(mut self, anvil: AnvilInstance) -> Self {
            self.l1_url = anvil.endpoint().parse().unwrap();
            let l1_client = L1Client::anvil(&anvil).expect("create l1 client");
            let anvil_provider = AnvilProvider::new(l1_client.provider, Arc::new(anvil));
            self.anvil_provider = Some(anvil_provider);
            self
        }

        /// Sets a custom L1 URL, overriding any previously set Anvil instance URL.
        /// This removes the anvil provider, as well as it is no longer needed
        pub fn l1_url(mut self, l1_url: Url) -> Self {
            self.anvil_provider = None;
            self.l1_url = l1_url;
            self
        }
        pub fn signer(mut self, signer: LocalSigner<SigningKey>) -> Self {
            self.signer = signer;
            self
        }

        pub fn upgrades<V: Versions>(mut self, upgrades: BTreeMap<Version, Upgrade>) -> Self {
            let upgrade = upgrades.get(&<V as Versions>::Upgrade::VERSION).unwrap();
            upgrade.set_hotshot_config_parameters(&mut self.config);
            self.upgrades = upgrades;
            self
        }

        /// Version specific upgrade setup. Extend to future upgrades
        /// by adding a branch to the `match` statement.
        pub async fn set_upgrades(mut self, version: Version) -> Self {
            let upgrade = match version {
                version if version >= EpochVersion::VERSION => {
                    tracing::debug!(?version, "upgrade version");
                    let blocks_per_epoch = self.config.epoch_height;
                    let epoch_start_block = self.config.epoch_start_block;

                    let (genesis_state, genesis_stake) = light_client_genesis_from_stake_table(
                        &self.config.known_nodes_with_stake,
                        STAKE_TABLE_CAPACITY_FOR_TEST,
                    )
                    .unwrap();

                    let validators =
                        staking_priv_keys(&self.priv_keys, &self.state_key_pairs, NUM_NODES);

                    let deployer = ProviderBuilder::new()
                        .wallet(EthereumWallet::from(self.signer.clone()))
                        .on_http(self.l1_url.clone());

                    let mut contracts = Contracts::new();
                    let args = DeployerArgsBuilder::default()
                        .deployer(deployer.clone())
                        .mock_light_client(true)
                        .genesis_lc_state(genesis_state)
                        .genesis_st_state(genesis_stake)
                        .blocks_per_epoch(blocks_per_epoch)
                        .epoch_start_block(epoch_start_block)
                        .build()
                        .unwrap();
                    args.deploy_all(&mut contracts)
                        .await
                        .expect("failed to deploy all contracts");

                    let st_addr = contracts
                        .address(Contract::StakeTableProxy)
                        .expect("StakeTableProxy address not found");
                    let token_addr = contracts
                        .address(Contract::EspTokenProxy)
                        .expect("EspTokenProxy address not found");
                    setup_stake_table_contract_for_test(
                        self.l1_url.clone(),
                        &deployer,
                        st_addr,
                        token_addr,
                        validators,
                        false,
                    )
                    .await
                    .expect("stake table setup failed");

                    Upgrade::pos_view_based(st_addr)
                },
                _ => panic!("Upgrade not configured for version {:?}", version),
            };

            let mut upgrades = std::collections::BTreeMap::new();
            upgrade.set_hotshot_config_parameters(&mut self.config);
            upgrades.insert(version, upgrade);

            self.upgrades = upgrades;
            self
        }

        pub fn epoch_height(mut self, epoch_height: u64) -> Self {
            self.config.epoch_height = epoch_height;
            self
        }

        pub fn epoch_start_block(mut self, start_block: u64) -> Self {
            self.config.epoch_start_block = start_block;
            self
        }

        pub fn build(self) -> TestConfig<NUM_NODES> {
            TestConfig {
                config: self.config,
                priv_keys: self.priv_keys,
                state_key_pairs: self.state_key_pairs,
                master_map: self.master_map,
                l1_url: self.l1_url,
                signer: self.signer,
                state_relay_url: self.state_relay_url,
                builder_port: self.builder_port,
                upgrades: self.upgrades,
                anvil_provider: self.anvil_provider,
            }
        }
    }

    impl<const NUM_NODES: usize> Default for TestConfigBuilder<NUM_NODES> {
        fn default() -> Self {
            let num_nodes = NUM_NODES;

            // Generate keys for the nodes.
            let seed = [0; 32];
            let (pub_keys, priv_keys): (Vec<_>, Vec<_>) = (0..num_nodes)
                .map(|i| <PubKey as SignatureKey>::generated_from_seed_indexed(seed, i as u64))
                .unzip();
            let state_key_pairs = (0..num_nodes)
                .map(|i| StateKeyPair::generate_from_seed_indexed(seed, i as u64))
                .collect::<Vec<_>>();
            let known_nodes_with_stake = pub_keys
                .iter()
                .zip(&state_key_pairs)
                .map(|(pub_key, state_key_pair)| PeerConfig::<SeqTypes> {
                    stake_table_entry: pub_key.stake_table_entry(U256::from(1)),
                    state_ver_key: state_key_pair.ver_key(),
                })
                .collect::<Vec<_>>();

            let master_map = MasterMap::new();

            let config: HotShotConfig<SeqTypes> = HotShotConfig {
                fixed_leader_for_gpuvid: 0,
                num_nodes_with_stake: num_nodes.try_into().unwrap(),
                known_da_nodes: known_nodes_with_stake.clone(),
                known_nodes_with_stake: known_nodes_with_stake.clone(),
                next_view_timeout: Duration::from_secs(5).as_millis() as u64,
                num_bootstrap: 1usize,
                da_staked_committee_size: num_nodes,
                view_sync_timeout: Duration::from_secs(1),
                data_request_delay: Duration::from_secs(1),
                builder_urls: vec1::vec1![Url::parse(&format!(
                    "http://127.0.0.1:{}",
                    pick_unused_port().unwrap()
                ))
                .unwrap()],
                builder_timeout: Duration::from_secs(1),
                start_threshold: (
                    known_nodes_with_stake.clone().len() as u64,
                    known_nodes_with_stake.clone().len() as u64,
                ),
                start_proposing_view: 0,
                stop_proposing_view: 0,
                start_voting_view: 0,
                stop_voting_view: 0,
                start_proposing_time: 0,
                start_voting_time: 0,
                stop_proposing_time: 0,
                stop_voting_time: 0,
                epoch_height: 30,
                epoch_start_block: 1,
            };

            let anvil = Anvil::new().args(["--slots-in-an-epoch", "0"]).spawn();

            let l1_client = L1Client::anvil(&anvil).expect("failed to create l1 client");
            let anvil_provider = AnvilProvider::new(l1_client.provider, Arc::new(anvil));

            let l1_signer_key = anvil_provider.anvil().keys()[0].clone();
            let signer = LocalSigner::from(l1_signer_key);

            Self {
                config,
                priv_keys,
                state_key_pairs,
                master_map,
                l1_url: anvil_provider.anvil().endpoint().parse().unwrap(),
                anvil_provider: Some(anvil_provider),
                signer,
                state_relay_url: None,
                builder_port: None,
                upgrades: Default::default(),
            }
        }
    }

    #[derive(Clone)]
    pub struct TestConfig<const NUM_NODES: usize> {
        config: HotShotConfig<SeqTypes>,
        priv_keys: Vec<BLSPrivKey>,
        state_key_pairs: Vec<StateKeyPair>,
        master_map: Arc<MasterMap<PubKey>>,
        l1_url: Url,
        anvil_provider: Option<AnvilFillProvider>,
        signer: LocalSigner<SigningKey>,
        state_relay_url: Option<Url>,
        builder_port: Option<u16>,
        upgrades: BTreeMap<Version, Upgrade>,
    }

    impl<const NUM_NODES: usize> TestConfig<NUM_NODES> {
        pub fn num_nodes(&self) -> usize {
            self.priv_keys.len()
        }

        pub fn hotshot_config(&self) -> &HotShotConfig<SeqTypes> {
            &self.config
        }

        pub fn set_builder_urls(&mut self, builder_urls: vec1::Vec1<Url>) {
            self.config.builder_urls = builder_urls;
        }

        pub fn builder_port(&self) -> Option<u16> {
            self.builder_port
        }

        pub fn signer(&self) -> LocalSigner<SigningKey> {
            self.signer.clone()
        }

        pub fn l1_url(&self) -> Url {
            self.l1_url.clone()
        }
        pub fn anvil(&self) -> Option<&AnvilFillProvider> {
            self.anvil_provider.as_ref()
        }

        pub fn get_upgrade_map(&self) -> UpgradeMap {
            self.upgrades.clone().into()
        }

        pub fn upgrades(&self) -> BTreeMap<Version, Upgrade> {
            self.upgrades.clone()
        }

        pub fn staking_priv_keys(&self) -> Vec<(PrivateKeySigner, BLSKeyPair, StateKeyPair)> {
            staking_priv_keys(&self.priv_keys, &self.state_key_pairs, self.num_nodes())
        }

        pub async fn init_nodes<V: Versions>(
            &self,
            bind_version: V,
        ) -> Vec<SequencerContext<network::Memory, NoStorage, V>> {
            join_all((0..self.num_nodes()).map(|i| async move {
                self.init_node(
                    i,
                    ValidatedState::default(),
                    no_storage::Options,
                    Some(NullStateCatchup::default()),
                    None,
                    &NoMetrics,
                    STAKE_TABLE_CAPACITY_FOR_TEST,
                    NullEventConsumer,
                    bind_version,
                    Default::default(),
                )
                .await
            }))
            .await
        }

        pub fn known_nodes_with_stake(&self) -> &[PeerConfig<SeqTypes>] {
            &self.config.known_nodes_with_stake
        }

        #[allow(clippy::too_many_arguments)]
        pub async fn init_node<V: Versions, P: PersistenceOptions>(
            &self,
            i: usize,
            mut state: ValidatedState,
            mut persistence_opt: P,
            state_peers: Option<impl StateCatchup + 'static>,
            storage: Option<Arc<SqlStorage>>,
            metrics: &dyn Metrics,
            stake_table_capacity: usize,
            event_consumer: impl EventConsumer + 'static,
            bind_version: V,
            upgrades: BTreeMap<Version, Upgrade>,
        ) -> SequencerContext<network::Memory, P::Persistence, V> {
            let config = self.config.clone();
            let my_peer_config = &config.known_nodes_with_stake[i];
            let is_da = config.known_da_nodes.contains(my_peer_config);

            // Create our own (private, local) validator config
            let validator_config = ValidatorConfig {
                public_key: my_peer_config.stake_table_entry.stake_key,
                private_key: self.priv_keys[i].clone(),
                stake_value: my_peer_config.stake_table_entry.stake_amount,
                state_public_key: self.state_key_pairs[i].ver_key(),
                state_private_key: self.state_key_pairs[i].sign_key(),
                is_da,
            };

            let topics = if is_da {
                vec![Topic::Global, Topic::Da]
            } else {
                vec![Topic::Global]
            };

            let network = Arc::new(MemoryNetwork::new(
                &my_peer_config.stake_table_entry.stake_key,
                &self.master_map,
                &topics,
                None,
            ));

            // Make sure the builder account is funded.
            let builder_account = Self::builder_key().fee_account();
            tracing::info!(%builder_account, "prefunding builder account");
            state.prefund_account(builder_account, U256::MAX.into());

            let persistence = persistence_opt.create().await.unwrap();

            let chain_config = state.chain_config.resolve().unwrap_or_default();

            // Create an empty list of catchup providers
            let catchup_providers = ParallelStateCatchup::new(&[]);

            // If we have the state peers, add them
            if let Some(state_peers) = state_peers {
                catchup_providers.add_provider(Arc::new(state_peers));
            }

            // If we have a working local catchup provider, add it
            match persistence
                .clone()
                .into_catchup_provider(BackoffParams::default())
            {
                Ok(local_catchup) => {
                    catchup_providers.add_provider(local_catchup);
                },
                Err(e) => {
                    tracing::warn!(
                        "Failed to create local catchup provider: {e:#}. Only using remote catchup."
                    );
                },
            };

            let l1_opt = L1ClientOptions {
                stake_table_update_interval: Duration::from_secs(5),
                l1_events_max_block_range: 1,
                l1_polling_interval: Duration::from_secs(1),
                subscription_timeout: Duration::from_secs(5),
                ..Default::default()
            };
            let l1_client = l1_opt
                .connect(vec![self.l1_url.clone()])
                .expect("failed to create L1 client");
            l1_client.spawn_tasks().await;

            let fetcher = StakeTableFetcher::new(
                Arc::new(catchup_providers.clone()),
                Arc::new(Mutex::new(persistence.clone())),
                l1_client.clone(),
                chain_config,
            );
            fetcher.spawn_update_loop().await;

            let mut membership = EpochCommittees::new_stake(
                config.known_nodes_with_stake.clone(),
                config.known_da_nodes.clone(),
                fetcher,
            );
            membership.reload_stake(50).await;

            let membership = Arc::new(RwLock::new(membership));
            let persistence = Arc::new(persistence);

<<<<<<< HEAD
            let persistence = persistence_opt.create().await.unwrap();
            let coordinator =
                EpochMembershipCoordinator::new(membership, 100, &Arc::new(persistence.clone()));
=======
            let coordinator = EpochMembershipCoordinator::new(
                membership,
                Some(storage_add_drb_result(persistence.clone())),
                100,
            );
>>>>>>> cb4b27a2

            let node_state = NodeState::new(
                i as u64,
                chain_config,
                l1_client,
                Arc::new(catchup_providers.clone()),
                V::Base::VERSION,
                coordinator.clone(),
            )
            .with_current_version(V::Base::version())
            .with_genesis(state)
            .with_epoch_height(config.epoch_height)
            .with_upgrades(upgrades);

            tracing::info!(
                i,
                key = %my_peer_config.stake_table_entry.stake_key,
                state_key = %my_peer_config.state_ver_key,
                "starting node",
            );

            SequencerContext::init(
                NetworkConfig {
                    config,
                    // For testing, we use a fake network, so the rest of the network config beyond
                    // the base consensus config does not matter.
                    ..Default::default()
                },
                validator_config,
                coordinator,
                node_state,
                storage,
                catchup_providers,
                persistence,
                network,
                self.state_relay_url.clone(),
                metrics,
                stake_table_capacity,
                event_consumer,
                bind_version,
                Default::default(),
            )
            .await
            .unwrap()
        }

        pub fn builder_key() -> EthKeyPair {
            FeeAccount::generated_from_seed_indexed([1; 32], 0).1
        }
    }

    // Wait for decide event, make sure it matches submitted transaction. Return the block number
    // containing the transaction.
    pub async fn wait_for_decide_on_handle(
        events: &mut (impl Stream<Item = Event> + Unpin),
        submitted_txn: &Transaction,
    ) -> u64 {
        let commitment = submitted_txn.commit();

        // Keep getting events until we see a Decide event
        loop {
            let event = events.next().await.unwrap();
            tracing::info!("Received event from handle: {event:?}");

            if let Decide { leaf_chain, .. } = event.event {
                if let Some(height) = leaf_chain.iter().find_map(|LeafInfo { leaf, .. }| {
                    if leaf
                        .block_payload()
                        .as_ref()?
                        .transaction_commitments(leaf.block_header().metadata())
                        .contains(&commitment)
                    {
                        Some(leaf.block_header().block_number())
                    } else {
                        None
                    }
                }) {
                    return height;
                }
            } else {
                // Keep waiting
            }
        }
    }
}

#[cfg(test)]
mod test {

    use alloy::node_bindings::Anvil;
    use espresso_types::{Header, MockSequencerVersions, NamespaceId, Payload, Transaction};
    use futures::StreamExt;
    use hotshot::types::EventType::Decide;
    use hotshot_example_types::node_types::TestVersions;
    use hotshot_types::{
        data::vid_commitment,
        event::LeafInfo,
        traits::block_contents::{
            BlockHeader, BlockPayload, EncodeBytes, GENESIS_VID_NUM_STORAGE_NODES,
        },
    };
    use sequencer_utils::test_utils::setup_test;
    use testing::{wait_for_decide_on_handle, TestConfigBuilder};

    use self::testing::run_test_builder;
    use super::*;

    #[tokio::test(flavor = "multi_thread")]
    async fn test_skeleton_instantiation() {
        setup_test();
        // Assign `config` so it isn't dropped early.
        let anvil = Anvil::new().spawn();
        let url = anvil.endpoint_url();
        const NUM_NODES: usize = 5;
        let mut config = TestConfigBuilder::<NUM_NODES>::default()
            .l1_url(url)
            .build();

        let (builder_task, builder_url) = run_test_builder::<NUM_NODES>(None).await;

        config.set_builder_urls(vec1::vec1![builder_url]);

        let handles = config.init_nodes(MockSequencerVersions::new()).await;

        let handle_0 = &handles[0];

        // Hook the builder up to the event stream from the first node
        builder_task.start(Box::new(handle_0.event_stream().await));

        let mut events = handle_0.event_stream().await;

        for handle in handles.iter() {
            handle.start_consensus().await;
        }

        // Submit target transaction to handle
        let txn = Transaction::new(NamespaceId::from(1_u32), vec![1, 2, 3]);
        handles[0]
            .submit_transaction(txn.clone())
            .await
            .expect("Failed to submit transaction");
        tracing::info!("Submitted transaction to handle: {txn:?}");

        wait_for_decide_on_handle(&mut events, &txn).await;
    }

    #[tokio::test(flavor = "multi_thread")]
    async fn test_header_invariants() {
        setup_test();

        let success_height = 30;
        // Assign `config` so it isn't dropped early.
        let anvil = Anvil::new().spawn();
        let url = anvil.endpoint_url();
        const NUM_NODES: usize = 5;
        let mut config = TestConfigBuilder::<NUM_NODES>::default()
            .l1_url(url)
            .build();

        let (builder_task, builder_url) = run_test_builder::<NUM_NODES>(None).await;

        config.set_builder_urls(vec1::vec1![builder_url]);
        let handles = config.init_nodes(MockSequencerVersions::new()).await;

        let handle_0 = &handles[0];

        let mut events = handle_0.event_stream().await;

        // Hook the builder up to the event stream from the first node
        builder_task.start(Box::new(handle_0.event_stream().await));

        for handle in handles.iter() {
            handle.start_consensus().await;
        }

        let mut parent = {
            // TODO refactor repeated code from other tests
            let (genesis_payload, genesis_ns_table) =
                Payload::from_transactions([], &ValidatedState::default(), &NodeState::mock())
                    .await
                    .unwrap();
            let genesis_commitment = {
                // TODO we should not need to collect payload bytes just to compute vid_commitment
                let payload_bytes = genesis_payload.encode();
                vid_commitment::<TestVersions>(
                    &payload_bytes,
                    &genesis_ns_table.encode(),
                    GENESIS_VID_NUM_STORAGE_NODES,
                    <TestVersions as Versions>::Base::VERSION,
                )
            };
            let genesis_state = NodeState::mock();
            Header::genesis(
                &genesis_state,
                genesis_commitment,
                empty_builder_commitment(),
                genesis_ns_table,
            )
        };

        loop {
            let event = events.next().await.unwrap();
            tracing::info!("Received event from handle: {event:?}");
            let Decide { leaf_chain, .. } = event.event else {
                continue;
            };
            tracing::info!("Got decide {leaf_chain:?}");

            // Check that each successive header satisfies invariants relative to its parent: all
            // the fields which should be monotonic are.
            for LeafInfo { leaf, .. } in leaf_chain.iter().rev() {
                let header = leaf.block_header().clone();
                if header.height() == 0 {
                    parent = header;
                    continue;
                }
                assert_eq!(header.height(), parent.height() + 1);
                assert!(header.timestamp() >= parent.timestamp());
                assert!(header.l1_head() >= parent.l1_head());
                assert!(header.l1_finalized() >= parent.l1_finalized());
                parent = header;
            }

            if parent.height() >= success_height {
                break;
            }
        }
    }
}<|MERGE_RESOLUTION|>--- conflicted
+++ resolved
@@ -61,7 +61,7 @@
         metrics::{Metrics, NoMetrics},
         network::ConnectedNetwork,
         node_implementation::{NodeImplementation, NodeType, Versions},
-        storage::{storage_add_drb_result, Storage},
+        storage::Storage,
     },
     utils::BuilderCommitment,
     ValidatorConfig,
@@ -517,18 +517,11 @@
     membership.reload_stake(RECENT_STAKE_TABLES_LIMIT).await;
 
     let membership: Arc<RwLock<EpochCommittees>> = Arc::new(RwLock::new(membership));
-<<<<<<< HEAD
+    let persistence = Arc::new(persistence);
     let coordinator = EpochMembershipCoordinator::new(
         membership,
         network_config.config.epoch_height,
-        &Arc::new(persistence.clone()),
-=======
-    let persistence = Arc::new(persistence);
-    let coordinator = EpochMembershipCoordinator::new(
-        membership,
-        Some(storage_add_drb_result(persistence.clone())),
-        network_config.config.epoch_height,
->>>>>>> cb4b27a2
+        &persistence.clone(),
     );
 
     let instance_state = NodeState {
@@ -1216,17 +1209,8 @@
             let membership = Arc::new(RwLock::new(membership));
             let persistence = Arc::new(persistence);
 
-<<<<<<< HEAD
-            let persistence = persistence_opt.create().await.unwrap();
             let coordinator =
-                EpochMembershipCoordinator::new(membership, 100, &Arc::new(persistence.clone()));
-=======
-            let coordinator = EpochMembershipCoordinator::new(
-                membership,
-                Some(storage_add_drb_result(persistence.clone())),
-                100,
-            );
->>>>>>> cb4b27a2
+                EpochMembershipCoordinator::new(membership, 100, &persistence.clone());
 
             let node_state = NodeState::new(
                 i as u64,
