--- conflicted
+++ resolved
@@ -16,10 +16,6 @@
     availability::AvailabilityDataSource,
     data_source::{UpdateDataSource, VersionedDataSource},
     fetching::provider::{AnyProvider, QueryServiceProvider},
-<<<<<<< HEAD
-    merklized_state::MerklizedState,
-=======
->>>>>>> 3509c962
     node::NodeDataSource,
     status::StatusDataSource,
 };
@@ -99,62 +95,6 @@
     async fn get_undecided_state(&self, view: ViewNumber) -> Option<Arc<ValidatedState>>;
 }
 
-<<<<<<< HEAD
-// #[async_trait]
-// impl<D: SequencerDataSource + Send + Sync> UpdateStateStorage<SeqTypes, D> for ValidatedState {
-//     async fn update_storage(
-//         &self,
-//         storage: &mut D,
-//         leaf: &Leaf<SeqTypes>,
-//         delta: Arc<Delta>,
-//     ) -> anyhow::Result<()> {
-//         let block_number = leaf.get_height();
-//         let ValidatedState {
-//             fee_merkle_tree,
-//             block_merkle_tree,
-//         } = self;
-
-//         let Delta { fees_delta } = delta.as_ref();
-
-//         // Insert block merkle tree nodes
-//         let (_, proof) = block_merkle_tree
-//             .lookup(block_number - 1)
-//             .expect_ok()
-//             .context("Index not found in block merkle tree")?;
-//         let path = <u64 as ToTraversalPath<typenum::U3>>::to_traversal_path(
-//             &(block_number - 1),
-//             block_merkle_tree.height(),
-//         );
-
-//         storage
-//             .store_state::<BlockMerkleTree>(proof.proof, path, block_number)
-//             .await
-//             .context("failed to insert merkle nodes for block merkle tree")?;
-
-//         // Insert fee merkle tree nodes
-//         for delta in fees_delta {
-//             let (_, proof) = fee_merkle_tree
-//                 .universal_lookup(delta)
-//                 .expect_ok()
-//                 .context("Index not found in fee merkle tree")?;
-//             let path: Vec<usize> =
-//                 <FeeAccount as ToTraversalPath<typenum::U256>>::to_traversal_path(
-//                     delta,
-//                     fee_merkle_tree.height(),
-//                 );
-
-//             storage
-//                 .store_state::<FeeMerkleTree>(proof.proof, path, block_number)
-//                 .await
-//                 .context("failed to insert merkle nodes for block merkle tree")?;
-//         }
-
-//         Ok(())
-//     }
-// }
-
-=======
->>>>>>> 3509c962
 #[cfg(test)]
 pub(crate) mod testing {
     use super::super::Options;
