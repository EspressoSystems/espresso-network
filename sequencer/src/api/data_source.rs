--- conflicted
+++ resolved
@@ -141,10 +141,8 @@
         epoch: <T as NodeType>::Epoch,
     ) -> impl Send + Future<Output = anyhow::Result<IndexMap<Address, Validator<BLSPubKey>>>>;
 
-<<<<<<< HEAD
     fn get_block_reward(&self)
         -> impl Send + Future<Output = anyhow::Result<Option<RewardAmount>>>;
-=======
     /// Get the current proposal participation.
     fn current_proposal_participation(
         &self,
@@ -154,8 +152,6 @@
     fn previous_proposal_participation(
         &self,
     ) -> impl Send + Future<Output = HashMap<BLSPubKey, f64>>;
-    fn get_block_reward(&self) -> impl Send + Future<Output = anyhow::Result<RewardAmount>>;
->>>>>>> 0789f3c2
 }
 
 pub(crate) trait CatchupDataSource: Sync {
