--- conflicted
+++ resolved
@@ -141,12 +141,10 @@
         epoch: <T as NodeType>::Epoch,
     ) -> impl Send + Future<Output = anyhow::Result<IndexMap<Address, Validator<BLSPubKey>>>>;
 
-<<<<<<< HEAD
     fn get_block_reward(
         &self,
         epoch: Option<EpochNumber>,
     ) -> impl Send + Future<Output = anyhow::Result<Option<RewardAmount>>>;
-=======
     /// Get the current proposal participation.
     fn current_proposal_participation(
         &self,
@@ -156,8 +154,6 @@
     fn previous_proposal_participation(
         &self,
     ) -> impl Send + Future<Output = HashMap<BLSPubKey, f64>>;
-    fn get_block_reward(&self) -> impl Send + Future<Output = anyhow::Result<RewardAmount>>;
->>>>>>> 0789f3c2
 }
 
 pub(crate) trait CatchupDataSource: Sync {
