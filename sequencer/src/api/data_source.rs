use std::{collections::HashMap, time::Duration};

use alloy::primitives::Address;
use anyhow::Context;
use async_trait::async_trait;
use committable::Commitment;
use espresso_types::{
    config::PublicNetworkConfig,
    v0::traits::{PersistenceOptions, SequencerPersistence},
    v0_1::{
        RewardAccount, RewardAccountProof, RewardAccountQueryData, RewardAmount, RewardMerkleTree,
    },
    v0_3::{ChainConfig, Validator},
    FeeAccount, FeeAccountProof, FeeMerkleTree, Leaf2, NodeState, PubKey, Transaction,
};
use futures::future::Future;
use hotshot::types::BLSPubKey;
use hotshot_query_service::{
    availability::{AvailabilityDataSource, VidCommonQueryData},
    data_source::{UpdateDataSource, VersionedDataSource},
    fetching::provider::{AnyProvider, QueryServiceProvider},
    node::NodeDataSource,
    status::StatusDataSource,
};
use hotshot_types::{
    data::{EpochNumber, VidShare, ViewNumber},
    light_client::StateSignatureRequestBody,
    traits::{
        network::ConnectedNetwork,
        node_implementation::{NodeType, Versions},
    },
    PeerConfig,
};
use indexmap::IndexMap;
use serde::{Deserialize, Serialize};
use tide_disco::Url;

use super::{
    fs,
    options::{Options, Query},
    sql, AccountQueryData, BlocksFrontier,
};
use crate::{persistence, SeqTypes, SequencerApiVersion};

pub trait DataSourceOptions: PersistenceOptions {
    type DataSource: SequencerDataSource<Options = Self>;

    fn enable_query_module(&self, opt: Options, query: Query) -> Options;
}

impl DataSourceOptions for persistence::sql::Options {
    type DataSource = sql::DataSource;

    fn enable_query_module(&self, opt: Options, query: Query) -> Options {
        opt.query_sql(query, self.clone())
    }
}

impl DataSourceOptions for persistence::fs::Options {
    type DataSource = fs::DataSource;

    fn enable_query_module(&self, opt: Options, query: Query) -> Options {
        opt.query_fs(query, self.clone())
    }
}

/// A data source with sequencer-specific functionality.
///
/// This trait extends the generic [`AvailabilityDataSource`] with some additional data needed to
/// provided sequencer-specific endpoints.
#[async_trait]
pub trait SequencerDataSource:
    AvailabilityDataSource<SeqTypes>
    + NodeDataSource<SeqTypes>
    + StatusDataSource
    + UpdateDataSource<SeqTypes>
    + VersionedDataSource
    + Sized
{
    type Options: DataSourceOptions<DataSource = Self>;

    /// Instantiate a data source from command line options.
    async fn create(opt: Self::Options, provider: Provider, reset: bool) -> anyhow::Result<Self>;
}

/// Provider for fetching missing data for the query service.
pub type Provider = AnyProvider<SeqTypes>;

/// Create a provider for fetching missing data from a list of peer query services.
pub fn provider<V: Versions>(
    peers: impl IntoIterator<Item = Url>,
    bind_version: SequencerApiVersion,
) -> Provider {
    let mut provider = Provider::default();
    for peer in peers {
        tracing::info!("will fetch missing data from {peer}");
        provider = provider.with_provider(QueryServiceProvider::new(peer, bind_version));
    }
    provider
}

pub(crate) trait SubmitDataSource<N: ConnectedNetwork<PubKey>, P: SequencerPersistence> {
    fn submit(&self, tx: Transaction) -> impl Send + Future<Output = anyhow::Result<()>>;
}

pub(crate) trait HotShotConfigDataSource {
    fn get_config(&self) -> impl Send + Future<Output = PublicNetworkConfig>;
}

#[async_trait]
pub(crate) trait StateSignatureDataSource<N: ConnectedNetwork<PubKey>> {
    async fn get_state_signature(&self, height: u64) -> Option<StateSignatureRequestBody>;
}

pub(crate) trait NodeStateDataSource {
    fn node_state(&self) -> impl Send + Future<Output = NodeState>;
}

#[derive(Serialize, Deserialize)]
#[serde(bound = "T: NodeType")]
pub struct StakeTableWithEpochNumber<T: NodeType> {
    pub epoch: Option<EpochNumber>,
    pub stake_table: Vec<PeerConfig<T>>,
}

pub(crate) trait StakeTableDataSource<T: NodeType> {
    /// Get the stake table for a given epoch
    fn get_stake_table(
        &self,
        epoch: Option<<T as NodeType>::Epoch>,
    ) -> impl Send + Future<Output = anyhow::Result<Vec<PeerConfig<T>>>>;

    /// Get the stake table for the current epoch if not provided
    fn get_stake_table_current(
        &self,
    ) -> impl Send + Future<Output = anyhow::Result<StakeTableWithEpochNumber<T>>>;

    /// Get all the validators
    fn get_validators(
        &self,
        epoch: <T as NodeType>::Epoch,
    ) -> impl Send + Future<Output = anyhow::Result<IndexMap<Address, Validator<BLSPubKey>>>>;

<<<<<<< HEAD
    /// Get the current proposal participation.
    fn current_proposal_participation(
        &self,
    ) -> impl Send + Future<Output = HashMap<BLSPubKey, f64>>;

    /// Get the previous proposal participation.
    fn previous_proposal_participation(
        &self,
    ) -> impl Send + Future<Output = HashMap<BLSPubKey, f64>>;
=======
    fn get_block_reward(&self) -> impl Send + Future<Output = anyhow::Result<RewardAmount>>;
>>>>>>> d247af03
}

pub(crate) trait CatchupDataSource: Sync {
    /// Get the state of the requested `account`.
    ///
    /// The state is fetched from a snapshot at the given height and view, which _must_ correspond!
    /// `height` is provided to simplify lookups for backends where data is not indexed by view.
    /// This function is intended to be used for catchup, so `view` should be no older than the last
    /// decided view.
    fn get_account(
        &self,
        instance: &NodeState,
        height: u64,
        view: ViewNumber,
        account: FeeAccount,
    ) -> impl Send + Future<Output = anyhow::Result<AccountQueryData>> {
        async move {
            let tree = self
                .get_accounts(instance, height, view, &[account])
                .await?;
            let (proof, balance) = FeeAccountProof::prove(&tree, account.into()).context(
                format!("account {account} not available for height {height}, view {view:?}"),
            )?;
            Ok(AccountQueryData { balance, proof })
        }
    }

    /// Get the state of the requested `accounts`.
    ///
    /// The state is fetched from a snapshot at the given height and view, which _must_ correspond!
    /// `height` is provided to simplify lookups for backends where data is not indexed by view.
    /// This function is intended to be used for catchup, so `view` should be no older than the last
    /// decided view.
    fn get_accounts(
        &self,
        instance: &NodeState,
        height: u64,
        view: ViewNumber,
        accounts: &[FeeAccount],
    ) -> impl Send + Future<Output = anyhow::Result<FeeMerkleTree>>;

    /// Get the blocks Merkle tree frontier.
    ///
    /// The state is fetched from a snapshot at the given height and view, which _must_ correspond!
    /// `height` is provided to simplify lookups for backends where data is not indexed by view.
    /// This function is intended to be used for catchup, so `view` should be no older than the last
    /// decided view.
    fn get_frontier(
        &self,
        instance: &NodeState,
        height: u64,
        view: ViewNumber,
    ) -> impl Send + Future<Output = anyhow::Result<BlocksFrontier>>;

    fn get_chain_config(
        &self,
        commitment: Commitment<ChainConfig>,
    ) -> impl Send + Future<Output = anyhow::Result<ChainConfig>>;

    fn get_leaf_chain(
        &self,
        height: u64,
    ) -> impl Send + Future<Output = anyhow::Result<Vec<Leaf2>>>;

    /// Get the state of the requested `account`.
    ///
    /// The state is fetched from a snapshot at the given height and view, which _must_ correspond!
    /// `height` is provided to simplify lookups for backends where data is not indexed by view.
    /// This function is intended to be used for catchup, so `view` should be no older than the last
    /// decided view.
    fn get_reward_account(
        &self,
        instance: &NodeState,
        height: u64,
        view: ViewNumber,
        account: RewardAccount,
    ) -> impl Send + Future<Output = anyhow::Result<RewardAccountQueryData>> {
        async move {
            let tree = self
                .get_reward_accounts(instance, height, view, &[account])
                .await?;
            let (proof, balance) =
                RewardAccountProof::prove(&tree, account.into()).context(format!(
                    "reward account {account} not available for height {height}, view {view:?}"
                ))?;
            Ok(RewardAccountQueryData { balance, proof })
        }
    }

    fn get_reward_accounts(
        &self,
        instance: &NodeState,
        height: u64,
        view: ViewNumber,
        accounts: &[RewardAccount],
    ) -> impl Send + Future<Output = anyhow::Result<RewardMerkleTree>>;
}

#[async_trait]
pub trait RequestResponseDataSource<Types: NodeType> {
    async fn request_vid_shares(
        &self,
        block_number: u64,
        vid_common_data: VidCommonQueryData<Types>,
        duration: Duration,
    ) -> anyhow::Result<Vec<VidShare>>;
}

#[cfg(any(test, feature = "testing"))]
pub mod testing {
    use super::{super::Options, *};

    #[async_trait]
    pub trait TestableSequencerDataSource: SequencerDataSource {
        type Storage: Sync;

        async fn create_storage() -> Self::Storage;
        fn persistence_options(storage: &Self::Storage) -> Self::Options;
        fn leaf_only_ds_options(
            _storage: &Self::Storage,
            _opt: Options,
        ) -> anyhow::Result<Options> {
            anyhow::bail!("not supported")
        }
        fn options(storage: &Self::Storage, opt: Options) -> Options;
    }
}<|MERGE_RESOLUTION|>--- conflicted
+++ resolved
@@ -141,7 +141,6 @@
         epoch: <T as NodeType>::Epoch,
     ) -> impl Send + Future<Output = anyhow::Result<IndexMap<Address, Validator<BLSPubKey>>>>;
 
-<<<<<<< HEAD
     /// Get the current proposal participation.
     fn current_proposal_participation(
         &self,
@@ -151,9 +150,7 @@
     fn previous_proposal_participation(
         &self,
     ) -> impl Send + Future<Output = HashMap<BLSPubKey, f64>>;
-=======
     fn get_block_reward(&self) -> impl Send + Future<Output = anyhow::Result<RewardAmount>>;
->>>>>>> d247af03
 }
 
 pub(crate) trait CatchupDataSource: Sync {
