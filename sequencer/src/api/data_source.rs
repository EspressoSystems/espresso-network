--- conflicted
+++ resolved
@@ -142,13 +142,10 @@
         epoch: <T as NodeType>::Epoch,
     ) -> impl Send + Future<Output = anyhow::Result<IndexMap<Address, Validator<BLSPubKey>>>>;
 
-<<<<<<< HEAD
-=======
     fn get_block_reward(
         &self,
         epoch: Option<EpochNumber>,
     ) -> impl Send + Future<Output = anyhow::Result<Option<RewardAmount>>>;
->>>>>>> 482c9037
     /// Get the current proposal participation.
     fn current_proposal_participation(
         &self,
@@ -158,10 +155,6 @@
     fn previous_proposal_participation(
         &self,
     ) -> impl Send + Future<Output = HashMap<BLSPubKey, f64>>;
-<<<<<<< HEAD
-    fn get_block_reward(&self) -> impl Send + Future<Output = anyhow::Result<RewardAmount>>;
-=======
->>>>>>> 482c9037
 }
 
 pub(crate) trait CatchupDataSource: Sync {
