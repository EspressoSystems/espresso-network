--- conflicted
+++ resolved
@@ -15,13 +15,9 @@
     merklized_state::{
         self, MerklizedState, MerklizedStateDataSource, MerklizedStateHeightPersistence, Snapshot,
     },
-<<<<<<< HEAD
-    node, ApiState, Error, VidCommon,
-=======
     node,
     node::NodeDataSource,
-    ApiState, Error,
->>>>>>> 984bcf51
+    ApiState, Error, VidCommon,
 };
 use hotshot_types::{
     data::{EpochNumber, ViewNumber},
