//! Sequencer-specific API endpoint handlers.

use std::{
    collections::{BTreeSet, HashMap},
    env,
    time::Duration,
};

use anyhow::Result;
use committable::Committable;
use espresso_types::{
    v0_1::{ADVZNsProof, RewardAccount, RewardMerkleTree},
    FeeAccount, FeeMerkleTree, NamespaceId, NsProof, PubKey, Transaction,
};
// re-exported here to avoid breaking changes in consumers
// "deprecated" does not work with "pub use": https://github.com/rust-lang/rust/issues/30827
#[deprecated(note = "use espresso_types::ADVZNamespaceProofQueryData")]
pub type ADVZNamespaceProofQueryData = espresso_types::ADVZNamespaceProofQueryData;
#[deprecated(note = "use espresso_types::NamespaceProofQueryData")]
pub type NamespaceProofQueryData = espresso_types::NamespaceProofQueryData;

use futures::{try_join, FutureExt};
use hotshot_query_service::{
    availability::{self, AvailabilityDataSource, CustomSnafu, FetchBlockSnafu},
    explorer::{self, ExplorerDataSource},
    merklized_state::{
        self, MerklizedState, MerklizedStateDataSource, MerklizedStateHeightPersistence, Snapshot,
    },
    node::{self, NodeDataSource},
    ApiState, Error, VidCommon,
};
use hotshot_types::{
    data::{EpochNumber, VidCommitment, VidShare, ViewNumber},
    traits::{
        network::ConnectedNetwork,
        node_implementation::{ConsensusTime, Versions},
    },
    vid::avidm::AvidMShare,
};
use jf_merkle_tree::MerkleTreeScheme;
use serde::de::Error as _;
use snafu::OptionExt;
use tagged_base64::TaggedBase64;
use tide_disco::{method::ReadState, Api, Error as _, StatusCode};
use tracing::warn;
use vbs::version::{StaticVersion, StaticVersionType};
use vid::avid_m::namespaced::NsAvidMScheme;

use super::{
    data_source::{
        CatchupDataSource, HotShotConfigDataSource, NodeStateDataSource, RequestResponseDataSource,
        SequencerDataSource, StakeTableDataSource, StateSignatureDataSource, SubmitDataSource,
    },
    StorageState,
};
use crate::{SeqTypes, SequencerApiVersion, SequencerPersistence};

pub(super) fn fee<State, Ver>(
    api_ver: semver::Version,
) -> Result<Api<State, merklized_state::Error, Ver>>
where
    State: 'static + Send + Sync + ReadState,
    Ver: 'static + StaticVersionType,
    <State as ReadState>::State: Send
        + Sync
        + MerklizedStateDataSource<SeqTypes, FeeMerkleTree, { FeeMerkleTree::ARITY }>
        + MerklizedStateHeightPersistence,
{
    let mut options = merklized_state::Options::default();
    let extension = toml::from_str(include_str!("../../api/fee.toml"))?;
    options.extensions.push(extension);

    let mut api =
        merklized_state::define_api::<State, SeqTypes, FeeMerkleTree, Ver, 256>(&options, api_ver)?;

    api.get("getfeebalance", move |req, state| {
        async move {
            let address = req.string_param("address")?;
            let height = state.get_last_state_height().await?;
            let snapshot = Snapshot::Index(height as u64);
            let key = address
                .parse()
                .map_err(|_| merklized_state::Error::Custom {
                    message: "failed to parse address".to_string(),
                    status: StatusCode::BAD_REQUEST,
                })?;
            let path = state.get_path(snapshot, key).await?;
            Ok(path.elem().copied())
        }
        .boxed()
    })?;
    Ok(api)
}

pub(super) fn reward<State, Ver>(
    api_ver: semver::Version,
) -> Result<Api<State, merklized_state::Error, Ver>>
where
    State: 'static + Send + Sync + ReadState,
    Ver: 'static + StaticVersionType,
    <State as ReadState>::State: Send
        + Sync
        + MerklizedStateDataSource<SeqTypes, RewardMerkleTree, { RewardMerkleTree::ARITY }>
        + MerklizedStateHeightPersistence,
{
    let mut options = merklized_state::Options::default();
    let extension = toml::from_str(include_str!("../../api/reward.toml"))?;
    options.extensions.push(extension);

    let mut api = merklized_state::define_api::<
        State,
        SeqTypes,
        RewardMerkleTree,
        Ver,
        { RewardMerkleTree::ARITY },
    >(&options, api_ver)?;

    api.get("get_latest_reward_balance", move |req, state| {
        async move {
            let address = req.string_param("address")?;
            let height = state.get_last_state_height().await?;
            let snapshot = Snapshot::Index(height as u64);
            let key = address
                .parse()
                .map_err(|_| merklized_state::Error::Custom {
                    message: "failed to parse reward address".to_string(),
                    status: StatusCode::BAD_REQUEST,
                })?;
            let path = state.get_path(snapshot, key).await?;
            Ok(path.elem().copied())
        }
        .boxed()
    })?
    .get("get_reward_balance", move |req, state| {
        async move {
            let address = req.string_param("address")?;
            let height: usize = req.integer_param("height")?;
            let snapshot = Snapshot::Index(height as u64);
            let key = address
                .parse()
                .map_err(|_| merklized_state::Error::Custom {
                    message: "failed to parse reward address".to_string(),
                    status: StatusCode::BAD_REQUEST,
                })?;
            let path = state.get_path(snapshot, key).await?;
            Ok(path.elem().copied())
        }
        .boxed()
    })?;
    Ok(api)
}

pub(super) type AvailState<N, P, D, ApiVer> = ApiState<StorageState<N, P, D, ApiVer>>;

type AvailabilityApi<N, P, D, V, ApiVer> = Api<AvailState<N, P, D, V>, availability::Error, ApiVer>;

// TODO (abdul): replace snafu with `this_error` in  hotshot query service
// Snafu has been replaced by `this_error` everywhere.
// However, the query service still uses snafu
pub(super) fn availability<N, P, D, V: Versions>(
    api_ver: semver::Version,
) -> Result<AvailabilityApi<N, P, D, V, SequencerApiVersion>>
where
    N: ConnectedNetwork<PubKey>,
    D: SequencerDataSource + Send + Sync + 'static,
    P: SequencerPersistence,
{
    let mut options = availability::Options::default();
    let extension = toml::from_str(include_str!("../../api/availability.toml"))?;
    options.extensions.push(extension);
    let timeout = options.fetch_timeout;

    let mut api = availability::define_api::<AvailState<N, P, D, _>, SeqTypes, _>(
        &options,
        SequencerApiVersion::instance(),
        api_ver.clone(),
    )?;

    if api_ver.major == 1 {
        if api_ver.minor >= 1 {
            // >= V1.1 api returns both correct and incorrect encoding proofs
            api.get("getnamespaceproof", move |req, state| {
                async move {
                    let height: usize = req.integer_param("height")?;
                    let ns_id = NamespaceId::from(req.integer_param::<_, u32>("namespace")?);
                    let (block, common) = try_join!(
                        async move {
                            state
                                .get_block(height)
                                .await
                                .with_timeout(timeout)
                                .await
                                .context(FetchBlockSnafu {
                                    resource: height.to_string(),
                                })
                        },
                        async move {
                            state
                                .get_vid_common(height)
                                .await
                                .with_timeout(timeout)
                                .await
                                .context(FetchBlockSnafu {
                                    resource: height.to_string(),
                                })
                        }
                    )?;

                    let ns_table = block.payload().ns_table();
                    if let Some(ns_index) = ns_table.find_ns_id(&ns_id) {
                        match NsProof::v1_1_new_with_correct_encoding(
                            block.payload(),
                            &ns_index,
                            common.common(),
                        ) {
                            Some(proof) => Ok(espresso_types::NamespaceProofQueryData {
                                transactions: proof.export_all_txs(&ns_id),
                                proof: Some(proof),
                            }),
                            None => {
                                // if we fail to generate the correct encoding proof, we try to generate the incorrect encoding proof
                                tracing::debug!("Failed to generate namespace proof for block {height} and namespace {ns_id}, trying to generate incorrect encoding proof");
                                let mut vid_shares = state
                                    .request_vid_shares(
                                        height as u64,
                                        common.clone(),
                                        Duration::from_secs(40),
                                    )
                                    .await
                                    .map_err(|err| {
                                        warn!("Failed to request VID shares from network: {err:#}");
                                        hotshot_query_service::availability::Error::Custom {
                                            message: "Failed to request VID shares from network"
                                                .to_string(),
                                            status: StatusCode::NOT_FOUND,
                                        }
                                    })?;
                                let vid_share = state.vid_share(height).await;
                                if let Ok(vid_share) = vid_share {
                                    vid_shares.push(vid_share);
                                };

                                // Collect the shares as V1 shares
                                let vid_shares: Vec<AvidMShare> = vid_shares
                                    .into_iter()
                                    .filter_map(|share| {
                                        if let VidShare::V1(share) = share {
                                            Some(share)
                                        } else {
                                            None
                                        }
                                    })
                                    .collect();

                                match NsProof::v1_1_new_with_incorrect_encoding(
                                    &vid_shares,
                                    ns_table,
                                    &ns_index,
                                    &common.payload_hash(),
                                    common.common(),
                                ) {
                                    Some(proof) => Ok(espresso_types::NamespaceProofQueryData {
                                        transactions: vec![],
                                        proof: Some(proof),
                                    }),
                                    None => {
                                        warn!("Failed to generate proof of incorrect encoding");
                                        Err(availability::Error::Custom {
                                            message:
                                                "Failed to generate proof of incorrect encoding"
                                                    .to_string(),
                                            status: StatusCode::INTERNAL_SERVER_ERROR,
                                        })
                                    },
                                }
                            },
                        }
                    } else {
                        // ns_id not found in ns_table
                        Err(availability::Error::Custom {
                            message: "Namespace not found".to_string(),
                            status: StatusCode::NOT_FOUND,
                        })
                    }
                }
                .boxed()
            })?
            .at("incorrect_encoding_proof", |req, state| {
                async move {
                    // Get the block number from the request
                    let block_number =
                        req.integer_param::<_, u64>("block_number").map_err(|_| {
                            hotshot_query_service::availability::Error::Custom {
                                message: "Block number is required".to_string(),
                                status: StatusCode::BAD_REQUEST,
                            }
                        })?;

                    // Get or fetch the VID common data for the given block number
                    // TODO: Time this out
                    let vid_common = state
                        .read(|state| state.get_vid_common(block_number as usize).boxed())
                        .await
                        .await;

                    // Request the VID shares from other nodes. Use the VID common and common metadata to
                    // verify that they are correct
                    let vid_common_clone = vid_common.clone();
                    let mut vid_shares = state
                        .read(|state| {
                            state.request_vid_shares(
                                block_number,
                                vid_common_clone,
                                Duration::from_secs(40),
                            )
                        })
                        .await
                        .map_err(|err| {
                            warn!("Failed to request VID shares from network: {err:#}");
                            hotshot_query_service::availability::Error::Custom {
                                message: "Failed to request VID shares from network".to_string(),
                                status: StatusCode::NOT_FOUND,
                            }
                        })?;

                    // Get our own share and add it. We don't need to verify here
                    let vid_share = state
                        .read(|state| state.vid_share(block_number as usize).boxed())
                        .await;
                    if let Ok(vid_share) = vid_share {
                        vid_shares.push(vid_share);
                    };

                    // Get the total VID weight based on the VID common data
                    let avidm_param = match vid_common.common() {
                        VidCommon::V0(_) => {
                            // TODO: This needs to be done via the stake table
                            return Err(hotshot_query_service::availability::Error::Custom {
                                message: "V0 shares not supported yet".to_string(),
                                status: StatusCode::NOT_FOUND,
                            });
                        },
                        VidCommon::V1(v1) => v1,
                    };

                    // Get the payload hash
                    let VidCommitment::V1(local_payload_hash) = vid_common.payload_hash() else {
                        return Err(hotshot_query_service::availability::Error::Custom {
                            message: "V0 shares not supported yet".to_string(),
                            status: StatusCode::NOT_FOUND,
                        });
                    };

                    // Collect the shares as V1 shares
                    let avidm_shares: Vec<AvidMShare> = vid_shares
                        .into_iter()
                        .filter_map(|share| {
                            if let VidShare::V1(share) = share {
                                Some(share)
                            } else {
                                None
                            }
                        })
                        .collect();

                    match NsAvidMScheme::proof_of_incorrect_encoding(
                        avidm_param,
                        &local_payload_hash,
                        &avidm_shares,
                    ) {
                        Ok(proof) => Ok(proof),
                        Err(err) => {
                            warn!("Failed to generate proof of incorrect encoding: {err:#}");
                            Err(hotshot_query_service::availability::Error::Custom {
                                message: "Failed to generate proof of incorrect encoding"
                                    .to_string(),
                                status: StatusCode::INTERNAL_SERVER_ERROR,
                            })
                        },
                    }
                }
                .boxed()
            })?;
        } else {
            // V1.0 api only returns the correct encoding proof
            api.get("getnamespaceproof", move |req, state| {
                async move {
                    let height: usize = req.integer_param("height")?;
                    let ns_id = NamespaceId::from(req.integer_param::<_, u32>("namespace")?);
                    let (block, common) = try_join!(
                        async move {
                            state
                                .get_block(height)
                                .await
                                .with_timeout(timeout)
                                .await
                                .context(FetchBlockSnafu {
                                    resource: height.to_string(),
                                })
                        },
                        async move {
                            state
                                .get_vid_common(height)
                                .await
                                .with_timeout(timeout)
                                .await
                                .context(FetchBlockSnafu {
                                    resource: height.to_string(),
                                })
                        }
                    )?;

                    if let Some(ns_index) = block.payload().ns_table().find_ns_id(&ns_id) {
                        let proof = NsProof::new(block.payload(), &ns_index, common.common())
                            .context(CustomSnafu {
                                message: format!("failed to make proof for namespace {ns_id}"),
                                status: StatusCode::NOT_FOUND,
                            })?;

                        Ok(espresso_types::NamespaceProofQueryData {
                            transactions: proof.export_all_txs(&ns_id),
                            proof: Some(proof),
                        })
                    } else {
                        // ns_id not found in ns_table
                        Ok(espresso_types::NamespaceProofQueryData {
                            proof: None,
                            transactions: Vec::new(),
                        })
                    }
                }
                .boxed()
            })?;
        }
    } else {
        api.get("getnamespaceproof", move |req, state| {
            async move {
                let height: usize = req.integer_param("height")?;
                let ns_id = NamespaceId::from(req.integer_param::<_, u32>("namespace")?);
                let (block, common) = try_join!(
                    async move {
                        state
                            .get_block(height)
                            .await
                            .with_timeout(timeout)
                            .await
                            .context(FetchBlockSnafu {
                                resource: height.to_string(),
                            })
                    },
                    async move {
                        state
                            .get_vid_common(height)
                            .await
                            .with_timeout(timeout)
                            .await
                            .context(FetchBlockSnafu {
                                resource: height.to_string(),
                            })
                    }
                )?;

                if let Some(ns_index) = block.payload().ns_table().find_ns_id(&ns_id) {
                    let VidCommon::V0(common) = &common.common().clone() else {
                        return Err(availability::Error::Custom {
                            message: "Unsupported VID version, use new API version instead."
                                .to_string(),
                            status: StatusCode::NOT_FOUND,
                        });
                    };
                    let proof = ADVZNsProof::new(block.payload(), &ns_index, common).context(
                        CustomSnafu {
                            message: format!("failed to make proof for namespace {ns_id}"),
                            status: StatusCode::NOT_FOUND,
                        },
                    )?;

                    Ok(espresso_types::ADVZNamespaceProofQueryData {
                        transactions: proof.export_all_txs(&ns_id),
                        proof: Some(proof),
                    })
                } else {
                    // ns_id not found in ns_table
                    Ok(espresso_types::ADVZNamespaceProofQueryData {
                        proof: None,
                        transactions: Vec::new(),
                    })
                }
            }
            .boxed()
        })?;
    }

    Ok(api)
}

type ExplorerApi<N, P, D, V, ApiVer> = Api<AvailState<N, P, D, V>, explorer::Error, ApiVer>;

pub(super) fn explorer<N, P, D, V: Versions>(
    api_ver: semver::Version,
) -> Result<ExplorerApi<N, P, D, V, SequencerApiVersion>>
where
    N: ConnectedNetwork<PubKey>,
    D: ExplorerDataSource<SeqTypes> + Send + Sync + 'static,
    P: SequencerPersistence,
{
    let api = explorer::define_api::<AvailState<N, P, D, V>, SeqTypes, _>(
        SequencerApiVersion::instance(),
        api_ver,
    )?;
    Ok(api)
}

pub(super) fn node<S>(api_ver: semver::Version) -> Result<Api<S, node::Error, StaticVersion<0, 1>>>
where
    S: 'static + Send + Sync + ReadState,
    <S as ReadState>::State: Send
        + Sync
        + StakeTableDataSource<SeqTypes>
        + NodeDataSource<SeqTypes>
        + AvailabilityDataSource<SeqTypes>,
{
    // Extend the base API
    let mut options = node::Options::default();
    let extension = toml::from_str(include_str!("../../api/node.toml"))?;
    options.extensions.push(extension);

    // Create the base API with our extensions
    let mut api =
        node::define_api::<S, SeqTypes, _>(&options, SequencerApiVersion::instance(), api_ver)?;

    // Tack on the application logic
    api.at("stake_table", |req, state| {
        async move {
            // Try to get the epoch from the request. If this fails, error
            // as it was probably a mistake
            let epoch = req
                .opt_integer_param("epoch_number")
                .map_err(|_| hotshot_query_service::node::Error::Custom {
                    message: "Epoch number is required".to_string(),
                    status: StatusCode::BAD_REQUEST,
                })?
                .map(EpochNumber::new);

            state
                .read(|state| state.get_stake_table(epoch).boxed())
                .await
                .map_err(|err| node::Error::Custom {
                    message: format!("failed to get stake table for epoch={epoch:?}. err={err:#}"),
                    status: StatusCode::NOT_FOUND,
                })
        }
        .boxed()
    })?
    .at("stake_table_current", |_, state| {
        async move {
            state
                .read(|state| state.get_stake_table_current().boxed())
                .await
                .map_err(|err| node::Error::Custom {
                    message: format!("failed to get current stake table. err={err:#}"),
                    status: StatusCode::NOT_FOUND,
                })
        }
        .boxed()
    })?
    .at("get_validators", |req, state| {
        async move {
            let epoch = req.integer_param::<_, u64>("epoch_number").map_err(|_| {
                hotshot_query_service::node::Error::Custom {
                    message: "Epoch number is required".to_string(),
                    status: StatusCode::BAD_REQUEST,
                }
            })?;

            state
                .read(|state| state.get_validators(EpochNumber::new(epoch)).boxed())
                .await
                .map_err(|err| hotshot_query_service::node::Error::Custom {
                    message: format!("failed to get validators mapping: err: {err}"),
                    status: StatusCode::NOT_FOUND,
                })
        }
        .boxed()
    })?
<<<<<<< HEAD
    .at("current_proposal_participation", |_, state| {
        async move {
            Ok(state
                .read(|state| state.current_proposal_participation().boxed())
                .await)
        }
        .boxed()
    })?
    .at("previous_proposal_participation", |_, state| {
        async move {
            Ok(state
                .read(|state| state.previous_proposal_participation().boxed())
                .await)
=======
    .at("get_block_reward", |_, state| {
        async move {
            state
                .read(|state| state.get_block_reward().boxed())
                .await
                .map_err(|err| node::Error::Custom {
                    message: format!("failed to get block reward. err={err:#}"),
                    status: StatusCode::NOT_FOUND,
                })
>>>>>>> d247af03
        }
        .boxed()
    })?;

    Ok(api)
}
pub(super) fn submit<N, P, S, ApiVer: StaticVersionType + 'static>(
    api_ver: semver::Version,
) -> Result<Api<S, Error, ApiVer>>
where
    N: ConnectedNetwork<PubKey>,
    S: 'static + Send + Sync + ReadState,
    P: SequencerPersistence,
    S::State: Send + Sync + SubmitDataSource<N, P>,
{
    let toml = toml::from_str::<toml::Value>(include_str!("../../api/submit.toml"))?;
    let mut api = Api::<S, Error, ApiVer>::new(toml)?;

    api.with_version(api_ver).at("submit", |req, state| {
        async move {
            let tx = req
                .body_auto::<Transaction, ApiVer>(ApiVer::instance())
                .map_err(Error::from_request_error)?;

            let hash = tx.commit();
            state
                .read(|state| state.submit(tx).boxed())
                .await
                .map_err(|err| Error::internal(err.to_string()))?;
            Ok(hash)
        }
        .boxed()
    })?;

    Ok(api)
}

pub(super) fn state_signature<N, S, ApiVer: StaticVersionType + 'static>(
    _: ApiVer,
    api_ver: semver::Version,
) -> Result<Api<S, Error, ApiVer>>
where
    N: ConnectedNetwork<PubKey>,
    S: 'static + Send + Sync + ReadState,
    S::State: Send + Sync + StateSignatureDataSource<N>,
{
    let toml = toml::from_str::<toml::Value>(include_str!("../../api/state_signature.toml"))?;
    let mut api = Api::<S, Error, ApiVer>::new(toml)?;
    api.with_version(api_ver);

    api.get("get_state_signature", |req, state| {
        async move {
            let height = req
                .integer_param("height")
                .map_err(Error::from_request_error)?;
            state
                .get_state_signature(height)
                .await
                .ok_or(tide_disco::Error::catch_all(
                    StatusCode::NOT_FOUND,
                    "Signature not found.".to_owned(),
                ))
        }
        .boxed()
    })?;

    Ok(api)
}

pub(super) fn catchup<S, ApiVer: StaticVersionType + 'static>(
    _: ApiVer,
    api_ver: semver::Version,
) -> Result<Api<S, Error, ApiVer>>
where
    S: 'static + Send + Sync + ReadState,
    S::State: Send + Sync + NodeStateDataSource + CatchupDataSource,
{
    let toml = toml::from_str::<toml::Value>(include_str!("../../api/catchup.toml"))?;
    let mut api = Api::<S, Error, ApiVer>::new(toml)?;
    api.with_version(api_ver);

    api.get("account", |req, state| {
        async move {
            let height = req
                .integer_param("height")
                .map_err(Error::from_request_error)?;
            let view = req
                .integer_param("view")
                .map_err(Error::from_request_error)?;
            let account = req
                .string_param("address")
                .map_err(Error::from_request_error)?;
            let account = account.parse().map_err(|err| {
                Error::catch_all(
                    StatusCode::BAD_REQUEST,
                    format!("malformed account {account}: {err}"),
                )
            })?;

            state
                .get_account(
                    &state.node_state().await,
                    height,
                    ViewNumber::new(view),
                    account,
                )
                .await
                .map_err(|err| Error::catch_all(StatusCode::NOT_FOUND, format!("{err:#}")))
        }
        .boxed()
    })?
    .at("accounts", |req, state| {
        async move {
            let height = req
                .integer_param("height")
                .map_err(Error::from_request_error)?;
            let view = req
                .integer_param("view")
                .map_err(Error::from_request_error)?;
            let accounts = req
                .body_auto::<Vec<FeeAccount>, ApiVer>(ApiVer::instance())
                .map_err(Error::from_request_error)?;

            state
                .read(|state| {
                    async move {
                        state
                            .get_accounts(
                                &state.node_state().await,
                                height,
                                ViewNumber::new(view),
                                &accounts,
                            )
                            .await
                            .map_err(|err| {
                                Error::catch_all(StatusCode::NOT_FOUND, format!("{err:#}"))
                            })
                    }
                    .boxed()
                })
                .await
        }
        .boxed()
    })?
    .get("reward_account", |req, state| {
        async move {
            let height = req
                .integer_param("height")
                .map_err(Error::from_request_error)?;
            let view = req
                .integer_param("view")
                .map_err(Error::from_request_error)?;
            let account = req
                .string_param("address")
                .map_err(Error::from_request_error)?;
            let account = account.parse().map_err(|err| {
                Error::catch_all(
                    StatusCode::BAD_REQUEST,
                    format!("malformed account {account}: {err}"),
                )
            })?;

            state
                .get_reward_account(
                    &state.node_state().await,
                    height,
                    ViewNumber::new(view),
                    account,
                )
                .await
                .map_err(|err| Error::catch_all(StatusCode::NOT_FOUND, format!("{err:#}")))
        }
        .boxed()
    })?
    .at("reward_accounts", |req, state| {
        async move {
            let height = req
                .integer_param("height")
                .map_err(Error::from_request_error)?;
            let view = req
                .integer_param("view")
                .map_err(Error::from_request_error)?;
            let accounts = req
                .body_auto::<Vec<RewardAccount>, ApiVer>(ApiVer::instance())
                .map_err(Error::from_request_error)?;

            state
                .read(|state| {
                    async move {
                        state
                            .get_reward_accounts(
                                &state.node_state().await,
                                height,
                                ViewNumber::new(view),
                                &accounts,
                            )
                            .await
                            .map_err(|err| {
                                Error::catch_all(StatusCode::NOT_FOUND, format!("{err:#}"))
                            })
                    }
                    .boxed()
                })
                .await
        }
        .boxed()
    })?
    .get("blocks", |req, state| {
        async move {
            let height = req
                .integer_param("height")
                .map_err(Error::from_request_error)?;
            let view = req
                .integer_param("view")
                .map_err(Error::from_request_error)?;

            state
                .get_frontier(&state.node_state().await, height, ViewNumber::new(view))
                .await
                .map_err(|err| Error::catch_all(StatusCode::NOT_FOUND, format!("{err:#}")))
        }
        .boxed()
    })?
    .get("chainconfig", |req, state| {
        async move {
            let commitment = req
                .blob_param("commitment")
                .map_err(Error::from_request_error)?;

            state
                .get_chain_config(commitment)
                .await
                .map_err(|err| Error::catch_all(StatusCode::NOT_FOUND, format!("{err:#}")))
        }
        .boxed()
    })?
    .get("leafchain", |req, state| {
        async move {
            let height = req
                .integer_param("height")
                .map_err(Error::from_request_error)?;
            state
                .get_leaf_chain(height)
                .await
                .map_err(|err| Error::catch_all(StatusCode::NOT_FOUND, format!("{err:#}")))
        }
        .boxed()
    })?;

    Ok(api)
}

type MerklizedStateApi<N, P, D, V, ApiVer> =
    Api<AvailState<N, P, D, V>, merklized_state::Error, ApiVer>;
pub(super) fn merklized_state<N, P, D, S, V: Versions, const ARITY: usize>(
    api_ver: semver::Version,
) -> Result<MerklizedStateApi<N, P, D, V, SequencerApiVersion>>
where
    N: ConnectedNetwork<PubKey>,
    D: MerklizedStateDataSource<SeqTypes, S, ARITY>
        + Send
        + Sync
        + MerklizedStateHeightPersistence
        + 'static,
    S: MerklizedState<SeqTypes, ARITY>,
    P: SequencerPersistence,
    for<'a> <S::Commit as TryFrom<&'a TaggedBase64>>::Error: std::fmt::Display,
{
    let api = merklized_state::define_api::<
        AvailState<N, P, D, V>,
        SeqTypes,
        S,
        SequencerApiVersion,
        ARITY,
    >(&Default::default(), api_ver)?;
    Ok(api)
}

pub(super) fn config<S, ApiVer: StaticVersionType + 'static>(
    _: ApiVer,
    api_ver: semver::Version,
) -> Result<Api<S, Error, ApiVer>>
where
    S: 'static + Send + Sync + ReadState,
    S::State: Send + Sync + HotShotConfigDataSource,
{
    let toml = toml::from_str::<toml::Value>(include_str!("../../api/config.toml"))?;
    let mut api = Api::<S, Error, ApiVer>::new(toml)?;
    api.with_version(api_ver);

    let env_variables = get_public_env_vars()
        .map_err(|err| Error::catch_all(StatusCode::INTERNAL_SERVER_ERROR, format!("{err:#}")))?;

    api.get("hotshot", |_, state| {
        async move { Ok(state.get_config().await) }.boxed()
    })?
    .get("env", move |_, _| {
        {
            let env_variables = env_variables.clone();
            async move { Ok(env_variables) }
        }
        .boxed()
    })?;

    Ok(api)
}

fn get_public_env_vars() -> Result<Vec<String>> {
    let toml: toml::Value = toml::from_str(include_str!("../../api/public-env-vars.toml"))?;

    let keys = toml
        .get("variables")
        .ok_or_else(|| toml::de::Error::custom("variables not found"))?
        .as_array()
        .ok_or_else(|| toml::de::Error::custom("variables is not an array"))?
        .clone()
        .into_iter()
        .map(|v| v.try_into())
        .collect::<Result<BTreeSet<String>, toml::de::Error>>()?;

    let hashmap: HashMap<String, String> = env::vars().collect();
    let mut public_env_vars: Vec<String> = Vec::new();
    for key in keys {
        let value = hashmap.get(&key).cloned().unwrap_or_default();
        public_env_vars.push(format!("{key}={value}"));
    }

    Ok(public_env_vars)
}<|MERGE_RESOLUTION|>--- conflicted
+++ resolved
@@ -583,7 +583,6 @@
         }
         .boxed()
     })?
-<<<<<<< HEAD
     .at("current_proposal_participation", |_, state| {
         async move {
             Ok(state
@@ -597,7 +596,9 @@
             Ok(state
                 .read(|state| state.previous_proposal_participation().boxed())
                 .await)
-=======
+        }
+        .boxed()
+    })?
     .at("get_block_reward", |_, state| {
         async move {
             state
@@ -607,7 +608,6 @@
                     message: format!("failed to get block reward. err={err:#}"),
                     status: StatusCode::NOT_FOUND,
                 })
->>>>>>> d247af03
         }
         .boxed()
     })?;
