--- conflicted
+++ resolved
@@ -5,23 +5,10 @@
     env,
 };
 
-<<<<<<< HEAD
-=======
-use super::{
-    data_source::{
-        CatchupDataSource, HotShotConfigDataSource, SequencerDataSource, StateSignatureDataSource,
-        SubmitDataSource,
-    },
-    StorageState,
-};
-use crate::{
-    block::NsProof, persistence::SequencerPersistence, NamespaceId, PubKey, SeqTypes, Transaction,
-};
->>>>>>> 8c25dadb
 use anyhow::Result;
 use async_std::sync::{Arc, RwLock};
 use committable::Committable;
-use espresso_types::{NamespaceId, NsProof, Transaction};
+use espresso_types::{NamespaceId, NsProof, PubKey, Transaction};
 use futures::{try_join, FutureExt};
 use hotshot_query_service::{
     availability::{self, AvailabilityDataSource, CustomSnafu, FetchBlockSnafu},
@@ -32,16 +19,11 @@
     },
     node, Error,
 };
-<<<<<<< HEAD
-use hotshot_types::{data::ViewNumber, traits::node_implementation::ConsensusTime};
-use serde::{de::Error as _, Deserialize, Serialize};
-=======
 use hotshot_types::{
     data::ViewNumber,
     traits::{network::ConnectedNetwork, node_implementation::ConsensusTime},
 };
-use serde::{Deserialize, Serialize};
->>>>>>> 8c25dadb
+use serde::{de::Error as _, Deserialize, Serialize};
 use snafu::OptionExt;
 use tagged_base64::TaggedBase64;
 use tide_disco::{
@@ -57,7 +39,7 @@
     },
     StorageState,
 };
-use crate::{network, SeqTypes, SequencerPersistence};
+use crate::{SeqTypes, SequencerPersistence};
 
 #[derive(Clone, Debug, Serialize, Deserialize)]
 pub struct NamespaceProofQueryData {
