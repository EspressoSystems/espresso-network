--- conflicted
+++ resolved
@@ -5,14 +5,7 @@
 use async_std::sync::{Arc, RwLock};
 use futures::stream::{Stream, StreamExt};
 use hotshot::types::Event;
-<<<<<<< HEAD
-use hotshot_query_service::{
-    data_source::{UpdateDataSource, VersionedDataSource},
-    Leaf,
-};
-=======
 use hotshot_query_service::data_source::{UpdateDataSource, VersionedDataSource};
->>>>>>> 3509c962
 use vbs::version::StaticVersionType;
 
 pub(super) async fn update_loop<N, P, D, Ver: StaticVersionType>(
@@ -55,26 +48,4 @@
     state.commit().await?;
 
     Ok(())
-<<<<<<< HEAD
-}
-
-// #[async_trait]
-// impl<N, P, D, Ver: StaticVersionType> UpdateStateStorage<SeqTypes, StorageState<N, P, D, Ver>>
-//     for ValidatedState
-// where
-//     N: network::Type,
-//     P: SequencerPersistence,
-//     D: SequencerDataSource + Send + Sync,
-// {
-//     async fn update_storage(
-//         &self,
-//         storage: &mut StorageState<N, P, D, Ver>,
-//         leaf: &Leaf<SeqTypes>,
-//         delta: Arc<Delta>,
-//     ) -> anyhow::Result<()> {
-//         self.update_storage(storage.inner_mut(), leaf, delta).await
-//     }
-// }
-=======
-}
->>>>>>> 3509c962
+}