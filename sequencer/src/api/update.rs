//! Update loop for query API state.

<<<<<<< HEAD
use super::{data_source::SequencerDataSource, StorageState};
use crate::SeqTypes;
use async_std::sync::{Arc, RwLock};
use async_trait::async_trait;
use derivative::Derivative;
use derive_more::From;
use espresso_types::{
    v0::traits::{EventConsumer, SequencerPersistence},
    PubKey,
};
=======
use async_std::sync::Arc;
use espresso_types::{v0::traits::SequencerPersistence, PubKey};
use futures::stream::{Stream, StreamExt};
>>>>>>> 0e9e62ba
use hotshot::types::Event;
use hotshot_query_service::data_source::{Transaction, UpdateDataSource, VersionedDataSource};
use hotshot_types::traits::{network::ConnectedNetwork, node_implementation::Versions};
use std::fmt::Debug;

#[derive(Derivative, From)]
#[derivative(Clone(bound = ""), Debug(bound = "D: Debug"))]
pub(crate) struct ApiEventConsumer<N, P, D, Ver>
where
    N: ConnectedNetwork<PubKey>,
    P: SequencerPersistence,
    Ver: Versions,
{
    inner: Arc<RwLock<StorageState<N, P, D, Ver>>>,
}

<<<<<<< HEAD
#[async_trait]
impl<N, P, D, Ver> EventConsumer for ApiEventConsumer<N, P, D, Ver>
where
    N: ConnectedNetwork<PubKey>,
    P: SequencerPersistence,
    D: SequencerDataSource + Debug + Send + Sync,
    Ver: Versions,
{
    async fn handle_event(&self, event: &Event<SeqTypes>) -> anyhow::Result<()> {
        let mut state = self.inner.write().await;

        // If update results in an error, revert to undo partial state changes. We will continue
        // streaming events, as we can update our state based on future events and then filling in
        // the missing part of the state later, by fetching from a peer.
        if let Err(err) = update_state(&mut *state, event).await {
=======
pub(super) async fn update_loop<N, P, D, V: Versions>(
    state: Arc<StorageState<N, P, D, V>>,
    mut events: impl Stream<Item = Event<SeqTypes>> + Unpin,
) where
    N: ConnectedNetwork<PubKey>,
    P: SequencerPersistence,
    D: SequencerDataSource + Send + Sync,
    for<'a> D::Transaction<'a>: UpdateDataSource<SeqTypes>,
{
    tracing::debug!("waiting for event");
    while let Some(event) = events.next().await {
        if let Err(err) = update_state(&state, &event).await {
>>>>>>> 0e9e62ba
            tracing::error!(
                ?event,
                %err,
                "failed to update API state",
            );
<<<<<<< HEAD
            state.revert().await;
            Err(err)
        } else {
            Ok(())
=======
>>>>>>> 0e9e62ba
        }
    }
}

async fn update_state<N, P, D, V: Versions>(
    state: &StorageState<N, P, D, V>,
    event: &Event<SeqTypes>,
) -> anyhow::Result<()>
where
    N: ConnectedNetwork<PubKey>,
    P: SequencerPersistence,
    D: SequencerDataSource + Send + Sync,
    for<'a> D::Transaction<'a>: UpdateDataSource<SeqTypes>,
{
    let mut tx = state.write().await?;
    tx.update(event).await?;
    tx.commit().await?;

    Ok(())
}<|MERGE_RESOLUTION|>--- conflicted
+++ resolved
@@ -1,79 +1,48 @@
 //! Update loop for query API state.
 
-<<<<<<< HEAD
-use super::{data_source::SequencerDataSource, StorageState};
-use crate::SeqTypes;
-use async_std::sync::{Arc, RwLock};
+use async_std::sync::Arc;
 use async_trait::async_trait;
 use derivative::Derivative;
 use derive_more::From;
-use espresso_types::{
-    v0::traits::{EventConsumer, SequencerPersistence},
-    PubKey,
-};
-=======
-use async_std::sync::Arc;
 use espresso_types::{v0::traits::SequencerPersistence, PubKey};
-use futures::stream::{Stream, StreamExt};
->>>>>>> 0e9e62ba
 use hotshot::types::Event;
 use hotshot_query_service::data_source::{Transaction, UpdateDataSource, VersionedDataSource};
 use hotshot_types::traits::{network::ConnectedNetwork, node_implementation::Versions};
 use std::fmt::Debug;
 
+use super::{data_source::SequencerDataSource, StorageState};
+use crate::{EventConsumer, SeqTypes};
+
 #[derive(Derivative, From)]
 #[derivative(Clone(bound = ""), Debug(bound = "D: Debug"))]
-pub(crate) struct ApiEventConsumer<N, P, D, Ver>
+pub(crate) struct ApiEventConsumer<N, P, D, V>
 where
     N: ConnectedNetwork<PubKey>,
     P: SequencerPersistence,
-    Ver: Versions,
+    V: Versions,
 {
-    inner: Arc<RwLock<StorageState<N, P, D, Ver>>>,
+    inner: Arc<StorageState<N, P, D, V>>,
 }
 
-<<<<<<< HEAD
 #[async_trait]
-impl<N, P, D, Ver> EventConsumer for ApiEventConsumer<N, P, D, Ver>
+impl<N, P, D, V> EventConsumer for ApiEventConsumer<N, P, D, V>
 where
     N: ConnectedNetwork<PubKey>,
     P: SequencerPersistence,
-    D: SequencerDataSource + Debug + Send + Sync,
-    Ver: Versions,
+    D: SequencerDataSource + Debug + Send + Sync + 'static,
+    for<'a> D::Transaction<'a>: UpdateDataSource<SeqTypes>,
+    V: Versions,
 {
     async fn handle_event(&self, event: &Event<SeqTypes>) -> anyhow::Result<()> {
-        let mut state = self.inner.write().await;
-
-        // If update results in an error, revert to undo partial state changes. We will continue
-        // streaming events, as we can update our state based on future events and then filling in
-        // the missing part of the state later, by fetching from a peer.
-        if let Err(err) = update_state(&mut *state, event).await {
-=======
-pub(super) async fn update_loop<N, P, D, V: Versions>(
-    state: Arc<StorageState<N, P, D, V>>,
-    mut events: impl Stream<Item = Event<SeqTypes>> + Unpin,
-) where
-    N: ConnectedNetwork<PubKey>,
-    P: SequencerPersistence,
-    D: SequencerDataSource + Send + Sync,
-    for<'a> D::Transaction<'a>: UpdateDataSource<SeqTypes>,
-{
-    tracing::debug!("waiting for event");
-    while let Some(event) = events.next().await {
-        if let Err(err) = update_state(&state, &event).await {
->>>>>>> 0e9e62ba
+        if let Err(err) = update_state(&self.inner, event).await {
             tracing::error!(
                 ?event,
                 %err,
                 "failed to update API state",
             );
-<<<<<<< HEAD
-            state.revert().await;
             Err(err)
         } else {
             Ok(())
-=======
->>>>>>> 0e9e62ba
         }
     }
 }
