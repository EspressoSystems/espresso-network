//! Sequencer-specific API options and initialization.

use anyhow::{bail, Context};
use async_std::sync::{Arc, RwLock};
use clap::Parser;
use espresso_types::{
    v0::traits::{EventConsumer, NullEventConsumer, SequencerPersistence},
    BlockMerkleTree, FeeMerkleTree, PubKey,
};
use futures::{
    channel::oneshot,
    future::{BoxFuture, Future},
};
use hotshot_events_service::events::Error as EventStreamingError;
use hotshot_query_service::{
    data_source::{ExtensibleDataSource, MetricsDataSource},
    status::{self, UpdateStatusData},
    Error,
};
use hotshot_types::traits::{
    metrics::{Metrics, NoMetrics},
    network::ConnectedNetwork,
    node_implementation::Versions,
};
use tide_disco::{
    listener::RateLimitListener,
    method::{ReadState, WriteState},
    App, Url,
};
use vbs::version::StaticVersionType;

use super::{
    data_source::{
        provider, CatchupDataSource, HotShotConfigDataSource, SequencerDataSource,
        StateSignatureDataSource, SubmitDataSource,
    },
    endpoints, fs, sql,
    update::ApiEventConsumer,
    ApiState, StorageState,
};
use crate::{
    context::{SequencerContext, TaskList},
    persistence,
    state::update_state_storage_loop,
    SequencerApiVersion,
};

#[derive(Clone, Debug)]
pub struct Options {
    pub http: Http,
    pub query: Option<Query>,
    pub submit: Option<Submit>,
    pub status: Option<Status>,
    pub catchup: Option<Catchup>,
    pub config: Option<Config>,
    pub state: Option<State>,
    pub hotshot_events: Option<HotshotEvents>,
    pub explorer: Option<Explorer>,
    pub storage_fs: Option<persistence::fs::Options>,
    pub storage_sql: Option<persistence::sql::Options>,
}

impl From<Http> for Options {
    fn from(http: Http) -> Self {
        Self {
            http,
            query: None,
            submit: None,
            status: None,
            catchup: None,
            config: None,
            state: None,
            hotshot_events: None,
            explorer: None,
            storage_fs: None,
            storage_sql: None,
        }
    }
}

impl Options {
    /// Default options for running a web server on the given port.
    pub fn with_port(port: u16) -> Self {
        Http::with_port(port).into()
    }

    /// Add a query API module backed by a Postgres database.
    pub fn query_sql(mut self, query: Query, storage: persistence::sql::Options) -> Self {
        self.query = Some(query);
        self.storage_sql = Some(storage);
        self
    }

    /// Add a query API module backed by the file system.
    pub fn query_fs(mut self, query: Query, storage: persistence::fs::Options) -> Self {
        self.query = Some(query);
        self.storage_fs = Some(storage);
        self
    }

    /// Add a submit API module.
    pub fn submit(mut self, opt: Submit) -> Self {
        self.submit = Some(opt);
        self
    }

    /// Add a status API module.
    pub fn status(mut self, opt: Status) -> Self {
        self.status = Some(opt);
        self
    }

    /// Add a catchup API module.
    pub fn catchup(mut self, opt: Catchup) -> Self {
        self.catchup = Some(opt);
        self
    }

    /// Add a config API module.
    pub fn config(mut self, opt: Config) -> Self {
        self.config = Some(opt);
        self
    }

    /// Add a state API module.
    pub fn state(mut self, opt: State) -> Self {
        self.state = Some(opt);
        self
    }

    /// Add a Hotshot events streaming API module.
    pub fn hotshot_events(mut self, opt: HotshotEvents) -> Self {
        self.hotshot_events = Some(opt);
        self
    }

    /// Add an explorer API module.
    pub fn explorer(mut self, opt: Explorer) -> Self {
        self.explorer = Some(opt);
        self
    }

    /// Whether these options will run the query API.
    pub fn has_query_module(&self) -> bool {
        self.query.is_some() && (self.storage_fs.is_some() || self.storage_sql.is_some())
    }

    /// Start the server.
    ///
    /// The function `init_context` is used to create a sequencer context from a metrics object and
    /// optional saved consensus state. The metrics object is created from the API data source, so
    /// that consensus will populuate metrics that can then be read and served by the API.
    pub async fn serve<N, P, F, V: Versions + 'static>(
        mut self,
        init_context: F,
    ) -> anyhow::Result<SequencerContext<N, P, V>>
    where
        N: ConnectedNetwork<PubKey>,
        P: SequencerPersistence,
<<<<<<< HEAD
        F: FnOnce(
            Box<dyn Metrics>,
            Box<dyn EventConsumer>,
        ) -> BoxFuture<'static, anyhow::Result<SequencerContext<N, P, Ver>>>,
=======
        F: FnOnce(Box<dyn Metrics>) -> BoxFuture<'static, SequencerContext<N, P, V>>,
>>>>>>> 50e0368f
    {
        // Create a channel to send the context to the web server after it is initialized. This
        // allows the web server to start before initialization can complete, since initialization
        // can take a long time (and is dependent on other nodes).
        let (send_ctx, recv_ctx) = oneshot::channel();
        let state = ApiState::new(async move {
            recv_ctx
                .await
                .expect("context initialized and sent over channel")
        });
        let mut tasks = TaskList::default();

        // The server state type depends on whether we are running a query or status API or not, so
        // we handle the two cases differently.
<<<<<<< HEAD
        let (metrics, consumer): (Box<dyn Metrics>, Box<dyn EventConsumer>) =
            if let Some(query_opt) = self.query.take() {
                if let Some(opt) = self.storage_sql.take() {
                    self.init_with_query_module_sql(query_opt, opt, state, &mut tasks, bind_version)
                        .await?
                } else if let Some(opt) = self.storage_fs.take() {
                    self.init_with_query_module_fs(query_opt, opt, state, &mut tasks, bind_version)
                        .await?
                } else {
                    bail!("query module requested but not storage provided");
                }
            } else if self.status.is_some() {
                // If a status API is requested but no availability API, we use the
                // `MetricsDataSource`, which allows us to run the status API with no persistent
                // storage.
                let ds = MetricsDataSource::default();
                let metrics = ds.populate_metrics();
                let mut app = App::<_, Error>::with_state(Arc::new(RwLock::new(
                    ExtensibleDataSource::new(ds, state.clone()),
                )));

                // Initialize status API.
                let status_api = status::define_api(&Default::default(), bind_version)?;
                app.register_module("status", status_api)?;

                self.init_hotshot_modules::<_, _, _, Ver>(&mut app)?;

                if self.hotshot_events.is_some() {
                    self.init_and_spawn_hotshot_event_streaming_module(
                        state,
                        &mut tasks,
                        bind_version,
                    )?;
                }

                tasks.spawn("API server", self.listen(self.http.port, app, bind_version));

                (metrics, Box::new(NullEventConsumer))
            } else {
                // If no status or availability API is requested, we don't need metrics or a query
                // service data source. The only app state is the HotShot handle, which we use to
                // submit transactions.
                //
                // If we have no availability API, we cannot load a saved leaf from local storage,
                // so we better have been provided the leaf ahead of time if we want it at all.
                let mut app = App::<_, Error>::with_state(RwLock::new(state.clone()));

                self.init_hotshot_modules::<_, _, _, Ver>(&mut app)?;

                if self.hotshot_events.is_some() {
                    self.init_and_spawn_hotshot_event_streaming_module(
                        state,
                        &mut tasks,
                        bind_version,
                    )?;
                }

                tasks.spawn("API server", self.listen(self.http.port, app, bind_version));
=======
        let metrics = if let Some(query_opt) = self.query.take() {
            if let Some(opt) = self.storage_sql.take() {
                self.init_with_query_module_sql(
                    query_opt,
                    opt,
                    state,
                    &mut tasks,
                    SequencerApiVersion::instance(),
                )
                .await?
            } else if let Some(opt) = self.storage_fs.take() {
                self.init_with_query_module_fs(
                    query_opt,
                    opt,
                    state,
                    &mut tasks,
                    SequencerApiVersion::instance(),
                )
                .await?
            } else {
                bail!("query module requested but not storage provided");
            }
        } else if self.status.is_some() {
            // If a status API is requested but no availability API, we use the `MetricsDataSource`,
            // which allows us to run the status API with no persistent storage.
            let ds = MetricsDataSource::default();
            let metrics = ds.populate_metrics();
            let mut app = App::<_, Error>::with_state(Arc::new(RwLock::new(
                ExtensibleDataSource::new(ds, state.clone()),
            )));

            // Initialize status API.
            let status_api =
                status::define_api(&Default::default(), SequencerApiVersion::instance())?;
            app.register_module("status", status_api)?;

            self.init_hotshot_modules(&mut app)?;

            if self.hotshot_events.is_some() {
                self.init_and_spawn_hotshot_event_streaming_module(state, &mut tasks)?;
            }

            tasks.spawn(
                "API server",
                self.listen(self.http.port, app, SequencerApiVersion::instance()),
            );

            metrics
        } else {
            // If no status or availability API is requested, we don't need metrics or a query
            // service data source. The only app state is the HotShot handle, which we use to submit
            // transactions.
            //
            // If we have no availability API, we cannot load a saved leaf from local storage, so we
            // better have been provided the leaf ahead of time if we want it at all.
            let mut app = App::<_, Error>::with_state(RwLock::new(state.clone()));

            self.init_hotshot_modules(&mut app)?;

            if self.hotshot_events.is_some() {
                self.init_and_spawn_hotshot_event_streaming_module(state, &mut tasks)?;
            }

            tasks.spawn(
                "API server",
                self.listen(self.http.port, app, SequencerApiVersion::instance()),
            );
>>>>>>> 50e0368f

                (Box::new(NoMetrics), Box::new(NullEventConsumer))
            };

        let ctx = init_context(metrics, consumer).await?;
        send_ctx
            .send(super::ConsensusState::from(&ctx))
            .ok()
            .context("API server exited without receiving context")?;
        Ok(ctx.with_task_list(tasks))
    }

    async fn init_app_modules<N, P, D, V: Versions>(
        &self,
        ds: D,
<<<<<<< HEAD
        state: ApiState<N, P, Ver>,
        bind_version: Ver,
=======
        state: ApiState<N, P, V>,
        tasks: &mut TaskList,
        bind_version: SequencerApiVersion,
>>>>>>> 50e0368f
    ) -> anyhow::Result<(
        Box<dyn Metrics>,
        Arc<RwLock<StorageState<N, P, D, V>>>,
        App<Arc<RwLock<StorageState<N, P, D, V>>>, Error>,
    )>
    where
        N: ConnectedNetwork<PubKey>,
        P: SequencerPersistence,
        D: SequencerDataSource + CatchupDataSource + Send + Sync + 'static,
    {
        let metrics = ds.populate_metrics();
        let ds: endpoints::AvailState<N, P, D, V> =
            Arc::new(RwLock::new(ExtensibleDataSource::new(ds, state.clone())));
        let mut app = App::<_, Error>::with_state(ds.clone());

        // Initialize status API
        if self.status.is_some() {
            let status_api = status::define_api::<endpoints::AvailState<N, P, D, _>, _>(
                &Default::default(),
                bind_version,
            )?;
            app.register_module("status", status_api)?;
        }

        // Initialize availability and node APIs (these both use the same data source).
        app.register_module("availability", endpoints::availability()?)?;
        app.register_module("node", endpoints::node()?)?;

<<<<<<< HEAD
        self.init_hotshot_modules::<_, _, _, Ver>(&mut app)?;
=======
        self.init_hotshot_modules(&mut app)?;

        tasks.spawn(
            "query storage updater",
            update_loop(ds.clone(), state.event_stream()),
        );

>>>>>>> 50e0368f
        Ok((metrics, ds, app))
    }

    async fn init_with_query_module_fs<N, P, V: Versions + 'static>(
        &self,
        query_opt: Query,
        mod_opt: persistence::fs::Options,
        state: ApiState<N, P, V>,
        tasks: &mut TaskList,
<<<<<<< HEAD
        bind_version: Ver,
    ) -> anyhow::Result<(Box<dyn Metrics>, Box<dyn EventConsumer>)>
=======
        bind_version: SequencerApiVersion,
    ) -> anyhow::Result<Box<dyn Metrics>>
>>>>>>> 50e0368f
    where
        N: ConnectedNetwork<PubKey>,
        P: SequencerPersistence,
    {
        let ds = <fs::DataSource as SequencerDataSource>::create(
            mod_opt,
            provider::<V>(query_opt.peers, bind_version),
            false,
        )
        .await?;

        let (metrics, ds, app) = self
            .init_app_modules(ds, state.clone(), bind_version)
            .await?;

        if self.hotshot_events.is_some() {
            self.init_and_spawn_hotshot_event_streaming_module(state, tasks)?;
        }

<<<<<<< HEAD
        tasks.spawn(
            "API server",
            self.listen(self.http.port, app, Ver::instance()),
        );
        Ok((metrics, Box::new(ApiEventConsumer::from(ds))))
=======
        tasks.spawn("API server", self.listen(self.http.port, app, bind_version));
        Ok(metrics)
>>>>>>> 50e0368f
    }

    async fn init_with_query_module_sql<N, P, V: Versions + 'static>(
        self,
        query_opt: Query,
        mod_opt: persistence::sql::Options,
        state: ApiState<N, P, V>,
        tasks: &mut TaskList,
<<<<<<< HEAD
        bind_version: Ver,
    ) -> anyhow::Result<(Box<dyn Metrics>, Box<dyn EventConsumer>)>
=======
        bind_version: SequencerApiVersion,
    ) -> anyhow::Result<Box<dyn Metrics>>
>>>>>>> 50e0368f
    where
        N: ConnectedNetwork<PubKey>,
        P: SequencerPersistence,
    {
        let ds = sql::DataSource::create(
            mod_opt.clone(),
            provider::<V>(query_opt.peers.clone(), bind_version),
            false,
        )
        .await?;
        let (metrics, ds, mut app) = self
            .init_app_modules(ds, state.clone(), bind_version)
            .await?;

        if self.explorer.is_some() {
            app.register_module("explorer", endpoints::explorer()?)?;
        }

        if self.state.is_some() {
            // Initialize merklized state module for block merkle tree
            app.register_module(
                "block-state",
                endpoints::merklized_state::<N, P, _, BlockMerkleTree, _, 3>()?,
            )?;
            // Initialize merklized state module for fee merkle tree
            app.register_module(
                "fee-state",
                endpoints::merklized_state::<N, P, _, FeeMerkleTree, _, 256>()?,
            )?;

            let state = state.clone();
            let get_node_state = async move { state.node_state().await.clone() };
            tasks.spawn(
                "merklized state storage update loop",
                update_state_storage_loop(ds.clone(), get_node_state),
            );
        }

        if self.hotshot_events.is_some() {
            self.init_and_spawn_hotshot_event_streaming_module(state, tasks)?;
        }

        tasks.spawn(
            "API server",
            self.listen(self.http.port, app, SequencerApiVersion::instance()),
        );
        Ok((metrics, Box::new(ApiEventConsumer::from(ds))))
    }

    /// Initialize the modules for interacting with HotShot.
    ///
    /// This function adds the `submit`, `state`, and `state_signature` API modules to the given
    /// app. These modules only require a HotShot handle as state, and thus they work with any data
    /// source, so initialization is the same no matter what mode the service is running in.
    fn init_hotshot_modules<N, P, S>(&self, app: &mut App<S, Error>) -> anyhow::Result<()>
    where
        S: 'static + Send + Sync + ReadState + WriteState,
        P: SequencerPersistence,
        S::State: Send
            + Sync
            + SubmitDataSource<N, P>
            + StateSignatureDataSource<N>
            + CatchupDataSource
            + HotShotConfigDataSource,
        N: ConnectedNetwork<PubKey>,
    {
        let bind_version = SequencerApiVersion::instance();
        // Initialize submit API
        if self.submit.is_some() {
            let submit_api = endpoints::submit::<_, _, _, SequencerApiVersion>()?;
            app.register_module("submit", submit_api)?;
        }

        // Initialize state API.
        if self.catchup.is_some() {
            tracing::info!("initializing state API");
            let catchup_api = endpoints::catchup(bind_version)?;
            app.register_module("catchup", catchup_api)?;
        }

        let state_signature_api = endpoints::state_signature(bind_version)?;
        app.register_module("state-signature", state_signature_api)?;

        if self.config.is_some() {
            app.register_module("config", endpoints::config(bind_version)?)?;
        }

        Ok(())
    }

    // Enable the events streaming api module
    fn init_and_spawn_hotshot_event_streaming_module<
        N,
        P: SequencerPersistence,
        V: Versions + 'static,
    >(
        &self,
        state: ApiState<N, P, V>,
        tasks: &mut TaskList,
    ) -> anyhow::Result<()>
    where
        N: ConnectedNetwork<PubKey>,
    {
        // Start the event streaming API server if it is enabled.
        // It runs to different port and app because State and Extensible Data source needs to support required
        // EventsSource trait, which is currently intended not to implement to separate hotshot-query-service crate, and
        // hotshot-events-service crate.

        let mut app = App::<_, EventStreamingError>::with_state(RwLock::new(state));

        tracing::info!("initializing hotshot events API");
        let hotshot_events_api = hotshot_events_service::events::define_api(
            &hotshot_events_service::events::Options::default(),
        )?;

        app.register_module::<_, SequencerApiVersion>("hotshot-events", hotshot_events_api)?;

        tasks.spawn(
            "Hotshot Events Streaming API server",
            self.listen(
                self.hotshot_events.unwrap().events_service_port,
                app,
                SequencerApiVersion::instance(),
            ),
        );

        Ok(())
    }

    fn listen<S, E, ApiVer>(
        &self,
        port: u16,
        app: App<S, E>,
        bind_version: ApiVer,
    ) -> impl Future<Output = anyhow::Result<()>>
    where
        S: Send + Sync + 'static,
        E: Send + Sync + tide_disco::Error,
        ApiVer: StaticVersionType + 'static,
    {
        let max_connections = self.http.max_connections;

        async move {
            if let Some(limit) = max_connections {
                app.serve(RateLimitListener::with_port(port, limit), bind_version)
                    .await?;
            } else {
                app.serve(format!("0.0.0.0:{}", port), bind_version).await?;
            }
            Ok(())
        }
    }
}

/// The minimal HTTP API.
///
/// The API automatically includes health and version endpoints. Additional API modules can be
/// added by including the query-api or submit-api modules.
#[derive(Parser, Clone, Copy, Debug)]
pub struct Http {
    /// Port that the HTTP API will use.
    #[clap(long, env = "ESPRESSO_SEQUENCER_API_PORT")]
    pub port: u16,

    /// Maximum number of concurrent HTTP connections the server will allow.
    ///
    /// Connections exceeding this will receive and immediate 429 response and be closed.
    ///
    /// Leave unset for no connection limit.
    #[clap(long, env = "ESPRESSO_SEQUENCER_MAX_CONNECTIONS")]
    pub max_connections: Option<usize>,
}

impl Http {
    /// Default options for running a web server on the given port.
    pub fn with_port(port: u16) -> Self {
        Self {
            port,
            max_connections: None,
        }
    }
}

/// Options for the submission API module.
#[derive(Parser, Clone, Copy, Debug, Default)]
pub struct Submit;

/// Options for the status API module.
#[derive(Parser, Clone, Copy, Debug, Default)]
pub struct Status;

/// Options for the catchup API module.
#[derive(Parser, Clone, Copy, Debug, Default)]
pub struct Catchup;

/// Options for the config API module.
#[derive(Parser, Clone, Copy, Debug, Default)]
pub struct Config;

/// Options for the query API module.
#[derive(Parser, Clone, Debug, Default)]
pub struct Query {
    /// Peers for fetching missing data for the query service.
    #[clap(long, env = "ESPRESSO_SEQUENCER_API_PEERS", value_delimiter = ',')]
    pub peers: Vec<Url>,
}

/// Options for the state API module.
#[derive(Parser, Clone, Copy, Debug, Default)]
pub struct State;

/// Options for the Hotshot events streaming API module.
#[derive(Parser, Clone, Copy, Debug, Default)]
pub struct HotshotEvents {
    /// Port that the HTTP Hotshot Event streaming API will use.
    #[clap(long, env = "ESPRESSO_SEQUENCER_HOTSHOT_EVENT_STREAMING_API_PORT")]
    pub events_service_port: u16,
}

/// Options for the explorer API module.
#[derive(Parser, Clone, Copy, Debug, Default)]
pub struct Explorer;<|MERGE_RESOLUTION|>--- conflicted
+++ resolved
@@ -157,14 +157,10 @@
     where
         N: ConnectedNetwork<PubKey>,
         P: SequencerPersistence,
-<<<<<<< HEAD
         F: FnOnce(
             Box<dyn Metrics>,
             Box<dyn EventConsumer>,
-        ) -> BoxFuture<'static, anyhow::Result<SequencerContext<N, P, Ver>>>,
-=======
-        F: FnOnce(Box<dyn Metrics>) -> BoxFuture<'static, SequencerContext<N, P, V>>,
->>>>>>> 50e0368f
+        ) -> BoxFuture<'static, anyhow::Result<SequencerContext<N, P, V>>>,
     {
         // Create a channel to send the context to the web server after it is initialized. This
         // allows the web server to start before initialization can complete, since initialization
@@ -179,15 +175,26 @@
 
         // The server state type depends on whether we are running a query or status API or not, so
         // we handle the two cases differently.
-<<<<<<< HEAD
         let (metrics, consumer): (Box<dyn Metrics>, Box<dyn EventConsumer>) =
             if let Some(query_opt) = self.query.take() {
                 if let Some(opt) = self.storage_sql.take() {
-                    self.init_with_query_module_sql(query_opt, opt, state, &mut tasks, bind_version)
-                        .await?
+                    self.init_with_query_module_sql(
+                        query_opt,
+                        opt,
+                        state,
+                        &mut tasks,
+                        SequencerApiVersion::instance(),
+                    )
+                    .await?
                 } else if let Some(opt) = self.storage_fs.take() {
-                    self.init_with_query_module_fs(query_opt, opt, state, &mut tasks, bind_version)
-                        .await?
+                    self.init_with_query_module_fs(
+                        query_opt,
+                        opt,
+                        state,
+                        &mut tasks,
+                        SequencerApiVersion::instance(),
+                    )
+                    .await?
                 } else {
                     bail!("query module requested but not storage provided");
                 }
@@ -202,20 +209,20 @@
                 )));
 
                 // Initialize status API.
-                let status_api = status::define_api(&Default::default(), bind_version)?;
+                let status_api =
+                    status::define_api(&Default::default(), SequencerApiVersion::instance())?;
                 app.register_module("status", status_api)?;
 
-                self.init_hotshot_modules::<_, _, _, Ver>(&mut app)?;
+                self.init_hotshot_modules(&mut app)?;
 
                 if self.hotshot_events.is_some() {
-                    self.init_and_spawn_hotshot_event_streaming_module(
-                        state,
-                        &mut tasks,
-                        bind_version,
-                    )?;
+                    self.init_and_spawn_hotshot_event_streaming_module(state, &mut tasks)?;
                 }
 
-                tasks.spawn("API server", self.listen(self.http.port, app, bind_version));
+                tasks.spawn(
+                    "API server",
+                    self.listen(self.http.port, app, SequencerApiVersion::instance()),
+                );
 
                 (metrics, Box::new(NullEventConsumer))
             } else {
@@ -227,86 +234,16 @@
                 // so we better have been provided the leaf ahead of time if we want it at all.
                 let mut app = App::<_, Error>::with_state(RwLock::new(state.clone()));
 
-                self.init_hotshot_modules::<_, _, _, Ver>(&mut app)?;
+                self.init_hotshot_modules(&mut app)?;
 
                 if self.hotshot_events.is_some() {
-                    self.init_and_spawn_hotshot_event_streaming_module(
-                        state,
-                        &mut tasks,
-                        bind_version,
-                    )?;
+                    self.init_and_spawn_hotshot_event_streaming_module(state, &mut tasks)?;
                 }
 
-                tasks.spawn("API server", self.listen(self.http.port, app, bind_version));
-=======
-        let metrics = if let Some(query_opt) = self.query.take() {
-            if let Some(opt) = self.storage_sql.take() {
-                self.init_with_query_module_sql(
-                    query_opt,
-                    opt,
-                    state,
-                    &mut tasks,
-                    SequencerApiVersion::instance(),
-                )
-                .await?
-            } else if let Some(opt) = self.storage_fs.take() {
-                self.init_with_query_module_fs(
-                    query_opt,
-                    opt,
-                    state,
-                    &mut tasks,
-                    SequencerApiVersion::instance(),
-                )
-                .await?
-            } else {
-                bail!("query module requested but not storage provided");
-            }
-        } else if self.status.is_some() {
-            // If a status API is requested but no availability API, we use the `MetricsDataSource`,
-            // which allows us to run the status API with no persistent storage.
-            let ds = MetricsDataSource::default();
-            let metrics = ds.populate_metrics();
-            let mut app = App::<_, Error>::with_state(Arc::new(RwLock::new(
-                ExtensibleDataSource::new(ds, state.clone()),
-            )));
-
-            // Initialize status API.
-            let status_api =
-                status::define_api(&Default::default(), SequencerApiVersion::instance())?;
-            app.register_module("status", status_api)?;
-
-            self.init_hotshot_modules(&mut app)?;
-
-            if self.hotshot_events.is_some() {
-                self.init_and_spawn_hotshot_event_streaming_module(state, &mut tasks)?;
-            }
-
-            tasks.spawn(
-                "API server",
-                self.listen(self.http.port, app, SequencerApiVersion::instance()),
-            );
-
-            metrics
-        } else {
-            // If no status or availability API is requested, we don't need metrics or a query
-            // service data source. The only app state is the HotShot handle, which we use to submit
-            // transactions.
-            //
-            // If we have no availability API, we cannot load a saved leaf from local storage, so we
-            // better have been provided the leaf ahead of time if we want it at all.
-            let mut app = App::<_, Error>::with_state(RwLock::new(state.clone()));
-
-            self.init_hotshot_modules(&mut app)?;
-
-            if self.hotshot_events.is_some() {
-                self.init_and_spawn_hotshot_event_streaming_module(state, &mut tasks)?;
-            }
-
-            tasks.spawn(
-                "API server",
-                self.listen(self.http.port, app, SequencerApiVersion::instance()),
-            );
->>>>>>> 50e0368f
+                tasks.spawn(
+                    "API server",
+                    self.listen(self.http.port, app, SequencerApiVersion::instance()),
+                );
 
                 (Box::new(NoMetrics), Box::new(NullEventConsumer))
             };
@@ -322,14 +259,8 @@
     async fn init_app_modules<N, P, D, V: Versions>(
         &self,
         ds: D,
-<<<<<<< HEAD
-        state: ApiState<N, P, Ver>,
-        bind_version: Ver,
-=======
         state: ApiState<N, P, V>,
-        tasks: &mut TaskList,
         bind_version: SequencerApiVersion,
->>>>>>> 50e0368f
     ) -> anyhow::Result<(
         Box<dyn Metrics>,
         Arc<RwLock<StorageState<N, P, D, V>>>,
@@ -358,17 +289,7 @@
         app.register_module("availability", endpoints::availability()?)?;
         app.register_module("node", endpoints::node()?)?;
 
-<<<<<<< HEAD
-        self.init_hotshot_modules::<_, _, _, Ver>(&mut app)?;
-=======
         self.init_hotshot_modules(&mut app)?;
-
-        tasks.spawn(
-            "query storage updater",
-            update_loop(ds.clone(), state.event_stream()),
-        );
-
->>>>>>> 50e0368f
         Ok((metrics, ds, app))
     }
 
@@ -378,13 +299,8 @@
         mod_opt: persistence::fs::Options,
         state: ApiState<N, P, V>,
         tasks: &mut TaskList,
-<<<<<<< HEAD
-        bind_version: Ver,
+        bind_version: SequencerApiVersion,
     ) -> anyhow::Result<(Box<dyn Metrics>, Box<dyn EventConsumer>)>
-=======
-        bind_version: SequencerApiVersion,
-    ) -> anyhow::Result<Box<dyn Metrics>>
->>>>>>> 50e0368f
     where
         N: ConnectedNetwork<PubKey>,
         P: SequencerPersistence,
@@ -404,16 +320,8 @@
             self.init_and_spawn_hotshot_event_streaming_module(state, tasks)?;
         }
 
-<<<<<<< HEAD
-        tasks.spawn(
-            "API server",
-            self.listen(self.http.port, app, Ver::instance()),
-        );
+        tasks.spawn("API server", self.listen(self.http.port, app, bind_version));
         Ok((metrics, Box::new(ApiEventConsumer::from(ds))))
-=======
-        tasks.spawn("API server", self.listen(self.http.port, app, bind_version));
-        Ok(metrics)
->>>>>>> 50e0368f
     }
 
     async fn init_with_query_module_sql<N, P, V: Versions + 'static>(
@@ -422,13 +330,8 @@
         mod_opt: persistence::sql::Options,
         state: ApiState<N, P, V>,
         tasks: &mut TaskList,
-<<<<<<< HEAD
-        bind_version: Ver,
+        bind_version: SequencerApiVersion,
     ) -> anyhow::Result<(Box<dyn Metrics>, Box<dyn EventConsumer>)>
-=======
-        bind_version: SequencerApiVersion,
-    ) -> anyhow::Result<Box<dyn Metrics>>
->>>>>>> 50e0368f
     where
         N: ConnectedNetwork<PubKey>,
         P: SequencerPersistence,
