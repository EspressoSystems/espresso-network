/// Trait implementations for the CDN
use std::marker::PhantomData;

use bincode::Options;
use cdn_broker::reexports::{
    connection::protocols::{Quic, Tcp, TcpTls},
    crypto::signature::{Serializable, SignatureScheme},
    def::{hook::NoMessageHook, ConnectionDef, RunDef, Topic as TopicTrait},
    discovery::{Embedded, Redis},
};
use hotshot::types::SignatureKey;
use hotshot_types::{
    traits::{network::Topic as HotShotTopic, node_implementation::NodeType},
    utils::bincode_opts,
};
use num_enum::{IntoPrimitive, TryFromPrimitive};
use static_assertions::const_assert_eq;

/// The enum for the topics we can subscribe to in the Push CDN
#[repr(u8)]
#[derive(IntoPrimitive, TryFromPrimitive, Clone, PartialEq, Eq)]
pub enum Topic {
    /// The global topic
    Global = 0,
    /// The DA topic
    Da = 1,
}

pub enum Namespace {}

// Make sure the topics are the same as defined in `HotShot`.
const_assert_eq!(Topic::Global as u8, HotShotTopic::Global as u8);
const_assert_eq!(Topic::Da as u8, HotShotTopic::Da as u8);

/// Implement the `TopicTrait` for our `Topic` enum. This lets us define
/// compatible topics at the broker-level. Others will be rejected.
impl TopicTrait for Topic {}

/// A wrapped `SignatureKey`. We need to implement the Push CDN's `SignatureScheme`
/// trait in order to sign and verify messages to/from the CDN.
#[derive(Clone, Eq, PartialEq)]
pub struct WrappedSignatureKey<T: SignatureKey + 'static>(pub T);
impl<T: SignatureKey> SignatureScheme for WrappedSignatureKey<T> {
    type PrivateKey = T::PrivateKey;
    type PublicKey = Self;

    /// Sign a message of arbitrary data and return the serialized signature
    ///
    /// The namespace is prefixed to the message before signing to prevent
    /// signature replay attacks in different parts of the system.
    fn sign(
        private_key: &Self::PrivateKey,
        namespace: &str,
        message: &[u8],
    ) -> anyhow::Result<Vec<u8>> {
        // Combine the namespace and message into a single byte array
        let message = [namespace.as_bytes(), message].concat();

        let signature = T::sign(private_key, &message)?;
        Ok(bincode_opts().serialize(&signature)?)
    }

    /// Verify a message of arbitrary data and return the result
    ///
    /// The namespace is prefixed to the message before verification to prevent
    /// signature replay attacks in different parts of the system.
    fn verify(
        public_key: &Self::PublicKey,
        namespace: &str,
        message: &[u8],
        signature: &[u8],
    ) -> bool {
        // Combine the namespace and message into a single byte array
        let namespaced_message = [namespace.as_bytes(), message].concat();

        let signature: T::PureAssembledSignatureType = match bincode_opts().deserialize(signature) {
            Ok(key) => key,
            Err(_) => return false,
        };

<<<<<<< HEAD
        todo_by!(
            "2025-6-5",
            "Only accept the namespaced message once everyone has upgraded"
        );
        public_key.0.validate(&signature, message)
            || public_key.0.validate(&signature, &namespaced_message)
=======
        public_key.0.validate(&signature, &namespaced_message)
>>>>>>> cb4b27a2
    }
}

/// We need to implement the `Serializable` so the Push CDN can serialize the signatures
/// and public keys and send them over the wire.
impl<T: SignatureKey> Serializable for WrappedSignatureKey<T> {
    fn serialize(&self) -> anyhow::Result<Vec<u8>> {
        Ok(self.0.to_bytes())
    }

    fn deserialize(serialized: &[u8]) -> anyhow::Result<Self> {
        Ok(WrappedSignatureKey(T::from_bytes(serialized)?))
    }
}

/// The production run definition for the Push CDN.
/// Uses the real protocols and a Redis discovery client.
pub struct ProductionDef<TYPES: NodeType>(PhantomData<TYPES>);
impl<TYPES: NodeType> RunDef for ProductionDef<TYPES> {
    type User = UserDefQuic<TYPES>;
    type User2 = UserDefTcp<TYPES>;
    type Broker = BrokerDef<TYPES>;
    type DiscoveryClientType = Redis;
    type Topic = Topic;
}

<<<<<<< HEAD
todo_by!(
    "2025-6-5",
    "Remove this, switching to TCP+TLS singularly when everyone has updated"
);
=======
>>>>>>> cb4b27a2
/// The user definition for the Push CDN.
/// Uses the Quic protocol and untrusted middleware.
/// RM TODO: Remove this, switching to TCP+TLS singularly when everyone has updated
pub struct UserDefQuic<TYPES: NodeType>(PhantomData<TYPES>);
impl<TYPES: NodeType> ConnectionDef for UserDefQuic<TYPES> {
    type Scheme = WrappedSignatureKey<TYPES::SignatureKey>;
    type Protocol = Quic;
    type MessageHook = NoMessageHook;
}

/// The (parallel, TCP) user definition for the Push CDN.
/// Uses the TCP+TLS protocol and untrusted middleware.
pub struct UserDefTcp<TYPES: NodeType>(PhantomData<TYPES>);
impl<TYPES: NodeType> ConnectionDef for UserDefTcp<TYPES> {
    type Scheme = WrappedSignatureKey<TYPES::SignatureKey>;
    type Protocol = TcpTls;
    type MessageHook = NoMessageHook;
}

/// The broker definition for the Push CDN.
/// Uses the TCP protocol and trusted middleware.
pub struct BrokerDef<TYPES: NodeType>(PhantomData<TYPES>);
impl<TYPES: NodeType> ConnectionDef for BrokerDef<TYPES> {
    type Scheme = WrappedSignatureKey<TYPES::SignatureKey>;
    type Protocol = Tcp;
    type MessageHook = NoMessageHook;
}

/// The client definition for the Push CDN. Uses the Quic
/// protocol and no middleware. Differs from the user
/// definition in that is on the client-side.
#[derive(Clone)]
pub struct ClientDef<TYPES: NodeType>(PhantomData<TYPES>);
impl<TYPES: NodeType> ConnectionDef for ClientDef<TYPES> {
    type Scheme = WrappedSignatureKey<TYPES::SignatureKey>;
    type Protocol = Quic;
    type MessageHook = NoMessageHook;
}

/// The testing run definition for the Push CDN.
/// Uses the real protocols, but with an embedded discovery client.
pub struct TestingDef<TYPES: NodeType>(PhantomData<TYPES>);
impl<TYPES: NodeType> RunDef for TestingDef<TYPES> {
    type User = UserDefQuic<TYPES>;
    type User2 = UserDefTcp<TYPES>;
    type Broker = BrokerDef<TYPES>;
    type DiscoveryClientType = Embedded;
    type Topic = Topic;
}<|MERGE_RESOLUTION|>--- conflicted
+++ resolved
@@ -78,16 +78,8 @@
             Err(_) => return false,
         };
 
-<<<<<<< HEAD
-        todo_by!(
-            "2025-6-5",
-            "Only accept the namespaced message once everyone has upgraded"
-        );
         public_key.0.validate(&signature, message)
             || public_key.0.validate(&signature, &namespaced_message)
-=======
-        public_key.0.validate(&signature, &namespaced_message)
->>>>>>> cb4b27a2
     }
 }
 
@@ -114,13 +106,6 @@
     type Topic = Topic;
 }
 
-<<<<<<< HEAD
-todo_by!(
-    "2025-6-5",
-    "Remove this, switching to TCP+TLS singularly when everyone has updated"
-);
-=======
->>>>>>> cb4b27a2
 /// The user definition for the Push CDN.
 /// Uses the Quic protocol and untrusted middleware.
 /// RM TODO: Remove this, switching to TCP+TLS singularly when everyone has updated
