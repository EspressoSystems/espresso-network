--- conflicted
+++ resolved
@@ -80,11 +80,7 @@
         };
 
         todo_by!(
-<<<<<<< HEAD
-            "2025-5-5",
-=======
             "2025-5-4",
->>>>>>> 62984faa
             "Only accept the namespaced message once everyone has upgraded"
         );
         public_key.0.validate(&signature, message)
@@ -116,11 +112,7 @@
 }
 
 todo_by!(
-<<<<<<< HEAD
-    "2025-5-5",
-=======
     "2025-5-4",
->>>>>>> 62984faa
     "Remove this, switching to TCP+TLS singularly when everyone has updated"
 );
 /// The user definition for the Push CDN.
