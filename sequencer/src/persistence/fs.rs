use anyhow::{anyhow, Context};
use async_lock::RwLock;
use async_trait::async_trait;
use clap::Parser;
use espresso_types::{
    v0::traits::{EventConsumer, PersistenceOptions, SequencerPersistence},
    Leaf, Leaf2, NetworkConfig, Payload, SeqTypes,
};
use hotshot_types::{
    consensus::CommitmentMap,
    data::{
<<<<<<< HEAD
        vid_disperse::ADVZDisperseShare, DaProposal, DaProposal2, EpochNumber, QuorumProposal,
        QuorumProposal2, QuorumProposalWrapper, VidDisperseShare,
=======
        vid_disperse::{ADVZDisperseShare, VidDisperseShare2},
        DaProposal, DaProposal2, EpochNumber, QuorumProposal, QuorumProposal2,
        QuorumProposalWrapper, VidCommitment, VidDisperseShare,
>>>>>>> 3019354f
    },
    event::{Event, EventType, HotShotAction, LeafInfo},
    message::{convert_proposal, Proposal},
    simple_certificate::{
        NextEpochQuorumCertificate2, QuorumCertificate, QuorumCertificate2, UpgradeCertificate,
    },
    traits::{
        block_contents::{BlockHeader, BlockPayload},
        node_implementation::ConsensusTime,
    },
    utils::View,
    vote::HasViewNumber,
};
use std::sync::Arc;
use std::{
    collections::{BTreeMap, HashSet},
    fs::{self, File, OpenOptions},
    io::{Read, Seek, SeekFrom, Write},
    ops::RangeInclusive,
    path::{Path, PathBuf},
};

use crate::ViewNumber;

use espresso_types::upgrade_commitment_map;

/// Options for file system backed persistence.
#[derive(Parser, Clone, Debug)]
pub struct Options {
    /// Storage path for persistent data.
    #[clap(long, env = "ESPRESSO_SEQUENCER_STORAGE_PATH")]
    path: PathBuf,

    #[clap(long, env = "ESPRESSO_SEQUENCER_STORE_UNDECIDED_STATE", hide = true)]
    store_undecided_state: bool,

    /// Number of views to retain in consensus storage before data that hasn't been archived is
    /// garbage collected.
    ///
    /// The longer this is, the more certain that all data will eventually be archived, even if
    /// there are temporary problems with archive storage or partially missing data. This can be set
    /// very large, as most data is garbage collected as soon as it is finalized by consensus. This
    /// setting only applies to views which never get decided (ie forks in consensus) and views for
    /// which this node is partially offline. These should be exceptionally rare.
    ///
    /// The default of 130000 views equates to approximately 3 days (259200 seconds) at an average
    /// view time of 2s.
    #[clap(
        long,
        env = "ESPRESSO_SEQUENCER_CONSENSUS_VIEW_RETENTION",
        default_value = "130000"
    )]
    pub(crate) consensus_view_retention: u64,
}

impl Default for Options {
    fn default() -> Self {
        Self::parse_from(std::iter::empty::<String>())
    }
}

impl Options {
    pub fn new(path: PathBuf) -> Self {
        Self {
            path,
            store_undecided_state: false,
            consensus_view_retention: 130000,
        }
    }

    pub(crate) fn path(&self) -> &Path {
        &self.path
    }
}

#[async_trait]
impl PersistenceOptions for Options {
    type Persistence = Persistence;

    fn set_view_retention(&mut self, view_retention: u64) {
        self.consensus_view_retention = view_retention;
    }

    async fn create(&mut self) -> anyhow::Result<Self::Persistence> {
        let path = self.path.clone();
        let store_undecided_state = self.store_undecided_state;
        let view_retention = self.consensus_view_retention;

        let migration_path = path.join("migration");
        let migrated = if migration_path.is_file() {
            let bytes = fs::read(&path)
                .context(format!("unable to read migration from {}", path.display()))?;
            bincode::deserialize(&bytes).context("malformed migration file")?
        } else {
            HashSet::new()
        };

        Ok(Persistence {
            store_undecided_state,
            inner: Arc::new(RwLock::new(Inner {
                path,
                migrated,
                view_retention,
            })),
        })
    }

    async fn reset(self) -> anyhow::Result<()> {
        todo!()
    }
}

/// File system backed persistence.
#[derive(Clone, Debug)]
pub struct Persistence {
    store_undecided_state: bool,

    // We enforce mutual exclusion on access to the data source, as the current file system
    // implementation does not support transaction isolation for concurrent reads and writes. We can
    // improve this in the future by switching to a SQLite-based file system implementation.
    inner: Arc<RwLock<Inner>>,
}

#[derive(Debug)]
struct Inner {
    path: PathBuf,
    view_retention: u64,
    migrated: HashSet<String>,
}

impl Inner {
    fn config_path(&self) -> PathBuf {
        self.path.join("hotshot.cfg")
    }

    fn migration(&self) -> PathBuf {
        self.path.join("migration")
    }

    fn voted_view_path(&self) -> PathBuf {
        self.path.join("highest_voted_view")
    }

    /// Path to a directory containing decided leaves.
    fn decided_leaf_path(&self) -> PathBuf {
        self.path.join("decided_leaves")
    }

    fn decided_leaf2_path(&self) -> PathBuf {
        self.path.join("decided_leaves2")
    }

    /// The path from previous versions where there was only a single file for anchor leaves.
    fn legacy_anchor_leaf_path(&self) -> PathBuf {
        self.path.join("anchor_leaf")
    }

    fn vid_dir_path(&self) -> PathBuf {
        self.path.join("vid")
    }

    fn vid2_dir_path(&self) -> PathBuf {
        self.path.join("vid2")
    }

    fn da_dir_path(&self) -> PathBuf {
        self.path.join("da")
    }

    fn da2_dir_path(&self) -> PathBuf {
        self.path.join("da2")
    }

    fn undecided_state_path(&self) -> PathBuf {
        self.path.join("undecided_state")
    }

    fn undecided2_state_path(&self) -> PathBuf {
        self.path.join("undecided_state2")
    }

    fn quorum_proposals_dir_path(&self) -> PathBuf {
        self.path.join("quorum_proposals")
    }

    fn quorum_proposals2_dir_path(&self) -> PathBuf {
        self.path.join("quorum_proposals2")
    }

    fn upgrade_certificate_dir_path(&self) -> PathBuf {
        self.path.join("upgrade_certificate")
    }

    fn next_epoch_qc(&self) -> PathBuf {
        self.path.join("next_epoch_quorum_certificate")
    }

    fn update_migration(&mut self) -> anyhow::Result<()> {
        let path = self.migration();
        let bytes = bincode::serialize(&self.migrated)?;

        self.replace(
            &path,
            |_| Ok(true),
            |mut file| {
                file.write_all(&bytes)?;
                Ok(())
            },
        )
    }

    /// Overwrite a file if a condition is met.
    ///
    /// The file at `path`, if it exists, is opened in read mode and passed to `pred`. If `pred`
    /// returns `true`, or if there was no existing file, then `write` is called to update the
    /// contents of the file. `write` receives a truncated file open in write mode and sets the
    /// contents of the file.
    ///
    /// The final replacement of the original file is atomic; that is, `path` will be modified only
    /// if the entire update succeeds.
    fn replace(
        &mut self,
        path: &Path,
        pred: impl FnOnce(File) -> anyhow::Result<bool>,
        write: impl FnOnce(File) -> anyhow::Result<()>,
    ) -> anyhow::Result<()> {
        if path.is_file() {
            // If there is an existing file, check if it is suitable to replace. Note that this
            // check is not atomic with respect to the subsequent write at the file system level,
            // but this object is the only one which writes to this file, and we have a mutable
            // reference, so this should be safe.
            if !pred(File::open(path)?)? {
                // If we are not overwriting the file, we are done and consider the whole operation
                // successful.
                return Ok(());
            }
        }

        // Either there is no existing file or we have decided to overwrite the file. Write the new
        // contents into a temporary file so we can update `path` atomically using `rename`.
        let mut swap_path = path.to_owned();
        swap_path.set_extension("swp");
        let swap = OpenOptions::new()
            .write(true)
            .truncate(true)
            .create(true)
            .open(&swap_path)?;
        write(swap)?;

        // Now we can replace the original file.
        fs::rename(swap_path, path)?;

        Ok(())
    }

    fn collect_garbage(
        &mut self,
        decided_view: ViewNumber,
        prune_intervals: &[RangeInclusive<ViewNumber>],
    ) -> anyhow::Result<()> {
        let prune_view = ViewNumber::new(decided_view.saturating_sub(self.view_retention));

        self.prune_files(self.da2_dir_path(), prune_view, None, prune_intervals)?;
        self.prune_files(self.vid2_dir_path(), prune_view, None, prune_intervals)?;
        self.prune_files(
            self.quorum_proposals2_dir_path(),
            prune_view,
            None,
            prune_intervals,
        )?;

        // Save the most recent leaf as it will be our anchor point if the node restarts.
        self.prune_files(
            self.decided_leaf2_path(),
            prune_view,
            Some(decided_view),
            prune_intervals,
        )?;

        Ok(())
    }

    fn prune_files(
        &mut self,
        dir_path: PathBuf,
        prune_view: ViewNumber,
        keep_decided_view: Option<ViewNumber>,
        prune_intervals: &[RangeInclusive<ViewNumber>],
    ) -> anyhow::Result<()> {
        if !dir_path.is_dir() {
            return Ok(());
        }

        for (file_view, path) in view_files(dir_path)? {
            // If the view is the anchor view, keep it no matter what.
            if let Some(decided_view) = keep_decided_view {
                if decided_view == file_view {
                    continue;
                }
            }
            // Otherwise, delete it if it is time to prune this view _or_ if the given intervals,
            // which we've already successfully processed, contain the view; in this case we simply
            // don't need it anymore.
            if file_view < prune_view || prune_intervals.iter().any(|i| i.contains(&file_view)) {
                fs::remove_file(&path)?;
            }
        }

        Ok(())
    }

    /// Generate events based on persisted decided leaves.
    ///
    /// Returns a list of closed intervals of views which can be safely deleted, as all leaves
    /// within these view ranges have been processed by the event consumer.
    async fn generate_decide_events(
        &self,
        view: ViewNumber,
        consumer: &impl EventConsumer,
    ) -> anyhow::Result<Vec<RangeInclusive<ViewNumber>>> {
        // Generate a decide event for each leaf, to be processed by the event consumer. We make a
        // separate event for each leaf because it is possible we have non-consecutive leaves in our
        // storage, which would not be valid as a single decide with a single leaf chain.
        let mut leaves = BTreeMap::new();
        for (v, path) in view_files(self.decided_leaf2_path())? {
            if v > view {
                continue;
            }

            let bytes =
                fs::read(&path).context(format!("reading decided leaf {}", path.display()))?;
            let (mut leaf, qc) =
                bincode::deserialize::<(Leaf2, QuorumCertificate2<SeqTypes>)>(&bytes)
                    .context(format!("parsing decided leaf {}", path.display()))?;

            // Include the VID share if available.
            let vid_share = self.load_vid_share(v)?.map(|proposal| proposal.data);
            if vid_share.is_none() {
                tracing::debug!(?v, "VID share not available at decide");
            }

            // Fill in the full block payload using the DA proposals we had persisted.
            if let Some(proposal) = self.load_da_proposal(v)? {
                let payload = Payload::from_bytes(
                    &proposal.data.encoded_transactions,
                    &proposal.data.metadata,
                );
                leaf.fill_block_payload_unchecked(payload);
            } else {
                tracing::debug!(?v, "DA proposal not available at decide");
            }

            let info = LeafInfo {
                leaf,
                vid_share,
<<<<<<< HEAD

=======
>>>>>>> 3019354f
                // Note: the following fields are not used in Decide event processing, and should be
                // removed. For now, we just default them.
                state: Default::default(),
                delta: Default::default(),
            };

            leaves.insert(v, (info, qc));
        }

        // The invariant is that the oldest existing leaf in the `anchor_leaf` table -- if there is
        // one -- was always included in the _previous_ decide event...but not removed from the
        // database, because we always persist the most recent anchor leaf.
        if let Some((oldest_view, _)) = leaves.first_key_value() {
            // The only exception is when the oldest leaf is the genesis leaf; then there was no
            // previous decide event.
            if *oldest_view > ViewNumber::genesis() {
                leaves.pop_first();
            }
        }

        let mut intervals = vec![];
        let mut current_interval = None;
        for (view, (leaf, qc)) in leaves {
            let height = leaf.leaf.block_header().block_number();
            consumer
                .handle_event(&Event {
                    view_number: view,
                    event: EventType::Decide {
                        qc: Arc::new(qc),
                        leaf_chain: Arc::new(vec![leaf]),
                        block_size: None,
                    },
                })
                .await?;
            if let Some((start, end, current_height)) = current_interval.as_mut() {
                if height == *current_height + 1 {
                    // If we have a chain of consecutive leaves, extend the current interval of
                    // views which are safe to delete.
                    *current_height += 1;
                    *end = view;
                } else {
                    // Otherwise, end the current interval and start a new one.
                    intervals.push(*start..=*end);
                    current_interval = Some((view, view, height));
                }
            } else {
                // Start a new interval.
                current_interval = Some((view, view, height));
            }
        }
        if let Some((start, end, _)) = current_interval {
            intervals.push(start..=end);
        }

        Ok(intervals)
    }

    fn load_da_proposal(
        &self,
        view: ViewNumber,
    ) -> anyhow::Result<Option<Proposal<SeqTypes, DaProposal2<SeqTypes>>>> {
        let dir_path = self.da2_dir_path();

        let file_path = dir_path.join(view.u64().to_string()).with_extension("txt");

        if !file_path.exists() {
            return Ok(None);
        }

        let da_bytes = fs::read(file_path)?;

        let da_proposal: Proposal<SeqTypes, DaProposal2<SeqTypes>> =
            bincode::deserialize(&da_bytes)?;
        Ok(Some(da_proposal))
    }

    fn load_vid_share(
        &self,
        view: ViewNumber,
    ) -> anyhow::Result<Option<Proposal<SeqTypes, VidDisperseShare<SeqTypes>>>> {
        let dir_path = self.vid2_dir_path();

        let file_path = dir_path.join(view.u64().to_string()).with_extension("txt");

        if !file_path.exists() {
            return Ok(None);
        }

        let vid_share_bytes = fs::read(file_path)?;
        let vid_share: Proposal<SeqTypes, VidDisperseShare<SeqTypes>> =
            bincode::deserialize(&vid_share_bytes)?;
        Ok(Some(vid_share))
    }

    fn load_anchor_leaf(&self) -> anyhow::Result<Option<(Leaf2, QuorumCertificate2<SeqTypes>)>> {
        if self.decided_leaf2_path().is_dir() {
            let mut anchor: Option<(Leaf2, QuorumCertificate2<SeqTypes>)> = None;

            // Return the latest decided leaf.
            for (_, path) in view_files(self.decided_leaf2_path())? {
                let bytes =
                    fs::read(&path).context(format!("reading decided leaf {}", path.display()))?;
                let (leaf2, qc2) =
                    bincode::deserialize::<(Leaf2, QuorumCertificate2<SeqTypes>)>(&bytes)
                        .context(format!("parsing decided leaf {}", path.display()))?;
                if let Some((anchor_leaf, _)) = &anchor {
                    if leaf2.view_number() > anchor_leaf.view_number() {
                        anchor = Some((leaf2, qc2));
                    }
                } else {
                    anchor = Some((leaf2, qc2));
                }
            }

            return Ok(anchor);
        }

        if self.legacy_anchor_leaf_path().is_file() {
            // We may have an old version of storage, where there is just a single file for the
            // anchor leaf. Read it and return the contents.
            let mut file = File::open(self.legacy_anchor_leaf_path())?;

            // The first 8 bytes just contain the height of the leaf. We can skip this.
            file.seek(SeekFrom::Start(8)).context("seek")?;
            let bytes = file
                .bytes()
                .collect::<Result<Vec<_>, _>>()
                .context("read")?;
            return Ok(Some(bincode::deserialize(&bytes).context("deserialize")?));
        }

        Ok(None)
    }
}

#[async_trait]
impl SequencerPersistence for Persistence {
    async fn load_config(&self) -> anyhow::Result<Option<NetworkConfig>> {
        let inner = self.inner.read().await;
        let path = inner.config_path();
        if !path.is_file() {
            tracing::info!("config not found at {}", path.display());
            return Ok(None);
        }
        tracing::info!("loading config from {}", path.display());

        let bytes =
            fs::read(&path).context(format!("unable to read config from {}", path.display()))?;
        let json = serde_json::from_slice(&bytes).context("config file is not valid JSON")?;
        let json = migrate_network_config(json).context("migration of network config failed")?;
        let config = serde_json::from_value(json).context("malformed config file")?;
        Ok(Some(config))
    }

    async fn save_config(&self, cfg: &NetworkConfig) -> anyhow::Result<()> {
        let inner = self.inner.write().await;
        let path = inner.config_path();
        tracing::info!("saving config to {}", path.display());
        Ok(cfg.to_file(path.display().to_string())?)
    }

    async fn load_latest_acted_view(&self) -> anyhow::Result<Option<ViewNumber>> {
        let inner = self.inner.read().await;
        let path = inner.voted_view_path();
        if !path.is_file() {
            return Ok(None);
        }
        let bytes = fs::read(inner.voted_view_path())?
            .try_into()
            .map_err(|bytes| anyhow!("malformed voted view file: {bytes:?}"))?;
        Ok(Some(ViewNumber::new(u64::from_le_bytes(bytes))))
    }

    async fn append_decided_leaves(
        &self,
        view: ViewNumber,
        leaf_chain: impl IntoIterator<Item = (&LeafInfo<SeqTypes>, QuorumCertificate2<SeqTypes>)> + Send,
        consumer: &impl EventConsumer,
    ) -> anyhow::Result<()> {
        let mut inner = self.inner.write().await;
        let path = inner.decided_leaf2_path();

        // Ensure the anchor leaf directory exists.
        fs::create_dir_all(&path).context("creating anchor leaf directory")?;

        // Earlier versions stored only a single decided leaf in a regular file. If our storage is
        // still on this version, migrate to a directory structure storing (possibly) many leaves.
        let legacy_path = inner.legacy_anchor_leaf_path();
        if !path.is_dir() && legacy_path.is_file() {
            tracing::info!("migrating to multi-leaf storage");

            // Move the existing data into the new directory.
            let (leaf, qc) = inner
                .load_anchor_leaf()?
                .context("anchor leaf file exists but unable to load contents")?;
            let view = leaf.view_number().u64();
            let bytes = bincode::serialize(&(leaf, qc))?;
            let new_file = path.join(view.to_string()).with_extension("txt");
            fs::write(new_file, bytes).context(format!("writing anchor leaf file {view}"))?;

            // Now we can remove the old file.
            fs::remove_file(&legacy_path).context("removing legacy anchor leaf file")?;
        }

        for (info, qc2) in leaf_chain {
            let view = info.leaf.view_number().u64();
            let file_path = path.join(view.to_string()).with_extension("txt");
            inner.replace(
                &file_path,
                |_| {
                    // Don't overwrite an existing leaf, but warn about it as this is likely not
                    // intended behavior from HotShot.
                    tracing::warn!(view, "duplicate decided leaf");
                    Ok(false)
                },
                |mut file| {
                    let bytes = bincode::serialize(&(&info.leaf.clone(), qc2))?;
                    file.write_all(&bytes)?;
                    Ok(())
                },
            )?;
        }

        match inner.generate_decide_events(view, consumer).await {
            Err(err) => {
                // Event processing failure is not an error, since by this point we have at least
                // managed to persist the decided leaves successfully, and the event processing will
                // just run again at the next decide.
                tracing::warn!(?view, "event processing failed: {err:#}");
            }
            Ok(intervals) => {
                if let Err(err) = inner.collect_garbage(view, &intervals) {
                    // Similarly, garbage collection is not an error. We have done everything we
                    // strictly needed to do, and GC will run again at the next decide. Log the
                    // error but do not return it.
                    tracing::warn!(?view, "GC failed: {err:#}");
                }
            }
        }

        Ok(())
    }

    async fn load_anchor_leaf(
        &self,
    ) -> anyhow::Result<Option<(Leaf2, QuorumCertificate2<SeqTypes>)>> {
        self.inner.read().await.load_anchor_leaf()
    }

    async fn load_undecided_state(
        &self,
    ) -> anyhow::Result<Option<(CommitmentMap<Leaf2>, BTreeMap<ViewNumber, View<SeqTypes>>)>> {
        let inner = self.inner.read().await;
        let path = inner.undecided2_state_path();
        if !path.is_file() {
            return Ok(None);
        }
        let bytes = fs::read(&path).context("read")?;
        let value: (CommitmentMap<Leaf2>, _) =
            bincode::deserialize(&bytes).context("deserialize")?;
        Ok(Some((value.0, value.1)))
    }

    async fn load_da_proposal(
        &self,
        view: ViewNumber,
    ) -> anyhow::Result<Option<Proposal<SeqTypes, DaProposal2<SeqTypes>>>> {
        self.inner.read().await.load_da_proposal(view)
    }

    async fn load_vid_share(
        &self,
        view: ViewNumber,
    ) -> anyhow::Result<Option<Proposal<SeqTypes, VidDisperseShare<SeqTypes>>>> {
        self.inner.read().await.load_vid_share(view)
    }

    async fn append_vid(
        &self,
        proposal: &Proposal<SeqTypes, ADVZDisperseShare<SeqTypes>>,
    ) -> anyhow::Result<()> {
        let mut inner = self.inner.write().await;
        let view_number = proposal.data.view_number().u64();
        let dir_path = inner.vid_dir_path();

        fs::create_dir_all(dir_path.clone()).context("failed to create vid dir")?;

        let file_path = dir_path.join(view_number.to_string()).with_extension("txt");
        inner.replace(
            &file_path,
            |_| {
                // Don't overwrite an existing share, but warn about it as this is likely not intended
                // behavior from HotShot.
                tracing::warn!(view_number, "duplicate VID share");
                Ok(false)
            },
            |mut file| {
                let proposal_bytes = bincode::serialize(&proposal).context("serialize proposal")?;
                file.write_all(&proposal_bytes)?;
                Ok(())
            },
        )
    }
    async fn append_vid2(
        &self,
        proposal: &Proposal<SeqTypes, VidDisperseShare2<SeqTypes>>,
    ) -> anyhow::Result<()> {
        let mut inner = self.inner.write().await;
        let view_number = proposal.data.view_number().u64();

        let dir_path = inner.vid2_dir_path();

        fs::create_dir_all(dir_path.clone()).context("failed to create vid dir")?;

        let file_path = dir_path.join(view_number.to_string()).with_extension("txt");

        inner.replace(
            &file_path,
            |_| {
                // Don't overwrite an existing share, but warn about it as this is likely not intended
                // behavior from HotShot.
                tracing::warn!(view_number, "duplicate VID share");
                Ok(false)
            },
            |mut file| {
                let proposal: Proposal<SeqTypes, VidDisperseShare<SeqTypes>> =
                    convert_proposal(proposal.clone());
                let proposal_bytes = bincode::serialize(&proposal).context("serialize proposal")?;
                file.write_all(&proposal_bytes)?;
                Ok(())
            },
        )
    }
    async fn append_da(
        &self,
        proposal: &Proposal<SeqTypes, DaProposal<SeqTypes>>,
        _vid_commit: VidCommitment,
    ) -> anyhow::Result<()> {
        let mut inner = self.inner.write().await;
        let view_number = proposal.data.view_number().u64();
        let dir_path = inner.da_dir_path();

        fs::create_dir_all(dir_path.clone()).context("failed to create da dir")?;

        let file_path = dir_path.join(view_number.to_string()).with_extension("txt");
        inner.replace(
            &file_path,
            |_| {
                // Don't overwrite an existing proposal, but warn about it as this is likely not
                // intended behavior from HotShot.
                tracing::warn!(view_number, "duplicate DA proposal");
                Ok(false)
            },
            |mut file| {
                let proposal_bytes = bincode::serialize(&proposal).context("serialize proposal")?;
                file.write_all(&proposal_bytes)?;
                Ok(())
            },
        )
    }
    async fn record_action(
        &self,
        view: ViewNumber,
        _epoch: Option<EpochNumber>,
        action: HotShotAction,
    ) -> anyhow::Result<()> {
        // Todo Remove this after https://github.com/EspressoSystems/espresso-sequencer/issues/1931
        if !matches!(action, HotShotAction::Propose | HotShotAction::Vote) {
            return Ok(());
        }
        let mut inner = self.inner.write().await;
        let path = &inner.voted_view_path();
        inner.replace(
            path,
            |mut file| {
                let mut bytes = vec![];
                file.read_to_end(&mut bytes)?;
                let bytes = bytes
                    .try_into()
                    .map_err(|bytes| anyhow!("malformed voted view file: {bytes:?}"))?;
                let saved_view = ViewNumber::new(u64::from_le_bytes(bytes));

                // Overwrite the file if the saved view is older than the new view.
                Ok(saved_view < view)
            },
            |mut file| {
                file.write_all(&view.u64().to_le_bytes())?;
                Ok(())
            },
        )
    }
    async fn update_undecided_state2(
        &self,
        leaves: CommitmentMap<Leaf2>,
        state: BTreeMap<ViewNumber, View<SeqTypes>>,
    ) -> anyhow::Result<()> {
        if !self.store_undecided_state {
            return Ok(());
        }

        let mut inner = self.inner.write().await;
        let path = &inner.undecided2_state_path();
        inner.replace(
            path,
            |_| {
                // Always overwrite the previous file.
                Ok(true)
            },
            |mut file| {
                let bytes =
                    bincode::serialize(&(leaves, state)).context("serializing undecided state")?;
                file.write_all(&bytes)?;
                Ok(())
            },
        )
    }
    async fn append_quorum_proposal2(
        &self,
        proposal: &Proposal<SeqTypes, QuorumProposalWrapper<SeqTypes>>,
    ) -> anyhow::Result<()> {
        let mut inner = self.inner.write().await;
        let view_number = proposal.data.view_number().u64();
        let dir_path = inner.quorum_proposals2_dir_path();

        fs::create_dir_all(dir_path.clone()).context("failed to create proposals dir")?;

        let file_path = dir_path.join(view_number.to_string()).with_extension("txt");
        inner.replace(
            &file_path,
            |_| {
                // Always overwrite the previous file
                Ok(true)
            },
            |mut file| {
                let proposal_bytes = bincode::serialize(&proposal).context("serialize proposal")?;

                file.write_all(&proposal_bytes)?;
                Ok(())
            },
        )
    }
    async fn load_quorum_proposals(
        &self,
    ) -> anyhow::Result<BTreeMap<ViewNumber, Proposal<SeqTypes, QuorumProposalWrapper<SeqTypes>>>>
    {
        let inner = self.inner.read().await;

        // First, get the proposal directory.
        let dir_path = inner.quorum_proposals2_dir_path();
        if !dir_path.is_dir() {
            return Ok(Default::default());
        }

        // Read quorum proposals from every data file in this directory.
        let mut map = BTreeMap::new();
        for (view, path) in view_files(&dir_path)? {
            let proposal_bytes = fs::read(path)?;
            let proposal: Proposal<SeqTypes, QuorumProposal2<SeqTypes>> =
                match bincode::deserialize(&proposal_bytes) {
                    Ok(proposal) => proposal,
                    Err(err) => {
                        // At this point, if the file contents are invalid, it is most likely an
                        // error rather than a miscellaneous file somehow ending up in the
                        // directory. However, we continue on, because it is better to collect as
                        // many proposals as we can rather than letting one bad proposal cause the
                        // entire operation to fail, and it is still possible that this was just
                        // some unintended file whose name happened to match the naming convention.
                        tracing::warn!(?view, "ignoring malformed quorum proposal file: {err:#}");
                        continue;
                    }
                };
            let proposal2 = convert_proposal(proposal);

            // Push to the map and we're done.
            map.insert(view, proposal2);
        }

        Ok(map)
    }

    async fn load_quorum_proposal(
        &self,
        view: ViewNumber,
    ) -> anyhow::Result<Proposal<SeqTypes, QuorumProposalWrapper<SeqTypes>>> {
        let inner = self.inner.read().await;
        let dir_path = inner.quorum_proposals2_dir_path();
        let file_path = dir_path.join(view.to_string()).with_extension("txt");
        let bytes = fs::read(file_path)?;
        let proposal = bincode::deserialize(&bytes)?;

        Ok(proposal)
    }

    async fn load_upgrade_certificate(
        &self,
    ) -> anyhow::Result<Option<UpgradeCertificate<SeqTypes>>> {
        let inner = self.inner.read().await;
        let path = inner.upgrade_certificate_dir_path();
        if !path.is_file() {
            return Ok(None);
        }
        let bytes = fs::read(&path).context("read")?;
        Ok(Some(
            bincode::deserialize(&bytes).context("deserialize upgrade certificate")?,
        ))
    }

    async fn store_upgrade_certificate(
        &self,
        decided_upgrade_certificate: Option<UpgradeCertificate<SeqTypes>>,
    ) -> anyhow::Result<()> {
        let mut inner = self.inner.write().await;
        let path = &inner.upgrade_certificate_dir_path();
        let certificate = match decided_upgrade_certificate {
            Some(cert) => cert,
            None => return Ok(()),
        };
        inner.replace(
            path,
            |_| {
                // Always overwrite the previous file.
                Ok(true)
            },
            |mut file| {
                let bytes =
                    bincode::serialize(&certificate).context("serializing upgrade certificate")?;
                file.write_all(&bytes)?;
                Ok(())
            },
        )
    }

    async fn store_next_epoch_quorum_certificate(
        &self,
        high_qc: NextEpochQuorumCertificate2<SeqTypes>,
    ) -> anyhow::Result<()> {
        let mut inner = self.inner.write().await;
        let path = &inner.next_epoch_qc();

        inner.replace(
            path,
            |_| {
                // Always overwrite the previous file.
                Ok(true)
            },
            |mut file| {
                let bytes = bincode::serialize(&high_qc).context("serializing next epoch qc")?;
                file.write_all(&bytes)?;
                Ok(())
            },
        )
    }

    async fn load_next_epoch_quorum_certificate(
        &self,
    ) -> anyhow::Result<Option<NextEpochQuorumCertificate2<SeqTypes>>> {
        let inner = self.inner.read().await;
        let path = inner.next_epoch_qc();
        if !path.is_file() {
            return Ok(None);
        }
        let bytes = fs::read(&path).context("read")?;
        Ok(Some(
            bincode::deserialize(&bytes).context("deserialize next epoch qc")?,
        ))
    }

<<<<<<< HEAD
    async fn append_vid2(
        &self,
        proposal: &Proposal<SeqTypes, VidDisperseShare<SeqTypes>>,
    ) -> anyhow::Result<()> {
        let mut inner = self.inner.write().await;
        let view_number = proposal.data.view_number().u64();
        let dir_path = inner.vid2_dir_path();

        fs::create_dir_all(dir_path.clone()).context("failed to create vid2 dir")?;
=======
    async fn append_da2(
        &self,
        proposal: &Proposal<SeqTypes, DaProposal2<SeqTypes>>,
        _vid_commit: VidCommitment,
    ) -> anyhow::Result<()> {
        let mut inner = self.inner.write().await;
        let view_number = proposal.data.view_number().u64();
        let dir_path = inner.da2_dir_path();

        fs::create_dir_all(dir_path.clone()).context("failed to create da dir")?;
>>>>>>> 3019354f

        let file_path = dir_path.join(view_number.to_string()).with_extension("txt");
        inner.replace(
            &file_path,
            |_| {
<<<<<<< HEAD
                // Don't overwrite an existing share, but warn about it as this is likely not intended
                // behavior from HotShot.
                tracing::warn!(view_number, "duplicate VID share");
=======
                // Don't overwrite an existing proposal, but warn about it as this is likely not
                // intended behavior from HotShot.
                tracing::warn!(view_number, "duplicate DA proposal");
>>>>>>> 3019354f
                Ok(false)
            },
            |mut file| {
                let proposal_bytes = bincode::serialize(&proposal).context("serialize proposal")?;
                file.write_all(&proposal_bytes)?;
                Ok(())
            },
        )
    }

<<<<<<< HEAD
    async fn append_da2(
        &self,
        proposal: &Proposal<SeqTypes, DaProposal2<SeqTypes>>,
        _vid_commit: <VidSchemeType as VidScheme>::Commit,
    ) -> anyhow::Result<()> {
        let mut inner = self.inner.write().await;
        let view_number = proposal.data.view_number().u64();
        let dir_path = inner.da2_dir_path();

        fs::create_dir_all(dir_path.clone()).context("failed to create da dir")?;

        let file_path = dir_path.join(view_number.to_string()).with_extension("txt");
        inner.replace(
            &file_path,
            |_| {
                // Don't overwrite an existing proposal, but warn about it as this is likely not
                // intended behavior from HotShot.
                tracing::warn!(view_number, "duplicate DA proposal");
                Ok(false)
            },
            |mut file| {
                let proposal_bytes = bincode::serialize(&proposal).context("serialize proposal")?;
                file.write_all(&proposal_bytes)?;
                Ok(())
            },
        )
    }

    async fn append_proposal2(
        &self,
        proposal: &Proposal<SeqTypes, QuorumProposalWrapper<SeqTypes>>,
    ) -> anyhow::Result<()> {
=======
    async fn append_proposal2(
        &self,
        proposal: &Proposal<SeqTypes, QuorumProposalWrapper<SeqTypes>>,
    ) -> anyhow::Result<()> {
>>>>>>> 3019354f
        self.append_quorum_proposal2(proposal).await
    }

    async fn migrate_anchor_leaf(&self) -> anyhow::Result<()> {
        let mut inner = self.inner.write().await;

        if inner.migrated.contains("anchor_leaf") {
<<<<<<< HEAD
            return Ok(());
        }

        let decided_leaf2_path = inner.decided_leaf2_path();

        fs::create_dir_all(decided_leaf2_path.clone())
            .context("failed to create anchor leaf 2  dir")?;

        let decided_leaf_path = inner.decided_leaf_path();
        if !decided_leaf_path.is_dir() {
            return Ok(());
        }

        for entry in fs::read_dir(decided_leaf_path)? {
=======
            tracing::info!("decided leaves already migrated");
            return Ok(());
        }

        let new_leaf_dir = inner.decided_leaf2_path();

        fs::create_dir_all(new_leaf_dir.clone()).context("failed to create anchor leaf 2  dir")?;

        let old_leaf_dir = inner.decided_leaf_path();
        if !old_leaf_dir.is_dir() {
            return Ok(());
        }

        tracing::warn!("migrating decided leaves..");
        for entry in fs::read_dir(old_leaf_dir)? {
>>>>>>> 3019354f
            let entry = entry?;
            let path = entry.path();

            let Some(file) = path.file_stem().and_then(|n| n.to_str()) else {
                continue;
            };
            let Ok(view) = file.parse::<u64>() else {
                continue;
            };

            let bytes =
                fs::read(&path).context(format!("reading decided leaf {}", path.display()))?;
            let (leaf, qc) = bincode::deserialize::<(Leaf, QuorumCertificate<SeqTypes>)>(&bytes)
                .context(format!("parsing decided leaf {}", path.display()))?;

            let leaf2: Leaf2 = leaf.into();
            let qc2 = qc.to_qc2();

<<<<<<< HEAD
            let file_path = decided_leaf2_path
                .join(view.to_string())
                .with_extension("txt");

            inner.replace(
                &file_path,
=======
            let new_leaf_path = new_leaf_dir.join(view.to_string()).with_extension("txt");

            inner.replace(
                &new_leaf_path,
>>>>>>> 3019354f
                |_| {
                    tracing::warn!(view, "duplicate decided leaf");
                    Ok(false)
                },
                |mut file| {
                    let bytes = bincode::serialize(&(&leaf2.clone(), qc2))?;
                    file.write_all(&bytes)?;
                    Ok(())
                },
            )?;
<<<<<<< HEAD
=======

            if view % 100 == 0 {
                tracing::info!(view, "decided leaves migration progress");
            }
>>>>>>> 3019354f
        }

        inner.migrated.insert("anchor_leaf".to_string());
        inner.update_migration()?;
<<<<<<< HEAD

=======
        tracing::warn!("successfully migrated decided leaves");
>>>>>>> 3019354f
        Ok(())
    }
    async fn migrate_da_proposals(&self) -> anyhow::Result<()> {
        let mut inner = self.inner.write().await;

        if inner.migrated.contains("da_proposal") {
<<<<<<< HEAD
            return Ok(());
        }

        let da2_path = inner.da2_dir_path();

        fs::create_dir_all(da2_path.clone()).context("failed to create da proposals 2 dir")?;

        let da_dir = inner.da_dir_path();
        if !da_dir.is_dir() {
            return Ok(());
        }

        for entry in fs::read_dir(da_dir)? {
=======
            tracing::info!("da proposals already migrated");
            return Ok(());
        }

        let new_da_dir = inner.da2_dir_path();

        fs::create_dir_all(new_da_dir.clone()).context("failed to create da proposals 2 dir")?;

        let old_da_dir = inner.da_dir_path();
        if !old_da_dir.is_dir() {
            return Ok(());
        }

        tracing::warn!("migrating da proposals..");

        for entry in fs::read_dir(old_da_dir)? {
>>>>>>> 3019354f
            let entry = entry?;
            let path = entry.path();

            let Some(file) = path.file_stem().and_then(|n| n.to_str()) else {
                continue;
            };
            let Ok(view) = file.parse::<u64>() else {
                continue;
            };

            let bytes =
                fs::read(&path).context(format!("reading da proposal {}", path.display()))?;
            let proposal = bincode::deserialize::<Proposal<SeqTypes, DaProposal<SeqTypes>>>(&bytes)
                .context(format!("parsing da proposal {}", path.display()))?;

<<<<<<< HEAD
            let file_path = da2_path.join(view.to_string()).with_extension("txt");
=======
            let new_da_path = new_da_dir.join(view.to_string()).with_extension("txt");
>>>>>>> 3019354f

            let proposal2: Proposal<SeqTypes, DaProposal2<SeqTypes>> = convert_proposal(proposal);

            inner.replace(
<<<<<<< HEAD
                &file_path,
=======
                &new_da_path,
>>>>>>> 3019354f
                |_| {
                    tracing::warn!(view, "duplicate DA proposal 2");
                    Ok(false)
                },
                |mut file| {
                    let bytes = bincode::serialize(&proposal2)?;
                    file.write_all(&bytes)?;
                    Ok(())
                },
            )?;
<<<<<<< HEAD
        }

        inner.migrated.insert("da_proposal".to_string());
        inner.update_migration()
=======

            if view % 100 == 0 {
                tracing::info!(view, "DA proposals migration progress");
            }
        }

        inner.migrated.insert("da_proposal".to_string());
        inner.update_migration()?;
        tracing::warn!("successfully migrated da proposals");
        Ok(())
>>>>>>> 3019354f
    }
    async fn migrate_vid_shares(&self) -> anyhow::Result<()> {
        let mut inner = self.inner.write().await;

        if inner.migrated.contains("vid_share") {
<<<<<<< HEAD
            return Ok(());
        }

        let vid2_path = inner.vid2_dir_path();

        fs::create_dir_all(vid2_path.clone()).context("failed to create vid shares 2 dir")?;

        let vid_dir = inner.vid_dir_path();
        if !vid_dir.is_dir() {
            return Ok(());
        }

        for entry in fs::read_dir(vid_dir)? {
=======
            tracing::info!("vid shares already migrated");
            return Ok(());
        }

        let new_vid_dir = inner.vid2_dir_path();

        fs::create_dir_all(new_vid_dir.clone()).context("failed to create vid shares 2 dir")?;

        let old_vid_dir = inner.vid_dir_path();
        if !old_vid_dir.is_dir() {
            return Ok(());
        }

        tracing::warn!("migrating vid shares..");

        for entry in fs::read_dir(old_vid_dir)? {
>>>>>>> 3019354f
            let entry = entry?;
            let path = entry.path();

            let Some(file) = path.file_stem().and_then(|n| n.to_str()) else {
                continue;
            };
            let Ok(view) = file.parse::<u64>() else {
                continue;
            };

            let bytes = fs::read(&path).context(format!("reading vid share {}", path.display()))?;
            let proposal =
                bincode::deserialize::<Proposal<SeqTypes, ADVZDisperseShare<SeqTypes>>>(&bytes)
                    .context(format!("parsing vid share {}", path.display()))?;

<<<<<<< HEAD
            let file_path = vid2_path.join(view.to_string()).with_extension("txt");
=======
            let new_vid_path = new_vid_dir.join(view.to_string()).with_extension("txt");
>>>>>>> 3019354f

            let proposal2: Proposal<SeqTypes, VidDisperseShare<SeqTypes>> =
                convert_proposal(proposal);

            inner.replace(
<<<<<<< HEAD
                &file_path,
=======
                &new_vid_path,
>>>>>>> 3019354f
                |_| {
                    tracing::warn!(view, "duplicate VID share ");
                    Ok(false)
                },
                |mut file| {
                    let bytes = bincode::serialize(&proposal2)?;
                    file.write_all(&bytes)?;
                    Ok(())
                },
            )?;
<<<<<<< HEAD
        }

        inner.migrated.insert("vid_share".to_string());
        inner.update_migration()
=======

            if view % 100 == 0 {
                tracing::info!(view, "VID shares migration progress");
            }
        }

        inner.migrated.insert("vid_share".to_string());
        inner.update_migration()?;
        tracing::warn!("successfully migrated vid shares");
        Ok(())
>>>>>>> 3019354f
    }
    async fn migrate_undecided_state(&self) -> anyhow::Result<()> {
        let mut inner = self.inner.write().await;
        if inner.migrated.contains("undecided_state") {
<<<<<<< HEAD
            return Ok(());
        }

        let undecided_state2_path = &inner.undecided2_state_path();

        let undecided_state_path = inner.undecided_state_path();

        if !undecided_state_path.is_file() {
            return Ok(());
        }

        let bytes = fs::read(&undecided_state_path).context("read")?;
=======
            tracing::info!("undecided state already migrated");
            return Ok(());
        }

        let new_undecided_state_path = &inner.undecided2_state_path();

        let old_undecided_state_path = inner.undecided_state_path();

        if !old_undecided_state_path.is_file() {
            return Ok(());
        }

        let bytes = fs::read(&old_undecided_state_path).context("read")?;
>>>>>>> 3019354f
        let (leaves, state): (CommitmentMap<Leaf>, QuorumCertificate<SeqTypes>) =
            bincode::deserialize(&bytes).context("deserialize")?;

        let leaves2 = upgrade_commitment_map(leaves);
        let state2 = state.to_qc2();

<<<<<<< HEAD
        inner.replace(
            undecided_state2_path,
=======
        tracing::warn!("migrating undecided state..");
        inner.replace(
            new_undecided_state_path,
>>>>>>> 3019354f
            |_| {
                // Always overwrite the previous file.
                Ok(true)
            },
            |mut file| {
                let bytes = bincode::serialize(&(leaves2, state2))
                    .context("serializing undecided state2")?;
                file.write_all(&bytes)?;
                Ok(())
            },
<<<<<<< HEAD
        )
=======
        )?;

        inner.migrated.insert("undecided_state".to_string());
        inner.update_migration()?;
        tracing::warn!("successfully migrated undecided state");
        Ok(())
>>>>>>> 3019354f
    }
    async fn migrate_quorum_proposals(&self) -> anyhow::Result<()> {
        let mut inner = self.inner.write().await;

        if inner.migrated.contains("quorum_proposals") {
<<<<<<< HEAD
            return Ok(());
        }

        let qp2_path = inner.quorum_proposals2_dir_path();

        fs::create_dir_all(qp2_path.clone()).context("failed to create quorum proposals 2 dir")?;

        let qp_dir = inner.quorum_proposals_dir_path();
        if !qp_dir.is_dir() {
            return Ok(());
        }

        for entry in fs::read_dir(qp_dir)? {
=======
            tracing::info!("quorum proposals already migrated");
            return Ok(());
        }

        let new_quorum_proposals_dir = inner.quorum_proposals2_dir_path();

        fs::create_dir_all(new_quorum_proposals_dir.clone())
            .context("failed to create quorum proposals 2 dir")?;

        let old_quorum_proposals_dir = inner.quorum_proposals_dir_path();
        if !old_quorum_proposals_dir.is_dir() {
            tracing::info!("no existing quorum proposals found for migration");
            return Ok(());
        }

        tracing::warn!("migrating quorum proposals..");
        for entry in fs::read_dir(old_quorum_proposals_dir)? {
>>>>>>> 3019354f
            let entry = entry?;
            let path = entry.path();

            let Some(file) = path.file_stem().and_then(|n| n.to_str()) else {
                continue;
            };
            let Ok(view) = file.parse::<u64>() else {
                continue;
            };

            let bytes =
                fs::read(&path).context(format!("reading quorum proposal {}", path.display()))?;
            let proposal =
                bincode::deserialize::<Proposal<SeqTypes, QuorumProposal<SeqTypes>>>(&bytes)
                    .context(format!("parsing quorum proposal {}", path.display()))?;

<<<<<<< HEAD
            let file_path = qp2_path.join(view.to_string()).with_extension("txt");
=======
            let new_file_path = new_quorum_proposals_dir
                .join(view.to_string())
                .with_extension("txt");
>>>>>>> 3019354f

            let proposal2: Proposal<SeqTypes, QuorumProposalWrapper<SeqTypes>> =
                convert_proposal(proposal);

            inner.replace(
<<<<<<< HEAD
                &file_path,
=======
                &new_file_path,
>>>>>>> 3019354f
                |_| {
                    tracing::warn!(view, "duplicate Quorum proposal2 ");
                    Ok(false)
                },
                |mut file| {
                    let bytes = bincode::serialize(&proposal2)?;
                    file.write_all(&bytes)?;
                    Ok(())
                },
            )?;
<<<<<<< HEAD
        }

        inner.migrated.insert("quorum_proposals".to_string());
        inner.update_migration()
=======

            if view % 100 == 0 {
                tracing::info!(view, "Quorum proposals migration progress");
            }
        }

        inner.migrated.insert("quorum_proposals".to_string());
        inner.update_migration()?;
        tracing::warn!("successfully migrated quorum proposals");
        Ok(())
>>>>>>> 3019354f
    }
    async fn migrate_quorum_certificates(&self) -> anyhow::Result<()> {
        Ok(())
    }
}

/// Update a `NetworkConfig` that may have originally been persisted with an old version.
fn migrate_network_config(
    mut network_config: serde_json::Value,
) -> anyhow::Result<serde_json::Value> {
    let config = network_config
        .get_mut("config")
        .context("missing field `config`")?
        .as_object_mut()
        .context("`config` must be an object")?;

    if !config.contains_key("builder_urls") {
        // When multi-builder support was added, the configuration field `builder_url: Url` was
        // replaced by an array `builder_urls: Vec<Url>`. If the saved config has no `builder_urls`
        // field, it is older than this change. Populate `builder_urls` with a singleton array
        // formed from the old value of `builder_url`, and delete the no longer used `builder_url`.
        let url = config
            .remove("builder_url")
            .context("missing field `builder_url`")?;
        config.insert("builder_urls".into(), vec![url].into());
    }

    // HotShotConfig was upgraded to include parameters for proposing and voting on upgrades.
    // Configs which were persisted before this upgrade may be missing these parameters. This
    // migration initializes them with a default. By default, we use JS MAX_SAFE_INTEGER for the
    // start parameters so that nodes will never do an upgrade, unless explicitly configured
    // otherwise.
    if !config.contains_key("start_proposing_view") {
        config.insert("start_proposing_view".into(), 9007199254740991u64.into());
    }
    if !config.contains_key("stop_proposing_view") {
        config.insert("stop_proposing_view".into(), 0.into());
    }
    if !config.contains_key("start_voting_view") {
        config.insert("start_voting_view".into(), 9007199254740991u64.into());
    }
    if !config.contains_key("stop_voting_view") {
        config.insert("stop_voting_view".into(), 0.into());
    }
    if !config.contains_key("start_proposing_time") {
        config.insert("start_proposing_time".into(), 9007199254740991u64.into());
    }
    if !config.contains_key("stop_proposing_time") {
        config.insert("stop_proposing_time".into(), 0.into());
    }
    if !config.contains_key("start_voting_time") {
        config.insert("start_voting_time".into(), 9007199254740991u64.into());
    }
    if !config.contains_key("stop_voting_time") {
        config.insert("stop_voting_time".into(), 0.into());
    }

    // HotShotConfig was upgraded to include an `epoch_height` parameter. Initialize with a default
    // if missing.
    if !config.contains_key("epoch_height") {
        config.insert("epoch_height".into(), 0.into());
    }

    Ok(network_config)
}

/// Get all paths under `dir` whose name is of the form <view number>.txt.
fn view_files(
    dir: impl AsRef<Path>,
) -> anyhow::Result<impl Iterator<Item = (ViewNumber, PathBuf)>> {
    Ok(fs::read_dir(dir.as_ref())?.filter_map(move |entry| {
        let dir = dir.as_ref().display();
        let entry = entry.ok()?;
        if !entry.file_type().ok()?.is_file() {
            tracing::debug!(%dir, ?entry, "ignoring non-file in data directory");
            return None;
        }
        let path = entry.path();
        if path.extension()? != "txt" {
            tracing::debug!(%dir, ?entry, "ignoring non-text file in data directory");
            return None;
        }
        let file_name = path.file_stem()?;
        let Ok(view_number) = file_name.to_string_lossy().parse::<u64>() else {
            tracing::debug!(%dir, ?file_name, "ignoring extraneous file in data directory");
            return None;
        };
        Some((ViewNumber::new(view_number), entry.path().to_owned()))
    }))
}

#[cfg(test)]
mod testing {
    use tempfile::TempDir;

    use super::{super::testing::TestablePersistence, *};

    #[async_trait]
    impl TestablePersistence for Persistence {
        type Storage = TempDir;

        async fn tmp_storage() -> Self::Storage {
            TempDir::new().unwrap()
        }

        fn options(storage: &Self::Storage) -> impl PersistenceOptions<Persistence = Self> {
            Options::new(storage.path().into())
        }
    }
}

#[cfg(test)]
mod generic_tests {
    use super::{super::persistence_tests, Persistence};
    // For some reason this is the only way to import the macro defined in another module of this
    // crate.
    use crate::*;

    instantiate_persistence_tests!(Persistence);
}

#[cfg(test)]
mod test {
    use espresso_types::{NodeState, PubKey};
    use hotshot::types::SignatureKey;
    use hotshot_example_types::node_types::TestVersions;
    use hotshot_query_service::testing::mocks::MockVersions;
<<<<<<< HEAD
    use hotshot_types::data::QuorumProposal2;
    use hotshot_types::traits::node_implementation::Versions;
    use hotshot_types::vid::advz_scheme;
=======
    use hotshot_types::data::{vid_commitment, QuorumProposal2};
    use hotshot_types::traits::node_implementation::Versions;

    use hotshot_types::vid::advz::advz_scheme;
>>>>>>> 3019354f
    use sequencer_utils::test_utils::setup_test;
    use vbs::version::StaticVersionType;

    use serde_json::json;
    use std::marker::PhantomData;

    use super::*;
    use crate::persistence::testing::TestablePersistence;

    use crate::BLSPubKey;
    use committable::Committable;
    use committable::{Commitment, CommitmentBoundsArkless};
    use espresso_types::{Header, Leaf, ValidatedState};

    use hotshot_types::{
<<<<<<< HEAD
        simple_certificate::QuorumCertificate,
        simple_vote::QuorumData,
        traits::{block_contents::vid_commitment, EncodeBytes},
=======
        simple_certificate::QuorumCertificate, simple_vote::QuorumData, traits::EncodeBytes,
>>>>>>> 3019354f
    };
    use jf_vid::VidScheme;

    #[test]
    fn test_config_migrations_add_builder_urls() {
        let before = json!({
            "config": {
                "builder_url": "https://test:8080",
                "start_proposing_view": 1,
                "stop_proposing_view": 2,
                "start_voting_view": 1,
                "stop_voting_view": 2,
                "start_proposing_time": 1,
                "stop_proposing_time": 2,
                "start_voting_time": 1,
                "stop_voting_time": 2
            }
        });
        let after = json!({
            "config": {
                "builder_urls": ["https://test:8080"],
                "start_proposing_view": 1,
                "stop_proposing_view": 2,
                "start_voting_view": 1,
                "stop_voting_view": 2,
                "start_proposing_time": 1,
                "stop_proposing_time": 2,
                "start_voting_time": 1,
                "stop_voting_time": 2,
                "epoch_height": 0
            }
        });

        assert_eq!(migrate_network_config(before).unwrap(), after);
    }

    #[test]
    fn test_config_migrations_existing_builder_urls() {
        let before = json!({
            "config": {
                "builder_urls": ["https://test:8080", "https://test:8081"],
                "start_proposing_view": 1,
                "stop_proposing_view": 2,
                "start_voting_view": 1,
                "stop_voting_view": 2,
                "start_proposing_time": 1,
                "stop_proposing_time": 2,
                "start_voting_time": 1,
                "stop_voting_time": 2,
                "epoch_height": 0
            }
        });

        assert_eq!(migrate_network_config(before.clone()).unwrap(), before);
    }

    #[test]
    fn test_config_migrations_add_upgrade_params() {
        let before = json!({
            "config": {
                "builder_urls": ["https://test:8080", "https://test:8081"]
            }
        });
        let after = json!({
            "config": {
                "builder_urls": ["https://test:8080", "https://test:8081"],
                "start_proposing_view": 9007199254740991u64,
                "stop_proposing_view": 0,
                "start_voting_view": 9007199254740991u64,
                "stop_voting_view": 0,
                "start_proposing_time": 9007199254740991u64,
                "stop_proposing_time": 0,
                "start_voting_time": 9007199254740991u64,
                "stop_voting_time": 0,
                "epoch_height": 0
            }
        });

        assert_eq!(migrate_network_config(before).unwrap(), after);
    }

    #[test]
    fn test_config_migrations_existing_upgrade_params() {
        let before = json!({
            "config": {
                "builder_urls": ["https://test:8080", "https://test:8081"],
                "start_proposing_view": 1,
                "stop_proposing_view": 2,
                "start_voting_view": 1,
                "stop_voting_view": 2,
                "start_proposing_time": 1,
                "stop_proposing_time": 2,
                "start_voting_time": 1,
                "stop_voting_time": 2,
                "epoch_height": 0
            }
        });

        assert_eq!(migrate_network_config(before.clone()).unwrap(), before);
    }

    #[tokio::test(flavor = "multi_thread")]
    pub async fn test_consensus_migration() {
        setup_test();
        let rows = 300;
        let tmp = Persistence::tmp_storage().await;
        let mut opt = Persistence::options(&tmp);
        let storage = opt.create().await.unwrap();

        let inner = storage.inner.read().await;

        let decided_leaves_path = inner.decided_leaf_path();
        fs::create_dir_all(decided_leaves_path.clone()).expect("failed to create proposals dir");

        let qp_dir_path = inner.quorum_proposals_dir_path();
        fs::create_dir_all(qp_dir_path.clone()).expect("failed to create proposals dir");
        drop(inner);

        for i in 0..rows {
            let view = ViewNumber::new(i);
            let validated_state = ValidatedState::default();
            let instance_state = NodeState::default();

            let (pubkey, privkey) = BLSPubKey::generated_from_seed_indexed([0; 32], i);
            let (payload, metadata) =
                Payload::from_transactions([], &validated_state, &instance_state)
                    .await
                    .unwrap();
            let builder_commitment = payload.builder_commitment(&metadata);
            let payload_bytes = payload.encode();

            let payload_commitment = vid_commitment::<TestVersions>(
                &payload_bytes,
<<<<<<< HEAD
=======
                &metadata.encode(),
>>>>>>> 3019354f
                4,
                <TestVersions as Versions>::Base::VERSION,
            );

            let block_header = Header::genesis(
                &instance_state,
                payload_commitment,
                builder_commitment,
                metadata,
            );

            let null_quorum_data = QuorumData {
                leaf_commit: Commitment::<Leaf>::default_commitment_no_preimage(),
            };

            let justify_qc = QuorumCertificate::new(
                null_quorum_data.clone(),
                null_quorum_data.commit(),
                view,
                None,
                PhantomData,
            );

            let quorum_proposal = QuorumProposal {
                block_header,
                view_number: view,
                justify_qc: justify_qc.clone(),
                upgrade_certificate: None,
                proposal_certificate: None,
            };

            let quorum_proposal_signature =
                BLSPubKey::sign(&privkey, &bincode::serialize(&quorum_proposal).unwrap())
                    .expect("Failed to sign quorum proposal");

            let proposal = Proposal {
                data: quorum_proposal.clone(),
                signature: quorum_proposal_signature,
                _pd: PhantomData,
            };

            let mut leaf = Leaf::from_quorum_proposal(&quorum_proposal);
            leaf.fill_block_payload::<TestVersions>(
                payload,
                4,
                <TestVersions as Versions>::Base::VERSION,
            )
            .unwrap();

            let mut inner = storage.inner.write().await;

            tracing::debug!("inserting decided leaves");
            let file_path = decided_leaves_path
                .join(view.to_string())
                .with_extension("txt");

            tracing::debug!("inserting decided leaves");

            inner
                .replace(
                    &file_path,
                    |_| Ok(true),
                    |mut file| {
                        let bytes = bincode::serialize(&(&leaf.clone(), justify_qc))?;
                        file.write_all(&bytes)?;
                        Ok(())
                    },
                )
                .expect("replace decided leaves");

            let file_path = qp_dir_path.join(view.to_string()).with_extension("txt");

            tracing::debug!("inserting qc for {view}");

            inner
                .replace(
                    &file_path,
                    |_| Ok(true),
                    |mut file| {
                        let proposal_bytes =
                            bincode::serialize(&proposal).context("serialize proposal")?;

                        file.write_all(&proposal_bytes)?;
                        Ok(())
                    },
                )
                .unwrap();

            drop(inner);
            let disperse = advz_scheme(4).disperse(payload_bytes.clone()).unwrap();

            let vid = ADVZDisperseShare::<SeqTypes> {
                view_number: ViewNumber::new(i),
                payload_commitment: Default::default(),
                share: disperse.shares[0].clone(),
                common: disperse.common,
                recipient_key: pubkey,
            };

            let (payload, metadata) =
                Payload::from_transactions([], &ValidatedState::default(), &NodeState::default())
                    .await
                    .unwrap();

            let da = DaProposal::<SeqTypes> {
                encoded_transactions: payload.encode(),
                metadata,
                view_number: ViewNumber::new(i),
            };

            let block_payload_signature =
                BLSPubKey::sign(&privkey, &payload_bytes).expect("Failed to sign block payload");

            let da_proposal = Proposal {
                data: da,
                signature: block_payload_signature,
                _pd: Default::default(),
            };

            tracing::debug!("inserting vid for {view}");
            storage
                .append_vid(&vid.to_proposal(&privkey).unwrap())
                .await
                .unwrap();

            tracing::debug!("inserting da for {view}");
            storage
<<<<<<< HEAD
                .append_da(&da_proposal, disperse.commit)
=======
                .append_da(&da_proposal, VidCommitment::V0(disperse.commit))
>>>>>>> 3019354f
                .await
                .unwrap();
        }

<<<<<<< HEAD
        let qp_fn = |v: Proposal<SeqTypes, QuorumProposal<SeqTypes>>| {
            let qc = v.data;

            let qc2 = qc.into();

            Proposal {
                data: qc2,
                signature: v.signature,
                _pd: PhantomData,
            }
        };

        storage.migrate_consensus(Leaf2::from, qp_fn).await.unwrap();
=======
        storage.migrate_consensus().await.unwrap();
>>>>>>> 3019354f
        let inner = storage.inner.read().await;
        let decided_leaves = fs::read_dir(inner.decided_leaf2_path()).unwrap();
        let decided_leaves_count = decided_leaves
            .filter_map(Result::ok)
            .filter(|e| e.path().is_file())
            .count();
        assert_eq!(
            decided_leaves_count, rows as usize,
            "decided leaves count does not match",
        );

        let da_proposals = fs::read_dir(inner.da2_dir_path()).unwrap();
        let da_proposals_count = da_proposals
            .filter_map(Result::ok)
            .filter(|e| e.path().is_file())
            .count();
        assert_eq!(
            da_proposals_count, rows as usize,
            "da proposals does not match",
        );

        let vids = fs::read_dir(inner.vid2_dir_path()).unwrap();
        let vids_count = vids
            .filter_map(Result::ok)
            .filter(|e| e.path().is_file())
            .count();
        assert_eq!(vids_count, rows as usize, "vid shares count does not match",);

        let qps = fs::read_dir(inner.quorum_proposals2_dir_path()).unwrap();
        let qps_count = qps
            .filter_map(Result::ok)
            .filter(|e| e.path().is_file())
            .count();
        assert_eq!(
            qps_count, rows as usize,
            "quorum proposals count does not match",
        );
    }

    #[tokio::test(flavor = "multi_thread")]
    async fn test_load_quorum_proposals_invalid_extension() {
        setup_test();

        let tmp = Persistence::tmp_storage().await;
        let storage = Persistence::connect(&tmp).await;

        // Generate a couple of valid quorum proposals.
        let leaf = Leaf2::genesis::<MockVersions>(&Default::default(), &NodeState::mock()).await;
        let privkey = PubKey::generated_from_seed_indexed([0; 32], 1).1;
        let signature = PubKey::sign(&privkey, &[]).unwrap();
        let mut quorum_proposal = Proposal {
            data: QuorumProposalWrapper::<SeqTypes> {
                proposal: QuorumProposal2::<SeqTypes> {
                    epoch: None,
                    block_header: leaf.block_header().clone(),
                    view_number: ViewNumber::genesis(),
                    justify_qc: QuorumCertificate2::genesis::<TestVersions>(
                        &Default::default(),
                        &NodeState::mock(),
                    )
                    .await,
                    upgrade_certificate: None,
                    view_change_evidence: None,
                    next_drb_result: None,
                    next_epoch_justify_qc: None,
                },
            },
            signature,
            _pd: Default::default(),
        };

        // Store quorum proposals.
        let quorum_proposal1 = quorum_proposal.clone();
        storage
            .append_quorum_proposal2(&quorum_proposal1)
            .await
            .unwrap();
        quorum_proposal.data.proposal.view_number = ViewNumber::new(1);
        let quorum_proposal2 = quorum_proposal.clone();
        storage
            .append_quorum_proposal2(&quorum_proposal2)
            .await
            .unwrap();

        // Change one of the file extensions. It can happen that we end up with files with the wrong
        // extension if, for example, the node is killed before cleaning up a swap file.
        fs::rename(
            tmp.path().join("quorum_proposals2/1.txt"),
            tmp.path().join("quorum_proposals2/1.swp"),
        )
        .unwrap();

        // Loading should simply ignore the unrecognized extension.
        assert_eq!(
            storage.load_quorum_proposals().await.unwrap(),
            [(ViewNumber::genesis(), quorum_proposal1)]
                .into_iter()
                .collect::<BTreeMap<_, _>>()
        );
    }

    #[tokio::test(flavor = "multi_thread")]
    async fn test_load_quorum_proposals_malformed_data() {
        setup_test();

        let tmp = Persistence::tmp_storage().await;
        let storage = Persistence::connect(&tmp).await;

        // Generate a valid quorum proposal.
        let leaf: Leaf2 = Leaf::genesis::<MockVersions>(&Default::default(), &NodeState::mock())
            .await
            .into();
        let privkey = PubKey::generated_from_seed_indexed([0; 32], 1).1;
        let signature = PubKey::sign(&privkey, &[]).unwrap();
        let quorum_proposal = Proposal {
            data: QuorumProposalWrapper::<SeqTypes> {
                proposal: QuorumProposal2::<SeqTypes> {
                    epoch: None,
                    block_header: leaf.block_header().clone(),
                    view_number: ViewNumber::new(1),
                    justify_qc: QuorumCertificate2::genesis::<TestVersions>(
                        &Default::default(),
                        &NodeState::mock(),
                    )
                    .await,
                    upgrade_certificate: None,
                    view_change_evidence: None,
                    next_drb_result: None,
                    next_epoch_justify_qc: None,
                },
            },
            signature,
            _pd: Default::default(),
        };

        // First store an invalid quorum proposal.
        fs::create_dir_all(tmp.path().join("quorum_proposals2")).unwrap();
        fs::write(
            tmp.path().join("quorum_proposals2/0.txt"),
            "invalid data".as_bytes(),
        )
        .unwrap();

        // Store valid quorum proposal.
        storage
            .append_quorum_proposal2(&quorum_proposal)
            .await
            .unwrap();

        // Loading should ignore the invalid data and return the valid proposal.
        assert_eq!(
            storage.load_quorum_proposals().await.unwrap(),
            [(ViewNumber::new(1), quorum_proposal)]
                .into_iter()
                .collect::<BTreeMap<_, _>>()
        );
    }
}<|MERGE_RESOLUTION|>--- conflicted
+++ resolved
@@ -9,14 +9,9 @@
 use hotshot_types::{
     consensus::CommitmentMap,
     data::{
-<<<<<<< HEAD
-        vid_disperse::ADVZDisperseShare, DaProposal, DaProposal2, EpochNumber, QuorumProposal,
-        QuorumProposal2, QuorumProposalWrapper, VidDisperseShare,
-=======
         vid_disperse::{ADVZDisperseShare, VidDisperseShare2},
         DaProposal, DaProposal2, EpochNumber, QuorumProposal, QuorumProposal2,
         QuorumProposalWrapper, VidCommitment, VidDisperseShare,
->>>>>>> 3019354f
     },
     event::{Event, EventType, HotShotAction, LeafInfo},
     message::{convert_proposal, Proposal},
@@ -372,10 +367,6 @@
             let info = LeafInfo {
                 leaf,
                 vid_share,
-<<<<<<< HEAD
-
-=======
->>>>>>> 3019354f
                 // Note: the following fields are not used in Decide event processing, and should be
                 // removed. For now, we just default them.
                 state: Default::default(),
@@ -943,57 +934,10 @@
         ))
     }
 
-<<<<<<< HEAD
-    async fn append_vid2(
-        &self,
-        proposal: &Proposal<SeqTypes, VidDisperseShare<SeqTypes>>,
-    ) -> anyhow::Result<()> {
-        let mut inner = self.inner.write().await;
-        let view_number = proposal.data.view_number().u64();
-        let dir_path = inner.vid2_dir_path();
-
-        fs::create_dir_all(dir_path.clone()).context("failed to create vid2 dir")?;
-=======
     async fn append_da2(
         &self,
         proposal: &Proposal<SeqTypes, DaProposal2<SeqTypes>>,
         _vid_commit: VidCommitment,
-    ) -> anyhow::Result<()> {
-        let mut inner = self.inner.write().await;
-        let view_number = proposal.data.view_number().u64();
-        let dir_path = inner.da2_dir_path();
-
-        fs::create_dir_all(dir_path.clone()).context("failed to create da dir")?;
->>>>>>> 3019354f
-
-        let file_path = dir_path.join(view_number.to_string()).with_extension("txt");
-        inner.replace(
-            &file_path,
-            |_| {
-<<<<<<< HEAD
-                // Don't overwrite an existing share, but warn about it as this is likely not intended
-                // behavior from HotShot.
-                tracing::warn!(view_number, "duplicate VID share");
-=======
-                // Don't overwrite an existing proposal, but warn about it as this is likely not
-                // intended behavior from HotShot.
-                tracing::warn!(view_number, "duplicate DA proposal");
->>>>>>> 3019354f
-                Ok(false)
-            },
-            |mut file| {
-                let proposal_bytes = bincode::serialize(&proposal).context("serialize proposal")?;
-                file.write_all(&proposal_bytes)?;
-                Ok(())
-            },
-        )
-    }
-
-<<<<<<< HEAD
-    async fn append_da2(
-        &self,
-        proposal: &Proposal<SeqTypes, DaProposal2<SeqTypes>>,
-        _vid_commit: <VidSchemeType as VidScheme>::Commit,
     ) -> anyhow::Result<()> {
         let mut inner = self.inner.write().await;
         let view_number = proposal.data.view_number().u64();
@@ -1022,12 +966,6 @@
         &self,
         proposal: &Proposal<SeqTypes, QuorumProposalWrapper<SeqTypes>>,
     ) -> anyhow::Result<()> {
-=======
-    async fn append_proposal2(
-        &self,
-        proposal: &Proposal<SeqTypes, QuorumProposalWrapper<SeqTypes>>,
-    ) -> anyhow::Result<()> {
->>>>>>> 3019354f
         self.append_quorum_proposal2(proposal).await
     }
 
@@ -1035,22 +973,6 @@
         let mut inner = self.inner.write().await;
 
         if inner.migrated.contains("anchor_leaf") {
-<<<<<<< HEAD
-            return Ok(());
-        }
-
-        let decided_leaf2_path = inner.decided_leaf2_path();
-
-        fs::create_dir_all(decided_leaf2_path.clone())
-            .context("failed to create anchor leaf 2  dir")?;
-
-        let decided_leaf_path = inner.decided_leaf_path();
-        if !decided_leaf_path.is_dir() {
-            return Ok(());
-        }
-
-        for entry in fs::read_dir(decided_leaf_path)? {
-=======
             tracing::info!("decided leaves already migrated");
             return Ok(());
         }
@@ -1066,7 +988,6 @@
 
         tracing::warn!("migrating decided leaves..");
         for entry in fs::read_dir(old_leaf_dir)? {
->>>>>>> 3019354f
             let entry = entry?;
             let path = entry.path();
 
@@ -1085,19 +1006,10 @@
             let leaf2: Leaf2 = leaf.into();
             let qc2 = qc.to_qc2();
 
-<<<<<<< HEAD
-            let file_path = decided_leaf2_path
-                .join(view.to_string())
-                .with_extension("txt");
-
-            inner.replace(
-                &file_path,
-=======
             let new_leaf_path = new_leaf_dir.join(view.to_string()).with_extension("txt");
 
             inner.replace(
                 &new_leaf_path,
->>>>>>> 3019354f
                 |_| {
                     tracing::warn!(view, "duplicate decided leaf");
                     Ok(false)
@@ -1108,43 +1020,21 @@
                     Ok(())
                 },
             )?;
-<<<<<<< HEAD
-=======
 
             if view % 100 == 0 {
                 tracing::info!(view, "decided leaves migration progress");
             }
->>>>>>> 3019354f
         }
 
         inner.migrated.insert("anchor_leaf".to_string());
         inner.update_migration()?;
-<<<<<<< HEAD
-
-=======
         tracing::warn!("successfully migrated decided leaves");
->>>>>>> 3019354f
         Ok(())
     }
     async fn migrate_da_proposals(&self) -> anyhow::Result<()> {
         let mut inner = self.inner.write().await;
 
         if inner.migrated.contains("da_proposal") {
-<<<<<<< HEAD
-            return Ok(());
-        }
-
-        let da2_path = inner.da2_dir_path();
-
-        fs::create_dir_all(da2_path.clone()).context("failed to create da proposals 2 dir")?;
-
-        let da_dir = inner.da_dir_path();
-        if !da_dir.is_dir() {
-            return Ok(());
-        }
-
-        for entry in fs::read_dir(da_dir)? {
-=======
             tracing::info!("da proposals already migrated");
             return Ok(());
         }
@@ -1161,7 +1051,6 @@
         tracing::warn!("migrating da proposals..");
 
         for entry in fs::read_dir(old_da_dir)? {
->>>>>>> 3019354f
             let entry = entry?;
             let path = entry.path();
 
@@ -1177,20 +1066,12 @@
             let proposal = bincode::deserialize::<Proposal<SeqTypes, DaProposal<SeqTypes>>>(&bytes)
                 .context(format!("parsing da proposal {}", path.display()))?;
 
-<<<<<<< HEAD
-            let file_path = da2_path.join(view.to_string()).with_extension("txt");
-=======
             let new_da_path = new_da_dir.join(view.to_string()).with_extension("txt");
->>>>>>> 3019354f
 
             let proposal2: Proposal<SeqTypes, DaProposal2<SeqTypes>> = convert_proposal(proposal);
 
             inner.replace(
-<<<<<<< HEAD
-                &file_path,
-=======
                 &new_da_path,
->>>>>>> 3019354f
                 |_| {
                     tracing::warn!(view, "duplicate DA proposal 2");
                     Ok(false)
@@ -1201,12 +1082,6 @@
                     Ok(())
                 },
             )?;
-<<<<<<< HEAD
-        }
-
-        inner.migrated.insert("da_proposal".to_string());
-        inner.update_migration()
-=======
 
             if view % 100 == 0 {
                 tracing::info!(view, "DA proposals migration progress");
@@ -1217,27 +1092,11 @@
         inner.update_migration()?;
         tracing::warn!("successfully migrated da proposals");
         Ok(())
->>>>>>> 3019354f
     }
     async fn migrate_vid_shares(&self) -> anyhow::Result<()> {
         let mut inner = self.inner.write().await;
 
         if inner.migrated.contains("vid_share") {
-<<<<<<< HEAD
-            return Ok(());
-        }
-
-        let vid2_path = inner.vid2_dir_path();
-
-        fs::create_dir_all(vid2_path.clone()).context("failed to create vid shares 2 dir")?;
-
-        let vid_dir = inner.vid_dir_path();
-        if !vid_dir.is_dir() {
-            return Ok(());
-        }
-
-        for entry in fs::read_dir(vid_dir)? {
-=======
             tracing::info!("vid shares already migrated");
             return Ok(());
         }
@@ -1254,7 +1113,6 @@
         tracing::warn!("migrating vid shares..");
 
         for entry in fs::read_dir(old_vid_dir)? {
->>>>>>> 3019354f
             let entry = entry?;
             let path = entry.path();
 
@@ -1270,21 +1128,13 @@
                 bincode::deserialize::<Proposal<SeqTypes, ADVZDisperseShare<SeqTypes>>>(&bytes)
                     .context(format!("parsing vid share {}", path.display()))?;
 
-<<<<<<< HEAD
-            let file_path = vid2_path.join(view.to_string()).with_extension("txt");
-=======
             let new_vid_path = new_vid_dir.join(view.to_string()).with_extension("txt");
->>>>>>> 3019354f
 
             let proposal2: Proposal<SeqTypes, VidDisperseShare<SeqTypes>> =
                 convert_proposal(proposal);
 
             inner.replace(
-<<<<<<< HEAD
-                &file_path,
-=======
                 &new_vid_path,
->>>>>>> 3019354f
                 |_| {
                     tracing::warn!(view, "duplicate VID share ");
                     Ok(false)
@@ -1295,12 +1145,6 @@
                     Ok(())
                 },
             )?;
-<<<<<<< HEAD
-        }
-
-        inner.migrated.insert("vid_share".to_string());
-        inner.update_migration()
-=======
 
             if view % 100 == 0 {
                 tracing::info!(view, "VID shares migration progress");
@@ -1311,25 +1155,10 @@
         inner.update_migration()?;
         tracing::warn!("successfully migrated vid shares");
         Ok(())
->>>>>>> 3019354f
     }
     async fn migrate_undecided_state(&self) -> anyhow::Result<()> {
         let mut inner = self.inner.write().await;
         if inner.migrated.contains("undecided_state") {
-<<<<<<< HEAD
-            return Ok(());
-        }
-
-        let undecided_state2_path = &inner.undecided2_state_path();
-
-        let undecided_state_path = inner.undecided_state_path();
-
-        if !undecided_state_path.is_file() {
-            return Ok(());
-        }
-
-        let bytes = fs::read(&undecided_state_path).context("read")?;
-=======
             tracing::info!("undecided state already migrated");
             return Ok(());
         }
@@ -1343,21 +1172,15 @@
         }
 
         let bytes = fs::read(&old_undecided_state_path).context("read")?;
->>>>>>> 3019354f
         let (leaves, state): (CommitmentMap<Leaf>, QuorumCertificate<SeqTypes>) =
             bincode::deserialize(&bytes).context("deserialize")?;
 
         let leaves2 = upgrade_commitment_map(leaves);
         let state2 = state.to_qc2();
 
-<<<<<<< HEAD
-        inner.replace(
-            undecided_state2_path,
-=======
         tracing::warn!("migrating undecided state..");
         inner.replace(
             new_undecided_state_path,
->>>>>>> 3019354f
             |_| {
                 // Always overwrite the previous file.
                 Ok(true)
@@ -1368,36 +1191,17 @@
                 file.write_all(&bytes)?;
                 Ok(())
             },
-<<<<<<< HEAD
-        )
-=======
         )?;
 
         inner.migrated.insert("undecided_state".to_string());
         inner.update_migration()?;
         tracing::warn!("successfully migrated undecided state");
         Ok(())
->>>>>>> 3019354f
     }
     async fn migrate_quorum_proposals(&self) -> anyhow::Result<()> {
         let mut inner = self.inner.write().await;
 
         if inner.migrated.contains("quorum_proposals") {
-<<<<<<< HEAD
-            return Ok(());
-        }
-
-        let qp2_path = inner.quorum_proposals2_dir_path();
-
-        fs::create_dir_all(qp2_path.clone()).context("failed to create quorum proposals 2 dir")?;
-
-        let qp_dir = inner.quorum_proposals_dir_path();
-        if !qp_dir.is_dir() {
-            return Ok(());
-        }
-
-        for entry in fs::read_dir(qp_dir)? {
-=======
             tracing::info!("quorum proposals already migrated");
             return Ok(());
         }
@@ -1415,7 +1219,6 @@
 
         tracing::warn!("migrating quorum proposals..");
         for entry in fs::read_dir(old_quorum_proposals_dir)? {
->>>>>>> 3019354f
             let entry = entry?;
             let path = entry.path();
 
@@ -1432,23 +1235,15 @@
                 bincode::deserialize::<Proposal<SeqTypes, QuorumProposal<SeqTypes>>>(&bytes)
                     .context(format!("parsing quorum proposal {}", path.display()))?;
 
-<<<<<<< HEAD
-            let file_path = qp2_path.join(view.to_string()).with_extension("txt");
-=======
             let new_file_path = new_quorum_proposals_dir
                 .join(view.to_string())
                 .with_extension("txt");
->>>>>>> 3019354f
 
             let proposal2: Proposal<SeqTypes, QuorumProposalWrapper<SeqTypes>> =
                 convert_proposal(proposal);
 
             inner.replace(
-<<<<<<< HEAD
-                &file_path,
-=======
                 &new_file_path,
->>>>>>> 3019354f
                 |_| {
                     tracing::warn!(view, "duplicate Quorum proposal2 ");
                     Ok(false)
@@ -1459,12 +1254,6 @@
                     Ok(())
                 },
             )?;
-<<<<<<< HEAD
-        }
-
-        inner.migrated.insert("quorum_proposals".to_string());
-        inner.update_migration()
-=======
 
             if view % 100 == 0 {
                 tracing::info!(view, "Quorum proposals migration progress");
@@ -1475,7 +1264,6 @@
         inner.update_migration()?;
         tracing::warn!("successfully migrated quorum proposals");
         Ok(())
->>>>>>> 3019354f
     }
     async fn migrate_quorum_certificates(&self) -> anyhow::Result<()> {
         Ok(())
@@ -1603,16 +1391,10 @@
     use hotshot::types::SignatureKey;
     use hotshot_example_types::node_types::TestVersions;
     use hotshot_query_service::testing::mocks::MockVersions;
-<<<<<<< HEAD
-    use hotshot_types::data::QuorumProposal2;
-    use hotshot_types::traits::node_implementation::Versions;
-    use hotshot_types::vid::advz_scheme;
-=======
     use hotshot_types::data::{vid_commitment, QuorumProposal2};
     use hotshot_types::traits::node_implementation::Versions;
 
     use hotshot_types::vid::advz::advz_scheme;
->>>>>>> 3019354f
     use sequencer_utils::test_utils::setup_test;
     use vbs::version::StaticVersionType;
 
@@ -1628,13 +1410,7 @@
     use espresso_types::{Header, Leaf, ValidatedState};
 
     use hotshot_types::{
-<<<<<<< HEAD
-        simple_certificate::QuorumCertificate,
-        simple_vote::QuorumData,
-        traits::{block_contents::vid_commitment, EncodeBytes},
-=======
         simple_certificate::QuorumCertificate, simple_vote::QuorumData, traits::EncodeBytes,
->>>>>>> 3019354f
     };
     use jf_vid::VidScheme;
 
@@ -1768,10 +1544,7 @@
 
             let payload_commitment = vid_commitment::<TestVersions>(
                 &payload_bytes,
-<<<<<<< HEAD
-=======
                 &metadata.encode(),
->>>>>>> 3019354f
                 4,
                 <TestVersions as Versions>::Base::VERSION,
             );
@@ -1899,32 +1672,12 @@
 
             tracing::debug!("inserting da for {view}");
             storage
-<<<<<<< HEAD
-                .append_da(&da_proposal, disperse.commit)
-=======
                 .append_da(&da_proposal, VidCommitment::V0(disperse.commit))
->>>>>>> 3019354f
                 .await
                 .unwrap();
         }
 
-<<<<<<< HEAD
-        let qp_fn = |v: Proposal<SeqTypes, QuorumProposal<SeqTypes>>| {
-            let qc = v.data;
-
-            let qc2 = qc.into();
-
-            Proposal {
-                data: qc2,
-                signature: v.signature,
-                _pd: PhantomData,
-            }
-        };
-
-        storage.migrate_consensus(Leaf2::from, qp_fn).await.unwrap();
-=======
         storage.migrate_consensus().await.unwrap();
->>>>>>> 3019354f
         let inner = storage.inner.read().await;
         let decided_leaves = fs::read_dir(inner.decided_leaf2_path()).unwrap();
         let decided_leaves_count = decided_leaves
