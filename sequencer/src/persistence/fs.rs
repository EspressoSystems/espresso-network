use std::{
    collections::{BTreeMap, HashSet},
    fs::{self, File, OpenOptions},
    io::{Read, Seek, SeekFrom, Write},
    ops::RangeInclusive,
    path::{Path, PathBuf},
    sync::Arc,
};

use anyhow::{anyhow, Context};
use async_lock::RwLock;
use async_trait::async_trait;
use clap::Parser;
use espresso_types::{
    traits::MembershipPersistence,
    v0::traits::{EventConsumer, PersistenceOptions, SequencerPersistence},
    v0_3::{IndexedStake, Validator},
    Leaf, Leaf2, NetworkConfig, Payload, SeqTypes,
};
use hotshot::{types::BLSPubKey, InitializerEpochInfo};
use hotshot_types::{
    data::{
        vid_disperse::{ADVZDisperseShare, VidDisperseShare2},
        DaProposal, DaProposal2, EpochNumber, QuorumProposal, QuorumProposal2,
        QuorumProposalWrapper, VidCommitment, VidDisperseShare,
    },
    drb::DrbResult,
    event::{Event, EventType, HotShotAction, LeafInfo},
    message::{convert_proposal, Proposal},
    simple_certificate::{
        LightClientStateUpdateCertificate, NextEpochQuorumCertificate2, QuorumCertificate,
        QuorumCertificate2, UpgradeCertificate,
    },
    traits::{
        block_contents::{BlockHeader, BlockPayload},
        node_implementation::{ConsensusTime, NodeType},
    },
    vote::HasViewNumber,
};
use indexmap::IndexMap;
use itertools::Itertools;

use crate::ViewNumber;

/// Options for file system backed persistence.
#[derive(Parser, Clone, Debug)]
pub struct Options {
    /// Storage path for persistent data.
    #[clap(long, env = "ESPRESSO_SEQUENCER_STORAGE_PATH")]
    path: PathBuf,

    /// Number of views to retain in consensus storage before data that hasn't been archived is
    /// garbage collected.
    ///
    /// The longer this is, the more certain that all data will eventually be archived, even if
    /// there are temporary problems with archive storage or partially missing data. This can be set
    /// very large, as most data is garbage collected as soon as it is finalized by consensus. This
    /// setting only applies to views which never get decided (ie forks in consensus) and views for
    /// which this node is partially offline. These should be exceptionally rare.
    ///
    /// The default of 130000 views equates to approximately 3 days (259200 seconds) at an average
    /// view time of 2s.
    #[clap(
        long,
        env = "ESPRESSO_SEQUENCER_CONSENSUS_VIEW_RETENTION",
        default_value = "130000"
    )]
    pub(crate) consensus_view_retention: u64,
}

impl Default for Options {
    fn default() -> Self {
        Self::parse_from(std::iter::empty::<String>())
    }
}

impl Options {
    pub fn new(path: PathBuf) -> Self {
        Self {
            path,
            consensus_view_retention: 130000,
        }
    }

    pub(crate) fn path(&self) -> &Path {
        &self.path
    }
}

#[async_trait]
impl PersistenceOptions for Options {
    type Persistence = Persistence;

    fn set_view_retention(&mut self, view_retention: u64) {
        self.consensus_view_retention = view_retention;
    }

    async fn create(&mut self) -> anyhow::Result<Self::Persistence> {
        let path = self.path.clone();
        let view_retention = self.consensus_view_retention;

        let migration_path = path.join("migration");
        let migrated = if migration_path.is_file() {
<<<<<<< HEAD
            let bytes = fs::read(&migration_path)
                .context(format!("unable to read migration from {}", path.display()))?;
=======
            let bytes = fs::read(&migration_path).context(format!(
                "unable to read migration from {}",
                migration_path.display()
            ))?;
>>>>>>> 94be54af
            bincode::deserialize(&bytes).context("malformed migration file")?
        } else {
            HashSet::new()
        };

        Ok(Persistence {
            inner: Arc::new(RwLock::new(Inner {
                path,
                migrated,
                view_retention,
            })),
        })
    }

    async fn reset(self) -> anyhow::Result<()> {
        todo!()
    }
}

/// File system backed persistence.
#[derive(Clone, Debug)]
pub struct Persistence {
    // We enforce mutual exclusion on access to the data source, as the current file system
    // implementation does not support transaction isolation for concurrent reads and writes. We can
    // improve this in the future by switching to a SQLite-based file system implementation.
    inner: Arc<RwLock<Inner>>,
}

#[derive(Debug)]
struct Inner {
    path: PathBuf,
    view_retention: u64,
    migrated: HashSet<String>,
}

impl Inner {
    fn config_path(&self) -> PathBuf {
        self.path.join("hotshot.cfg")
    }

    fn migration(&self) -> PathBuf {
        self.path.join("migration")
    }

    fn voted_view_path(&self) -> PathBuf {
        self.path.join("highest_voted_view")
    }

    /// Path to a directory containing decided leaves.
    fn decided_leaf_path(&self) -> PathBuf {
        self.path.join("decided_leaves")
    }

    fn decided_leaf2_path(&self) -> PathBuf {
        self.path.join("decided_leaves2")
    }

    /// The path from previous versions where there was only a single file for anchor leaves.
    fn legacy_anchor_leaf_path(&self) -> PathBuf {
        self.path.join("anchor_leaf")
    }

    fn vid_dir_path(&self) -> PathBuf {
        self.path.join("vid")
    }

    fn vid2_dir_path(&self) -> PathBuf {
        self.path.join("vid2")
    }

    fn da_dir_path(&self) -> PathBuf {
        self.path.join("da")
    }

    fn da2_dir_path(&self) -> PathBuf {
        self.path.join("da2")
    }

    fn quorum_proposals_dir_path(&self) -> PathBuf {
        self.path.join("quorum_proposals")
    }

    fn quorum_proposals2_dir_path(&self) -> PathBuf {
        self.path.join("quorum_proposals2")
    }

    fn upgrade_certificate_dir_path(&self) -> PathBuf {
        self.path.join("upgrade_certificate")
    }

    fn stake_table_dir_path(&self) -> PathBuf {
        self.path.join("stake_table")
    }

    fn next_epoch_qc(&self) -> PathBuf {
        self.path.join("next_epoch_quorum_certificate")
    }

    fn epoch_drb_result_dir_path(&self) -> PathBuf {
        self.path.join("epoch_drb_result")
    }

    fn epoch_root_block_header_dir_path(&self) -> PathBuf {
        self.path.join("epoch_root_block_header")
    }

    fn finalized_state_cert_dir_path(&self) -> PathBuf {
        self.path.join("finalized_state_cert")
    }

    fn state_cert_dir_path(&self) -> PathBuf {
        self.path.join("state_cert")
    }

    fn update_migration(&mut self) -> anyhow::Result<()> {
        let path = self.migration();
        let bytes = bincode::serialize(&self.migrated)?;

        self.replace(
            &path,
            |_| Ok(true),
            |mut file| {
                file.write_all(&bytes)?;
                Ok(())
            },
        )
    }

    /// Overwrite a file if a condition is met.
    ///
    /// The file at `path`, if it exists, is opened in read mode and passed to `pred`. If `pred`
    /// returns `true`, or if there was no existing file, then `write` is called to update the
    /// contents of the file. `write` receives a truncated file open in write mode and sets the
    /// contents of the file.
    ///
    /// The final replacement of the original file is atomic; that is, `path` will be modified only
    /// if the entire update succeeds.
    fn replace(
        &mut self,
        path: &Path,
        pred: impl FnOnce(File) -> anyhow::Result<bool>,
        write: impl FnOnce(File) -> anyhow::Result<()>,
    ) -> anyhow::Result<()> {
        if path.is_file() {
            // If there is an existing file, check if it is suitable to replace. Note that this
            // check is not atomic with respect to the subsequent write at the file system level,
            // but this object is the only one which writes to this file, and we have a mutable
            // reference, so this should be safe.
            if !pred(File::open(path)?)? {
                // If we are not overwriting the file, we are done and consider the whole operation
                // successful.
                return Ok(());
            }
        }

        // Either there is no existing file or we have decided to overwrite the file. Write the new
        // contents into a temporary file so we can update `path` atomically using `rename`.
        let mut swap_path = path.to_owned();
        swap_path.set_extension("swp");
        let swap = OpenOptions::new()
            .write(true)
            .truncate(true)
            .create(true)
            .open(&swap_path)?;
        write(swap)?;

        // Now we can replace the original file.
        fs::rename(swap_path, path)?;

        Ok(())
    }

    fn collect_garbage(
        &mut self,
        decided_view: ViewNumber,
        prune_intervals: &[RangeInclusive<ViewNumber>],
    ) -> anyhow::Result<()> {
        let prune_view = ViewNumber::new(decided_view.saturating_sub(self.view_retention));

        self.prune_files(self.da2_dir_path(), prune_view, None, prune_intervals)?;
        self.prune_files(self.vid2_dir_path(), prune_view, None, prune_intervals)?;
        self.prune_files(
            self.quorum_proposals2_dir_path(),
            prune_view,
            None,
            prune_intervals,
        )?;
        self.prune_files(
            self.state_cert_dir_path(),
            prune_view,
            None,
            prune_intervals,
        )?;

        // Save the most recent leaf as it will be our anchor point if the node restarts.
        self.prune_files(
            self.decided_leaf2_path(),
            prune_view,
            Some(decided_view),
            prune_intervals,
        )?;

        Ok(())
    }

    fn prune_files(
        &mut self,
        dir_path: PathBuf,
        prune_view: ViewNumber,
        keep_decided_view: Option<ViewNumber>,
        prune_intervals: &[RangeInclusive<ViewNumber>],
    ) -> anyhow::Result<()> {
        if !dir_path.is_dir() {
            return Ok(());
        }

        for (file_view, path) in view_files(dir_path)? {
            // If the view is the anchor view, keep it no matter what.
            if let Some(decided_view) = keep_decided_view {
                if decided_view == file_view {
                    continue;
                }
            }
            // Otherwise, delete it if it is time to prune this view _or_ if the given intervals,
            // which we've already successfully processed, contain the view; in this case we simply
            // don't need it anymore.
            if file_view < prune_view || prune_intervals.iter().any(|i| i.contains(&file_view)) {
                fs::remove_file(&path)?;
            }
        }

        Ok(())
    }

    /// Generate events based on persisted decided leaves.
    ///
    /// Returns a list of closed intervals of views which can be safely deleted, as all leaves
    /// within these view ranges have been processed by the event consumer.
    async fn generate_decide_events(
        &self,
        view: ViewNumber,
        consumer: &impl EventConsumer,
    ) -> anyhow::Result<Vec<RangeInclusive<ViewNumber>>> {
        // Generate a decide event for each leaf, to be processed by the event consumer. We make a
        // separate event for each leaf because it is possible we have non-consecutive leaves in our
        // storage, which would not be valid as a single decide with a single leaf chain.
        let mut leaves = BTreeMap::new();
        for (v, path) in view_files(self.decided_leaf2_path())? {
            if v > view {
                continue;
            }

            let bytes =
                fs::read(&path).context(format!("reading decided leaf {}", path.display()))?;
            let (mut leaf, qc) =
                bincode::deserialize::<(Leaf2, QuorumCertificate2<SeqTypes>)>(&bytes)
                    .context(format!("parsing decided leaf {}", path.display()))?;

            // Include the VID share if available.
            let vid_share = self.load_vid_share(v)?.map(|proposal| proposal.data);
            if vid_share.is_none() {
                tracing::debug!(?v, "VID share not available at decide");
            }

            // Move the state cert to the finalized dir if it exists.
            let state_cert = self.finalized_state_cert(v)?;

            // Fill in the full block payload using the DA proposals we had persisted.
            if let Some(proposal) = self.load_da_proposal(v)? {
                let payload = Payload::from_bytes(
                    &proposal.data.encoded_transactions,
                    &proposal.data.metadata,
                );
                leaf.fill_block_payload_unchecked(payload);
            } else {
                tracing::debug!(?v, "DA proposal not available at decide");
            }

            let info = LeafInfo {
                leaf,
                vid_share,
                state_cert,
                // Note: the following fields are not used in Decide event processing, and should be
                // removed. For now, we just default them.
                state: Default::default(),
                delta: Default::default(),
            };

            leaves.insert(v, (info, qc));
        }

        // The invariant is that the oldest existing leaf in the `anchor_leaf` table -- if there is
        // one -- was always included in the _previous_ decide event...but not removed from the
        // database, because we always persist the most recent anchor leaf.
        if let Some((oldest_view, _)) = leaves.first_key_value() {
            // The only exception is when the oldest leaf is the genesis leaf; then there was no
            // previous decide event.
            if *oldest_view > ViewNumber::genesis() {
                leaves.pop_first();
            }
        }

        let mut intervals = vec![];
        let mut current_interval = None;
        for (view, (leaf, qc)) in leaves {
            let height = leaf.leaf.block_header().block_number();
            consumer
                .handle_event(&Event {
                    view_number: view,
                    event: EventType::Decide {
                        qc: Arc::new(qc),
                        leaf_chain: Arc::new(vec![leaf]),
                        block_size: None,
                    },
                })
                .await?;
            if let Some((start, end, current_height)) = current_interval.as_mut() {
                if height == *current_height + 1 {
                    // If we have a chain of consecutive leaves, extend the current interval of
                    // views which are safe to delete.
                    *current_height += 1;
                    *end = view;
                } else {
                    // Otherwise, end the current interval and start a new one.
                    intervals.push(*start..=*end);
                    current_interval = Some((view, view, height));
                }
            } else {
                // Start a new interval.
                current_interval = Some((view, view, height));
            }
        }
        if let Some((start, end, _)) = current_interval {
            intervals.push(start..=end);
        }

        Ok(intervals)
    }

    fn load_da_proposal(
        &self,
        view: ViewNumber,
    ) -> anyhow::Result<Option<Proposal<SeqTypes, DaProposal2<SeqTypes>>>> {
        let dir_path = self.da2_dir_path();

        let file_path = dir_path.join(view.u64().to_string()).with_extension("txt");

        if !file_path.exists() {
            return Ok(None);
        }

        let da_bytes = fs::read(file_path)?;

        let da_proposal: Proposal<SeqTypes, DaProposal2<SeqTypes>> =
            bincode::deserialize(&da_bytes)?;
        Ok(Some(da_proposal))
    }

    fn load_vid_share(
        &self,
        view: ViewNumber,
    ) -> anyhow::Result<Option<Proposal<SeqTypes, VidDisperseShare<SeqTypes>>>> {
        let dir_path = self.vid2_dir_path();

        let file_path = dir_path.join(view.u64().to_string()).with_extension("txt");

        if !file_path.exists() {
            return Ok(None);
        }

        let vid_share_bytes = fs::read(file_path)?;
        let vid_share: Proposal<SeqTypes, VidDisperseShare<SeqTypes>> =
            bincode::deserialize(&vid_share_bytes)?;
        Ok(Some(vid_share))
    }

    fn load_anchor_leaf(&self) -> anyhow::Result<Option<(Leaf2, QuorumCertificate2<SeqTypes>)>> {
        tracing::info!("Checking `Leaf2` to load the anchor leaf.");
        if self.decided_leaf2_path().is_dir() {
            let mut anchor: Option<(Leaf2, QuorumCertificate2<SeqTypes>)> = None;

            // Return the latest decided leaf.
            for (_, path) in view_files(self.decided_leaf2_path())? {
                let bytes =
                    fs::read(&path).context(format!("reading decided leaf {}", path.display()))?;
                let (leaf2, qc2) =
                    bincode::deserialize::<(Leaf2, QuorumCertificate2<SeqTypes>)>(&bytes)
                        .context(format!("parsing decided leaf {}", path.display()))?;
                if let Some((anchor_leaf, _)) = &anchor {
                    if leaf2.view_number() > anchor_leaf.view_number() {
                        anchor = Some((leaf2, qc2));
                    }
                } else {
                    anchor = Some((leaf2, qc2));
                }
            }

            return Ok(anchor);
        }

        tracing::warn!("Failed to find an anchor leaf in `Leaf2` storage. Checking legacy `Leaf` storage. This is very likely to fail.");
        if self.legacy_anchor_leaf_path().is_file() {
            // We may have an old version of storage, where there is just a single file for the
            // anchor leaf. Read it and return the contents.
            let mut file = File::open(self.legacy_anchor_leaf_path())?;

            // The first 8 bytes just contain the height of the leaf. We can skip this.
            file.seek(SeekFrom::Start(8)).context("seek")?;
            let bytes = file
                .bytes()
                .collect::<Result<Vec<_>, _>>()
                .context("read")?;
            return Ok(Some(bincode::deserialize(&bytes).context("deserialize")?));
        }

        Ok(None)
    }

    fn finalized_state_cert(
        &self,
        view: ViewNumber,
    ) -> anyhow::Result<Option<LightClientStateUpdateCertificate<SeqTypes>>> {
        let dir_path = self.state_cert_dir_path();

        let file_path = dir_path.join(view.u64().to_string()).with_extension("txt");

        if file_path.exists() {
            let bytes = fs::read(file_path)?;
            let state_cert: LightClientStateUpdateCertificate<SeqTypes> =
                bincode::deserialize(&bytes)?;
            let epoch = state_cert.epoch.u64();
            let finalized_dir_path = self.finalized_state_cert_dir_path();
            let finalized_file_path = finalized_dir_path
                .join(epoch.to_string())
                .with_extension("txt");
            fs::write(finalized_file_path, bytes).context(format!(
                "finalizing light client state update certificate file for epoch {epoch:?}"
            ))?;
            return Ok(Some(state_cert));
        }

        Ok(None)
    }
}

#[async_trait]
impl SequencerPersistence for Persistence {
    async fn load_config(&self) -> anyhow::Result<Option<NetworkConfig>> {
        let inner = self.inner.read().await;
        let path = inner.config_path();
        if !path.is_file() {
            tracing::info!("config not found at {}", path.display());
            return Ok(None);
        }
        tracing::info!("loading config from {}", path.display());

        let bytes =
            fs::read(&path).context(format!("unable to read config from {}", path.display()))?;
        let json = serde_json::from_slice(&bytes).context("config file is not valid JSON")?;
        let json = migrate_network_config(json).context("migration of network config failed")?;
        let config = serde_json::from_value(json).context("malformed config file")?;
        Ok(Some(config))
    }

    async fn save_config(&self, cfg: &NetworkConfig) -> anyhow::Result<()> {
        let inner = self.inner.write().await;
        let path = inner.config_path();
        tracing::info!("saving config to {}", path.display());
        Ok(cfg.to_file(path.display().to_string())?)
    }

    async fn load_latest_acted_view(&self) -> anyhow::Result<Option<ViewNumber>> {
        let inner = self.inner.read().await;
        let path = inner.voted_view_path();
        if !path.is_file() {
            return Ok(None);
        }
        let bytes = fs::read(inner.voted_view_path())?
            .try_into()
            .map_err(|bytes| anyhow!("malformed voted view file: {bytes:?}"))?;
        Ok(Some(ViewNumber::new(u64::from_le_bytes(bytes))))
    }

    async fn append_decided_leaves(
        &self,
        view: ViewNumber,
        leaf_chain: impl IntoIterator<Item = (&LeafInfo<SeqTypes>, QuorumCertificate2<SeqTypes>)> + Send,
        consumer: &impl EventConsumer,
    ) -> anyhow::Result<()> {
        let mut inner = self.inner.write().await;
        let path = inner.decided_leaf2_path();

        // Ensure the anchor leaf directory exists.
        fs::create_dir_all(&path).context("creating anchor leaf directory")?;

        // Earlier versions stored only a single decided leaf in a regular file. If our storage is
        // still on this version, migrate to a directory structure storing (possibly) many leaves.
        let legacy_path = inner.legacy_anchor_leaf_path();
        if !path.is_dir() && legacy_path.is_file() {
            tracing::info!("migrating to multi-leaf storage");

            // Move the existing data into the new directory.
            let (leaf, qc) = inner
                .load_anchor_leaf()?
                .context("anchor leaf file exists but unable to load contents")?;
            let view = leaf.view_number().u64();
            let bytes = bincode::serialize(&(leaf, qc))?;
            let new_file = path.join(view.to_string()).with_extension("txt");
            fs::write(new_file, bytes).context(format!("writing anchor leaf file {view}"))?;

            // Now we can remove the old file.
            fs::remove_file(&legacy_path).context("removing legacy anchor leaf file")?;
        }

        for (info, qc2) in leaf_chain {
            let view = info.leaf.view_number().u64();
            let file_path = path.join(view.to_string()).with_extension("txt");
            inner.replace(
                &file_path,
                |_| {
                    // Don't overwrite an existing leaf, but warn about it as this is likely not
                    // intended behavior from HotShot.
                    tracing::warn!(view, "duplicate decided leaf");
                    Ok(false)
                },
                |mut file| {
                    let bytes = bincode::serialize(&(&info.leaf.clone(), qc2))?;
                    file.write_all(&bytes)?;
                    Ok(())
                },
            )?;
        }

        match inner.generate_decide_events(view, consumer).await {
            Err(err) => {
                // Event processing failure is not an error, since by this point we have at least
                // managed to persist the decided leaves successfully, and the event processing will
                // just run again at the next decide.
                tracing::warn!(?view, "event processing failed: {err:#}");
            },
            Ok(intervals) => {
                if let Err(err) = inner.collect_garbage(view, &intervals) {
                    // Similarly, garbage collection is not an error. We have done everything we
                    // strictly needed to do, and GC will run again at the next decide. Log the
                    // error but do not return it.
                    tracing::warn!(?view, "GC failed: {err:#}");
                }
            },
        }

        Ok(())
    }

    async fn load_anchor_leaf(
        &self,
    ) -> anyhow::Result<Option<(Leaf2, QuorumCertificate2<SeqTypes>)>> {
        self.inner.read().await.load_anchor_leaf()
    }

    async fn load_da_proposal(
        &self,
        view: ViewNumber,
    ) -> anyhow::Result<Option<Proposal<SeqTypes, DaProposal2<SeqTypes>>>> {
        self.inner.read().await.load_da_proposal(view)
    }

    async fn load_vid_share(
        &self,
        view: ViewNumber,
    ) -> anyhow::Result<Option<Proposal<SeqTypes, VidDisperseShare<SeqTypes>>>> {
        self.inner.read().await.load_vid_share(view)
    }

    async fn append_vid(
        &self,
        proposal: &Proposal<SeqTypes, ADVZDisperseShare<SeqTypes>>,
    ) -> anyhow::Result<()> {
        let mut inner = self.inner.write().await;
        let view_number = proposal.data.view_number().u64();
        let dir_path = inner.vid2_dir_path();

        fs::create_dir_all(dir_path.clone()).context("failed to create vid dir")?;

        let file_path = dir_path.join(view_number.to_string()).with_extension("txt");
        inner.replace(
            &file_path,
            |_| {
                // Don't overwrite an existing share, but warn about it as this is likely not intended
                // behavior from HotShot.
                tracing::warn!(view_number, "duplicate VID share");
                Ok(false)
            },
            |mut file| {
                let proposal: Proposal<SeqTypes, VidDisperseShare<SeqTypes>> =
                    convert_proposal(proposal.clone());
                let proposal_bytes = bincode::serialize(&proposal).context("serialize proposal")?;
                file.write_all(&proposal_bytes)?;
                Ok(())
            },
        )
    }
    async fn append_vid2(
        &self,
        proposal: &Proposal<SeqTypes, VidDisperseShare2<SeqTypes>>,
    ) -> anyhow::Result<()> {
        let mut inner = self.inner.write().await;
        let view_number = proposal.data.view_number().u64();

        let dir_path = inner.vid2_dir_path();

        fs::create_dir_all(dir_path.clone()).context("failed to create vid dir")?;

        let file_path = dir_path.join(view_number.to_string()).with_extension("txt");

        inner.replace(
            &file_path,
            |_| {
                // Don't overwrite an existing share, but warn about it as this is likely not intended
                // behavior from HotShot.
                tracing::warn!(view_number, "duplicate VID share");
                Ok(false)
            },
            |mut file| {
                let proposal: Proposal<SeqTypes, VidDisperseShare<SeqTypes>> =
                    convert_proposal(proposal.clone());
                let proposal_bytes = bincode::serialize(&proposal).context("serialize proposal")?;
                file.write_all(&proposal_bytes)?;
                Ok(())
            },
        )
    }
    async fn append_da(
        &self,
        proposal: &Proposal<SeqTypes, DaProposal<SeqTypes>>,
        _vid_commit: VidCommitment,
    ) -> anyhow::Result<()> {
        let mut inner = self.inner.write().await;
        let view_number = proposal.data.view_number().u64();
        let dir_path = inner.da_dir_path();

        fs::create_dir_all(dir_path.clone()).context("failed to create da dir")?;

        let file_path = dir_path.join(view_number.to_string()).with_extension("txt");
        inner.replace(
            &file_path,
            |_| {
                // Don't overwrite an existing proposal, but warn about it as this is likely not
                // intended behavior from HotShot.
                tracing::warn!(view_number, "duplicate DA proposal");
                Ok(false)
            },
            |mut file| {
                let proposal_bytes = bincode::serialize(&proposal).context("serialize proposal")?;
                file.write_all(&proposal_bytes)?;
                Ok(())
            },
        )
    }
    async fn record_action(
        &self,
        view: ViewNumber,
        _epoch: Option<EpochNumber>,
        action: HotShotAction,
    ) -> anyhow::Result<()> {
        // Todo Remove this after https://github.com/EspressoSystems/espresso-sequencer/issues/1931
        if !matches!(action, HotShotAction::Propose | HotShotAction::Vote) {
            return Ok(());
        }
        let mut inner = self.inner.write().await;
        let path = &inner.voted_view_path();
        inner.replace(
            path,
            |mut file| {
                let mut bytes = vec![];
                file.read_to_end(&mut bytes)?;
                let bytes = bytes
                    .try_into()
                    .map_err(|bytes| anyhow!("malformed voted view file: {bytes:?}"))?;
                let saved_view = ViewNumber::new(u64::from_le_bytes(bytes));

                // Overwrite the file if the saved view is older than the new view.
                Ok(saved_view < view)
            },
            |mut file| {
                file.write_all(&view.u64().to_le_bytes())?;
                Ok(())
            },
        )
    }

    async fn append_quorum_proposal2(
        &self,
        proposal: &Proposal<SeqTypes, QuorumProposalWrapper<SeqTypes>>,
    ) -> anyhow::Result<()> {
        let mut inner = self.inner.write().await;
        let view_number = proposal.data.view_number().u64();
        let dir_path = inner.quorum_proposals2_dir_path();

        fs::create_dir_all(dir_path.clone()).context("failed to create proposals dir")?;

        let file_path = dir_path.join(view_number.to_string()).with_extension("txt");
        inner.replace(
            &file_path,
            |_| {
                // Always overwrite the previous file
                Ok(true)
            },
            |mut file| {
                let proposal_bytes = bincode::serialize(&proposal).context("serialize proposal")?;

                file.write_all(&proposal_bytes)?;
                Ok(())
            },
        )
    }
    async fn load_quorum_proposals(
        &self,
    ) -> anyhow::Result<BTreeMap<ViewNumber, Proposal<SeqTypes, QuorumProposalWrapper<SeqTypes>>>>
    {
        let inner = self.inner.read().await;

        // First, get the proposal directory.
        let dir_path = inner.quorum_proposals2_dir_path();
        if !dir_path.is_dir() {
            return Ok(Default::default());
        }

        // Read quorum proposals from every data file in this directory.
        let mut map = BTreeMap::new();
        for (view, path) in view_files(&dir_path)? {
            let proposal_bytes = fs::read(path)?;
            let proposal: Proposal<SeqTypes, QuorumProposal2<SeqTypes>> =
                match bincode::deserialize(&proposal_bytes) {
                    Ok(proposal) => proposal,
                    Err(err) => {
                        // At this point, if the file contents are invalid, it is most likely an
                        // error rather than a miscellaneous file somehow ending up in the
                        // directory. However, we continue on, because it is better to collect as
                        // many proposals as we can rather than letting one bad proposal cause the
                        // entire operation to fail, and it is still possible that this was just
                        // some unintended file whose name happened to match the naming convention.
                        tracing::warn!(?view, "ignoring malformed quorum proposal file: {err:#}");
                        continue;
                    },
                };
            let proposal2 = convert_proposal(proposal);

            // Push to the map and we're done.
            map.insert(view, proposal2);
        }

        Ok(map)
    }

    async fn load_quorum_proposal(
        &self,
        view: ViewNumber,
    ) -> anyhow::Result<Proposal<SeqTypes, QuorumProposalWrapper<SeqTypes>>> {
        let inner = self.inner.read().await;
        let dir_path = inner.quorum_proposals2_dir_path();
        let file_path = dir_path.join(view.to_string()).with_extension("txt");
        let bytes = fs::read(file_path)?;
        let proposal = bincode::deserialize(&bytes)?;

        Ok(proposal)
    }

    async fn load_upgrade_certificate(
        &self,
    ) -> anyhow::Result<Option<UpgradeCertificate<SeqTypes>>> {
        let inner = self.inner.read().await;
        let path = inner.upgrade_certificate_dir_path();
        if !path.is_file() {
            return Ok(None);
        }
        let bytes = fs::read(&path).context("read")?;
        Ok(Some(
            bincode::deserialize(&bytes).context("deserialize upgrade certificate")?,
        ))
    }

    async fn store_upgrade_certificate(
        &self,
        decided_upgrade_certificate: Option<UpgradeCertificate<SeqTypes>>,
    ) -> anyhow::Result<()> {
        let mut inner = self.inner.write().await;
        let path = &inner.upgrade_certificate_dir_path();
        let certificate = match decided_upgrade_certificate {
            Some(cert) => cert,
            None => return Ok(()),
        };
        inner.replace(
            path,
            |_| {
                // Always overwrite the previous file.
                Ok(true)
            },
            |mut file| {
                let bytes =
                    bincode::serialize(&certificate).context("serializing upgrade certificate")?;
                file.write_all(&bytes)?;
                Ok(())
            },
        )
    }

    async fn store_next_epoch_quorum_certificate(
        &self,
        high_qc: NextEpochQuorumCertificate2<SeqTypes>,
    ) -> anyhow::Result<()> {
        let mut inner = self.inner.write().await;
        let path = &inner.next_epoch_qc();

        inner.replace(
            path,
            |_| {
                // Always overwrite the previous file.
                Ok(true)
            },
            |mut file| {
                let bytes = bincode::serialize(&high_qc).context("serializing next epoch qc")?;
                file.write_all(&bytes)?;
                Ok(())
            },
        )
    }

    async fn load_next_epoch_quorum_certificate(
        &self,
    ) -> anyhow::Result<Option<NextEpochQuorumCertificate2<SeqTypes>>> {
        let inner = self.inner.read().await;
        let path = inner.next_epoch_qc();
        if !path.is_file() {
            return Ok(None);
        }
        let bytes = fs::read(&path).context("read")?;
        Ok(Some(
            bincode::deserialize(&bytes).context("deserialize next epoch qc")?,
        ))
    }

    async fn append_da2(
        &self,
        proposal: &Proposal<SeqTypes, DaProposal2<SeqTypes>>,
        _vid_commit: VidCommitment,
    ) -> anyhow::Result<()> {
        let mut inner = self.inner.write().await;
        let view_number = proposal.data.view_number().u64();
        let dir_path = inner.da2_dir_path();

        fs::create_dir_all(dir_path.clone()).context("failed to create da dir")?;

        let file_path = dir_path.join(view_number.to_string()).with_extension("txt");
        inner.replace(
            &file_path,
            |_| {
                // Don't overwrite an existing proposal, but warn about it as this is likely not
                // intended behavior from HotShot.
                tracing::warn!(view_number, "duplicate DA proposal");
                Ok(false)
            },
            |mut file| {
                let proposal_bytes = bincode::serialize(&proposal).context("serialize proposal")?;
                file.write_all(&proposal_bytes)?;
                Ok(())
            },
        )
    }

    async fn append_proposal2(
        &self,
        proposal: &Proposal<SeqTypes, QuorumProposalWrapper<SeqTypes>>,
    ) -> anyhow::Result<()> {
        self.append_quorum_proposal2(proposal).await
    }

    async fn migrate_anchor_leaf(&self) -> anyhow::Result<()> {
        let mut inner = self.inner.write().await;

        if inner.migrated.contains("anchor_leaf") {
            tracing::info!("decided leaves already migrated");
            return Ok(());
        }

        let new_leaf_dir = inner.decided_leaf2_path();

        fs::create_dir_all(new_leaf_dir.clone()).context("failed to create anchor leaf 2  dir")?;

        let old_leaf_dir = inner.decided_leaf_path();
        if !old_leaf_dir.is_dir() {
            return Ok(());
        }

        tracing::warn!("migrating decided leaves..");
        for entry in fs::read_dir(old_leaf_dir)? {
            let entry = entry?;
            let path = entry.path();

            let Some(file) = path.file_stem().and_then(|n| n.to_str()) else {
                continue;
            };
            let Ok(view) = file.parse::<u64>() else {
                continue;
            };

            let bytes =
                fs::read(&path).context(format!("reading decided leaf {}", path.display()))?;
            let (leaf, qc) = bincode::deserialize::<(Leaf, QuorumCertificate<SeqTypes>)>(&bytes)
                .context(format!("parsing decided leaf {}", path.display()))?;

            let leaf2: Leaf2 = leaf.into();
            let qc2 = qc.to_qc2();

            let new_leaf_path = new_leaf_dir.join(view.to_string()).with_extension("txt");

            inner.replace(
                &new_leaf_path,
                |_| {
                    tracing::warn!(view, "duplicate decided leaf");
                    Ok(false)
                },
                |mut file| {
                    let bytes = bincode::serialize(&(&leaf2.clone(), qc2))?;
                    file.write_all(&bytes)?;
                    Ok(())
                },
            )?;

            if view % 100 == 0 {
                tracing::info!(view, "decided leaves migration progress");
            }
        }

        inner.migrated.insert("anchor_leaf".to_string());
        inner.update_migration()?;
        tracing::warn!("successfully migrated decided leaves");
        Ok(())
    }
    async fn migrate_da_proposals(&self) -> anyhow::Result<()> {
        let mut inner = self.inner.write().await;

        if inner.migrated.contains("da_proposal") {
            tracing::info!("da proposals already migrated");
            return Ok(());
        }

        let new_da_dir = inner.da2_dir_path();

        fs::create_dir_all(new_da_dir.clone()).context("failed to create da proposals 2 dir")?;

        let old_da_dir = inner.da_dir_path();
        if !old_da_dir.is_dir() {
            return Ok(());
        }

        tracing::warn!("migrating da proposals..");

        for entry in fs::read_dir(old_da_dir)? {
            let entry = entry?;
            let path = entry.path();

            let Some(file) = path.file_stem().and_then(|n| n.to_str()) else {
                continue;
            };
            let Ok(view) = file.parse::<u64>() else {
                continue;
            };

            let bytes =
                fs::read(&path).context(format!("reading da proposal {}", path.display()))?;
            let proposal = bincode::deserialize::<Proposal<SeqTypes, DaProposal<SeqTypes>>>(&bytes)
                .context(format!("parsing da proposal {}", path.display()))?;

            let new_da_path = new_da_dir.join(view.to_string()).with_extension("txt");

            let proposal2: Proposal<SeqTypes, DaProposal2<SeqTypes>> = convert_proposal(proposal);

            inner.replace(
                &new_da_path,
                |_| {
                    tracing::warn!(view, "duplicate DA proposal 2");
                    Ok(false)
                },
                |mut file| {
                    let bytes = bincode::serialize(&proposal2)?;
                    file.write_all(&bytes)?;
                    Ok(())
                },
            )?;

            if view % 100 == 0 {
                tracing::info!(view, "DA proposals migration progress");
            }
        }

        inner.migrated.insert("da_proposal".to_string());
        inner.update_migration()?;
        tracing::warn!("successfully migrated da proposals");
        Ok(())
    }
    async fn migrate_vid_shares(&self) -> anyhow::Result<()> {
        let mut inner = self.inner.write().await;

        if inner.migrated.contains("vid_share") {
            tracing::info!("vid shares already migrated");
            return Ok(());
        }

        let new_vid_dir = inner.vid2_dir_path();

        fs::create_dir_all(new_vid_dir.clone()).context("failed to create vid shares 2 dir")?;

        let old_vid_dir = inner.vid_dir_path();
        if !old_vid_dir.is_dir() {
            return Ok(());
        }

        tracing::warn!("migrating vid shares..");

        for entry in fs::read_dir(old_vid_dir)? {
            let entry = entry?;
            let path = entry.path();

            let Some(file) = path.file_stem().and_then(|n| n.to_str()) else {
                continue;
            };
            let Ok(view) = file.parse::<u64>() else {
                continue;
            };

            let bytes = fs::read(&path).context(format!("reading vid share {}", path.display()))?;
            let proposal =
                bincode::deserialize::<Proposal<SeqTypes, ADVZDisperseShare<SeqTypes>>>(&bytes)
                    .context(format!("parsing vid share {}", path.display()))?;

            let new_vid_path = new_vid_dir.join(view.to_string()).with_extension("txt");

            let proposal2: Proposal<SeqTypes, VidDisperseShare<SeqTypes>> =
                convert_proposal(proposal);

            inner.replace(
                &new_vid_path,
                |_| {
                    tracing::warn!(view, "duplicate VID share ");
                    Ok(false)
                },
                |mut file| {
                    let bytes = bincode::serialize(&proposal2)?;
                    file.write_all(&bytes)?;
                    Ok(())
                },
            )?;

            if view % 100 == 0 {
                tracing::info!(view, "VID shares migration progress");
            }
        }

        inner.migrated.insert("vid_share".to_string());
        inner.update_migration()?;
        tracing::warn!("successfully migrated vid shares");
        Ok(())
    }

    async fn migrate_quorum_proposals(&self) -> anyhow::Result<()> {
        let mut inner = self.inner.write().await;

        if inner.migrated.contains("quorum_proposals") {
            tracing::info!("quorum proposals already migrated");
            return Ok(());
        }

        let new_quorum_proposals_dir = inner.quorum_proposals2_dir_path();

        fs::create_dir_all(new_quorum_proposals_dir.clone())
            .context("failed to create quorum proposals 2 dir")?;

        let old_quorum_proposals_dir = inner.quorum_proposals_dir_path();
        if !old_quorum_proposals_dir.is_dir() {
            tracing::info!("no existing quorum proposals found for migration");
            return Ok(());
        }

        tracing::warn!("migrating quorum proposals..");
        for entry in fs::read_dir(old_quorum_proposals_dir)? {
            let entry = entry?;
            let path = entry.path();

            let Some(file) = path.file_stem().and_then(|n| n.to_str()) else {
                continue;
            };
            let Ok(view) = file.parse::<u64>() else {
                continue;
            };

            let bytes =
                fs::read(&path).context(format!("reading quorum proposal {}", path.display()))?;
            let proposal =
                bincode::deserialize::<Proposal<SeqTypes, QuorumProposal<SeqTypes>>>(&bytes)
                    .context(format!("parsing quorum proposal {}", path.display()))?;

            let new_file_path = new_quorum_proposals_dir
                .join(view.to_string())
                .with_extension("txt");

            let proposal2: Proposal<SeqTypes, QuorumProposalWrapper<SeqTypes>> =
                convert_proposal(proposal);

            inner.replace(
                &new_file_path,
                |_| {
                    tracing::warn!(view, "duplicate Quorum proposal2 ");
                    Ok(false)
                },
                |mut file| {
                    let bytes = bincode::serialize(&proposal2)?;
                    file.write_all(&bytes)?;
                    Ok(())
                },
            )?;

            if view % 100 == 0 {
                tracing::info!(view, "Quorum proposals migration progress");
            }
        }

        inner.migrated.insert("quorum_proposals".to_string());
        inner.update_migration()?;
        tracing::warn!("successfully migrated quorum proposals");
        Ok(())
    }
    async fn migrate_quorum_certificates(&self) -> anyhow::Result<()> {
        Ok(())
    }

    async fn add_drb_result(
        &self,
        epoch: EpochNumber,
        drb_result: DrbResult,
    ) -> anyhow::Result<()> {
        let inner = self.inner.write().await;
        let dir_path = inner.epoch_drb_result_dir_path();

        fs::create_dir_all(dir_path.clone()).context("failed to create epoch drb result dir")?;

        let drb_result_bytes = bincode::serialize(&drb_result).context("serialize drb result")?;

        let file_path = dir_path.join(epoch.to_string()).with_extension("txt");
        fs::write(file_path, drb_result_bytes)
            .context(format!("writing epoch drb result file for epoch {epoch:?}"))?;

        Ok(())
    }

    async fn add_epoch_root(
        &self,
        epoch: EpochNumber,
        block_header: <SeqTypes as NodeType>::BlockHeader,
    ) -> anyhow::Result<()> {
        let inner = self.inner.write().await;
        let dir_path = inner.epoch_root_block_header_dir_path();

        fs::create_dir_all(dir_path.clone())
            .context("failed to create epoch root block header dir")?;

        let block_header_bytes =
            bincode::serialize(&block_header).context("serialize block header")?;

        let file_path = dir_path.join(epoch.to_string()).with_extension("txt");
        fs::write(file_path, block_header_bytes).context(format!(
            "writing epoch root block header file for epoch {epoch:?}"
        ))?;

        Ok(())
    }

    async fn add_state_cert(
        &self,
        state_cert: LightClientStateUpdateCertificate<SeqTypes>,
    ) -> anyhow::Result<()> {
        let inner = self.inner.write().await;
        // let epoch = state_cert.epoch;
        let view = state_cert.light_client_state.view_number;
        let dir_path = inner.state_cert_dir_path();

        fs::create_dir_all(dir_path.clone())
            .context("failed to create light client state update certificate dir")?;

        let bytes = bincode::serialize(&state_cert)
            .context("serialize light client state update certificate")?;

        let file_path = dir_path.join(view.to_string()).with_extension("txt");
        fs::write(file_path, bytes).context(format!(
            "writing light client state update certificate file for view {view:?}"
        ))?;

        Ok(())
    }

    async fn load_start_epoch_info(&self) -> anyhow::Result<Vec<InitializerEpochInfo<SeqTypes>>> {
        let inner = self.inner.read().await;
        let drb_dir_path = inner.epoch_drb_result_dir_path();
        let block_header_dir_path = inner.epoch_root_block_header_dir_path();

        let mut result = Vec::new();

        if drb_dir_path.is_dir() {
            for (epoch, path) in epoch_files(drb_dir_path)? {
                let bytes = fs::read(&path)
                    .context(format!("reading epoch drb result {}", path.display()))?;
                let drb_result = bincode::deserialize::<DrbResult>(&bytes)
                    .context(format!("parsing epoch drb result {}", path.display()))?;

                let block_header_path = block_header_dir_path
                    .join(epoch.to_string())
                    .with_extension("txt");
                let block_header = if block_header_path.is_file() {
                    let bytes = fs::read(&block_header_path).context(format!(
                        "reading epoch root block header {}",
                        block_header_path.display()
                    ))?;
                    Some(
                        bincode::deserialize::<<SeqTypes as NodeType>::BlockHeader>(&bytes)
                            .context(format!(
                                "parsing epoch root block header {}",
                                block_header_path.display()
                            ))?,
                    )
                } else {
                    None
                };

                result.push(InitializerEpochInfo::<SeqTypes> {
                    epoch,
                    drb_result,
                    block_header,
                });
            }
        }

        result.sort_by(|a, b| a.epoch.cmp(&b.epoch));

        Ok(result)
    }

    async fn load_state_cert(
        &self,
    ) -> anyhow::Result<Option<LightClientStateUpdateCertificate<SeqTypes>>> {
        let inner = self.inner.read().await;
        let dir_path = inner.finalized_state_cert_dir_path();

        let mut result = None;

        if !dir_path.is_dir() {
            return Ok(result);
        }
        for (epoch, path) in epoch_files(dir_path)? {
            if result.as_ref().is_some_and(|cert| epoch <= cert.epoch) {
                continue;
            }
            let bytes = fs::read(&path).context(format!(
                "reading light client state update certificate {}",
                path.display()
            ))?;
            result = Some(
                bincode::deserialize::<LightClientStateUpdateCertificate<SeqTypes>>(&bytes)
                    .context(format!(
                        "parsing light client state update certificate {}",
                        path.display()
                    ))?,
            );
        }

        Ok(result)
    }
}

#[async_trait]
impl MembershipPersistence for Persistence {
    async fn load_stake(
        &self,
        epoch: EpochNumber,
    ) -> anyhow::Result<Option<IndexMap<alloy::primitives::Address, Validator<BLSPubKey>>>> {
        let inner = self.inner.read().await;
        let path = &inner.stake_table_dir_path();
        let file_path = path.join(epoch.to_string()).with_extension("txt");
        let bytes = fs::read(&file_path).context("read")?;
        Ok(Some(
            bincode::deserialize(&bytes).context("deserialize combined stake table")?,
        ))
    }

    async fn load_latest_stake(&self, limit: u64) -> anyhow::Result<Option<Vec<IndexedStake>>> {
        let limit = limit as usize;
        let inner = self.inner.read().await;
        let path = &inner.stake_table_dir_path();
        let sorted: Vec<_> = epoch_files(path)?
            .sorted_unstable_by_key(|t| t.0)
            .collect::<Vec<_>>();

        let len = sorted.len();
        let mut slice = &sorted[..];
        if len > limit {
            slice = &sorted[len - limit..len - 1]
        };
        slice
            .iter()
            .map(|(epoch, path)| -> anyhow::Result<Option<IndexedStake>> {
                let bytes = fs::read(path).context("read")?;
                let st =
                    bincode::deserialize(&bytes).context("deserialize combined stake table")?;
                Ok(Some((*epoch, st)))
            })
            .collect()
    }

    async fn store_stake(
        &self,
        epoch: EpochNumber,
        stake: IndexMap<alloy::primitives::Address, Validator<BLSPubKey>>,
    ) -> anyhow::Result<()> {
        let mut inner = self.inner.write().await;
        let dir_path = &inner.stake_table_dir_path();

        fs::create_dir_all(dir_path.clone()).context("failed to create proposals dir")?;

        let file_path = dir_path.join(epoch.to_string()).with_extension("txt");

        inner.replace(
            &file_path,
            |_| {
                // Always overwrite the previous file.
                Ok(true)
            },
            |mut file| {
                let bytes =
                    bincode::serialize(&stake).context("serializing combined stake table")?;
                file.write_all(&bytes)?;
                Ok(())
            },
        )
    }
}

/// Update a `NetworkConfig` that may have originally been persisted with an old version.
fn migrate_network_config(
    mut network_config: serde_json::Value,
) -> anyhow::Result<serde_json::Value> {
    let config = network_config
        .get_mut("config")
        .context("missing field `config`")?
        .as_object_mut()
        .context("`config` must be an object")?;

    if !config.contains_key("builder_urls") {
        // When multi-builder support was added, the configuration field `builder_url: Url` was
        // replaced by an array `builder_urls: Vec<Url>`. If the saved config has no `builder_urls`
        // field, it is older than this change. Populate `builder_urls` with a singleton array
        // formed from the old value of `builder_url`, and delete the no longer used `builder_url`.
        let url = config
            .remove("builder_url")
            .context("missing field `builder_url`")?;
        config.insert("builder_urls".into(), vec![url].into());
    }

    // HotShotConfig was upgraded to include parameters for proposing and voting on upgrades.
    // Configs which were persisted before this upgrade may be missing these parameters. This
    // migration initializes them with a default. By default, we use JS MAX_SAFE_INTEGER for the
    // start parameters so that nodes will never do an upgrade, unless explicitly configured
    // otherwise.
    if !config.contains_key("start_proposing_view") {
        config.insert("start_proposing_view".into(), 9007199254740991u64.into());
    }
    if !config.contains_key("stop_proposing_view") {
        config.insert("stop_proposing_view".into(), 0.into());
    }
    if !config.contains_key("start_voting_view") {
        config.insert("start_voting_view".into(), 9007199254740991u64.into());
    }
    if !config.contains_key("stop_voting_view") {
        config.insert("stop_voting_view".into(), 0.into());
    }
    if !config.contains_key("start_proposing_time") {
        config.insert("start_proposing_time".into(), 9007199254740991u64.into());
    }
    if !config.contains_key("stop_proposing_time") {
        config.insert("stop_proposing_time".into(), 0.into());
    }
    if !config.contains_key("start_voting_time") {
        config.insert("start_voting_time".into(), 9007199254740991u64.into());
    }
    if !config.contains_key("stop_voting_time") {
        config.insert("stop_voting_time".into(), 0.into());
    }

    // HotShotConfig was upgraded to include an `epoch_height` parameter. Initialize with a default
    // if missing.
    if !config.contains_key("epoch_height") {
        config.insert("epoch_height".into(), 0.into());
    }

    Ok(network_config)
}

/// Get all paths under `dir` whose name is of the form <view number>.txt.
fn view_files(
    dir: impl AsRef<Path>,
) -> anyhow::Result<impl Iterator<Item = (ViewNumber, PathBuf)>> {
    Ok(fs::read_dir(dir.as_ref())?.filter_map(move |entry| {
        let dir = dir.as_ref().display();
        let entry = entry.ok()?;
        if !entry.file_type().ok()?.is_file() {
            tracing::debug!(%dir, ?entry, "ignoring non-file in data directory");
            return None;
        }
        let path = entry.path();
        if path.extension()? != "txt" {
            tracing::debug!(%dir, ?entry, "ignoring non-text file in data directory");
            return None;
        }
        let file_name = path.file_stem()?;
        let Ok(view_number) = file_name.to_string_lossy().parse::<u64>() else {
            tracing::debug!(%dir, ?file_name, "ignoring extraneous file in data directory");
            return None;
        };
        Some((ViewNumber::new(view_number), entry.path().to_owned()))
    }))
}

/// Get all paths under `dir` whose name is of the form <epoch number>.txt.
/// Should probably be made generic and merged with view_files.
fn epoch_files(
    dir: impl AsRef<Path>,
) -> anyhow::Result<impl Iterator<Item = (EpochNumber, PathBuf)>> {
    Ok(fs::read_dir(dir.as_ref())?.filter_map(move |entry| {
        let dir = dir.as_ref().display();
        let entry = entry.ok()?;
        if !entry.file_type().ok()?.is_file() {
            tracing::debug!(%dir, ?entry, "ignoring non-file in data directory");
            return None;
        }
        let path = entry.path();
        if path.extension()? != "txt" {
            tracing::debug!(%dir, ?entry, "ignoring non-text file in data directory");
            return None;
        }
        let file_name = path.file_stem()?;
        let Ok(epoch_number) = file_name.to_string_lossy().parse::<u64>() else {
            tracing::debug!(%dir, ?file_name, "ignoring extraneous file in data directory");
            return None;
        };
        Some((EpochNumber::new(epoch_number), entry.path().to_owned()))
    }))
}

#[cfg(test)]
mod testing {
    use tempfile::TempDir;

    use super::{super::testing::TestablePersistence, *};

    #[async_trait]
    impl TestablePersistence for Persistence {
        type Storage = TempDir;

        async fn tmp_storage() -> Self::Storage {
            TempDir::new().unwrap()
        }

        fn options(storage: &Self::Storage) -> impl PersistenceOptions<Persistence = Self> {
            Options::new(storage.path().into())
        }
    }
}

#[cfg(test)]
mod generic_tests {
    use super::{super::persistence_tests, Persistence};
    // For some reason this is the only way to import the macro defined in another module of this
    // crate.
    use crate::*;

    instantiate_persistence_tests!(Persistence);
}

#[cfg(test)]
mod test {
    use std::marker::PhantomData;

    use committable::{Commitment, CommitmentBoundsArkless, Committable};
    use espresso_types::{Header, Leaf, NodeState, PubKey, ValidatedState};
    use hotshot::types::SignatureKey;
    use hotshot_example_types::node_types::TestVersions;
    use hotshot_query_service::testing::mocks::MockVersions;
    use hotshot_types::{
        data::{vid_commitment, QuorumProposal2},
        light_client::LightClientState,
        simple_certificate::QuorumCertificate,
        simple_vote::QuorumData,
        traits::{node_implementation::Versions, EncodeBytes},
        vid::advz::advz_scheme,
    };
    use jf_vid::VidScheme;
    use sequencer_utils::test_utils::setup_test;
    use serde_json::json;
    use vbs::version::StaticVersionType;

    use super::*;
    use crate::{persistence::testing::TestablePersistence, BLSPubKey};

    #[test]
    fn test_config_migrations_add_builder_urls() {
        let before = json!({
            "config": {
                "builder_url": "https://test:8080",
                "start_proposing_view": 1,
                "stop_proposing_view": 2,
                "start_voting_view": 1,
                "stop_voting_view": 2,
                "start_proposing_time": 1,
                "stop_proposing_time": 2,
                "start_voting_time": 1,
                "stop_voting_time": 2
            }
        });
        let after = json!({
            "config": {
                "builder_urls": ["https://test:8080"],
                "start_proposing_view": 1,
                "stop_proposing_view": 2,
                "start_voting_view": 1,
                "stop_voting_view": 2,
                "start_proposing_time": 1,
                "stop_proposing_time": 2,
                "start_voting_time": 1,
                "stop_voting_time": 2,
                "epoch_height": 0
            }
        });

        assert_eq!(migrate_network_config(before).unwrap(), after);
    }

    #[test]
    fn test_config_migrations_existing_builder_urls() {
        let before = json!({
            "config": {
                "builder_urls": ["https://test:8080", "https://test:8081"],
                "start_proposing_view": 1,
                "stop_proposing_view": 2,
                "start_voting_view": 1,
                "stop_voting_view": 2,
                "start_proposing_time": 1,
                "stop_proposing_time": 2,
                "start_voting_time": 1,
                "stop_voting_time": 2,
                "epoch_height": 0
            }
        });

        assert_eq!(migrate_network_config(before.clone()).unwrap(), before);
    }

    #[test]
    fn test_config_migrations_add_upgrade_params() {
        let before = json!({
            "config": {
                "builder_urls": ["https://test:8080", "https://test:8081"]
            }
        });
        let after = json!({
            "config": {
                "builder_urls": ["https://test:8080", "https://test:8081"],
                "start_proposing_view": 9007199254740991u64,
                "stop_proposing_view": 0,
                "start_voting_view": 9007199254740991u64,
                "stop_voting_view": 0,
                "start_proposing_time": 9007199254740991u64,
                "stop_proposing_time": 0,
                "start_voting_time": 9007199254740991u64,
                "stop_voting_time": 0,
                "epoch_height": 0
            }
        });

        assert_eq!(migrate_network_config(before).unwrap(), after);
    }

    #[test]
    fn test_config_migrations_existing_upgrade_params() {
        let before = json!({
            "config": {
                "builder_urls": ["https://test:8080", "https://test:8081"],
                "start_proposing_view": 1,
                "stop_proposing_view": 2,
                "start_voting_view": 1,
                "stop_voting_view": 2,
                "start_proposing_time": 1,
                "stop_proposing_time": 2,
                "start_voting_time": 1,
                "stop_voting_time": 2,
                "epoch_height": 0
            }
        });

        assert_eq!(migrate_network_config(before.clone()).unwrap(), before);
    }

    #[tokio::test(flavor = "multi_thread")]
    pub async fn test_consensus_migration() {
        setup_test();
        let rows = 300;
        let tmp = Persistence::tmp_storage().await;
        let mut opt = Persistence::options(&tmp);
        let storage = opt.create().await.unwrap();

        let inner = storage.inner.read().await;

        let decided_leaves_path = inner.decided_leaf_path();
        fs::create_dir_all(decided_leaves_path.clone()).expect("failed to create proposals dir");

        let qp_dir_path = inner.quorum_proposals_dir_path();
        fs::create_dir_all(qp_dir_path.clone()).expect("failed to create proposals dir");

        let state_cert_dir_path = inner.state_cert_dir_path();
        fs::create_dir_all(state_cert_dir_path.clone()).expect("failed to create state cert dir");
        drop(inner);

        assert!(storage.load_state_cert().await.unwrap().is_none());

        for i in 0..rows {
            let view = ViewNumber::new(i);
            let validated_state = ValidatedState::default();
            let instance_state = NodeState::default();

            let (pubkey, privkey) = BLSPubKey::generated_from_seed_indexed([0; 32], i);
            let (payload, metadata) =
                Payload::from_transactions([], &validated_state, &instance_state)
                    .await
                    .unwrap();
            let builder_commitment = payload.builder_commitment(&metadata);
            let payload_bytes = payload.encode();

            let payload_commitment = vid_commitment::<TestVersions>(
                &payload_bytes,
                &metadata.encode(),
                4,
                <TestVersions as Versions>::Base::VERSION,
            );

            let block_header = Header::genesis(
                &instance_state,
                payload_commitment,
                builder_commitment,
                metadata,
            );

            let state_cert = LightClientStateUpdateCertificate::<SeqTypes> {
                epoch: EpochNumber::new(i),
                light_client_state: LightClientState {
                    view_number: i,
                    block_height: i,
                    block_comm_root: Default::default(),
                },
                signatures: vec![], // filling arbitrary value
            };
            assert!(storage.add_state_cert(state_cert).await.is_ok());

            let null_quorum_data = QuorumData {
                leaf_commit: Commitment::<Leaf>::default_commitment_no_preimage(),
            };

            let justify_qc = QuorumCertificate::new(
                null_quorum_data.clone(),
                null_quorum_data.commit(),
                view,
                None,
                PhantomData,
            );

            let quorum_proposal = QuorumProposal {
                block_header,
                view_number: view,
                justify_qc: justify_qc.clone(),
                upgrade_certificate: None,
                proposal_certificate: None,
            };

            let quorum_proposal_signature =
                BLSPubKey::sign(&privkey, &bincode::serialize(&quorum_proposal).unwrap())
                    .expect("Failed to sign quorum proposal");

            let proposal = Proposal {
                data: quorum_proposal.clone(),
                signature: quorum_proposal_signature,
                _pd: PhantomData,
            };

            let mut leaf = Leaf::from_quorum_proposal(&quorum_proposal);
            leaf.fill_block_payload::<TestVersions>(
                payload,
                4,
                <TestVersions as Versions>::Base::VERSION,
            )
            .unwrap();

            let mut inner = storage.inner.write().await;

            tracing::debug!("inserting decided leaves");
            let file_path = decided_leaves_path
                .join(view.to_string())
                .with_extension("txt");

            tracing::debug!("inserting decided leaves");

            inner
                .replace(
                    &file_path,
                    |_| Ok(true),
                    |mut file| {
                        let bytes = bincode::serialize(&(&leaf.clone(), justify_qc))?;
                        file.write_all(&bytes)?;
                        Ok(())
                    },
                )
                .expect("replace decided leaves");

            let file_path = qp_dir_path.join(view.to_string()).with_extension("txt");

            tracing::debug!("inserting qc for {view}");

            inner
                .replace(
                    &file_path,
                    |_| Ok(true),
                    |mut file| {
                        let proposal_bytes =
                            bincode::serialize(&proposal).context("serialize proposal")?;

                        file.write_all(&proposal_bytes)?;
                        Ok(())
                    },
                )
                .unwrap();

            drop(inner);
            let disperse = advz_scheme(4).disperse(payload_bytes.clone()).unwrap();

            let vid = ADVZDisperseShare::<SeqTypes> {
                view_number: ViewNumber::new(i),
                payload_commitment: Default::default(),
                share: disperse.shares[0].clone(),
                common: disperse.common,
                recipient_key: pubkey,
            };

            let (payload, metadata) =
                Payload::from_transactions([], &ValidatedState::default(), &NodeState::default())
                    .await
                    .unwrap();

            let da = DaProposal::<SeqTypes> {
                encoded_transactions: payload.encode(),
                metadata,
                view_number: ViewNumber::new(i),
            };

            let block_payload_signature =
                BLSPubKey::sign(&privkey, &payload_bytes).expect("Failed to sign block payload");

            let da_proposal = Proposal {
                data: da,
                signature: block_payload_signature,
                _pd: Default::default(),
            };

            tracing::debug!("inserting vid for {view}");
            storage
                .append_vid(&vid.to_proposal(&privkey).unwrap())
                .await
                .unwrap();

            tracing::debug!("inserting da for {view}");
            storage
                .append_da(&da_proposal, VidCommitment::V0(disperse.commit))
                .await
                .unwrap();
        }

        storage.migrate_consensus().await.unwrap();
        let inner = storage.inner.read().await;
        let decided_leaves = fs::read_dir(inner.decided_leaf2_path()).unwrap();
        let decided_leaves_count = decided_leaves
            .filter_map(Result::ok)
            .filter(|e| e.path().is_file())
            .count();
        assert_eq!(
            decided_leaves_count, rows as usize,
            "decided leaves count does not match",
        );

        let da_proposals = fs::read_dir(inner.da2_dir_path()).unwrap();
        let da_proposals_count = da_proposals
            .filter_map(Result::ok)
            .filter(|e| e.path().is_file())
            .count();
        assert_eq!(
            da_proposals_count, rows as usize,
            "da proposals does not match",
        );

        let vids = fs::read_dir(inner.vid2_dir_path()).unwrap();
        let vids_count = vids
            .filter_map(Result::ok)
            .filter(|e| e.path().is_file())
            .count();
        assert_eq!(vids_count, rows as usize, "vid shares count does not match",);

        let qps = fs::read_dir(inner.quorum_proposals2_dir_path()).unwrap();
        let qps_count = qps
            .filter_map(Result::ok)
            .filter(|e| e.path().is_file())
            .count();
        assert_eq!(
            qps_count, rows as usize,
            "quorum proposals count does not match",
        );

        let state_certs = fs::read_dir(inner.state_cert_dir_path()).unwrap();
        let state_cert_count = state_certs
            .filter_map(Result::ok)
            .filter(|e| e.path().is_file())
            .count();
        assert_eq!(
            state_cert_count, rows as usize,
            "light client state update certificate count does not match",
        );

        // Reinitialize the file system persistence using the same path.
        // re run the consensus migration.
        // No changes will occur, as the migration has already been completed.
        let storage = opt.create().await.unwrap();
        storage.migrate_consensus().await.unwrap();

        let inner = storage.inner.read().await;
        let decided_leaves = fs::read_dir(inner.decided_leaf2_path()).unwrap();
        let decided_leaves_count = decided_leaves
            .filter_map(Result::ok)
            .filter(|e| e.path().is_file())
            .count();
        assert_eq!(
            decided_leaves_count, rows as usize,
            "decided leaves count does not match",
        );
    }

    #[tokio::test(flavor = "multi_thread")]
    async fn test_load_quorum_proposals_invalid_extension() {
        setup_test();

        let tmp = Persistence::tmp_storage().await;
        let storage = Persistence::connect(&tmp).await;

        // Generate a couple of valid quorum proposals.
        let leaf = Leaf2::genesis::<MockVersions>(&Default::default(), &NodeState::mock()).await;
        let privkey = PubKey::generated_from_seed_indexed([0; 32], 1).1;
        let signature = PubKey::sign(&privkey, &[]).unwrap();
        let mut quorum_proposal = Proposal {
            data: QuorumProposalWrapper::<SeqTypes> {
                proposal: QuorumProposal2::<SeqTypes> {
                    epoch: None,
                    block_header: leaf.block_header().clone(),
                    view_number: ViewNumber::genesis(),
                    justify_qc: QuorumCertificate2::genesis::<TestVersions>(
                        &Default::default(),
                        &NodeState::mock(),
                    )
                    .await,
                    upgrade_certificate: None,
                    view_change_evidence: None,
                    next_drb_result: None,
                    next_epoch_justify_qc: None,
                    state_cert: None,
                },
            },
            signature,
            _pd: Default::default(),
        };

        // Store quorum proposals.
        let quorum_proposal1 = quorum_proposal.clone();
        storage
            .append_quorum_proposal2(&quorum_proposal1)
            .await
            .unwrap();
        quorum_proposal.data.proposal.view_number = ViewNumber::new(1);
        let quorum_proposal2 = quorum_proposal.clone();
        storage
            .append_quorum_proposal2(&quorum_proposal2)
            .await
            .unwrap();

        // Change one of the file extensions. It can happen that we end up with files with the wrong
        // extension if, for example, the node is killed before cleaning up a swap file.
        fs::rename(
            tmp.path().join("quorum_proposals2/1.txt"),
            tmp.path().join("quorum_proposals2/1.swp"),
        )
        .unwrap();

        // Loading should simply ignore the unrecognized extension.
        assert_eq!(
            storage.load_quorum_proposals().await.unwrap(),
            [(ViewNumber::genesis(), quorum_proposal1)]
                .into_iter()
                .collect::<BTreeMap<_, _>>()
        );
    }

    #[tokio::test(flavor = "multi_thread")]
    async fn test_load_quorum_proposals_malformed_data() {
        setup_test();

        let tmp = Persistence::tmp_storage().await;
        let storage = Persistence::connect(&tmp).await;

        // Generate a valid quorum proposal.
        let leaf: Leaf2 = Leaf::genesis::<MockVersions>(&Default::default(), &NodeState::mock())
            .await
            .into();
        let privkey = PubKey::generated_from_seed_indexed([0; 32], 1).1;
        let signature = PubKey::sign(&privkey, &[]).unwrap();
        let quorum_proposal = Proposal {
            data: QuorumProposalWrapper::<SeqTypes> {
                proposal: QuorumProposal2::<SeqTypes> {
                    epoch: None,
                    block_header: leaf.block_header().clone(),
                    view_number: ViewNumber::new(1),
                    justify_qc: QuorumCertificate2::genesis::<TestVersions>(
                        &Default::default(),
                        &NodeState::mock(),
                    )
                    .await,
                    upgrade_certificate: None,
                    view_change_evidence: None,
                    next_drb_result: None,
                    next_epoch_justify_qc: None,
                    state_cert: None,
                },
            },
            signature,
            _pd: Default::default(),
        };

        // First store an invalid quorum proposal.
        fs::create_dir_all(tmp.path().join("quorum_proposals2")).unwrap();
        fs::write(
            tmp.path().join("quorum_proposals2/0.txt"),
            "invalid data".as_bytes(),
        )
        .unwrap();

        // Store valid quorum proposal.
        storage
            .append_quorum_proposal2(&quorum_proposal)
            .await
            .unwrap();

        // Loading should ignore the invalid data and return the valid proposal.
        assert_eq!(
            storage.load_quorum_proposals().await.unwrap(),
            [(ViewNumber::new(1), quorum_proposal)]
                .into_iter()
                .collect::<BTreeMap<_, _>>()
        );
    }

    #[tokio::test(flavor = "multi_thread")]
    async fn test_membership_persistence() -> anyhow::Result<()> {
        setup_test();

        let tmp = Persistence::tmp_storage().await;
        let mut opt = Persistence::options(&tmp);

        let storage = opt.create().await.unwrap();

        let validator = Validator::mock();
        let mut st = IndexMap::new();
        st.insert(validator.account, validator);
        storage
            .store_stake(EpochNumber::new(10), st.clone())
            .await?;

        let table = storage.load_stake(EpochNumber::new(10)).await?.unwrap();
        assert_eq!(st, table);

        let val2 = Validator::mock();
        let mut st2 = IndexMap::new();
        st2.insert(val2.account, val2);
        storage
            .store_stake(EpochNumber::new(11), st2.clone())
            .await?;

        let tables = storage.load_latest_stake(4).await?.unwrap();
        let mut iter = tables.iter();
        assert_eq!(Some(&(EpochNumber::new(10), st)), iter.next());
        assert_eq!(Some(&(EpochNumber::new(11), st2)), iter.next());
        assert_eq!(None, iter.next());

        Ok(())
    }
}<|MERGE_RESOLUTION|>--- conflicted
+++ resolved
@@ -101,15 +101,10 @@
 
         let migration_path = path.join("migration");
         let migrated = if migration_path.is_file() {
-<<<<<<< HEAD
-            let bytes = fs::read(&migration_path)
-                .context(format!("unable to read migration from {}", path.display()))?;
-=======
             let bytes = fs::read(&migration_path).context(format!(
                 "unable to read migration from {}",
                 migration_path.display()
             ))?;
->>>>>>> 94be54af
             bincode::deserialize(&bytes).context("malformed migration file")?
         } else {
             HashSet::new()
