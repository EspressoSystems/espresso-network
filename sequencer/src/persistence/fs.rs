--- conflicted
+++ resolved
@@ -14,10 +14,7 @@
 use espresso_types::{
     traits::MembershipPersistence,
     v0::traits::{EventConsumer, PersistenceOptions, SequencerPersistence},
-<<<<<<< HEAD
-=======
     v0_3::{IndexedStake, StakeTables},
->>>>>>> 8583aee8
     Leaf, Leaf2, NetworkConfig, Payload, SeqTypes,
 };
 use hotshot::InitializerEpochInfo;
@@ -839,46 +836,6 @@
         ))
     }
 
-<<<<<<< HEAD
-    // async fn load_stake(&self, epoch: EpochNumber) -> anyhow::Result<Option<StakeTables>> {
-    //     let inner = self.inner.read().await;
-    //     let path = &inner.stake_table_dir_path();
-    //     if !path.is_file() {
-    //         return Ok(None);
-    //     }
-
-    //     let file_path = path.join(epoch.to_string()).with_extension("txt");
-    //     let bytes = fs::read(&file_path).context("read")?;
-    //     Ok(Some(
-    //         bincode::deserialize(&bytes).context("deserialize combined stake table")?,
-    //     ))
-    // }
-
-    // async fn store_stake(&self, epoch: EpochNumber, stake: StakeTables) -> anyhow::Result<()> {
-    //     let mut inner = self.inner.write().await;
-    //     let dir_path = &inner.stake_table_dir_path();
-
-    //     fs::create_dir_all(dir_path.clone()).context("failed to create proposals dir")?;
-
-    //     let file_path = dir_path.join(epoch.to_string()).with_extension("txt");
-
-    //     inner.replace(
-    //         &file_path,
-    //         |_| {
-    //             // Always overwrite the previous file.
-    //             Ok(true)
-    //         },
-    //         |mut file| {
-    //             let bytes =
-    //                 bincode::serialize(&stake).context("serializing combined stake table")?;
-    //             file.write_all(&bytes)?;
-    //             Ok(())
-    //         },
-    //     )
-    // }
-
-=======
->>>>>>> 8583aee8
     async fn store_upgrade_certificate(
         &self,
         decided_upgrade_certificate: Option<UpgradeCertificate<SeqTypes>>,
