--- conflicted
+++ resolved
@@ -1,9 +1,5 @@
 use anyhow::{anyhow, Context};
-<<<<<<< HEAD
-use async_std::sync::Arc;
-=======
 use async_std::sync::{Arc, RwLock};
->>>>>>> 0e9e62ba
 use async_trait::async_trait;
 use clap::Parser;
 use espresso_types::{
@@ -169,41 +165,11 @@
 
         Ok(())
     }
-}
-
-#[async_trait]
-impl SequencerPersistence for Persistence {
-    async fn load_config(&self) -> anyhow::Result<Option<NetworkConfig>> {
-        let inner = self.inner.read().await;
-        let path = inner.config_path();
-        if !path.is_file() {
-            tracing::info!("config not found at {}", path.display());
-            return Ok(None);
-        }
-        tracing::info!("loading config from {}", path.display());
-
-        let bytes =
-            fs::read(&path).context(format!("unable to read config from {}", path.display()))?;
-        let json = serde_json::from_slice(&bytes).context("config file is not valid JSON")?;
-        let json = migrate_network_config(json).context("migration of network config failed")?;
-        let config = serde_json::from_value(json).context("malformed config file")?;
-        Ok(Some(config))
-    }
-
-    async fn save_config(&self, cfg: &NetworkConfig) -> anyhow::Result<()> {
-        let inner = self.inner.write().await;
-        let path = inner.config_path();
-        tracing::info!("saving config to {}", path.display());
-        Ok(cfg.to_file(path.display().to_string())?)
-    }
-
-<<<<<<< HEAD
-=======
-    async fn collect_garbage(&self, view: ViewNumber) -> anyhow::Result<()> {
-        let inner = self.inner.write().await;
+
+    fn collect_garbage(&mut self, view: ViewNumber) -> anyhow::Result<()> {
         let view_number = view.u64();
 
-        let delete_files = |dir_path: PathBuf| -> anyhow::Result<()> {
+        let delete_files = |view_number: u64, dir_path: PathBuf| -> anyhow::Result<()> {
             if !dir_path.is_dir() {
                 return Ok(());
             }
@@ -224,136 +190,143 @@
             Ok(())
         };
 
-        delete_files(inner.da_dir_path())?;
-        delete_files(inner.vid_dir_path())?;
-        delete_files(inner.quorum_proposals_dir_path())
-    }
-
->>>>>>> 0e9e62ba
-    async fn load_latest_acted_view(&self) -> anyhow::Result<Option<ViewNumber>> {
-        let inner = self.inner.read().await;
-        let path = inner.voted_view_path();
-        if !path.is_file() {
+        delete_files(view_number, self.da_dir_path())?;
+        delete_files(view_number, self.vid_dir_path())?;
+        delete_files(view_number, self.quorum_proposals_dir_path())?;
+
+        // Save the most recent leaf as it will be our anchor point if the node restarts.
+        if view_number > 0 {
+            delete_files(view_number - 1, self.decided_leaf_path())?;
+        }
+
+        Ok(())
+    }
+
+    fn decide_event(&self, view: ViewNumber) -> anyhow::Result<Event<SeqTypes>> {
+        // Construct a chain of all decided leaves up to `view` which have not yet been garbage
+        // collected.
+        let mut leaves = BTreeMap::new();
+        let mut high_qc: Option<QuorumCertificate<SeqTypes>> = None;
+
+        for entry in fs::read_dir(self.decided_leaf_path())? {
+            let entry = entry?;
+            let path = entry.path();
+
+            let Some(file) = path.file_stem().and_then(|n| n.to_str()) else {
+                continue;
+            };
+            let Ok(v) = file.parse::<u64>() else {
+                continue;
+            };
+            if v > view.u64() {
+                continue;
+            }
+
+            let bytes =
+                fs::read(&path).context(format!("reading decided leaf {}", path.display()))?;
+            let (mut leaf, qc) =
+                bincode::deserialize::<(Leaf, QuorumCertificate<SeqTypes>)>(&bytes)
+                    .context(format!("parsing decided leaf {}", path.display()))?;
+
+            // Include the VID share if available.
+            let vid_share = self
+                .load_vid_share(ViewNumber::new(v))?
+                .map(|proposal| proposal.data);
+            if vid_share.is_none() {
+                tracing::debug!(view = v, "VID share not available at decide");
+            }
+
+            // Fill in the full block payload using the DA proposals we had persisted.
+            if let Some(proposal) = self.load_da_proposal(ViewNumber::new(v))? {
+                let payload = Payload::from_bytes(
+                    &proposal.data.encoded_transactions,
+                    &proposal.data.metadata,
+                );
+                leaf.fill_block_payload_unchecked(payload);
+            } else {
+                tracing::debug!(view = v, "DA proposal not available at decide");
+            }
+
+            let info = LeafInfo {
+                leaf,
+                vid_share,
+
+                // Note: the following fields are not used in Decide event processing, and should be
+                // removed. For now, we just default them.
+                state: Default::default(),
+                delta: Default::default(),
+            };
+
+            leaves.insert(v, info);
+            if let Some(high_qc) = &mut high_qc {
+                if v > high_qc.view_number.u64() {
+                    *high_qc = qc;
+                }
+            } else {
+                high_qc = Some(qc);
+            }
+        }
+
+        // The invariant is that the oldest existing leaf in the `anchor_leaf` table -- if there is
+        // one -- was always included in the _previous_ decide event...but not removed from the
+        // database, because we always persist the most recent anchor leaf.
+        if let Some((oldest_view, _)) = leaves.first_key_value() {
+            // The only exception is when the oldest leaf is the genesis leaf; then there was no
+            // previous decide event.
+            if *oldest_view > 0 {
+                leaves.pop_first();
+            }
+        }
+
+        let high_qc = high_qc.context("no new leaves at decide event")?;
+        Ok(Event {
+            view_number: view,
+            event: EventType::Decide {
+                qc: Arc::new(high_qc),
+                block_size: None,
+                leaf_chain: Arc::new(leaves.into_values().rev().collect()),
+            },
+        })
+    }
+
+    fn load_da_proposal(
+        &self,
+        view: ViewNumber,
+    ) -> anyhow::Result<Option<Proposal<SeqTypes, DaProposal<SeqTypes>>>> {
+        let dir_path = self.da_dir_path();
+
+        let file_path = dir_path.join(view.u64().to_string()).with_extension("txt");
+
+        if !file_path.exists() {
             return Ok(None);
         }
-        let bytes = fs::read(inner.voted_view_path())?
-            .try_into()
-            .map_err(|bytes| anyhow!("malformed voted view file: {bytes:?}"))?;
-        Ok(Some(ViewNumber::new(u64::from_le_bytes(bytes))))
-    }
-
-<<<<<<< HEAD
-    async fn append_decided_leaves(
-        &mut self,
+
+        let da_bytes = fs::read(file_path)?;
+
+        let da_proposal: Proposal<SeqTypes, DaProposal<SeqTypes>> =
+            bincode::deserialize(&da_bytes)?;
+        Ok(Some(da_proposal))
+    }
+
+    fn load_vid_share(
+        &self,
         view: ViewNumber,
-        leaf_chain: impl IntoIterator<Item = (&LeafInfo<SeqTypes>, QuorumCertificate<SeqTypes>)> + Send,
-        consumer: &impl EventConsumer,
-    ) -> anyhow::Result<()> {
-        let path = self.decided_leaf_path();
-
-        // Ensure the anchor leaf directory exists.
-        fs::create_dir_all(&path).context("creating anchor leaf directory")?;
-
-        // Earlier versions stored only a single decided leaf in a regular file. If our storage is
-        // still on this version, migrate to a directory structure storing (possibly) many leaves.
-        let legacy_path = self.legacy_anchor_leaf_path();
-        if !path.is_dir() && legacy_path.is_file() {
-            tracing::info!("migrating to multi-leaf storage");
-
-            // Move the existing data into the new directory.
-            let (leaf, qc) = self
-                .load_anchor_leaf()
-                .await?
-                .context("anchor leaf file exists but unable to load contents")?;
-            let view = leaf.view_number().u64();
-            let bytes = bincode::serialize(&(leaf, qc))?;
-            let new_file = path.join(view.to_string()).with_extension("txt");
-            fs::write(new_file, bytes).context(format!("writing anchor leaf file {view}"))?;
-
-            // Now we can remove the old file.
-            fs::remove_file(&legacy_path).context("removing legacy anchor leaf file")?;
-        }
-
-        for (info, qc) in leaf_chain {
-            let view = info.leaf.view_number().u64();
-            let file_path = path.join(view.to_string()).with_extension("txt");
-            self.replace(
-                &file_path,
-                |_| {
-                    // Don't overwrite an existing leaf, but warn about it as this is likely not
-                    // intended behavior from HotShot.
-                    tracing::warn!(view, "duplicate decided leaf");
-                    Ok(false)
-                },
-                |mut file| {
-                    let bytes = bincode::serialize(&(&info.leaf, qc))?;
-                    file.write_all(&bytes)?;
-                    Ok(())
-                },
-            )?;
-        }
-
-        // Event processing failure is not an error, since by this point we have at least managed to
-        // persist the decided leaves successfully, and the event processing will just run again at
-        // the next decide. If there is an error here, we just log it and return early with success
-        // to prevent GC from running before the decided leaves are processed.
-        match self.decide_event(view).await {
-            Ok(event) => {
-                if let Err(err) = consumer.handle_event(&event).await {
-                    tracing::warn!(?view, "event processing failed: {err:#}");
-                    return Ok(());
-=======
-    async fn save_anchor_leaf(
-        &self,
-        leaf: &Leaf,
-        qc: &QuorumCertificate<SeqTypes>,
-    ) -> anyhow::Result<()> {
-        let mut inner = self.inner.write().await;
-        let path = &inner.anchor_leaf_path();
-        inner.replace(
-            path,
-            |mut file| {
-                // Check if we already have a later leaf before writing the new one. The height of
-                // the latest saved leaf is in the first 8 bytes of the file.
-                if file.metadata()?.len() < 8 {
-                    // This shouldn't happen, but if there is an existing file smaller than 8 bytes,
-                    // it is not encoding a valid height, and we want to proceed with the swap.
-                    tracing::warn!("anchor leaf file smaller than 8 bytes will be replaced");
-                    return Ok(true);
-                }
-                let mut height_bytes = [0; 8];
-                file.read_exact(&mut height_bytes).context("read height")?;
-                let height = u64::from_le_bytes(height_bytes);
-                if height >= leaf.height() {
-                    tracing::warn!(
-                        saved_height = height,
-                        new_height = leaf.height(),
-                        "not writing anchor leaf because saved leaf has newer height",
-                    );
-                    return Ok(false);
->>>>>>> 0e9e62ba
-                }
-            }
-            Err(err) => {
-                tracing::warn!(?view, "event creation: {err:#}");
-                return Ok(());
-            }
-        }
-
-        if let Err(err) = self.collect_garbage(view).await {
-            // Similarly, garbage collection is not an error. We have done everything we strictly
-            // needed to do, and GC will run again at the next decide. Log the error but do not
-            // return it.
-            tracing::warn!(?view, "GC failed: {err:#}");
-        }
-
-        Ok(())
-    }
-
-    async fn load_anchor_leaf(
-        &self,
-    ) -> anyhow::Result<Option<(Leaf, QuorumCertificate<SeqTypes>)>> {
-<<<<<<< HEAD
+    ) -> anyhow::Result<Option<Proposal<SeqTypes, VidDisperseShare<SeqTypes>>>> {
+        let dir_path = self.vid_dir_path();
+
+        let file_path = dir_path.join(view.u64().to_string()).with_extension("txt");
+
+        if !file_path.exists() {
+            return Ok(None);
+        }
+
+        let vid_share_bytes = fs::read(file_path)?;
+        let vid_share: Proposal<SeqTypes, VidDisperseShare<SeqTypes>> =
+            bincode::deserialize(&vid_share_bytes)?;
+        Ok(Some(vid_share))
+    }
+
+    fn load_anchor_leaf(&self) -> anyhow::Result<Option<(Leaf, QuorumCertificate<SeqTypes>)>> {
         if self.decided_leaf_path().is_dir() {
             let mut anchor: Option<(Leaf, QuorumCertificate<SeqTypes>)> = None;
 
@@ -377,12 +350,6 @@
             }
 
             return Ok(anchor);
-=======
-        let inner = self.inner.read().await;
-        let path = inner.anchor_leaf_path();
-        if !path.is_file() {
-            return Ok(None);
->>>>>>> 0e9e62ba
         }
 
         if self.legacy_anchor_leaf_path().is_file() {
@@ -401,6 +368,128 @@
 
         Ok(None)
     }
+}
+
+#[async_trait]
+impl SequencerPersistence for Persistence {
+    async fn load_config(&self) -> anyhow::Result<Option<NetworkConfig>> {
+        let inner = self.inner.read().await;
+        let path = inner.config_path();
+        if !path.is_file() {
+            tracing::info!("config not found at {}", path.display());
+            return Ok(None);
+        }
+        tracing::info!("loading config from {}", path.display());
+
+        let bytes =
+            fs::read(&path).context(format!("unable to read config from {}", path.display()))?;
+        let json = serde_json::from_slice(&bytes).context("config file is not valid JSON")?;
+        let json = migrate_network_config(json).context("migration of network config failed")?;
+        let config = serde_json::from_value(json).context("malformed config file")?;
+        Ok(Some(config))
+    }
+
+    async fn save_config(&self, cfg: &NetworkConfig) -> anyhow::Result<()> {
+        let inner = self.inner.write().await;
+        let path = inner.config_path();
+        tracing::info!("saving config to {}", path.display());
+        Ok(cfg.to_file(path.display().to_string())?)
+    }
+
+    async fn load_latest_acted_view(&self) -> anyhow::Result<Option<ViewNumber>> {
+        let inner = self.inner.read().await;
+        let path = inner.voted_view_path();
+        if !path.is_file() {
+            return Ok(None);
+        }
+        let bytes = fs::read(inner.voted_view_path())?
+            .try_into()
+            .map_err(|bytes| anyhow!("malformed voted view file: {bytes:?}"))?;
+        Ok(Some(ViewNumber::new(u64::from_le_bytes(bytes))))
+    }
+
+    async fn append_decided_leaves(
+        &self,
+        view: ViewNumber,
+        leaf_chain: impl IntoIterator<Item = (&LeafInfo<SeqTypes>, QuorumCertificate<SeqTypes>)> + Send,
+        consumer: &impl EventConsumer,
+    ) -> anyhow::Result<()> {
+        let mut inner = self.inner.write().await;
+        let path = inner.decided_leaf_path();
+
+        // Ensure the anchor leaf directory exists.
+        fs::create_dir_all(&path).context("creating anchor leaf directory")?;
+
+        // Earlier versions stored only a single decided leaf in a regular file. If our storage is
+        // still on this version, migrate to a directory structure storing (possibly) many leaves.
+        let legacy_path = inner.legacy_anchor_leaf_path();
+        if !path.is_dir() && legacy_path.is_file() {
+            tracing::info!("migrating to multi-leaf storage");
+
+            // Move the existing data into the new directory.
+            let (leaf, qc) = inner
+                .load_anchor_leaf()?
+                .context("anchor leaf file exists but unable to load contents")?;
+            let view = leaf.view_number().u64();
+            let bytes = bincode::serialize(&(leaf, qc))?;
+            let new_file = path.join(view.to_string()).with_extension("txt");
+            fs::write(new_file, bytes).context(format!("writing anchor leaf file {view}"))?;
+
+            // Now we can remove the old file.
+            fs::remove_file(&legacy_path).context("removing legacy anchor leaf file")?;
+        }
+
+        for (info, qc) in leaf_chain {
+            let view = info.leaf.view_number().u64();
+            let file_path = path.join(view.to_string()).with_extension("txt");
+            inner.replace(
+                &file_path,
+                |_| {
+                    // Don't overwrite an existing leaf, but warn about it as this is likely not
+                    // intended behavior from HotShot.
+                    tracing::warn!(view, "duplicate decided leaf");
+                    Ok(false)
+                },
+                |mut file| {
+                    let bytes = bincode::serialize(&(&info.leaf, qc))?;
+                    file.write_all(&bytes)?;
+                    Ok(())
+                },
+            )?;
+        }
+
+        // Event processing failure is not an error, since by this point we have at least managed to
+        // persist the decided leaves successfully, and the event processing will just run again at
+        // the next decide. If there is an error here, we just log it and return early with success
+        // to prevent GC from running before the decided leaves are processed.
+        match inner.decide_event(view) {
+            Ok(event) => {
+                if let Err(err) = consumer.handle_event(&event).await {
+                    tracing::warn!(?view, "event processing failed: {err:#}");
+                    return Ok(());
+                }
+            }
+            Err(err) => {
+                tracing::warn!(?view, "event creation: {err:#}");
+                return Ok(());
+            }
+        }
+
+        if let Err(err) = inner.collect_garbage(view) {
+            // Similarly, garbage collection is not an error. We have done everything we strictly
+            // needed to do, and GC will run again at the next decide. Log the error but do not
+            // return it.
+            tracing::warn!(?view, "GC failed: {err:#}");
+        }
+
+        Ok(())
+    }
+
+    async fn load_anchor_leaf(
+        &self,
+    ) -> anyhow::Result<Option<(Leaf, QuorumCertificate<SeqTypes>)>> {
+        self.inner.read().await.load_anchor_leaf()
+    }
 
     async fn load_undecided_state(
         &self,
@@ -418,39 +507,14 @@
         &self,
         view: ViewNumber,
     ) -> anyhow::Result<Option<Proposal<SeqTypes, DaProposal<SeqTypes>>>> {
-        let inner = self.inner.read().await;
-        let dir_path = inner.da_dir_path();
-
-        let file_path = dir_path.join(view.u64().to_string()).with_extension("txt");
-
-        if !file_path.exists() {
-            return Ok(None);
-        }
-
-        let da_bytes = fs::read(file_path)?;
-
-        let da_proposal: Proposal<SeqTypes, DaProposal<SeqTypes>> =
-            bincode::deserialize(&da_bytes)?;
-        Ok(Some(da_proposal))
+        self.inner.read().await.load_da_proposal(view)
     }
 
     async fn load_vid_share(
         &self,
         view: ViewNumber,
     ) -> anyhow::Result<Option<Proposal<SeqTypes, VidDisperseShare<SeqTypes>>>> {
-        let inner = self.inner.read().await;
-        let dir_path = inner.vid_dir_path();
-
-        let file_path = dir_path.join(view.u64().to_string()).with_extension("txt");
-
-        if !file_path.exists() {
-            return Ok(None);
-        }
-
-        let vid_share_bytes = fs::read(file_path)?;
-        let vid_share: Proposal<SeqTypes, VidDisperseShare<SeqTypes>> =
-            bincode::deserialize(&vid_share_bytes)?;
-        Ok(Some(vid_share))
+        self.inner.read().await.load_vid_share(view)
     }
 
     async fn append_vid(
@@ -583,21 +647,14 @@
     }
     async fn load_quorum_proposals(
         &self,
-<<<<<<< HEAD
     ) -> anyhow::Result<BTreeMap<ViewNumber, Proposal<SeqTypes, QuorumProposal<SeqTypes>>>> {
+        let inner = self.inner.read().await;
+
         // First, get the proposal directory.
-        let dir_path = self.quorum_proposals_dir_path();
+        let dir_path = inner.quorum_proposals_dir_path();
         if !dir_path.is_dir() {
             return Ok(Default::default());
         }
-=======
-    ) -> anyhow::Result<Option<BTreeMap<ViewNumber, Proposal<SeqTypes, QuorumProposal<SeqTypes>>>>>
-    {
-        let inner = self.inner.read().await;
-
-        // First, get the proposal directory.
-        let dir_path = inner.quorum_proposals_dir_path();
->>>>>>> 0e9e62ba
 
         // Then, we want to get the entries in this directory since they'll be the
         // key/value pairs for our map.
@@ -640,132 +697,6 @@
         }
 
         Ok(map)
-    }
-}
-
-impl Persistence {
-    async fn collect_garbage(&mut self, view: ViewNumber) -> anyhow::Result<()> {
-        let view_number = view.u64();
-
-        let delete_files = |view_number: u64, dir_path: PathBuf| -> anyhow::Result<()> {
-            if !dir_path.is_dir() {
-                return Ok(());
-            }
-
-            for entry in fs::read_dir(dir_path)? {
-                let entry = entry?;
-                let path = entry.path();
-
-                if let Some(file) = path.file_stem().and_then(|n| n.to_str()) {
-                    if let Ok(v) = file.parse::<u64>() {
-                        if v <= view_number {
-                            fs::remove_file(&path)?;
-                        }
-                    }
-                }
-            }
-
-            Ok(())
-        };
-
-        delete_files(view_number, self.da_dir_path())?;
-        delete_files(view_number, self.vid_dir_path())?;
-        delete_files(view_number, self.quorum_proposals_dir_path())?;
-
-        // Save the most recent leaf as it will be our anchor point if the node restarts.
-        if view_number > 0 {
-            delete_files(view_number - 1, self.decided_leaf_path())?;
-        }
-
-        Ok(())
-    }
-
-    async fn decide_event(&self, view: ViewNumber) -> anyhow::Result<Event<SeqTypes>> {
-        // Construct a chain of all decided leaves up to `view` which have not yet been garbage
-        // collected.
-        let mut leaves = BTreeMap::new();
-        let mut high_qc: Option<QuorumCertificate<SeqTypes>> = None;
-
-        for entry in fs::read_dir(self.decided_leaf_path())? {
-            let entry = entry?;
-            let path = entry.path();
-
-            let Some(file) = path.file_stem().and_then(|n| n.to_str()) else {
-                continue;
-            };
-            let Ok(v) = file.parse::<u64>() else {
-                continue;
-            };
-            if v > view.u64() {
-                continue;
-            }
-
-            let bytes =
-                fs::read(&path).context(format!("reading decided leaf {}", path.display()))?;
-            let (mut leaf, qc) =
-                bincode::deserialize::<(Leaf, QuorumCertificate<SeqTypes>)>(&bytes)
-                    .context(format!("parsing decided leaf {}", path.display()))?;
-
-            // Include the VID share if available.
-            let vid_share = self
-                .load_vid_share(ViewNumber::new(v))
-                .await?
-                .map(|proposal| proposal.data);
-            if vid_share.is_none() {
-                tracing::debug!(view = v, "VID share not available at decide");
-            }
-
-            // Fill in the full block payload using the DA proposals we had persisted.
-            if let Some(proposal) = self.load_da_proposal(ViewNumber::new(v)).await? {
-                let payload = Payload::from_bytes(
-                    &proposal.data.encoded_transactions,
-                    &proposal.data.metadata,
-                );
-                leaf.fill_block_payload_unchecked(payload);
-            } else {
-                tracing::debug!(view = v, "DA proposal not available at decide");
-            }
-
-            let info = LeafInfo {
-                leaf,
-                vid_share,
-
-                // Note: the following fields are not used in Decide event processing, and should be
-                // removed. For now, we just default them.
-                state: Default::default(),
-                delta: Default::default(),
-            };
-
-            leaves.insert(v, info);
-            if let Some(high_qc) = &mut high_qc {
-                if v > high_qc.view_number.u64() {
-                    *high_qc = qc;
-                }
-            } else {
-                high_qc = Some(qc);
-            }
-        }
-
-        // The invariant is that the oldest existing leaf in the `anchor_leaf` table -- if there is
-        // one -- was always included in the _previous_ decide event...but not removed from the
-        // database, because we always persist the most recent anchor leaf.
-        if let Some((oldest_view, _)) = leaves.first_key_value() {
-            // The only exception is when the oldest leaf is the genesis leaf; then there was no
-            // previous decide event.
-            if *oldest_view > 0 {
-                leaves.pop_first();
-            }
-        }
-
-        let high_qc = high_qc.context("no new leaves at decide event")?;
-        Ok(Event {
-            view_number: view,
-            event: EventType::Decide {
-                qc: Arc::new(high_qc),
-                block_size: None,
-                leaf_chain: Arc::new(leaves.into_values().rev().collect()),
-            },
-        })
     }
 }
 
