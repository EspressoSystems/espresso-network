use anyhow::{anyhow, Context};
use async_lock::RwLock;
use async_trait::async_trait;
use clap::Parser;
use espresso_types::{
    v0::traits::{EventConsumer, PersistenceOptions, SequencerPersistence},
    Leaf, Leaf2, NetworkConfig, Payload, SeqTypes,
};
use hotshot_types::{
    consensus::CommitmentMap,
    data::{
<<<<<<< HEAD
        DaProposal, DaProposal2, QuorumProposal, QuorumProposalWrapper, VidDisperseShare,
        VidDisperseShare2,
=======
        vid_disperse::ADVZDisperseShare, DaProposal, EpochNumber, QuorumProposal, QuorumProposal2,
        QuorumProposalWrapper,
>>>>>>> 1c74e888
    },
    event::{Event, EventType, HotShotAction, LeafInfo},
    message::{convert_proposal, Proposal},
    simple_certificate::{
        NextEpochQuorumCertificate2, QuorumCertificate, QuorumCertificate2, UpgradeCertificate,
    },
    traits::{
        block_contents::{BlockHeader, BlockPayload},
        node_implementation::ConsensusTime,
    },
    utils::View,
    vid::VidSchemeType,
    vote::HasViewNumber,
};
use jf_vid::VidScheme;
use std::sync::Arc;
use std::{
    collections::{BTreeMap, HashSet},
    fs::{self, File, OpenOptions},
    io::{Read, Seek, SeekFrom, Write},
    ops::RangeInclusive,
    path::{Path, PathBuf},
};

use crate::ViewNumber;

use espresso_types::upgrade_commitment_map;

/// Options for file system backed persistence.
#[derive(Parser, Clone, Debug)]
pub struct Options {
    /// Storage path for persistent data.
    #[clap(long, env = "ESPRESSO_SEQUENCER_STORAGE_PATH")]
    path: PathBuf,

    #[clap(long, env = "ESPRESSO_SEQUENCER_STORE_UNDECIDED_STATE", hide = true)]
    store_undecided_state: bool,

    /// Number of views to retain in consensus storage before data that hasn't been archived is
    /// garbage collected.
    ///
    /// The longer this is, the more certain that all data will eventually be archived, even if
    /// there are temporary problems with archive storage or partially missing data. This can be set
    /// very large, as most data is garbage collected as soon as it is finalized by consensus. This
    /// setting only applies to views which never get decided (ie forks in consensus) and views for
    /// which this node is partially offline. These should be exceptionally rare.
    ///
    /// The default of 130000 views equates to approximately 3 days (259200 seconds) at an average
    /// view time of 2s.
    #[clap(
        long,
        env = "ESPRESSO_SEQUENCER_CONSENSUS_VIEW_RETENTION",
        default_value = "130000"
    )]
    pub(crate) consensus_view_retention: u64,
}

impl Default for Options {
    fn default() -> Self {
        Self::parse_from(std::iter::empty::<String>())
    }
}

impl Options {
    pub fn new(path: PathBuf) -> Self {
        Self {
            path,
            store_undecided_state: false,
            consensus_view_retention: 130000,
        }
    }

    pub(crate) fn path(&self) -> &Path {
        &self.path
    }
}

#[async_trait]
impl PersistenceOptions for Options {
    type Persistence = Persistence;

    fn set_view_retention(&mut self, view_retention: u64) {
        self.consensus_view_retention = view_retention;
    }

    async fn create(&mut self) -> anyhow::Result<Self::Persistence> {
        let path = self.path.clone();
        let store_undecided_state = self.store_undecided_state;
        let view_retention = self.consensus_view_retention;

        let migration_path = path.join("migration");
        let migrated = if migration_path.is_file() {
            let bytes = fs::read(&path)
                .context(format!("unable to read migration from {}", path.display()))?;
            bincode::deserialize(&bytes).context("malformed migration file")?
        } else {
            HashSet::new()
        };

        Ok(Persistence {
            store_undecided_state,
            inner: Arc::new(RwLock::new(Inner {
                path,
                migrated,
                view_retention,
            })),
        })
    }

    async fn reset(self) -> anyhow::Result<()> {
        todo!()
    }
}

/// File system backed persistence.
#[derive(Clone, Debug)]
pub struct Persistence {
    store_undecided_state: bool,

    // We enforce mutual exclusion on access to the data source, as the current file system
    // implementation does not support transaction isolation for concurrent reads and writes. We can
    // improve this in the future by switching to a SQLite-based file system implementation.
    inner: Arc<RwLock<Inner>>,
}

#[derive(Debug)]
struct Inner {
    path: PathBuf,
    view_retention: u64,
    migrated: HashSet<String>,
}

impl Inner {
    fn config_path(&self) -> PathBuf {
        self.path.join("hotshot.cfg")
    }

    fn migration(&self) -> PathBuf {
        self.path.join("migration")
    }

    fn voted_view_path(&self) -> PathBuf {
        self.path.join("highest_voted_view")
    }

    /// Path to a directory containing decided leaves.
    fn decided_leaf_path(&self) -> PathBuf {
        self.path.join("decided_leaves")
    }

    fn decided_leaf2_path(&self) -> PathBuf {
        self.path.join("decided_leaves2")
    }

    /// The path from previous versions where there was only a single file for anchor leaves.
    fn legacy_anchor_leaf_path(&self) -> PathBuf {
        self.path.join("anchor_leaf")
    }

    fn vid_dir_path(&self) -> PathBuf {
        self.path.join("vid")
    }

    fn vid2_dir_path(&self) -> PathBuf {
        self.path.join("vid2")
    }

    fn da_dir_path(&self) -> PathBuf {
        self.path.join("da")
    }

    fn da2_dir_path(&self) -> PathBuf {
        self.path.join("da2")
    }

    fn undecided_state_path(&self) -> PathBuf {
        self.path.join("undecided_state")
    }

    fn undecided2_state_path(&self) -> PathBuf {
        self.path.join("undecided_state2")
    }

    fn quorum_proposals_dir_path(&self) -> PathBuf {
        self.path.join("quorum_proposals")
    }

    fn quorum_proposals2_dir_path(&self) -> PathBuf {
        self.path.join("quorum_proposals2")
    }

    fn upgrade_certificate_dir_path(&self) -> PathBuf {
        self.path.join("upgrade_certificate")
    }

    fn next_epoch_qc(&self) -> PathBuf {
        self.path.join("next_epoch_quorum_certificate")
    }

    fn update_migration(&mut self) -> anyhow::Result<()> {
        let path = self.migration();
        let bytes = bincode::serialize(&self.migrated)?;

        self.replace(
            &path,
            |_| Ok(true),
            |mut file| {
                file.write_all(&bytes)?;
                Ok(())
            },
        )
    }

    /// Overwrite a file if a condition is met.
    ///
    /// The file at `path`, if it exists, is opened in read mode and passed to `pred`. If `pred`
    /// returns `true`, or if there was no existing file, then `write` is called to update the
    /// contents of the file. `write` receives a truncated file open in write mode and sets the
    /// contents of the file.
    ///
    /// The final replacement of the original file is atomic; that is, `path` will be modified only
    /// if the entire update succeeds.
    fn replace(
        &mut self,
        path: &Path,
        pred: impl FnOnce(File) -> anyhow::Result<bool>,
        write: impl FnOnce(File) -> anyhow::Result<()>,
    ) -> anyhow::Result<()> {
        if path.is_file() {
            // If there is an existing file, check if it is suitable to replace. Note that this
            // check is not atomic with respect to the subsequent write at the file system level,
            // but this object is the only one which writes to this file, and we have a mutable
            // reference, so this should be safe.
            if !pred(File::open(path)?)? {
                // If we are not overwriting the file, we are done and consider the whole operation
                // successful.
                return Ok(());
            }
        }

        // Either there is no existing file or we have decided to overwrite the file. Write the new
        // contents into a temporary file so we can update `path` atomically using `rename`.
        let mut swap_path = path.to_owned();
        swap_path.set_extension("swp");
        let swap = OpenOptions::new()
            .write(true)
            .truncate(true)
            .create(true)
            .open(&swap_path)?;
        write(swap)?;

        // Now we can replace the original file.
        fs::rename(swap_path, path)?;

        Ok(())
    }

    fn collect_garbage(
        &mut self,
        view: ViewNumber,
        intervals: &[RangeInclusive<u64>],
    ) -> anyhow::Result<()> {
        let view_number = view.u64();
        let prune_view = view.saturating_sub(self.view_retention);

        let delete_files =
            |intervals: &[RangeInclusive<u64>], keep, dir_path: PathBuf| -> anyhow::Result<()> {
                if !dir_path.is_dir() {
                    return Ok(());
                }

                for entry in fs::read_dir(dir_path)? {
                    let entry = entry?;
                    let path = entry.path();

                    if let Some(file) = path.file_stem().and_then(|n| n.to_str()) {
                        if let Ok(v) = file.parse::<u64>() {
                            // If the view is the anchor view, keep it no matter what.
                            if let Some(keep) = keep {
                                if keep == v {
                                    continue;
                                }
                            }
                            // Otherwise, delete it if it is time to prune this view _or_ if the
                            // given intervals, which we've already successfully processed, contain
                            // the view; in this case we simply don't need it anymore.
                            if v < prune_view || intervals.iter().any(|i| i.contains(&v)) {
                                fs::remove_file(&path)?;
                            }
                        }
                    }
                }

                Ok(())
            };

        delete_files(intervals, None, self.da2_dir_path())?;
        delete_files(intervals, None, self.vid2_dir_path())?;
        delete_files(intervals, None, self.quorum_proposals2_dir_path())?;

        // Save the most recent leaf as it will be our anchor point if the node restarts.
        delete_files(intervals, Some(view_number), self.decided_leaf2_path())?;

        Ok(())
    }

    /// Generate events based on persisted decided leaves.
    ///
    /// Returns a list of closed intervals of views which can be safely deleted, as all leaves
    /// within these view ranges have been processed by the event consumer.
    async fn generate_decide_events(
        &self,
        view: ViewNumber,
        consumer: &impl EventConsumer,
    ) -> anyhow::Result<Vec<RangeInclusive<u64>>> {
        // Generate a decide event for each leaf, to be processed by the event consumer. We make a
        // separate event for each leaf because it is possible we have non-consecutive leaves in our
        // storage, which would not be valid as a single decide with a single leaf chain.
        let mut leaves = BTreeMap::new();
        for entry in fs::read_dir(self.decided_leaf2_path())? {
            let entry = entry?;
            let path = entry.path();

            let Some(file) = path.file_stem().and_then(|n| n.to_str()) else {
                continue;
            };
            let Ok(v) = file.parse::<u64>() else {
                continue;
            };
            if v > view.u64() {
                continue;
            }

            let bytes =
                fs::read(&path).context(format!("reading decided leaf {}", path.display()))?;
            let (mut leaf, qc) =
                bincode::deserialize::<(Leaf2, QuorumCertificate2<SeqTypes>)>(&bytes)
                    .context(format!("parsing decided leaf {}", path.display()))?;

            // Include the VID share if available.
            let vid_share = self
                .load_vid_share(ViewNumber::new(v))?
                .map(|proposal| proposal.data);
            if vid_share.is_none() {
                tracing::debug!(view = v, "VID share not available at decide");
            }

            // Fill in the full block payload using the DA proposals we had persisted.
            if let Some(proposal) = self.load_da_proposal(ViewNumber::new(v))? {
                let payload = Payload::from_bytes(
                    &proposal.data.encoded_transactions,
                    &proposal.data.metadata,
                );
                leaf.fill_block_payload_unchecked(payload);
            } else {
                tracing::debug!(view = v, "DA proposal not available at decide");
            }

            let info = LeafInfo {
                leaf,
                vid_share: vid_share.map(Into::into),

                // Note: the following fields are not used in Decide event processing, and should be
                // removed. For now, we just default them.
                state: Default::default(),
                delta: Default::default(),
            };

            leaves.insert(v, (info, qc));
        }

        // The invariant is that the oldest existing leaf in the `anchor_leaf` table -- if there is
        // one -- was always included in the _previous_ decide event...but not removed from the
        // database, because we always persist the most recent anchor leaf.
        if let Some((oldest_view, _)) = leaves.first_key_value() {
            // The only exception is when the oldest leaf is the genesis leaf; then there was no
            // previous decide event.
            if *oldest_view > 0 {
                leaves.pop_first();
            }
        }

        let mut intervals = vec![];
        let mut current_interval = None;
        for (view, (leaf, qc)) in leaves {
            let height = leaf.leaf.block_header().block_number();
            consumer
                .handle_event(&Event {
                    view_number: ViewNumber::new(view),
                    event: EventType::Decide {
                        qc: Arc::new(qc),
                        leaf_chain: Arc::new(vec![leaf]),
                        block_size: None,
                    },
                })
                .await?;
            if let Some((start, end, current_height)) = current_interval.as_mut() {
                if height == *current_height + 1 {
                    // If we have a chain of consecutive leaves, extend the current interval of
                    // views which are safe to delete.
                    *current_height += 1;
                    *end = view;
                } else {
                    // Otherwise, end the current interval and start a new one.
                    intervals.push(*start..=*end);
                    current_interval = Some((view, view, height));
                }
            } else {
                // Start a new interval.
                current_interval = Some((view, view, height));
            }
        }
        if let Some((start, end, _)) = current_interval {
            intervals.push(start..=end);
        }

        Ok(intervals)
    }

    fn load_da_proposal(
        &self,
        view: ViewNumber,
    ) -> anyhow::Result<Option<Proposal<SeqTypes, DaProposal2<SeqTypes>>>> {
        let dir_path = self.da2_dir_path();

        let file_path = dir_path.join(view.u64().to_string()).with_extension("txt");

        if !file_path.exists() {
            return Ok(None);
        }

        let da_bytes = fs::read(file_path)?;

        let da_proposal: Proposal<SeqTypes, DaProposal2<SeqTypes>> =
            bincode::deserialize(&da_bytes)?;
        Ok(Some(da_proposal))
    }

    fn load_vid_share(
        &self,
        view: ViewNumber,
<<<<<<< HEAD
    ) -> anyhow::Result<Option<Proposal<SeqTypes, VidDisperseShare2<SeqTypes>>>> {
        let dir_path = self.vid2_dir_path();
=======
    ) -> anyhow::Result<Option<Proposal<SeqTypes, ADVZDisperseShare<SeqTypes>>>> {
        let dir_path = self.vid_dir_path();
>>>>>>> 1c74e888

        let file_path = dir_path.join(view.u64().to_string()).with_extension("txt");

        if !file_path.exists() {
            return Ok(None);
        }

        let vid_share_bytes = fs::read(file_path)?;
<<<<<<< HEAD
        let vid_share: Proposal<SeqTypes, VidDisperseShare2<SeqTypes>> =
=======
        let vid_share: Proposal<SeqTypes, ADVZDisperseShare<SeqTypes>> =
>>>>>>> 1c74e888
            bincode::deserialize(&vid_share_bytes)?;
        Ok(Some(vid_share))
    }

    fn load_anchor_leaf(&self) -> anyhow::Result<Option<(Leaf2, QuorumCertificate2<SeqTypes>)>> {
        if self.decided_leaf2_path().is_dir() {
            let mut anchor: Option<(Leaf2, QuorumCertificate2<SeqTypes>)> = None;

            // Return the latest decided leaf.
            for entry in fs::read_dir(self.decided_leaf2_path())
                .context("opening decided leaf2 directory")?
            {
                let file = entry.context("reading decided leaf directory")?.path();
                let bytes =
                    fs::read(&file).context(format!("reading decided leaf {}", file.display()))?;
                let (leaf2, qc2) =
                    bincode::deserialize::<(Leaf2, QuorumCertificate2<SeqTypes>)>(&bytes)
                        .context(format!("parsing decided leaf {}", file.display()))?;
                if let Some((anchor_leaf, _)) = &anchor {
                    if leaf2.view_number() > anchor_leaf.view_number() {
                        anchor = Some((leaf2, qc2));
                    }
                } else {
                    anchor = Some((leaf2, qc2));
                }
            }

            return Ok(anchor);
        }

        if self.legacy_anchor_leaf_path().is_file() {
            // We may have an old version of storage, where there is just a single file for the
            // anchor leaf. Read it and return the contents.
            let mut file = File::open(self.legacy_anchor_leaf_path())?;

            // The first 8 bytes just contain the height of the leaf. We can skip this.
            file.seek(SeekFrom::Start(8)).context("seek")?;
            let bytes = file
                .bytes()
                .collect::<Result<Vec<_>, _>>()
                .context("read")?;
            return Ok(Some(bincode::deserialize(&bytes).context("deserialize")?));
        }

        Ok(None)
    }
}

#[async_trait]
impl SequencerPersistence for Persistence {
    async fn load_config(&self) -> anyhow::Result<Option<NetworkConfig>> {
        let inner = self.inner.read().await;
        let path = inner.config_path();
        if !path.is_file() {
            tracing::info!("config not found at {}", path.display());
            return Ok(None);
        }
        tracing::info!("loading config from {}", path.display());

        let bytes =
            fs::read(&path).context(format!("unable to read config from {}", path.display()))?;
        let json = serde_json::from_slice(&bytes).context("config file is not valid JSON")?;
        let json = migrate_network_config(json).context("migration of network config failed")?;
        let config = serde_json::from_value(json).context("malformed config file")?;
        Ok(Some(config))
    }

    async fn save_config(&self, cfg: &NetworkConfig) -> anyhow::Result<()> {
        let inner = self.inner.write().await;
        let path = inner.config_path();
        tracing::info!("saving config to {}", path.display());
        Ok(cfg.to_file(path.display().to_string())?)
    }

    async fn load_latest_acted_view(&self) -> anyhow::Result<Option<ViewNumber>> {
        let inner = self.inner.read().await;
        let path = inner.voted_view_path();
        if !path.is_file() {
            return Ok(None);
        }
        let bytes = fs::read(inner.voted_view_path())?
            .try_into()
            .map_err(|bytes| anyhow!("malformed voted view file: {bytes:?}"))?;
        Ok(Some(ViewNumber::new(u64::from_le_bytes(bytes))))
    }

    async fn append_decided_leaves(
        &self,
        view: ViewNumber,
        leaf_chain: impl IntoIterator<Item = (&LeafInfo<SeqTypes>, QuorumCertificate2<SeqTypes>)> + Send,
        consumer: &impl EventConsumer,
    ) -> anyhow::Result<()> {
        let mut inner = self.inner.write().await;
        let path = inner.decided_leaf2_path();

        // Ensure the anchor leaf directory exists.
        fs::create_dir_all(&path).context("creating anchor leaf directory")?;

        // Earlier versions stored only a single decided leaf in a regular file. If our storage is
        // still on this version, migrate to a directory structure storing (possibly) many leaves.
        let legacy_path = inner.legacy_anchor_leaf_path();
        if !path.is_dir() && legacy_path.is_file() {
            tracing::info!("migrating to multi-leaf storage");

            // Move the existing data into the new directory.
            let (leaf, qc) = inner
                .load_anchor_leaf()?
                .context("anchor leaf file exists but unable to load contents")?;
            let view = leaf.view_number().u64();
            let bytes = bincode::serialize(&(leaf, qc))?;
            let new_file = path.join(view.to_string()).with_extension("txt");
            fs::write(new_file, bytes).context(format!("writing anchor leaf file {view}"))?;

            // Now we can remove the old file.
            fs::remove_file(&legacy_path).context("removing legacy anchor leaf file")?;
        }

        for (info, qc2) in leaf_chain {
            let view = info.leaf.view_number().u64();
            let file_path = path.join(view.to_string()).with_extension("txt");
            inner.replace(
                &file_path,
                |_| {
                    // Don't overwrite an existing leaf, but warn about it as this is likely not
                    // intended behavior from HotShot.
                    tracing::warn!(view, "duplicate decided leaf");
                    Ok(false)
                },
                |mut file| {
                    let bytes = bincode::serialize(&(&info.leaf.clone(), qc2))?;
                    file.write_all(&bytes)?;
                    Ok(())
                },
            )?;
        }

        match inner.generate_decide_events(view, consumer).await {
            Err(err) => {
                // Event processing failure is not an error, since by this point we have at least
                // managed to persist the decided leaves successfully, and the event processing will
                // just run again at the next decide.
                tracing::warn!(?view, "event processing failed: {err:#}");
            }
            Ok(intervals) => {
                if let Err(err) = inner.collect_garbage(view, &intervals) {
                    // Similarly, garbage collection is not an error. We have done everything we
                    // strictly needed to do, and GC will run again at the next decide. Log the
                    // error but do not return it.
                    tracing::warn!(?view, "GC failed: {err:#}");
                }
            }
        }

        Ok(())
    }

    async fn load_anchor_leaf(
        &self,
    ) -> anyhow::Result<Option<(Leaf2, QuorumCertificate2<SeqTypes>)>> {
        self.inner.read().await.load_anchor_leaf()
    }

    async fn load_undecided_state(
        &self,
    ) -> anyhow::Result<Option<(CommitmentMap<Leaf2>, BTreeMap<ViewNumber, View<SeqTypes>>)>> {
        let inner = self.inner.read().await;
        let path = inner.undecided2_state_path();
        if !path.is_file() {
            return Ok(None);
        }
        let bytes = fs::read(&path).context("read")?;
        let value: (CommitmentMap<Leaf2>, _) =
            bincode::deserialize(&bytes).context("deserialize")?;
        Ok(Some((value.0, value.1)))
    }

    async fn load_da_proposal(
        &self,
        view: ViewNumber,
    ) -> anyhow::Result<Option<Proposal<SeqTypes, DaProposal2<SeqTypes>>>> {
        self.inner.read().await.load_da_proposal(view)
    }

    async fn load_vid_share(
        &self,
        view: ViewNumber,
<<<<<<< HEAD
    ) -> anyhow::Result<Option<Proposal<SeqTypes, VidDisperseShare2<SeqTypes>>>> {
=======
    ) -> anyhow::Result<Option<Proposal<SeqTypes, ADVZDisperseShare<SeqTypes>>>> {
>>>>>>> 1c74e888
        self.inner.read().await.load_vid_share(view)
    }

    async fn append_vid(
        &self,
        proposal: &Proposal<SeqTypes, ADVZDisperseShare<SeqTypes>>,
    ) -> anyhow::Result<()> {
        let mut inner = self.inner.write().await;
        let view_number = proposal.data.view_number().u64();
        let dir_path = inner.vid_dir_path();

        fs::create_dir_all(dir_path.clone()).context("failed to create vid dir")?;

        let file_path = dir_path.join(view_number.to_string()).with_extension("txt");
        inner.replace(
            &file_path,
            |_| {
                // Don't overwrite an existing share, but warn about it as this is likely not intended
                // behavior from HotShot.
                tracing::warn!(view_number, "duplicate VID share");
                Ok(false)
            },
            |mut file| {
                let proposal_bytes = bincode::serialize(&proposal).context("serialize proposal")?;
                file.write_all(&proposal_bytes)?;
                Ok(())
            },
        )
    }
    async fn append_da(
        &self,
        proposal: &Proposal<SeqTypes, DaProposal<SeqTypes>>,
        _vid_commit: <VidSchemeType as VidScheme>::Commit,
    ) -> anyhow::Result<()> {
        let mut inner = self.inner.write().await;
        let view_number = proposal.data.view_number().u64();
        let dir_path = inner.da_dir_path();

        fs::create_dir_all(dir_path.clone()).context("failed to create da dir")?;

        let file_path = dir_path.join(view_number.to_string()).with_extension("txt");
        inner.replace(
            &file_path,
            |_| {
                // Don't overwrite an existing proposal, but warn about it as this is likely not
                // intended behavior from HotShot.
                tracing::warn!(view_number, "duplicate DA proposal");
                Ok(false)
            },
            |mut file| {
                let proposal_bytes = bincode::serialize(&proposal).context("serialize proposal")?;
                file.write_all(&proposal_bytes)?;
                Ok(())
            },
        )
    }
    async fn record_action(
        &self,
        view: ViewNumber,
        _epoch: Option<EpochNumber>,
        action: HotShotAction,
    ) -> anyhow::Result<()> {
        // Todo Remove this after https://github.com/EspressoSystems/espresso-sequencer/issues/1931
        if !matches!(action, HotShotAction::Propose | HotShotAction::Vote) {
            return Ok(());
        }
        let mut inner = self.inner.write().await;
        let path = &inner.voted_view_path();
        inner.replace(
            path,
            |mut file| {
                let mut bytes = vec![];
                file.read_to_end(&mut bytes)?;
                let bytes = bytes
                    .try_into()
                    .map_err(|bytes| anyhow!("malformed voted view file: {bytes:?}"))?;
                let saved_view = ViewNumber::new(u64::from_le_bytes(bytes));

                // Overwrite the file if the saved view is older than the new view.
                Ok(saved_view < view)
            },
            |mut file| {
                file.write_all(&view.u64().to_le_bytes())?;
                Ok(())
            },
        )
    }
    async fn update_undecided_state2(
        &self,
        leaves: CommitmentMap<Leaf2>,
        state: BTreeMap<ViewNumber, View<SeqTypes>>,
    ) -> anyhow::Result<()> {
        if !self.store_undecided_state {
            return Ok(());
        }

        let mut inner = self.inner.write().await;
        let path = &inner.undecided2_state_path();
        inner.replace(
            path,
            |_| {
                // Always overwrite the previous file.
                Ok(true)
            },
            |mut file| {
                let bytes =
                    bincode::serialize(&(leaves, state)).context("serializing undecided state")?;
                file.write_all(&bytes)?;
                Ok(())
            },
        )
    }
    async fn append_quorum_proposal2(
        &self,
        proposal: &Proposal<SeqTypes, QuorumProposalWrapper<SeqTypes>>,
    ) -> anyhow::Result<()> {
        let mut inner = self.inner.write().await;
        let view_number = proposal.data.view_number().u64();
        let dir_path = inner.quorum_proposals2_dir_path();

        fs::create_dir_all(dir_path.clone()).context("failed to create proposals dir")?;

        let file_path = dir_path.join(view_number.to_string()).with_extension("txt");
        inner.replace(
            &file_path,
            |_| {
                // Always overwrite the previous file
                Ok(true)
            },
            |mut file| {
                let proposal_bytes = bincode::serialize(&proposal).context("serialize proposal")?;

                file.write_all(&proposal_bytes)?;
                Ok(())
            },
        )
    }
    async fn load_quorum_proposals(
        &self,
    ) -> anyhow::Result<BTreeMap<ViewNumber, Proposal<SeqTypes, QuorumProposalWrapper<SeqTypes>>>>
    {
        let inner = self.inner.read().await;

        // First, get the proposal directory.
        let dir_path = inner.quorum_proposals2_dir_path();
        if !dir_path.is_dir() {
            return Ok(Default::default());
        }

        // Then, we want to get the entries in this directory since they'll be the
        // key/value pairs for our map.
        let files = fs::read_dir(dir_path.clone())?.filter_map(|entry| {
            let entry = entry.ok()?;
            if entry.file_type().ok()?.is_file() && entry.path().extension()? == "txt" {
                Some(entry.path())
            } else {
                None
            }
        });

        let mut map = BTreeMap::new();
        for file in files {
            // Parse each file into a proposal if possible. We ignore files we don't recognize or
            // can't parse, as sometimes we can end up with random extra files (e.g. swap files) in
            // the directory.
            //
            // Get the stem to remove the ".txt" from the end.
            let Some(file_name) = file.file_stem() else {
                continue;
            };

            // Parse the filename (which corresponds to the view)
            let file_name = file_name.to_string_lossy();
            let Ok(view_number) = file_name.parse::<u64>() else {
                tracing::info!(
                    %file_name,
                    "ignoring extraneous file in quorum proposals directory"
                );
                continue;
            };

            // Now, we'll try and load the proposal associated with this function. In this case we
            // do propagate errors: errors from the file system are more likely to be some transient
            // issue (e.g. failure to connect to a network-mounted file system) than an issue with
            // the file itself (like a swap file being left over in the directory). Thus, this file
            // likely does have good data even if we can't read it, so we do want to propagate the
            // error and eventually retry.
            let proposal_bytes = fs::read(file)?;

            // Then, deserialize.
            let proposal = match bincode::deserialize(&proposal_bytes) {
                Ok(proposal) => proposal,
                Err(err) => {
                    // At this point, if the file contents are invalid, it is most likely an
                    // error rather than a miscellaneous file somehow ending up in the
                    // directory. However, we continue on, because it is better to collect as
                    // many proposals as we can rather than letting one bad proposal cause the
                    // entire operation to fail, and it is still possible that this was just
                    // some unintended file whose name happened to match the naming convention.
                    tracing::warn!(
                        view_number,
                        "ignoring malformed quorum proposal file: {err:#}"
                    );
                    continue;
                }
            };

            // Push to the map and we're done.
            map.insert(ViewNumber::new(view_number), proposal);
        }

        Ok(map)
    }

    async fn load_quorum_proposal(
        &self,
        view: ViewNumber,
    ) -> anyhow::Result<Proposal<SeqTypes, QuorumProposalWrapper<SeqTypes>>> {
        let inner = self.inner.read().await;
        let dir_path = inner.quorum_proposals2_dir_path();
        let file_path = dir_path.join(view.to_string()).with_extension("txt");
        let bytes = fs::read(file_path)?;
        let proposal = bincode::deserialize(&bytes)?;

        Ok(proposal)
    }

    async fn load_upgrade_certificate(
        &self,
    ) -> anyhow::Result<Option<UpgradeCertificate<SeqTypes>>> {
        let inner = self.inner.read().await;
        let path = inner.upgrade_certificate_dir_path();
        if !path.is_file() {
            return Ok(None);
        }
        let bytes = fs::read(&path).context("read")?;
        Ok(Some(
            bincode::deserialize(&bytes).context("deserialize upgrade certificate")?,
        ))
    }

    async fn store_upgrade_certificate(
        &self,
        decided_upgrade_certificate: Option<UpgradeCertificate<SeqTypes>>,
    ) -> anyhow::Result<()> {
        let mut inner = self.inner.write().await;
        let path = &inner.upgrade_certificate_dir_path();
        let certificate = match decided_upgrade_certificate {
            Some(cert) => cert,
            None => return Ok(()),
        };
        inner.replace(
            path,
            |_| {
                // Always overwrite the previous file.
                Ok(true)
            },
            |mut file| {
                let bytes =
                    bincode::serialize(&certificate).context("serializing upgrade certificate")?;
                file.write_all(&bytes)?;
                Ok(())
            },
        )
    }

    async fn store_next_epoch_quorum_certificate(
        &self,
        high_qc: NextEpochQuorumCertificate2<SeqTypes>,
    ) -> anyhow::Result<()> {
        let mut inner = self.inner.write().await;
        let path = &inner.next_epoch_qc();

        inner.replace(
            path,
            |_| {
                // Always overwrite the previous file.
                Ok(true)
            },
            |mut file| {
                let bytes = bincode::serialize(&high_qc).context("serializing next epoch qc")?;
                file.write_all(&bytes)?;
                Ok(())
            },
        )
    }

    async fn load_next_epoch_quorum_certificate(
        &self,
    ) -> anyhow::Result<Option<NextEpochQuorumCertificate2<SeqTypes>>> {
        let inner = self.inner.read().await;
        let path = inner.next_epoch_qc();
        if !path.is_file() {
            return Ok(None);
        }
        let bytes = fs::read(&path).context("read")?;
        Ok(Some(
            bincode::deserialize(&bytes).context("deserialize next epoch qc")?,
        ))
    }

    async fn append_vid2(
        &self,
        proposal: &Proposal<SeqTypes, VidDisperseShare2<SeqTypes>>,
    ) -> anyhow::Result<()> {
        let mut inner = self.inner.write().await;
        let view_number = proposal.data.view_number().u64();
        let dir_path = inner.vid2_dir_path();

        fs::create_dir_all(dir_path.clone()).context("failed to create vid2 dir")?;

        let file_path = dir_path.join(view_number.to_string()).with_extension("txt");
        inner.replace(
            &file_path,
            |_| {
                // Don't overwrite an existing share, but warn about it as this is likely not intended
                // behavior from HotShot.
                tracing::warn!(view_number, "duplicate VID share");
                Ok(false)
            },
            |mut file| {
                let proposal_bytes = bincode::serialize(&proposal).context("serialize proposal")?;
                file.write_all(&proposal_bytes)?;
                Ok(())
            },
        )
    }

    async fn append_da2(
        &self,
        proposal: &Proposal<SeqTypes, DaProposal2<SeqTypes>>,
        _vid_commit: <VidSchemeType as VidScheme>::Commit,
    ) -> anyhow::Result<()> {
        let mut inner = self.inner.write().await;
        let view_number = proposal.data.view_number().u64();
        let dir_path = inner.da2_dir_path();

        fs::create_dir_all(dir_path.clone()).context("failed to create da dir")?;

        let file_path = dir_path.join(view_number.to_string()).with_extension("txt");
        inner.replace(
            &file_path,
            |_| {
                // Don't overwrite an existing proposal, but warn about it as this is likely not
                // intended behavior from HotShot.
                tracing::warn!(view_number, "duplicate DA proposal");
                Ok(false)
            },
            |mut file| {
                let proposal_bytes = bincode::serialize(&proposal).context("serialize proposal")?;
                file.write_all(&proposal_bytes)?;
                Ok(())
            },
        )
    }

    async fn append_proposal2(
        &self,
        proposal: &Proposal<SeqTypes, QuorumProposalWrapper<SeqTypes>>,
    ) -> anyhow::Result<()> {
        self.append_quorum_proposal2(proposal).await
    }

    async fn migrate_anchor_leaf(&self) -> anyhow::Result<()> {
        let mut inner = self.inner.write().await;

        if inner.migrated.contains("anchor_leaf") {
            return Ok(());
        }

        let decided_leaf2_path = inner.decided_leaf2_path();

        fs::create_dir_all(decided_leaf2_path.clone())
            .context("failed to create anchor leaf 2  dir")?;

        let decided_leaf_path = inner.decided_leaf_path();
        if !decided_leaf_path.is_dir() {
            return Ok(());
        }

        for entry in fs::read_dir(decided_leaf_path)? {
            let entry = entry?;
            let path = entry.path();

            let Some(file) = path.file_stem().and_then(|n| n.to_str()) else {
                continue;
            };
            let Ok(view) = file.parse::<u64>() else {
                continue;
            };

            let bytes =
                fs::read(&path).context(format!("reading decided leaf {}", path.display()))?;
            let (leaf, qc) = bincode::deserialize::<(Leaf, QuorumCertificate<SeqTypes>)>(&bytes)
                .context(format!("parsing decided leaf {}", path.display()))?;

            let leaf2: Leaf2 = leaf.into();
            let qc2 = qc.to_qc2();

            let file_path = decided_leaf2_path
                .join(view.to_string())
                .with_extension("txt");

            inner.replace(
                &file_path,
                |_| {
                    tracing::warn!(view, "duplicate decided leaf");
                    Ok(false)
                },
                |mut file| {
                    let bytes = bincode::serialize(&(&leaf2.clone(), qc2))?;
                    file.write_all(&bytes)?;
                    Ok(())
                },
            )?;
        }

        inner.migrated.insert("anchor_leaf".to_string());
        inner.update_migration()?;

        Ok(())
    }
    async fn migrate_da_proposals(&self) -> anyhow::Result<()> {
        let mut inner = self.inner.write().await;

        if inner.migrated.contains("da_proposal") {
            return Ok(());
        }

        let da2_path = inner.da2_dir_path();

        fs::create_dir_all(da2_path.clone()).context("failed to create da proposals 2 dir")?;

        let da_dir = inner.da_dir_path();
        if !da_dir.is_dir() {
            return Ok(());
        }

        for entry in fs::read_dir(da_dir)? {
            let entry = entry?;
            let path = entry.path();

            let Some(file) = path.file_stem().and_then(|n| n.to_str()) else {
                continue;
            };
            let Ok(view) = file.parse::<u64>() else {
                continue;
            };

            let bytes =
                fs::read(&path).context(format!("reading da proposal {}", path.display()))?;
            let proposal = bincode::deserialize::<Proposal<SeqTypes, DaProposal<SeqTypes>>>(&bytes)
                .context(format!("parsing da proposal {}", path.display()))?;

            let file_path = da2_path.join(view.to_string()).with_extension("txt");

            let proposal2: Proposal<SeqTypes, DaProposal2<SeqTypes>> = convert_proposal(proposal);

            inner.replace(
                &file_path,
                |_| {
                    tracing::warn!(view, "duplicate DA proposal 2");
                    Ok(false)
                },
                |mut file| {
                    let bytes = bincode::serialize(&proposal2)?;
                    file.write_all(&bytes)?;
                    Ok(())
                },
            )?;
        }

        inner.migrated.insert("da_proposal".to_string());
        inner.update_migration()
    }
    async fn migrate_vid_shares(&self) -> anyhow::Result<()> {
        let mut inner = self.inner.write().await;

        if inner.migrated.contains("vid_share") {
            return Ok(());
        }

        let vid2_path = inner.vid2_dir_path();

        fs::create_dir_all(vid2_path.clone()).context("failed to create vid shares 2 dir")?;

        let vid_dir = inner.vid_dir_path();
        if !vid_dir.is_dir() {
            return Ok(());
        }

        for entry in fs::read_dir(vid_dir)? {
            let entry = entry?;
            let path = entry.path();

            let Some(file) = path.file_stem().and_then(|n| n.to_str()) else {
                continue;
            };
            let Ok(view) = file.parse::<u64>() else {
                continue;
            };

            let bytes = fs::read(&path).context(format!("reading vid share {}", path.display()))?;
            let proposal =
                bincode::deserialize::<Proposal<SeqTypes, VidDisperseShare<SeqTypes>>>(&bytes)
                    .context(format!("parsing vid share {}", path.display()))?;

            let file_path = vid2_path.join(view.to_string()).with_extension("txt");

            let proposal2: Proposal<SeqTypes, VidDisperseShare2<SeqTypes>> =
                convert_proposal(proposal);

            inner.replace(
                &file_path,
                |_| {
                    tracing::warn!(view, "duplicate VID share ");
                    Ok(false)
                },
                |mut file| {
                    let bytes = bincode::serialize(&proposal2)?;
                    file.write_all(&bytes)?;
                    Ok(())
                },
            )?;
        }

        inner.migrated.insert("vid_share".to_string());
        inner.update_migration()
    }
    async fn migrate_undecided_state(&self) -> anyhow::Result<()> {
        let mut inner = self.inner.write().await;
        if inner.migrated.contains("undecided_state") {
            return Ok(());
        }

        let undecided_state2_path = &inner.undecided2_state_path();

        let undecided_state_path = inner.undecided_state_path();

        if !undecided_state_path.is_file() {
            return Ok(());
        }

        let bytes = fs::read(&undecided_state_path).context("read")?;
        let (leaves, state): (CommitmentMap<Leaf>, QuorumCertificate<SeqTypes>) =
            bincode::deserialize(&bytes).context("deserialize")?;

        let leaves2 = upgrade_commitment_map(leaves);
        let state2 = state.to_qc2();

        inner.replace(
            undecided_state2_path,
            |_| {
                // Always overwrite the previous file.
                Ok(true)
            },
            |mut file| {
                let bytes = bincode::serialize(&(leaves2, state2))
                    .context("serializing undecided state2")?;
                file.write_all(&bytes)?;
                Ok(())
            },
        )
    }
    async fn migrate_quorum_proposals(&self) -> anyhow::Result<()> {
        let mut inner = self.inner.write().await;

        if inner.migrated.contains("quorum_proposals") {
            return Ok(());
        }

        let qp2_path = inner.quorum_proposals2_dir_path();

        fs::create_dir_all(qp2_path.clone()).context("failed to create quorum proposals 2 dir")?;

        let qp_dir = inner.quorum_proposals_dir_path();
        if !qp_dir.is_dir() {
            return Ok(());
        }

        for entry in fs::read_dir(qp_dir)? {
            let entry = entry?;
            let path = entry.path();

            let Some(file) = path.file_stem().and_then(|n| n.to_str()) else {
                continue;
            };
            let Ok(view) = file.parse::<u64>() else {
                continue;
            };

            let bytes =
                fs::read(&path).context(format!("reading quorum proposal {}", path.display()))?;
            let proposal =
                bincode::deserialize::<Proposal<SeqTypes, QuorumProposal<SeqTypes>>>(&bytes)
                    .context(format!("parsing quorum proposal {}", path.display()))?;

            let file_path = qp2_path.join(view.to_string()).with_extension("txt");

            let proposal2: Proposal<SeqTypes, QuorumProposalWrapper<SeqTypes>> =
                convert_proposal(proposal);

            inner.replace(
                &file_path,
                |_| {
                    tracing::warn!(view, "duplicate Quorum proposal2 ");
                    Ok(false)
                },
                |mut file| {
                    let bytes = bincode::serialize(&proposal2)?;
                    file.write_all(&bytes)?;
                    Ok(())
                },
            )?;
        }

        inner.migrated.insert("quorum_proposals".to_string());
        inner.update_migration()
    }
    async fn migrate_quorum_certificates(&self) -> anyhow::Result<()> {
        Ok(())
    }
}

/// Update a `NetworkConfig` that may have originally been persisted with an old version.
fn migrate_network_config(
    mut network_config: serde_json::Value,
) -> anyhow::Result<serde_json::Value> {
    let config = network_config
        .get_mut("config")
        .context("missing field `config`")?
        .as_object_mut()
        .context("`config` must be an object")?;

    if !config.contains_key("builder_urls") {
        // When multi-builder support was added, the configuration field `builder_url: Url` was
        // replaced by an array `builder_urls: Vec<Url>`. If the saved config has no `builder_urls`
        // field, it is older than this change. Populate `builder_urls` with a singleton array
        // formed from the old value of `builder_url`, and delete the no longer used `builder_url`.
        let url = config
            .remove("builder_url")
            .context("missing field `builder_url`")?;
        config.insert("builder_urls".into(), vec![url].into());
    }

    // HotShotConfig was upgraded to include parameters for proposing and voting on upgrades.
    // Configs which were persisted before this upgrade may be missing these parameters. This
    // migration initializes them with a default. By default, we use JS MAX_SAFE_INTEGER for the
    // start parameters so that nodes will never do an upgrade, unless explicitly configured
    // otherwise.
    if !config.contains_key("start_proposing_view") {
        config.insert("start_proposing_view".into(), 9007199254740991u64.into());
    }
    if !config.contains_key("stop_proposing_view") {
        config.insert("stop_proposing_view".into(), 0.into());
    }
    if !config.contains_key("start_voting_view") {
        config.insert("start_voting_view".into(), 9007199254740991u64.into());
    }
    if !config.contains_key("stop_voting_view") {
        config.insert("stop_voting_view".into(), 0.into());
    }
    if !config.contains_key("start_proposing_time") {
        config.insert("start_proposing_time".into(), 9007199254740991u64.into());
    }
    if !config.contains_key("stop_proposing_time") {
        config.insert("stop_proposing_time".into(), 0.into());
    }
    if !config.contains_key("start_voting_time") {
        config.insert("start_voting_time".into(), 9007199254740991u64.into());
    }
    if !config.contains_key("stop_voting_time") {
        config.insert("stop_voting_time".into(), 0.into());
    }

    // HotShotConfig was upgraded to include an `epoch_height` parameter. Initialize with a default
    // if missing.
    if !config.contains_key("epoch_height") {
        config.insert("epoch_height".into(), 0.into());
    }

    Ok(network_config)
}

#[cfg(test)]
mod testing {
    use tempfile::TempDir;

    use super::{super::testing::TestablePersistence, *};

    #[async_trait]
    impl TestablePersistence for Persistence {
        type Storage = TempDir;

        async fn tmp_storage() -> Self::Storage {
            TempDir::new().unwrap()
        }

        fn options(storage: &Self::Storage) -> impl PersistenceOptions<Persistence = Self> {
            Options::new(storage.path().into())
        }
    }
}

#[cfg(test)]
mod generic_tests {
    use super::{super::persistence_tests, Persistence};
    // For some reason this is the only way to import the macro defined in another module of this
    // crate.
    use crate::*;

    instantiate_persistence_tests!(Persistence);
}

#[cfg(test)]
mod test {
    use espresso_types::{NodeState, PubKey};
    use hotshot::types::SignatureKey;
    use hotshot_example_types::node_types::TestVersions;
<<<<<<< HEAD
    use hotshot_types::data::QuorumProposal2;
=======
    use hotshot_query_service::testing::mocks::MockVersions;
>>>>>>> 1c74e888
    use sequencer_utils::test_utils::setup_test;
    use serde_json::json;
    use std::marker::PhantomData;

    use super::*;
    use crate::persistence::testing::TestablePersistence;

    use crate::BLSPubKey;
    use committable::Committable;
    use committable::{Commitment, CommitmentBoundsArkless};
    use espresso_types::{Header, Leaf, ValidatedState};

    use hotshot_types::{
        simple_certificate::QuorumCertificate,
        simple_vote::QuorumData,
        traits::{block_contents::vid_commitment, EncodeBytes},
        vid::vid_scheme,
    };
    use jf_vid::VidScheme;

    #[test]
    fn test_config_migrations_add_builder_urls() {
        let before = json!({
            "config": {
                "builder_url": "https://test:8080",
                "start_proposing_view": 1,
                "stop_proposing_view": 2,
                "start_voting_view": 1,
                "stop_voting_view": 2,
                "start_proposing_time": 1,
                "stop_proposing_time": 2,
                "start_voting_time": 1,
                "stop_voting_time": 2
            }
        });
        let after = json!({
            "config": {
                "builder_urls": ["https://test:8080"],
                "start_proposing_view": 1,
                "stop_proposing_view": 2,
                "start_voting_view": 1,
                "stop_voting_view": 2,
                "start_proposing_time": 1,
                "stop_proposing_time": 2,
                "start_voting_time": 1,
                "stop_voting_time": 2,
                "epoch_height": 0
            }
        });

        assert_eq!(migrate_network_config(before).unwrap(), after);
    }

    #[test]
    fn test_config_migrations_existing_builder_urls() {
        let before = json!({
            "config": {
                "builder_urls": ["https://test:8080", "https://test:8081"],
                "start_proposing_view": 1,
                "stop_proposing_view": 2,
                "start_voting_view": 1,
                "stop_voting_view": 2,
                "start_proposing_time": 1,
                "stop_proposing_time": 2,
                "start_voting_time": 1,
                "stop_voting_time": 2,
                "epoch_height": 0
            }
        });

        assert_eq!(migrate_network_config(before.clone()).unwrap(), before);
    }

    #[test]
    fn test_config_migrations_add_upgrade_params() {
        let before = json!({
            "config": {
                "builder_urls": ["https://test:8080", "https://test:8081"]
            }
        });
        let after = json!({
            "config": {
                "builder_urls": ["https://test:8080", "https://test:8081"],
                "start_proposing_view": 9007199254740991u64,
                "stop_proposing_view": 0,
                "start_voting_view": 9007199254740991u64,
                "stop_voting_view": 0,
                "start_proposing_time": 9007199254740991u64,
                "stop_proposing_time": 0,
                "start_voting_time": 9007199254740991u64,
                "stop_voting_time": 0,
                "epoch_height": 0
            }
        });

        assert_eq!(migrate_network_config(before).unwrap(), after);
    }

    #[test]
    fn test_config_migrations_existing_upgrade_params() {
        let before = json!({
            "config": {
                "builder_urls": ["https://test:8080", "https://test:8081"],
                "start_proposing_view": 1,
                "stop_proposing_view": 2,
                "start_voting_view": 1,
                "stop_voting_view": 2,
                "start_proposing_time": 1,
                "stop_proposing_time": 2,
                "start_voting_time": 1,
                "stop_voting_time": 2,
                "epoch_height": 0
            }
        });

        assert_eq!(migrate_network_config(before.clone()).unwrap(), before);
    }

    #[tokio::test(flavor = "multi_thread")]
    pub async fn test_consensus_migration() {
        setup_test();
        let rows = 300;
        let tmp = Persistence::tmp_storage().await;
        let mut opt = Persistence::options(&tmp);
        let storage = opt.create().await.unwrap();

        let inner = storage.inner.read().await;

        let decided_leaves_path = inner.decided_leaf_path();
        fs::create_dir_all(decided_leaves_path.clone()).expect("failed to create proposals dir");

        let qp_dir_path = inner.quorum_proposals_dir_path();
        fs::create_dir_all(qp_dir_path.clone()).expect("failed to create proposals dir");
        drop(inner);

        for i in 0..rows {
            let view = ViewNumber::new(i);
            let validated_state = ValidatedState::default();
            let instance_state = NodeState::default();

            let (pubkey, privkey) = BLSPubKey::generated_from_seed_indexed([0; 32], i);
            let (payload, metadata) =
                Payload::from_transactions([], &validated_state, &instance_state)
                    .await
                    .unwrap();
            let builder_commitment = payload.builder_commitment(&metadata);
            let payload_bytes = payload.encode();

            let payload_commitment = vid_commitment(&payload_bytes, 4);

            let block_header = Header::genesis(
                &instance_state,
                payload_commitment,
                builder_commitment,
                metadata,
            );

            let null_quorum_data = QuorumData {
                leaf_commit: Commitment::<Leaf>::default_commitment_no_preimage(),
            };

            let justify_qc = QuorumCertificate::new(
                null_quorum_data.clone(),
                null_quorum_data.commit(),
                view,
                None,
                PhantomData,
            );

            let quorum_proposal = QuorumProposal {
                block_header,
                view_number: view,
                justify_qc: justify_qc.clone(),
                upgrade_certificate: None,
                proposal_certificate: None,
            };

            let quorum_proposal_signature =
                BLSPubKey::sign(&privkey, &bincode::serialize(&quorum_proposal).unwrap())
                    .expect("Failed to sign quorum proposal");

            let proposal = Proposal {
                data: quorum_proposal.clone(),
                signature: quorum_proposal_signature,
                _pd: PhantomData,
            };

            let mut leaf = Leaf::from_quorum_proposal(&quorum_proposal);
            leaf.fill_block_payload(payload, 4).unwrap();

            let mut inner = storage.inner.write().await;

            tracing::debug!("inserting decided leaves");
            let file_path = decided_leaves_path
                .join(view.to_string())
                .with_extension("txt");

            tracing::debug!("inserting decided leaves");

            inner
                .replace(
                    &file_path,
                    |_| Ok(true),
                    |mut file| {
                        let bytes = bincode::serialize(&(&leaf.clone(), justify_qc))?;
                        file.write_all(&bytes)?;
                        Ok(())
                    },
                )
                .expect("replace decided leaves");

            let file_path = qp_dir_path.join(view.to_string()).with_extension("txt");

            tracing::debug!("inserting qc for {view}");

            inner
                .replace(
                    &file_path,
                    |_| Ok(true),
                    |mut file| {
                        let proposal_bytes =
                            bincode::serialize(&proposal).context("serialize proposal")?;

                        file.write_all(&proposal_bytes)?;
                        Ok(())
                    },
                )
                .unwrap();

            drop(inner);
            let disperse = vid_scheme(4).disperse(payload_bytes.clone()).unwrap();

            let vid = VidDisperseShare::<SeqTypes> {
                view_number: ViewNumber::new(i),
                payload_commitment: Default::default(),
                share: disperse.shares[0].clone(),
                common: disperse.common,
                recipient_key: pubkey,
            };

            let (payload, metadata) =
                Payload::from_transactions([], &ValidatedState::default(), &NodeState::default())
                    .await
                    .unwrap();

            let da = DaProposal::<SeqTypes> {
                encoded_transactions: payload.encode(),
                metadata,
                view_number: ViewNumber::new(i),
            };

            let block_payload_signature =
                BLSPubKey::sign(&privkey, &payload_bytes).expect("Failed to sign block payload");

            let da_proposal = Proposal {
                data: da,
                signature: block_payload_signature,
                _pd: Default::default(),
            };

            tracing::debug!("inserting vid for {view}");
            storage
                .append_vid(&vid.to_proposal(&privkey).unwrap())
                .await
                .unwrap();

            tracing::debug!("inserting da for {view}");
            storage
                .append_da(&da_proposal, disperse.commit)
                .await
                .unwrap();
        }

        let qp_fn = |v: Proposal<SeqTypes, QuorumProposal<SeqTypes>>| {
            let qc = v.data;

            let qc2 = qc.into();

            Proposal {
                data: qc2,
                signature: v.signature,
                _pd: PhantomData,
            }
        };

        storage.migrate_consensus(Leaf2::from, qp_fn).await.unwrap();
        let inner = storage.inner.read().await;
        let decided_leaves = fs::read_dir(inner.decided_leaf2_path()).unwrap();
        let decided_leaves_count = decided_leaves
            .filter_map(Result::ok)
            .filter(|e| e.path().is_file())
            .count();
        assert_eq!(
            decided_leaves_count, rows as usize,
            "decided leaves count does not match",
        );

        let da_proposals = fs::read_dir(inner.da2_dir_path()).unwrap();
        let da_proposals_count = da_proposals
            .filter_map(Result::ok)
            .filter(|e| e.path().is_file())
            .count();
        assert_eq!(
            da_proposals_count, rows as usize,
            "da proposals does not match",
        );

        let vids = fs::read_dir(inner.vid2_dir_path()).unwrap();
        let vids_count = vids
            .filter_map(Result::ok)
            .filter(|e| e.path().is_file())
            .count();
        assert_eq!(vids_count, rows as usize, "vid shares count does not match",);

        let qps = fs::read_dir(inner.quorum_proposals2_dir_path()).unwrap();
        let qps_count = qps
            .filter_map(Result::ok)
            .filter(|e| e.path().is_file())
            .count();
        assert_eq!(
            qps_count, rows as usize,
            "quorum proposals count does not match",
        );
    }

    #[tokio::test(flavor = "multi_thread")]
    async fn test_load_quorum_proposals_invalid_extension() {
        setup_test();

        let tmp = Persistence::tmp_storage().await;
        let storage = Persistence::connect(&tmp).await;

        // Generate a couple of valid quorum proposals.
        let leaf: Leaf2 = Leaf::genesis::<MockVersions>(&Default::default(), &NodeState::mock())
            .await
            .into();
        let privkey = PubKey::generated_from_seed_indexed([0; 32], 1).1;
        let signature = PubKey::sign(&privkey, &[]).unwrap();
        let mut quorum_proposal = Proposal {
            data: QuorumProposalWrapper::<SeqTypes> {
                proposal: QuorumProposal2::<SeqTypes> {
                    epoch: None,
                    block_header: leaf.block_header().clone(),
                    view_number: ViewNumber::genesis(),
                    justify_qc: QuorumCertificate2::genesis::<TestVersions>(
                        &Default::default(),
                        &NodeState::mock(),
                    )
                    .await,
                    upgrade_certificate: None,
                    view_change_evidence: None,
                    next_drb_result: None,
                    next_epoch_justify_qc: None,
                },
            },
            signature,
            _pd: Default::default(),
        };

        // Store quorum proposals.
        let quorum_proposal1 = quorum_proposal.clone();
        storage
            .append_quorum_proposal2(&quorum_proposal1)
            .await
            .unwrap();
        quorum_proposal.data.proposal.view_number = ViewNumber::new(1);
        let quorum_proposal2 = quorum_proposal.clone();
        storage
            .append_quorum_proposal2(&quorum_proposal2)
            .await
            .unwrap();

        // Change one of the file extensions. It can happen that we end up with files with the wrong
        // extension if, for example, the node is killed before cleaning up a swap file.
        fs::rename(
            tmp.path().join("quorum_proposals2/1.txt"),
            tmp.path().join("quorum_proposals2/1.swp"),
        )
        .unwrap();

        // Loading should simply ignore the unrecognized extension.
        assert_eq!(
            storage.load_quorum_proposals().await.unwrap(),
            [(ViewNumber::genesis(), quorum_proposal1)]
                .into_iter()
                .collect::<BTreeMap<_, _>>()
        );
    }

    #[tokio::test(flavor = "multi_thread")]
    async fn test_load_quorum_proposals_malformed_data() {
        setup_test();

        let tmp = Persistence::tmp_storage().await;
        let storage = Persistence::connect(&tmp).await;

        // Generate a valid quorum proposal.
        let leaf: Leaf2 = Leaf::genesis::<MockVersions>(&Default::default(), &NodeState::mock())
            .await
            .into();
        let privkey = PubKey::generated_from_seed_indexed([0; 32], 1).1;
        let signature = PubKey::sign(&privkey, &[]).unwrap();
        let quorum_proposal = Proposal {
            data: QuorumProposalWrapper::<SeqTypes> {
                proposal: QuorumProposal2::<SeqTypes> {
                    epoch: None,
                    block_header: leaf.block_header().clone(),
                    view_number: ViewNumber::new(1),
                    justify_qc: QuorumCertificate2::genesis::<TestVersions>(
                        &Default::default(),
                        &NodeState::mock(),
                    )
                    .await,
                    upgrade_certificate: None,
                    view_change_evidence: None,
                    next_drb_result: None,
                    next_epoch_justify_qc: None,
                },
            },
            signature,
            _pd: Default::default(),
        };

        // First store an invalid quorum proposal.
        fs::create_dir_all(tmp.path().join("quorum_proposals2")).unwrap();
        fs::write(
            tmp.path().join("quorum_proposals2/0.txt"),
            "invalid data".as_bytes(),
        )
        .unwrap();

        // Store valid quorum proposal.
        storage
            .append_quorum_proposal2(&quorum_proposal)
            .await
            .unwrap();

        // Loading should ignore the invalid data and return the valid proposal.
        assert_eq!(
            storage.load_quorum_proposals().await.unwrap(),
            [(ViewNumber::new(1), quorum_proposal)]
                .into_iter()
                .collect::<BTreeMap<_, _>>()
        );
    }
}<|MERGE_RESOLUTION|>--- conflicted
+++ resolved
@@ -9,13 +9,8 @@
 use hotshot_types::{
     consensus::CommitmentMap,
     data::{
-<<<<<<< HEAD
         DaProposal, DaProposal2, QuorumProposal, QuorumProposalWrapper, VidDisperseShare,
         VidDisperseShare2,
-=======
-        vid_disperse::ADVZDisperseShare, DaProposal, EpochNumber, QuorumProposal, QuorumProposal2,
-        QuorumProposalWrapper,
->>>>>>> 1c74e888
     },
     event::{Event, EventType, HotShotAction, LeafInfo},
     message::{convert_proposal, Proposal},
@@ -457,13 +452,8 @@
     fn load_vid_share(
         &self,
         view: ViewNumber,
-<<<<<<< HEAD
     ) -> anyhow::Result<Option<Proposal<SeqTypes, VidDisperseShare2<SeqTypes>>>> {
         let dir_path = self.vid2_dir_path();
-=======
-    ) -> anyhow::Result<Option<Proposal<SeqTypes, ADVZDisperseShare<SeqTypes>>>> {
-        let dir_path = self.vid_dir_path();
->>>>>>> 1c74e888
 
         let file_path = dir_path.join(view.u64().to_string()).with_extension("txt");
 
@@ -472,11 +462,7 @@
         }
 
         let vid_share_bytes = fs::read(file_path)?;
-<<<<<<< HEAD
         let vid_share: Proposal<SeqTypes, VidDisperseShare2<SeqTypes>> =
-=======
-        let vid_share: Proposal<SeqTypes, ADVZDisperseShare<SeqTypes>> =
->>>>>>> 1c74e888
             bincode::deserialize(&vid_share_bytes)?;
         Ok(Some(vid_share))
     }
@@ -663,11 +649,7 @@
     async fn load_vid_share(
         &self,
         view: ViewNumber,
-<<<<<<< HEAD
     ) -> anyhow::Result<Option<Proposal<SeqTypes, VidDisperseShare2<SeqTypes>>>> {
-=======
-    ) -> anyhow::Result<Option<Proposal<SeqTypes, ADVZDisperseShare<SeqTypes>>>> {
->>>>>>> 1c74e888
         self.inner.read().await.load_vid_share(view)
     }
 
@@ -1387,11 +1369,7 @@
     use espresso_types::{NodeState, PubKey};
     use hotshot::types::SignatureKey;
     use hotshot_example_types::node_types::TestVersions;
-<<<<<<< HEAD
     use hotshot_types::data::QuorumProposal2;
-=======
-    use hotshot_query_service::testing::mocks::MockVersions;
->>>>>>> 1c74e888
     use sequencer_utils::test_utils::setup_test;
     use serde_json::json;
     use std::marker::PhantomData;
