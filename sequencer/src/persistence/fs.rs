use std::{
    collections::{BTreeMap, HashSet},
    fs::{self, File, OpenOptions},
    io::{Read, Seek, SeekFrom, Write},
    ops::RangeInclusive,
    path::{Path, PathBuf},
    sync::Arc,
};

use anyhow::{anyhow, Context};
use async_lock::RwLock;
use async_trait::async_trait;
use clap::Parser;
use espresso_types::{
    v0::traits::{EventConsumer, PersistenceOptions, SequencerPersistence},
    v0_3::StakeTables,
    Leaf, Leaf2, NetworkConfig, Payload, SeqTypes,
};
use hotshot::InitializerEpochInfo;
use hotshot_types::{
    data::{
        vid_disperse::{ADVZDisperseShare, VidDisperseShare2},
        DaProposal, DaProposal2, EpochNumber, QuorumProposal, QuorumProposal2,
        QuorumProposalWrapper, VidCommitment, VidDisperseShare,
    },
    drb::DrbResult,
    event::{Event, EventType, HotShotAction, LeafInfo},
    message::{convert_proposal, Proposal},
    simple_certificate::{
        NextEpochQuorumCertificate2, QuorumCertificate, QuorumCertificate2, UpgradeCertificate,
    },
    traits::{
        block_contents::{BlockHeader, BlockPayload},
        node_implementation::{ConsensusTime, NodeType},
    },
    vote::HasViewNumber,
};

use crate::ViewNumber;

/// Options for file system backed persistence.
#[derive(Parser, Clone, Debug)]
pub struct Options {
    /// Storage path for persistent data.
    #[arg(long, env = "ESPRESSO_SEQUENCER_STORAGE_PATH")]
    path: PathBuf,

<<<<<<< HEAD
    #[arg(long, env = "ESPRESSO_SEQUENCER_STORE_UNDECIDED_STATE", hide = true)]
    store_undecided_state: bool,

=======
>>>>>>> f0cc4551
    /// Number of views to retain in consensus storage before data that hasn't been archived is
    /// garbage collected.
    ///
    /// The longer this is, the more certain that all data will eventually be archived, even if
    /// there are temporary problems with archive storage or partially missing data. This can be set
    /// very large, as most data is garbage collected as soon as it is finalized by consensus. This
    /// setting only applies to views which never get decided (ie forks in consensus) and views for
    /// which this node is partially offline. These should be exceptionally rare.
    ///
    /// The default of 130000 views equates to approximately 3 days (259200 seconds) at an average
    /// view time of 2s.
    #[arg(
        long,
        env = "ESPRESSO_SEQUENCER_CONSENSUS_VIEW_RETENTION",
        default_value = "130000"
    )]
    pub(crate) consensus_view_retention: u64,
}

impl Default for Options {
    fn default() -> Self {
        Self::parse_from(std::iter::empty::<String>())
    }
}

impl Options {
    pub fn new(path: PathBuf) -> Self {
        Self {
            path,
            consensus_view_retention: 130000,
        }
    }

    pub(crate) fn path(&self) -> &Path {
        &self.path
    }
}

#[async_trait]
impl PersistenceOptions for Options {
    type Persistence = Persistence;

    fn set_view_retention(&mut self, view_retention: u64) {
        self.consensus_view_retention = view_retention;
    }

    async fn create(&mut self) -> anyhow::Result<Self::Persistence> {
        let path = self.path.clone();
        let view_retention = self.consensus_view_retention;

        let migration_path = path.join("migration");
        let migrated = if migration_path.is_file() {
            let bytes = fs::read(&path)
                .context(format!("unable to read migration from {}", path.display()))?;
            bincode::deserialize(&bytes).context("malformed migration file")?
        } else {
            HashSet::new()
        };

        Ok(Persistence {
            inner: Arc::new(RwLock::new(Inner {
                path,
                migrated,
                view_retention,
            })),
        })
    }

    async fn reset(self) -> anyhow::Result<()> {
        todo!()
    }
}

/// File system backed persistence.
#[derive(Clone, Debug)]
pub struct Persistence {
    // We enforce mutual exclusion on access to the data source, as the current file system
    // implementation does not support transaction isolation for concurrent reads and writes. We can
    // improve this in the future by switching to a SQLite-based file system implementation.
    inner: Arc<RwLock<Inner>>,
}

#[derive(Debug)]
struct Inner {
    path: PathBuf,
    view_retention: u64,
    migrated: HashSet<String>,
}

impl Inner {
    fn config_path(&self) -> PathBuf {
        self.path.join("hotshot.cfg")
    }

    fn migration(&self) -> PathBuf {
        self.path.join("migration")
    }

    fn voted_view_path(&self) -> PathBuf {
        self.path.join("highest_voted_view")
    }

    /// Path to a directory containing decided leaves.
    fn decided_leaf_path(&self) -> PathBuf {
        self.path.join("decided_leaves")
    }

    fn decided_leaf2_path(&self) -> PathBuf {
        self.path.join("decided_leaves2")
    }

    /// The path from previous versions where there was only a single file for anchor leaves.
    fn legacy_anchor_leaf_path(&self) -> PathBuf {
        self.path.join("anchor_leaf")
    }

    fn vid_dir_path(&self) -> PathBuf {
        self.path.join("vid")
    }

    fn vid2_dir_path(&self) -> PathBuf {
        self.path.join("vid2")
    }

    fn da_dir_path(&self) -> PathBuf {
        self.path.join("da")
    }

    fn da2_dir_path(&self) -> PathBuf {
        self.path.join("da2")
    }

    fn quorum_proposals_dir_path(&self) -> PathBuf {
        self.path.join("quorum_proposals")
    }

    fn quorum_proposals2_dir_path(&self) -> PathBuf {
        self.path.join("quorum_proposals2")
    }

    fn upgrade_certificate_dir_path(&self) -> PathBuf {
        self.path.join("upgrade_certificate")
    }

    fn stake_table_dir_path(&self) -> PathBuf {
        self.path.join("stake_table")
    }

    fn next_epoch_qc(&self) -> PathBuf {
        self.path.join("next_epoch_quorum_certificate")
    }

    fn epoch_drb_result_dir_path(&self) -> PathBuf {
        self.path.join("epoch_drb_result")
    }

    fn epoch_root_block_header_dir_path(&self) -> PathBuf {
        self.path.join("epoch_root_block_header")
    }

    fn update_migration(&mut self) -> anyhow::Result<()> {
        let path = self.migration();
        let bytes = bincode::serialize(&self.migrated)?;

        self.replace(
            &path,
            |_| Ok(true),
            |mut file| {
                file.write_all(&bytes)?;
                Ok(())
            },
        )
    }

    /// Overwrite a file if a condition is met.
    ///
    /// The file at `path`, if it exists, is opened in read mode and passed to `pred`. If `pred`
    /// returns `true`, or if there was no existing file, then `write` is called to update the
    /// contents of the file. `write` receives a truncated file open in write mode and sets the
    /// contents of the file.
    ///
    /// The final replacement of the original file is atomic; that is, `path` will be modified only
    /// if the entire update succeeds.
    fn replace(
        &mut self,
        path: &Path,
        pred: impl FnOnce(File) -> anyhow::Result<bool>,
        write: impl FnOnce(File) -> anyhow::Result<()>,
    ) -> anyhow::Result<()> {
        if path.is_file() {
            // If there is an existing file, check if it is suitable to replace. Note that this
            // check is not atomic with respect to the subsequent write at the file system level,
            // but this object is the only one which writes to this file, and we have a mutable
            // reference, so this should be safe.
            if !pred(File::open(path)?)? {
                // If we are not overwriting the file, we are done and consider the whole operation
                // successful.
                return Ok(());
            }
        }

        // Either there is no existing file or we have decided to overwrite the file. Write the new
        // contents into a temporary file so we can update `path` atomically using `rename`.
        let mut swap_path = path.to_owned();
        swap_path.set_extension("swp");
        let swap = OpenOptions::new()
            .write(true)
            .truncate(true)
            .create(true)
            .open(&swap_path)?;
        write(swap)?;

        // Now we can replace the original file.
        fs::rename(swap_path, path)?;

        Ok(())
    }

    fn collect_garbage(
        &mut self,
        decided_view: ViewNumber,
        prune_intervals: &[RangeInclusive<ViewNumber>],
    ) -> anyhow::Result<()> {
        let prune_view = ViewNumber::new(decided_view.saturating_sub(self.view_retention));

        self.prune_files(self.da2_dir_path(), prune_view, None, prune_intervals)?;
        self.prune_files(self.vid2_dir_path(), prune_view, None, prune_intervals)?;
        self.prune_files(
            self.quorum_proposals2_dir_path(),
            prune_view,
            None,
            prune_intervals,
        )?;

        // Save the most recent leaf as it will be our anchor point if the node restarts.
        self.prune_files(
            self.decided_leaf2_path(),
            prune_view,
            Some(decided_view),
            prune_intervals,
        )?;

        Ok(())
    }

    fn prune_files(
        &mut self,
        dir_path: PathBuf,
        prune_view: ViewNumber,
        keep_decided_view: Option<ViewNumber>,
        prune_intervals: &[RangeInclusive<ViewNumber>],
    ) -> anyhow::Result<()> {
        if !dir_path.is_dir() {
            return Ok(());
        }

        for (file_view, path) in view_files(dir_path)? {
            // If the view is the anchor view, keep it no matter what.
            if let Some(decided_view) = keep_decided_view {
                if decided_view == file_view {
                    continue;
                }
            }
            // Otherwise, delete it if it is time to prune this view _or_ if the given intervals,
            // which we've already successfully processed, contain the view; in this case we simply
            // don't need it anymore.
            if file_view < prune_view || prune_intervals.iter().any(|i| i.contains(&file_view)) {
                fs::remove_file(&path)?;
            }
        }

        Ok(())
    }

    /// Generate events based on persisted decided leaves.
    ///
    /// Returns a list of closed intervals of views which can be safely deleted, as all leaves
    /// within these view ranges have been processed by the event consumer.
    async fn generate_decide_events(
        &self,
        view: ViewNumber,
        consumer: &impl EventConsumer,
    ) -> anyhow::Result<Vec<RangeInclusive<ViewNumber>>> {
        // Generate a decide event for each leaf, to be processed by the event consumer. We make a
        // separate event for each leaf because it is possible we have non-consecutive leaves in our
        // storage, which would not be valid as a single decide with a single leaf chain.
        let mut leaves = BTreeMap::new();
        for (v, path) in view_files(self.decided_leaf2_path())? {
            if v > view {
                continue;
            }

            let bytes =
                fs::read(&path).context(format!("reading decided leaf {}", path.display()))?;
            let (mut leaf, qc) =
                bincode::deserialize::<(Leaf2, QuorumCertificate2<SeqTypes>)>(&bytes)
                    .context(format!("parsing decided leaf {}", path.display()))?;

            // Include the VID share if available.
            let vid_share = self.load_vid_share(v)?.map(|proposal| proposal.data);
            if vid_share.is_none() {
                tracing::debug!(?v, "VID share not available at decide");
            }

            // Fill in the full block payload using the DA proposals we had persisted.
            if let Some(proposal) = self.load_da_proposal(v)? {
                let payload = Payload::from_bytes(
                    &proposal.data.encoded_transactions,
                    &proposal.data.metadata,
                );
                leaf.fill_block_payload_unchecked(payload);
            } else {
                tracing::debug!(?v, "DA proposal not available at decide");
            }

            let info = LeafInfo {
                leaf,
                vid_share,
                // Note: the following fields are not used in Decide event processing, and should be
                // removed. For now, we just default them.
                state: Default::default(),
                delta: Default::default(),
            };

            leaves.insert(v, (info, qc));
        }

        // The invariant is that the oldest existing leaf in the `anchor_leaf` table -- if there is
        // one -- was always included in the _previous_ decide event...but not removed from the
        // database, because we always persist the most recent anchor leaf.
        if let Some((oldest_view, _)) = leaves.first_key_value() {
            // The only exception is when the oldest leaf is the genesis leaf; then there was no
            // previous decide event.
            if *oldest_view > ViewNumber::genesis() {
                leaves.pop_first();
            }
        }

        let mut intervals = vec![];
        let mut current_interval = None;
        for (view, (leaf, qc)) in leaves {
            let height = leaf.leaf.block_header().block_number();
            consumer
                .handle_event(&Event {
                    view_number: view,
                    event: EventType::Decide {
                        qc: Arc::new(qc),
                        leaf_chain: Arc::new(vec![leaf]),
                        block_size: None,
                    },
                })
                .await?;
            if let Some((start, end, current_height)) = current_interval.as_mut() {
                if height == *current_height + 1 {
                    // If we have a chain of consecutive leaves, extend the current interval of
                    // views which are safe to delete.
                    *current_height += 1;
                    *end = view;
                } else {
                    // Otherwise, end the current interval and start a new one.
                    intervals.push(*start..=*end);
                    current_interval = Some((view, view, height));
                }
            } else {
                // Start a new interval.
                current_interval = Some((view, view, height));
            }
        }
        if let Some((start, end, _)) = current_interval {
            intervals.push(start..=end);
        }

        Ok(intervals)
    }

    fn load_da_proposal(
        &self,
        view: ViewNumber,
    ) -> anyhow::Result<Option<Proposal<SeqTypes, DaProposal2<SeqTypes>>>> {
        let dir_path = self.da2_dir_path();

        let file_path = dir_path.join(view.u64().to_string()).with_extension("txt");

        if !file_path.exists() {
            return Ok(None);
        }

        let da_bytes = fs::read(file_path)?;

        let da_proposal: Proposal<SeqTypes, DaProposal2<SeqTypes>> =
            bincode::deserialize(&da_bytes)?;
        Ok(Some(da_proposal))
    }

    fn load_vid_share(
        &self,
        view: ViewNumber,
    ) -> anyhow::Result<Option<Proposal<SeqTypes, VidDisperseShare<SeqTypes>>>> {
        let dir_path = self.vid2_dir_path();

        let file_path = dir_path.join(view.u64().to_string()).with_extension("txt");

        if !file_path.exists() {
            return Ok(None);
        }

        let vid_share_bytes = fs::read(file_path)?;
        let vid_share: Proposal<SeqTypes, VidDisperseShare<SeqTypes>> =
            bincode::deserialize(&vid_share_bytes)?;
        Ok(Some(vid_share))
    }

    fn load_anchor_leaf(&self) -> anyhow::Result<Option<(Leaf2, QuorumCertificate2<SeqTypes>)>> {
        if self.decided_leaf2_path().is_dir() {
            let mut anchor: Option<(Leaf2, QuorumCertificate2<SeqTypes>)> = None;

            // Return the latest decided leaf.
            for (_, path) in view_files(self.decided_leaf2_path())? {
                let bytes =
                    fs::read(&path).context(format!("reading decided leaf {}", path.display()))?;
                let (leaf2, qc2) =
                    bincode::deserialize::<(Leaf2, QuorumCertificate2<SeqTypes>)>(&bytes)
                        .context(format!("parsing decided leaf {}", path.display()))?;
                if let Some((anchor_leaf, _)) = &anchor {
                    if leaf2.view_number() > anchor_leaf.view_number() {
                        anchor = Some((leaf2, qc2));
                    }
                } else {
                    anchor = Some((leaf2, qc2));
                }
            }

            return Ok(anchor);
        }

        if self.legacy_anchor_leaf_path().is_file() {
            // We may have an old version of storage, where there is just a single file for the
            // anchor leaf. Read it and return the contents.
            let mut file = File::open(self.legacy_anchor_leaf_path())?;

            // The first 8 bytes just contain the height of the leaf. We can skip this.
            file.seek(SeekFrom::Start(8)).context("seek")?;
            let bytes = file
                .bytes()
                .collect::<Result<Vec<_>, _>>()
                .context("read")?;
            return Ok(Some(bincode::deserialize(&bytes).context("deserialize")?));
        }

        Ok(None)
    }
}

#[async_trait]
impl SequencerPersistence for Persistence {
    async fn load_config(&self) -> anyhow::Result<Option<NetworkConfig>> {
        let inner = self.inner.read().await;
        let path = inner.config_path();
        if !path.is_file() {
            tracing::info!("config not found at {}", path.display());
            return Ok(None);
        }
        tracing::info!("loading config from {}", path.display());

        let bytes =
            fs::read(&path).context(format!("unable to read config from {}", path.display()))?;
        let json = serde_json::from_slice(&bytes).context("config file is not valid JSON")?;
        let json = migrate_network_config(json).context("migration of network config failed")?;
        let config = serde_json::from_value(json).context("malformed config file")?;
        Ok(Some(config))
    }

    async fn save_config(&self, cfg: &NetworkConfig) -> anyhow::Result<()> {
        let inner = self.inner.write().await;
        let path = inner.config_path();
        tracing::info!("saving config to {}", path.display());
        Ok(cfg.to_file(path.display().to_string())?)
    }

    async fn load_latest_acted_view(&self) -> anyhow::Result<Option<ViewNumber>> {
        let inner = self.inner.read().await;
        let path = inner.voted_view_path();
        if !path.is_file() {
            return Ok(None);
        }
        let bytes = fs::read(inner.voted_view_path())?
            .try_into()
            .map_err(|bytes| anyhow!("malformed voted view file: {bytes:?}"))?;
        Ok(Some(ViewNumber::new(u64::from_le_bytes(bytes))))
    }

    async fn append_decided_leaves(
        &self,
        view: ViewNumber,
        leaf_chain: impl IntoIterator<Item = (&LeafInfo<SeqTypes>, QuorumCertificate2<SeqTypes>)> + Send,
        consumer: &impl EventConsumer,
    ) -> anyhow::Result<()> {
        let mut inner = self.inner.write().await;
        let path = inner.decided_leaf2_path();

        // Ensure the anchor leaf directory exists.
        fs::create_dir_all(&path).context("creating anchor leaf directory")?;

        // Earlier versions stored only a single decided leaf in a regular file. If our storage is
        // still on this version, migrate to a directory structure storing (possibly) many leaves.
        let legacy_path = inner.legacy_anchor_leaf_path();
        if !path.is_dir() && legacy_path.is_file() {
            tracing::info!("migrating to multi-leaf storage");

            // Move the existing data into the new directory.
            let (leaf, qc) = inner
                .load_anchor_leaf()?
                .context("anchor leaf file exists but unable to load contents")?;
            let view = leaf.view_number().u64();
            let bytes = bincode::serialize(&(leaf, qc))?;
            let new_file = path.join(view.to_string()).with_extension("txt");
            fs::write(new_file, bytes).context(format!("writing anchor leaf file {view}"))?;

            // Now we can remove the old file.
            fs::remove_file(&legacy_path).context("removing legacy anchor leaf file")?;
        }

        for (info, qc2) in leaf_chain {
            let view = info.leaf.view_number().u64();
            let file_path = path.join(view.to_string()).with_extension("txt");
            inner.replace(
                &file_path,
                |_| {
                    // Don't overwrite an existing leaf, but warn about it as this is likely not
                    // intended behavior from HotShot.
                    tracing::warn!(view, "duplicate decided leaf");
                    Ok(false)
                },
                |mut file| {
                    let bytes = bincode::serialize(&(&info.leaf.clone(), qc2))?;
                    file.write_all(&bytes)?;
                    Ok(())
                },
            )?;
        }

        match inner.generate_decide_events(view, consumer).await {
            Err(err) => {
                // Event processing failure is not an error, since by this point we have at least
                // managed to persist the decided leaves successfully, and the event processing will
                // just run again at the next decide.
                tracing::warn!(?view, "event processing failed: {err:#}");
            },
            Ok(intervals) => {
                if let Err(err) = inner.collect_garbage(view, &intervals) {
                    // Similarly, garbage collection is not an error. We have done everything we
                    // strictly needed to do, and GC will run again at the next decide. Log the
                    // error but do not return it.
                    tracing::warn!(?view, "GC failed: {err:#}");
                }
            },
        }

        Ok(())
    }

    async fn load_anchor_leaf(
        &self,
    ) -> anyhow::Result<Option<(Leaf2, QuorumCertificate2<SeqTypes>)>> {
        self.inner.read().await.load_anchor_leaf()
    }

    async fn load_da_proposal(
        &self,
        view: ViewNumber,
    ) -> anyhow::Result<Option<Proposal<SeqTypes, DaProposal2<SeqTypes>>>> {
        self.inner.read().await.load_da_proposal(view)
    }

    async fn load_vid_share(
        &self,
        view: ViewNumber,
    ) -> anyhow::Result<Option<Proposal<SeqTypes, VidDisperseShare<SeqTypes>>>> {
        self.inner.read().await.load_vid_share(view)
    }

    async fn append_vid(
        &self,
        proposal: &Proposal<SeqTypes, ADVZDisperseShare<SeqTypes>>,
    ) -> anyhow::Result<()> {
        let mut inner = self.inner.write().await;
        let view_number = proposal.data.view_number().u64();
        let dir_path = inner.vid_dir_path();

        fs::create_dir_all(dir_path.clone()).context("failed to create vid dir")?;

        let file_path = dir_path.join(view_number.to_string()).with_extension("txt");
        inner.replace(
            &file_path,
            |_| {
                // Don't overwrite an existing share, but warn about it as this is likely not intended
                // behavior from HotShot.
                tracing::warn!(view_number, "duplicate VID share");
                Ok(false)
            },
            |mut file| {
                let proposal_bytes = bincode::serialize(&proposal).context("serialize proposal")?;
                file.write_all(&proposal_bytes)?;
                Ok(())
            },
        )
    }
    async fn append_vid2(
        &self,
        proposal: &Proposal<SeqTypes, VidDisperseShare2<SeqTypes>>,
    ) -> anyhow::Result<()> {
        let mut inner = self.inner.write().await;
        let view_number = proposal.data.view_number().u64();

        let dir_path = inner.vid2_dir_path();

        fs::create_dir_all(dir_path.clone()).context("failed to create vid dir")?;

        let file_path = dir_path.join(view_number.to_string()).with_extension("txt");

        inner.replace(
            &file_path,
            |_| {
                // Don't overwrite an existing share, but warn about it as this is likely not intended
                // behavior from HotShot.
                tracing::warn!(view_number, "duplicate VID share");
                Ok(false)
            },
            |mut file| {
                let proposal: Proposal<SeqTypes, VidDisperseShare<SeqTypes>> =
                    convert_proposal(proposal.clone());
                let proposal_bytes = bincode::serialize(&proposal).context("serialize proposal")?;
                file.write_all(&proposal_bytes)?;
                Ok(())
            },
        )
    }
    async fn append_da(
        &self,
        proposal: &Proposal<SeqTypes, DaProposal<SeqTypes>>,
        _vid_commit: VidCommitment,
    ) -> anyhow::Result<()> {
        let mut inner = self.inner.write().await;
        let view_number = proposal.data.view_number().u64();
        let dir_path = inner.da_dir_path();

        fs::create_dir_all(dir_path.clone()).context("failed to create da dir")?;

        let file_path = dir_path.join(view_number.to_string()).with_extension("txt");
        inner.replace(
            &file_path,
            |_| {
                // Don't overwrite an existing proposal, but warn about it as this is likely not
                // intended behavior from HotShot.
                tracing::warn!(view_number, "duplicate DA proposal");
                Ok(false)
            },
            |mut file| {
                let proposal_bytes = bincode::serialize(&proposal).context("serialize proposal")?;
                file.write_all(&proposal_bytes)?;
                Ok(())
            },
        )
    }
    async fn record_action(
        &self,
        view: ViewNumber,
        _epoch: Option<EpochNumber>,
        action: HotShotAction,
    ) -> anyhow::Result<()> {
        // Todo Remove this after https://github.com/EspressoSystems/espresso-sequencer/issues/1931
        if !matches!(action, HotShotAction::Propose | HotShotAction::Vote) {
            return Ok(());
        }
        let mut inner = self.inner.write().await;
        let path = &inner.voted_view_path();
        inner.replace(
            path,
            |mut file| {
                let mut bytes = vec![];
                file.read_to_end(&mut bytes)?;
                let bytes = bytes
                    .try_into()
                    .map_err(|bytes| anyhow!("malformed voted view file: {bytes:?}"))?;
                let saved_view = ViewNumber::new(u64::from_le_bytes(bytes));

                // Overwrite the file if the saved view is older than the new view.
                Ok(saved_view < view)
            },
            |mut file| {
                file.write_all(&view.u64().to_le_bytes())?;
                Ok(())
            },
        )
    }

    async fn append_quorum_proposal2(
        &self,
        proposal: &Proposal<SeqTypes, QuorumProposalWrapper<SeqTypes>>,
    ) -> anyhow::Result<()> {
        let mut inner = self.inner.write().await;
        let view_number = proposal.data.view_number().u64();
        let dir_path = inner.quorum_proposals2_dir_path();

        fs::create_dir_all(dir_path.clone()).context("failed to create proposals dir")?;

        let file_path = dir_path.join(view_number.to_string()).with_extension("txt");
        inner.replace(
            &file_path,
            |_| {
                // Always overwrite the previous file
                Ok(true)
            },
            |mut file| {
                let proposal_bytes = bincode::serialize(&proposal).context("serialize proposal")?;

                file.write_all(&proposal_bytes)?;
                Ok(())
            },
        )
    }
    async fn load_quorum_proposals(
        &self,
    ) -> anyhow::Result<BTreeMap<ViewNumber, Proposal<SeqTypes, QuorumProposalWrapper<SeqTypes>>>>
    {
        let inner = self.inner.read().await;

        // First, get the proposal directory.
        let dir_path = inner.quorum_proposals2_dir_path();
        if !dir_path.is_dir() {
            return Ok(Default::default());
        }

        // Read quorum proposals from every data file in this directory.
        let mut map = BTreeMap::new();
        for (view, path) in view_files(&dir_path)? {
            let proposal_bytes = fs::read(path)?;
            let proposal: Proposal<SeqTypes, QuorumProposal2<SeqTypes>> =
                match bincode::deserialize(&proposal_bytes) {
                    Ok(proposal) => proposal,
                    Err(err) => {
                        // At this point, if the file contents are invalid, it is most likely an
                        // error rather than a miscellaneous file somehow ending up in the
                        // directory. However, we continue on, because it is better to collect as
                        // many proposals as we can rather than letting one bad proposal cause the
                        // entire operation to fail, and it is still possible that this was just
                        // some unintended file whose name happened to match the naming convention.
                        tracing::warn!(?view, "ignoring malformed quorum proposal file: {err:#}");
                        continue;
                    },
                };
            let proposal2 = convert_proposal(proposal);

            // Push to the map and we're done.
            map.insert(view, proposal2);
        }

        Ok(map)
    }

    async fn load_quorum_proposal(
        &self,
        view: ViewNumber,
    ) -> anyhow::Result<Proposal<SeqTypes, QuorumProposalWrapper<SeqTypes>>> {
        let inner = self.inner.read().await;
        let dir_path = inner.quorum_proposals2_dir_path();
        let file_path = dir_path.join(view.to_string()).with_extension("txt");
        let bytes = fs::read(file_path)?;
        let proposal = bincode::deserialize(&bytes)?;

        Ok(proposal)
    }

    async fn load_upgrade_certificate(
        &self,
    ) -> anyhow::Result<Option<UpgradeCertificate<SeqTypes>>> {
        let inner = self.inner.read().await;
        let path = inner.upgrade_certificate_dir_path();
        if !path.is_file() {
            return Ok(None);
        }
        let bytes = fs::read(&path).context("read")?;
        Ok(Some(
            bincode::deserialize(&bytes).context("deserialize upgrade certificate")?,
        ))
    }

    async fn load_stake(&self, epoch: EpochNumber) -> anyhow::Result<Option<StakeTables>> {
        let inner = self.inner.read().await;
        let path = &inner.stake_table_dir_path();
        if !path.is_file() {
            return Ok(None);
        }

        let file_path = path.join(epoch.to_string()).with_extension("txt");
        let bytes = fs::read(&file_path).context("read")?;
        Ok(Some(
            bincode::deserialize(&bytes).context("deserialize combined stake table")?,
        ))
    }

    async fn store_stake(&self, epoch: EpochNumber, stake: StakeTables) -> anyhow::Result<()> {
        let mut inner = self.inner.write().await;
        let dir_path = &inner.stake_table_dir_path();

        fs::create_dir_all(dir_path.clone()).context("failed to create proposals dir")?;

        let file_path = dir_path.join(epoch.to_string()).with_extension("txt");

        inner.replace(
            &file_path,
            |_| {
                // Always overwrite the previous file.
                Ok(true)
            },
            |mut file| {
                let bytes =
                    bincode::serialize(&stake).context("serializing combined stake table")?;
                file.write_all(&bytes)?;
                Ok(())
            },
        )
    }

    async fn store_upgrade_certificate(
        &self,
        decided_upgrade_certificate: Option<UpgradeCertificate<SeqTypes>>,
    ) -> anyhow::Result<()> {
        let mut inner = self.inner.write().await;
        let path = &inner.upgrade_certificate_dir_path();
        let certificate = match decided_upgrade_certificate {
            Some(cert) => cert,
            None => return Ok(()),
        };
        inner.replace(
            path,
            |_| {
                // Always overwrite the previous file.
                Ok(true)
            },
            |mut file| {
                let bytes =
                    bincode::serialize(&certificate).context("serializing upgrade certificate")?;
                file.write_all(&bytes)?;
                Ok(())
            },
        )
    }

    async fn store_next_epoch_quorum_certificate(
        &self,
        high_qc: NextEpochQuorumCertificate2<SeqTypes>,
    ) -> anyhow::Result<()> {
        let mut inner = self.inner.write().await;
        let path = &inner.next_epoch_qc();

        inner.replace(
            path,
            |_| {
                // Always overwrite the previous file.
                Ok(true)
            },
            |mut file| {
                let bytes = bincode::serialize(&high_qc).context("serializing next epoch qc")?;
                file.write_all(&bytes)?;
                Ok(())
            },
        )
    }

    async fn load_next_epoch_quorum_certificate(
        &self,
    ) -> anyhow::Result<Option<NextEpochQuorumCertificate2<SeqTypes>>> {
        let inner = self.inner.read().await;
        let path = inner.next_epoch_qc();
        if !path.is_file() {
            return Ok(None);
        }
        let bytes = fs::read(&path).context("read")?;
        Ok(Some(
            bincode::deserialize(&bytes).context("deserialize next epoch qc")?,
        ))
    }

    async fn append_da2(
        &self,
        proposal: &Proposal<SeqTypes, DaProposal2<SeqTypes>>,
        _vid_commit: VidCommitment,
    ) -> anyhow::Result<()> {
        let mut inner = self.inner.write().await;
        let view_number = proposal.data.view_number().u64();
        let dir_path = inner.da2_dir_path();

        fs::create_dir_all(dir_path.clone()).context("failed to create da dir")?;

        let file_path = dir_path.join(view_number.to_string()).with_extension("txt");
        inner.replace(
            &file_path,
            |_| {
                // Don't overwrite an existing proposal, but warn about it as this is likely not
                // intended behavior from HotShot.
                tracing::warn!(view_number, "duplicate DA proposal");
                Ok(false)
            },
            |mut file| {
                let proposal_bytes = bincode::serialize(&proposal).context("serialize proposal")?;
                file.write_all(&proposal_bytes)?;
                Ok(())
            },
        )
    }

    async fn append_proposal2(
        &self,
        proposal: &Proposal<SeqTypes, QuorumProposalWrapper<SeqTypes>>,
    ) -> anyhow::Result<()> {
        self.append_quorum_proposal2(proposal).await
    }

    async fn migrate_anchor_leaf(&self) -> anyhow::Result<()> {
        let mut inner = self.inner.write().await;

        if inner.migrated.contains("anchor_leaf") {
            tracing::info!("decided leaves already migrated");
            return Ok(());
        }

        let new_leaf_dir = inner.decided_leaf2_path();

        fs::create_dir_all(new_leaf_dir.clone()).context("failed to create anchor leaf 2  dir")?;

        let old_leaf_dir = inner.decided_leaf_path();
        if !old_leaf_dir.is_dir() {
            return Ok(());
        }

        tracing::warn!("migrating decided leaves..");
        for entry in fs::read_dir(old_leaf_dir)? {
            let entry = entry?;
            let path = entry.path();

            let Some(file) = path.file_stem().and_then(|n| n.to_str()) else {
                continue;
            };
            let Ok(view) = file.parse::<u64>() else {
                continue;
            };

            let bytes =
                fs::read(&path).context(format!("reading decided leaf {}", path.display()))?;
            let (leaf, qc) = bincode::deserialize::<(Leaf, QuorumCertificate<SeqTypes>)>(&bytes)
                .context(format!("parsing decided leaf {}", path.display()))?;

            let leaf2: Leaf2 = leaf.into();
            let qc2 = qc.to_qc2();

            let new_leaf_path = new_leaf_dir.join(view.to_string()).with_extension("txt");

            inner.replace(
                &new_leaf_path,
                |_| {
                    tracing::warn!(view, "duplicate decided leaf");
                    Ok(false)
                },
                |mut file| {
                    let bytes = bincode::serialize(&(&leaf2.clone(), qc2))?;
                    file.write_all(&bytes)?;
                    Ok(())
                },
            )?;

            if view % 100 == 0 {
                tracing::info!(view, "decided leaves migration progress");
            }
        }

        inner.migrated.insert("anchor_leaf".to_string());
        inner.update_migration()?;
        tracing::warn!("successfully migrated decided leaves");
        Ok(())
    }
    async fn migrate_da_proposals(&self) -> anyhow::Result<()> {
        let mut inner = self.inner.write().await;

        if inner.migrated.contains("da_proposal") {
            tracing::info!("da proposals already migrated");
            return Ok(());
        }

        let new_da_dir = inner.da2_dir_path();

        fs::create_dir_all(new_da_dir.clone()).context("failed to create da proposals 2 dir")?;

        let old_da_dir = inner.da_dir_path();
        if !old_da_dir.is_dir() {
            return Ok(());
        }

        tracing::warn!("migrating da proposals..");

        for entry in fs::read_dir(old_da_dir)? {
            let entry = entry?;
            let path = entry.path();

            let Some(file) = path.file_stem().and_then(|n| n.to_str()) else {
                continue;
            };
            let Ok(view) = file.parse::<u64>() else {
                continue;
            };

            let bytes =
                fs::read(&path).context(format!("reading da proposal {}", path.display()))?;
            let proposal = bincode::deserialize::<Proposal<SeqTypes, DaProposal<SeqTypes>>>(&bytes)
                .context(format!("parsing da proposal {}", path.display()))?;

            let new_da_path = new_da_dir.join(view.to_string()).with_extension("txt");

            let proposal2: Proposal<SeqTypes, DaProposal2<SeqTypes>> = convert_proposal(proposal);

            inner.replace(
                &new_da_path,
                |_| {
                    tracing::warn!(view, "duplicate DA proposal 2");
                    Ok(false)
                },
                |mut file| {
                    let bytes = bincode::serialize(&proposal2)?;
                    file.write_all(&bytes)?;
                    Ok(())
                },
            )?;

            if view % 100 == 0 {
                tracing::info!(view, "DA proposals migration progress");
            }
        }

        inner.migrated.insert("da_proposal".to_string());
        inner.update_migration()?;
        tracing::warn!("successfully migrated da proposals");
        Ok(())
    }
    async fn migrate_vid_shares(&self) -> anyhow::Result<()> {
        let mut inner = self.inner.write().await;

        if inner.migrated.contains("vid_share") {
            tracing::info!("vid shares already migrated");
            return Ok(());
        }

        let new_vid_dir = inner.vid2_dir_path();

        fs::create_dir_all(new_vid_dir.clone()).context("failed to create vid shares 2 dir")?;

        let old_vid_dir = inner.vid_dir_path();
        if !old_vid_dir.is_dir() {
            return Ok(());
        }

        tracing::warn!("migrating vid shares..");

        for entry in fs::read_dir(old_vid_dir)? {
            let entry = entry?;
            let path = entry.path();

            let Some(file) = path.file_stem().and_then(|n| n.to_str()) else {
                continue;
            };
            let Ok(view) = file.parse::<u64>() else {
                continue;
            };

            let bytes = fs::read(&path).context(format!("reading vid share {}", path.display()))?;
            let proposal =
                bincode::deserialize::<Proposal<SeqTypes, ADVZDisperseShare<SeqTypes>>>(&bytes)
                    .context(format!("parsing vid share {}", path.display()))?;

            let new_vid_path = new_vid_dir.join(view.to_string()).with_extension("txt");

            let proposal2: Proposal<SeqTypes, VidDisperseShare<SeqTypes>> =
                convert_proposal(proposal);

            inner.replace(
                &new_vid_path,
                |_| {
                    tracing::warn!(view, "duplicate VID share ");
                    Ok(false)
                },
                |mut file| {
                    let bytes = bincode::serialize(&proposal2)?;
                    file.write_all(&bytes)?;
                    Ok(())
                },
            )?;

            if view % 100 == 0 {
                tracing::info!(view, "VID shares migration progress");
            }
        }

        inner.migrated.insert("vid_share".to_string());
        inner.update_migration()?;
        tracing::warn!("successfully migrated vid shares");
        Ok(())
    }

    async fn migrate_quorum_proposals(&self) -> anyhow::Result<()> {
        let mut inner = self.inner.write().await;

        if inner.migrated.contains("quorum_proposals") {
            tracing::info!("quorum proposals already migrated");
            return Ok(());
        }

        let new_quorum_proposals_dir = inner.quorum_proposals2_dir_path();

        fs::create_dir_all(new_quorum_proposals_dir.clone())
            .context("failed to create quorum proposals 2 dir")?;

        let old_quorum_proposals_dir = inner.quorum_proposals_dir_path();
        if !old_quorum_proposals_dir.is_dir() {
            tracing::info!("no existing quorum proposals found for migration");
            return Ok(());
        }

        tracing::warn!("migrating quorum proposals..");
        for entry in fs::read_dir(old_quorum_proposals_dir)? {
            let entry = entry?;
            let path = entry.path();

            let Some(file) = path.file_stem().and_then(|n| n.to_str()) else {
                continue;
            };
            let Ok(view) = file.parse::<u64>() else {
                continue;
            };

            let bytes =
                fs::read(&path).context(format!("reading quorum proposal {}", path.display()))?;
            let proposal =
                bincode::deserialize::<Proposal<SeqTypes, QuorumProposal<SeqTypes>>>(&bytes)
                    .context(format!("parsing quorum proposal {}", path.display()))?;

            let new_file_path = new_quorum_proposals_dir
                .join(view.to_string())
                .with_extension("txt");

            let proposal2: Proposal<SeqTypes, QuorumProposalWrapper<SeqTypes>> =
                convert_proposal(proposal);

            inner.replace(
                &new_file_path,
                |_| {
                    tracing::warn!(view, "duplicate Quorum proposal2 ");
                    Ok(false)
                },
                |mut file| {
                    let bytes = bincode::serialize(&proposal2)?;
                    file.write_all(&bytes)?;
                    Ok(())
                },
            )?;

            if view % 100 == 0 {
                tracing::info!(view, "Quorum proposals migration progress");
            }
        }

        inner.migrated.insert("quorum_proposals".to_string());
        inner.update_migration()?;
        tracing::warn!("successfully migrated quorum proposals");
        Ok(())
    }
    async fn migrate_quorum_certificates(&self) -> anyhow::Result<()> {
        Ok(())
    }

    async fn add_drb_result(
        &self,
        epoch: EpochNumber,
        drb_result: DrbResult,
    ) -> anyhow::Result<()> {
        let inner = self.inner.write().await;
        let dir_path = inner.epoch_drb_result_dir_path();

        fs::create_dir_all(dir_path.clone()).context("failed to create epoch drb result dir")?;

        let drb_result_bytes = bincode::serialize(&drb_result).context("serialize drb result")?;

        let file_path = dir_path.join(epoch.to_string()).with_extension("txt");
        fs::write(file_path, drb_result_bytes)
            .context(format!("writing epoch drb result file for epoch {epoch:?}"))?;

        Ok(())
    }

    async fn add_epoch_root(
        &self,
        epoch: EpochNumber,
        block_header: <SeqTypes as NodeType>::BlockHeader,
    ) -> anyhow::Result<()> {
        let inner = self.inner.write().await;
        let dir_path = inner.epoch_root_block_header_dir_path();

        fs::create_dir_all(dir_path.clone())
            .context("failed to create epoch root block header dir")?;

        let block_header_bytes =
            bincode::serialize(&block_header).context("serialize block header")?;

        let file_path = dir_path.join(epoch.to_string()).with_extension("txt");
        fs::write(file_path, block_header_bytes).context(format!(
            "writing epoch root block header file for epoch {epoch:?}"
        ))?;

        Ok(())
    }

    async fn load_start_epoch_info(&self) -> anyhow::Result<Vec<InitializerEpochInfo<SeqTypes>>> {
        let inner = self.inner.read().await;
        let drb_dir_path = inner.epoch_drb_result_dir_path();
        let block_header_dir_path = inner.epoch_root_block_header_dir_path();

        let mut result = Vec::new();

        if drb_dir_path.is_dir() {
            for (epoch, path) in epoch_files(drb_dir_path)? {
                let bytes = fs::read(&path)
                    .context(format!("reading epoch drb result {}", path.display()))?;
                let drb_result = bincode::deserialize::<DrbResult>(&bytes)
                    .context(format!("parsing epoch drb result {}", path.display()))?;

                let block_header_path = block_header_dir_path
                    .join(epoch.to_string())
                    .with_extension("txt");
                let block_header = if block_header_path.is_file() {
                    let bytes = fs::read(&block_header_path).context(format!(
                        "reading epoch root block header {}",
                        block_header_path.display()
                    ))?;
                    Some(
                        bincode::deserialize::<<SeqTypes as NodeType>::BlockHeader>(&bytes)
                            .context(format!(
                                "parsing epoch root block header {}",
                                block_header_path.display()
                            ))?,
                    )
                } else {
                    None
                };

                result.push(InitializerEpochInfo::<SeqTypes> {
                    epoch,
                    drb_result,
                    block_header,
                });
            }
        }

        Ok(result)
    }
}

/// Update a `NetworkConfig` that may have originally been persisted with an old version.
fn migrate_network_config(
    mut network_config: serde_json::Value,
) -> anyhow::Result<serde_json::Value> {
    let config = network_config
        .get_mut("config")
        .context("missing field `config`")?
        .as_object_mut()
        .context("`config` must be an object")?;

    if !config.contains_key("builder_urls") {
        // When multi-builder support was added, the configuration field `builder_url: Url` was
        // replaced by an array `builder_urls: Vec<Url>`. If the saved config has no `builder_urls`
        // field, it is older than this change. Populate `builder_urls` with a singleton array
        // formed from the old value of `builder_url`, and delete the no longer used `builder_url`.
        let url = config
            .remove("builder_url")
            .context("missing field `builder_url`")?;
        config.insert("builder_urls".into(), vec![url].into());
    }

    // HotShotConfig was upgraded to include parameters for proposing and voting on upgrades.
    // Configs which were persisted before this upgrade may be missing these parameters. This
    // migration initializes them with a default. By default, we use JS MAX_SAFE_INTEGER for the
    // start parameters so that nodes will never do an upgrade, unless explicitly configured
    // otherwise.
    if !config.contains_key("start_proposing_view") {
        config.insert("start_proposing_view".into(), 9007199254740991u64.into());
    }
    if !config.contains_key("stop_proposing_view") {
        config.insert("stop_proposing_view".into(), 0.into());
    }
    if !config.contains_key("start_voting_view") {
        config.insert("start_voting_view".into(), 9007199254740991u64.into());
    }
    if !config.contains_key("stop_voting_view") {
        config.insert("stop_voting_view".into(), 0.into());
    }
    if !config.contains_key("start_proposing_time") {
        config.insert("start_proposing_time".into(), 9007199254740991u64.into());
    }
    if !config.contains_key("stop_proposing_time") {
        config.insert("stop_proposing_time".into(), 0.into());
    }
    if !config.contains_key("start_voting_time") {
        config.insert("start_voting_time".into(), 9007199254740991u64.into());
    }
    if !config.contains_key("stop_voting_time") {
        config.insert("stop_voting_time".into(), 0.into());
    }

    // HotShotConfig was upgraded to include an `epoch_height` parameter. Initialize with a default
    // if missing.
    if !config.contains_key("epoch_height") {
        config.insert("epoch_height".into(), 0.into());
    }

    Ok(network_config)
}

/// Get all paths under `dir` whose name is of the form <view number>.txt.
fn view_files(
    dir: impl AsRef<Path>,
) -> anyhow::Result<impl Iterator<Item = (ViewNumber, PathBuf)>> {
    Ok(fs::read_dir(dir.as_ref())?.filter_map(move |entry| {
        let dir = dir.as_ref().display();
        let entry = entry.ok()?;
        if !entry.file_type().ok()?.is_file() {
            tracing::debug!(%dir, ?entry, "ignoring non-file in data directory");
            return None;
        }
        let path = entry.path();
        if path.extension()? != "txt" {
            tracing::debug!(%dir, ?entry, "ignoring non-text file in data directory");
            return None;
        }
        let file_name = path.file_stem()?;
        let Ok(view_number) = file_name.to_string_lossy().parse::<u64>() else {
            tracing::debug!(%dir, ?file_name, "ignoring extraneous file in data directory");
            return None;
        };
        Some((ViewNumber::new(view_number), entry.path().to_owned()))
    }))
}

/// Get all paths under `dir` whose name is of the form <epoch number>.txt.
/// Should probably be made generic and merged with view_files.
fn epoch_files(
    dir: impl AsRef<Path>,
) -> anyhow::Result<impl Iterator<Item = (EpochNumber, PathBuf)>> {
    Ok(fs::read_dir(dir.as_ref())?.filter_map(move |entry| {
        let dir = dir.as_ref().display();
        let entry = entry.ok()?;
        if !entry.file_type().ok()?.is_file() {
            tracing::debug!(%dir, ?entry, "ignoring non-file in data directory");
            return None;
        }
        let path = entry.path();
        if path.extension()? != "txt" {
            tracing::debug!(%dir, ?entry, "ignoring non-text file in data directory");
            return None;
        }
        let file_name = path.file_stem()?;
        let Ok(epoch_number) = file_name.to_string_lossy().parse::<u64>() else {
            tracing::debug!(%dir, ?file_name, "ignoring extraneous file in data directory");
            return None;
        };
        Some((EpochNumber::new(epoch_number), entry.path().to_owned()))
    }))
}

#[cfg(test)]
mod testing {
    use tempfile::TempDir;

    use super::{super::testing::TestablePersistence, *};

    #[async_trait]
    impl TestablePersistence for Persistence {
        type Storage = TempDir;

        async fn tmp_storage() -> Self::Storage {
            TempDir::new().unwrap()
        }

        fn options(storage: &Self::Storage) -> impl PersistenceOptions<Persistence = Self> {
            Options::new(storage.path().into())
        }
    }
}

#[cfg(test)]
mod generic_tests {
    use super::{super::persistence_tests, Persistence};
    // For some reason this is the only way to import the macro defined in another module of this
    // crate.
    use crate::*;

    instantiate_persistence_tests!(Persistence);
}

#[cfg(test)]
mod test {
    use std::marker::PhantomData;

    use committable::{Commitment, CommitmentBoundsArkless, Committable};
    use espresso_types::{Header, Leaf, NodeState, PubKey, ValidatedState};
    use hotshot::types::SignatureKey;
    use hotshot_example_types::node_types::TestVersions;
    use hotshot_query_service::testing::mocks::MockVersions;
    use hotshot_types::{
        data::{vid_commitment, QuorumProposal2},
        simple_certificate::QuorumCertificate,
        simple_vote::QuorumData,
        traits::{node_implementation::Versions, EncodeBytes},
        vid::advz::advz_scheme,
    };
    use jf_vid::VidScheme;
    use sequencer_utils::test_utils::setup_test;
    use serde_json::json;
    use vbs::version::StaticVersionType;

    use super::*;
    use crate::{persistence::testing::TestablePersistence, BLSPubKey};

    #[test]
    fn test_config_migrations_add_builder_urls() {
        let before = json!({
            "config": {
                "builder_url": "https://test:8080",
                "start_proposing_view": 1,
                "stop_proposing_view": 2,
                "start_voting_view": 1,
                "stop_voting_view": 2,
                "start_proposing_time": 1,
                "stop_proposing_time": 2,
                "start_voting_time": 1,
                "stop_voting_time": 2
            }
        });
        let after = json!({
            "config": {
                "builder_urls": ["https://test:8080"],
                "start_proposing_view": 1,
                "stop_proposing_view": 2,
                "start_voting_view": 1,
                "stop_voting_view": 2,
                "start_proposing_time": 1,
                "stop_proposing_time": 2,
                "start_voting_time": 1,
                "stop_voting_time": 2,
                "epoch_height": 0
            }
        });

        assert_eq!(migrate_network_config(before).unwrap(), after);
    }

    #[test]
    fn test_config_migrations_existing_builder_urls() {
        let before = json!({
            "config": {
                "builder_urls": ["https://test:8080", "https://test:8081"],
                "start_proposing_view": 1,
                "stop_proposing_view": 2,
                "start_voting_view": 1,
                "stop_voting_view": 2,
                "start_proposing_time": 1,
                "stop_proposing_time": 2,
                "start_voting_time": 1,
                "stop_voting_time": 2,
                "epoch_height": 0
            }
        });

        assert_eq!(migrate_network_config(before.clone()).unwrap(), before);
    }

    #[test]
    fn test_config_migrations_add_upgrade_params() {
        let before = json!({
            "config": {
                "builder_urls": ["https://test:8080", "https://test:8081"]
            }
        });
        let after = json!({
            "config": {
                "builder_urls": ["https://test:8080", "https://test:8081"],
                "start_proposing_view": 9007199254740991u64,
                "stop_proposing_view": 0,
                "start_voting_view": 9007199254740991u64,
                "stop_voting_view": 0,
                "start_proposing_time": 9007199254740991u64,
                "stop_proposing_time": 0,
                "start_voting_time": 9007199254740991u64,
                "stop_voting_time": 0,
                "epoch_height": 0
            }
        });

        assert_eq!(migrate_network_config(before).unwrap(), after);
    }

    #[test]
    fn test_config_migrations_existing_upgrade_params() {
        let before = json!({
            "config": {
                "builder_urls": ["https://test:8080", "https://test:8081"],
                "start_proposing_view": 1,
                "stop_proposing_view": 2,
                "start_voting_view": 1,
                "stop_voting_view": 2,
                "start_proposing_time": 1,
                "stop_proposing_time": 2,
                "start_voting_time": 1,
                "stop_voting_time": 2,
                "epoch_height": 0
            }
        });

        assert_eq!(migrate_network_config(before.clone()).unwrap(), before);
    }

    #[tokio::test(flavor = "multi_thread")]
    pub async fn test_consensus_migration() {
        setup_test();
        let rows = 300;
        let tmp = Persistence::tmp_storage().await;
        let mut opt = Persistence::options(&tmp);
        let storage = opt.create().await.unwrap();

        let inner = storage.inner.read().await;

        let decided_leaves_path = inner.decided_leaf_path();
        fs::create_dir_all(decided_leaves_path.clone()).expect("failed to create proposals dir");

        let qp_dir_path = inner.quorum_proposals_dir_path();
        fs::create_dir_all(qp_dir_path.clone()).expect("failed to create proposals dir");
        drop(inner);

        for i in 0..rows {
            let view = ViewNumber::new(i);
            let validated_state = ValidatedState::default();
            let instance_state = NodeState::default();

            let (pubkey, privkey) = BLSPubKey::generated_from_seed_indexed([0; 32], i);
            let (payload, metadata) =
                Payload::from_transactions([], &validated_state, &instance_state)
                    .await
                    .unwrap();
            let builder_commitment = payload.builder_commitment(&metadata);
            let payload_bytes = payload.encode();

            let payload_commitment = vid_commitment::<TestVersions>(
                &payload_bytes,
                &metadata.encode(),
                4,
                <TestVersions as Versions>::Base::VERSION,
            );

            let block_header = Header::genesis(
                &instance_state,
                payload_commitment,
                builder_commitment,
                metadata,
            );

            let null_quorum_data = QuorumData {
                leaf_commit: Commitment::<Leaf>::default_commitment_no_preimage(),
            };

            let justify_qc = QuorumCertificate::new(
                null_quorum_data.clone(),
                null_quorum_data.commit(),
                view,
                None,
                PhantomData,
            );

            let quorum_proposal = QuorumProposal {
                block_header,
                view_number: view,
                justify_qc: justify_qc.clone(),
                upgrade_certificate: None,
                proposal_certificate: None,
            };

            let quorum_proposal_signature =
                BLSPubKey::sign(&privkey, &bincode::serialize(&quorum_proposal).unwrap())
                    .expect("Failed to sign quorum proposal");

            let proposal = Proposal {
                data: quorum_proposal.clone(),
                signature: quorum_proposal_signature,
                _pd: PhantomData,
            };

            let mut leaf = Leaf::from_quorum_proposal(&quorum_proposal);
            leaf.fill_block_payload::<TestVersions>(
                payload,
                4,
                <TestVersions as Versions>::Base::VERSION,
            )
            .unwrap();

            let mut inner = storage.inner.write().await;

            tracing::debug!("inserting decided leaves");
            let file_path = decided_leaves_path
                .join(view.to_string())
                .with_extension("txt");

            tracing::debug!("inserting decided leaves");

            inner
                .replace(
                    &file_path,
                    |_| Ok(true),
                    |mut file| {
                        let bytes = bincode::serialize(&(&leaf.clone(), justify_qc))?;
                        file.write_all(&bytes)?;
                        Ok(())
                    },
                )
                .expect("replace decided leaves");

            let file_path = qp_dir_path.join(view.to_string()).with_extension("txt");

            tracing::debug!("inserting qc for {view}");

            inner
                .replace(
                    &file_path,
                    |_| Ok(true),
                    |mut file| {
                        let proposal_bytes =
                            bincode::serialize(&proposal).context("serialize proposal")?;

                        file.write_all(&proposal_bytes)?;
                        Ok(())
                    },
                )
                .unwrap();

            drop(inner);
            let disperse = advz_scheme(4).disperse(payload_bytes.clone()).unwrap();

            let vid = ADVZDisperseShare::<SeqTypes> {
                view_number: ViewNumber::new(i),
                payload_commitment: Default::default(),
                share: disperse.shares[0].clone(),
                common: disperse.common,
                recipient_key: pubkey,
            };

            let (payload, metadata) =
                Payload::from_transactions([], &ValidatedState::default(), &NodeState::default())
                    .await
                    .unwrap();

            let da = DaProposal::<SeqTypes> {
                encoded_transactions: payload.encode(),
                metadata,
                view_number: ViewNumber::new(i),
            };

            let block_payload_signature =
                BLSPubKey::sign(&privkey, &payload_bytes).expect("Failed to sign block payload");

            let da_proposal = Proposal {
                data: da,
                signature: block_payload_signature,
                _pd: Default::default(),
            };

            tracing::debug!("inserting vid for {view}");
            storage
                .append_vid(&vid.to_proposal(&privkey).unwrap())
                .await
                .unwrap();

            tracing::debug!("inserting da for {view}");
            storage
                .append_da(&da_proposal, VidCommitment::V0(disperse.commit))
                .await
                .unwrap();
        }

        storage.migrate_consensus().await.unwrap();
        let inner = storage.inner.read().await;
        let decided_leaves = fs::read_dir(inner.decided_leaf2_path()).unwrap();
        let decided_leaves_count = decided_leaves
            .filter_map(Result::ok)
            .filter(|e| e.path().is_file())
            .count();
        assert_eq!(
            decided_leaves_count, rows as usize,
            "decided leaves count does not match",
        );

        let da_proposals = fs::read_dir(inner.da2_dir_path()).unwrap();
        let da_proposals_count = da_proposals
            .filter_map(Result::ok)
            .filter(|e| e.path().is_file())
            .count();
        assert_eq!(
            da_proposals_count, rows as usize,
            "da proposals does not match",
        );

        let vids = fs::read_dir(inner.vid2_dir_path()).unwrap();
        let vids_count = vids
            .filter_map(Result::ok)
            .filter(|e| e.path().is_file())
            .count();
        assert_eq!(vids_count, rows as usize, "vid shares count does not match",);

        let qps = fs::read_dir(inner.quorum_proposals2_dir_path()).unwrap();
        let qps_count = qps
            .filter_map(Result::ok)
            .filter(|e| e.path().is_file())
            .count();
        assert_eq!(
            qps_count, rows as usize,
            "quorum proposals count does not match",
        );
    }

    #[tokio::test(flavor = "multi_thread")]
    async fn test_load_quorum_proposals_invalid_extension() {
        setup_test();

        let tmp = Persistence::tmp_storage().await;
        let storage = Persistence::connect(&tmp).await;

        // Generate a couple of valid quorum proposals.
        let leaf = Leaf2::genesis::<MockVersions>(&Default::default(), &NodeState::mock()).await;
        let privkey = PubKey::generated_from_seed_indexed([0; 32], 1).1;
        let signature = PubKey::sign(&privkey, &[]).unwrap();
        let mut quorum_proposal = Proposal {
            data: QuorumProposalWrapper::<SeqTypes> {
                proposal: QuorumProposal2::<SeqTypes> {
                    epoch: None,
                    block_header: leaf.block_header().clone(),
                    view_number: ViewNumber::genesis(),
                    justify_qc: QuorumCertificate2::genesis::<TestVersions>(
                        &Default::default(),
                        &NodeState::mock(),
                    )
                    .await,
                    upgrade_certificate: None,
                    view_change_evidence: None,
                    next_drb_result: None,
                    next_epoch_justify_qc: None,
                },
            },
            signature,
            _pd: Default::default(),
        };

        // Store quorum proposals.
        let quorum_proposal1 = quorum_proposal.clone();
        storage
            .append_quorum_proposal2(&quorum_proposal1)
            .await
            .unwrap();
        quorum_proposal.data.proposal.view_number = ViewNumber::new(1);
        let quorum_proposal2 = quorum_proposal.clone();
        storage
            .append_quorum_proposal2(&quorum_proposal2)
            .await
            .unwrap();

        // Change one of the file extensions. It can happen that we end up with files with the wrong
        // extension if, for example, the node is killed before cleaning up a swap file.
        fs::rename(
            tmp.path().join("quorum_proposals2/1.txt"),
            tmp.path().join("quorum_proposals2/1.swp"),
        )
        .unwrap();

        // Loading should simply ignore the unrecognized extension.
        assert_eq!(
            storage.load_quorum_proposals().await.unwrap(),
            [(ViewNumber::genesis(), quorum_proposal1)]
                .into_iter()
                .collect::<BTreeMap<_, _>>()
        );
    }

    #[tokio::test(flavor = "multi_thread")]
    async fn test_load_quorum_proposals_malformed_data() {
        setup_test();

        let tmp = Persistence::tmp_storage().await;
        let storage = Persistence::connect(&tmp).await;

        // Generate a valid quorum proposal.
        let leaf: Leaf2 = Leaf::genesis::<MockVersions>(&Default::default(), &NodeState::mock())
            .await
            .into();
        let privkey = PubKey::generated_from_seed_indexed([0; 32], 1).1;
        let signature = PubKey::sign(&privkey, &[]).unwrap();
        let quorum_proposal = Proposal {
            data: QuorumProposalWrapper::<SeqTypes> {
                proposal: QuorumProposal2::<SeqTypes> {
                    epoch: None,
                    block_header: leaf.block_header().clone(),
                    view_number: ViewNumber::new(1),
                    justify_qc: QuorumCertificate2::genesis::<TestVersions>(
                        &Default::default(),
                        &NodeState::mock(),
                    )
                    .await,
                    upgrade_certificate: None,
                    view_change_evidence: None,
                    next_drb_result: None,
                    next_epoch_justify_qc: None,
                },
            },
            signature,
            _pd: Default::default(),
        };

        // First store an invalid quorum proposal.
        fs::create_dir_all(tmp.path().join("quorum_proposals2")).unwrap();
        fs::write(
            tmp.path().join("quorum_proposals2/0.txt"),
            "invalid data".as_bytes(),
        )
        .unwrap();

        // Store valid quorum proposal.
        storage
            .append_quorum_proposal2(&quorum_proposal)
            .await
            .unwrap();

        // Loading should ignore the invalid data and return the valid proposal.
        assert_eq!(
            storage.load_quorum_proposals().await.unwrap(),
            [(ViewNumber::new(1), quorum_proposal)]
                .into_iter()
                .collect::<BTreeMap<_, _>>()
        );
    }
}<|MERGE_RESOLUTION|>--- conflicted
+++ resolved
@@ -45,12 +45,6 @@
     #[arg(long, env = "ESPRESSO_SEQUENCER_STORAGE_PATH")]
     path: PathBuf,
 
-<<<<<<< HEAD
-    #[arg(long, env = "ESPRESSO_SEQUENCER_STORE_UNDECIDED_STATE", hide = true)]
-    store_undecided_state: bool,
-
-=======
->>>>>>> f0cc4551
     /// Number of views to retain in consensus storage before data that hasn't been archived is
     /// garbage collected.
     ///
