use anyhow::Context;
use async_std::sync::Arc;
use async_trait::async_trait;
use clap::Parser;
use committable::Committable;
use derivative::Derivative;
use espresso_types::{
    parse_duration,
    v0::traits::{EventConsumer, PersistenceOptions, SequencerPersistence, StateCatchup},
    BackoffParams, Leaf, NetworkConfig, Payload,
};
use hotshot_query_service::data_source::storage::sql::Write;
use hotshot_query_service::data_source::{
    storage::{
        pruning::PrunerCfg,
        sql::{include_migrations, Config, SqlStorage, Transaction},
    },
    Transaction as _, VersionedDataSource,
};
use hotshot_types::{
    consensus::CommitmentMap,
    data::{DaProposal, QuorumProposal, VidDisperseShare},
    event::{Event, EventType, HotShotAction, LeafInfo},
    message::Proposal,
    simple_certificate::{QuorumCertificate, UpgradeCertificate},
    traits::{node_implementation::ConsensusTime, BlockPayload},
    utils::View,
    vote::HasViewNumber,
};
use sqlx::Postgres;
use sqlx::Row;
use sqlx::{query, Executor};
use std::{collections::BTreeMap, time::Duration};

use crate::{catchup::SqlStateCatchup, SeqTypes, ViewNumber};

/// Options for Postgres-backed persistence.
#[derive(Parser, Clone, Derivative, Default)]
#[derivative(Debug)]
pub struct Options {
    /// Postgres URI.
    ///
    /// This is a shorthand for setting a number of other options all at once. The URI has the
    /// following format ([brackets] indicate optional segments):
    ///
    ///   postgres[ql]://[username[:password]@][host[:port],]/database[?parameter_list]
    ///
    /// Options set explicitly via other env vars or flags will take precedence, so you can use this
    /// URI to set a baseline and then use other parameters to override or add configuration. In
    /// addition, there are some parameters which cannot be set via the URI, such as TLS.
    // Hide from debug output since may contain sensitive data.
    #[derivative(Debug = "ignore")]
    pub(crate) uri: Option<String>,

    /// Hostname for the remote Postgres database server.
    #[clap(long, env = "ESPRESSO_SEQUENCER_POSTGRES_HOST")]
    pub(crate) host: Option<String>,

    /// Port for the remote Postgres database server.
    #[clap(long, env = "ESPRESSO_SEQUENCER_POSTGRES_PORT")]
    pub(crate) port: Option<u16>,

    /// Name of database to connect to.
    #[clap(long, env = "ESPRESSO_SEQUENCER_POSTGRES_DATABASE")]
    pub(crate) database: Option<String>,

    /// Postgres user to connect as.
    #[clap(long, env = "ESPRESSO_SEQUENCER_POSTGRES_USER")]
    pub(crate) user: Option<String>,

    /// Password for Postgres user.
    #[clap(long, env = "ESPRESSO_SEQUENCER_POSTGRES_PASSWORD")]
    // Hide from debug output since may contain sensitive data.
    #[derivative(Debug = "ignore")]
    pub(crate) password: Option<String>,

    /// Use TLS for an encrypted connection to the database.
    #[clap(long, env = "ESPRESSO_SEQUENCER_POSTGRES_USE_TLS")]
    pub(crate) use_tls: bool,

    /// This will enable the pruner and set the default pruning parameters unless provided.
    /// Default parameters:
    /// - pruning_threshold: 3 TB
    /// - minimum_retention: 1 day
    /// - target_retention: 7 days
    /// - batch_size: 1000
    /// - max_usage: 80%
    /// - interval: 1 hour
    #[clap(long, env = "ESPRESSO_SEQUENCER_POSTGRES_PRUNE")]
    pub(crate) prune: bool,

    /// Pruning parameters.
    #[clap(flatten)]
    pub(crate) pruning: PruningOptions,

    #[clap(long, env = "ESPRESSO_SEQUENCER_STORE_UNDECIDED_STATE", hide = true)]
    pub(crate) store_undecided_state: bool,

    /// Specifies the maximum number of concurrent fetch requests allowed from peers.
    #[clap(long, env = "ESPRESSO_SEQUENCER_FETCH_RATE_LIMIT")]
    pub(crate) fetch_rate_limit: Option<usize>,

    /// The minimum delay between active fetches in a stream.
    #[clap(long, env = "ESPRESSO_SEQUENCER_ACTIVE_FETCH_DELAY", value_parser = parse_duration)]
    pub(crate) active_fetch_delay: Option<Duration>,

    /// The minimum delay between loading chunks in a stream.
    #[clap(long, env = "ESPRESSO_SEQUENCER_CHUNK_FETCH_DELAY", value_parser = parse_duration)]
    pub(crate) chunk_fetch_delay: Option<Duration>,

    /// Disable pruning and reconstruct previously pruned data.
    ///
    /// While running without pruning is the default behavior, the default will not try to
    /// reconstruct data that was pruned in a previous run where pruning was enabled. This option
    /// instructs the service to run without pruning _and_ reconstruct all previously pruned data by
    /// fetching from peers.
    #[clap(long, env = "ESPRESSO_SEQUENCER_ARCHIVE", conflicts_with = "prune")]
    pub(crate) archive: bool,
}

impl TryFrom<Options> for Config<Postgres> {
    type Error = anyhow::Error;

    fn try_from(opt: Options) -> Result<Self, Self::Error> {
        let mut cfg = match opt.uri {
            Some(uri) => uri.parse()?,
            None => Self::default(),
        };
        cfg = cfg.migrations(include_migrations!("$CARGO_MANIFEST_DIR/api/migrations"));

        if let Some(host) = opt.host {
            cfg = cfg.host(host);
        }
        if let Some(port) = opt.port {
            cfg = cfg.port(port);
        }
        if let Some(database) = &opt.database {
            cfg = cfg.database(database);
        }
        if let Some(user) = &opt.user {
            cfg = cfg.user(user);
        }
        if let Some(password) = &opt.password {
            cfg = cfg.password(password);
        }
        if opt.use_tls {
            cfg = cfg.tls();
        }

        if opt.prune {
            cfg = cfg.pruner_cfg(PrunerCfg::from(opt.pruning))?;
        }
        if opt.archive {
            cfg = cfg.archive();
        }

        Ok(cfg)
    }
}

/// Pruning parameters.
#[derive(Parser, Clone, Debug, Default)]
pub struct PruningOptions {
    /// Threshold for pruning, specified in bytes.
    /// If the disk usage surpasses this threshold, pruning is initiated for data older than the specified minimum retention period.
    /// Pruning continues until the disk usage drops below the MAX USAGE.
    #[clap(long, env = "ESPRESSO_SEQUENCER_PRUNER_PRUNING_THRESHOLD")]
    pruning_threshold: Option<u64>,

    /// Minimum retention period.
    /// Data is retained for at least this duration, even if there's no free disk space.
    #[clap(
        long,
        env = "ESPRESSO_SEQUENCER_PRUNER_MINIMUM_RETENTION",
        value_parser = parse_duration,
    )]
    minimum_retention: Option<Duration>,

    /// Target retention period.
    /// Data older than this is pruned to free up space.
    #[clap(
        long,
        env = "ESPRESSO_SEQUENCER_PRUNER_TARGET_RETENTION",
        value_parser = parse_duration,
    )]
    target_retention: Option<Duration>,

    /// Batch size for pruning.
    /// This is the number of blocks data to delete in a single transaction.
    #[clap(long, env = "ESPRESSO_SEQUENCER_PRUNER_BATCH_SIZE")]
    batch_size: Option<u64>,

    /// Maximum disk usage (in basis points).
    ///
    /// Pruning stops once the disk usage falls below this value, even if
    /// some data older than the `MINIMUM_RETENTION` remains. Values range
    /// from 0 (0%) to 10000 (100%).
    #[clap(long, env = "ESPRESSO_SEQUENCER_PRUNER_MAX_USAGE")]
    max_usage: Option<u16>,

    /// Interval for running the pruner.
    #[clap(
        long,
        env = "ESPRESSO_SEQUENCER_PRUNER_INTERVAL",
        value_parser = parse_duration,
    )]
    interval: Option<Duration>,
}

impl From<PruningOptions> for PrunerCfg {
    fn from(opt: PruningOptions) -> Self {
        let mut cfg = PrunerCfg::new();
        if let Some(threshold) = opt.pruning_threshold {
            cfg = cfg.with_pruning_threshold(threshold);
        }
        if let Some(min) = opt.minimum_retention {
            cfg = cfg.with_minimum_retention(min);
        }
        if let Some(target) = opt.target_retention {
            cfg = cfg.with_target_retention(target);
        }
        if let Some(batch) = opt.batch_size {
            cfg = cfg.with_batch_size(batch);
        }
        if let Some(max) = opt.max_usage {
            cfg = cfg.with_max_usage(max);
        }
        if let Some(interval) = opt.interval {
            cfg = cfg.with_interval(interval);
        }
        cfg
    }
}

#[async_trait]
impl PersistenceOptions for Options {
    type Persistence = Persistence;

    async fn create(self) -> anyhow::Result<Persistence> {
        let persistence = Persistence {
            store_undecided_state: self.store_undecided_state,
            db: SqlStorage::connect(self.try_into()?).await?,
        };
        persistence.migrate_quorum_proposal_leaf_hashes().await?;
        Ok(persistence)
    }

    async fn reset(self) -> anyhow::Result<()> {
        SqlStorage::connect(Config::try_from(self)?.reset_schema()).await?;
        Ok(())
    }
}

/// Postgres-backed persistence.
pub struct Persistence {
    db: SqlStorage,
    store_undecided_state: bool,
}

impl Persistence {
    /// Ensure the `leaf_hash` column is populated for all existing quorum proposals.
    ///
    /// This column was added in a migration, but because it requires computing a commitment of the
    /// existing data, it is not easy to populate in the SQL migration itself. Thus, on startup, we
    /// check if there are any just-migrated quorum proposals with a `NULL` value for this column,
    /// and if so we populate the column manually.
    async fn migrate_quorum_proposal_leaf_hashes(&self) -> anyhow::Result<()> {
        let mut tx = self.db.write().await?;
        let mut proposals = tx.query_static("SELECT * FROM quorum_proposals").await?;
        let mut updates = vec![];
        while let Some(row) = proposals.next().await {
            let row = row?;
            let hash: Option<String> = row.try_get("leaf_hash")?;
            if hash.is_none() {
                let view: i64 = row.try_get("view")?;
                let data: Vec<u8> = row.try_get("data")?;
                let proposal: Proposal<SeqTypes, QuorumProposal<SeqTypes>> =
                    bincode::deserialize(&data)?;
                let leaf = Leaf::from_quorum_proposal(&proposal.data);
                let leaf_hash = Committable::commit(&leaf);
                tracing::info!(view, %leaf_hash, "populating quorum proposal leaf hash");
                updates.push((view, leaf_hash.to_string()));
            }
        }

        let params = updates
            .iter()
            .map(|(view, hash)| [sql_param(view), sql_param(hash)]);
        tx.upsert("quorum_proposals", ["view", "leaf_hash"], ["view"], params)
            .await?;
        tx.commit().await
    }
}

#[async_trait]
impl SequencerPersistence for Persistence {
    fn into_catchup_provider(
        self,
        backoff: BackoffParams,
    ) -> anyhow::Result<Arc<dyn StateCatchup>> {
        Ok(Arc::new(SqlStateCatchup::new(Arc::new(self.db), backoff)))
    }

    async fn load_config(&self) -> anyhow::Result<Option<NetworkConfig>> {
        tracing::info!("loading config from Postgres");

        // Select the most recent config (although there should only be one).
        let Some(row) = self
            .db
            .read()
            .await?
            .fetch_optional("SELECT config FROM network_config ORDER BY id DESC LIMIT 1")
            .await?
        else {
            tracing::info!("config not found");
            return Ok(None);
        };
        let config = row.try_get("config")?;
        Ok(serde_json::from_value(config)?)
    }

    async fn save_config(&self, cfg: &NetworkConfig) -> anyhow::Result<()> {
        tracing::info!("saving config to Postgres");
        let json = serde_json::to_value(cfg)?;

        let mut tx = self.db.write().await?;
        tx.execute_one_with_retries("INSERT INTO network_config (config) VALUES ($1)", (json,))
            .await?;
        tx.commit().await
    }

    async fn append_decided_leaves(
        &self,
        view: ViewNumber,
        leaf_chain: impl IntoIterator<Item = (&LeafInfo<SeqTypes>, QuorumCertificate<SeqTypes>)> + Send,
        consumer: &(impl EventConsumer + 'static),
    ) -> anyhow::Result<()> {
        let values = leaf_chain
            .into_iter()
            .map(|(info, qc)| {
                let view = qc.view_number.u64() as i64;
                let leaf_bytes = bincode::serialize(&info.leaf)?;
                let qc_bytes = bincode::serialize(&qc)?;
                Ok((view, leaf_bytes, qc_bytes))
            })
            .collect::<anyhow::Result<Vec<_>>>()?;

        // First, append the new leaves. We do this in its own transaction because even if GC or the
        // event consumer later fails, there is no need to abort the storage of the leaves.
        let mut tx = self.db.write().await?;

        tx.upsert("anchor_leaf", ["view", "leaf", "qc"], ["view"], values)
            .await?;
        tx.commit().await?;

        // Generate an event for the new leaves and, only if it succeeds, clean up data we no longer
        // need.
        let consumer = dyn_clone::clone(consumer);
        let tx = self.db.write().await?;
        if let Err(err) = collect_garbage(tx, view, consumer).await {
            // GC/event processing failure is not an error, since by this point we have at least
            // managed to persist the decided leaves successfully, and GC will just run again at the
            // next decide. Log an error but do not return it.
            tracing::warn!(?view, "GC/event processing failed: {err:#}");
        }

        Ok(())
    }

    async fn load_latest_acted_view(&self) -> anyhow::Result<Option<ViewNumber>> {
        Ok(self
            .db
            .read()
            .await?
            .fetch_optional(query("SELECT view FROM highest_voted_view WHERE id = 0"))
            .await?
            .map(|row| {
                let view: i64 = row.get("view");
                ViewNumber::new(view as u64)
            }))
    }

    async fn load_anchor_leaf(
        &self,
    ) -> anyhow::Result<Option<(Leaf, QuorumCertificate<SeqTypes>)>> {
        let Some(row) = self
            .db
            .read()
            .await?
            .fetch_optional("SELECT leaf, qc FROM anchor_leaf ORDER BY view DESC LIMIT 1")
            .await?
        else {
            return Ok(None);
        };

        let leaf_bytes: Vec<u8> = row.get("leaf");
        let leaf = bincode::deserialize(&leaf_bytes)?;

        let qc_bytes: Vec<u8> = row.get("qc");
        let qc = bincode::deserialize(&qc_bytes)?;

        Ok(Some((leaf, qc)))
    }

    async fn load_undecided_state(
        &self,
    ) -> anyhow::Result<Option<(CommitmentMap<Leaf>, BTreeMap<ViewNumber, View<SeqTypes>>)>> {
        let Some(row) = self
            .db
            .read()
            .await?
            .fetch_optional("SELECT leaves, state FROM undecided_state WHERE id = 0")
            .await?
        else {
            return Ok(None);
        };

        let leaves_bytes: Vec<u8> = row.get("leaves");
        let leaves = bincode::deserialize(&leaves_bytes)?;

        let state_bytes: Vec<u8> = row.get("state");
        let state = bincode::deserialize(&state_bytes)?;

        Ok(Some((leaves, state)))
    }

    async fn load_da_proposal(
        &self,
        view: ViewNumber,
    ) -> anyhow::Result<Option<Proposal<SeqTypes, DaProposal<SeqTypes>>>> {
        let result = self
            .db
            .read()
            .await?
            .fetch_optional(
                query("SELECT data FROM da_proposal where view = $1").bind(view.u64() as i64),
            )
            .await?;

        result
            .map(|row| {
                let bytes: Vec<u8> = row.get("data");
                anyhow::Result::<_>::Ok(bincode::deserialize(&bytes)?)
            })
            .transpose()
    }

    async fn load_vid_share(
        &self,
        view: ViewNumber,
    ) -> anyhow::Result<Option<Proposal<SeqTypes, VidDisperseShare<SeqTypes>>>> {
        let result = self
            .db
            .read()
            .await?
            .fetch_optional(
                query("SELECT data FROM vid_share where view = $1").bind(view.u64() as i64),
            )
            .await?;

        result
            .map(|row| {
                let bytes: Vec<u8> = row.get("data");
                anyhow::Result::<_>::Ok(bincode::deserialize(&bytes)?)
            })
            .transpose()
    }

    async fn load_quorum_proposals(
        &self,
    ) -> anyhow::Result<BTreeMap<ViewNumber, Proposal<SeqTypes, QuorumProposal<SeqTypes>>>> {
        let rows = self
            .db
            .read()
            .await?
            .fetch_all("SELECT * FROM quorum_proposals")
            .await?;

        Ok(BTreeMap::from_iter(
            rows.into_iter()
                .map(|row| {
                    let view: i64 = row.get("view");
                    let view_number: ViewNumber = ViewNumber::new(view.try_into()?);
                    let bytes: Vec<u8> = row.get("data");
                    let proposal: Proposal<SeqTypes, QuorumProposal<SeqTypes>> =
                        bincode::deserialize(&bytes)?;
                    Ok((view_number, proposal))
                })
                .collect::<anyhow::Result<Vec<_>>>()?,
        ))
    }

    async fn load_quorum_proposal(
        &self,
        view: ViewNumber,
    ) -> anyhow::Result<Proposal<SeqTypes, QuorumProposal<SeqTypes>>> {
        let row = self
            .db
            .read()
            .await?
            .query_one(
                "SELECT * FROM quorum_proposals WHERE view = $1 LIMIT 1",
                [view.u64() as i64],
            )
            .await?;
        let data: Vec<u8> = row.try_get("data")?;
        let proposal = bincode::deserialize(&data)?;
        Ok(proposal)
    }

    async fn append_vid(
        &self,
        proposal: &Proposal<SeqTypes, VidDisperseShare<SeqTypes>>,
    ) -> anyhow::Result<()> {
        let data = &proposal.data;
        let view = data.view_number().u64();
        let data_bytes = bincode::serialize(proposal).unwrap();

        let mut tx = self.db.write().await?;
        tx.upsert(
            "vid_share",
            ["view", "data"],
            ["view"],
            [(view as i64, data_bytes)],
        )
        .await?;
        tx.commit().await
    }
    async fn append_da(
        &self,
        proposal: &Proposal<SeqTypes, DaProposal<SeqTypes>>,
    ) -> anyhow::Result<()> {
        let data = &proposal.data;
        let view = data.view_number().u64();
        let data_bytes = bincode::serialize(proposal).unwrap();

        let mut tx = self.db.write().await?;
        tx.upsert(
            "da_proposal",
            ["view", "data"],
            ["view"],
            [(view as i64, data_bytes)],
        )
        .await?;
        tx.commit().await
    }
    async fn record_action(&self, view: ViewNumber, action: HotShotAction) -> anyhow::Result<()> {
        // Todo Remove this after https://github.com/EspressoSystems/espresso-sequencer/issues/1931
        if !matches!(action, HotShotAction::Propose | HotShotAction::Vote) {
            return Ok(());
        }
        let stmt = "
        INSERT INTO highest_voted_view (id, view) VALUES (0, $1)
        ON CONFLICT (id) DO UPDATE SET view = GREATEST(highest_voted_view.view, excluded.view)";

        let mut tx = self.db.write().await?;
        tx.execute_one_with_retries(stmt, (view.u64() as i64,))
            .await?;
        tx.commit().await
    }
    async fn update_undecided_state(
        &self,
        leaves: CommitmentMap<Leaf>,
        state: BTreeMap<ViewNumber, View<SeqTypes>>,
    ) -> anyhow::Result<()> {
        if !self.store_undecided_state {
            return Ok(());
        }

        let leaves_bytes = bincode::serialize(&leaves).context("serializing leaves")?;
        let state_bytes = bincode::serialize(&state).context("serializing state")?;

        let mut tx = self.db.write().await?;
        tx.upsert(
            "undecided_state",
            ["id", "leaves", "state"],
            ["id"],
            [(0_i32, leaves_bytes, state_bytes)],
        )
        .await?;
        tx.commit().await
    }
    async fn append_quorum_proposal(
        &self,
        proposal: &Proposal<SeqTypes, QuorumProposal<SeqTypes>>,
    ) -> anyhow::Result<()> {
        let view_number = proposal.data.view_number().u64();
        let proposal_bytes = bincode::serialize(&proposal).context("serializing proposal")?;
        let leaf_hash = Committable::commit(&Leaf::from_quorum_proposal(&proposal.data));
        let mut tx = self.db.write().await?;
        tx.upsert(
            "quorum_proposals",
            ["view", "leaf_hash", "data"],
            ["view"],
<<<<<<< HEAD
            [[
                sql_param(&(view_number as i64)),
                sql_param(&leaf_hash.to_string()),
                sql_param(&proposal_bytes),
            ]],
=======
            [(view_number as i64, proposal_bytes)],
>>>>>>> 0cc5db6c
        )
        .await?;
        tx.commit().await
    }

    async fn load_upgrade_certificate(
        &self,
    ) -> anyhow::Result<Option<UpgradeCertificate<SeqTypes>>> {
        let result = self
            .db
            .read()
            .await?
            .fetch_optional("SELECT * FROM upgrade_certificate where id = true")
            .await?;

        result
            .map(|row| {
                let bytes: Vec<u8> = row.get("data");
                anyhow::Result::<_>::Ok(bincode::deserialize(&bytes)?)
            })
            .transpose()
    }

    async fn store_upgrade_certificate(
        &self,
        decided_upgrade_certificate: Option<UpgradeCertificate<SeqTypes>>,
    ) -> anyhow::Result<()> {
        let certificate = match decided_upgrade_certificate {
            Some(cert) => cert,
            None => return Ok(()),
        };
        let upgrade_certificate_bytes =
            bincode::serialize(&certificate).context("serializing upgrade certificate")?;
        let mut tx = self.db.write().await?;
        tx.upsert(
            "upgrade_certificate",
            ["id", "data"],
            ["id"],
            [(true, upgrade_certificate_bytes)],
        )
        .await?;
        tx.commit().await
    }
}

async fn collect_garbage(
    mut tx: Transaction<Write>,
    view: ViewNumber,
    consumer: impl EventConsumer,
) -> anyhow::Result<()> {
    // Clean up and collect VID shares.

    let mut vid_shares = tx
        .fetch_all(
            query("DELETE FROM vid_share where view <= $1 RETURNING view, data")
                .bind(view.u64() as i64),
        )
        .await?
        .into_iter()
        .map(|row| {
            let view: i64 = row.get("view");
            let data: Vec<u8> = row.get("data");
            let vid_proposal =
                bincode::deserialize::<Proposal<SeqTypes, VidDisperseShare<SeqTypes>>>(&data)?;
            Ok((view as u64, vid_proposal.data))
        })
        .collect::<anyhow::Result<BTreeMap<_, _>>>()?;

    // Clean up and collect DA proposals.
    let mut da_proposals = tx
        .fetch_all(
            query("DELETE FROM da_proposal where view <= $1 RETURNING view, data")
                .bind(view.u64() as i64),
        )
        .await?
        .into_iter()
        .map(|row| {
            let view: i64 = row.get("view");
            let data: Vec<u8> = row.get("data");
            let da_proposal =
                bincode::deserialize::<Proposal<SeqTypes, DaProposal<SeqTypes>>>(&data)?;
            Ok((view as u64, da_proposal.data))
        })
        .collect::<anyhow::Result<BTreeMap<_, _>>>()?;

    // Clean up and collect leaves, except do not delete the most recent leaf: we need to remember
    // this so that in case we restart, we can pick up from the last decided leaf. We still do
    // include this leaf in the query results (the `UNION` clause) so we can include it in the
    // decide event we send to the consumer.
    let mut leaves = tx
        .fetch_all(
            query("SELECT view, leaf, qc FROM anchor_leaf WHERE view <= $1")
                .bind(view.u64() as i64),
        )
        .await?
        .into_iter()
        .map(|row| {
            let view: i64 = row.get("view");
            let leaf_data: Vec<u8> = row.get("leaf");
            let leaf = bincode::deserialize::<Leaf>(&leaf_data)?;
            let qc_data: Vec<u8> = row.get("qc");
            let qc = bincode::deserialize::<QuorumCertificate<SeqTypes>>(&qc_data)?;
            Ok((view as u64, (leaf, qc)))
        })
        .collect::<anyhow::Result<BTreeMap<_, _>>>()?;

    tx.execute(query("DELETE FROM anchor_leaf WHERE view < $1").bind(view.u64() as i64))
        .await?;

    // Clean up old proposals. These are not part of the decide event we generate for the consumer,
    // so we don't need to return them.
    tx.execute(query("DELETE FROM quorum_proposals where view <= $1").bind(view.u64() as i64))
        .await?;

    // Exclude from the decide event any leaves which have definitely already been processed. We may
    // have selected an already-processed leaf because the oldest leaf -- the last leaf processed in
    // the previous decide event -- remained in the database to serve as the anchor leaf, so our
    // query would have returned it. In fact, this will almost always be the case, but there are two
    // cases where it might not be, and we must process this leaf after all:
    //
    // 1. The oldest leaf is the genesis leaf, and there _is_ no previous decide event
    // 2. We previously stored some leaves in the database and then failed while processing the
    //    decide event, or shut down before generating the decide event, and so we are only now
    //    generating the decide event for those previous leaves.
    //
    // Since these cases (particularly case 2) are hard to account for explicitly, we just use a
    // persistent value in the database to remember how far we have successfully processed the event
    // stream.
    let last_processed_view: Option<i64> = tx
        .fetch_optional(query(
            "SELECT last_processed_view FROM event_stream WHERE id = 1 LIMIT 1",
        ))
        .await?
        .map(|row| row.get("last_processed_view"));
    let leaves = if let Some(v) = last_processed_view {
        let new_leaves = leaves.split_off(&((v as u64) + 1));
        if !leaves.is_empty() {
            tracing::debug!(
                v,
                remaining_leaves = new_leaves.len(),
                ?leaves,
                "excluding already-processed leaves from decide event"
            );
        }
        new_leaves
    } else {
        leaves
    };

    // Collate all the information by view number and construct a chain of leaves and a chain of
    // corresponding QCs.
    let (leaf_chain, qcs): (Vec<_>, Vec<_>) = leaves
        .into_iter()
        // Go in reverse chronological order, as expected by Decide events.
        .rev()
        .map(|(view, (mut leaf, qc))| {
            // Include the VID share if available.
            let vid_share = vid_shares.remove(&view);
            if vid_share.is_none() {
                tracing::debug!(view, "VID share not available at decide");
            }

            // Fill in the full block payload using the DA proposals we had persisted.
            if let Some(proposal) = da_proposals.remove(&view) {
                let payload =
                    Payload::from_bytes(&proposal.encoded_transactions, &proposal.metadata);
                leaf.fill_block_payload_unchecked(payload);
            } else {
                tracing::debug!(view, "DA proposal not available at decide");
            }

            (
                LeafInfo {
                    leaf,
                    vid_share,

                    // Note: the following fields are not used in Decide event processing, and
                    // should be removed. For now, we just default them.
                    state: Default::default(),
                    delta: Default::default(),
                },
                qc,
            )
        })
        .unzip();

    // Generate decide event for the consumer.
    let Some(final_qc) = qcs.into_iter().next() else {
        tracing::info!(?view, "no new leaves at decide");
        return Ok(());
    };
    tracing::debug!(?view, ?final_qc, ?leaf_chain, "generating decide event");

    consumer
        .handle_event(&Event {
            view_number: view,
            event: EventType::Decide {
                leaf_chain: Arc::new(leaf_chain),
                qc: Arc::new(final_qc),
                block_size: None,
            },
        })
        .await?;

    // Now that we have definitely processed leaves up to `view`, we can update
    // `last_processed_view` so we don't process these leaves again. We may still fail at this
    // point, or shut down, and fail to complete this update. At worst this will lead to us sending
    // a duplicate decide event the next time we are called; this is fine as the event consumer is
    // required to be idempotent.
    tx.upsert(
        "event_stream",
        ["id", "last_processed_view"],
        ["id"],
        [(1i32, view.u64() as i64)],
    )
    .await?;

    tx.commit().await
}

#[cfg(test)]
mod testing {
    use hotshot_query_service::data_source::storage::sql::testing::TmpDb;

    use super::{super::testing::TestablePersistence, *};

    #[async_trait]
    impl TestablePersistence for Persistence {
        type Storage = TmpDb;

        async fn tmp_storage() -> Self::Storage {
            TmpDb::init().await
        }

        async fn connect(db: &Self::Storage) -> Self {
            Options {
                port: Some(db.port()),
                host: Some(db.host()),
                user: Some("postgres".into()),
                password: Some("password".into()),
                ..Default::default()
            }
            .create()
            .await
            .unwrap()
        }
    }
}

#[cfg(test)]
mod generic_tests {
    use super::{super::persistence_tests, Persistence};
    // For some reason this is the only way to import the macro defined in another module of this
    // crate.
    use crate::*;

    instantiate_persistence_tests!(Persistence);
}

#[cfg(test)]
mod test {
    use super::*;
    use crate::{persistence::testing::TestablePersistence, BLSPubKey, PubKey};
    use espresso_types::{NodeState, ValidatedState};
    use futures::stream::TryStreamExt;
    use hotshot_example_types::node_types::TestVersions;
    use hotshot_types::traits::signature_key::SignatureKey;

    #[async_std::test]
    async fn test_quorum_proposals_leaf_hash_migration() {
        // Create some quorum proposals to test with.
        let leaf = Leaf::genesis(&ValidatedState::default(), &NodeState::mock()).await;
        let privkey = BLSPubKey::generated_from_seed_indexed([0; 32], 1).1;
        let signature = PubKey::sign(&privkey, &[]).unwrap();
        let mut quorum_proposal = Proposal {
            data: QuorumProposal::<SeqTypes> {
                block_header: leaf.block_header().clone(),
                view_number: ViewNumber::genesis(),
                justify_qc: QuorumCertificate::genesis::<TestVersions>(
                    &ValidatedState::default(),
                    &NodeState::mock(),
                )
                .await,
                upgrade_certificate: None,
                proposal_certificate: None,
            },
            signature,
            _pd: Default::default(),
        };

        let qp1 = quorum_proposal.clone();

        quorum_proposal.data.view_number = ViewNumber::new(1);
        let qp2 = quorum_proposal.clone();

        let qps = [qp1, qp2];

        // Create persistence and add the quorum proposals with NULL leaf hash.
        let db = Persistence::tmp_storage().await;
        let persistence = Persistence::connect(&db).await;
        let mut tx = persistence.db.write().await.unwrap();
        let params = qps
            .iter()
            .map(|qp| {
                (
                    qp.data.view_number.u64() as i64,
                    bincode::serialize(&qp).unwrap(),
                )
            })
            .collect::<Vec<_>>();
        tx.upsert(
            "quorum_proposals",
            ["view", "data"],
            ["view"],
            params
                .iter()
                .map(|(view, data)| [sql_param(view), sql_param(data)]),
        )
        .await
        .unwrap();
        tx.commit().await.unwrap();

        // Create a new persistence and ensure the commitments get populated.
        let persistence = Persistence::connect(&db).await;
        let tx = persistence.db.read().await.unwrap();
        let rows = tx
            .query_static("SELECT * FROM quorum_proposals ORDER BY view ASC")
            .await
            .unwrap()
            .try_collect::<Vec<_>>()
            .await
            .unwrap();
        assert_eq!(rows.len(), qps.len());
        for (row, qp) in rows.into_iter().zip(qps) {
            assert_eq!(row.get::<_, i64>("view"), qp.data.view_number.u64() as i64);
            assert_eq!(
                row.get::<_, Vec<u8>>("data"),
                bincode::serialize(&qp).unwrap()
            );
            assert_eq!(
                row.get::<_, String>("leaf_hash"),
                Committable::commit(&Leaf::from_quorum_proposal(&qp.data)).to_string()
            );
        }
    }
}<|MERGE_RESOLUTION|>--- conflicted
+++ resolved
@@ -9,11 +9,12 @@
     v0::traits::{EventConsumer, PersistenceOptions, SequencerPersistence, StateCatchup},
     BackoffParams, Leaf, NetworkConfig, Payload,
 };
+use futures::stream::StreamExt;
 use hotshot_query_service::data_source::storage::sql::Write;
 use hotshot_query_service::data_source::{
     storage::{
         pruning::PrunerCfg,
-        sql::{include_migrations, Config, SqlStorage, Transaction},
+        sql::{include_migrations, query_as, Config, SqlStorage, Transaction},
     },
     Transaction as _, VersionedDataSource,
 };
@@ -266,7 +267,7 @@
     /// and if so we populate the column manually.
     async fn migrate_quorum_proposal_leaf_hashes(&self) -> anyhow::Result<()> {
         let mut tx = self.db.write().await?;
-        let mut proposals = tx.query_static("SELECT * FROM quorum_proposals").await?;
+        let mut proposals = tx.fetch("SELECT * FROM quorum_proposals");
         let mut updates = vec![];
         while let Some(row) = proposals.next().await {
             let row = row?;
@@ -282,11 +283,9 @@
                 updates.push((view, leaf_hash.to_string()));
             }
         }
-
-        let params = updates
-            .iter()
-            .map(|(view, hash)| [sql_param(view), sql_param(hash)]);
-        tx.upsert("quorum_proposals", ["view", "leaf_hash"], ["view"], params)
+        drop(proposals);
+
+        tx.upsert("quorum_proposals", ["view", "leaf_hash"], ["view"], updates)
             .await?;
         tx.commit().await
     }
@@ -494,16 +493,12 @@
         &self,
         view: ViewNumber,
     ) -> anyhow::Result<Proposal<SeqTypes, QuorumProposal<SeqTypes>>> {
-        let row = self
-            .db
-            .read()
-            .await?
-            .query_one(
-                "SELECT * FROM quorum_proposals WHERE view = $1 LIMIT 1",
-                [view.u64() as i64],
-            )
-            .await?;
-        let data: Vec<u8> = row.try_get("data")?;
+        let mut tx = self.db.read().await?;
+        let (data,) =
+            query_as::<(Vec<u8>,)>("SELECT data FROM quorum_proposals WHERE view = $1 LIMIT 1")
+                .bind(view.u64() as i64)
+                .fetch_one(tx.as_mut())
+                .await?;
         let proposal = bincode::deserialize(&data)?;
         Ok(proposal)
     }
@@ -592,15 +587,7 @@
             "quorum_proposals",
             ["view", "leaf_hash", "data"],
             ["view"],
-<<<<<<< HEAD
-            [[
-                sql_param(&(view_number as i64)),
-                sql_param(&leaf_hash.to_string()),
-                sql_param(&proposal_bytes),
-            ]],
-=======
-            [(view_number as i64, proposal_bytes)],
->>>>>>> 0cc5db6c
+            [(view_number as i64, leaf_hash.to_string(), proposal_bytes)],
         )
         .await?;
         tx.commit().await
@@ -911,37 +898,28 @@
                 )
             })
             .collect::<Vec<_>>();
-        tx.upsert(
-            "quorum_proposals",
-            ["view", "data"],
-            ["view"],
-            params
-                .iter()
-                .map(|(view, data)| [sql_param(view), sql_param(data)]),
-        )
-        .await
-        .unwrap();
+        tx.upsert("quorum_proposals", ["view", "data"], ["view"], params)
+            .await
+            .unwrap();
         tx.commit().await.unwrap();
 
         // Create a new persistence and ensure the commitments get populated.
         let persistence = Persistence::connect(&db).await;
-        let tx = persistence.db.read().await.unwrap();
+        let mut tx = persistence.db.read().await.unwrap();
         let rows = tx
-            .query_static("SELECT * FROM quorum_proposals ORDER BY view ASC")
-            .await
-            .unwrap()
+            .fetch("SELECT * FROM quorum_proposals ORDER BY view ASC")
             .try_collect::<Vec<_>>()
             .await
             .unwrap();
         assert_eq!(rows.len(), qps.len());
         for (row, qp) in rows.into_iter().zip(qps) {
-            assert_eq!(row.get::<_, i64>("view"), qp.data.view_number.u64() as i64);
+            assert_eq!(row.get::<i64, _>("view"), qp.data.view_number.u64() as i64);
             assert_eq!(
-                row.get::<_, Vec<u8>>("data"),
+                row.get::<Vec<u8>, _>("data"),
                 bincode::serialize(&qp).unwrap()
             );
             assert_eq!(
-                row.get::<_, String>("leaf_hash"),
+                row.get::<String, _>("leaf_hash"),
                 Committable::commit(&Leaf::from_quorum_proposal(&qp.data)).to_string()
             );
         }
