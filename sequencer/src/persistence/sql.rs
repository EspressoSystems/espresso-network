--- conflicted
+++ resolved
@@ -14,13 +14,10 @@
     BackoffParams, BlockMerkleTree, FeeMerkleTree, Leaf, Leaf2, NetworkConfig, Payload,
 };
 use futures::stream::StreamExt;
-<<<<<<< HEAD
+use hotshot::{types::BLSPubKey, InitializerEpochInfo};
 use hotshot_libp2p_networking::network::behaviours::dht::store::persistent::{
     DhtPersistentStorage, SerializableRecord,
 };
-=======
-use hotshot::{types::BLSPubKey, InitializerEpochInfo};
->>>>>>> 05f31ca7
 use hotshot_query_service::{
     availability::LeafQueryData,
     data_source::{
@@ -1756,61 +1753,6 @@
             .transpose()
     }
 
-<<<<<<< HEAD
-#[async_trait]
-impl DhtPersistentStorage for Persistence {
-    /// Save the DHT to the database
-    ///
-    /// # Errors
-    /// - If we fail to serialize the records
-    /// - If we fail to write the serialized records to the DB
-    async fn save(&self, records: Vec<SerializableRecord>) -> anyhow::Result<()> {
-        // Bincode-serialize the records
-        let to_save =
-            bincode::serialize(&records).with_context(|| "failed to serialize records")?;
-
-        // Prepare the statement
-        let stmt = "INSERT INTO libp2p_dht (id, serialized_records) VALUES (0, $1) ON CONFLICT (id) DO UPDATE SET serialized_records = $1";
-
-        // Execute the query
-        let mut tx = self
-            .db
-            .write()
-            .await
-            .with_context(|| "failed to start an atomic DB transaction")?;
-        tx.execute(query(stmt).bind(to_save))
-            .await
-            .with_context(|| "failed to execute DB query")?;
-
-        // Commit the state
-        tx.commit().await.with_context(|| "failed to commit to DB")
-    }
-
-    /// Load the DHT from the database
-    ///
-    /// # Errors
-    /// - If we fail to read from the DB
-    /// - If we fail to deserialize the records
-    async fn load(&self) -> anyhow::Result<Vec<SerializableRecord>> {
-        // Fetch the results from the DB
-        let result = self
-            .db
-            .read()
-            .await
-            .with_context(|| "failed to start a DB read transaction")?
-            .fetch_one("SELECT * FROM libp2p_dht where id = 0")
-            .await
-            .with_context(|| "failed to fetch from DB")?;
-
-        // Get the `serialized_records` row
-        let serialied_records: Vec<u8> = result.get("serialized_records");
-
-        // Deserialize it
-        let records: Vec<SerializableRecord> = bincode::deserialize(&serialied_records)
-            .with_context(|| "Failed to deserialize records")?;
-
-        Ok(records)
-=======
     async fn append_da2(
         &self,
         proposal: &Proposal<SeqTypes, DaProposal2<SeqTypes>>,
@@ -2009,18 +1951,69 @@
         )
         .await?;
         tx.commit().await
->>>>>>> 05f31ca7
+    }
+}
+
+#[async_trait]
+impl DhtPersistentStorage for Persistence {
+    /// Save the DHT to the database
+    ///
+    /// # Errors
+    /// - If we fail to serialize the records
+    /// - If we fail to write the serialized records to the DB
+    async fn save(&self, records: Vec<SerializableRecord>) -> anyhow::Result<()> {
+        // Bincode-serialize the records
+        let to_save =
+            bincode::serialize(&records).with_context(|| "failed to serialize records")?;
+
+        // Prepare the statement
+        let stmt = "INSERT INTO libp2p_dht (id, serialized_records) VALUES (0, $1) ON CONFLICT (id) DO UPDATE SET serialized_records = $1";
+
+        // Execute the query
+        let mut tx = self
+            .db
+            .write()
+            .await
+            .with_context(|| "failed to start an atomic DB transaction")?;
+        tx.execute(query(stmt).bind(to_save))
+            .await
+            .with_context(|| "failed to execute DB query")?;
+
+        // Commit the state
+        tx.commit().await.with_context(|| "failed to commit to DB")
+    }
+
+    /// Load the DHT from the database
+    ///
+    /// # Errors
+    /// - If we fail to read from the DB
+    /// - If we fail to deserialize the records
+    async fn load(&self) -> anyhow::Result<Vec<SerializableRecord>> {
+        // Fetch the results from the DB
+        let result = self
+            .db
+            .read()
+            .await
+            .with_context(|| "failed to start a DB read transaction")?
+            .fetch_one("SELECT * FROM libp2p_dht where id = 0")
+            .await
+            .with_context(|| "failed to fetch from DB")?;
+
+        // Get the `serialized_records` row
+        let serialied_records: Vec<u8> = result.get("serialized_records");
+
+        // Deserialize it
+        let records: Vec<SerializableRecord> = bincode::deserialize(&serialied_records)
+            .with_context(|| "Failed to deserialize records")?;
+
+        Ok(records)
     }
 }
 
 #[async_trait]
 impl Provider<SeqTypes, VidCommonRequest> for Persistence {
     #[tracing::instrument(skip(self))]
-<<<<<<< HEAD
-    async fn fetch(&self, req: VidCommonRequest) -> VidCommon {
-=======
     async fn fetch(&self, req: VidCommonRequest) -> Option<VidCommon> {
->>>>>>> 05f31ca7
         let mut tx = match self.db.read().await {
             Ok(tx) => tx,
             Err(err) => {
