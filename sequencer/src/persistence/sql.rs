--- conflicted
+++ resolved
@@ -1412,11 +1412,6 @@
             let mut tx = self.db.write().await?;
             query.execute(tx.as_mut()).await?;
 
-<<<<<<< HEAD
-            offset += rows.len() as i64 as i64;
-
-=======
->>>>>>> cbf666d4
             tx.upsert(
                 "epoch_migration",
                 ["table_name", "completed", "migrated_rows"],
@@ -1515,10 +1510,6 @@
             let mut tx = self.db.write().await?;
             query.execute(tx.as_mut()).await?;
 
-<<<<<<< HEAD
-            offset += rows.len() as i64;
-=======
->>>>>>> cbf666d4
             tx.upsert(
                 "epoch_migration",
                 ["table_name", "completed", "migrated_rows"],
@@ -1617,10 +1608,6 @@
             let mut tx = self.db.write().await?;
             query.execute(tx.as_mut()).await?;
 
-<<<<<<< HEAD
-            offset += rows.len() as i64;
-=======
->>>>>>> cbf666d4
             tx.upsert(
                 "epoch_migration",
                 ["table_name", "completed", "migrated_rows"],
@@ -1721,10 +1708,6 @@
             let mut tx = self.db.write().await?;
             query.execute(tx.as_mut()).await?;
 
-<<<<<<< HEAD
-            offset += rows.len() as i64;
-=======
->>>>>>> cbf666d4
             tx.upsert(
                 "epoch_migration",
                 ["table_name", "completed", "migrated_rows"],
@@ -1821,10 +1804,6 @@
             let mut tx = self.db.write().await?;
             query.execute(tx.as_mut()).await?;
 
-<<<<<<< HEAD
-            offset += rows.len() as i64;
-=======
->>>>>>> cbf666d4
             tx.upsert(
                 "epoch_migration",
                 ["table_name", "completed", "migrated_rows"],
@@ -2960,11 +2939,8 @@
             },
             "Wrong light client state update certificate in the storage",
         );
-<<<<<<< HEAD
-=======
 
         storage.migrate_consensus().await.unwrap();
->>>>>>> cbf666d4
     }
 
     #[tokio::test(flavor = "multi_thread")]
