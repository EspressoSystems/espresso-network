--- conflicted
+++ resolved
@@ -10,10 +10,7 @@
     parse_duration, parse_size,
     traits::MembershipPersistence,
     v0::traits::{EventConsumer, PersistenceOptions, SequencerPersistence, StateCatchup},
-<<<<<<< HEAD
-=======
     v0_3::{IndexedStake, StakeTables},
->>>>>>> 8583aee8
     BackoffParams, BlockMerkleTree, FeeMerkleTree, Leaf, Leaf2, NetworkConfig, Payload,
 };
 use futures::stream::StreamExt;
@@ -1015,42 +1012,6 @@
         Ok(())
     }
 
-<<<<<<< HEAD
-    // async fn load_stake(&self, epoch: EpochNumber) -> anyhow::Result<Option<StakeTables>> {
-    //     let result = self
-    //         .db
-    //         .read()
-    //         .await?
-    //         .fetch_optional(
-    //             query("SELECT stake FROM epoch_drb_and_root WHERE epoch = $1")
-    //                 .bind(epoch.u64() as i64),
-    //         )
-    //         .await?;
-
-    //     result
-    //         .map(|row| {
-    //             let bytes: Vec<u8> = row.get("stake");
-    //             anyhow::Result::<_>::Ok(bincode::deserialize(&bytes)?)
-    //         })
-    //         .transpose()
-    // }
-
-    // async fn store_stake(&self, epoch: EpochNumber, stake: StakeTables) -> anyhow::Result<()> {
-    //     let stake_table_bytes = bincode::serialize(&stake).context("serializing stake table")?;
-
-    //     let mut tx = self.db.write().await?;
-    //     tx.upsert(
-    //         "epoch_drb_and_root",
-    //         ["epoch", "stake"],
-    //         ["epoch"],
-    //         [(epoch.u64() as i64, stake_table_bytes)],
-    //     )
-    //     .await?;
-    //     tx.commit().await
-    // }
-
-=======
->>>>>>> 8583aee8
     async fn load_latest_acted_view(&self) -> anyhow::Result<Option<ViewNumber>> {
         Ok(self
             .db
