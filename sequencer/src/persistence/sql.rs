use anyhow::Context;
use async_trait::async_trait;
use clap::Parser;
use committable::Committable;
use derivative::Derivative;
use derive_more::derive::{From, Into};
use espresso_types::{
    parse_duration, parse_size, upgrade_commitment_map,
    v0::traits::{EventConsumer, PersistenceOptions, SequencerPersistence, StateCatchup},
    BackoffParams, BlockMerkleTree, FeeMerkleTree, Leaf, Leaf2, NetworkConfig, Payload,
};
use futures::stream::StreamExt;
use hotshot_query_service::{
    availability::LeafQueryData,
    data_source::{
        storage::{
            pruning::PrunerCfg,
            sql::{
                include_migrations, query_as, syntax_helpers::MAX_FN, Config, Db, SqlStorage,
                Transaction, TransactionMode, Write,
            },
        },
        Transaction as _, VersionedDataSource,
    },
    fetching::{
        request::{LeafRequest, PayloadRequest, VidCommonRequest},
        Provider,
    },
    merklized_state::MerklizedState,
};
use hotshot_types::{
    consensus::CommitmentMap,
    data::{
<<<<<<< HEAD
        DaProposal, DaProposal2, QuorumProposal, QuorumProposalWrapper, VidDisperseShare,
        VidDisperseShare2,
=======
        vid_disperse::{ADVZDisperseShare, VidDisperseShare2},
        DaProposal, EpochNumber, QuorumProposal, QuorumProposal2, QuorumProposalWrapper,
        VidDisperseShare,
>>>>>>> 1c74e888
    },
    event::{Event, EventType, HotShotAction, LeafInfo},
    message::{convert_proposal, Proposal},
    simple_certificate::{
        NextEpochQuorumCertificate2, QuorumCertificate, QuorumCertificate2, UpgradeCertificate,
    },
    traits::{
        block_contents::{BlockHeader, BlockPayload},
        node_implementation::ConsensusTime,
    },
    utils::View,
    vid::{VidCommitment, VidCommon, VidSchemeType},
    vote::HasViewNumber,
};
use itertools::Itertools;
use jf_vid::VidScheme;
use sqlx::Row;
use sqlx::{query, Executor};
use std::{collections::BTreeMap, path::PathBuf, str::FromStr, sync::Arc, time::Duration};

use crate::{catchup::SqlStateCatchup, SeqTypes, ViewNumber};

/// Options for Postgres-backed persistence.
#[derive(Parser, Clone, Derivative)]
#[derivative(Debug)]
pub struct PostgresOptions {
    /// Hostname for the remote Postgres database server.
    #[clap(long, env = "ESPRESSO_SEQUENCER_POSTGRES_HOST")]
    pub(crate) host: Option<String>,

    /// Port for the remote Postgres database server.
    #[clap(long, env = "ESPRESSO_SEQUENCER_POSTGRES_PORT")]
    pub(crate) port: Option<u16>,

    /// Name of database to connect to.
    #[clap(long, env = "ESPRESSO_SEQUENCER_POSTGRES_DATABASE")]
    pub(crate) database: Option<String>,

    /// Postgres user to connect as.
    #[clap(long, env = "ESPRESSO_SEQUENCER_POSTGRES_USER")]
    pub(crate) user: Option<String>,

    /// Password for Postgres user.
    #[clap(long, env = "ESPRESSO_SEQUENCER_POSTGRES_PASSWORD")]
    // Hide from debug output since may contain sensitive data.
    #[derivative(Debug = "ignore")]
    pub(crate) password: Option<String>,

    /// Use TLS for an encrypted connection to the database.
    #[clap(long, env = "ESPRESSO_SEQUENCER_POSTGRES_USE_TLS")]
    pub(crate) use_tls: bool,
}

impl Default for PostgresOptions {
    fn default() -> Self {
        Self::parse_from(std::iter::empty::<String>())
    }
}

#[derive(Parser, Clone, Derivative, Default, From, Into)]
#[derivative(Debug)]
pub struct SqliteOptions {
    /// Base directory for the SQLite database.
    /// The SQLite file will be created in the `sqlite` subdirectory with filename as `database`.
    #[clap(
        long,
        env = "ESPRESSO_SEQUENCER_STORAGE_PATH",
        value_parser = build_sqlite_path
    )]
    pub(crate) path: Option<PathBuf>,
}

pub fn build_sqlite_path(path: &str) -> anyhow::Result<PathBuf> {
    let sub_dir = PathBuf::from_str(path)?.join("sqlite");

    // if `sqlite` sub dir does not exist then create it
    if !sub_dir.exists() {
        std::fs::create_dir_all(&sub_dir)
            .with_context(|| format!("failed to create directory: {:?}", sub_dir))?;
    }

    Ok(sub_dir.join("database"))
}

/// Options for database-backed persistence, supporting both Postgres and SQLite.
#[derive(Parser, Clone, Derivative, From, Into)]
#[derivative(Debug)]
pub struct Options {
    #[cfg(not(feature = "embedded-db"))]
    #[clap(flatten)]
    pub(crate) postgres_options: PostgresOptions,

    #[cfg(feature = "embedded-db")]
    #[clap(flatten)]
    pub(crate) sqlite_options: SqliteOptions,

    /// Database URI for Postgres or SQLite.
    ///
    /// This is a shorthand for setting a number of other options all at once. The URI has the
    /// following format ([brackets] indicate optional segments):
    ///
    /// - **Postgres:** `postgres[ql]://[username[:password]@][host[:port],]/database[?parameter_list]`
    /// - **SQLite:** `sqlite://path/to/db.sqlite`
    ///
    /// Options set explicitly via other env vars or flags will take precedence, so you can use this
    /// URI to set a baseline and then use other parameters to override or add configuration. In
    /// addition, there are some parameters which cannot be set via the URI, such as TLS.
    // Hide from debug output since may contain sensitive data.
    #[derivative(Debug = "ignore")]
    pub(crate) uri: Option<String>,

    /// This will enable the pruner and set the default pruning parameters unless provided.
    /// Default parameters:
    /// - pruning_threshold: 3 TB
    /// - minimum_retention: 1 day
    /// - target_retention: 7 days
    /// - batch_size: 1000
    /// - max_usage: 80%
    /// - interval: 1 hour
    #[clap(long, env = "ESPRESSO_SEQUENCER_DATABASE_PRUNE")]
    pub(crate) prune: bool,

    /// Pruning parameters.
    #[clap(flatten)]
    pub(crate) pruning: PruningOptions,

    /// Pruning parameters for ephemeral consensus storage.
    #[clap(flatten)]
    pub(crate) consensus_pruning: ConsensusPruningOptions,

    #[clap(long, env = "ESPRESSO_SEQUENCER_STORE_UNDECIDED_STATE", hide = true)]
    pub(crate) store_undecided_state: bool,

    /// Specifies the maximum number of concurrent fetch requests allowed from peers.
    #[clap(long, env = "ESPRESSO_SEQUENCER_FETCH_RATE_LIMIT")]
    pub(crate) fetch_rate_limit: Option<usize>,

    /// The minimum delay between active fetches in a stream.
    #[clap(long, env = "ESPRESSO_SEQUENCER_ACTIVE_FETCH_DELAY", value_parser = parse_duration)]
    pub(crate) active_fetch_delay: Option<Duration>,

    /// The minimum delay between loading chunks in a stream.
    #[clap(long, env = "ESPRESSO_SEQUENCER_CHUNK_FETCH_DELAY", value_parser = parse_duration)]
    pub(crate) chunk_fetch_delay: Option<Duration>,

    /// Disable pruning and reconstruct previously pruned data.
    ///
    /// While running without pruning is the default behavior, the default will not try to
    /// reconstruct data that was pruned in a previous run where pruning was enabled. This option
    /// instructs the service to run without pruning _and_ reconstruct all previously pruned data by
    /// fetching from peers.
    #[clap(long, env = "ESPRESSO_SEQUENCER_ARCHIVE", conflicts_with = "prune")]
    pub(crate) archive: bool,

    /// Turns on leaf only data storage
    #[clap(
        long,
        env = "ESPRESSO_SEQUENCER_LIGHTWEIGHT",
        conflicts_with = "archive"
    )]
    pub(crate) lightweight: bool,

    /// The maximum idle time of a database connection.
    ///
    /// Any connection which has been open and unused longer than this duration will be
    /// automatically closed to reduce load on the server.
    #[clap(long, env = "ESPRESSO_SEQUENCER_DATABASE_IDLE_CONNECTION_TIMEOUT", value_parser = parse_duration, default_value = "10m")]
    pub(crate) idle_connection_timeout: Duration,

    /// The maximum lifetime of a database connection.
    ///
    /// Any connection which has been open longer than this duration will be automatically closed
    /// (and, if needed, replaced), even if it is otherwise healthy. It is good practice to refresh
    /// even healthy connections once in a while (e.g. daily) in case of resource leaks in the
    /// server implementation.
    #[clap(long, env = "ESPRESSO_SEQUENCER_DATABASE_CONNECTION_TIMEOUT", value_parser = parse_duration, default_value = "30m")]
    pub(crate) connection_timeout: Duration,

    #[clap(long, env = "ESPRESSO_SEQUENCER_DATABASE_SLOW_STATEMENT_THRESHOLD", value_parser = parse_duration, default_value = "1s")]
    pub(crate) slow_statement_threshold: Duration,

    /// The minimum number of database connections to maintain at any time.
    ///
    /// The database client will, to the best of its ability, maintain at least `min` open
    /// connections at all times. This can be used to reduce the latency hit of opening new
    /// connections when at least this many simultaneous connections are frequently needed.
    #[clap(
        long,
        env = "ESPRESSO_SEQUENCER_DATABASE_MIN_CONNECTIONS",
        default_value = "0"
    )]
    pub(crate) min_connections: u32,

    /// The maximum number of database connections to maintain at any time.
    ///
    /// Once `max` connections are in use simultaneously, further attempts to acquire a connection
    /// (or begin a transaction) will block until one of the existing connections is released.
    #[clap(
        long,
        env = "ESPRESSO_SEQUENCER_DATABASE_MAX_CONNECTIONS",
        default_value = "25"
    )]
    pub(crate) max_connections: u32,

    // Keep the database connection pool when persistence is created,
    // allowing it to be reused across multiple instances instead of creating
    // a new pool each time such as for API, consensus storage etc
    // This also ensures all storage instances adhere to the MAX_CONNECTIONS limit if set
    //
    // Note: Cloning the `Pool` is lightweight and efficient because it simply
    // creates a new reference-counted handle to the underlying pool state.
    #[clap(skip)]
    pub(crate) pool: Option<sqlx::Pool<Db>>,
}

impl Default for Options {
    fn default() -> Self {
        Self::parse_from(std::iter::empty::<String>())
    }
}

#[cfg(not(feature = "embedded-db"))]
impl From<PostgresOptions> for Config {
    fn from(opt: PostgresOptions) -> Self {
        let mut cfg = Config::default();

        if let Some(host) = opt.host {
            cfg = cfg.host(host);
        }

        if let Some(port) = opt.port {
            cfg = cfg.port(port);
        }

        if let Some(database) = &opt.database {
            cfg = cfg.database(database);
        }

        if let Some(user) = &opt.user {
            cfg = cfg.user(user);
        }

        if let Some(password) = &opt.password {
            cfg = cfg.password(password);
        }

        if opt.use_tls {
            cfg = cfg.tls();
        }

        cfg = cfg.max_connections(20);
        cfg = cfg.idle_connection_timeout(Duration::from_secs(120));
        cfg = cfg.connection_timeout(Duration::from_secs(10240));
        cfg = cfg.slow_statement_threshold(Duration::from_secs(1));

        cfg
    }
}

#[cfg(feature = "embedded-db")]
impl From<SqliteOptions> for Config {
    fn from(opt: SqliteOptions) -> Self {
        let mut cfg = Config::default();

        if let Some(path) = opt.path {
            cfg = cfg.db_path(path);
        }

        cfg = cfg.max_connections(20);
        cfg = cfg.idle_connection_timeout(Duration::from_secs(120));
        cfg = cfg.connection_timeout(Duration::from_secs(10240));
        cfg = cfg.slow_statement_threshold(Duration::from_secs(2));
        cfg
    }
}

#[cfg(not(feature = "embedded-db"))]
impl From<PostgresOptions> for Options {
    fn from(opt: PostgresOptions) -> Self {
        Options {
            postgres_options: opt,
            max_connections: 20,
            idle_connection_timeout: Duration::from_secs(120),
            connection_timeout: Duration::from_secs(10240),
            slow_statement_threshold: Duration::from_secs(1),
            ..Default::default()
        }
    }
}

#[cfg(feature = "embedded-db")]
impl From<SqliteOptions> for Options {
    fn from(opt: SqliteOptions) -> Self {
        Options {
            sqlite_options: opt,
            max_connections: 10,
            idle_connection_timeout: Duration::from_secs(120),
            connection_timeout: Duration::from_secs(10240),
            slow_statement_threshold: Duration::from_secs(1),
            ..Default::default()
        }
    }
}
impl TryFrom<&Options> for Config {
    type Error = anyhow::Error;

    fn try_from(opt: &Options) -> Result<Self, Self::Error> {
        let mut cfg = match &opt.uri {
            Some(uri) => uri.parse()?,
            None => Self::default(),
        };

        if let Some(pool) = &opt.pool {
            cfg = cfg.pool(pool.clone());
        }

        cfg = cfg.max_connections(opt.max_connections);
        cfg = cfg.idle_connection_timeout(opt.idle_connection_timeout);
        cfg = cfg.min_connections(opt.min_connections);
        cfg = cfg.connection_timeout(opt.connection_timeout);
        cfg = cfg.slow_statement_threshold(opt.slow_statement_threshold);

        #[cfg(not(feature = "embedded-db"))]
        {
            cfg = cfg.migrations(include_migrations!(
                "$CARGO_MANIFEST_DIR/api/migrations/postgres"
            ));

            let pg_options = &opt.postgres_options;

            if let Some(host) = &pg_options.host {
                cfg = cfg.host(host.clone());
            }

            if let Some(port) = pg_options.port {
                cfg = cfg.port(port);
            }

            if let Some(database) = &pg_options.database {
                cfg = cfg.database(database);
            }

            if let Some(user) = &pg_options.user {
                cfg = cfg.user(user);
            }

            if let Some(password) = &pg_options.password {
                cfg = cfg.password(password);
            }

            if pg_options.use_tls {
                cfg = cfg.tls();
            }
        }

        #[cfg(feature = "embedded-db")]
        {
            cfg = cfg.migrations(include_migrations!(
                "$CARGO_MANIFEST_DIR/api/migrations/sqlite"
            ));

            if let Some(path) = &opt.sqlite_options.path {
                cfg = cfg.db_path(path.clone());
            }
        }

        if opt.prune {
            cfg = cfg.pruner_cfg(PrunerCfg::from(opt.pruning))?;
        }
        if opt.archive {
            cfg = cfg.archive();
        }

        Ok(cfg)
    }
}

/// Pruning parameters.
#[derive(Parser, Clone, Copy, Debug)]
pub struct PruningOptions {
    /// Threshold for pruning, specified in bytes.
    /// If the disk usage surpasses this threshold, pruning is initiated for data older than the specified minimum retention period.
    /// Pruning continues until the disk usage drops below the MAX USAGE.
    #[clap(long, env = "ESPRESSO_SEQUENCER_PRUNER_PRUNING_THRESHOLD", value_parser = parse_size)]
    pruning_threshold: Option<u64>,

    /// Minimum retention period.
    /// Data is retained for at least this duration, even if there's no free disk space.
    #[clap(
        long,
        env = "ESPRESSO_SEQUENCER_PRUNER_MINIMUM_RETENTION",
        value_parser = parse_duration,
    )]
    minimum_retention: Option<Duration>,

    /// Target retention period.
    /// Data older than this is pruned to free up space.
    #[clap(
        long,
        env = "ESPRESSO_SEQUENCER_PRUNER_TARGET_RETENTION",
        value_parser = parse_duration,
    )]
    target_retention: Option<Duration>,

    /// Batch size for pruning.
    /// This is the number of blocks data to delete in a single transaction.
    #[clap(long, env = "ESPRESSO_SEQUENCER_PRUNER_BATCH_SIZE")]
    batch_size: Option<u64>,

    /// Maximum disk usage (in basis points).
    ///
    /// Pruning stops once the disk usage falls below this value, even if
    /// some data older than the `MINIMUM_RETENTION` remains. Values range
    /// from 0 (0%) to 10000 (100%).
    #[clap(long, env = "ESPRESSO_SEQUENCER_PRUNER_MAX_USAGE")]
    max_usage: Option<u16>,

    /// Interval for running the pruner.
    #[clap(
        long,
        env = "ESPRESSO_SEQUENCER_PRUNER_INTERVAL",
        value_parser = parse_duration,
    )]
    interval: Option<Duration>,
}

impl From<PruningOptions> for PrunerCfg {
    fn from(opt: PruningOptions) -> Self {
        let mut cfg = PrunerCfg::new();
        if let Some(threshold) = opt.pruning_threshold {
            cfg = cfg.with_pruning_threshold(threshold);
        }
        if let Some(min) = opt.minimum_retention {
            cfg = cfg.with_minimum_retention(min);
        }
        if let Some(target) = opt.target_retention {
            cfg = cfg.with_target_retention(target);
        }
        if let Some(batch) = opt.batch_size {
            cfg = cfg.with_batch_size(batch);
        }
        if let Some(max) = opt.max_usage {
            cfg = cfg.with_max_usage(max);
        }
        if let Some(interval) = opt.interval {
            cfg = cfg.with_interval(interval);
        }

        cfg = cfg.with_state_tables(vec![
            BlockMerkleTree::state_type().to_string(),
            FeeMerkleTree::state_type().to_string(),
        ]);

        cfg
    }
}

/// Pruning parameters for ephemeral consensus storage.
#[derive(Parser, Clone, Copy, Debug)]
pub struct ConsensusPruningOptions {
    /// Number of views to try to retain in consensus storage before data that hasn't been archived
    /// is garbage collected.
    ///
    /// The longer this is, the more certain that all data will eventually be archived, even if
    /// there are temporary problems with archive storage or partially missing data. This can be set
    /// very large, as most data is garbage collected as soon as it is finalized by consensus. This
    /// setting only applies to views which never get decided (ie forks in consensus) and views for
    /// which this node is partially offline. These should be exceptionally rare.
    ///
    /// Note that in extreme scenarios, data may be garbage collected even before TARGET_RETENTION
    /// views, if consensus storage exceeds TARGET_USAGE. For a hard lower bound on how long
    /// consensus data will be retained, see MINIMUM_RETENTION.
    ///
    /// The default of 302000 views equates to approximately 1 week (604800 seconds) at an average
    /// view time of 2s.
    #[clap(
        name = "TARGET_RETENTION",
        long = "consensus-storage-target-retention",
        env = "ESPRESSO_SEQUENCER_CONSENSUS_STORAGE_TARGET_RETENTION",
        default_value = "302000"
    )]
    target_retention: u64,

    /// Minimum number of views to try to retain in consensus storage before data that hasn't been
    /// archived is garbage collected.
    ///
    /// This bound allows data to be retained even if consensus storage occupies more than
    /// TARGET_USAGE. This can be used to ensure sufficient time to move consensus data to archival
    /// storage as necessary, even under extreme circumstances where otherwise garbage collection
    /// would kick in based on TARGET_RETENTION.
    ///
    /// The default of 130000 views equates to approximately 3 days (259200 seconds) at an average
    /// view time of 2s.
    #[clap(
        name = "MINIMUM_RETENTION",
        long = "consensus-storage-minimum-retention",
        env = "ESPRESSO_SEQUENCER_CONSENSUS_STORAGE_MINIMUM_RETENTION",
        default_value = "130000"
    )]
    minimum_retention: u64,

    /// Amount (in bytes) of data to retain in consensus storage before garbage collecting more
    /// aggressively.
    ///
    /// See also TARGET_RETENTION and MINIMUM_RETENTION.
    #[clap(
        name = "TARGET_USAGE",
        long = "consensus-storage-target-usage",
        env = "ESPRESSO_SEQUENCER_CONSENSUS_STORAGE_TARGET_USAGE",
        default_value = "1000000000"
    )]
    target_usage: u64,
}

#[async_trait]
impl PersistenceOptions for Options {
    type Persistence = Persistence;

    fn set_view_retention(&mut self, view_retention: u64) {
        self.consensus_pruning.target_retention = view_retention;
        self.consensus_pruning.minimum_retention = view_retention;
    }

    async fn create(&mut self) -> anyhow::Result<Self::Persistence> {
        let store_undecided_state = self.store_undecided_state;
        let config = (&*self).try_into()?;
        let persistence = Persistence {
            store_undecided_state,
            db: SqlStorage::connect(config).await?,
            gc_opt: self.consensus_pruning,
        };
        persistence.migrate_quorum_proposal_leaf_hashes().await?;
        self.pool = Some(persistence.db.pool());
        Ok(persistence)
    }

    async fn reset(self) -> anyhow::Result<()> {
        SqlStorage::connect(Config::try_from(&self)?.reset_schema()).await?;
        Ok(())
    }
}

/// Postgres-backed persistence.
#[derive(Clone, Debug)]
pub struct Persistence {
    db: SqlStorage,
    store_undecided_state: bool,
    gc_opt: ConsensusPruningOptions,
}

// TODO: clean up as part of VID migration
fn deserialize_vid_proposal_with_fallback(
    bytes: &[u8],
) -> anyhow::Result<Proposal<SeqTypes, VidDisperseShare<SeqTypes>>> {
    bincode::deserialize(bytes).or_else(|err| {
        tracing::warn!("error decoding VID share: {err:#}");
        match bincode::deserialize::<Proposal<SeqTypes, ADVZDisperseShare<SeqTypes>>>(bytes) {
            Ok(proposal) => Ok(convert_proposal(proposal)),
            Err(err2) => {
                tracing::warn!("error decoding VID share fallback: {err2:#}");
                Err(anyhow::anyhow!(
                    "Both primary and fallback deserialization failed: {err:#}, {err2:#}"
                ))
            }
        }
    })
}

impl Persistence {
    /// Ensure the `leaf_hash` column is populated for all existing quorum proposals.
    ///
    /// This column was added in a migration, but because it requires computing a commitment of the
    /// existing data, it is not easy to populate in the SQL migration itself. Thus, on startup, we
    /// check if there are any just-migrated quorum proposals with a `NULL` value for this column,
    /// and if so we populate the column manually.
    async fn migrate_quorum_proposal_leaf_hashes(&self) -> anyhow::Result<()> {
        let mut tx = self.db.write().await?;

        let mut proposals = tx.fetch("SELECT * FROM quorum_proposals");

        let mut updates = vec![];
        while let Some(row) = proposals.next().await {
            let row = row?;

            let hash: Option<String> = row.try_get("leaf_hash")?;
            if hash.is_none() {
                let view: i64 = row.try_get("view")?;
                let data: Vec<u8> = row.try_get("data")?;
                let proposal: Proposal<SeqTypes, QuorumProposal<SeqTypes>> =
                    bincode::deserialize(&data)?;
                let leaf = Leaf::from_quorum_proposal(&proposal.data);
                let leaf_hash = Committable::commit(&leaf);
                tracing::info!(view, %leaf_hash, "populating quorum proposal leaf hash");
                updates.push((view, leaf_hash.to_string()));
            }
        }
        drop(proposals);

        tx.upsert("quorum_proposals", ["view", "leaf_hash"], ["view"], updates)
            .await?;

        tx.commit().await
    }

    async fn generate_decide_events(&self, consumer: &impl EventConsumer) -> anyhow::Result<()> {
        let mut last_processed_view: Option<i64> = self
            .db
            .read()
            .await?
            .fetch_optional("SELECT last_processed_view FROM event_stream WHERE id = 1 LIMIT 1")
            .await?
            .map(|row| row.get("last_processed_view"));
        loop {
            // In SQLite, overlapping read and write transactions can lead to database errors. To
            // avoid this:
            // - start a read transaction to query and collect all the necessary data.
            // - Commit (or implicitly drop) the read transaction once the data is fetched.
            // - use the collected data to generate a "decide" event for the consumer.
            // - begin a write transaction to delete the data and update the event stream.
            let mut tx = self.db.read().await?;

            // Collect a chain of consecutive leaves, starting from the first view after the last
            // decide. This will correspond to a decide event, and defines a range of views which
            // can be garbage collected. This may even include views for which there was no leaf,
            // for which we might still have artifacts like proposals that never finalized.
            let from_view = match last_processed_view {
                Some(v) => v + 1,
                None => 0,
            };

            let mut parent = None;
            let mut rows =
                query("SELECT leaf, qc FROM anchor_leaf2 WHERE view >= $1 ORDER BY view")
                    .bind(from_view)
                    .fetch(tx.as_mut());
            let mut leaves = vec![];
            let mut final_qc = None;
            while let Some(row) = rows.next().await {
                let row = match row {
                    Ok(row) => row,
                    Err(err) => {
                        // If there's an error getting a row, try generating an event with the rows
                        // we do have.
                        tracing::warn!("error loading row: {err:#}");
                        break;
                    }
                };

                let leaf_data: Vec<u8> = row.get("leaf");
                let leaf = bincode::deserialize::<Leaf2>(&leaf_data)?;
                let qc_data: Vec<u8> = row.get("qc");
                let qc = bincode::deserialize::<QuorumCertificate2<SeqTypes>>(&qc_data)?;
                let height = leaf.block_header().block_number();

                // Ensure we are only dealing with a consecutive chain of leaves. We don't want to
                // garbage collect any views for which we missed a leaf or decide event; at least
                // not right away, in case we need to recover that data later.
                if let Some(parent) = parent {
                    if height != parent + 1 {
                        tracing::debug!(
                            height,
                            parent,
                            "ending decide event at non-consecutive leaf"
                        );
                        break;
                    }
                }
                parent = Some(height);
                leaves.push(leaf);
                final_qc = Some(qc);
            }
            drop(rows);

            let Some(final_qc) = final_qc else {
                // End event processing when there are no more decided views.
                tracing::debug!(from_view, "no new leaves at decide");
                return Ok(());
            };

            // Find the range of views encompassed by this leaf chain. All data in this range can be
            // processed by the consumer and then deleted.
            let from_view = leaves[0].view_number();
            let to_view = leaves[leaves.len() - 1].view_number();

            // Collect VID shares for the decide event.
            let mut vid_shares = tx
                .fetch_all(
                    query("SELECT view, data FROM vid_share2 where view >= $1 AND view <= $2")
                        .bind(from_view.u64() as i64)
                        .bind(to_view.u64() as i64),
                )
                .await?
                .into_iter()
                .map(|row| {
                    let view: i64 = row.get("view");
                    let data: Vec<u8> = row.get("data");
<<<<<<< HEAD
                    let vid_proposal = bincode::deserialize::<
                        Proposal<SeqTypes, VidDisperseShare2<SeqTypes>>,
                    >(&data)?;
=======
                    let vid_proposal = deserialize_vid_proposal_with_fallback(&data)?;
>>>>>>> 1c74e888
                    Ok((view as u64, vid_proposal.data))
                })
                .collect::<anyhow::Result<BTreeMap<_, _>>>()?;

            // Collect DA proposals for the decide event.
            let mut da_proposals = tx
                .fetch_all(
                    query("SELECT view, data FROM da_proposal2 where view >= $1 AND view <= $2")
                        .bind(from_view.u64() as i64)
                        .bind(to_view.u64() as i64),
                )
                .await?
                .into_iter()
                .map(|row| {
                    let view: i64 = row.get("view");
                    let data: Vec<u8> = row.get("data");
                    let da_proposal =
                        bincode::deserialize::<Proposal<SeqTypes, DaProposal2<SeqTypes>>>(&data)?;
                    Ok((view as u64, da_proposal.data))
                })
                .collect::<anyhow::Result<BTreeMap<_, _>>>()?;

            drop(tx);

            // Collate all the information by view number and construct a chain of leaves.
            let leaf_chain = leaves
                .into_iter()
                // Go in reverse chronological order, as expected by Decide events.
                .rev()
                .map(|mut leaf| {
                    let view = leaf.view_number();

                    // Include the VID share if available.
                    let vid_share = vid_shares.remove(&view);
                    if vid_share.is_none() {
                        tracing::debug!(?view, "VID share not available at decide");
                    }

                    // Fill in the full block payload using the DA proposals we had persisted.
                    if let Some(proposal) = da_proposals.remove(&view) {
                        let payload =
                            Payload::from_bytes(&proposal.encoded_transactions, &proposal.metadata);
                        leaf.fill_block_payload_unchecked(payload);
                    } else if view == ViewNumber::genesis() {
                        // We don't get a DA proposal for the genesis view, but we know what the
                        // payload always is.
                        leaf.fill_block_payload_unchecked(Payload::empty().0);
                    } else {
                        tracing::debug!(?view, "DA proposal not available at decide");
                    }

                    LeafInfo {
                        leaf,
                        vid_share: vid_share.map(Into::into),
                        // Note: the following fields are not used in Decide event processing, and
                        // should be removed. For now, we just default them.
                        state: Default::default(),
                        delta: Default::default(),
                    }
                })
                .collect();

            // Generate decide event for the consumer.
            tracing::debug!(?to_view, ?final_qc, ?leaf_chain, "generating decide event");
            consumer
                .handle_event(&Event {
                    view_number: to_view,
                    event: EventType::Decide {
                        leaf_chain: Arc::new(leaf_chain),
                        qc: Arc::new(final_qc),
                        block_size: None,
                    },
                })
                .await?;

            let mut tx = self.db.write().await?;

            // Now that we have definitely processed leaves up to `to_view`, we can update
            // `last_processed_view` so we don't process these leaves again. We may still fail at
            // this point, or shut down, and fail to complete this update. At worst this will lead
            // to us sending a duplicate decide event the next time we are called; this is fine as
            // the event consumer is required to be idempotent.
            tx.upsert(
                "event_stream",
                ["id", "last_processed_view"],
                ["id"],
                [(1i32, to_view.u64() as i64)],
            )
            .await?;

            // Delete the data that has been fully processed.
            tx.execute(
                query("DELETE FROM vid_share2 where view >= $1 AND view <= $2")
                    .bind(from_view.u64() as i64)
                    .bind(to_view.u64() as i64),
            )
            .await?;
            tx.execute(
                query("DELETE FROM da_proposal2 where view >= $1 AND view <= $2")
                    .bind(from_view.u64() as i64)
                    .bind(to_view.u64() as i64),
            )
            .await?;
            tx.execute(
                query("DELETE FROM quorum_proposals2 where view >= $1 AND view <= $2")
                    .bind(from_view.u64() as i64)
                    .bind(to_view.u64() as i64),
            )
            .await?;
            tx.execute(
                query("DELETE FROM quorum_certificate2 where view >= $1 AND view <= $2")
                    .bind(from_view.u64() as i64)
                    .bind(to_view.u64() as i64),
            )
            .await?;

            // Clean up leaves, but do not delete the most recent one (all leaves with a view number
            // less than the given value). This is necessary to ensure that, in case of a restart,
            // we can resume from the last decided leaf.
            tx.execute(
                query("DELETE FROM anchor_leaf2 WHERE view >= $1 AND view < $2")
                    .bind(from_view.u64() as i64)
                    .bind(to_view.u64() as i64),
            )
            .await?;

            tx.commit().await?;
            last_processed_view = Some(to_view.u64() as i64);
        }
    }

    #[tracing::instrument(skip(self))]
    async fn prune(&self, cur_view: ViewNumber) -> anyhow::Result<()> {
        let mut tx = self.db.write().await?;

        // Prune everything older than the target retention period.
        prune_to_view(
            &mut tx,
            cur_view.u64().saturating_sub(self.gc_opt.target_retention),
        )
        .await?;

        // Check our storage usage; if necessary we will prune more aggressively (up to the minimum
        // retention) to get below the target usage.
        #[cfg(feature = "embedded-db")]
        let usage_query = format!(
            "SELECT sum(pgsize) FROM dbstat WHERE name IN ({})",
            PRUNE_TABLES
                .iter()
                .map(|table| format!("'{table}'"))
                .join(",")
        );

        #[cfg(not(feature = "embedded-db"))]
        let usage_query = {
            let table_sizes = PRUNE_TABLES
                .iter()
                .map(|table| format!("pg_table_size('{table}')"))
                .join(" + ");
            format!("SELECT {table_sizes}")
        };

        let (usage,): (i64,) = query_as(&usage_query).fetch_one(tx.as_mut()).await?;
        tracing::debug!(usage, "consensus storage usage after pruning");

        if (usage as u64) > self.gc_opt.target_usage {
            tracing::warn!(
                usage,
                gc_opt = ?self.gc_opt,
                "consensus storage is running out of space, pruning to minimum retention"
            );
            prune_to_view(
                &mut tx,
                cur_view.u64().saturating_sub(self.gc_opt.minimum_retention),
            )
            .await?;
        }

        tx.commit().await
    }
}

const PRUNE_TABLES: &[&str] = &[
    "anchor_leaf2",
    "vid_share2",
    "da_proposal2",
    "quorum_proposals2",
    "quorum_certificate2",
];

async fn prune_to_view(tx: &mut Transaction<Write>, view: u64) -> anyhow::Result<()> {
    if view == 0 {
        // Nothing to prune, the entire chain is younger than the retention period.
        return Ok(());
    }
    tracing::debug!(view, "pruning consensus storage");

    for table in PRUNE_TABLES {
        let res = query(&format!("DELETE FROM {table} WHERE view < $1"))
            .bind(view as i64)
            .execute(tx.as_mut())
            .await
            .context(format!("pruning {table}"))?;
        if res.rows_affected() > 0 {
            tracing::info!(
                "garbage collected {} rows from {table}",
                res.rows_affected()
            );
        }
    }

    Ok(())
}

#[async_trait]
impl SequencerPersistence for Persistence {
    fn into_catchup_provider(
        self,
        backoff: BackoffParams,
    ) -> anyhow::Result<Arc<dyn StateCatchup>> {
        Ok(Arc::new(SqlStateCatchup::new(Arc::new(self.db), backoff)))
    }

    async fn load_config(&self) -> anyhow::Result<Option<NetworkConfig>> {
        tracing::info!("loading config from Postgres");

        // Select the most recent config (although there should only be one).
        let Some(row) = self
            .db
            .read()
            .await?
            .fetch_optional("SELECT config FROM network_config ORDER BY id DESC LIMIT 1")
            .await?
        else {
            tracing::info!("config not found");
            return Ok(None);
        };
        let config = row.try_get("config")?;
        Ok(serde_json::from_value(config)?)
    }

    async fn save_config(&self, cfg: &NetworkConfig) -> anyhow::Result<()> {
        tracing::info!("saving config to database");
        let json = serde_json::to_value(cfg)?;

        let mut tx = self.db.write().await?;
        tx.execute(query("INSERT INTO network_config (config) VALUES ($1)").bind(json))
            .await?;
        tx.commit().await
    }

    async fn append_decided_leaves(
        &self,
        view: ViewNumber,
        leaf_chain: impl IntoIterator<Item = (&LeafInfo<SeqTypes>, QuorumCertificate2<SeqTypes>)> + Send,
        consumer: &(impl EventConsumer + 'static),
    ) -> anyhow::Result<()> {
        let values = leaf_chain
            .into_iter()
            .map(|(info, qc2)| {
                // The leaf may come with a large payload attached. We don't care about this payload
                // because we already store it separately, as part of the DA proposal. Storing it
                // here contributes to load on the DB for no reason, so we remove it before
                // serializing the leaf.
                let mut leaf = info.leaf.clone();
                leaf.unfill_block_payload();

                let view = qc2.view_number.u64() as i64;
                let leaf_bytes = bincode::serialize(&leaf)?;
                let qc_bytes = bincode::serialize(&qc2)?;
                Ok((view, leaf_bytes, qc_bytes))
            })
            .collect::<anyhow::Result<Vec<_>>>()?;

        // First, append the new leaves. We do this in its own transaction because even if GC or the
        // event consumer later fails, there is no need to abort the storage of the leaves.
        let mut tx = self.db.write().await?;

        tx.upsert("anchor_leaf2", ["view", "leaf", "qc"], ["view"], values)
            .await?;
        tx.commit().await?;

        // Generate an event for the new leaves and, only if it succeeds, clean up data we no longer
        // need.
        if let Err(err) = self.generate_decide_events(consumer).await {
            // GC/event processing failure is not an error, since by this point we have at least
            // managed to persist the decided leaves successfully, and GC will just run again at the
            // next decide. Log an error but do not return it.
            tracing::warn!(?view, "event processing failed: {err:#}");
            return Ok(());
        }

        // Garbage collect data which was not included in any decide event, but which at this point
        // is old enough to just forget about.
        if let Err(err) = self.prune(view).await {
            tracing::warn!(?view, "pruning failed: {err:#}");
        }

        Ok(())
    }

    async fn load_latest_acted_view(&self) -> anyhow::Result<Option<ViewNumber>> {
        Ok(self
            .db
            .read()
            .await?
            .fetch_optional(query("SELECT view FROM highest_voted_view WHERE id = 0"))
            .await?
            .map(|row| {
                let view: i64 = row.get("view");
                ViewNumber::new(view as u64)
            }))
    }

    async fn load_anchor_leaf(
        &self,
    ) -> anyhow::Result<Option<(Leaf2, QuorumCertificate2<SeqTypes>)>> {
        let Some(row) = self
            .db
            .read()
            .await?
            .fetch_optional("SELECT leaf, qc FROM anchor_leaf2 ORDER BY view DESC LIMIT 1")
            .await?
        else {
            return Ok(None);
        };

        let leaf_bytes: Vec<u8> = row.get("leaf");
        let leaf2: Leaf2 = bincode::deserialize(&leaf_bytes)?;

        let qc_bytes: Vec<u8> = row.get("qc");
        let qc2: QuorumCertificate2<SeqTypes> = bincode::deserialize(&qc_bytes)?;

        Ok(Some((leaf2, qc2)))
    }

    async fn load_anchor_view(&self) -> anyhow::Result<ViewNumber> {
        let mut tx = self.db.read().await?;
        let (view,) = query_as::<(i64,)>("SELECT coalesce(max(view), 0) FROM anchor_leaf2")
            .fetch_one(tx.as_mut())
            .await?;
        Ok(ViewNumber::new(view as u64))
    }

    async fn load_undecided_state(
        &self,
    ) -> anyhow::Result<Option<(CommitmentMap<Leaf2>, BTreeMap<ViewNumber, View<SeqTypes>>)>> {
        let Some(row) = self
            .db
            .read()
            .await?
            .fetch_optional("SELECT leaves, state FROM undecided_state2 WHERE id = 0")
            .await?
        else {
            return Ok(None);
        };

        let leaves_bytes: Vec<u8> = row.get("leaves");
        let leaves2: CommitmentMap<Leaf2> = bincode::deserialize(&leaves_bytes)?;

        let state_bytes: Vec<u8> = row.get("state");
        let state = bincode::deserialize(&state_bytes)?;

        Ok(Some((leaves2, state)))
    }

    async fn load_da_proposal(
        &self,
        view: ViewNumber,
    ) -> anyhow::Result<Option<Proposal<SeqTypes, DaProposal2<SeqTypes>>>> {
        let result = self
            .db
            .read()
            .await?
            .fetch_optional(
                query("SELECT data FROM da_proposal2 where view = $1").bind(view.u64() as i64),
            )
            .await?;

        result
            .map(|row| {
                let bytes: Vec<u8> = row.get("data");
                anyhow::Result::<_>::Ok(bincode::deserialize(&bytes)?)
            })
            .transpose()
    }

    async fn load_vid_share(
        &self,
        view: ViewNumber,
<<<<<<< HEAD
    ) -> anyhow::Result<Option<Proposal<SeqTypes, VidDisperseShare2<SeqTypes>>>> {
=======
    ) -> anyhow::Result<Option<Proposal<SeqTypes, ADVZDisperseShare<SeqTypes>>>> {
>>>>>>> 1c74e888
        let result = self
            .db
            .read()
            .await?
            .fetch_optional(
                query("SELECT data FROM vid_share2 where view = $1").bind(view.u64() as i64),
            )
            .await?;

        result
            .map(|row| {
                let bytes: Vec<u8> = row.get("data");
                anyhow::Result::<_>::Ok(bincode::deserialize(&bytes)?)
            })
            .transpose()
    }

    async fn load_quorum_proposals(
        &self,
    ) -> anyhow::Result<BTreeMap<ViewNumber, Proposal<SeqTypes, QuorumProposalWrapper<SeqTypes>>>>
    {
        let rows = self
            .db
            .read()
            .await?
            .fetch_all("SELECT * FROM quorum_proposals2")
            .await?;

        Ok(BTreeMap::from_iter(
            rows.into_iter()
                .map(|row| {
                    let view: i64 = row.get("view");
                    let view_number: ViewNumber = ViewNumber::new(view.try_into()?);
                    let bytes: Vec<u8> = row.get("data");
                    let proposal = bincode::deserialize(&bytes)?;
                    Ok((view_number, proposal))
                })
                .collect::<anyhow::Result<Vec<_>>>()?,
        ))
    }

    async fn load_quorum_proposal(
        &self,
        view: ViewNumber,
    ) -> anyhow::Result<Proposal<SeqTypes, QuorumProposalWrapper<SeqTypes>>> {
        let mut tx = self.db.read().await?;
        let (data,) =
            query_as::<(Vec<u8>,)>("SELECT data FROM quorum_proposals2 WHERE view = $1 LIMIT 1")
                .bind(view.u64() as i64)
                .fetch_one(tx.as_mut())
                .await?;
        let proposal = bincode::deserialize(&data)?;

        Ok(proposal)
    }

    async fn append_vid(
        &self,
        proposal: &Proposal<SeqTypes, ADVZDisperseShare<SeqTypes>>,
    ) -> anyhow::Result<()> {
        let view = proposal.data.view_number.u64();
        let payload_hash = proposal.data.payload_commitment;
        let data_bytes = bincode::serialize(proposal).unwrap();

        let mut tx = self.db.write().await?;
        tx.upsert(
            "vid_share",
            ["view", "data", "payload_hash"],
            ["view"],
            [(view as i64, data_bytes, payload_hash.to_string())],
        )
        .await?;
        tx.commit().await
    }

    async fn append_da(
        &self,
        proposal: &Proposal<SeqTypes, DaProposal<SeqTypes>>,
        vid_commit: VidCommitment,
    ) -> anyhow::Result<()> {
        let data = &proposal.data;
        let view = data.view_number().u64();
        let data_bytes = bincode::serialize(proposal).unwrap();

        let mut tx = self.db.write().await?;
        tx.upsert(
            "da_proposal",
            ["view", "data", "payload_hash"],
            ["view"],
            [(view as i64, data_bytes, vid_commit.to_string())],
        )
        .await?;
        tx.commit().await
    }

    async fn record_action(
        &self,
        view: ViewNumber,
        _epoch: Option<EpochNumber>,
        action: HotShotAction,
    ) -> anyhow::Result<()> {
        // Todo Remove this after https://github.com/EspressoSystems/espresso-sequencer/issues/1931
        if !matches!(action, HotShotAction::Propose | HotShotAction::Vote) {
            return Ok(());
        }

        let stmt = format!(
            "INSERT INTO highest_voted_view (id, view) VALUES (0, $1)
            ON CONFLICT (id) DO UPDATE SET view = {MAX_FN}(highest_voted_view.view, excluded.view)"
        );

        let mut tx = self.db.write().await?;
        tx.execute(query(&stmt).bind(view.u64() as i64)).await?;
        tx.commit().await
    }

    async fn append_quorum_proposal2(
        &self,
        proposal: &Proposal<SeqTypes, QuorumProposalWrapper<SeqTypes>>,
    ) -> anyhow::Result<()> {
        let view_number = proposal.data.view_number().u64();

        let proposal_bytes = bincode::serialize(&proposal).context("serializing proposal")?;
        let leaf_hash = Committable::commit(&Leaf2::from_quorum_proposal(&proposal.data));
        let mut tx = self.db.write().await?;
        tx.upsert(
            "quorum_proposals2",
            ["view", "leaf_hash", "data"],
            ["view"],
            [(view_number as i64, leaf_hash.to_string(), proposal_bytes)],
        )
        .await?;

        // We also keep track of any QC we see in case we need it to recover our archival storage.
        let justify_qc = &proposal.data.justify_qc();
        let justify_qc_bytes = bincode::serialize(&justify_qc).context("serializing QC")?;
        tx.upsert(
            "quorum_certificate2",
            ["view", "leaf_hash", "data"],
            ["view"],
            [(
                justify_qc.view_number.u64() as i64,
                justify_qc.data.leaf_commit.to_string(),
                &justify_qc_bytes,
            )],
        )
        .await?;

        tx.commit().await
    }

    async fn load_upgrade_certificate(
        &self,
    ) -> anyhow::Result<Option<UpgradeCertificate<SeqTypes>>> {
        let result = self
            .db
            .read()
            .await?
            .fetch_optional("SELECT * FROM upgrade_certificate where id = true")
            .await?;

        result
            .map(|row| {
                let bytes: Vec<u8> = row.get("data");
                anyhow::Result::<_>::Ok(bincode::deserialize(&bytes)?)
            })
            .transpose()
    }

    async fn store_upgrade_certificate(
        &self,
        decided_upgrade_certificate: Option<UpgradeCertificate<SeqTypes>>,
    ) -> anyhow::Result<()> {
        let certificate = match decided_upgrade_certificate {
            Some(cert) => cert,
            None => return Ok(()),
        };
        let upgrade_certificate_bytes =
            bincode::serialize(&certificate).context("serializing upgrade certificate")?;
        let mut tx = self.db.write().await?;
        tx.upsert(
            "upgrade_certificate",
            ["id", "data"],
            ["id"],
            [(true, upgrade_certificate_bytes)],
        )
        .await?;
        tx.commit().await
    }

    async fn migrate_anchor_leaf(&self) -> anyhow::Result<()> {
        let batch_size: i64 = 1000;
        let mut offset: i64 = 0;
        let mut tx = self.db.read().await?;

        let (is_completed,) = query_as::<(bool,)>(
            "SELECT completed from epoch_migration WHERE table_name = 'anchor_leaf'",
        )
        .fetch_one(tx.as_mut())
        .await?;

        if is_completed {
            tracing::info!("anchor leaf migration already done");

            return Ok(());
        }
        loop {
            let mut tx = self.db.read().await?;
            let rows =
                query("SELECT view, leaf, qc FROM anchor_leaf ORDER BY view LIMIT $1 OFFSET $2")
                    .bind(batch_size)
                    .bind(offset)
                    .fetch_all(tx.as_mut())
                    .await?;

            drop(tx);
            if rows.is_empty() {
                break;
            }
            let mut values = Vec::new();

            for row in rows.iter() {
                let leaf: Vec<u8> = row.try_get("leaf")?;
                let qc: Vec<u8> = row.try_get("qc")?;
                let leaf1: Leaf = bincode::deserialize(&leaf)?;
                let qc1: QuorumCertificate<SeqTypes> = bincode::deserialize(&qc)?;
                let view: i64 = row.try_get("view")?;

                let leaf2: Leaf2 = leaf1.into();
                let qc2: QuorumCertificate2<SeqTypes> = qc1.to_qc2();

                let leaf2_bytes = bincode::serialize(&leaf2)?;
                let qc2_bytes = bincode::serialize(&qc2)?;

                values.push((view, leaf2_bytes, qc2_bytes));
            }

            let mut query_builder: sqlx::QueryBuilder<Db> =
                sqlx::QueryBuilder::new("INSERT INTO anchor_leaf2 (view, leaf, qc) ");

            query_builder.push_values(values.into_iter(), |mut b, (view, leaf, qc)| {
                b.push_bind(view).push_bind(leaf).push_bind(qc);
            });

            offset += batch_size;

            let query = query_builder.build();

            let mut tx = self.db.write().await?;
            query.execute(tx.as_mut()).await?;
            tx.commit().await?;

            if rows.len() < batch_size as usize {
                break;
            }
        }

        let mut tx = self.db.write().await?;
        tx.upsert(
            "epoch_migration",
            ["table_name", "completed"],
            ["table_name"],
            [("anchor_leaf".to_string(), true)],
        )
        .await?;
        tx.commit().await?;

        Ok(())
    }

    async fn migrate_da_proposals(&self) -> anyhow::Result<()> {
        let batch_size: i64 = 1000;
        let mut offset: i64 = 0;
        let mut tx = self.db.read().await?;

        let (is_completed,) = query_as::<(bool,)>(
            "SELECT completed from epoch_migration WHERE table_name = 'da_proposal'",
        )
        .fetch_one(tx.as_mut())
        .await?;

        if is_completed {
            tracing::info!("da proposals migration already done");

            return Ok(());
        }

        loop {
            let mut tx = self.db.read().await?;
            let rows = query(
                "SELECT payload_hash, data FROM da_proposal ORDER BY view LIMIT $1 OFFSET $2",
            )
            .bind(batch_size)
            .bind(offset)
            .fetch_all(tx.as_mut())
            .await?;

            drop(tx);
            if rows.is_empty() {
                break;
            }
            let mut values = Vec::new();

            for row in rows.iter() {
                let data: Vec<u8> = row.try_get("data")?;
                let payload_hash: String = row.try_get("payload_hash")?;

                let da_proposal: DaProposal<SeqTypes> = bincode::deserialize(&data)?;
                let da_proposal2: DaProposal2<SeqTypes> = da_proposal.into();

                let view = da_proposal2.view_number.u64() as i64;
                let data = bincode::serialize(&da_proposal2)?;

                values.push((view, payload_hash, data));
            }

            let mut query_builder: sqlx::QueryBuilder<Db> =
                sqlx::QueryBuilder::new("INSERT INTO da_proposal2 (view, payload_hash, data) ");

            query_builder.push_values(values.into_iter(), |mut b, (view, payload_hash, data)| {
                b.push_bind(view).push_bind(payload_hash).push_bind(data);
            });

            offset += batch_size;

            let query = query_builder.build();

            let mut tx = self.db.write().await?;
            query.execute(tx.as_mut()).await?;

            tx.commit().await?;

            if rows.len() < batch_size as usize {
                break;
            }
        }

        let mut tx = self.db.write().await?;
        tx.upsert(
            "epoch_migration",
            ["table_name", "completed"],
            ["table_name"],
            [("da_proposal".to_string(), true)],
        )
        .await?;
        tx.commit().await?;

        Ok(())
    }

    async fn migrate_vid_shares(&self) -> anyhow::Result<()> {
        let batch_size: i64 = 1000;
        let mut offset: i64 = 0;
        let mut tx = self.db.read().await?;

        let (is_completed,) = query_as::<(bool,)>(
            "SELECT completed from epoch_migration WHERE table_name = 'vid_share'",
        )
        .fetch_one(tx.as_mut())
        .await?;

        if is_completed {
            tracing::info!("vid_share migration already done");

            return Ok(());
        }
        loop {
            let mut tx = self.db.read().await?;
            let rows =
                query("SELECT payload_hash, data FROM vid_share ORDER BY view LIMIT $1 OFFSET $2")
                    .bind(batch_size)
                    .bind(offset)
                    .fetch_all(tx.as_mut())
                    .await?;

            drop(tx);
            if rows.is_empty() {
                break;
            }
            let mut values = Vec::new();

            for row in rows.iter() {
                let data: Vec<u8> = row.try_get("data")?;
                let payload_hash: String = row.try_get("payload_hash")?;

                let vid_share: VidDisperseShare<SeqTypes> = bincode::deserialize(&data)?;
                let vid_share2: VidDisperseShare2<SeqTypes> = vid_share.into();

                let view = vid_share2.view_number().u64() as i64;
                let data = bincode::serialize(&vid_share2)?;

                values.push((view, payload_hash, data));
            }

            let mut query_builder: sqlx::QueryBuilder<Db> =
                sqlx::QueryBuilder::new("INSERT INTO vid_share2 (view, payload_hash, data) ");

            query_builder.push_values(values.into_iter(), |mut b, (view, payload_hash, data)| {
                b.push_bind(view).push_bind(payload_hash).push_bind(data);
            });

            offset += batch_size;

            let query = query_builder.build();

            let mut tx = self.db.write().await?;
            query.execute(tx.as_mut()).await?;
            tx.commit().await?;
            if rows.len() < batch_size as usize {
                break;
            }
        }

        let mut tx = self.db.write().await?;
        tx.upsert(
            "epoch_migration",
            ["table_name", "completed"],
            ["table_name"],
            [("vid_share".to_string(), true)],
        )
        .await?;
        tx.commit().await?;

        Ok(())
    }

    async fn migrate_undecided_state(&self) -> anyhow::Result<()> {
        let mut tx = self.db.read().await?;

        let row = tx
            .fetch_optional("SELECT leaves, state FROM undecided_state WHERE id = 0")
            .await?;

        let (is_completed,) = query_as::<(bool,)>(
            "SELECT completed from epoch_migration WHERE table_name = 'undecided_state'",
        )
        .fetch_one(tx.as_mut())
        .await?;

        if is_completed {
            tracing::info!("undecided state migration already done");

            return Ok(());
        }

        if let Some(row) = row {
            let leaves_bytes: Vec<u8> = row.try_get("leaves")?;
            let leaves: CommitmentMap<Leaf> = bincode::deserialize(&leaves_bytes)?;

            let leaves2 = upgrade_commitment_map(leaves);
            let leaves2_bytes = bincode::serialize(&leaves2)?;
            let state_bytes: Vec<u8> = row.try_get("state")?;

            let mut tx = self.db.write().await?;
            tx.upsert(
                "undecided_state2",
                ["id", "leaves", "state"],
                ["id"],
                [(0_i32, leaves2_bytes, state_bytes)],
            )
            .await?;
        };

        let mut tx = self.db.write().await?;
        tx.upsert(
            "epoch_migration",
            ["table_name", "completed"],
            ["table_name"],
            [("undecided_state".to_string(), true)],
        )
        .await?;
        tx.commit().await?;

        Ok(())
    }

    async fn migrate_quorum_proposals(&self) -> anyhow::Result<()> {
        let batch_size: i64 = 1000;
        let mut offset: i64 = 0;
        let mut tx = self.db.read().await?;

        let (is_completed,) = query_as::<(bool,)>(
            "SELECT completed from epoch_migration WHERE table_name = 'quorum_proposals'",
        )
        .fetch_one(tx.as_mut())
        .await?;

        if is_completed {
            tracing::info!("quorum proposals migration already done");

            return Ok(());
        }
        loop {
            let mut tx = self.db.read().await?;
            let rows =
                query("SELECT view, leaf_hash, data FROM quorum_proposals ORDER BY view LIMIT $1 OFFSET $2")
                    .bind(batch_size)
                    .bind(offset)
                    .fetch_all(tx.as_mut())
                    .await?;

            drop(tx);

            if rows.is_empty() {
                break;
            }

            let mut values = Vec::new();

            for row in rows.iter() {
                let leaf_hash: String = row.try_get("leaf_hash")?;
                let data: Vec<u8> = row.try_get("data")?;

                let quorum_proposal: Proposal<SeqTypes, QuorumProposal<SeqTypes>> =
                    bincode::deserialize(&data)?;
                let quorum_proposal2: Proposal<SeqTypes, QuorumProposalWrapper<SeqTypes>> =
                    convert_proposal(quorum_proposal);

                let view = quorum_proposal2.data.view_number().u64() as i64;
                let data = bincode::serialize(&quorum_proposal2)?;

                values.push((view, leaf_hash, data));
            }

            let mut query_builder: sqlx::QueryBuilder<Db> =
                sqlx::QueryBuilder::new("INSERT INTO quorum_proposals2 (view, leaf_hash, data) ");

            query_builder.push_values(values.into_iter(), |mut b, (view, leaf_hash, data)| {
                b.push_bind(view).push_bind(leaf_hash).push_bind(data);
            });

            offset += batch_size;

            let query = query_builder.build();

            let mut tx = self.db.write().await?;
            query.execute(tx.as_mut()).await?;
            tx.commit().await?;
            if rows.len() < batch_size as usize {
                break;
            }
        }

        let mut tx = self.db.write().await?;
        tx.upsert(
            "epoch_migration",
            ["table_name", "completed"],
            ["table_name"],
            [("quorum_proposals".to_string(), true)],
        )
        .await?;
        tx.commit().await?;

        Ok(())
    }

    async fn migrate_quorum_certificates(&self) -> anyhow::Result<()> {
        let batch_size: i64 = 1000;
        let mut offset: i64 = 0;
        let mut tx = self.db.read().await?;

        let (is_completed,) = query_as::<(bool,)>(
            "SELECT completed from epoch_migration WHERE table_name = 'quorum_certificate'",
        )
        .fetch_one(tx.as_mut())
        .await?;

        if is_completed {
            tracing::info!(" quorum certificates migration already done");

            return Ok(());
        }
        loop {
            let mut tx = self.db.read().await?;
            let rows =
                query("SELECT view, leaf_hash, data FROM quorum_certificate ORDER BY view LIMIT $1 OFFSET $2")
                    .bind(batch_size)
                    .bind(offset)
                    .fetch_all(tx.as_mut())
                    .await?;

            drop(tx);
            if rows.is_empty() {
                break;
            }
            let mut values = Vec::new();

            for row in rows.iter() {
                let leaf_hash: String = row.try_get("leaf_hash")?;
                let data: Vec<u8> = row.try_get("data")?;

                let qc: QuorumCertificate<SeqTypes> = bincode::deserialize(&data)?;
                let qc2: QuorumCertificate2<SeqTypes> = qc.to_qc2();

                let view = qc2.view_number().u64() as i64;
                let data = bincode::serialize(&qc2)?;

                values.push((view, leaf_hash, data));
            }

            let mut query_builder: sqlx::QueryBuilder<Db> =
                sqlx::QueryBuilder::new("INSERT INTO quorum_certificate2 (view, leaf_hash, data) ");

            query_builder.push_values(values.into_iter(), |mut b, (view, leaf_hash, data)| {
                b.push_bind(view).push_bind(leaf_hash).push_bind(data);
            });

            offset += batch_size;

            let query = query_builder.build();

            let mut tx = self.db.write().await?;
            query.execute(tx.as_mut()).await?;
            tx.commit().await?;
            if rows.len() < batch_size as usize {
                break;
            }
        }

        let mut tx = self.db.write().await?;
        tx.upsert(
            "epoch_migration",
            ["table_name", "completed"],
            ["table_name"],
            [("quorum_certificate".to_string(), true)],
        )
        .await?;
        tx.commit().await?;

        Ok(())
    }

    async fn store_next_epoch_quorum_certificate(
        &self,
        high_qc: NextEpochQuorumCertificate2<SeqTypes>,
    ) -> anyhow::Result<()> {
        let qc2_bytes = bincode::serialize(&high_qc).context("serializing next epoch qc")?;
        let mut tx = self.db.write().await?;
        tx.upsert(
            "next_epoch_quorum_certificate",
            ["id", "data"],
            ["id"],
            [(true, qc2_bytes)],
        )
        .await?;
        tx.commit().await
    }

    async fn load_next_epoch_quorum_certificate(
        &self,
    ) -> anyhow::Result<Option<NextEpochQuorumCertificate2<SeqTypes>>> {
        let result = self
            .db
            .read()
            .await?
            .fetch_optional("SELECT * FROM next_epoch_quorum_certificate where id = true")
            .await?;

        result
            .map(|row| {
                let bytes: Vec<u8> = row.get("data");
                anyhow::Result::<_>::Ok(bincode::deserialize(&bytes)?)
            })
            .transpose()
    }

    async fn append_vid2(
        &self,
        proposal: &Proposal<SeqTypes, VidDisperseShare2<SeqTypes>>,
    ) -> anyhow::Result<()> {
        let view = proposal.data.view_number.u64();
        let payload_hash = proposal.data.payload_commitment;
        let data_bytes = bincode::serialize(proposal).unwrap();

        let mut tx = self.db.write().await?;
        tx.upsert(
            "vid_share2",
            ["view", "data", "payload_hash"],
            ["view"],
            [(view as i64, data_bytes, payload_hash.to_string())],
        )
        .await?;
        tx.commit().await
    }

    async fn append_da2(
        &self,
        proposal: &Proposal<SeqTypes, DaProposal2<SeqTypes>>,
        vid_commit: <VidSchemeType as VidScheme>::Commit,
    ) -> anyhow::Result<()> {
        let data = &proposal.data;
        let view = data.view_number().u64();
        let data_bytes = bincode::serialize(proposal).unwrap();

        let mut tx = self.db.write().await?;
        tx.upsert(
            "da_proposal2",
            ["view", "data", "payload_hash"],
            ["view"],
            [(view as i64, data_bytes, vid_commit.to_string())],
        )
        .await?;
        tx.commit().await
    }

    async fn update_undecided_state2(
        &self,
        leaves: CommitmentMap<Leaf2>,
        state: BTreeMap<ViewNumber, View<SeqTypes>>,
    ) -> anyhow::Result<()> {
        if !self.store_undecided_state {
            return Ok(());
        }

        let leaves_bytes = bincode::serialize(&leaves).context("serializing leaves")?;
        let state_bytes = bincode::serialize(&state).context("serializing state")?;

        let mut tx = self.db.write().await?;
        tx.upsert(
            "undecided_state2",
            ["id", "leaves", "state"],
            ["id"],
            [(0_i32, leaves_bytes, state_bytes)],
        )
        .await?;
        tx.commit().await
    }
}

#[async_trait]
impl Provider<SeqTypes, VidCommonRequest> for Persistence {
    #[tracing::instrument(skip(self))]
    async fn fetch(&self, req: VidCommonRequest) -> Option<VidCommon> {
        let mut tx = match self.db.read().await {
            Ok(tx) => tx,
            Err(err) => {
                tracing::warn!("could not open transaction: {err:#}");
                return None;
            }
        };

        let bytes = match query_as::<(Vec<u8>,)>(
            "SELECT data FROM vid_share2 WHERE payload_hash = $1 LIMIT 1",
        )
        .bind(req.0.to_string())
        .fetch_optional(tx.as_mut())
        .await
        {
            Ok(Some((bytes,))) => bytes,
            Ok(None) => return None,
            Err(err) => {
                tracing::error!("error loading VID share: {err:#}");
                return None;
            }
        };

<<<<<<< HEAD
        let share: Proposal<SeqTypes, VidDisperseShare2<SeqTypes>> =
            match bincode::deserialize(&bytes) {
                Ok(share) => share,
                Err(err) => {
                    tracing::error!("error decoding VID share: {err:#}");
                    return None;
                }
            };
=======
        let proposal = match deserialize_vid_proposal_with_fallback(&bytes) {
            Ok(proposal) => proposal,
            Err(_) => return None,
        };
>>>>>>> 1c74e888

        Some(match proposal.data {
            VidDisperseShare::V0(ADVZDisperseShare::<SeqTypes> { common, .. }) => common,
            VidDisperseShare::V1(VidDisperseShare2::<SeqTypes> { common, .. }) => common,
        })
    }
}

#[async_trait]
impl Provider<SeqTypes, PayloadRequest> for Persistence {
    #[tracing::instrument(skip(self))]
    async fn fetch(&self, req: PayloadRequest) -> Option<Payload> {
        let mut tx = match self.db.read().await {
            Ok(tx) => tx,
            Err(err) => {
                tracing::warn!("could not open transaction: {err:#}");
                return None;
            }
        };

        let bytes = match query_as::<(Vec<u8>,)>(
            "SELECT data FROM da_proposal2 WHERE payload_hash = $1 LIMIT 1",
        )
        .bind(req.0.to_string())
        .fetch_optional(tx.as_mut())
        .await
        {
            Ok(Some((bytes,))) => bytes,
            Ok(None) => return None,
            Err(err) => {
                tracing::warn!("error loading DA proposal: {err:#}");
                return None;
            }
        };

        let proposal: Proposal<SeqTypes, DaProposal2<SeqTypes>> = match bincode::deserialize(&bytes)
        {
            Ok(proposal) => proposal,
            Err(err) => {
                tracing::error!("error decoding DA proposal: {err:#}");
                return None;
            }
        };

        Some(Payload::from_bytes(
            &proposal.data.encoded_transactions,
            &proposal.data.metadata,
        ))
    }
}

#[async_trait]
impl Provider<SeqTypes, LeafRequest<SeqTypes>> for Persistence {
    #[tracing::instrument(skip(self))]
    async fn fetch(&self, req: LeafRequest<SeqTypes>) -> Option<LeafQueryData<SeqTypes>> {
        let mut tx = match self.db.read().await {
            Ok(tx) => tx,
            Err(err) => {
                tracing::warn!("could not open transaction: {err:#}");
                return None;
            }
        };

        let (leaf, qc) = match fetch_leaf_from_proposals(&mut tx, req).await {
            Ok(res) => res?,
            Err(err) => {
                tracing::info!("requested leaf not found in undecided proposals: {err:#}");
                return None;
            }
        };

        match LeafQueryData::new(leaf, qc) {
            Ok(leaf) => Some(leaf),
            Err(err) => {
                tracing::warn!("fetched invalid leaf: {err:#}");
                None
            }
        }
    }
}

async fn fetch_leaf_from_proposals<Mode: TransactionMode>(
    tx: &mut Transaction<Mode>,
    req: LeafRequest<SeqTypes>,
) -> anyhow::Result<Option<(Leaf2, QuorumCertificate2<SeqTypes>)>> {
    // Look for a quorum proposal corresponding to this leaf.
    let Some((proposal_bytes,)) =
        query_as::<(Vec<u8>,)>("SELECT data FROM quorum_proposals2 WHERE leaf_hash = $1 LIMIT 1")
            .bind(req.expected_leaf.to_string())
            .fetch_optional(tx.as_mut())
            .await
            .context("fetching proposal")?
    else {
        return Ok(None);
    };

    // Look for a QC corresponding to this leaf.
    let Some((qc_bytes,)) =
        query_as::<(Vec<u8>,)>("SELECT data FROM quorum_certificate2 WHERE leaf_hash = $1 LIMIT 1")
            .bind(req.expected_leaf.to_string())
            .fetch_optional(tx.as_mut())
            .await
            .context("fetching QC")?
    else {
        return Ok(None);
    };

    let proposal: Proposal<SeqTypes, QuorumProposalWrapper<SeqTypes>> =
        bincode::deserialize(&proposal_bytes).context("deserializing quorum proposal")?;
    let qc: QuorumCertificate2<SeqTypes> =
        bincode::deserialize(&qc_bytes).context("deserializing quorum certificate")?;

    let leaf = Leaf2::from_quorum_proposal(&proposal.data);
    Ok(Some((leaf, qc)))
}

#[cfg(test)]
mod testing {
    use hotshot_query_service::data_source::storage::sql::testing::TmpDb;

    use super::{super::testing::TestablePersistence, *};

    #[async_trait]
    impl TestablePersistence for Persistence {
        type Storage = Arc<TmpDb>;

        async fn tmp_storage() -> Self::Storage {
            Arc::new(TmpDb::init().await)
        }

        #[allow(refining_impl_trait)]
        fn options(db: &Self::Storage) -> Options {
            #[cfg(not(feature = "embedded-db"))]
            {
                PostgresOptions {
                    port: Some(db.port()),
                    host: Some(db.host()),
                    user: Some("postgres".into()),
                    password: Some("password".into()),
                    ..Default::default()
                }
                .into()
            }

            #[cfg(feature = "embedded-db")]
            {
                SqliteOptions {
                    path: Some(db.path()),
                }
                .into()
            }
        }
    }
}

#[cfg(test)]
mod generic_tests {
    use super::{super::persistence_tests, Persistence};
    // For some reason this is the only way to import the macro defined in another module of this
    // crate.
    use crate::*;

    instantiate_persistence_tests!(Persistence);
}

#[cfg(test)]
mod test {
<<<<<<< HEAD

    use std::marker::PhantomData;

    use super::*;
    use crate::{persistence::testing::TestablePersistence, BLSPubKey, PubKey};
    use committable::{Commitment, CommitmentBoundsArkless};
    use espresso_types::{traits::NullEventConsumer, Header, Leaf, NodeState, ValidatedState};
=======
    use super::*;
    use crate::{persistence::testing::TestablePersistence, BLSPubKey, PubKey};
    use espresso_types::{
        traits::NullEventConsumer, Leaf, MockSequencerVersions, NodeState, ValidatedState,
    };
>>>>>>> 1c74e888
    use futures::stream::TryStreamExt;
    use hotshot_example_types::node_types::TestVersions;
    use hotshot_types::{
        data::{EpochNumber, QuorumProposal2},
        message::convert_proposal,
        simple_certificate::QuorumCertificate,
<<<<<<< HEAD
        simple_vote::QuorumData,
        traits::{block_contents::vid_commitment, signature_key::SignatureKey, EncodeBytes},
        vid::vid_scheme,
=======
        traits::{
            block_contents::vid_commitment, node_implementation::Versions,
            signature_key::SignatureKey, EncodeBytes,
        },
        vid::advz_scheme,
>>>>>>> 1c74e888
    };
    use jf_vid::VidScheme;
    use sequencer_utils::test_utils::setup_test;
    use vbs::version::StaticVersionType;

    #[tokio::test(flavor = "multi_thread")]
    async fn test_quorum_proposals_leaf_hash_migration() {
        setup_test();

        // Create some quorum proposals to test with.
        let leaf: Leaf2 =
            Leaf::genesis::<TestVersions>(&ValidatedState::default(), &NodeState::mock())
                .await
                .into();
        let privkey = BLSPubKey::generated_from_seed_indexed([0; 32], 1).1;
        let signature = PubKey::sign(&privkey, &[]).unwrap();
        let mut quorum_proposal = Proposal {
            data: QuorumProposal2::<SeqTypes> {
                epoch: None,
                block_header: leaf.block_header().clone(),
                view_number: ViewNumber::genesis(),
                justify_qc: QuorumCertificate::genesis::<TestVersions>(
                    &ValidatedState::default(),
                    &NodeState::mock(),
                )
                .await
                .to_qc2(),
                upgrade_certificate: None,
                view_change_evidence: None,
                next_drb_result: None,
                next_epoch_justify_qc: None,
            },
            signature,
            _pd: Default::default(),
        };

        let qp1: Proposal<SeqTypes, QuorumProposal<SeqTypes>> =
            convert_proposal(quorum_proposal.clone());

        quorum_proposal.data.view_number = ViewNumber::new(1);

        let qp2: Proposal<SeqTypes, QuorumProposal<SeqTypes>> =
            convert_proposal(quorum_proposal.clone());
        let qps = [qp1, qp2];

        // Create persistence and add the quorum proposals with NULL leaf hash.
        let db = Persistence::tmp_storage().await;
        let persistence = Persistence::connect(&db).await;
        let mut tx = persistence.db.write().await.unwrap();
        let params = qps
            .iter()
            .map(|qp| {
                (
                    qp.data.view_number.u64() as i64,
                    bincode::serialize(&qp).unwrap(),
                )
            })
            .collect::<Vec<_>>();
        tx.upsert("quorum_proposals", ["view", "data"], ["view"], params)
            .await
            .unwrap();
        tx.commit().await.unwrap();

        // Create a new persistence and ensure the commitments get populated.
        let persistence = Persistence::connect(&db).await;
        let mut tx = persistence.db.read().await.unwrap();
        let rows = tx
            .fetch("SELECT * FROM quorum_proposals ORDER BY view ASC")
            .try_collect::<Vec<_>>()
            .await
            .unwrap();
        assert_eq!(rows.len(), qps.len());
        for (row, qp) in rows.into_iter().zip(qps) {
            assert_eq!(row.get::<i64, _>("view"), qp.data.view_number.u64() as i64);
            assert_eq!(
                row.get::<Vec<u8>, _>("data"),
                bincode::serialize(&qp).unwrap()
            );
            assert_eq!(
                row.get::<String, _>("leaf_hash"),
                Committable::commit(&Leaf::from_quorum_proposal(&qp.data)).to_string()
            );
        }
    }

    #[tokio::test(flavor = "multi_thread")]
    async fn test_fetching_providers() {
        setup_test();

        let tmp = Persistence::tmp_storage().await;
        let storage = Persistence::connect(&tmp).await;

        // Mock up some data.
        let leaf =
<<<<<<< HEAD
            Leaf2::genesis::<TestVersions>(&ValidatedState::default(), &NodeState::mock()).await;
=======
            Leaf::genesis::<TestVersions>(&ValidatedState::default(), &NodeState::mock()).await;
>>>>>>> 1c74e888
        let leaf_payload = leaf.block_payload().unwrap();
        let leaf_payload_bytes_arc = leaf_payload.encode();
        let disperse = advz_scheme(2)
            .disperse(leaf_payload_bytes_arc.clone())
            .unwrap();
        let payload_commitment = disperse.commit;
        let (pubkey, privkey) = BLSPubKey::generated_from_seed_indexed([0; 32], 1);
<<<<<<< HEAD
        let vid_share = VidDisperseShare2::<SeqTypes> {
=======
        let vid_share = ADVZDisperseShare::<SeqTypes> {
>>>>>>> 1c74e888
            view_number: ViewNumber::new(0),
            payload_commitment,
            share: disperse.shares[0].clone(),
            common: disperse.common,
            recipient_key: pubkey,
            epoch: None,
            target_epoch: None,
            data_epoch_payload_commitment: None,
        }
        .to_proposal(&privkey)
        .unwrap()
        .clone();

<<<<<<< HEAD
        let mut quorum_proposal: QuorumProposalWrapper<SeqTypes> = QuorumProposal2::<SeqTypes> {
            block_header: leaf.block_header().clone(),
            view_number: leaf.view_number(),
            justify_qc: leaf.justify_qc(),
            upgrade_certificate: None,
            view_change_evidence: None,
            next_drb_result: None,
            next_epoch_justify_qc: None,
        }
        .into();

        // Genesis leaf with_epoch returns false
        // `QuorumProposal2` -> `QuorumProposalWrapper` returns true
        //  so we overwrite it with false here
        quorum_proposal.with_epoch = leaf.with_epoch;
=======
        let quorum_proposal = QuorumProposalWrapper::<SeqTypes> {
            proposal: QuorumProposal2::<SeqTypes> {
                epoch: None,
                block_header: leaf.block_header().clone(),
                view_number: leaf.view_number(),
                justify_qc: leaf.justify_qc().to_qc2(),
                upgrade_certificate: None,
                view_change_evidence: None,
                next_drb_result: None,
                next_epoch_justify_qc: None,
            },
        };
>>>>>>> 1c74e888
        let quorum_proposal_signature =
            BLSPubKey::sign(&privkey, &bincode::serialize(&quorum_proposal).unwrap())
                .expect("Failed to sign quorum proposal");
        let quorum_proposal = Proposal {
            data: quorum_proposal,
            signature: quorum_proposal_signature,
            _pd: Default::default(),
        };

        let block_payload_signature = BLSPubKey::sign(&privkey, &leaf_payload_bytes_arc)
            .expect("Failed to sign block payload");
        let da_proposal = Proposal {
            data: DaProposal2::<SeqTypes> {
                encoded_transactions: leaf_payload_bytes_arc,
                metadata: leaf_payload.ns_table().clone(),
                view_number: ViewNumber::new(0),
                epoch: None,
            },
            signature: block_payload_signature,
            _pd: Default::default(),
        };

        let mut next_quorum_proposal = quorum_proposal.clone();
        next_quorum_proposal.data.proposal.view_number += 1;
        next_quorum_proposal.data.proposal.justify_qc.view_number += 1;
        next_quorum_proposal
            .data
            .proposal
            .justify_qc
            .data
            .leaf_commit = Committable::commit(&leaf.clone());
        let qc = next_quorum_proposal.data.justify_qc();

        // Add to database.
        storage
            .append_da2(&da_proposal, payload_commitment)
            .await
            .unwrap();
        storage.append_vid2(&vid_share).await.unwrap();
        storage
            .append_quorum_proposal2(&quorum_proposal)
            .await
            .unwrap();

        // Add an extra quorum proposal so we have a QC pointing back at `leaf`.
        storage
            .append_quorum_proposal2(&next_quorum_proposal)
            .await
            .unwrap();

        // Fetch it as if we were rebuilding an archive.
        assert_eq!(
            vid_share.data.common,
            storage
                .fetch(VidCommonRequest(vid_share.data.payload_commitment))
                .await
                .unwrap()
        );
        assert_eq!(
            leaf_payload,
            storage
                .fetch(PayloadRequest(vid_share.data.payload_commitment))
                .await
                .unwrap()
        );
        assert_eq!(
            LeafQueryData::new(leaf.clone(), qc.clone()).unwrap(),
            storage
                .fetch(LeafRequest::new(
                    leaf.block_header().block_number(),
                    Committable::commit(&leaf),
                    qc.clone().commit()
                ))
                .await
                .unwrap()
        );
    }

    /// Test conditions that trigger pruning.
    ///
    /// This is a configurable test that can be used to test different configurations of GC,
    /// `pruning_opt`. The test populates the database with some data for view 1, asserts that it is
    /// retained for view 2, and then asserts that it is pruned by view 3. There are various
    /// different configurations that can achieve this behavior, such that the data is retained and
    /// then pruned due to different logic and code paths.
    async fn test_pruning_helper(pruning_opt: ConsensusPruningOptions) {
        setup_test();

        let tmp = Persistence::tmp_storage().await;
        let mut opt = Persistence::options(&tmp);
        opt.consensus_pruning = pruning_opt;
        let storage = opt.create().await.unwrap();

        let data_view = ViewNumber::new(1);

        // Populate some data.
        let leaf =
<<<<<<< HEAD
            Leaf2::genesis::<TestVersions>(&ValidatedState::default(), &NodeState::mock()).await;
=======
            Leaf::genesis::<MockSequencerVersions>(&ValidatedState::default(), &NodeState::mock())
                .await;
>>>>>>> 1c74e888
        let leaf_payload = leaf.block_payload().unwrap();
        let leaf_payload_bytes_arc = leaf_payload.encode();

        let disperse = advz_scheme(2)
            .disperse(leaf_payload_bytes_arc.clone())
            .unwrap();
        let payload_commitment = vid_commitment::<TestVersions>(
            &leaf_payload_bytes_arc,
            2,
            <TestVersions as Versions>::Base::VERSION,
        );
        let (pubkey, privkey) = BLSPubKey::generated_from_seed_indexed([0; 32], 1);
<<<<<<< HEAD
        let vid = VidDisperseShare2::<SeqTypes> {
=======
        let vid = ADVZDisperseShare::<SeqTypes> {
>>>>>>> 1c74e888
            view_number: data_view,
            payload_commitment,
            share: disperse.shares[0].clone(),
            common: disperse.common,
            recipient_key: pubkey,
            epoch: None,
            target_epoch: None,
            data_epoch_payload_commitment: None,
        }
        .to_proposal(&privkey)
        .unwrap()
        .clone();
        let quorum_proposal = QuorumProposalWrapper::<SeqTypes> {
            proposal: QuorumProposal2::<SeqTypes> {
                epoch: None,
                block_header: leaf.block_header().clone(),
                view_number: data_view,
                justify_qc: QuorumCertificate2::genesis::<TestVersions>(
                    &ValidatedState::default(),
                    &NodeState::mock(),
                )
                .await,
                upgrade_certificate: None,
                view_change_evidence: None,
                next_drb_result: None,
                next_epoch_justify_qc: None,
            },
        };
        let quorum_proposal_signature =
            BLSPubKey::sign(&privkey, &bincode::serialize(&quorum_proposal).unwrap())
                .expect("Failed to sign quorum proposal");
        let quorum_proposal = Proposal {
            data: quorum_proposal,
            signature: quorum_proposal_signature,
            _pd: Default::default(),
        };

        let block_payload_signature = BLSPubKey::sign(&privkey, &leaf_payload_bytes_arc)
            .expect("Failed to sign block payload");
        let da_proposal = Proposal {
            data: DaProposal2::<SeqTypes> {
                encoded_transactions: leaf_payload_bytes_arc.clone(),
                metadata: leaf_payload.ns_table().clone(),
                view_number: data_view,
                epoch: Some(EpochNumber::new(0)),
            },
            signature: block_payload_signature,
            _pd: Default::default(),
        };

        tracing::info!(?vid, ?da_proposal, ?quorum_proposal, "append data");
        storage.append_vid2(&vid).await.unwrap();
        storage
            .append_da2(&da_proposal, payload_commitment)
            .await
            .unwrap();
        storage
            .append_quorum_proposal2(&quorum_proposal)
            .await
            .unwrap();

        // The first decide doesn't trigger any garbage collection, even though our usage exceeds
        // the target, because of the minimum retention.
        tracing::info!("decide view 1");
        storage
            .append_decided_leaves(data_view + 1, [], &NullEventConsumer)
            .await
            .unwrap();
        assert_eq!(
            storage.load_vid_share(data_view).await.unwrap().unwrap(),
            vid
        );
        assert_eq!(
            storage.load_da_proposal(data_view).await.unwrap().unwrap(),
            da_proposal
        );
        assert_eq!(
            storage.load_quorum_proposal(data_view).await.unwrap(),
            quorum_proposal
        );

        // After another view, our data is beyond the minimum retention (though not the target
        // retention) so it gets pruned.
        tracing::info!("decide view 2");
        storage
            .append_decided_leaves(data_view + 2, [], &NullEventConsumer)
            .await
            .unwrap();
        assert!(storage.load_vid_share(data_view).await.unwrap().is_none(),);
        assert!(storage.load_da_proposal(data_view).await.unwrap().is_none());
        storage.load_quorum_proposal(data_view).await.unwrap_err();
    }

    #[tokio::test(flavor = "multi_thread")]
    async fn test_pruning_minimum_retention() {
        test_pruning_helper(ConsensusPruningOptions {
            // Use a very low target usage, to show that we still retain data up to the minimum
            // retention even when usage is above target.
            target_usage: 0,
            minimum_retention: 1,
            // Use a very high target retention, so that pruning is only triggered by the minimum
            // retention.
            target_retention: u64::MAX,
        })
        .await
    }

    #[tokio::test(flavor = "multi_thread")]
    async fn test_pruning_target_retention() {
        test_pruning_helper(ConsensusPruningOptions {
            target_retention: 1,
            // Use a very low minimum retention, so that data is only kept around due to the target
            // retention.
            minimum_retention: 0,
            // Use a very high target usage, so that pruning is only triggered by the target
            // retention.
            target_usage: u64::MAX,
        })
        .await
    }

    #[tokio::test(flavor = "multi_thread")]
    async fn test_consensus_migration() {
        setup_test();

        let tmp = Persistence::tmp_storage().await;
        let mut opt = Persistence::options(&tmp);

        let storage = opt.create().await.unwrap();

        let rows = 300;

        for i in 0..rows {
            let view = ViewNumber::new(i);
            let validated_state = ValidatedState::default();
            let instance_state = NodeState::default();

            let (pubkey, privkey) = BLSPubKey::generated_from_seed_indexed([0; 32], i);
            let (payload, metadata) =
                Payload::from_transactions([], &validated_state, &instance_state)
                    .await
                    .unwrap();
            let builder_commitment = payload.builder_commitment(&metadata);
            let payload_bytes = payload.encode();

            let payload_commitment = vid_commitment(&payload_bytes, 4);

            let block_header = Header::genesis(
                &instance_state,
                payload_commitment,
                builder_commitment,
                metadata,
            );

            let null_quorum_data = QuorumData {
                leaf_commit: Commitment::<Leaf>::default_commitment_no_preimage(),
            };

            let justify_qc = QuorumCertificate::new(
                null_quorum_data.clone(),
                null_quorum_data.commit(),
                view,
                None,
                PhantomData,
            );

            let quorum_proposal = QuorumProposal {
                block_header,
                view_number: view,
                justify_qc: justify_qc.clone(),
                upgrade_certificate: None,
                proposal_certificate: None,
            };

            let quorum_proposal_signature =
                BLSPubKey::sign(&privkey, &bincode::serialize(&quorum_proposal).unwrap())
                    .expect("Failed to sign quorum proposal");

            let proposal = Proposal {
                data: quorum_proposal.clone(),
                signature: quorum_proposal_signature,
                _pd: PhantomData,
            };

            let proposal_bytes = bincode::serialize(&proposal)
                .context("serializing proposal")
                .unwrap();

            let mut leaf = Leaf::from_quorum_proposal(&quorum_proposal);
            leaf.fill_block_payload(payload, 4).unwrap();

            let mut tx = storage.db.write().await.unwrap();

            let qc_bytes = bincode::serialize(&justify_qc).unwrap();
            let leaf_bytes = bincode::serialize(&leaf).unwrap();

            tx.upsert(
                "anchor_leaf",
                ["view", "leaf", "qc"],
                ["view"],
                [(i as i64, leaf_bytes, qc_bytes)],
            )
            .await
            .unwrap();
            tx.commit().await.unwrap();

            let disperse = vid_scheme(4).disperse(payload_bytes.clone()).unwrap();

            let vid = VidDisperseShare::<SeqTypes> {
                view_number: ViewNumber::new(i),
                payload_commitment: Default::default(),
                share: disperse.shares[0].clone(),
                common: disperse.common,
                recipient_key: pubkey,
            };

            let (payload, metadata) =
                Payload::from_transactions([], &ValidatedState::default(), &NodeState::default())
                    .await
                    .unwrap();

            let da = DaProposal::<SeqTypes> {
                encoded_transactions: payload.encode(),
                metadata,
                view_number: ViewNumber::new(i),
            };

            let block_payload_signature =
                BLSPubKey::sign(&privkey, &payload_bytes).expect("Failed to sign block payload");

            let da_proposal = Proposal {
                data: da,
                signature: block_payload_signature,
                _pd: Default::default(),
            };

            storage
                .append_vid(&vid.to_proposal(&privkey).unwrap())
                .await
                .unwrap();
            storage
                .append_da(&da_proposal, disperse.commit)
                .await
                .unwrap();

            let leaf_hash = Committable::commit(&leaf);
            let mut tx = storage.db.write().await.expect("failed to start write tx");
            tx.upsert(
                "quorum_proposals",
                ["view", "leaf_hash", "data"],
                ["view"],
                [(i as i64, leaf_hash.to_string(), proposal_bytes)],
            )
            .await
            .expect("failed to upsert quorum proposal");

            let justify_qc = &proposal.data.justify_qc;
            let justify_qc_bytes = bincode::serialize(&justify_qc)
                .context("serializing QC")
                .unwrap();
            tx.upsert(
                "quorum_certificate",
                ["view", "leaf_hash", "data"],
                ["view"],
                [(
                    justify_qc.view_number.u64() as i64,
                    justify_qc.data.leaf_commit.to_string(),
                    &justify_qc_bytes,
                )],
            )
            .await
            .expect("failed to upsert qc");

            tx.commit().await.expect("failed to commit");
        }

        let qp_fn = |v: Proposal<SeqTypes, QuorumProposal<SeqTypes>>| {
            let qc = v.data;

            let qc2 = qc.into();

            Proposal {
                data: qc2,
                signature: v.signature,
                _pd: PhantomData,
            }
        };

        storage.migrate_consensus(Leaf2::from, qp_fn).await.unwrap();

        let mut tx = storage.db.read().await.unwrap();
        let (anchor_leaf2_count,) = query_as::<(i64,)>("SELECT COUNT(*) from anchor_leaf2")
            .fetch_one(tx.as_mut())
            .await
            .unwrap();
        assert_eq!(
            anchor_leaf2_count, rows as i64,
            "anchor leaf count does not match rows",
        );

        let (da_proposal_count,) = query_as::<(i64,)>("SELECT COUNT(*) from da_proposal2")
            .fetch_one(tx.as_mut())
            .await
            .unwrap();
        assert_eq!(
            da_proposal_count, rows as i64,
            "da proposal count does not match rows",
        );

        let (vid_share_count,) = query_as::<(i64,)>("SELECT COUNT(*) from vid_share2")
            .fetch_one(tx.as_mut())
            .await
            .unwrap();
        assert_eq!(
            vid_share_count, rows as i64,
            "vid share count does not match rows"
        );

        let (quorum_proposals_count,) =
            query_as::<(i64,)>("SELECT COUNT(*) from quorum_proposals2")
                .fetch_one(tx.as_mut())
                .await
                .unwrap();
        assert_eq!(
            quorum_proposals_count, rows as i64,
            "quorum proposals count does not match rows",
        );

        let (quorum_certificates_count,) =
            query_as::<(i64,)>("SELECT COUNT(*) from quorum_certificate2")
                .fetch_one(tx.as_mut())
                .await
                .unwrap();
        assert_eq!(
            quorum_certificates_count, rows as i64,
            "quorum certificates count does not match rows",
        );
    }
}<|MERGE_RESOLUTION|>--- conflicted
+++ resolved
@@ -31,14 +31,8 @@
 use hotshot_types::{
     consensus::CommitmentMap,
     data::{
-<<<<<<< HEAD
         DaProposal, DaProposal2, QuorumProposal, QuorumProposalWrapper, VidDisperseShare,
         VidDisperseShare2,
-=======
-        vid_disperse::{ADVZDisperseShare, VidDisperseShare2},
-        DaProposal, EpochNumber, QuorumProposal, QuorumProposal2, QuorumProposalWrapper,
-        VidDisperseShare,
->>>>>>> 1c74e888
     },
     event::{Event, EventType, HotShotAction, LeafInfo},
     message::{convert_proposal, Proposal},
@@ -735,13 +729,9 @@
                 .map(|row| {
                     let view: i64 = row.get("view");
                     let data: Vec<u8> = row.get("data");
-<<<<<<< HEAD
                     let vid_proposal = bincode::deserialize::<
-                        Proposal<SeqTypes, VidDisperseShare2<SeqTypes>>,
+                        Proposal<SeqTypes, VidDisperseShare<SeqTypes>>,
                     >(&data)?;
-=======
-                    let vid_proposal = deserialize_vid_proposal_with_fallback(&data)?;
->>>>>>> 1c74e888
                     Ok((view as u64, vid_proposal.data))
                 })
                 .collect::<anyhow::Result<BTreeMap<_, _>>>()?;
@@ -1132,11 +1122,7 @@
     async fn load_vid_share(
         &self,
         view: ViewNumber,
-<<<<<<< HEAD
-    ) -> anyhow::Result<Option<Proposal<SeqTypes, VidDisperseShare2<SeqTypes>>>> {
-=======
-    ) -> anyhow::Result<Option<Proposal<SeqTypes, ADVZDisperseShare<SeqTypes>>>> {
->>>>>>> 1c74e888
+    ) -> anyhow::Result<Option<Proposal<SeqTypes, VidDisperseShare<SeqTypes>>>> {
         let result = self
             .db
             .read()
@@ -1893,26 +1879,16 @@
             }
         };
 
-<<<<<<< HEAD
-        let share: Proposal<SeqTypes, VidDisperseShare2<SeqTypes>> =
+        let share: Proposal<SeqTypes, VidDisperseShare<SeqTypes>> =
             match bincode::deserialize(&bytes) {
                 Ok(share) => share,
                 Err(err) => {
-                    tracing::error!("error decoding VID share: {err:#}");
+                    tracing::warn!("error decoding VID share: {err:#}");
                     return None;
                 }
             };
-=======
-        let proposal = match deserialize_vid_proposal_with_fallback(&bytes) {
-            Ok(proposal) => proposal,
-            Err(_) => return None,
-        };
->>>>>>> 1c74e888
-
-        Some(match proposal.data {
-            VidDisperseShare::V0(ADVZDisperseShare::<SeqTypes> { common, .. }) => common,
-            VidDisperseShare::V1(VidDisperseShare2::<SeqTypes> { common, .. }) => common,
-        })
+
+        Some(share.data.common)
     }
 }
 
@@ -2075,38 +2051,18 @@
 
 #[cfg(test)]
 mod test {
-<<<<<<< HEAD
-
-    use std::marker::PhantomData;
 
     use super::*;
     use crate::{persistence::testing::TestablePersistence, BLSPubKey, PubKey};
-    use committable::{Commitment, CommitmentBoundsArkless};
-    use espresso_types::{traits::NullEventConsumer, Header, Leaf, NodeState, ValidatedState};
-=======
-    use super::*;
-    use crate::{persistence::testing::TestablePersistence, BLSPubKey, PubKey};
-    use espresso_types::{
-        traits::NullEventConsumer, Leaf, MockSequencerVersions, NodeState, ValidatedState,
-    };
->>>>>>> 1c74e888
+    use espresso_types::{traits::NullEventConsumer, Leaf, NodeState, ValidatedState};
     use futures::stream::TryStreamExt;
     use hotshot_example_types::node_types::TestVersions;
     use hotshot_types::{
         data::{EpochNumber, QuorumProposal2},
         message::convert_proposal,
         simple_certificate::QuorumCertificate,
-<<<<<<< HEAD
-        simple_vote::QuorumData,
         traits::{block_contents::vid_commitment, signature_key::SignatureKey, EncodeBytes},
         vid::vid_scheme,
-=======
-        traits::{
-            block_contents::vid_commitment, node_implementation::Versions,
-            signature_key::SignatureKey, EncodeBytes,
-        },
-        vid::advz_scheme,
->>>>>>> 1c74e888
     };
     use jf_vid::VidScheme;
     use sequencer_utils::test_utils::setup_test;
@@ -2200,12 +2156,7 @@
         let storage = Persistence::connect(&tmp).await;
 
         // Mock up some data.
-        let leaf =
-<<<<<<< HEAD
-            Leaf2::genesis::<TestVersions>(&ValidatedState::default(), &NodeState::mock()).await;
-=======
-            Leaf::genesis::<TestVersions>(&ValidatedState::default(), &NodeState::mock()).await;
->>>>>>> 1c74e888
+        let leaf = Leaf::genesis(&ValidatedState::default(), &NodeState::mock()).await;
         let leaf_payload = leaf.block_payload().unwrap();
         let leaf_payload_bytes_arc = leaf_payload.encode();
         let disperse = advz_scheme(2)
@@ -2213,11 +2164,7 @@
             .unwrap();
         let payload_commitment = disperse.commit;
         let (pubkey, privkey) = BLSPubKey::generated_from_seed_indexed([0; 32], 1);
-<<<<<<< HEAD
-        let vid_share = VidDisperseShare2::<SeqTypes> {
-=======
-        let vid_share = ADVZDisperseShare::<SeqTypes> {
->>>>>>> 1c74e888
+        let vid_share = VidDisperseShare::<SeqTypes> {
             view_number: ViewNumber::new(0),
             payload_commitment,
             share: disperse.shares[0].clone(),
@@ -2231,26 +2178,8 @@
         .unwrap()
         .clone();
 
-<<<<<<< HEAD
-        let mut quorum_proposal: QuorumProposalWrapper<SeqTypes> = QuorumProposal2::<SeqTypes> {
-            block_header: leaf.block_header().clone(),
-            view_number: leaf.view_number(),
-            justify_qc: leaf.justify_qc(),
-            upgrade_certificate: None,
-            view_change_evidence: None,
-            next_drb_result: None,
-            next_epoch_justify_qc: None,
-        }
-        .into();
-
-        // Genesis leaf with_epoch returns false
-        // `QuorumProposal2` -> `QuorumProposalWrapper` returns true
-        //  so we overwrite it with false here
-        quorum_proposal.with_epoch = leaf.with_epoch;
-=======
         let quorum_proposal = QuorumProposalWrapper::<SeqTypes> {
             proposal: QuorumProposal2::<SeqTypes> {
-                epoch: None,
                 block_header: leaf.block_header().clone(),
                 view_number: leaf.view_number(),
                 justify_qc: leaf.justify_qc().to_qc2(),
@@ -2259,8 +2188,8 @@
                 next_drb_result: None,
                 next_epoch_justify_qc: None,
             },
+            with_epoch: false,
         };
->>>>>>> 1c74e888
         let quorum_proposal_signature =
             BLSPubKey::sign(&privkey, &bincode::serialize(&quorum_proposal).unwrap())
                 .expect("Failed to sign quorum proposal");
@@ -2357,13 +2286,7 @@
         let data_view = ViewNumber::new(1);
 
         // Populate some data.
-        let leaf =
-<<<<<<< HEAD
-            Leaf2::genesis::<TestVersions>(&ValidatedState::default(), &NodeState::mock()).await;
-=======
-            Leaf::genesis::<MockSequencerVersions>(&ValidatedState::default(), &NodeState::mock())
-                .await;
->>>>>>> 1c74e888
+        let leaf = Leaf::genesis(&ValidatedState::default(), &NodeState::mock()).await;
         let leaf_payload = leaf.block_payload().unwrap();
         let leaf_payload_bytes_arc = leaf_payload.encode();
 
@@ -2376,11 +2299,7 @@
             <TestVersions as Versions>::Base::VERSION,
         );
         let (pubkey, privkey) = BLSPubKey::generated_from_seed_indexed([0; 32], 1);
-<<<<<<< HEAD
-        let vid = VidDisperseShare2::<SeqTypes> {
-=======
-        let vid = ADVZDisperseShare::<SeqTypes> {
->>>>>>> 1c74e888
+        let vid = VidDisperseShare::<SeqTypes> {
             view_number: data_view,
             payload_commitment,
             share: disperse.shares[0].clone(),
