use anyhow::Context;
use async_trait::async_trait;
use clap::Parser;
use committable::Committable;
use derivative::Derivative;
use derive_more::derive::{From, Into};
use espresso_types::{
    parse_duration, parse_size, upgrade_commitment_map,
    v0::traits::{EventConsumer, PersistenceOptions, SequencerPersistence, StateCatchup},
    BackoffParams, BlockMerkleTree, FeeMerkleTree, Leaf, Leaf2, NetworkConfig, Payload,
};
use futures::stream::StreamExt;
use hotshot_query_service::{
    availability::LeafQueryData,
    data_source::{
        storage::{
            pruning::PrunerCfg,
            sql::{
                include_migrations, query_as, syntax_helpers::MAX_FN, Config, Db, SqlStorage,
                Transaction, TransactionMode, Write,
            },
        },
        Transaction as _, VersionedDataSource,
    },
    fetching::{
        request::{LeafRequest, PayloadRequest, VidCommonRequest},
        Provider,
    },
    merklized_state::MerklizedState,
    VidCommon,
};
use hotshot_types::{
    consensus::CommitmentMap,
    data::{
<<<<<<< HEAD
        vid_disperse::ADVZDisperseShare, DaProposal, DaProposal2, EpochNumber, QuorumProposal,
        QuorumProposalWrapper, VidDisperseShare,
=======
        vid_disperse::{ADVZDisperseShare, VidDisperseShare2},
        DaProposal, DaProposal2, EpochNumber, QuorumProposal, QuorumProposalWrapper, VidCommitment,
        VidDisperseShare,
>>>>>>> 3019354f
    },
    event::{Event, EventType, HotShotAction, LeafInfo},
    message::{convert_proposal, Proposal},
    simple_certificate::{
        NextEpochQuorumCertificate2, QuorumCertificate, QuorumCertificate2, UpgradeCertificate,
    },
    traits::{
        block_contents::{BlockHeader, BlockPayload},
        node_implementation::ConsensusTime,
    },
    utils::View,
<<<<<<< HEAD
    vid::{VidCommitment, VidCommon, VidSchemeType},
=======
>>>>>>> 3019354f
    vote::HasViewNumber,
};
use itertools::Itertools;
use jf_vid::VidScheme;
use sqlx::Row;
use sqlx::{query, Executor};
use std::{collections::BTreeMap, path::PathBuf, str::FromStr, sync::Arc, time::Duration};

use crate::{catchup::SqlStateCatchup, SeqTypes, ViewNumber};

/// Options for Postgres-backed persistence.
#[derive(Parser, Clone, Derivative)]
#[derivative(Debug)]
pub struct PostgresOptions {
    /// Hostname for the remote Postgres database server.
    #[clap(long, env = "ESPRESSO_SEQUENCER_POSTGRES_HOST")]
    pub(crate) host: Option<String>,

    /// Port for the remote Postgres database server.
    #[clap(long, env = "ESPRESSO_SEQUENCER_POSTGRES_PORT")]
    pub(crate) port: Option<u16>,

    /// Name of database to connect to.
    #[clap(long, env = "ESPRESSO_SEQUENCER_POSTGRES_DATABASE")]
    pub(crate) database: Option<String>,

    /// Postgres user to connect as.
    #[clap(long, env = "ESPRESSO_SEQUENCER_POSTGRES_USER")]
    pub(crate) user: Option<String>,

    /// Password for Postgres user.
    #[clap(long, env = "ESPRESSO_SEQUENCER_POSTGRES_PASSWORD")]
    // Hide from debug output since may contain sensitive data.
    #[derivative(Debug = "ignore")]
    pub(crate) password: Option<String>,

    /// Use TLS for an encrypted connection to the database.
    #[clap(long, env = "ESPRESSO_SEQUENCER_POSTGRES_USE_TLS")]
    pub(crate) use_tls: bool,
}

impl Default for PostgresOptions {
    fn default() -> Self {
        Self::parse_from(std::iter::empty::<String>())
    }
}

#[derive(Parser, Clone, Derivative, Default, From, Into)]
#[derivative(Debug)]
pub struct SqliteOptions {
    /// Base directory for the SQLite database.
    /// The SQLite file will be created in the `sqlite` subdirectory with filename as `database`.
    #[clap(
        long,
        env = "ESPRESSO_SEQUENCER_STORAGE_PATH",
        value_parser = build_sqlite_path
    )]
    pub(crate) path: Option<PathBuf>,
}

pub fn build_sqlite_path(path: &str) -> anyhow::Result<PathBuf> {
    let sub_dir = PathBuf::from_str(path)?.join("sqlite");

    // if `sqlite` sub dir does not exist then create it
    if !sub_dir.exists() {
        std::fs::create_dir_all(&sub_dir)
            .with_context(|| format!("failed to create directory: {:?}", sub_dir))?;
    }

    Ok(sub_dir.join("database"))
}

/// Options for database-backed persistence, supporting both Postgres and SQLite.
#[derive(Parser, Clone, Derivative, From, Into)]
#[derivative(Debug)]
pub struct Options {
    #[cfg(not(feature = "embedded-db"))]
    #[clap(flatten)]
    pub(crate) postgres_options: PostgresOptions,

    #[cfg(feature = "embedded-db")]
    #[clap(flatten)]
    pub(crate) sqlite_options: SqliteOptions,

    /// Database URI for Postgres or SQLite.
    ///
    /// This is a shorthand for setting a number of other options all at once. The URI has the
    /// following format ([brackets] indicate optional segments):
    ///
    /// - **Postgres:** `postgres[ql]://[username[:password]@][host[:port],]/database[?parameter_list]`
    /// - **SQLite:** `sqlite://path/to/db.sqlite`
    ///
    /// Options set explicitly via other env vars or flags will take precedence, so you can use this
    /// URI to set a baseline and then use other parameters to override or add configuration. In
    /// addition, there are some parameters which cannot be set via the URI, such as TLS.
    // Hide from debug output since may contain sensitive data.
    #[derivative(Debug = "ignore")]
    pub(crate) uri: Option<String>,

    /// This will enable the pruner and set the default pruning parameters unless provided.
    /// Default parameters:
    /// - pruning_threshold: 3 TB
    /// - minimum_retention: 1 day
    /// - target_retention: 7 days
    /// - batch_size: 1000
    /// - max_usage: 80%
    /// - interval: 1 hour
    #[clap(long, env = "ESPRESSO_SEQUENCER_DATABASE_PRUNE")]
    pub(crate) prune: bool,

    /// Pruning parameters.
    #[clap(flatten)]
    pub(crate) pruning: PruningOptions,

    /// Pruning parameters for ephemeral consensus storage.
    #[clap(flatten)]
    pub(crate) consensus_pruning: ConsensusPruningOptions,

    #[clap(long, env = "ESPRESSO_SEQUENCER_STORE_UNDECIDED_STATE", hide = true)]
    pub(crate) store_undecided_state: bool,

    /// Specifies the maximum number of concurrent fetch requests allowed from peers.
    #[clap(long, env = "ESPRESSO_SEQUENCER_FETCH_RATE_LIMIT")]
    pub(crate) fetch_rate_limit: Option<usize>,

    /// The minimum delay between active fetches in a stream.
    #[clap(long, env = "ESPRESSO_SEQUENCER_ACTIVE_FETCH_DELAY", value_parser = parse_duration)]
    pub(crate) active_fetch_delay: Option<Duration>,

    /// The minimum delay between loading chunks in a stream.
    #[clap(long, env = "ESPRESSO_SEQUENCER_CHUNK_FETCH_DELAY", value_parser = parse_duration)]
    pub(crate) chunk_fetch_delay: Option<Duration>,

    /// Disable pruning and reconstruct previously pruned data.
    ///
    /// While running without pruning is the default behavior, the default will not try to
    /// reconstruct data that was pruned in a previous run where pruning was enabled. This option
    /// instructs the service to run without pruning _and_ reconstruct all previously pruned data by
    /// fetching from peers.
    #[clap(long, env = "ESPRESSO_SEQUENCER_ARCHIVE", conflicts_with = "prune")]
    pub(crate) archive: bool,

    /// Turns on leaf only data storage
    #[clap(
        long,
        env = "ESPRESSO_SEQUENCER_LIGHTWEIGHT",
        default_value_t = false,
        conflicts_with = "archive"
    )]
    pub(crate) lightweight: bool,

    /// The maximum idle time of a database connection.
    ///
    /// Any connection which has been open and unused longer than this duration will be
    /// automatically closed to reduce load on the server.
    #[clap(long, env = "ESPRESSO_SEQUENCER_DATABASE_IDLE_CONNECTION_TIMEOUT", value_parser = parse_duration, default_value = "10m")]
    pub(crate) idle_connection_timeout: Duration,

    /// The maximum lifetime of a database connection.
    ///
    /// Any connection which has been open longer than this duration will be automatically closed
    /// (and, if needed, replaced), even if it is otherwise healthy. It is good practice to refresh
    /// even healthy connections once in a while (e.g. daily) in case of resource leaks in the
    /// server implementation.
    #[clap(long, env = "ESPRESSO_SEQUENCER_DATABASE_CONNECTION_TIMEOUT", value_parser = parse_duration, default_value = "30m")]
    pub(crate) connection_timeout: Duration,

    #[clap(long, env = "ESPRESSO_SEQUENCER_DATABASE_SLOW_STATEMENT_THRESHOLD", value_parser = parse_duration, default_value = "1s")]
    pub(crate) slow_statement_threshold: Duration,

    /// The minimum number of database connections to maintain at any time.
    ///
    /// The database client will, to the best of its ability, maintain at least `min` open
    /// connections at all times. This can be used to reduce the latency hit of opening new
    /// connections when at least this many simultaneous connections are frequently needed.
    #[clap(
        long,
        env = "ESPRESSO_SEQUENCER_DATABASE_MIN_CONNECTIONS",
        default_value = "0"
    )]
    pub(crate) min_connections: u32,

    /// The maximum number of database connections to maintain at any time.
    ///
    /// Once `max` connections are in use simultaneously, further attempts to acquire a connection
    /// (or begin a transaction) will block until one of the existing connections is released.
    #[clap(
        long,
        env = "ESPRESSO_SEQUENCER_DATABASE_MAX_CONNECTIONS",
        default_value = "25"
    )]
    pub(crate) max_connections: u32,

    // Keep the database connection pool when persistence is created,
    // allowing it to be reused across multiple instances instead of creating
    // a new pool each time such as for API, consensus storage etc
    // This also ensures all storage instances adhere to the MAX_CONNECTIONS limit if set
    //
    // Note: Cloning the `Pool` is lightweight and efficient because it simply
    // creates a new reference-counted handle to the underlying pool state.
    #[clap(skip)]
    pub(crate) pool: Option<sqlx::Pool<Db>>,
}

impl Default for Options {
    fn default() -> Self {
        Self::parse_from(std::iter::empty::<String>())
    }
}

#[cfg(not(feature = "embedded-db"))]
impl From<PostgresOptions> for Config {
    fn from(opt: PostgresOptions) -> Self {
        let mut cfg = Config::default();

        if let Some(host) = opt.host {
            cfg = cfg.host(host);
        }

        if let Some(port) = opt.port {
            cfg = cfg.port(port);
        }

        if let Some(database) = &opt.database {
            cfg = cfg.database(database);
        }

        if let Some(user) = &opt.user {
            cfg = cfg.user(user);
        }

        if let Some(password) = &opt.password {
            cfg = cfg.password(password);
        }

        if opt.use_tls {
            cfg = cfg.tls();
        }

        cfg = cfg.max_connections(20);
        cfg = cfg.idle_connection_timeout(Duration::from_secs(120));
        cfg = cfg.connection_timeout(Duration::from_secs(10240));
        cfg = cfg.slow_statement_threshold(Duration::from_secs(1));

        cfg
    }
}

#[cfg(feature = "embedded-db")]
impl From<SqliteOptions> for Config {
    fn from(opt: SqliteOptions) -> Self {
        let mut cfg = Config::default();

        if let Some(path) = opt.path {
            cfg = cfg.db_path(path);
        }

        cfg = cfg.max_connections(20);
        cfg = cfg.idle_connection_timeout(Duration::from_secs(120));
        cfg = cfg.connection_timeout(Duration::from_secs(10240));
        cfg = cfg.slow_statement_threshold(Duration::from_secs(2));
        cfg
    }
}

#[cfg(not(feature = "embedded-db"))]
impl From<PostgresOptions> for Options {
    fn from(opt: PostgresOptions) -> Self {
        Options {
            postgres_options: opt,
            max_connections: 20,
            idle_connection_timeout: Duration::from_secs(120),
            connection_timeout: Duration::from_secs(10240),
            slow_statement_threshold: Duration::from_secs(1),
            ..Default::default()
        }
    }
}

#[cfg(feature = "embedded-db")]
impl From<SqliteOptions> for Options {
    fn from(opt: SqliteOptions) -> Self {
        Options {
            sqlite_options: opt,
            max_connections: 10,
            idle_connection_timeout: Duration::from_secs(120),
            connection_timeout: Duration::from_secs(10240),
            slow_statement_threshold: Duration::from_secs(1),
            ..Default::default()
        }
    }
}
impl TryFrom<&Options> for Config {
    type Error = anyhow::Error;

    fn try_from(opt: &Options) -> Result<Self, Self::Error> {
        let mut cfg = match &opt.uri {
            Some(uri) => uri.parse()?,
            None => Self::default(),
        };

        if let Some(pool) = &opt.pool {
            cfg = cfg.pool(pool.clone());
        }

        cfg = cfg.max_connections(opt.max_connections);
        cfg = cfg.idle_connection_timeout(opt.idle_connection_timeout);
        cfg = cfg.min_connections(opt.min_connections);
        cfg = cfg.connection_timeout(opt.connection_timeout);
        cfg = cfg.slow_statement_threshold(opt.slow_statement_threshold);

        #[cfg(not(feature = "embedded-db"))]
        {
            cfg = cfg.migrations(include_migrations!(
                "$CARGO_MANIFEST_DIR/api/migrations/postgres"
            ));

            let pg_options = &opt.postgres_options;

            if let Some(host) = &pg_options.host {
                cfg = cfg.host(host.clone());
            }

            if let Some(port) = pg_options.port {
                cfg = cfg.port(port);
            }

            if let Some(database) = &pg_options.database {
                cfg = cfg.database(database);
            }

            if let Some(user) = &pg_options.user {
                cfg = cfg.user(user);
            }

            if let Some(password) = &pg_options.password {
                cfg = cfg.password(password);
            }

            if pg_options.use_tls {
                cfg = cfg.tls();
            }
        }

        #[cfg(feature = "embedded-db")]
        {
            cfg = cfg.migrations(include_migrations!(
                "$CARGO_MANIFEST_DIR/api/migrations/sqlite"
            ));

            if let Some(path) = &opt.sqlite_options.path {
                cfg = cfg.db_path(path.clone());
            }
        }

        if opt.prune {
            cfg = cfg.pruner_cfg(PrunerCfg::from(opt.pruning))?;
        }
        if opt.archive {
            cfg = cfg.archive();
        }

        Ok(cfg)
    }
}

/// Pruning parameters.
#[derive(Parser, Clone, Copy, Debug)]
pub struct PruningOptions {
    /// Threshold for pruning, specified in bytes.
    /// If the disk usage surpasses this threshold, pruning is initiated for data older than the specified minimum retention period.
    /// Pruning continues until the disk usage drops below the MAX USAGE.
    #[clap(long, env = "ESPRESSO_SEQUENCER_PRUNER_PRUNING_THRESHOLD", value_parser = parse_size)]
    pruning_threshold: Option<u64>,

    /// Minimum retention period.
    /// Data is retained for at least this duration, even if there's no free disk space.
    #[clap(
        long,
        env = "ESPRESSO_SEQUENCER_PRUNER_MINIMUM_RETENTION",
        value_parser = parse_duration,
    )]
    minimum_retention: Option<Duration>,

    /// Target retention period.
    /// Data older than this is pruned to free up space.
    #[clap(
        long,
        env = "ESPRESSO_SEQUENCER_PRUNER_TARGET_RETENTION",
        value_parser = parse_duration,
    )]
    target_retention: Option<Duration>,

    /// Batch size for pruning.
    /// This is the number of blocks data to delete in a single transaction.
    #[clap(long, env = "ESPRESSO_SEQUENCER_PRUNER_BATCH_SIZE")]
    batch_size: Option<u64>,

    /// Maximum disk usage (in basis points).
    ///
    /// Pruning stops once the disk usage falls below this value, even if
    /// some data older than the `MINIMUM_RETENTION` remains. Values range
    /// from 0 (0%) to 10000 (100%).
    #[clap(long, env = "ESPRESSO_SEQUENCER_PRUNER_MAX_USAGE")]
    max_usage: Option<u16>,

    /// Interval for running the pruner.
    #[clap(
        long,
        env = "ESPRESSO_SEQUENCER_PRUNER_INTERVAL",
        value_parser = parse_duration,
    )]
    interval: Option<Duration>,
}

impl From<PruningOptions> for PrunerCfg {
    fn from(opt: PruningOptions) -> Self {
        let mut cfg = PrunerCfg::new();
        if let Some(threshold) = opt.pruning_threshold {
            cfg = cfg.with_pruning_threshold(threshold);
        }
        if let Some(min) = opt.minimum_retention {
            cfg = cfg.with_minimum_retention(min);
        }
        if let Some(target) = opt.target_retention {
            cfg = cfg.with_target_retention(target);
        }
        if let Some(batch) = opt.batch_size {
            cfg = cfg.with_batch_size(batch);
        }
        if let Some(max) = opt.max_usage {
            cfg = cfg.with_max_usage(max);
        }
        if let Some(interval) = opt.interval {
            cfg = cfg.with_interval(interval);
        }

        cfg = cfg.with_state_tables(vec![
            BlockMerkleTree::state_type().to_string(),
            FeeMerkleTree::state_type().to_string(),
        ]);

        cfg
    }
}

/// Pruning parameters for ephemeral consensus storage.
#[derive(Parser, Clone, Copy, Debug)]
pub struct ConsensusPruningOptions {
    /// Number of views to try to retain in consensus storage before data that hasn't been archived
    /// is garbage collected.
    ///
    /// The longer this is, the more certain that all data will eventually be archived, even if
    /// there are temporary problems with archive storage or partially missing data. This can be set
    /// very large, as most data is garbage collected as soon as it is finalized by consensus. This
    /// setting only applies to views which never get decided (ie forks in consensus) and views for
    /// which this node is partially offline. These should be exceptionally rare.
    ///
    /// Note that in extreme scenarios, data may be garbage collected even before TARGET_RETENTION
    /// views, if consensus storage exceeds TARGET_USAGE. For a hard lower bound on how long
    /// consensus data will be retained, see MINIMUM_RETENTION.
    ///
    /// The default of 302000 views equates to approximately 1 week (604800 seconds) at an average
    /// view time of 2s.
    #[clap(
        name = "TARGET_RETENTION",
        long = "consensus-storage-target-retention",
        env = "ESPRESSO_SEQUENCER_CONSENSUS_STORAGE_TARGET_RETENTION",
        default_value = "302000"
    )]
    target_retention: u64,

    /// Minimum number of views to try to retain in consensus storage before data that hasn't been
    /// archived is garbage collected.
    ///
    /// This bound allows data to be retained even if consensus storage occupies more than
    /// TARGET_USAGE. This can be used to ensure sufficient time to move consensus data to archival
    /// storage as necessary, even under extreme circumstances where otherwise garbage collection
    /// would kick in based on TARGET_RETENTION.
    ///
    /// The default of 130000 views equates to approximately 3 days (259200 seconds) at an average
    /// view time of 2s.
    #[clap(
        name = "MINIMUM_RETENTION",
        long = "consensus-storage-minimum-retention",
        env = "ESPRESSO_SEQUENCER_CONSENSUS_STORAGE_MINIMUM_RETENTION",
        default_value = "130000"
    )]
    minimum_retention: u64,

    /// Amount (in bytes) of data to retain in consensus storage before garbage collecting more
    /// aggressively.
    ///
    /// See also TARGET_RETENTION and MINIMUM_RETENTION.
    #[clap(
        name = "TARGET_USAGE",
        long = "consensus-storage-target-usage",
        env = "ESPRESSO_SEQUENCER_CONSENSUS_STORAGE_TARGET_USAGE",
        default_value = "1000000000"
    )]
    target_usage: u64,
}

#[async_trait]
impl PersistenceOptions for Options {
    type Persistence = Persistence;

    fn set_view_retention(&mut self, view_retention: u64) {
        self.consensus_pruning.target_retention = view_retention;
        self.consensus_pruning.minimum_retention = view_retention;
    }

    async fn create(&mut self) -> anyhow::Result<Self::Persistence> {
        let store_undecided_state = self.store_undecided_state;
        let config = (&*self).try_into()?;
        let persistence = Persistence {
            store_undecided_state,
            db: SqlStorage::connect(config).await?,
            gc_opt: self.consensus_pruning,
        };
        persistence.migrate_quorum_proposal_leaf_hashes().await?;
        self.pool = Some(persistence.db.pool());
        Ok(persistence)
    }

    async fn reset(self) -> anyhow::Result<()> {
        SqlStorage::connect(Config::try_from(&self)?.reset_schema()).await?;
        Ok(())
    }
}

/// Postgres-backed persistence.
#[derive(Clone, Debug)]
pub struct Persistence {
    db: SqlStorage,
    store_undecided_state: bool,
    gc_opt: ConsensusPruningOptions,
}

impl Persistence {
    /// Ensure the `leaf_hash` column is populated for all existing quorum proposals.
    ///
    /// This column was added in a migration, but because it requires computing a commitment of the
    /// existing data, it is not easy to populate in the SQL migration itself. Thus, on startup, we
    /// check if there are any just-migrated quorum proposals with a `NULL` value for this column,
    /// and if so we populate the column manually.
    async fn migrate_quorum_proposal_leaf_hashes(&self) -> anyhow::Result<()> {
        let mut tx = self.db.write().await?;

        let mut proposals = tx.fetch("SELECT * FROM quorum_proposals");

        let mut updates = vec![];
        while let Some(row) = proposals.next().await {
            let row = row?;

            let hash: Option<String> = row.try_get("leaf_hash")?;
            if hash.is_none() {
                let view: i64 = row.try_get("view")?;
                let data: Vec<u8> = row.try_get("data")?;
                let proposal: Proposal<SeqTypes, QuorumProposal<SeqTypes>> =
                    bincode::deserialize(&data)?;
                let leaf = Leaf::from_quorum_proposal(&proposal.data);
                let leaf_hash = Committable::commit(&leaf);
                tracing::info!(view, %leaf_hash, "populating quorum proposal leaf hash");
                updates.push((view, leaf_hash.to_string()));
            }
        }
        drop(proposals);

        tx.upsert("quorum_proposals", ["view", "leaf_hash"], ["view"], updates)
            .await?;

        tx.commit().await
    }

    async fn generate_decide_events(&self, consumer: &impl EventConsumer) -> anyhow::Result<()> {
        let mut last_processed_view: Option<i64> = self
            .db
            .read()
            .await?
            .fetch_optional("SELECT last_processed_view FROM event_stream WHERE id = 1 LIMIT 1")
            .await?
            .map(|row| row.get("last_processed_view"));
        loop {
            // In SQLite, overlapping read and write transactions can lead to database errors. To
            // avoid this:
            // - start a read transaction to query and collect all the necessary data.
            // - Commit (or implicitly drop) the read transaction once the data is fetched.
            // - use the collected data to generate a "decide" event for the consumer.
            // - begin a write transaction to delete the data and update the event stream.
            let mut tx = self.db.read().await?;

            // Collect a chain of consecutive leaves, starting from the first view after the last
            // decide. This will correspond to a decide event, and defines a range of views which
            // can be garbage collected. This may even include views for which there was no leaf,
            // for which we might still have artifacts like proposals that never finalized.
            let from_view = match last_processed_view {
                Some(v) => v + 1,
                None => 0,
            };

            let mut parent = None;
            let mut rows =
                query("SELECT leaf, qc FROM anchor_leaf2 WHERE view >= $1 ORDER BY view")
                    .bind(from_view)
                    .fetch(tx.as_mut());
            let mut leaves = vec![];
            let mut final_qc = None;
            while let Some(row) = rows.next().await {
                let row = match row {
                    Ok(row) => row,
                    Err(err) => {
                        // If there's an error getting a row, try generating an event with the rows
                        // we do have.
                        tracing::warn!("error loading row: {err:#}");
                        break;
                    }
                };

                let leaf_data: Vec<u8> = row.get("leaf");
                let leaf = bincode::deserialize::<Leaf2>(&leaf_data)?;
                let qc_data: Vec<u8> = row.get("qc");
                let qc = bincode::deserialize::<QuorumCertificate2<SeqTypes>>(&qc_data)?;
                let height = leaf.block_header().block_number();

                // Ensure we are only dealing with a consecutive chain of leaves. We don't want to
                // garbage collect any views for which we missed a leaf or decide event; at least
                // not right away, in case we need to recover that data later.
                if let Some(parent) = parent {
                    if height != parent + 1 {
                        tracing::debug!(
                            height,
                            parent,
                            "ending decide event at non-consecutive leaf"
                        );
                        break;
                    }
                }
                parent = Some(height);
                leaves.push(leaf);
                final_qc = Some(qc);
            }
            drop(rows);

            let Some(final_qc) = final_qc else {
                // End event processing when there are no more decided views.
                tracing::debug!(from_view, "no new leaves at decide");
                return Ok(());
            };

            // Find the range of views encompassed by this leaf chain. All data in this range can be
            // processed by the consumer and then deleted.
            let from_view = leaves[0].view_number();
            let to_view = leaves[leaves.len() - 1].view_number();

            // Collect VID shares for the decide event.
            let mut vid_shares = tx
                .fetch_all(
                    query("SELECT view, data FROM vid_share2 where view >= $1 AND view <= $2")
                        .bind(from_view.u64() as i64)
                        .bind(to_view.u64() as i64),
                )
                .await?
                .into_iter()
                .map(|row| {
                    let view: i64 = row.get("view");
                    let data: Vec<u8> = row.get("data");
                    let vid_proposal = bincode::deserialize::<
                        Proposal<SeqTypes, VidDisperseShare<SeqTypes>>,
                    >(&data)?;
                    Ok((view as u64, vid_proposal.data))
                })
                .collect::<anyhow::Result<BTreeMap<_, _>>>()?;

            // Collect DA proposals for the decide event.
            let mut da_proposals = tx
                .fetch_all(
                    query("SELECT view, data FROM da_proposal2 where view >= $1 AND view <= $2")
                        .bind(from_view.u64() as i64)
                        .bind(to_view.u64() as i64),
                )
                .await?
                .into_iter()
                .map(|row| {
                    let view: i64 = row.get("view");
                    let data: Vec<u8> = row.get("data");
                    let da_proposal =
                        bincode::deserialize::<Proposal<SeqTypes, DaProposal2<SeqTypes>>>(&data)?;
                    Ok((view as u64, da_proposal.data))
                })
                .collect::<anyhow::Result<BTreeMap<_, _>>>()?;

            drop(tx);

            // Collate all the information by view number and construct a chain of leaves.
            let leaf_chain = leaves
                .into_iter()
                // Go in reverse chronological order, as expected by Decide events.
                .rev()
                .map(|mut leaf| {
                    let view = leaf.view_number();

                    // Include the VID share if available.
                    let vid_share = vid_shares.remove(&view);
                    if vid_share.is_none() {
                        tracing::debug!(?view, "VID share not available at decide");
                    }

                    // Fill in the full block payload using the DA proposals we had persisted.
                    if let Some(proposal) = da_proposals.remove(&view) {
                        let payload =
                            Payload::from_bytes(&proposal.encoded_transactions, &proposal.metadata);
                        leaf.fill_block_payload_unchecked(payload);
                    } else if view == ViewNumber::genesis() {
                        // We don't get a DA proposal for the genesis view, but we know what the
                        // payload always is.
                        leaf.fill_block_payload_unchecked(Payload::empty().0);
                    } else {
                        tracing::debug!(?view, "DA proposal not available at decide");
                    }

                    LeafInfo {
                        leaf,
                        vid_share,
                        // Note: the following fields are not used in Decide event processing, and
                        // should be removed. For now, we just default them.
                        state: Default::default(),
                        delta: Default::default(),
                    }
                })
                .collect();

            // Generate decide event for the consumer.
            tracing::debug!(?to_view, ?final_qc, ?leaf_chain, "generating decide event");
            consumer
                .handle_event(&Event {
                    view_number: to_view,
                    event: EventType::Decide {
                        leaf_chain: Arc::new(leaf_chain),
                        qc: Arc::new(final_qc),
                        block_size: None,
                    },
                })
                .await?;

            let mut tx = self.db.write().await?;

            // Now that we have definitely processed leaves up to `to_view`, we can update
            // `last_processed_view` so we don't process these leaves again. We may still fail at
            // this point, or shut down, and fail to complete this update. At worst this will lead
            // to us sending a duplicate decide event the next time we are called; this is fine as
            // the event consumer is required to be idempotent.
            tx.upsert(
                "event_stream",
                ["id", "last_processed_view"],
                ["id"],
                [(1i32, to_view.u64() as i64)],
            )
            .await?;

            // Delete the data that has been fully processed.
            tx.execute(
                query("DELETE FROM vid_share2 where view >= $1 AND view <= $2")
                    .bind(from_view.u64() as i64)
                    .bind(to_view.u64() as i64),
            )
            .await?;
            tx.execute(
                query("DELETE FROM da_proposal2 where view >= $1 AND view <= $2")
                    .bind(from_view.u64() as i64)
                    .bind(to_view.u64() as i64),
            )
            .await?;
            tx.execute(
                query("DELETE FROM quorum_proposals2 where view >= $1 AND view <= $2")
                    .bind(from_view.u64() as i64)
                    .bind(to_view.u64() as i64),
            )
            .await?;
            tx.execute(
                query("DELETE FROM quorum_certificate2 where view >= $1 AND view <= $2")
                    .bind(from_view.u64() as i64)
                    .bind(to_view.u64() as i64),
            )
            .await?;

            // Clean up leaves, but do not delete the most recent one (all leaves with a view number
            // less than the given value). This is necessary to ensure that, in case of a restart,
            // we can resume from the last decided leaf.
            tx.execute(
                query("DELETE FROM anchor_leaf2 WHERE view >= $1 AND view < $2")
                    .bind(from_view.u64() as i64)
                    .bind(to_view.u64() as i64),
            )
            .await?;

            tx.commit().await?;
            last_processed_view = Some(to_view.u64() as i64);
        }
    }

    #[tracing::instrument(skip(self))]
    async fn prune(&self, cur_view: ViewNumber) -> anyhow::Result<()> {
        let mut tx = self.db.write().await?;

        // Prune everything older than the target retention period.
        prune_to_view(
            &mut tx,
            cur_view.u64().saturating_sub(self.gc_opt.target_retention),
        )
        .await?;

        // Check our storage usage; if necessary we will prune more aggressively (up to the minimum
        // retention) to get below the target usage.
        #[cfg(feature = "embedded-db")]
        let usage_query = format!(
            "SELECT sum(pgsize) FROM dbstat WHERE name IN ({})",
            PRUNE_TABLES
                .iter()
                .map(|table| format!("'{table}'"))
                .join(",")
        );

        #[cfg(not(feature = "embedded-db"))]
        let usage_query = {
            let table_sizes = PRUNE_TABLES
                .iter()
                .map(|table| format!("pg_table_size('{table}')"))
                .join(" + ");
            format!("SELECT {table_sizes}")
        };

        let (usage,): (i64,) = query_as(&usage_query).fetch_one(tx.as_mut()).await?;
        tracing::debug!(usage, "consensus storage usage after pruning");

        if (usage as u64) > self.gc_opt.target_usage {
            tracing::warn!(
                usage,
                gc_opt = ?self.gc_opt,
                "consensus storage is running out of space, pruning to minimum retention"
            );
            prune_to_view(
                &mut tx,
                cur_view.u64().saturating_sub(self.gc_opt.minimum_retention),
            )
            .await?;
        }

        tx.commit().await
    }
}

const PRUNE_TABLES: &[&str] = &[
    "anchor_leaf2",
    "vid_share2",
    "da_proposal2",
    "quorum_proposals2",
    "quorum_certificate2",
];

async fn prune_to_view(tx: &mut Transaction<Write>, view: u64) -> anyhow::Result<()> {
    if view == 0 {
        // Nothing to prune, the entire chain is younger than the retention period.
        return Ok(());
    }
    tracing::debug!(view, "pruning consensus storage");

    for table in PRUNE_TABLES {
        let res = query(&format!("DELETE FROM {table} WHERE view < $1"))
            .bind(view as i64)
            .execute(tx.as_mut())
            .await
            .context(format!("pruning {table}"))?;
        if res.rows_affected() > 0 {
            tracing::info!(
                "garbage collected {} rows from {table}",
                res.rows_affected()
            );
        }
    }

    Ok(())
}

#[async_trait]
impl SequencerPersistence for Persistence {
    fn into_catchup_provider(
        self,
        backoff: BackoffParams,
    ) -> anyhow::Result<Arc<dyn StateCatchup>> {
        Ok(Arc::new(SqlStateCatchup::new(Arc::new(self.db), backoff)))
    }

    async fn load_config(&self) -> anyhow::Result<Option<NetworkConfig>> {
        tracing::info!("loading config from Postgres");

        // Select the most recent config (although there should only be one).
        let Some(row) = self
            .db
            .read()
            .await?
            .fetch_optional("SELECT config FROM network_config ORDER BY id DESC LIMIT 1")
            .await?
        else {
            tracing::info!("config not found");
            return Ok(None);
        };
        let config = row.try_get("config")?;
        Ok(serde_json::from_value(config)?)
    }

    async fn save_config(&self, cfg: &NetworkConfig) -> anyhow::Result<()> {
        tracing::info!("saving config to database");
        let json = serde_json::to_value(cfg)?;

        let mut tx = self.db.write().await?;
        tx.execute(query("INSERT INTO network_config (config) VALUES ($1)").bind(json))
            .await?;
        tx.commit().await
    }

    async fn append_decided_leaves(
        &self,
        view: ViewNumber,
        leaf_chain: impl IntoIterator<Item = (&LeafInfo<SeqTypes>, QuorumCertificate2<SeqTypes>)> + Send,
        consumer: &(impl EventConsumer + 'static),
    ) -> anyhow::Result<()> {
        let values = leaf_chain
            .into_iter()
            .map(|(info, qc2)| {
                // The leaf may come with a large payload attached. We don't care about this payload
                // because we already store it separately, as part of the DA proposal. Storing it
                // here contributes to load on the DB for no reason, so we remove it before
                // serializing the leaf.
                let mut leaf = info.leaf.clone();
                leaf.unfill_block_payload();

                let view = qc2.view_number.u64() as i64;
                let leaf_bytes = bincode::serialize(&leaf)?;
                let qc_bytes = bincode::serialize(&qc2)?;
                Ok((view, leaf_bytes, qc_bytes))
            })
            .collect::<anyhow::Result<Vec<_>>>()?;

        // First, append the new leaves. We do this in its own transaction because even if GC or the
        // event consumer later fails, there is no need to abort the storage of the leaves.
        let mut tx = self.db.write().await?;

        tx.upsert("anchor_leaf2", ["view", "leaf", "qc"], ["view"], values)
            .await?;
        tx.commit().await?;

        // Generate an event for the new leaves and, only if it succeeds, clean up data we no longer
        // need.
        if let Err(err) = self.generate_decide_events(consumer).await {
            // GC/event processing failure is not an error, since by this point we have at least
            // managed to persist the decided leaves successfully, and GC will just run again at the
            // next decide. Log an error but do not return it.
            tracing::warn!(?view, "event processing failed: {err:#}");
            return Ok(());
        }

        // Garbage collect data which was not included in any decide event, but which at this point
        // is old enough to just forget about.
        if let Err(err) = self.prune(view).await {
            tracing::warn!(?view, "pruning failed: {err:#}");
        }

        Ok(())
    }

    async fn load_latest_acted_view(&self) -> anyhow::Result<Option<ViewNumber>> {
        Ok(self
            .db
            .read()
            .await?
            .fetch_optional(query("SELECT view FROM highest_voted_view WHERE id = 0"))
            .await?
            .map(|row| {
                let view: i64 = row.get("view");
                ViewNumber::new(view as u64)
            }))
    }

    async fn load_anchor_leaf(
        &self,
    ) -> anyhow::Result<Option<(Leaf2, QuorumCertificate2<SeqTypes>)>> {
        let Some(row) = self
            .db
            .read()
            .await?
            .fetch_optional("SELECT leaf, qc FROM anchor_leaf2 ORDER BY view DESC LIMIT 1")
            .await?
        else {
            return Ok(None);
        };

        let leaf_bytes: Vec<u8> = row.get("leaf");
        let leaf2: Leaf2 = bincode::deserialize(&leaf_bytes)?;

        let qc_bytes: Vec<u8> = row.get("qc");
        let qc2: QuorumCertificate2<SeqTypes> = bincode::deserialize(&qc_bytes)?;

        Ok(Some((leaf2, qc2)))
    }

    async fn load_anchor_view(&self) -> anyhow::Result<ViewNumber> {
        let mut tx = self.db.read().await?;
        let (view,) = query_as::<(i64,)>("SELECT coalesce(max(view), 0) FROM anchor_leaf2")
            .fetch_one(tx.as_mut())
            .await?;
        Ok(ViewNumber::new(view as u64))
    }

    async fn load_undecided_state(
        &self,
    ) -> anyhow::Result<Option<(CommitmentMap<Leaf2>, BTreeMap<ViewNumber, View<SeqTypes>>)>> {
        let Some(row) = self
            .db
            .read()
            .await?
            .fetch_optional("SELECT leaves, state FROM undecided_state2 WHERE id = 0")
            .await?
        else {
            return Ok(None);
        };

        let leaves_bytes: Vec<u8> = row.get("leaves");
        let leaves2: CommitmentMap<Leaf2> = bincode::deserialize(&leaves_bytes)?;

        let state_bytes: Vec<u8> = row.get("state");
        let state = bincode::deserialize(&state_bytes)?;

        Ok(Some((leaves2, state)))
    }

    async fn load_da_proposal(
        &self,
        view: ViewNumber,
    ) -> anyhow::Result<Option<Proposal<SeqTypes, DaProposal2<SeqTypes>>>> {
        let result = self
            .db
            .read()
            .await?
            .fetch_optional(
                query("SELECT data FROM da_proposal2 where view = $1").bind(view.u64() as i64),
            )
            .await?;

        result
            .map(|row| {
                let bytes: Vec<u8> = row.get("data");
                anyhow::Result::<_>::Ok(bincode::deserialize(&bytes)?)
            })
            .transpose()
    }

    async fn load_vid_share(
        &self,
        view: ViewNumber,
    ) -> anyhow::Result<Option<Proposal<SeqTypes, VidDisperseShare<SeqTypes>>>> {
        let result = self
            .db
            .read()
            .await?
            .fetch_optional(
                query("SELECT data FROM vid_share2 where view = $1").bind(view.u64() as i64),
            )
            .await?;

        result
            .map(|row| {
                let bytes: Vec<u8> = row.get("data");
                anyhow::Result::<_>::Ok(bincode::deserialize(&bytes)?)
            })
            .transpose()
    }

    async fn load_quorum_proposals(
        &self,
    ) -> anyhow::Result<BTreeMap<ViewNumber, Proposal<SeqTypes, QuorumProposalWrapper<SeqTypes>>>>
    {
        let rows = self
            .db
            .read()
            .await?
            .fetch_all("SELECT * FROM quorum_proposals2")
            .await?;

        Ok(BTreeMap::from_iter(
            rows.into_iter()
                .map(|row| {
                    let view: i64 = row.get("view");
                    let view_number: ViewNumber = ViewNumber::new(view.try_into()?);
                    let bytes: Vec<u8> = row.get("data");
                    let proposal = bincode::deserialize(&bytes)?;
                    Ok((view_number, proposal))
                })
                .collect::<anyhow::Result<Vec<_>>>()?,
        ))
    }

    async fn load_quorum_proposal(
        &self,
        view: ViewNumber,
    ) -> anyhow::Result<Proposal<SeqTypes, QuorumProposalWrapper<SeqTypes>>> {
        let mut tx = self.db.read().await?;
        let (data,) =
            query_as::<(Vec<u8>,)>("SELECT data FROM quorum_proposals2 WHERE view = $1 LIMIT 1")
                .bind(view.u64() as i64)
                .fetch_one(tx.as_mut())
                .await?;
        let proposal = bincode::deserialize(&data)?;

        Ok(proposal)
    }

    async fn append_vid(
        &self,
        proposal: &Proposal<SeqTypes, ADVZDisperseShare<SeqTypes>>,
    ) -> anyhow::Result<()> {
        let view = proposal.data.view_number.u64();
        let payload_hash = proposal.data.payload_commitment;
        let data_bytes = bincode::serialize(proposal).unwrap();

        let mut tx = self.db.write().await?;
        tx.upsert(
            "vid_share",
            ["view", "data", "payload_hash"],
            ["view"],
            [(view as i64, data_bytes, payload_hash.to_string())],
        )
        .await?;
        tx.commit().await
    }

    async fn append_vid2(
        &self,
        proposal: &Proposal<SeqTypes, VidDisperseShare2<SeqTypes>>,
    ) -> anyhow::Result<()> {
        let view = proposal.data.view_number.u64();
        let payload_hash = proposal.data.payload_commitment;
        let proposal: Proposal<SeqTypes, VidDisperseShare<SeqTypes>> =
            convert_proposal(proposal.clone());
        let data_bytes = bincode::serialize(&proposal).unwrap();

        let mut tx = self.db.write().await?;
        tx.upsert(
            "vid_share2",
            ["view", "data", "payload_hash"],
            ["view"],
            [(view as i64, data_bytes, payload_hash.to_string())],
        )
        .await?;
        tx.commit().await
    }

    async fn append_da(
        &self,
        proposal: &Proposal<SeqTypes, DaProposal<SeqTypes>>,
        vid_commit: VidCommitment,
    ) -> anyhow::Result<()> {
        let data = &proposal.data;
        let view = data.view_number().u64();
        let data_bytes = bincode::serialize(proposal).unwrap();

        let mut tx = self.db.write().await?;
        tx.upsert(
            "da_proposal",
            ["view", "data", "payload_hash"],
            ["view"],
            [(view as i64, data_bytes, vid_commit.to_string())],
        )
        .await?;
        tx.commit().await
    }

    async fn record_action(
        &self,
        view: ViewNumber,
        _epoch: Option<EpochNumber>,
        action: HotShotAction,
    ) -> anyhow::Result<()> {
        // Todo Remove this after https://github.com/EspressoSystems/espresso-sequencer/issues/1931
        if !matches!(action, HotShotAction::Propose | HotShotAction::Vote) {
            return Ok(());
        }

        let stmt = format!(
            "INSERT INTO highest_voted_view (id, view) VALUES (0, $1)
            ON CONFLICT (id) DO UPDATE SET view = {MAX_FN}(highest_voted_view.view, excluded.view)"
        );

        let mut tx = self.db.write().await?;
        tx.execute(query(&stmt).bind(view.u64() as i64)).await?;
        tx.commit().await
    }

    async fn append_quorum_proposal2(
        &self,
        proposal: &Proposal<SeqTypes, QuorumProposalWrapper<SeqTypes>>,
    ) -> anyhow::Result<()> {
        let view_number = proposal.data.view_number().u64();

        let proposal_bytes = bincode::serialize(&proposal).context("serializing proposal")?;
        let leaf_hash = Committable::commit(&Leaf2::from_quorum_proposal(&proposal.data));
        let mut tx = self.db.write().await?;
        tx.upsert(
            "quorum_proposals2",
            ["view", "leaf_hash", "data"],
            ["view"],
            [(view_number as i64, leaf_hash.to_string(), proposal_bytes)],
        )
        .await?;

        // We also keep track of any QC we see in case we need it to recover our archival storage.
        let justify_qc = proposal.data.justify_qc();
        let justify_qc_bytes = bincode::serialize(&justify_qc).context("serializing QC")?;
        tx.upsert(
            "quorum_certificate2",
            ["view", "leaf_hash", "data"],
            ["view"],
            [(
                justify_qc.view_number.u64() as i64,
                justify_qc.data.leaf_commit.to_string(),
                &justify_qc_bytes,
            )],
        )
        .await?;

        tx.commit().await
    }

    async fn load_upgrade_certificate(
        &self,
    ) -> anyhow::Result<Option<UpgradeCertificate<SeqTypes>>> {
        let result = self
            .db
            .read()
            .await?
            .fetch_optional("SELECT * FROM upgrade_certificate where id = true")
            .await?;

        result
            .map(|row| {
                let bytes: Vec<u8> = row.get("data");
                anyhow::Result::<_>::Ok(bincode::deserialize(&bytes)?)
            })
            .transpose()
    }

    async fn store_upgrade_certificate(
        &self,
        decided_upgrade_certificate: Option<UpgradeCertificate<SeqTypes>>,
    ) -> anyhow::Result<()> {
        let certificate = match decided_upgrade_certificate {
            Some(cert) => cert,
            None => return Ok(()),
        };
        let upgrade_certificate_bytes =
            bincode::serialize(&certificate).context("serializing upgrade certificate")?;
        let mut tx = self.db.write().await?;
        tx.upsert(
            "upgrade_certificate",
            ["id", "data"],
            ["id"],
            [(true, upgrade_certificate_bytes)],
        )
        .await?;
        tx.commit().await
    }

    async fn migrate_anchor_leaf(&self) -> anyhow::Result<()> {
<<<<<<< HEAD
        let batch_size: i64 = 1000;
=======
        let batch_size: i64 = 10000;
>>>>>>> 3019354f
        let mut offset: i64 = 0;
        let mut tx = self.db.read().await?;

        let (is_completed,) = query_as::<(bool,)>(
            "SELECT completed from epoch_migration WHERE table_name = 'anchor_leaf'",
        )
        .fetch_one(tx.as_mut())
        .await?;

        if is_completed {
<<<<<<< HEAD
            tracing::info!("anchor leaf migration already done");

            return Ok(());
        }
=======
            tracing::info!("decided leaves already migrated");
            return Ok(());
        }

        tracing::warn!("migrating decided leaves..");
>>>>>>> 3019354f
        loop {
            let mut tx = self.db.read().await?;
            let rows =
                query("SELECT view, leaf, qc FROM anchor_leaf ORDER BY view LIMIT $1 OFFSET $2")
                    .bind(batch_size)
                    .bind(offset)
                    .fetch_all(tx.as_mut())
                    .await?;

            drop(tx);
            if rows.is_empty() {
                break;
            }
            let mut values = Vec::new();

            for row in rows.iter() {
                let leaf: Vec<u8> = row.try_get("leaf")?;
                let qc: Vec<u8> = row.try_get("qc")?;
                let leaf1: Leaf = bincode::deserialize(&leaf)?;
                let qc1: QuorumCertificate<SeqTypes> = bincode::deserialize(&qc)?;
                let view: i64 = row.try_get("view")?;

                let leaf2: Leaf2 = leaf1.into();
                let qc2: QuorumCertificate2<SeqTypes> = qc1.to_qc2();

                let leaf2_bytes = bincode::serialize(&leaf2)?;
                let qc2_bytes = bincode::serialize(&qc2)?;

                values.push((view, leaf2_bytes, qc2_bytes));
            }

            let mut query_builder: sqlx::QueryBuilder<Db> =
                sqlx::QueryBuilder::new("INSERT INTO anchor_leaf2 (view, leaf, qc) ");

            query_builder.push_values(values.into_iter(), |mut b, (view, leaf, qc)| {
                b.push_bind(view).push_bind(leaf).push_bind(qc);
            });

<<<<<<< HEAD
            offset += batch_size;

=======
>>>>>>> 3019354f
            let query = query_builder.build();

            let mut tx = self.db.write().await?;
            query.execute(tx.as_mut()).await?;
            tx.commit().await?;
<<<<<<< HEAD
=======
            offset += batch_size;
            tracing::info!("anchor leaf migration progress: {} rows", offset);
>>>>>>> 3019354f

            if rows.len() < batch_size as usize {
                break;
            }
        }

<<<<<<< HEAD
=======
        tracing::warn!("migrated decided leaves");

>>>>>>> 3019354f
        let mut tx = self.db.write().await?;
        tx.upsert(
            "epoch_migration",
            ["table_name", "completed"],
            ["table_name"],
            [("anchor_leaf".to_string(), true)],
        )
        .await?;
        tx.commit().await?;

<<<<<<< HEAD
=======
        tracing::info!("updated epoch_migration table for anchor_leaf");

>>>>>>> 3019354f
        Ok(())
    }

    async fn migrate_da_proposals(&self) -> anyhow::Result<()> {
<<<<<<< HEAD
        let batch_size: i64 = 1000;
=======
        let batch_size: i64 = 10000;
>>>>>>> 3019354f
        let mut offset: i64 = 0;
        let mut tx = self.db.read().await?;

        let (is_completed,) = query_as::<(bool,)>(
            "SELECT completed from epoch_migration WHERE table_name = 'da_proposal'",
        )
        .fetch_one(tx.as_mut())
        .await?;

        if is_completed {
            tracing::info!("da proposals migration already done");
<<<<<<< HEAD

            return Ok(());
        }

=======
            return Ok(());
        }

        tracing::warn!("migrating da proposals..");

>>>>>>> 3019354f
        loop {
            let mut tx = self.db.read().await?;
            let rows = query(
                "SELECT payload_hash, data FROM da_proposal ORDER BY view LIMIT $1 OFFSET $2",
            )
            .bind(batch_size)
            .bind(offset)
            .fetch_all(tx.as_mut())
            .await?;

            drop(tx);
            if rows.is_empty() {
                break;
            }
            let mut values = Vec::new();

            for row in rows.iter() {
                let data: Vec<u8> = row.try_get("data")?;
                let payload_hash: String = row.try_get("payload_hash")?;

                let da_proposal: DaProposal<SeqTypes> = bincode::deserialize(&data)?;
                let da_proposal2: DaProposal2<SeqTypes> = da_proposal.into();

                let view = da_proposal2.view_number.u64() as i64;
                let data = bincode::serialize(&da_proposal2)?;

                values.push((view, payload_hash, data));
            }

            let mut query_builder: sqlx::QueryBuilder<Db> =
                sqlx::QueryBuilder::new("INSERT INTO da_proposal2 (view, payload_hash, data) ");

            query_builder.push_values(values.into_iter(), |mut b, (view, payload_hash, data)| {
                b.push_bind(view).push_bind(payload_hash).push_bind(data);
            });

<<<<<<< HEAD
            offset += batch_size;

=======
>>>>>>> 3019354f
            let query = query_builder.build();

            let mut tx = self.db.write().await?;
            query.execute(tx.as_mut()).await?;

            tx.commit().await?;

<<<<<<< HEAD
=======
            tracing::info!("DA proposals migration progress: {} rows", offset);
            offset += batch_size;

>>>>>>> 3019354f
            if rows.len() < batch_size as usize {
                break;
            }
        }

<<<<<<< HEAD
=======
        tracing::warn!("migrated da proposals");

>>>>>>> 3019354f
        let mut tx = self.db.write().await?;
        tx.upsert(
            "epoch_migration",
            ["table_name", "completed"],
            ["table_name"],
            [("da_proposal".to_string(), true)],
        )
        .await?;
        tx.commit().await?;

<<<<<<< HEAD
=======
        tracing::info!("updated epoch_migration table for da_proposal");

>>>>>>> 3019354f
        Ok(())
    }

    async fn migrate_vid_shares(&self) -> anyhow::Result<()> {
<<<<<<< HEAD
        let batch_size: i64 = 1000;
=======
        let batch_size: i64 = 10000;
>>>>>>> 3019354f
        let mut offset: i64 = 0;
        let mut tx = self.db.read().await?;

        let (is_completed,) = query_as::<(bool,)>(
            "SELECT completed from epoch_migration WHERE table_name = 'vid_share'",
        )
        .fetch_one(tx.as_mut())
        .await?;

        if is_completed {
            tracing::info!("vid_share migration already done");
<<<<<<< HEAD

            return Ok(());
        }
=======
            return Ok(());
        }

        tracing::warn!("migrating vid shares..");
>>>>>>> 3019354f
        loop {
            let mut tx = self.db.read().await?;
            let rows =
                query("SELECT payload_hash, data FROM vid_share ORDER BY view LIMIT $1 OFFSET $2")
                    .bind(batch_size)
                    .bind(offset)
                    .fetch_all(tx.as_mut())
                    .await?;

            drop(tx);
            if rows.is_empty() {
                break;
            }
            let mut values = Vec::new();

            for row in rows.iter() {
                let data: Vec<u8> = row.try_get("data")?;
                let payload_hash: String = row.try_get("payload_hash")?;

                let vid_share: ADVZDisperseShare<SeqTypes> = bincode::deserialize(&data)?;
                let vid_share2: VidDisperseShare<SeqTypes> = vid_share.into();

                let view = vid_share2.view_number().u64() as i64;
                let data = bincode::serialize(&vid_share2)?;

                values.push((view, payload_hash, data));
            }

            let mut query_builder: sqlx::QueryBuilder<Db> =
                sqlx::QueryBuilder::new("INSERT INTO vid_share2 (view, payload_hash, data) ");

            query_builder.push_values(values.into_iter(), |mut b, (view, payload_hash, data)| {
                b.push_bind(view).push_bind(payload_hash).push_bind(data);
            });

<<<<<<< HEAD
            offset += batch_size;

=======
>>>>>>> 3019354f
            let query = query_builder.build();

            let mut tx = self.db.write().await?;
            query.execute(tx.as_mut()).await?;
            tx.commit().await?;
<<<<<<< HEAD
=======
            tracing::info!("VID shares migration progress: {} rows", offset);
            offset += batch_size;

>>>>>>> 3019354f
            if rows.len() < batch_size as usize {
                break;
            }
        }

<<<<<<< HEAD
=======
        tracing::warn!("migrated vid shares");

>>>>>>> 3019354f
        let mut tx = self.db.write().await?;
        tx.upsert(
            "epoch_migration",
            ["table_name", "completed"],
            ["table_name"],
            [("vid_share".to_string(), true)],
        )
        .await?;
        tx.commit().await?;

<<<<<<< HEAD
=======
        tracing::info!("updated epoch_migration table for vid_share");

>>>>>>> 3019354f
        Ok(())
    }

    async fn migrate_undecided_state(&self) -> anyhow::Result<()> {
        let mut tx = self.db.read().await?;

        let row = tx
            .fetch_optional("SELECT leaves, state FROM undecided_state WHERE id = 0")
            .await?;

        let (is_completed,) = query_as::<(bool,)>(
            "SELECT completed from epoch_migration WHERE table_name = 'undecided_state'",
        )
        .fetch_one(tx.as_mut())
        .await?;

        if is_completed {
            tracing::info!("undecided state migration already done");

            return Ok(());
        }

<<<<<<< HEAD
=======
        tracing::warn!("migrating undecided state..");

>>>>>>> 3019354f
        if let Some(row) = row {
            let leaves_bytes: Vec<u8> = row.try_get("leaves")?;
            let leaves: CommitmentMap<Leaf> = bincode::deserialize(&leaves_bytes)?;

            let leaves2 = upgrade_commitment_map(leaves);
            let leaves2_bytes = bincode::serialize(&leaves2)?;
            let state_bytes: Vec<u8> = row.try_get("state")?;

            let mut tx = self.db.write().await?;
            tx.upsert(
                "undecided_state2",
                ["id", "leaves", "state"],
                ["id"],
                [(0_i32, leaves2_bytes, state_bytes)],
            )
            .await?;
<<<<<<< HEAD
        };

=======
            tx.commit().await?;
        };

        tracing::warn!("migrated undecided state");

>>>>>>> 3019354f
        let mut tx = self.db.write().await?;
        tx.upsert(
            "epoch_migration",
            ["table_name", "completed"],
            ["table_name"],
            [("undecided_state".to_string(), true)],
        )
        .await?;
        tx.commit().await?;

<<<<<<< HEAD
=======
        tracing::info!("updated epoch_migration table for undecided_state");

>>>>>>> 3019354f
        Ok(())
    }

    async fn migrate_quorum_proposals(&self) -> anyhow::Result<()> {
<<<<<<< HEAD
        let batch_size: i64 = 1000;
=======
        let batch_size: i64 = 10000;
>>>>>>> 3019354f
        let mut offset: i64 = 0;
        let mut tx = self.db.read().await?;

        let (is_completed,) = query_as::<(bool,)>(
            "SELECT completed from epoch_migration WHERE table_name = 'quorum_proposals'",
        )
        .fetch_one(tx.as_mut())
        .await?;

        if is_completed {
            tracing::info!("quorum proposals migration already done");
<<<<<<< HEAD

            return Ok(());
        }
=======
            return Ok(());
        }

        tracing::warn!("migrating quorum proposals..");

>>>>>>> 3019354f
        loop {
            let mut tx = self.db.read().await?;
            let rows =
                query("SELECT view, leaf_hash, data FROM quorum_proposals ORDER BY view LIMIT $1 OFFSET $2")
                    .bind(batch_size)
                    .bind(offset)
                    .fetch_all(tx.as_mut())
                    .await?;

            drop(tx);

            if rows.is_empty() {
                break;
            }

            let mut values = Vec::new();

            for row in rows.iter() {
                let leaf_hash: String = row.try_get("leaf_hash")?;
                let data: Vec<u8> = row.try_get("data")?;

                let quorum_proposal: Proposal<SeqTypes, QuorumProposal<SeqTypes>> =
                    bincode::deserialize(&data)?;
                let quorum_proposal2: Proposal<SeqTypes, QuorumProposalWrapper<SeqTypes>> =
                    convert_proposal(quorum_proposal);

                let view = quorum_proposal2.data.view_number().u64() as i64;
                let data = bincode::serialize(&quorum_proposal2)?;

                values.push((view, leaf_hash, data));
            }

            let mut query_builder: sqlx::QueryBuilder<Db> =
                sqlx::QueryBuilder::new("INSERT INTO quorum_proposals2 (view, leaf_hash, data) ");

            query_builder.push_values(values.into_iter(), |mut b, (view, leaf_hash, data)| {
                b.push_bind(view).push_bind(leaf_hash).push_bind(data);
            });

<<<<<<< HEAD
            offset += batch_size;

=======
>>>>>>> 3019354f
            let query = query_builder.build();

            let mut tx = self.db.write().await?;
            query.execute(tx.as_mut()).await?;
            tx.commit().await?;
<<<<<<< HEAD
=======

            offset += batch_size;
            tracing::info!("quorum proposals migration progress: {} rows", offset);

>>>>>>> 3019354f
            if rows.len() < batch_size as usize {
                break;
            }
        }

<<<<<<< HEAD
=======
        tracing::warn!("migrated quorum proposals");

>>>>>>> 3019354f
        let mut tx = self.db.write().await?;
        tx.upsert(
            "epoch_migration",
            ["table_name", "completed"],
            ["table_name"],
            [("quorum_proposals".to_string(), true)],
        )
        .await?;
        tx.commit().await?;

<<<<<<< HEAD
=======
        tracing::info!("updated epoch_migration table for quorum_proposals");

>>>>>>> 3019354f
        Ok(())
    }

    async fn migrate_quorum_certificates(&self) -> anyhow::Result<()> {
<<<<<<< HEAD
        let batch_size: i64 = 1000;
=======
        let batch_size: i64 = 10000;
>>>>>>> 3019354f
        let mut offset: i64 = 0;
        let mut tx = self.db.read().await?;

        let (is_completed,) = query_as::<(bool,)>(
            "SELECT completed from epoch_migration WHERE table_name = 'quorum_certificate'",
        )
        .fetch_one(tx.as_mut())
        .await?;

        if is_completed {
<<<<<<< HEAD
            tracing::info!(" quorum certificates migration already done");

            return Ok(());
        }
=======
            tracing::info!("quorum certificates migration already done");
            return Ok(());
        }

        tracing::warn!("migrating quorum certificates..");
>>>>>>> 3019354f
        loop {
            let mut tx = self.db.read().await?;
            let rows =
                query("SELECT view, leaf_hash, data FROM quorum_certificate ORDER BY view LIMIT $1 OFFSET $2")
                    .bind(batch_size)
                    .bind(offset)
                    .fetch_all(tx.as_mut())
                    .await?;

            drop(tx);
            if rows.is_empty() {
                break;
            }
            let mut values = Vec::new();

            for row in rows.iter() {
                let leaf_hash: String = row.try_get("leaf_hash")?;
                let data: Vec<u8> = row.try_get("data")?;

                let qc: QuorumCertificate<SeqTypes> = bincode::deserialize(&data)?;
                let qc2: QuorumCertificate2<SeqTypes> = qc.to_qc2();

                let view = qc2.view_number().u64() as i64;
                let data = bincode::serialize(&qc2)?;

                values.push((view, leaf_hash, data));
            }

            let mut query_builder: sqlx::QueryBuilder<Db> =
                sqlx::QueryBuilder::new("INSERT INTO quorum_certificate2 (view, leaf_hash, data) ");

            query_builder.push_values(values.into_iter(), |mut b, (view, leaf_hash, data)| {
                b.push_bind(view).push_bind(leaf_hash).push_bind(data);
            });

<<<<<<< HEAD
            offset += batch_size;

=======
>>>>>>> 3019354f
            let query = query_builder.build();

            let mut tx = self.db.write().await?;
            query.execute(tx.as_mut()).await?;
            tx.commit().await?;
<<<<<<< HEAD
=======
            offset += batch_size;

            tracing::info!("Quorum certificates migration progress: {} rows", offset);

>>>>>>> 3019354f
            if rows.len() < batch_size as usize {
                break;
            }
        }

<<<<<<< HEAD
=======
        tracing::warn!("migrated quorum certificates");

>>>>>>> 3019354f
        let mut tx = self.db.write().await?;
        tx.upsert(
            "epoch_migration",
            ["table_name", "completed"],
            ["table_name"],
            [("quorum_certificate".to_string(), true)],
        )
        .await?;
        tx.commit().await?;
<<<<<<< HEAD
=======
        tracing::info!("updated epoch_migration table for quorum_certificate");
>>>>>>> 3019354f

        Ok(())
    }

    async fn store_next_epoch_quorum_certificate(
        &self,
        high_qc: NextEpochQuorumCertificate2<SeqTypes>,
    ) -> anyhow::Result<()> {
        let qc2_bytes = bincode::serialize(&high_qc).context("serializing next epoch qc")?;
        let mut tx = self.db.write().await?;
        tx.upsert(
            "next_epoch_quorum_certificate",
            ["id", "data"],
            ["id"],
            [(true, qc2_bytes)],
        )
        .await?;
        tx.commit().await
    }

    async fn load_next_epoch_quorum_certificate(
        &self,
    ) -> anyhow::Result<Option<NextEpochQuorumCertificate2<SeqTypes>>> {
        let result = self
            .db
            .read()
            .await?
            .fetch_optional("SELECT * FROM next_epoch_quorum_certificate where id = true")
            .await?;

        result
            .map(|row| {
                let bytes: Vec<u8> = row.get("data");
                anyhow::Result::<_>::Ok(bincode::deserialize(&bytes)?)
            })
            .transpose()
    }

<<<<<<< HEAD
    async fn append_vid2(
        &self,
        proposal: &Proposal<SeqTypes, VidDisperseShare<SeqTypes>>,
    ) -> anyhow::Result<()> {
        let view = proposal.data.view_number().u64();

        let payload_hash = proposal.data.payload_commitment();
        let data_bytes = bincode::serialize(proposal).unwrap();

        let mut tx = self.db.write().await?;
        tx.upsert(
            "vid_share2",
            ["view", "data", "payload_hash"],
            ["view"],
            [(view as i64, data_bytes, payload_hash.to_string())],
        )
        .await?;
        tx.commit().await
    }

    async fn append_da2(
        &self,
        proposal: &Proposal<SeqTypes, DaProposal2<SeqTypes>>,
        vid_commit: <VidSchemeType as VidScheme>::Commit,
=======
    async fn append_da2(
        &self,
        proposal: &Proposal<SeqTypes, DaProposal2<SeqTypes>>,
        vid_commit: VidCommitment,
>>>>>>> 3019354f
    ) -> anyhow::Result<()> {
        let data = &proposal.data;
        let view = data.view_number().u64();
        let data_bytes = bincode::serialize(proposal).unwrap();

        let mut tx = self.db.write().await?;
        tx.upsert(
            "da_proposal2",
            ["view", "data", "payload_hash"],
            ["view"],
            [(view as i64, data_bytes, vid_commit.to_string())],
        )
        .await?;
        tx.commit().await
    }

    async fn update_undecided_state2(
        &self,
        leaves: CommitmentMap<Leaf2>,
        state: BTreeMap<ViewNumber, View<SeqTypes>>,
    ) -> anyhow::Result<()> {
        if !self.store_undecided_state {
            return Ok(());
        }

        let leaves_bytes = bincode::serialize(&leaves).context("serializing leaves")?;
        let state_bytes = bincode::serialize(&state).context("serializing state")?;

        let mut tx = self.db.write().await?;
        tx.upsert(
            "undecided_state2",
            ["id", "leaves", "state"],
            ["id"],
            [(0_i32, leaves_bytes, state_bytes)],
        )
        .await?;
        tx.commit().await
    }
}

#[async_trait]
impl Provider<SeqTypes, VidCommonRequest> for Persistence {
    #[tracing::instrument(skip(self))]
    async fn fetch(&self, req: VidCommonRequest) -> VidCommon {
        let mut tx = match self.db.read().await {
            Ok(tx) => tx,
            Err(err) => {
                tracing::warn!("could not open transaction: {err:#}");
                return None;
            }
        };

        let bytes = match query_as::<(Vec<u8>,)>(
            "SELECT data FROM vid_share2 WHERE payload_hash = $1 LIMIT 1",
        )
        .bind(req.0.to_string())
        .fetch_optional(tx.as_mut())
        .await
        {
            Ok(Some((bytes,))) => bytes,
            Ok(None) => return None,
            Err(err) => {
                tracing::error!("error loading VID share: {err:#}");
                return None;
            }
        };

        let share: Proposal<SeqTypes, VidDisperseShare<SeqTypes>> =
            match bincode::deserialize(&bytes) {
                Ok(share) => share,
                Err(err) => {
                    tracing::warn!("error decoding VID share: {err:#}");
                    return None;
                }
            };

<<<<<<< HEAD
        Some(share.data.vid_common_ref().clone())
=======
        match share.data {
            VidDisperseShare::V0(vid) => Some(vid.common),
            // TODO (abdul): V1 VID does not have common field
            _ => None,
        }
>>>>>>> 3019354f
    }
}

#[async_trait]
impl Provider<SeqTypes, PayloadRequest> for Persistence {
    #[tracing::instrument(skip(self))]
    async fn fetch(&self, req: PayloadRequest) -> Option<Payload> {
        let mut tx = match self.db.read().await {
            Ok(tx) => tx,
            Err(err) => {
                tracing::warn!("could not open transaction: {err:#}");
                return None;
            }
        };

        let bytes = match query_as::<(Vec<u8>,)>(
            "SELECT data FROM da_proposal2 WHERE payload_hash = $1 LIMIT 1",
        )
        .bind(req.0.to_string())
        .fetch_optional(tx.as_mut())
        .await
        {
            Ok(Some((bytes,))) => bytes,
            Ok(None) => return None,
            Err(err) => {
                tracing::warn!("error loading DA proposal: {err:#}");
                return None;
            }
        };

        let proposal: Proposal<SeqTypes, DaProposal2<SeqTypes>> = match bincode::deserialize(&bytes)
        {
            Ok(proposal) => proposal,
            Err(err) => {
                tracing::error!("error decoding DA proposal: {err:#}");
                return None;
            }
        };

        Some(Payload::from_bytes(
            &proposal.data.encoded_transactions,
            &proposal.data.metadata,
        ))
    }
}

#[async_trait]
impl Provider<SeqTypes, LeafRequest<SeqTypes>> for Persistence {
    #[tracing::instrument(skip(self))]
    async fn fetch(&self, req: LeafRequest<SeqTypes>) -> Option<LeafQueryData<SeqTypes>> {
        let mut tx = match self.db.read().await {
            Ok(tx) => tx,
            Err(err) => {
                tracing::warn!("could not open transaction: {err:#}");
                return None;
            }
        };

        let (leaf, qc) = match fetch_leaf_from_proposals(&mut tx, req).await {
            Ok(res) => res?,
            Err(err) => {
                tracing::info!("requested leaf not found in undecided proposals: {err:#}");
                return None;
            }
        };

        match LeafQueryData::new(leaf, qc) {
            Ok(leaf) => Some(leaf),
            Err(err) => {
                tracing::warn!("fetched invalid leaf: {err:#}");
                None
            }
        }
    }
}

async fn fetch_leaf_from_proposals<Mode: TransactionMode>(
    tx: &mut Transaction<Mode>,
    req: LeafRequest<SeqTypes>,
) -> anyhow::Result<Option<(Leaf2, QuorumCertificate2<SeqTypes>)>> {
    // Look for a quorum proposal corresponding to this leaf.
    let Some((proposal_bytes,)) =
        query_as::<(Vec<u8>,)>("SELECT data FROM quorum_proposals2 WHERE leaf_hash = $1 LIMIT 1")
            .bind(req.expected_leaf.to_string())
            .fetch_optional(tx.as_mut())
            .await
            .context("fetching proposal")?
    else {
        return Ok(None);
    };

    // Look for a QC corresponding to this leaf.
    let Some((qc_bytes,)) =
        query_as::<(Vec<u8>,)>("SELECT data FROM quorum_certificate2 WHERE leaf_hash = $1 LIMIT 1")
            .bind(req.expected_leaf.to_string())
            .fetch_optional(tx.as_mut())
            .await
            .context("fetching QC")?
    else {
        return Ok(None);
    };

    let proposal: Proposal<SeqTypes, QuorumProposalWrapper<SeqTypes>> =
        bincode::deserialize(&proposal_bytes).context("deserializing quorum proposal")?;
    let qc: QuorumCertificate2<SeqTypes> =
        bincode::deserialize(&qc_bytes).context("deserializing quorum certificate")?;

    let leaf = Leaf2::from_quorum_proposal(&proposal.data);
    Ok(Some((leaf, qc)))
}

#[cfg(test)]
mod testing {
    use hotshot_query_service::data_source::storage::sql::testing::TmpDb;

    use super::{super::testing::TestablePersistence, *};

    #[async_trait]
    impl TestablePersistence for Persistence {
        type Storage = Arc<TmpDb>;

        async fn tmp_storage() -> Self::Storage {
            Arc::new(TmpDb::init().await)
        }

        #[allow(refining_impl_trait)]
        fn options(db: &Self::Storage) -> Options {
            #[cfg(not(feature = "embedded-db"))]
            {
                PostgresOptions {
                    port: Some(db.port()),
                    host: Some(db.host()),
                    user: Some("postgres".into()),
                    password: Some("password".into()),
                    ..Default::default()
                }
                .into()
            }

            #[cfg(feature = "embedded-db")]
            {
                SqliteOptions {
                    path: Some(db.path()),
                }
                .into()
            }
        }
    }
}

#[cfg(test)]
mod generic_tests {
    use super::{super::persistence_tests, Persistence};
    // For some reason this is the only way to import the macro defined in another module of this
    // crate.
    use crate::*;

    instantiate_persistence_tests!(Persistence);
}

#[cfg(test)]
mod test {

    use super::*;
    use crate::{persistence::testing::TestablePersistence, BLSPubKey, PubKey};
    use committable::{Commitment, CommitmentBoundsArkless};
    use espresso_types::{traits::NullEventConsumer, Header, Leaf, NodeState, ValidatedState};
    use futures::stream::TryStreamExt;
    use hotshot_example_types::node_types::TestVersions;
    use hotshot_types::{
<<<<<<< HEAD
        data::{vid_disperse::VidDisperseShare2, EpochNumber, QuorumProposal2},
=======
        data::{
            ns_table::parse_ns_table, vid_commitment, vid_disperse::VidDisperseShare2, EpochNumber,
            QuorumProposal2,
        },
>>>>>>> 3019354f
        message::convert_proposal,
        simple_certificate::QuorumCertificate,
        simple_vote::QuorumData,
        traits::{
            block_contents::BlockHeader, node_implementation::Versions,
            signature_key::SignatureKey, EncodeBytes,
        },
        vid::{
            advz::advz_scheme,
            avidm::{init_avidm_param, AvidMScheme},
        },
    };
    use jf_vid::VidScheme;
    use sequencer_utils::test_utils::setup_test;
    use vbs::version::StaticVersionType;

    #[tokio::test(flavor = "multi_thread")]
    async fn test_quorum_proposals_leaf_hash_migration() {
        setup_test();

        // Create some quorum proposals to test with.
        let leaf: Leaf2 =
            Leaf::genesis::<TestVersions>(&ValidatedState::default(), &NodeState::mock())
                .await
                .into();
        let privkey = BLSPubKey::generated_from_seed_indexed([0; 32], 1).1;
        let signature = PubKey::sign(&privkey, &[]).unwrap();
        let mut quorum_proposal = Proposal {
            data: QuorumProposal2::<SeqTypes> {
                epoch: None,
                block_header: leaf.block_header().clone(),
                view_number: ViewNumber::genesis(),
                justify_qc: QuorumCertificate::genesis::<TestVersions>(
                    &ValidatedState::default(),
                    &NodeState::mock(),
                )
                .await
                .to_qc2(),
                upgrade_certificate: None,
                view_change_evidence: None,
                next_drb_result: None,
                next_epoch_justify_qc: None,
            },
            signature,
            _pd: Default::default(),
        };

        let qp1: Proposal<SeqTypes, QuorumProposal<SeqTypes>> =
            convert_proposal(quorum_proposal.clone());

        quorum_proposal.data.view_number = ViewNumber::new(1);

        let qp2: Proposal<SeqTypes, QuorumProposal<SeqTypes>> =
            convert_proposal(quorum_proposal.clone());
        let qps = [qp1, qp2];

        // Create persistence and add the quorum proposals with NULL leaf hash.
        let db = Persistence::tmp_storage().await;
        let persistence = Persistence::connect(&db).await;
        let mut tx = persistence.db.write().await.unwrap();
        let params = qps
            .iter()
            .map(|qp| {
                (
                    qp.data.view_number.u64() as i64,
                    bincode::serialize(&qp).unwrap(),
                )
            })
            .collect::<Vec<_>>();
        tx.upsert("quorum_proposals", ["view", "data"], ["view"], params)
            .await
            .unwrap();
        tx.commit().await.unwrap();

        // Create a new persistence and ensure the commitments get populated.
        let persistence = Persistence::connect(&db).await;
        let mut tx = persistence.db.read().await.unwrap();
        let rows = tx
            .fetch("SELECT * FROM quorum_proposals ORDER BY view ASC")
            .try_collect::<Vec<_>>()
            .await
            .unwrap();
        assert_eq!(rows.len(), qps.len());
        for (row, qp) in rows.into_iter().zip(qps) {
            assert_eq!(row.get::<i64, _>("view"), qp.data.view_number.u64() as i64);
            assert_eq!(
                row.get::<Vec<u8>, _>("data"),
                bincode::serialize(&qp).unwrap()
            );
            assert_eq!(
                row.get::<String, _>("leaf_hash"),
                Committable::commit(&Leaf::from_quorum_proposal(&qp.data)).to_string()
            );
        }
    }

    #[tokio::test(flavor = "multi_thread")]
    async fn test_fetching_providers() {
        setup_test();

        let tmp = Persistence::tmp_storage().await;
        let storage = Persistence::connect(&tmp).await;

        // Mock up some data.
        let leaf =
            Leaf2::genesis::<TestVersions>(&ValidatedState::default(), &NodeState::mock()).await;
        let leaf_payload = leaf.block_payload().unwrap();
        let leaf_payload_bytes_arc = leaf_payload.encode();

        let avidm_param = init_avidm_param(2).unwrap();
        let weights = vec![1u32; 2];

        let ns_table = parse_ns_table(leaf_payload.byte_len().as_usize(), &leaf_payload.encode());
        let (payload_commitment, shares) =
            AvidMScheme::ns_disperse(&avidm_param, &weights, &leaf_payload_bytes_arc, ns_table)
                .unwrap();
        let (pubkey, privkey) = BLSPubKey::generated_from_seed_indexed([0; 32], 1);
        let vid_share = VidDisperseShare2::<SeqTypes> {
            view_number: ViewNumber::new(0),
            payload_commitment,
            share: shares[0].clone(),
            recipient_key: pubkey,
            epoch: None,
            target_epoch: None,
<<<<<<< HEAD
            data_epoch_payload_commitment: None,
=======
>>>>>>> 3019354f
        }
        .to_proposal(&privkey)
        .unwrap()
        .clone();

        let quorum_proposal = QuorumProposalWrapper::<SeqTypes> {
            proposal: QuorumProposal2::<SeqTypes> {
                block_header: leaf.block_header().clone(),
                view_number: leaf.view_number(),
                justify_qc: leaf.justify_qc(),
                upgrade_certificate: None,
                view_change_evidence: None,
                next_drb_result: None,
                next_epoch_justify_qc: None,
                epoch: None,
            },
        };
        let quorum_proposal_signature =
            BLSPubKey::sign(&privkey, &bincode::serialize(&quorum_proposal).unwrap())
                .expect("Failed to sign quorum proposal");
        let quorum_proposal = Proposal {
            data: quorum_proposal,
            signature: quorum_proposal_signature,
            _pd: Default::default(),
        };

        let block_payload_signature = BLSPubKey::sign(&privkey, &leaf_payload_bytes_arc)
            .expect("Failed to sign block payload");
        let da_proposal = Proposal {
            data: DaProposal2::<SeqTypes> {
                encoded_transactions: leaf_payload_bytes_arc,
                metadata: leaf_payload.ns_table().clone(),
                view_number: ViewNumber::new(0),
                epoch: None,
            },
            signature: block_payload_signature,
            _pd: Default::default(),
        };

        let mut next_quorum_proposal = quorum_proposal.clone();
        next_quorum_proposal.data.proposal.view_number += 1;
        next_quorum_proposal.data.proposal.justify_qc.view_number += 1;
        next_quorum_proposal
            .data
            .proposal
            .justify_qc
            .data
            .leaf_commit = Committable::commit(&leaf.clone());
        let qc = next_quorum_proposal.data.justify_qc();

        // Add to database.
        storage
<<<<<<< HEAD
            .append_da2(&da_proposal, payload_commitment)
=======
            .append_da2(&da_proposal, VidCommitment::V1(payload_commitment))
>>>>>>> 3019354f
            .await
            .unwrap();
        storage
            .append_vid2(&convert_proposal(vid_share.clone()))
            .await
            .unwrap();
        storage
            .append_quorum_proposal2(&quorum_proposal)
            .await
            .unwrap();

        // Add an extra quorum proposal so we have a QC pointing back at `leaf`.
        storage
            .append_quorum_proposal2(&next_quorum_proposal)
            .await
            .unwrap();

        // Fetch it as if we were rebuilding an archive.
        assert_eq!(
            None,
            storage
                .fetch(VidCommonRequest(VidCommitment::V1(
                    vid_share.data.payload_commitment
                )))
                .await
        );
        assert_eq!(
            leaf_payload,
            storage
                .fetch(PayloadRequest(VidCommitment::V1(
                    vid_share.data.payload_commitment
                )))
                .await
                .unwrap()
        );
        assert_eq!(
            LeafQueryData::new(leaf.clone(), qc.clone()).unwrap(),
            storage
                .fetch(LeafRequest::new(
                    leaf.block_header().block_number(),
                    Committable::commit(&leaf),
                    qc.clone().commit()
                ))
                .await
                .unwrap()
        );
    }

    /// Test conditions that trigger pruning.
    ///
    /// This is a configurable test that can be used to test different configurations of GC,
    /// `pruning_opt`. The test populates the database with some data for view 1, asserts that it is
    /// retained for view 2, and then asserts that it is pruned by view 3. There are various
    /// different configurations that can achieve this behavior, such that the data is retained and
    /// then pruned due to different logic and code paths.
    async fn test_pruning_helper(pruning_opt: ConsensusPruningOptions) {
        setup_test();

        let tmp = Persistence::tmp_storage().await;
        let mut opt = Persistence::options(&tmp);
        opt.consensus_pruning = pruning_opt;
        let storage = opt.create().await.unwrap();

        let data_view = ViewNumber::new(1);

        // Populate some data.
        let leaf =
            Leaf2::genesis::<TestVersions>(&ValidatedState::default(), &NodeState::mock()).await;
        let leaf_payload = leaf.block_payload().unwrap();
        let leaf_payload_bytes_arc = leaf_payload.encode();

        let avidm_param = init_avidm_param(2).unwrap();
        let weights = vec![1u32; 2];

        let ns_table = parse_ns_table(leaf_payload.byte_len().as_usize(), &leaf_payload.encode());
        let (payload_commitment, shares) =
            AvidMScheme::ns_disperse(&avidm_param, &weights, &leaf_payload_bytes_arc, ns_table)
                .unwrap();

        let (pubkey, privkey) = BLSPubKey::generated_from_seed_indexed([0; 32], 1);
<<<<<<< HEAD
        let vid = VidDisperseShare::V1(VidDisperseShare2::<SeqTypes> {
=======
        let vid = VidDisperseShare2::<SeqTypes> {
>>>>>>> 3019354f
            view_number: data_view,
            payload_commitment,
            share: shares[0].clone(),
            recipient_key: pubkey,
            epoch: None,
            target_epoch: None,
<<<<<<< HEAD
            data_epoch_payload_commitment: None,
        })
=======
        }
>>>>>>> 3019354f
        .to_proposal(&privkey)
        .unwrap()
        .clone();
        let quorum_proposal = QuorumProposalWrapper::<SeqTypes> {
            proposal: QuorumProposal2::<SeqTypes> {
                epoch: None,
                block_header: leaf.block_header().clone(),
                view_number: data_view,
                justify_qc: QuorumCertificate2::genesis::<TestVersions>(
                    &ValidatedState::default(),
                    &NodeState::mock(),
                )
                .await,
                upgrade_certificate: None,
                view_change_evidence: None,
                next_drb_result: None,
                next_epoch_justify_qc: None,
            },
        };
        let quorum_proposal_signature =
            BLSPubKey::sign(&privkey, &bincode::serialize(&quorum_proposal).unwrap())
                .expect("Failed to sign quorum proposal");
        let quorum_proposal = Proposal {
            data: quorum_proposal,
            signature: quorum_proposal_signature,
            _pd: Default::default(),
        };

        let block_payload_signature = BLSPubKey::sign(&privkey, &leaf_payload_bytes_arc)
            .expect("Failed to sign block payload");
        let da_proposal = Proposal {
            data: DaProposal2::<SeqTypes> {
                encoded_transactions: leaf_payload_bytes_arc.clone(),
                metadata: leaf_payload.ns_table().clone(),
                view_number: data_view,
                epoch: Some(EpochNumber::new(0)),
            },
            signature: block_payload_signature,
            _pd: Default::default(),
        };

        tracing::info!(?vid, ?da_proposal, ?quorum_proposal, "append data");
        storage.append_vid2(&vid).await.unwrap();
        storage
<<<<<<< HEAD
            .append_da2(&da_proposal, payload_commitment)
=======
            .append_da2(&da_proposal, VidCommitment::V1(payload_commitment))
>>>>>>> 3019354f
            .await
            .unwrap();
        storage
            .append_quorum_proposal2(&quorum_proposal)
            .await
            .unwrap();

        // The first decide doesn't trigger any garbage collection, even though our usage exceeds
        // the target, because of the minimum retention.
        tracing::info!("decide view 1");
        storage
            .append_decided_leaves(data_view + 1, [], &NullEventConsumer)
            .await
            .unwrap();
        assert_eq!(
            storage.load_vid_share(data_view).await.unwrap().unwrap(),
            convert_proposal(vid)
        );
        assert_eq!(
            storage.load_da_proposal(data_view).await.unwrap().unwrap(),
            da_proposal
        );
        assert_eq!(
            storage.load_quorum_proposal(data_view).await.unwrap(),
            quorum_proposal
        );

        // After another view, our data is beyond the minimum retention (though not the target
        // retention) so it gets pruned.
        tracing::info!("decide view 2");
        storage
            .append_decided_leaves(data_view + 2, [], &NullEventConsumer)
            .await
            .unwrap();
        assert!(storage.load_vid_share(data_view).await.unwrap().is_none(),);
        assert!(storage.load_da_proposal(data_view).await.unwrap().is_none());
        storage.load_quorum_proposal(data_view).await.unwrap_err();
    }

    #[tokio::test(flavor = "multi_thread")]
    async fn test_pruning_minimum_retention() {
        test_pruning_helper(ConsensusPruningOptions {
            // Use a very low target usage, to show that we still retain data up to the minimum
            // retention even when usage is above target.
            target_usage: 0,
            minimum_retention: 1,
            // Use a very high target retention, so that pruning is only triggered by the minimum
            // retention.
            target_retention: u64::MAX,
        })
        .await
    }

    #[tokio::test(flavor = "multi_thread")]
    async fn test_pruning_target_retention() {
        test_pruning_helper(ConsensusPruningOptions {
            target_retention: 1,
            // Use a very low minimum retention, so that data is only kept around due to the target
            // retention.
            minimum_retention: 0,
            // Use a very high target usage, so that pruning is only triggered by the target
            // retention.
            target_usage: u64::MAX,
        })
        .await
    }

    #[tokio::test(flavor = "multi_thread")]
    async fn test_consensus_migration() {
        setup_test();

        let tmp = Persistence::tmp_storage().await;
        let mut opt = Persistence::options(&tmp);

        let storage = opt.create().await.unwrap();

        let rows = 300;

        for i in 0..rows {
            let view = ViewNumber::new(i);
            let validated_state = ValidatedState::default();
            let instance_state = NodeState::default();

            let (pubkey, privkey) = BLSPubKey::generated_from_seed_indexed([0; 32], i);
            let (payload, metadata) =
                Payload::from_transactions([], &validated_state, &instance_state)
                    .await
                    .unwrap();
            let builder_commitment = payload.builder_commitment(&metadata);
            let payload_bytes = payload.encode();

            let payload_commitment = vid_commitment::<TestVersions>(
                &payload_bytes,
<<<<<<< HEAD
=======
                &metadata.encode(),
>>>>>>> 3019354f
                4,
                <TestVersions as Versions>::Base::VERSION,
            );

            let block_header = Header::genesis(
                &instance_state,
                payload_commitment,
                builder_commitment,
                metadata,
            );

            let null_quorum_data = QuorumData {
                leaf_commit: Commitment::<Leaf>::default_commitment_no_preimage(),
            };

            let justify_qc = QuorumCertificate::new(
                null_quorum_data.clone(),
                null_quorum_data.commit(),
                view,
                None,
                std::marker::PhantomData,
            );

            let quorum_proposal = QuorumProposal {
                block_header,
                view_number: view,
                justify_qc: justify_qc.clone(),
                upgrade_certificate: None,
                proposal_certificate: None,
            };

            let quorum_proposal_signature =
                BLSPubKey::sign(&privkey, &bincode::serialize(&quorum_proposal).unwrap())
                    .expect("Failed to sign quorum proposal");

            let proposal = Proposal {
                data: quorum_proposal.clone(),
                signature: quorum_proposal_signature,
                _pd: std::marker::PhantomData,
            };

            let proposal_bytes = bincode::serialize(&proposal)
                .context("serializing proposal")
                .unwrap();

            let mut leaf = Leaf::from_quorum_proposal(&quorum_proposal);
            leaf.fill_block_payload::<TestVersions>(
                payload,
                4,
                <TestVersions as Versions>::Base::VERSION,
            )
            .unwrap();

            let mut tx = storage.db.write().await.unwrap();

            let qc_bytes = bincode::serialize(&justify_qc).unwrap();
            let leaf_bytes = bincode::serialize(&leaf).unwrap();

            tx.upsert(
                "anchor_leaf",
                ["view", "leaf", "qc"],
                ["view"],
                [(i as i64, leaf_bytes, qc_bytes)],
            )
            .await
            .unwrap();
            tx.commit().await.unwrap();

            let disperse = advz_scheme(4).disperse(payload_bytes.clone()).unwrap();

            let vid = ADVZDisperseShare::<SeqTypes> {
                view_number: ViewNumber::new(i),
                payload_commitment: Default::default(),
                share: disperse.shares[0].clone(),
                common: disperse.common,
                recipient_key: pubkey,
            };

            let (payload, metadata) =
                Payload::from_transactions([], &ValidatedState::default(), &NodeState::default())
                    .await
                    .unwrap();

            let da = DaProposal::<SeqTypes> {
                encoded_transactions: payload.encode(),
                metadata,
                view_number: ViewNumber::new(i),
            };

            let block_payload_signature =
                BLSPubKey::sign(&privkey, &payload_bytes).expect("Failed to sign block payload");

            let da_proposal = Proposal {
                data: da,
                signature: block_payload_signature,
                _pd: Default::default(),
            };

            storage
                .append_vid(&vid.to_proposal(&privkey).unwrap())
                .await
                .unwrap();
            storage
<<<<<<< HEAD
                .append_da(&da_proposal, disperse.commit)
=======
                .append_da(&da_proposal, VidCommitment::V0(disperse.commit))
>>>>>>> 3019354f
                .await
                .unwrap();

            let leaf_hash = Committable::commit(&leaf);
            let mut tx = storage.db.write().await.expect("failed to start write tx");
            tx.upsert(
                "quorum_proposals",
                ["view", "leaf_hash", "data"],
                ["view"],
                [(i as i64, leaf_hash.to_string(), proposal_bytes)],
            )
            .await
            .expect("failed to upsert quorum proposal");

            let justify_qc = &proposal.data.justify_qc;
            let justify_qc_bytes = bincode::serialize(&justify_qc)
                .context("serializing QC")
                .unwrap();
            tx.upsert(
                "quorum_certificate",
                ["view", "leaf_hash", "data"],
                ["view"],
                [(
                    justify_qc.view_number.u64() as i64,
                    justify_qc.data.leaf_commit.to_string(),
                    &justify_qc_bytes,
                )],
            )
            .await
            .expect("failed to upsert qc");

            tx.commit().await.expect("failed to commit");
        }

<<<<<<< HEAD
        let qp_fn = |v: Proposal<SeqTypes, QuorumProposal<SeqTypes>>| {
            let qc = v.data;

            let qc2 = qc.into();

            Proposal {
                data: qc2,
                signature: v.signature,
                _pd: std::marker::PhantomData,
            }
        };

        storage.migrate_consensus(Leaf2::from, qp_fn).await.unwrap();
=======
        storage.migrate_consensus().await.unwrap();
>>>>>>> 3019354f

        let mut tx = storage.db.read().await.unwrap();
        let (anchor_leaf2_count,) = query_as::<(i64,)>("SELECT COUNT(*) from anchor_leaf2")
            .fetch_one(tx.as_mut())
            .await
            .unwrap();
        assert_eq!(
            anchor_leaf2_count, rows as i64,
            "anchor leaf count does not match rows",
        );

        let (da_proposal_count,) = query_as::<(i64,)>("SELECT COUNT(*) from da_proposal2")
            .fetch_one(tx.as_mut())
            .await
            .unwrap();
        assert_eq!(
            da_proposal_count, rows as i64,
            "da proposal count does not match rows",
        );

        let (vid_share_count,) = query_as::<(i64,)>("SELECT COUNT(*) from vid_share2")
            .fetch_one(tx.as_mut())
            .await
            .unwrap();
        assert_eq!(
            vid_share_count, rows as i64,
            "vid share count does not match rows"
        );

        let (quorum_proposals_count,) =
            query_as::<(i64,)>("SELECT COUNT(*) from quorum_proposals2")
                .fetch_one(tx.as_mut())
                .await
                .unwrap();
        assert_eq!(
            quorum_proposals_count, rows as i64,
            "quorum proposals count does not match rows",
        );

        let (quorum_certificates_count,) =
            query_as::<(i64,)>("SELECT COUNT(*) from quorum_certificate2")
                .fetch_one(tx.as_mut())
                .await
                .unwrap();
        assert_eq!(
            quorum_certificates_count, rows as i64,
            "quorum certificates count does not match rows",
        );
    }
}<|MERGE_RESOLUTION|>--- conflicted
+++ resolved
@@ -32,14 +32,9 @@
 use hotshot_types::{
     consensus::CommitmentMap,
     data::{
-<<<<<<< HEAD
-        vid_disperse::ADVZDisperseShare, DaProposal, DaProposal2, EpochNumber, QuorumProposal,
-        QuorumProposalWrapper, VidDisperseShare,
-=======
         vid_disperse::{ADVZDisperseShare, VidDisperseShare2},
         DaProposal, DaProposal2, EpochNumber, QuorumProposal, QuorumProposalWrapper, VidCommitment,
         VidDisperseShare,
->>>>>>> 3019354f
     },
     event::{Event, EventType, HotShotAction, LeafInfo},
     message::{convert_proposal, Proposal},
@@ -51,10 +46,6 @@
         node_implementation::ConsensusTime,
     },
     utils::View,
-<<<<<<< HEAD
-    vid::{VidCommitment, VidCommon, VidSchemeType},
-=======
->>>>>>> 3019354f
     vote::HasViewNumber,
 };
 use itertools::Itertools;
@@ -1328,11 +1319,7 @@
     }
 
     async fn migrate_anchor_leaf(&self) -> anyhow::Result<()> {
-<<<<<<< HEAD
-        let batch_size: i64 = 1000;
-=======
         let batch_size: i64 = 10000;
->>>>>>> 3019354f
         let mut offset: i64 = 0;
         let mut tx = self.db.read().await?;
 
@@ -1343,18 +1330,11 @@
         .await?;
 
         if is_completed {
-<<<<<<< HEAD
-            tracing::info!("anchor leaf migration already done");
-
-            return Ok(());
-        }
-=======
             tracing::info!("decided leaves already migrated");
             return Ok(());
         }
 
         tracing::warn!("migrating decided leaves..");
->>>>>>> 3019354f
         loop {
             let mut tx = self.db.read().await?;
             let rows =
@@ -1393,32 +1373,21 @@
                 b.push_bind(view).push_bind(leaf).push_bind(qc);
             });
 
-<<<<<<< HEAD
-            offset += batch_size;
-
-=======
->>>>>>> 3019354f
             let query = query_builder.build();
 
             let mut tx = self.db.write().await?;
             query.execute(tx.as_mut()).await?;
             tx.commit().await?;
-<<<<<<< HEAD
-=======
             offset += batch_size;
             tracing::info!("anchor leaf migration progress: {} rows", offset);
->>>>>>> 3019354f
 
             if rows.len() < batch_size as usize {
                 break;
             }
         }
 
-<<<<<<< HEAD
-=======
         tracing::warn!("migrated decided leaves");
 
->>>>>>> 3019354f
         let mut tx = self.db.write().await?;
         tx.upsert(
             "epoch_migration",
@@ -1429,20 +1398,13 @@
         .await?;
         tx.commit().await?;
 
-<<<<<<< HEAD
-=======
         tracing::info!("updated epoch_migration table for anchor_leaf");
 
->>>>>>> 3019354f
         Ok(())
     }
 
     async fn migrate_da_proposals(&self) -> anyhow::Result<()> {
-<<<<<<< HEAD
-        let batch_size: i64 = 1000;
-=======
         let batch_size: i64 = 10000;
->>>>>>> 3019354f
         let mut offset: i64 = 0;
         let mut tx = self.db.read().await?;
 
@@ -1454,18 +1416,11 @@
 
         if is_completed {
             tracing::info!("da proposals migration already done");
-<<<<<<< HEAD
-
             return Ok(());
         }
 
-=======
-            return Ok(());
-        }
-
         tracing::warn!("migrating da proposals..");
 
->>>>>>> 3019354f
         loop {
             let mut tx = self.db.read().await?;
             let rows = query(
@@ -1502,11 +1457,6 @@
                 b.push_bind(view).push_bind(payload_hash).push_bind(data);
             });
 
-<<<<<<< HEAD
-            offset += batch_size;
-
-=======
->>>>>>> 3019354f
             let query = query_builder.build();
 
             let mut tx = self.db.write().await?;
@@ -1514,22 +1464,16 @@
 
             tx.commit().await?;
 
-<<<<<<< HEAD
-=======
             tracing::info!("DA proposals migration progress: {} rows", offset);
             offset += batch_size;
 
->>>>>>> 3019354f
             if rows.len() < batch_size as usize {
                 break;
             }
         }
 
-<<<<<<< HEAD
-=======
         tracing::warn!("migrated da proposals");
 
->>>>>>> 3019354f
         let mut tx = self.db.write().await?;
         tx.upsert(
             "epoch_migration",
@@ -1540,20 +1484,13 @@
         .await?;
         tx.commit().await?;
 
-<<<<<<< HEAD
-=======
         tracing::info!("updated epoch_migration table for da_proposal");
 
->>>>>>> 3019354f
         Ok(())
     }
 
     async fn migrate_vid_shares(&self) -> anyhow::Result<()> {
-<<<<<<< HEAD
-        let batch_size: i64 = 1000;
-=======
         let batch_size: i64 = 10000;
->>>>>>> 3019354f
         let mut offset: i64 = 0;
         let mut tx = self.db.read().await?;
 
@@ -1565,16 +1502,10 @@
 
         if is_completed {
             tracing::info!("vid_share migration already done");
-<<<<<<< HEAD
-
             return Ok(());
         }
-=======
-            return Ok(());
-        }
 
         tracing::warn!("migrating vid shares..");
->>>>>>> 3019354f
         loop {
             let mut tx = self.db.read().await?;
             let rows =
@@ -1610,32 +1541,21 @@
                 b.push_bind(view).push_bind(payload_hash).push_bind(data);
             });
 
-<<<<<<< HEAD
-            offset += batch_size;
-
-=======
->>>>>>> 3019354f
             let query = query_builder.build();
 
             let mut tx = self.db.write().await?;
             query.execute(tx.as_mut()).await?;
             tx.commit().await?;
-<<<<<<< HEAD
-=======
             tracing::info!("VID shares migration progress: {} rows", offset);
             offset += batch_size;
 
->>>>>>> 3019354f
             if rows.len() < batch_size as usize {
                 break;
             }
         }
 
-<<<<<<< HEAD
-=======
         tracing::warn!("migrated vid shares");
 
->>>>>>> 3019354f
         let mut tx = self.db.write().await?;
         tx.upsert(
             "epoch_migration",
@@ -1646,11 +1566,8 @@
         .await?;
         tx.commit().await?;
 
-<<<<<<< HEAD
-=======
         tracing::info!("updated epoch_migration table for vid_share");
 
->>>>>>> 3019354f
         Ok(())
     }
 
@@ -1673,11 +1590,8 @@
             return Ok(());
         }
 
-<<<<<<< HEAD
-=======
         tracing::warn!("migrating undecided state..");
 
->>>>>>> 3019354f
         if let Some(row) = row {
             let leaves_bytes: Vec<u8> = row.try_get("leaves")?;
             let leaves: CommitmentMap<Leaf> = bincode::deserialize(&leaves_bytes)?;
@@ -1694,16 +1608,11 @@
                 [(0_i32, leaves2_bytes, state_bytes)],
             )
             .await?;
-<<<<<<< HEAD
-        };
-
-=======
             tx.commit().await?;
         };
 
         tracing::warn!("migrated undecided state");
 
->>>>>>> 3019354f
         let mut tx = self.db.write().await?;
         tx.upsert(
             "epoch_migration",
@@ -1714,20 +1623,13 @@
         .await?;
         tx.commit().await?;
 
-<<<<<<< HEAD
-=======
         tracing::info!("updated epoch_migration table for undecided_state");
 
->>>>>>> 3019354f
         Ok(())
     }
 
     async fn migrate_quorum_proposals(&self) -> anyhow::Result<()> {
-<<<<<<< HEAD
-        let batch_size: i64 = 1000;
-=======
         let batch_size: i64 = 10000;
->>>>>>> 3019354f
         let mut offset: i64 = 0;
         let mut tx = self.db.read().await?;
 
@@ -1739,17 +1641,11 @@
 
         if is_completed {
             tracing::info!("quorum proposals migration already done");
-<<<<<<< HEAD
-
             return Ok(());
         }
-=======
-            return Ok(());
-        }
 
         tracing::warn!("migrating quorum proposals..");
 
->>>>>>> 3019354f
         loop {
             let mut tx = self.db.read().await?;
             let rows =
@@ -1789,33 +1685,22 @@
                 b.push_bind(view).push_bind(leaf_hash).push_bind(data);
             });
 
-<<<<<<< HEAD
-            offset += batch_size;
-
-=======
->>>>>>> 3019354f
             let query = query_builder.build();
 
             let mut tx = self.db.write().await?;
             query.execute(tx.as_mut()).await?;
             tx.commit().await?;
-<<<<<<< HEAD
-=======
 
             offset += batch_size;
             tracing::info!("quorum proposals migration progress: {} rows", offset);
 
->>>>>>> 3019354f
             if rows.len() < batch_size as usize {
                 break;
             }
         }
 
-<<<<<<< HEAD
-=======
         tracing::warn!("migrated quorum proposals");
 
->>>>>>> 3019354f
         let mut tx = self.db.write().await?;
         tx.upsert(
             "epoch_migration",
@@ -1826,20 +1711,13 @@
         .await?;
         tx.commit().await?;
 
-<<<<<<< HEAD
-=======
         tracing::info!("updated epoch_migration table for quorum_proposals");
 
->>>>>>> 3019354f
         Ok(())
     }
 
     async fn migrate_quorum_certificates(&self) -> anyhow::Result<()> {
-<<<<<<< HEAD
-        let batch_size: i64 = 1000;
-=======
         let batch_size: i64 = 10000;
->>>>>>> 3019354f
         let mut offset: i64 = 0;
         let mut tx = self.db.read().await?;
 
@@ -1850,18 +1728,11 @@
         .await?;
 
         if is_completed {
-<<<<<<< HEAD
-            tracing::info!(" quorum certificates migration already done");
-
-            return Ok(());
-        }
-=======
             tracing::info!("quorum certificates migration already done");
             return Ok(());
         }
 
         tracing::warn!("migrating quorum certificates..");
->>>>>>> 3019354f
         loop {
             let mut tx = self.db.read().await?;
             let rows =
@@ -1897,33 +1768,22 @@
                 b.push_bind(view).push_bind(leaf_hash).push_bind(data);
             });
 
-<<<<<<< HEAD
-            offset += batch_size;
-
-=======
->>>>>>> 3019354f
             let query = query_builder.build();
 
             let mut tx = self.db.write().await?;
             query.execute(tx.as_mut()).await?;
             tx.commit().await?;
-<<<<<<< HEAD
-=======
             offset += batch_size;
 
             tracing::info!("Quorum certificates migration progress: {} rows", offset);
 
->>>>>>> 3019354f
             if rows.len() < batch_size as usize {
                 break;
             }
         }
 
-<<<<<<< HEAD
-=======
         tracing::warn!("migrated quorum certificates");
 
->>>>>>> 3019354f
         let mut tx = self.db.write().await?;
         tx.upsert(
             "epoch_migration",
@@ -1933,10 +1793,7 @@
         )
         .await?;
         tx.commit().await?;
-<<<<<<< HEAD
-=======
         tracing::info!("updated epoch_migration table for quorum_certificate");
->>>>>>> 3019354f
 
         Ok(())
     }
@@ -1975,37 +1832,10 @@
             .transpose()
     }
 
-<<<<<<< HEAD
-    async fn append_vid2(
-        &self,
-        proposal: &Proposal<SeqTypes, VidDisperseShare<SeqTypes>>,
-    ) -> anyhow::Result<()> {
-        let view = proposal.data.view_number().u64();
-
-        let payload_hash = proposal.data.payload_commitment();
-        let data_bytes = bincode::serialize(proposal).unwrap();
-
-        let mut tx = self.db.write().await?;
-        tx.upsert(
-            "vid_share2",
-            ["view", "data", "payload_hash"],
-            ["view"],
-            [(view as i64, data_bytes, payload_hash.to_string())],
-        )
-        .await?;
-        tx.commit().await
-    }
-
-    async fn append_da2(
-        &self,
-        proposal: &Proposal<SeqTypes, DaProposal2<SeqTypes>>,
-        vid_commit: <VidSchemeType as VidScheme>::Commit,
-=======
     async fn append_da2(
         &self,
         proposal: &Proposal<SeqTypes, DaProposal2<SeqTypes>>,
         vid_commit: VidCommitment,
->>>>>>> 3019354f
     ) -> anyhow::Result<()> {
         let data = &proposal.data;
         let view = data.view_number().u64();
@@ -2082,15 +1912,11 @@
                 }
             };
 
-<<<<<<< HEAD
-        Some(share.data.vid_common_ref().clone())
-=======
         match share.data {
             VidDisperseShare::V0(vid) => Some(vid.common),
             // TODO (abdul): V1 VID does not have common field
             _ => None,
         }
->>>>>>> 3019354f
     }
 }
 
@@ -2261,14 +2087,10 @@
     use futures::stream::TryStreamExt;
     use hotshot_example_types::node_types::TestVersions;
     use hotshot_types::{
-<<<<<<< HEAD
-        data::{vid_disperse::VidDisperseShare2, EpochNumber, QuorumProposal2},
-=======
         data::{
             ns_table::parse_ns_table, vid_commitment, vid_disperse::VidDisperseShare2, EpochNumber,
             QuorumProposal2,
         },
->>>>>>> 3019354f
         message::convert_proposal,
         simple_certificate::QuorumCertificate,
         simple_vote::QuorumData,
@@ -2393,10 +2215,6 @@
             recipient_key: pubkey,
             epoch: None,
             target_epoch: None,
-<<<<<<< HEAD
-            data_epoch_payload_commitment: None,
-=======
->>>>>>> 3019354f
         }
         .to_proposal(&privkey)
         .unwrap()
@@ -2449,11 +2267,7 @@
 
         // Add to database.
         storage
-<<<<<<< HEAD
-            .append_da2(&da_proposal, payload_commitment)
-=======
             .append_da2(&da_proposal, VidCommitment::V1(payload_commitment))
->>>>>>> 3019354f
             .await
             .unwrap();
         storage
@@ -2534,23 +2348,14 @@
                 .unwrap();
 
         let (pubkey, privkey) = BLSPubKey::generated_from_seed_indexed([0; 32], 1);
-<<<<<<< HEAD
-        let vid = VidDisperseShare::V1(VidDisperseShare2::<SeqTypes> {
-=======
         let vid = VidDisperseShare2::<SeqTypes> {
->>>>>>> 3019354f
             view_number: data_view,
             payload_commitment,
             share: shares[0].clone(),
             recipient_key: pubkey,
             epoch: None,
             target_epoch: None,
-<<<<<<< HEAD
-            data_epoch_payload_commitment: None,
-        })
-=======
-        }
->>>>>>> 3019354f
+        }
         .to_proposal(&privkey)
         .unwrap()
         .clone();
@@ -2595,11 +2400,7 @@
         tracing::info!(?vid, ?da_proposal, ?quorum_proposal, "append data");
         storage.append_vid2(&vid).await.unwrap();
         storage
-<<<<<<< HEAD
-            .append_da2(&da_proposal, payload_commitment)
-=======
             .append_da2(&da_proposal, VidCommitment::V1(payload_commitment))
->>>>>>> 3019354f
             .await
             .unwrap();
         storage
@@ -2693,10 +2494,7 @@
 
             let payload_commitment = vid_commitment::<TestVersions>(
                 &payload_bytes,
-<<<<<<< HEAD
-=======
                 &metadata.encode(),
->>>>>>> 3019354f
                 4,
                 <TestVersions as Versions>::Base::VERSION,
             );
@@ -2800,11 +2598,7 @@
                 .await
                 .unwrap();
             storage
-<<<<<<< HEAD
-                .append_da(&da_proposal, disperse.commit)
-=======
                 .append_da(&da_proposal, VidCommitment::V0(disperse.commit))
->>>>>>> 3019354f
                 .await
                 .unwrap();
 
@@ -2839,23 +2633,7 @@
             tx.commit().await.expect("failed to commit");
         }
 
-<<<<<<< HEAD
-        let qp_fn = |v: Proposal<SeqTypes, QuorumProposal<SeqTypes>>| {
-            let qc = v.data;
-
-            let qc2 = qc.into();
-
-            Proposal {
-                data: qc2,
-                signature: v.signature,
-                _pd: std::marker::PhantomData,
-            }
-        };
-
-        storage.migrate_consensus(Leaf2::from, qp_fn).await.unwrap();
-=======
         storage.migrate_consensus().await.unwrap();
->>>>>>> 3019354f
 
         let mut tx = storage.db.read().await.unwrap();
         let (anchor_leaf2_count,) = query_as::<(i64,)>("SELECT COUNT(*) from anchor_leaf2")
