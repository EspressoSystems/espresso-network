use std::{
    collections::BTreeMap,
    path::PathBuf,
    str::FromStr,
    sync::Arc,
    time::{Duration, Instant},
};

use anyhow::{bail, Context};
use async_trait::async_trait;
use clap::Parser;
use committable::Committable;
use derivative::Derivative;
use derive_more::derive::{From, Into};
use espresso_types::{
    parse_duration, parse_size,
    traits::{EventsPersistenceRead, MembershipPersistence},
    v0::traits::{EventConsumer, PersistenceOptions, SequencerPersistence, StateCatchup},
<<<<<<< HEAD
    v0_3::{EventKey, IndexedStake, RewardAmount, StakeTableEvent, Validator},
    BackoffParams, BlockMerkleTree, FeeMerkleTree, Leaf, Leaf2, NetworkConfig, Payload, PubKey,
=======
    v0_3::{EventKey, IndexedStake, RewardAmount, StakeTableEvent, StakeTableEventLegacy},
    BackoffParams, BlockMerkleTree, FeeMerkleTree, Leaf, Leaf2, NetworkConfig, Payload,
>>>>>>> 925bb332
    StakeTableHash, ValidatorMap,
};
use futures::stream::StreamExt;
use hotshot::InitializerEpochInfo;
use hotshot_libp2p_networking::network::behaviours::dht::store::persistent::{
    DhtPersistentStorage, SerializableRecord,
};
use hotshot_query_service::{
    availability::LeafQueryData,
    data_source::{
        storage::{
            pruning::PrunerCfg,
            sql::{
                include_migrations, query_as, syntax_helpers::MAX_FN, Config, Db, Read, SqlStorage,
                Transaction, TransactionMode, Write,
            },
        },
        Transaction as _, VersionedDataSource,
    },
    fetching::{
        request::{LeafRequest, PayloadRequest, VidCommonRequest},
        Provider,
    },
    merklized_state::MerklizedState,
    VidCommon,
};
use hotshot_types::{
    data::{
        vid_disperse::{ADVZDisperseShare, VidDisperseShare2},
        DaProposal, DaProposal2, EpochNumber, QuorumProposal, QuorumProposalWrapper,
        QuorumProposalWrapperLegacy, VidCommitment, VidDisperseShare,
    },
    drb::{DrbInput, DrbResult},
    event::{Event, EventType, HotShotAction, LeafInfo},
    message::{convert_proposal, Proposal},
    simple_certificate::{
        LightClientStateUpdateCertificateV1, LightClientStateUpdateCertificateV2,
        NextEpochQuorumCertificate2, QuorumCertificate, QuorumCertificate2, UpgradeCertificate,
    },
    traits::{
        block_contents::{BlockHeader, BlockPayload},
        metrics::Metrics,
        node_implementation::ConsensusTime,
    },
    vote::HasViewNumber,
};
use itertools::Itertools;
use sqlx::{query, Executor, QueryBuilder, Row};

use crate::{
    catchup::SqlStateCatchup, persistence::persistence_metrics::PersistenceMetricsValue, NodeType,
    SeqTypes, ViewNumber, RECENT_STAKE_TABLES_LIMIT,
};

/// Options for Postgres-backed persistence.
#[derive(Parser, Clone, Derivative)]
#[derivative(Debug)]
pub struct PostgresOptions {
    /// Hostname for the remote Postgres database server.
    #[clap(long, env = "ESPRESSO_SEQUENCER_POSTGRES_HOST")]
    pub(crate) host: Option<String>,

    /// Port for the remote Postgres database server.
    #[clap(long, env = "ESPRESSO_SEQUENCER_POSTGRES_PORT")]
    pub(crate) port: Option<u16>,

    /// Name of database to connect to.
    #[clap(long, env = "ESPRESSO_SEQUENCER_POSTGRES_DATABASE")]
    pub(crate) database: Option<String>,

    /// Postgres user to connect as.
    #[clap(long, env = "ESPRESSO_SEQUENCER_POSTGRES_USER")]
    pub(crate) user: Option<String>,

    /// Password for Postgres user.
    #[clap(long, env = "ESPRESSO_SEQUENCER_POSTGRES_PASSWORD")]
    // Hide from debug output since may contain sensitive data.
    #[derivative(Debug = "ignore")]
    pub(crate) password: Option<String>,

    /// Use TLS for an encrypted connection to the database.
    #[clap(long, env = "ESPRESSO_SEQUENCER_POSTGRES_USE_TLS")]
    pub(crate) use_tls: bool,
}

impl Default for PostgresOptions {
    fn default() -> Self {
        Self::parse_from(std::iter::empty::<String>())
    }
}

#[derive(Parser, Clone, Derivative, Default, From, Into)]
#[derivative(Debug)]
pub struct SqliteOptions {
    /// Base directory for the SQLite database.
    /// The SQLite file will be created in the `sqlite` subdirectory with filename as `database`.
    #[clap(
        long,
        env = "ESPRESSO_SEQUENCER_STORAGE_PATH",
        value_parser = build_sqlite_path
    )]
    pub(crate) path: Option<PathBuf>,
}

pub fn build_sqlite_path(path: &str) -> anyhow::Result<PathBuf> {
    let sub_dir = PathBuf::from_str(path)?.join("sqlite");

    // if `sqlite` sub dir does not exist then create it
    if !sub_dir.exists() {
        std::fs::create_dir_all(&sub_dir)
            .with_context(|| format!("failed to create directory: {sub_dir:?}"))?;
    }

    Ok(sub_dir.join("database"))
}

/// Options for database-backed persistence, supporting both Postgres and SQLite.
#[derive(Parser, Clone, Derivative, From, Into)]
#[derivative(Debug)]
pub struct Options {
    #[cfg(not(feature = "embedded-db"))]
    #[clap(flatten)]
    pub(crate) postgres_options: PostgresOptions,

    #[cfg(feature = "embedded-db")]
    #[clap(flatten)]
    pub(crate) sqlite_options: SqliteOptions,

    /// Database URI for Postgres or SQLite.
    ///
    /// This is a shorthand for setting a number of other options all at once. The URI has the
    /// following format ([brackets] indicate optional segments):
    ///
    /// - **Postgres:** `postgres[ql]://[username[:password]@][host[:port],]/database[?parameter_list]`
    /// - **SQLite:** `sqlite://path/to/db.sqlite`
    ///
    /// Options set explicitly via other env vars or flags will take precedence, so you can use this
    /// URI to set a baseline and then use other parameters to override or add configuration. In
    /// addition, there are some parameters which cannot be set via the URI, such as TLS.
    // Hide from debug output since may contain sensitive data.
    #[derivative(Debug = "ignore")]
    pub(crate) uri: Option<String>,

    /// This will enable the pruner and set the default pruning parameters unless provided.
    /// Default parameters:
    /// - pruning_threshold: 3 TB
    /// - minimum_retention: 1 day
    /// - target_retention: 7 days
    /// - batch_size: 1000
    /// - max_usage: 80%
    /// - interval: 1 hour
    #[clap(long, env = "ESPRESSO_SEQUENCER_DATABASE_PRUNE")]
    pub(crate) prune: bool,

    /// Pruning parameters.
    #[clap(flatten)]
    pub(crate) pruning: PruningOptions,

    /// Pruning parameters for ephemeral consensus storage.
    #[clap(flatten)]
    pub(crate) consensus_pruning: ConsensusPruningOptions,

    /// Specifies the maximum number of concurrent fetch requests allowed from peers.
    #[clap(long, env = "ESPRESSO_SEQUENCER_FETCH_RATE_LIMIT")]
    pub(crate) fetch_rate_limit: Option<usize>,

    /// The minimum delay between active fetches in a stream.
    #[clap(long, env = "ESPRESSO_SEQUENCER_ACTIVE_FETCH_DELAY", value_parser = parse_duration)]
    pub(crate) active_fetch_delay: Option<Duration>,

    /// The minimum delay between loading chunks in a stream.
    #[clap(long, env = "ESPRESSO_SEQUENCER_CHUNK_FETCH_DELAY", value_parser = parse_duration)]
    pub(crate) chunk_fetch_delay: Option<Duration>,

    /// Disable pruning and reconstruct previously pruned data.
    ///
    /// While running without pruning is the default behavior, the default will not try to
    /// reconstruct data that was pruned in a previous run where pruning was enabled. This option
    /// instructs the service to run without pruning _and_ reconstruct all previously pruned data by
    /// fetching from peers.
    #[clap(long, env = "ESPRESSO_SEQUENCER_ARCHIVE", conflicts_with = "prune")]
    pub(crate) archive: bool,

    /// Turns on leaf only data storage
    #[clap(
        long,
        env = "ESPRESSO_SEQUENCER_LIGHTWEIGHT",
        default_value_t = false,
        conflicts_with = "archive"
    )]
    pub(crate) lightweight: bool,

    /// The maximum idle time of a database connection.
    ///
    /// Any connection which has been open and unused longer than this duration will be
    /// automatically closed to reduce load on the server.
    #[clap(long, env = "ESPRESSO_SEQUENCER_DATABASE_IDLE_CONNECTION_TIMEOUT", value_parser = parse_duration, default_value = "10m")]
    pub(crate) idle_connection_timeout: Duration,

    /// The maximum lifetime of a database connection.
    ///
    /// Any connection which has been open longer than this duration will be automatically closed
    /// (and, if needed, replaced), even if it is otherwise healthy. It is good practice to refresh
    /// even healthy connections once in a while (e.g. daily) in case of resource leaks in the
    /// server implementation.
    #[clap(long, env = "ESPRESSO_SEQUENCER_DATABASE_CONNECTION_TIMEOUT", value_parser = parse_duration, default_value = "30m")]
    pub(crate) connection_timeout: Duration,

    #[clap(long, env = "ESPRESSO_SEQUENCER_DATABASE_SLOW_STATEMENT_THRESHOLD", value_parser = parse_duration, default_value = "1s")]
    pub(crate) slow_statement_threshold: Duration,

    /// The minimum number of database connections to maintain at any time.
    ///
    /// The database client will, to the best of its ability, maintain at least `min` open
    /// connections at all times. This can be used to reduce the latency hit of opening new
    /// connections when at least this many simultaneous connections are frequently needed.
    #[clap(
        long,
        env = "ESPRESSO_SEQUENCER_DATABASE_MIN_CONNECTIONS",
        default_value = "0"
    )]
    pub(crate) min_connections: u32,

    /// The maximum number of database connections to maintain at any time.
    ///
    /// Once `max` connections are in use simultaneously, further attempts to acquire a connection
    /// (or begin a transaction) will block until one of the existing connections is released.
    #[clap(
        long,
        env = "ESPRESSO_SEQUENCER_DATABASE_MAX_CONNECTIONS",
        default_value = "25"
    )]
    pub(crate) max_connections: u32,

    /// Sets the batch size for the types migration.
    /// Determines how many `(leaf, vid)` rows are selected from the old types table
    /// and migrated at once.
    /// Default is `10000`` if not set
    #[clap(long, env = "ESPRESSO_SEQUENCER_DATABASE_TYPES_MIGRATION_BATCH_SIZE")]
    pub(crate) types_migration_batch_size: Option<u64>,

    // Keep the database connection pool when persistence is created,
    // allowing it to be reused across multiple instances instead of creating
    // a new pool each time such as for API, consensus storage etc
    // This also ensures all storage instances adhere to the MAX_CONNECTIONS limit if set
    //
    // Note: Cloning the `Pool` is lightweight and efficient because it simply
    // creates a new reference-counted handle to the underlying pool state.
    #[clap(skip)]
    pub(crate) pool: Option<sqlx::Pool<Db>>,
}

impl Default for Options {
    fn default() -> Self {
        Self::parse_from(std::iter::empty::<String>())
    }
}

#[cfg(not(feature = "embedded-db"))]
impl From<PostgresOptions> for Config {
    fn from(opt: PostgresOptions) -> Self {
        let mut cfg = Config::default();

        if let Some(host) = opt.host {
            cfg = cfg.host(host);
        }

        if let Some(port) = opt.port {
            cfg = cfg.port(port);
        }

        if let Some(database) = &opt.database {
            cfg = cfg.database(database);
        }

        if let Some(user) = &opt.user {
            cfg = cfg.user(user);
        }

        if let Some(password) = &opt.password {
            cfg = cfg.password(password);
        }

        if opt.use_tls {
            cfg = cfg.tls();
        }

        cfg = cfg.max_connections(20);
        cfg = cfg.idle_connection_timeout(Duration::from_secs(120));
        cfg = cfg.connection_timeout(Duration::from_secs(10240));
        cfg = cfg.slow_statement_threshold(Duration::from_secs(1));

        cfg
    }
}

#[cfg(feature = "embedded-db")]
impl From<SqliteOptions> for Config {
    fn from(opt: SqliteOptions) -> Self {
        let mut cfg = Config::default();

        if let Some(path) = opt.path {
            cfg = cfg.db_path(path);
        }

        cfg = cfg.max_connections(20);
        cfg = cfg.idle_connection_timeout(Duration::from_secs(120));
        cfg = cfg.connection_timeout(Duration::from_secs(10240));
        cfg = cfg.slow_statement_threshold(Duration::from_secs(2));
        cfg
    }
}

#[cfg(not(feature = "embedded-db"))]
impl From<PostgresOptions> for Options {
    fn from(opt: PostgresOptions) -> Self {
        Options {
            postgres_options: opt,
            max_connections: 20,
            idle_connection_timeout: Duration::from_secs(120),
            connection_timeout: Duration::from_secs(10240),
            slow_statement_threshold: Duration::from_secs(1),
            ..Default::default()
        }
    }
}

#[cfg(feature = "embedded-db")]
impl From<SqliteOptions> for Options {
    fn from(opt: SqliteOptions) -> Self {
        Options {
            sqlite_options: opt,
            max_connections: 10,
            idle_connection_timeout: Duration::from_secs(120),
            connection_timeout: Duration::from_secs(10240),
            slow_statement_threshold: Duration::from_secs(1),
            ..Default::default()
        }
    }
}
impl TryFrom<&Options> for Config {
    type Error = anyhow::Error;

    fn try_from(opt: &Options) -> Result<Self, Self::Error> {
        let mut cfg = match &opt.uri {
            Some(uri) => uri.parse()?,
            None => Self::default(),
        };

        if let Some(pool) = &opt.pool {
            cfg = cfg.pool(pool.clone());
        }

        cfg = cfg.max_connections(opt.max_connections);
        cfg = cfg.idle_connection_timeout(opt.idle_connection_timeout);
        cfg = cfg.min_connections(opt.min_connections);
        cfg = cfg.connection_timeout(opt.connection_timeout);
        cfg = cfg.slow_statement_threshold(opt.slow_statement_threshold);

        #[cfg(not(feature = "embedded-db"))]
        {
            cfg = cfg.migrations(include_migrations!(
                "$CARGO_MANIFEST_DIR/api/migrations/postgres"
            ));

            let pg_options = &opt.postgres_options;

            if let Some(host) = &pg_options.host {
                cfg = cfg.host(host.clone());
            }

            if let Some(port) = pg_options.port {
                cfg = cfg.port(port);
            }

            if let Some(database) = &pg_options.database {
                cfg = cfg.database(database);
            }

            if let Some(user) = &pg_options.user {
                cfg = cfg.user(user);
            }

            if let Some(password) = &pg_options.password {
                cfg = cfg.password(password);
            }

            if pg_options.use_tls {
                cfg = cfg.tls();
            }
        }

        #[cfg(feature = "embedded-db")]
        {
            cfg = cfg.migrations(include_migrations!(
                "$CARGO_MANIFEST_DIR/api/migrations/sqlite"
            ));

            if let Some(path) = &opt.sqlite_options.path {
                cfg = cfg.db_path(path.clone());
            }
        }

        if opt.prune {
            cfg = cfg.pruner_cfg(PrunerCfg::from(opt.pruning))?;
        }
        if opt.archive {
            cfg = cfg.archive();
        }

        Ok(cfg)
    }
}

/// Pruning parameters.
#[derive(Parser, Clone, Copy, Debug)]
pub struct PruningOptions {
    /// Threshold for pruning, specified in bytes.
    /// If the disk usage surpasses this threshold, pruning is initiated for data older than the specified minimum retention period.
    /// Pruning continues until the disk usage drops below the MAX USAGE.
    #[clap(long, env = "ESPRESSO_SEQUENCER_PRUNER_PRUNING_THRESHOLD", value_parser = parse_size)]
    pruning_threshold: Option<u64>,

    /// Minimum retention period.
    /// Data is retained for at least this duration, even if there's no free disk space.
    #[clap(
        long,
        env = "ESPRESSO_SEQUENCER_PRUNER_MINIMUM_RETENTION",
        value_parser = parse_duration,
    )]
    minimum_retention: Option<Duration>,

    /// Target retention period.
    /// Data older than this is pruned to free up space.
    #[clap(
        long,
        env = "ESPRESSO_SEQUENCER_PRUNER_TARGET_RETENTION",
        value_parser = parse_duration,
    )]
    target_retention: Option<Duration>,

    /// Batch size for pruning.
    /// This is the number of blocks data to delete in a single transaction.
    #[clap(long, env = "ESPRESSO_SEQUENCER_PRUNER_BATCH_SIZE")]
    batch_size: Option<u64>,

    /// Maximum disk usage (in basis points).
    ///
    /// Pruning stops once the disk usage falls below this value, even if
    /// some data older than the `MINIMUM_RETENTION` remains. Values range
    /// from 0 (0%) to 10000 (100%).
    #[clap(long, env = "ESPRESSO_SEQUENCER_PRUNER_MAX_USAGE")]
    max_usage: Option<u16>,

    /// Interval for running the pruner.
    #[clap(
        long,
        env = "ESPRESSO_SEQUENCER_PRUNER_INTERVAL",
        value_parser = parse_duration,
    )]
    interval: Option<Duration>,

    /// Number of SQLite pages to vacuum from the freelist
    /// during each pruner cycle.
    /// This value corresponds to `N` in the SQLite PRAGMA `incremental_vacuum(N)`,
    #[clap(long, env = "ESPRESSO_SEQUENCER_PRUNER_INCREMENTAL_VACUUM_PAGES")]
    pages: Option<u64>,
}

impl From<PruningOptions> for PrunerCfg {
    fn from(opt: PruningOptions) -> Self {
        let mut cfg = PrunerCfg::new();
        if let Some(threshold) = opt.pruning_threshold {
            cfg = cfg.with_pruning_threshold(threshold);
        }
        if let Some(min) = opt.minimum_retention {
            cfg = cfg.with_minimum_retention(min);
        }
        if let Some(target) = opt.target_retention {
            cfg = cfg.with_target_retention(target);
        }
        if let Some(batch) = opt.batch_size {
            cfg = cfg.with_batch_size(batch);
        }
        if let Some(max) = opt.max_usage {
            cfg = cfg.with_max_usage(max);
        }
        if let Some(interval) = opt.interval {
            cfg = cfg.with_interval(interval);
        }

        if let Some(pages) = opt.pages {
            cfg = cfg.with_incremental_vacuum_pages(pages)
        }

        cfg = cfg.with_state_tables(vec![
            BlockMerkleTree::state_type().to_string(),
            FeeMerkleTree::state_type().to_string(),
        ]);

        cfg
    }
}

/// Pruning parameters for ephemeral consensus storage.
#[derive(Parser, Clone, Copy, Debug)]
pub struct ConsensusPruningOptions {
    /// Number of views to try to retain in consensus storage before data that hasn't been archived
    /// is garbage collected.
    ///
    /// The longer this is, the more certain that all data will eventually be archived, even if
    /// there are temporary problems with archive storage or partially missing data. This can be set
    /// very large, as most data is garbage collected as soon as it is finalized by consensus. This
    /// setting only applies to views which never get decided (ie forks in consensus) and views for
    /// which this node is partially offline. These should be exceptionally rare.
    ///
    /// Note that in extreme scenarios, data may be garbage collected even before TARGET_RETENTION
    /// views, if consensus storage exceeds TARGET_USAGE. For a hard lower bound on how long
    /// consensus data will be retained, see MINIMUM_RETENTION.
    ///
    /// The default of 302000 views equates to approximately 1 week (604800 seconds) at an average
    /// view time of 2s.
    #[clap(
        name = "TARGET_RETENTION",
        long = "consensus-storage-target-retention",
        env = "ESPRESSO_SEQUENCER_CONSENSUS_STORAGE_TARGET_RETENTION",
        default_value = "302000"
    )]
    target_retention: u64,

    /// Minimum number of views to try to retain in consensus storage before data that hasn't been
    /// archived is garbage collected.
    ///
    /// This bound allows data to be retained even if consensus storage occupies more than
    /// TARGET_USAGE. This can be used to ensure sufficient time to move consensus data to archival
    /// storage as necessary, even under extreme circumstances where otherwise garbage collection
    /// would kick in based on TARGET_RETENTION.
    ///
    /// The default of 130000 views equates to approximately 3 days (259200 seconds) at an average
    /// view time of 2s.
    #[clap(
        name = "MINIMUM_RETENTION",
        long = "consensus-storage-minimum-retention",
        env = "ESPRESSO_SEQUENCER_CONSENSUS_STORAGE_MINIMUM_RETENTION",
        default_value = "130000"
    )]
    minimum_retention: u64,

    /// Amount (in bytes) of data to retain in consensus storage before garbage collecting more
    /// aggressively.
    ///
    /// See also TARGET_RETENTION and MINIMUM_RETENTION.
    #[clap(
        name = "TARGET_USAGE",
        long = "consensus-storage-target-usage",
        env = "ESPRESSO_SEQUENCER_CONSENSUS_STORAGE_TARGET_USAGE",
        default_value = "1000000000"
    )]
    target_usage: u64,
}

#[async_trait]
impl PersistenceOptions for Options {
    type Persistence = Persistence;

    fn set_view_retention(&mut self, view_retention: u64) {
        self.consensus_pruning.target_retention = view_retention;
        self.consensus_pruning.minimum_retention = view_retention;
    }

    async fn create(&mut self) -> anyhow::Result<Self::Persistence> {
        let config = (&*self).try_into()?;
        let persistence = Persistence {
            db: SqlStorage::connect(config).await?,
            gc_opt: self.consensus_pruning,
            internal_metrics: PersistenceMetricsValue::default(),
        };
        persistence.migrate_quorum_proposal_leaf_hashes().await?;
        self.pool = Some(persistence.db.pool());
        Ok(persistence)
    }

    async fn reset(self) -> anyhow::Result<()> {
        SqlStorage::connect(Config::try_from(&self)?.reset_schema()).await?;
        Ok(())
    }
}

/// Postgres-backed persistence.
#[derive(Clone, Debug)]
pub struct Persistence {
    db: SqlStorage,
    gc_opt: ConsensusPruningOptions,
    /// A reference to the internal metrics
    internal_metrics: PersistenceMetricsValue,
}

impl Persistence {
    /// Ensure the `leaf_hash` column is populated for all existing quorum proposals.
    ///
    /// This column was added in a migration, but because it requires computing a commitment of the
    /// existing data, it is not easy to populate in the SQL migration itself. Thus, on startup, we
    /// check if there are any just-migrated quorum proposals with a `NULL` value for this column,
    /// and if so we populate the column manually.
    async fn migrate_quorum_proposal_leaf_hashes(&self) -> anyhow::Result<()> {
        let mut tx = self.db.write().await?;

        let mut proposals = tx.fetch("SELECT * FROM quorum_proposals");

        let mut updates = vec![];
        while let Some(row) = proposals.next().await {
            let row = row?;

            let hash: Option<String> = row.try_get("leaf_hash")?;
            if hash.is_none() {
                let view: i64 = row.try_get("view")?;
                let data: Vec<u8> = row.try_get("data")?;
                let proposal: Proposal<SeqTypes, QuorumProposal<SeqTypes>> =
                    bincode::deserialize(&data)?;
                let leaf = Leaf::from_quorum_proposal(&proposal.data);
                let leaf_hash = Committable::commit(&leaf);
                tracing::info!(view, %leaf_hash, "populating quorum proposal leaf hash");
                updates.push((view, leaf_hash.to_string()));
            }
        }
        drop(proposals);

        tx.upsert("quorum_proposals", ["view", "leaf_hash"], ["view"], updates)
            .await?;

        tx.commit().await
    }

    async fn generate_decide_events(&self, consumer: &impl EventConsumer) -> anyhow::Result<()> {
        let mut last_processed_view: Option<i64> = self
            .db
            .read()
            .await?
            .fetch_optional("SELECT last_processed_view FROM event_stream WHERE id = 1 LIMIT 1")
            .await?
            .map(|row| row.get("last_processed_view"));
        loop {
            // In SQLite, overlapping read and write transactions can lead to database errors. To
            // avoid this:
            // - start a read transaction to query and collect all the necessary data.
            // - Commit (or implicitly drop) the read transaction once the data is fetched.
            // - use the collected data to generate a "decide" event for the consumer.
            // - begin a write transaction to delete the data and update the event stream.
            let mut tx = self.db.read().await?;

            // Collect a chain of consecutive leaves, starting from the first view after the last
            // decide. This will correspond to a decide event, and defines a range of views which
            // can be garbage collected. This may even include views for which there was no leaf,
            // for which we might still have artifacts like proposals that never finalized.
            let from_view = match last_processed_view {
                Some(v) => v + 1,
                None => 0,
            };

            let mut parent = None;
            let mut rows =
                query("SELECT leaf, qc FROM anchor_leaf2 WHERE view >= $1 ORDER BY view")
                    .bind(from_view)
                    .fetch(tx.as_mut());
            let mut leaves = vec![];
            let mut final_qc = None;
            while let Some(row) = rows.next().await {
                let row = match row {
                    Ok(row) => row,
                    Err(err) => {
                        // If there's an error getting a row, try generating an event with the rows
                        // we do have.
                        tracing::warn!("error loading row: {err:#}");
                        break;
                    },
                };

                let leaf_data: Vec<u8> = row.get("leaf");
                let leaf = bincode::deserialize::<Leaf2>(&leaf_data)?;
                let qc_data: Vec<u8> = row.get("qc");
                let qc = bincode::deserialize::<QuorumCertificate2<SeqTypes>>(&qc_data)?;
                let height = leaf.block_header().block_number();

                // Ensure we are only dealing with a consecutive chain of leaves. We don't want to
                // garbage collect any views for which we missed a leaf or decide event; at least
                // not right away, in case we need to recover that data later.
                if let Some(parent) = parent {
                    if height != parent + 1 {
                        tracing::debug!(
                            height,
                            parent,
                            "ending decide event at non-consecutive leaf"
                        );
                        break;
                    }
                }
                parent = Some(height);
                leaves.push(leaf);
                final_qc = Some(qc);
            }
            drop(rows);

            let Some(final_qc) = final_qc else {
                // End event processing when there are no more decided views.
                tracing::debug!(from_view, "no new leaves at decide");
                return Ok(());
            };

            // Find the range of views encompassed by this leaf chain. All data in this range can be
            // processed by the consumer and then deleted.
            let from_view = leaves[0].view_number();
            let to_view = leaves[leaves.len() - 1].view_number();

            // Collect VID shares for the decide event.
            let mut vid_shares = tx
                .fetch_all(
                    query("SELECT view, data FROM vid_share2 where view >= $1 AND view <= $2")
                        .bind(from_view.u64() as i64)
                        .bind(to_view.u64() as i64),
                )
                .await?
                .into_iter()
                .map(|row| {
                    let view: i64 = row.get("view");
                    let data: Vec<u8> = row.get("data");
                    let vid_proposal = bincode::deserialize::<
                        Proposal<SeqTypes, VidDisperseShare<SeqTypes>>,
                    >(&data)?;
                    Ok((view as u64, vid_proposal.data))
                })
                .collect::<anyhow::Result<BTreeMap<_, _>>>()?;

            // Collect DA proposals for the decide event.
            let mut da_proposals = tx
                .fetch_all(
                    query("SELECT view, data FROM da_proposal2 where view >= $1 AND view <= $2")
                        .bind(from_view.u64() as i64)
                        .bind(to_view.u64() as i64),
                )
                .await?
                .into_iter()
                .map(|row| {
                    let view: i64 = row.get("view");
                    let data: Vec<u8> = row.get("data");
                    let da_proposal =
                        bincode::deserialize::<Proposal<SeqTypes, DaProposal2<SeqTypes>>>(&data)?;
                    Ok((view as u64, da_proposal.data))
                })
                .collect::<anyhow::Result<BTreeMap<_, _>>>()?;

            // Collect state certs for the decide event.
            let state_certs = Self::load_state_certs(&mut tx, from_view, to_view)
                .await
                .inspect_err(|err| {
                    tracing::error!(
                        ?from_view,
                        ?to_view,
                        "failed to load state certificates. error={err:#}"
                    );
                })?;
            drop(tx);

            // Collate all the information by view number and construct a chain of leaves.
            let leaf_chain = leaves
                .into_iter()
                // Go in reverse chronological order, as expected by Decide events.
                .rev()
                .map(|mut leaf| {
                    let view = leaf.view_number();

                    // Include the VID share if available.
                    let vid_share = vid_shares.remove(&view);
                    if vid_share.is_none() {
                        tracing::debug!(?view, "VID share not available at decide");
                    }

                    // Fill in the full block payload using the DA proposals we had persisted.
                    if let Some(proposal) = da_proposals.remove(&view) {
                        let payload =
                            Payload::from_bytes(&proposal.encoded_transactions, &proposal.metadata);
                        leaf.fill_block_payload_unchecked(payload);
                    } else if view == ViewNumber::genesis() {
                        // We don't get a DA proposal for the genesis view, but we know what the
                        // payload always is.
                        leaf.fill_block_payload_unchecked(Payload::empty().0);
                    } else {
                        tracing::debug!(?view, "DA proposal not available at decide");
                    }

                    let state_cert = state_certs
                        .get(&view)
                        .cloned();

                    LeafInfo {
                        leaf,
                        vid_share,
                        state_cert,
                        // Note: the following fields are not used in Decide event processing, and
                        // should be removed. For now, we just default them.
                        state: Default::default(),
                        delta: Default::default(),
                    }
                })
                .collect();

            // Generate decide event for the consumer.
            tracing::debug!(?to_view, ?final_qc, ?leaf_chain, "generating decide event");
            consumer
                .handle_event(&Event {
                    view_number: to_view,
                    event: EventType::Decide {
                        leaf_chain: Arc::new(leaf_chain),
                        qc: Arc::new(final_qc),
                        block_size: None,
                    },
                })
                .await?;

            let mut tx = self.db.write().await?;

            // Now that we have definitely processed leaves up to `to_view`, we can update
            // `last_processed_view` so we don't process these leaves again. We may still fail at
            // this point, or shut down, and fail to complete this update. At worst this will lead
            // to us sending a duplicate decide event the next time we are called; this is fine as
            // the event consumer is required to be idempotent.
            tx.upsert(
                "event_stream",
                ["id", "last_processed_view"],
                ["id"],
                [(1i32, to_view.u64() as i64)],
            )
            .await?;

            // Store all the finalized state certs
            for (epoch, state_cert) in state_certs {
                let state_cert_bytes = bincode::serialize(&state_cert)?;
                tx.upsert(
                    "finalized_state_cert",
                    ["epoch", "state_cert"],
                    ["epoch"],
                    [(epoch as i64, state_cert_bytes)],
                )
                .await?;
            }

            // Delete the data that has been fully processed.
            tx.execute(
                query("DELETE FROM vid_share2 where view >= $1 AND view <= $2")
                    .bind(from_view.u64() as i64)
                    .bind(to_view.u64() as i64),
            )
            .await?;
            tx.execute(
                query("DELETE FROM da_proposal2 where view >= $1 AND view <= $2")
                    .bind(from_view.u64() as i64)
                    .bind(to_view.u64() as i64),
            )
            .await?;
            tx.execute(
                query("DELETE FROM quorum_proposals2 where view >= $1 AND view <= $2")
                    .bind(from_view.u64() as i64)
                    .bind(to_view.u64() as i64),
            )
            .await?;
            tx.execute(
                query("DELETE FROM quorum_certificate2 where view >= $1 AND view <= $2")
                    .bind(from_view.u64() as i64)
                    .bind(to_view.u64() as i64),
            )
            .await?;
            tx.execute(
                query("DELETE FROM state_cert where view >= $1 AND view <= $2")
                    .bind(from_view.u64() as i64)
                    .bind(to_view.u64() as i64),
            )
            .await?;

            // Clean up leaves, but do not delete the most recent one (all leaves with a view number
            // less than the given value). This is necessary to ensure that, in case of a restart,
            // we can resume from the last decided leaf.
            tx.execute(
                query("DELETE FROM anchor_leaf2 WHERE view >= $1 AND view < $2")
                    .bind(from_view.u64() as i64)
                    .bind(to_view.u64() as i64),
            )
            .await?;

            tx.commit().await?;
            last_processed_view = Some(to_view.u64() as i64);
        }
    }

    async fn load_state_certs(
        tx: &mut Transaction<Read>,
        from_view: ViewNumber,
        to_view: ViewNumber,
    ) -> anyhow::Result<BTreeMap<u64, LightClientStateUpdateCertificateV2<SeqTypes>>> {
        let rows = tx
            .fetch_all(
                query("SELECT view, state_cert FROM state_cert WHERE view >= $1 AND view <= $2")
                    .bind(from_view.u64() as i64)
                    .bind(to_view.u64() as i64),
            )
            .await?;

        let mut result = BTreeMap::new();

        for row in rows {
            let data: Vec<u8> = row.get("state_cert");

            let cert: LightClientStateUpdateCertificateV2<SeqTypes> = bincode::deserialize(&data)
                .or_else(|err_v2| {
                bincode::deserialize::<LightClientStateUpdateCertificateV1<SeqTypes>>(&data)
                    .map(Into::into)
                    .context(format!(
                        "Failed to deserialize LightClientStateUpdateCertificate: with v1 and v2. \
                         error: {err_v2}"
                    ))
            })?;

            result.insert(cert.epoch.u64(), cert);
        }

        Ok(result)
    }

    #[tracing::instrument(skip(self))]
    async fn prune(&self, cur_view: ViewNumber) -> anyhow::Result<()> {
        let mut tx = self.db.write().await?;

        // Prune everything older than the target retention period.
        prune_to_view(
            &mut tx,
            cur_view.u64().saturating_sub(self.gc_opt.target_retention),
        )
        .await?;

        // Check our storage usage; if necessary we will prune more aggressively (up to the minimum
        // retention) to get below the target usage.
        #[cfg(feature = "embedded-db")]
        let usage_query = format!(
            "SELECT sum(pgsize) FROM dbstat WHERE name IN ({})",
            PRUNE_TABLES
                .iter()
                .map(|table| format!("'{table}'"))
                .join(",")
        );

        #[cfg(not(feature = "embedded-db"))]
        let usage_query = {
            let table_sizes = PRUNE_TABLES
                .iter()
                .map(|table| format!("pg_table_size('{table}')"))
                .join(" + ");
            format!("SELECT {table_sizes}")
        };

        let (usage,): (i64,) = query_as(&usage_query).fetch_one(tx.as_mut()).await?;
        tracing::debug!(usage, "consensus storage usage after pruning");

        if (usage as u64) > self.gc_opt.target_usage {
            tracing::warn!(
                usage,
                gc_opt = ?self.gc_opt,
                "consensus storage is running out of space, pruning to minimum retention"
            );
            prune_to_view(
                &mut tx,
                cur_view.u64().saturating_sub(self.gc_opt.minimum_retention),
            )
            .await?;
        }

        tx.commit().await
    }
}

const PRUNE_TABLES: &[&str] = &[
    "anchor_leaf2",
    "vid_share2",
    "da_proposal2",
    "quorum_proposals2",
    "quorum_certificate2",
];

async fn prune_to_view(tx: &mut Transaction<Write>, view: u64) -> anyhow::Result<()> {
    if view == 0 {
        // Nothing to prune, the entire chain is younger than the retention period.
        return Ok(());
    }
    tracing::debug!(view, "pruning consensus storage");

    for table in PRUNE_TABLES {
        let res = query(&format!("DELETE FROM {table} WHERE view < $1"))
            .bind(view as i64)
            .execute(tx.as_mut())
            .await
            .context(format!("pruning {table}"))?;
        if res.rows_affected() > 0 {
            tracing::info!(
                "garbage collected {} rows from {table}",
                res.rows_affected()
            );
        }
    }

    Ok(())
}

#[async_trait]
impl SequencerPersistence for Persistence {
    fn into_catchup_provider(
        self,
        backoff: BackoffParams,
    ) -> anyhow::Result<Arc<dyn StateCatchup>> {
        Ok(Arc::new(SqlStateCatchup::new(Arc::new(self.db), backoff)))
    }

    async fn load_config(&self) -> anyhow::Result<Option<NetworkConfig>> {
        tracing::info!("loading config from Postgres");

        // Select the most recent config (although there should only be one).
        let Some(row) = self
            .db
            .read()
            .await?
            .fetch_optional("SELECT config FROM network_config ORDER BY id DESC LIMIT 1")
            .await?
        else {
            tracing::info!("config not found");
            return Ok(None);
        };
        let config = row.try_get("config")?;
        Ok(serde_json::from_value(config)?)
    }

    async fn save_config(&self, cfg: &NetworkConfig) -> anyhow::Result<()> {
        tracing::info!("saving config to database");
        let json = serde_json::to_value(cfg)?;

        let mut tx = self.db.write().await?;
        tx.execute(query("INSERT INTO network_config (config) VALUES ($1)").bind(json))
            .await?;
        tx.commit().await
    }

    async fn append_decided_leaves(
        &self,
        view: ViewNumber,
        leaf_chain: impl IntoIterator<Item = (&LeafInfo<SeqTypes>, QuorumCertificate2<SeqTypes>)> + Send,
        consumer: &(impl EventConsumer + 'static),
    ) -> anyhow::Result<()> {
        let values = leaf_chain
            .into_iter()
            .map(|(info, qc2)| {
                // The leaf may come with a large payload attached. We don't care about this payload
                // because we already store it separately, as part of the DA proposal. Storing it
                // here contributes to load on the DB for no reason, so we remove it before
                // serializing the leaf.
                let mut leaf = info.leaf.clone();
                leaf.unfill_block_payload();

                let view = qc2.view_number.u64() as i64;
                let leaf_bytes = bincode::serialize(&leaf)?;
                let qc_bytes = bincode::serialize(&qc2)?;
                Ok((view, leaf_bytes, qc_bytes))
            })
            .collect::<anyhow::Result<Vec<_>>>()?;

        // First, append the new leaves. We do this in its own transaction because even if GC or the
        // event consumer later fails, there is no need to abort the storage of the leaves.
        let mut tx = self.db.write().await?;

        tx.upsert("anchor_leaf2", ["view", "leaf", "qc"], ["view"], values)
            .await?;
        tx.commit().await?;

        // Generate an event for the new leaves and, only if it succeeds, clean up data we no longer
        // need.
        if let Err(err) = self.generate_decide_events(consumer).await {
            // GC/event processing failure is not an error, since by this point we have at least
            // managed to persist the decided leaves successfully, and GC will just run again at the
            // next decide. Log an error but do not return it.
            tracing::warn!(?view, "event processing failed: {err:#}");
            return Ok(());
        }

        // Garbage collect data which was not included in any decide event, but which at this point
        // is old enough to just forget about.
        if let Err(err) = self.prune(view).await {
            tracing::warn!(?view, "pruning failed: {err:#}");
        }

        Ok(())
    }

    async fn load_latest_acted_view(&self) -> anyhow::Result<Option<ViewNumber>> {
        Ok(self
            .db
            .read()
            .await?
            .fetch_optional(query("SELECT view FROM highest_voted_view WHERE id = 0"))
            .await?
            .map(|row| {
                let view: i64 = row.get("view");
                ViewNumber::new(view as u64)
            }))
    }

    async fn load_restart_view(&self) -> anyhow::Result<Option<ViewNumber>> {
        Ok(self
            .db
            .read()
            .await?
            .fetch_optional(query("SELECT view FROM restart_view WHERE id = 0"))
            .await?
            .map(|row| {
                let view: i64 = row.get("view");
                ViewNumber::new(view as u64)
            }))
    }

    async fn load_anchor_leaf(
        &self,
    ) -> anyhow::Result<Option<(Leaf2, QuorumCertificate2<SeqTypes>)>> {
        let Some(row) = self
            .db
            .read()
            .await?
            .fetch_optional("SELECT leaf, qc FROM anchor_leaf2 ORDER BY view DESC LIMIT 1")
            .await?
        else {
            return Ok(None);
        };

        let leaf_bytes: Vec<u8> = row.get("leaf");
        let leaf2: Leaf2 = bincode::deserialize(&leaf_bytes)?;

        let qc_bytes: Vec<u8> = row.get("qc");
        let qc2: QuorumCertificate2<SeqTypes> = bincode::deserialize(&qc_bytes)?;

        Ok(Some((leaf2, qc2)))
    }

    async fn load_anchor_view(&self) -> anyhow::Result<ViewNumber> {
        let mut tx = self.db.read().await?;
        let (view,) = query_as::<(i64,)>("SELECT coalesce(max(view), 0) FROM anchor_leaf2")
            .fetch_one(tx.as_mut())
            .await?;
        Ok(ViewNumber::new(view as u64))
    }

    async fn load_da_proposal(
        &self,
        view: ViewNumber,
    ) -> anyhow::Result<Option<Proposal<SeqTypes, DaProposal2<SeqTypes>>>> {
        let result = self
            .db
            .read()
            .await?
            .fetch_optional(
                query("SELECT data FROM da_proposal2 where view = $1").bind(view.u64() as i64),
            )
            .await?;

        result
            .map(|row| {
                let bytes: Vec<u8> = row.get("data");
                anyhow::Result::<_>::Ok(bincode::deserialize(&bytes)?)
            })
            .transpose()
    }

    async fn load_vid_share(
        &self,
        view: ViewNumber,
    ) -> anyhow::Result<Option<Proposal<SeqTypes, VidDisperseShare<SeqTypes>>>> {
        let result = self
            .db
            .read()
            .await?
            .fetch_optional(
                query("SELECT data FROM vid_share2 where view = $1").bind(view.u64() as i64),
            )
            .await?;

        result
            .map(|row| {
                let bytes: Vec<u8> = row.get("data");
                anyhow::Result::<_>::Ok(bincode::deserialize(&bytes)?)
            })
            .transpose()
    }

    async fn load_quorum_proposals(
        &self,
    ) -> anyhow::Result<BTreeMap<ViewNumber, Proposal<SeqTypes, QuorumProposalWrapper<SeqTypes>>>>
    {
        let rows = self
            .db
            .read()
            .await?
            .fetch_all("SELECT * FROM quorum_proposals2")
            .await?;

        Ok(BTreeMap::from_iter(
            rows.into_iter()
                .map(|row| {
                    let view: i64 = row.get("view");
                    let view_number: ViewNumber = ViewNumber::new(view.try_into()?);
                    let bytes: Vec<u8> = row.get("data");
                    let proposal: Proposal<SeqTypes, QuorumProposalWrapper<SeqTypes>> =
                        bincode::deserialize(&bytes).or_else(|error| {
                            bincode::deserialize::<
                                Proposal<SeqTypes, QuorumProposalWrapperLegacy<SeqTypes>>,
                            >(&bytes)
                            .map(convert_proposal)
                            .inspect_err(|err_v3| {
                                tracing::warn!(
                                    ?view_number,
                                    %error,
                                    %err_v3,
                                    "ignoring malformed quorum proposal DB row"
                                );
                            })
                        })?;
                    Ok((view_number, proposal))
                })
                .collect::<anyhow::Result<Vec<_>>>()?,
        ))
    }

    async fn load_quorum_proposal(
        &self,
        view: ViewNumber,
    ) -> anyhow::Result<Proposal<SeqTypes, QuorumProposalWrapper<SeqTypes>>> {
        let mut tx = self.db.read().await?;
        let (data,) =
            query_as::<(Vec<u8>,)>("SELECT data FROM quorum_proposals2 WHERE view = $1 LIMIT 1")
                .bind(view.u64() as i64)
                .fetch_one(tx.as_mut())
                .await?;
        let proposal: Proposal<SeqTypes, QuorumProposalWrapper<SeqTypes>> =
            bincode::deserialize(&data).or_else(|error| {
                bincode::deserialize::<Proposal<SeqTypes, QuorumProposalWrapperLegacy<SeqTypes>>>(
                    &data,
                )
                .map(convert_proposal)
                .context(format!(
                    "Failed to deserialize quorum proposal for view {view}. error={error}"
                ))
            })?;

        Ok(proposal)
    }

    async fn append_vid(
        &self,
        proposal: &Proposal<SeqTypes, ADVZDisperseShare<SeqTypes>>,
    ) -> anyhow::Result<()> {
        let view = proposal.data.view_number.u64();
        let payload_hash = proposal.data.payload_commitment;
        let proposal: Proposal<SeqTypes, VidDisperseShare<SeqTypes>> =
            convert_proposal(proposal.clone());
        let data_bytes = bincode::serialize(&proposal).unwrap();

        let now = Instant::now();
        let mut tx = self.db.write().await?;
        tx.upsert(
            "vid_share2",
            ["view", "data", "payload_hash"],
            ["view"],
            [(view as i64, data_bytes, payload_hash.to_string())],
        )
        .await?;
        let res = tx.commit().await;
        self.internal_metrics
            .internal_append_vid_duration
            .add_point(now.elapsed().as_secs_f64());
        res
    }
    async fn append_vid2(
        &self,
        proposal: &Proposal<SeqTypes, VidDisperseShare2<SeqTypes>>,
    ) -> anyhow::Result<()> {
        let view = proposal.data.view_number.u64();
        let payload_hash = proposal.data.payload_commitment;
        let proposal: Proposal<SeqTypes, VidDisperseShare<SeqTypes>> =
            convert_proposal(proposal.clone());
        let data_bytes = bincode::serialize(&proposal).unwrap();

        let now = Instant::now();
        let mut tx = self.db.write().await?;
        tx.upsert(
            "vid_share2",
            ["view", "data", "payload_hash"],
            ["view"],
            [(view as i64, data_bytes, payload_hash.to_string())],
        )
        .await?;
        let res = tx.commit().await;
        self.internal_metrics
            .internal_append_vid2_duration
            .add_point(now.elapsed().as_secs_f64());
        res
    }

    async fn append_da(
        &self,
        proposal: &Proposal<SeqTypes, DaProposal<SeqTypes>>,
        vid_commit: VidCommitment,
    ) -> anyhow::Result<()> {
        let data = &proposal.data;
        let view = data.view_number().u64();
        let data_bytes = bincode::serialize(proposal).unwrap();

        let now = Instant::now();
        let mut tx = self.db.write().await?;
        tx.upsert(
            "da_proposal",
            ["view", "data", "payload_hash"],
            ["view"],
            [(view as i64, data_bytes, vid_commit.to_string())],
        )
        .await?;
        let res = tx.commit().await;
        self.internal_metrics
            .internal_append_da_duration
            .add_point(now.elapsed().as_secs_f64());
        res
    }

    async fn record_action(
        &self,
        view: ViewNumber,
        _epoch: Option<EpochNumber>,
        action: HotShotAction,
    ) -> anyhow::Result<()> {
        // Todo Remove this after https://github.com/EspressoSystems/espresso-sequencer/issues/1931
        if !matches!(action, HotShotAction::Propose | HotShotAction::Vote) {
            return Ok(());
        }

        let stmt = format!(
            "INSERT INTO highest_voted_view (id, view) VALUES (0, $1)
            ON CONFLICT (id) DO UPDATE SET view = {MAX_FN}(highest_voted_view.view, excluded.view)"
        );

        let mut tx = self.db.write().await?;
        tx.execute(query(&stmt).bind(view.u64() as i64)).await?;

        if matches!(action, HotShotAction::Vote) {
            let restart_view = view + 1;
            let stmt = format!(
                "INSERT INTO restart_view (id, view) VALUES (0, $1)
                ON CONFLICT (id) DO UPDATE SET view = {MAX_FN}(restart_view.view, excluded.view)"
            );
            tx.execute(query(&stmt).bind(restart_view.u64() as i64))
                .await?;
        }

        tx.commit().await
    }

    async fn append_quorum_proposal2(
        &self,
        proposal: &Proposal<SeqTypes, QuorumProposalWrapper<SeqTypes>>,
    ) -> anyhow::Result<()> {
        let view_number = proposal.data.view_number().u64();

        let proposal_bytes = bincode::serialize(&proposal).context("serializing proposal")?;
        let leaf_hash = Committable::commit(&Leaf2::from_quorum_proposal(&proposal.data));

        let now = Instant::now();
        let mut tx = self.db.write().await?;
        tx.upsert(
            "quorum_proposals2",
            ["view", "leaf_hash", "data"],
            ["view"],
            [(view_number as i64, leaf_hash.to_string(), proposal_bytes)],
        )
        .await?;

        // We also keep track of any QC we see in case we need it to recover our archival storage.
        let justify_qc = proposal.data.justify_qc();
        let justify_qc_bytes = bincode::serialize(&justify_qc).context("serializing QC")?;
        tx.upsert(
            "quorum_certificate2",
            ["view", "leaf_hash", "data"],
            ["view"],
            [(
                justify_qc.view_number.u64() as i64,
                justify_qc.data.leaf_commit.to_string(),
                &justify_qc_bytes,
            )],
        )
        .await?;
        let res = tx.commit().await;
        self.internal_metrics
            .internal_append_quorum2_duration
            .add_point(now.elapsed().as_secs_f64());
        res
    }

    async fn load_upgrade_certificate(
        &self,
    ) -> anyhow::Result<Option<UpgradeCertificate<SeqTypes>>> {
        let result = self
            .db
            .read()
            .await?
            .fetch_optional("SELECT * FROM upgrade_certificate where id = true")
            .await?;

        result
            .map(|row| {
                let bytes: Vec<u8> = row.get("data");
                anyhow::Result::<_>::Ok(bincode::deserialize(&bytes)?)
            })
            .transpose()
    }

    async fn store_upgrade_certificate(
        &self,
        decided_upgrade_certificate: Option<UpgradeCertificate<SeqTypes>>,
    ) -> anyhow::Result<()> {
        let certificate = match decided_upgrade_certificate {
            Some(cert) => cert,
            None => return Ok(()),
        };
        let upgrade_certificate_bytes =
            bincode::serialize(&certificate).context("serializing upgrade certificate")?;
        let mut tx = self.db.write().await?;
        tx.upsert(
            "upgrade_certificate",
            ["id", "data"],
            ["id"],
            [(true, upgrade_certificate_bytes)],
        )
        .await?;
        tx.commit().await
    }

    async fn migrate_anchor_leaf(&self) -> anyhow::Result<()> {
        let batch_size: i64 = 10000;
        let mut tx = self.db.read().await?;

        // The SQL migration populates the table name and sets a default value of 0 for migrated rows.
        // so, fetch_one() would always return a row
        // The number of migrated rows is updated after each batch insert.
        // This allows the types migration to resume from where it left off.
        let (is_completed, mut offset) = query_as::<(bool, i64)>(
            "SELECT completed, migrated_rows from epoch_migration WHERE table_name = 'anchor_leaf'",
        )
        .fetch_one(tx.as_mut())
        .await?;

        if is_completed {
            tracing::info!("decided leaves already migrated");
            return Ok(());
        }

        tracing::warn!("migrating decided leaves..");
        loop {
            let mut tx = self.db.read().await?;
            let rows = query(
                "SELECT view, leaf, qc FROM anchor_leaf WHERE view >= $1 ORDER BY view LIMIT $2",
            )
            .bind(offset)
            .bind(batch_size)
            .fetch_all(tx.as_mut())
            .await?;

            drop(tx);
            if rows.is_empty() {
                break;
            }
            let mut values = Vec::new();

            for row in rows.iter() {
                let leaf: Vec<u8> = row.try_get("leaf")?;
                let qc: Vec<u8> = row.try_get("qc")?;
                let leaf1: Leaf = bincode::deserialize(&leaf)?;
                let qc1: QuorumCertificate<SeqTypes> = bincode::deserialize(&qc)?;
                let view: i64 = row.try_get("view")?;

                let leaf2: Leaf2 = leaf1.into();
                let qc2: QuorumCertificate2<SeqTypes> = qc1.to_qc2();

                let leaf2_bytes = bincode::serialize(&leaf2)?;
                let qc2_bytes = bincode::serialize(&qc2)?;

                values.push((view, leaf2_bytes, qc2_bytes));
            }

            let mut query_builder: sqlx::QueryBuilder<Db> =
                sqlx::QueryBuilder::new("INSERT INTO anchor_leaf2 (view, leaf, qc) ");

            offset = values.last().context("last row")?.0;

            query_builder.push_values(values, |mut b, (view, leaf, qc)| {
                b.push_bind(view).push_bind(leaf).push_bind(qc);
            });

            // Offset tracking prevents duplicate inserts
            // Added as a safeguard.
            query_builder.push(" ON CONFLICT DO NOTHING");

            let query = query_builder.build();

            let mut tx = self.db.write().await?;
            query.execute(tx.as_mut()).await?;

            tx.upsert(
                "epoch_migration",
                ["table_name", "completed", "migrated_rows"],
                ["table_name"],
                [("anchor_leaf".to_string(), false, offset)],
            )
            .await?;
            tx.commit().await?;

            tracing::info!(
                "anchor leaf migration progress: rows={} offset={}",
                rows.len(),
                offset
            );

            if rows.len() < batch_size as usize {
                break;
            }
        }

        tracing::warn!("migrated decided leaves");

        let mut tx = self.db.write().await?;
        tx.upsert(
            "epoch_migration",
            ["table_name", "completed", "migrated_rows"],
            ["table_name"],
            [("anchor_leaf".to_string(), true, offset)],
        )
        .await?;
        tx.commit().await?;

        tracing::info!("updated epoch_migration table for anchor_leaf");

        Ok(())
    }

    async fn migrate_da_proposals(&self) -> anyhow::Result<()> {
        let batch_size: i64 = 10000;
        let mut tx = self.db.read().await?;

        let (is_completed, mut offset) = query_as::<(bool, i64)>(
            "SELECT completed, migrated_rows from epoch_migration WHERE table_name = 'da_proposal'",
        )
        .fetch_one(tx.as_mut())
        .await?;

        if is_completed {
            tracing::info!("da proposals migration already done");
            return Ok(());
        }

        tracing::warn!("migrating da proposals..");

        loop {
            let mut tx = self.db.read().await?;
            let rows = query(
                "SELECT payload_hash, data FROM da_proposal WHERE view >= $1 ORDER BY view LIMIT \
                 $2",
            )
            .bind(offset)
            .bind(batch_size)
            .fetch_all(tx.as_mut())
            .await?;

            drop(tx);
            if rows.is_empty() {
                break;
            }
            let mut values = Vec::new();

            for row in rows.iter() {
                let data: Vec<u8> = row.try_get("data")?;
                let payload_hash: String = row.try_get("payload_hash")?;

                let da_proposal: Proposal<SeqTypes, DaProposal<SeqTypes>> =
                    bincode::deserialize(&data)?;
                let da_proposal2: Proposal<SeqTypes, DaProposal2<SeqTypes>> =
                    convert_proposal(da_proposal);

                let view = da_proposal2.data.view_number.u64() as i64;
                let data = bincode::serialize(&da_proposal2)?;

                values.push((view, payload_hash, data));
            }

            let mut query_builder: sqlx::QueryBuilder<Db> =
                sqlx::QueryBuilder::new("INSERT INTO da_proposal2 (view, payload_hash, data) ");

            offset = values.last().context("last row")?.0;
            query_builder.push_values(values, |mut b, (view, payload_hash, data)| {
                b.push_bind(view).push_bind(payload_hash).push_bind(data);
            });
            query_builder.push(" ON CONFLICT DO NOTHING");
            let query = query_builder.build();

            let mut tx = self.db.write().await?;
            query.execute(tx.as_mut()).await?;

            tx.upsert(
                "epoch_migration",
                ["table_name", "completed", "migrated_rows"],
                ["table_name"],
                [("da_proposal".to_string(), false, offset)],
            )
            .await?;
            tx.commit().await?;

            tracing::info!(
                "DA proposals migration progress: rows={} offset={}",
                rows.len(),
                offset
            );
            if rows.len() < batch_size as usize {
                break;
            }
        }

        tracing::warn!("migrated da proposals");

        let mut tx = self.db.write().await?;
        tx.upsert(
            "epoch_migration",
            ["table_name", "completed", "migrated_rows"],
            ["table_name"],
            [("da_proposal".to_string(), true, offset)],
        )
        .await?;
        tx.commit().await?;

        tracing::info!("updated epoch_migration table for da_proposal");

        Ok(())
    }

    async fn migrate_vid_shares(&self) -> anyhow::Result<()> {
        let batch_size: i64 = 10000;

        let mut tx = self.db.read().await?;

        let (is_completed, mut offset) = query_as::<(bool, i64)>(
            "SELECT completed, migrated_rows from epoch_migration WHERE table_name = 'vid_share'",
        )
        .fetch_one(tx.as_mut())
        .await?;

        if is_completed {
            tracing::info!("vid_share migration already done");
            return Ok(());
        }

        tracing::warn!("migrating vid shares..");
        loop {
            let mut tx = self.db.read().await?;
            let rows = query(
                "SELECT payload_hash, data FROM vid_share WHERE view >= $1 ORDER BY view LIMIT $2",
            )
            .bind(offset)
            .bind(batch_size)
            .fetch_all(tx.as_mut())
            .await?;

            drop(tx);
            if rows.is_empty() {
                break;
            }
            let mut values = Vec::new();

            for row in rows.iter() {
                let data: Vec<u8> = row.try_get("data")?;
                let payload_hash: String = row.try_get("payload_hash")?;

                let vid_share: Proposal<SeqTypes, ADVZDisperseShare<SeqTypes>> =
                    bincode::deserialize(&data)?;
                let vid_share2: Proposal<SeqTypes, VidDisperseShare<SeqTypes>> =
                    convert_proposal(vid_share);

                let view = vid_share2.data.view_number().u64() as i64;
                let data = bincode::serialize(&vid_share2)?;

                values.push((view, payload_hash, data));
            }

            let mut query_builder: sqlx::QueryBuilder<Db> =
                sqlx::QueryBuilder::new("INSERT INTO vid_share2 (view, payload_hash, data) ");

            offset = values.last().context("last row")?.0;

            query_builder.push_values(values, |mut b, (view, payload_hash, data)| {
                b.push_bind(view).push_bind(payload_hash).push_bind(data);
            });

            let query = query_builder.build();

            let mut tx = self.db.write().await?;
            query.execute(tx.as_mut()).await?;

            tx.upsert(
                "epoch_migration",
                ["table_name", "completed", "migrated_rows"],
                ["table_name"],
                [("vid_share".to_string(), false, offset)],
            )
            .await?;
            tx.commit().await?;

            tracing::info!(
                "VID shares migration progress: rows={} offset={}",
                rows.len(),
                offset
            );
            if rows.len() < batch_size as usize {
                break;
            }
        }

        tracing::warn!("migrated vid shares");

        let mut tx = self.db.write().await?;
        tx.upsert(
            "epoch_migration",
            ["table_name", "completed", "migrated_rows"],
            ["table_name"],
            [("vid_share".to_string(), true, offset)],
        )
        .await?;
        tx.commit().await?;

        tracing::info!("updated epoch_migration table for vid_share");

        Ok(())
    }

    async fn migrate_quorum_proposals(&self) -> anyhow::Result<()> {
        let batch_size: i64 = 10000;
        let mut tx = self.db.read().await?;

        let (is_completed, mut offset) = query_as::<(bool, i64)>(
            "SELECT completed, migrated_rows from epoch_migration WHERE table_name = \
             'quorum_proposals'",
        )
        .fetch_one(tx.as_mut())
        .await?;

        if is_completed {
            tracing::info!("quorum proposals migration already done");
            return Ok(());
        }

        tracing::warn!("migrating quorum proposals..");

        loop {
            let mut tx = self.db.read().await?;
            let rows = query(
                "SELECT view, leaf_hash, data FROM quorum_proposals WHERE view >= $1 ORDER BY \
                 view LIMIT $2",
            )
            .bind(offset)
            .bind(batch_size)
            .fetch_all(tx.as_mut())
            .await?;

            drop(tx);

            if rows.is_empty() {
                break;
            }

            let mut values = Vec::new();

            for row in rows.iter() {
                let leaf_hash: String = row.try_get("leaf_hash")?;
                let data: Vec<u8> = row.try_get("data")?;

                let quorum_proposal: Proposal<SeqTypes, QuorumProposal<SeqTypes>> =
                    bincode::deserialize(&data)?;
                let quorum_proposal2: Proposal<SeqTypes, QuorumProposalWrapper<SeqTypes>> =
                    convert_proposal(quorum_proposal);

                let view = quorum_proposal2.data.view_number().u64() as i64;
                let data = bincode::serialize(&quorum_proposal2)?;

                values.push((view, leaf_hash, data));
            }

            let mut query_builder: sqlx::QueryBuilder<Db> =
                sqlx::QueryBuilder::new("INSERT INTO quorum_proposals2 (view, leaf_hash, data) ");

            offset = values.last().context("last row")?.0;
            query_builder.push_values(values, |mut b, (view, leaf_hash, data)| {
                b.push_bind(view).push_bind(leaf_hash).push_bind(data);
            });

            query_builder.push(" ON CONFLICT DO NOTHING");

            let query = query_builder.build();

            let mut tx = self.db.write().await?;
            query.execute(tx.as_mut()).await?;

            tx.upsert(
                "epoch_migration",
                ["table_name", "completed", "migrated_rows"],
                ["table_name"],
                [("quorum_proposals".to_string(), false, offset)],
            )
            .await?;
            tx.commit().await?;

            tracing::info!(
                "quorum proposals migration progress: rows={} offset={}",
                rows.len(),
                offset
            );

            if rows.len() < batch_size as usize {
                break;
            }
        }

        tracing::warn!("migrated quorum proposals");

        let mut tx = self.db.write().await?;
        tx.upsert(
            "epoch_migration",
            ["table_name", "completed", "migrated_rows"],
            ["table_name"],
            [("quorum_proposals".to_string(), true, offset)],
        )
        .await?;
        tx.commit().await?;

        tracing::info!("updated epoch_migration table for quorum_proposals");

        Ok(())
    }

    async fn migrate_quorum_certificates(&self) -> anyhow::Result<()> {
        let batch_size: i64 = 10000;
        let mut tx = self.db.read().await?;

        let (is_completed, mut offset) = query_as::<(bool, i64)>(
            "SELECT completed, migrated_rows from epoch_migration WHERE table_name = \
             'quorum_certificate'",
        )
        .fetch_one(tx.as_mut())
        .await?;

        if is_completed {
            tracing::info!("quorum certificates migration already done");
            return Ok(());
        }

        tracing::warn!("migrating quorum certificates..");
        loop {
            let mut tx = self.db.read().await?;
            let rows = query(
                "SELECT view, leaf_hash, data FROM quorum_certificate WHERE view >= $1 ORDER BY \
                 view LIMIT $2",
            )
            .bind(offset)
            .bind(batch_size)
            .fetch_all(tx.as_mut())
            .await?;

            drop(tx);
            if rows.is_empty() {
                break;
            }
            let mut values = Vec::new();

            for row in rows.iter() {
                let leaf_hash: String = row.try_get("leaf_hash")?;
                let data: Vec<u8> = row.try_get("data")?;

                let qc: QuorumCertificate<SeqTypes> = bincode::deserialize(&data)?;
                let qc2: QuorumCertificate2<SeqTypes> = qc.to_qc2();

                let view = qc2.view_number().u64() as i64;
                let data = bincode::serialize(&qc2)?;

                values.push((view, leaf_hash, data));
            }

            let mut query_builder: sqlx::QueryBuilder<Db> =
                sqlx::QueryBuilder::new("INSERT INTO quorum_certificate2 (view, leaf_hash, data) ");

            offset = values.last().context("last row")?.0;

            query_builder.push_values(values, |mut b, (view, leaf_hash, data)| {
                b.push_bind(view).push_bind(leaf_hash).push_bind(data);
            });

            query_builder.push(" ON CONFLICT DO NOTHING");
            let query = query_builder.build();

            let mut tx = self.db.write().await?;
            query.execute(tx.as_mut()).await?;

            tx.upsert(
                "epoch_migration",
                ["table_name", "completed", "migrated_rows"],
                ["table_name"],
                [("quorum_certificate".to_string(), false, offset)],
            )
            .await?;
            tx.commit().await?;

            tracing::info!(
                "Quorum certificates migration progress: rows={} offset={}",
                rows.len(),
                offset
            );

            if rows.len() < batch_size as usize {
                break;
            }
        }

        tracing::warn!("migrated quorum certificates");

        let mut tx = self.db.write().await?;
        tx.upsert(
            "epoch_migration",
            ["table_name", "completed", "migrated_rows"],
            ["table_name"],
            [("quorum_certificate".to_string(), true, offset)],
        )
        .await?;
        tx.commit().await?;
        tracing::info!("updated epoch_migration table for quorum_certificate");

        Ok(())
    }

    async fn migrate_stake_table_events(&self) -> anyhow::Result<()> {
        let batch_size: i64 = 10_000;
        let mut tx = self.db.read().await?;

        let migration_status = query_as::<(bool, i64)>(
            "SELECT completed, migrated_rows 
         FROM epoch_migration 
         WHERE table_name = 'stake_table_events'",
        )
        .fetch_optional(tx.as_mut())
        .await?;

        let mut offset = if let Some((completed, migrated_rows)) = migration_status {
            if completed {
                tracing::info!("Migration already completed for stake_table_events");
                return Ok(());
            }
            tracing::info!(
                "Resuming stake_table_events migration from offset={}",
                migrated_rows
            );
            migrated_rows
        } else {
            tracing::info!("No existing migration entry for stake_table_events, starting from 0");
            0
        };

        tracing::warn!("migrating stake_table_events…");

        loop {
            let mut rtx = self.db.read().await?;
            let rows = query(
                "SELECT l1_block, log_index, event 
             FROM stake_table_events
             ORDER BY l1_block, log_index
             LIMIT $1 OFFSET $2",
            )
            .bind(batch_size)
            .bind(offset)
            .fetch_all(rtx.as_mut())
            .await?;
            drop(rtx);

            if rows.is_empty() {
                break;
            }

            let mut values = Vec::new();

            for row in rows.iter() {
                let l1_block: i64 = row.try_get("l1_block")?;
                let log_index: i64 = row.try_get("log_index")?;
                let event_value: serde_json::Value = row.try_get("event")?;

                // deserialize legacy
                let legacy_event: StakeTableEventLegacy =
                    serde_json::from_value(event_value.clone())
                        .context("Failed to deserialize legacy stake_table_event")?;

                let new_event: StakeTableEvent = legacy_event.into();
                let event_json = serde_json::to_value(new_event)?;

                values.push((l1_block, log_index, event_json));
            }

            // Insert batch into new table
            let mut query_builder: sqlx::QueryBuilder<Db> = sqlx::QueryBuilder::new(
                "INSERT INTO stake_table_events (l1_block, log_index, event) ",
            );

            query_builder.push_values(values, |mut b, (l1_block, log_index, event)| {
                b.push_bind(l1_block).push_bind(log_index).push_bind(event);
            });
            query_builder.push(
                " ON CONFLICT (l1_block, log_index) 
      DO UPDATE SET event = EXCLUDED.event",
            );

            let mut wtx = self.db.write().await?;
            query_builder.build().execute(wtx.as_mut()).await?;

            // update migration progress
            offset += rows.len() as i64;

            wtx.upsert(
                "epoch_migration",
                ["table_name", "completed", "migrated_rows"],
                ["table_name"],
                [("stake_table_events".to_string(), false, offset)],
            )
            .await?;
            wtx.commit().await?;

            tracing::info!(
                "stake_table_events migration progress: rows={} offset={}",
                rows.len(),
                offset
            );

            if rows.len() < batch_size as usize {
                break;
            }
        }
        let mut wtx = self.db.write().await?;
        wtx.upsert(
            "epoch_migration",
            ["table_name", "completed", "migrated_rows"],
            ["table_name"],
            [("stake_table_events".to_string(), true, offset)],
        )
        .await?;
        wtx.commit().await?;

        tracing::warn!("migration complete for stake_table_events");

        Ok(())
    }
    async fn store_next_epoch_quorum_certificate(
        &self,
        high_qc: NextEpochQuorumCertificate2<SeqTypes>,
    ) -> anyhow::Result<()> {
        let qc2_bytes = bincode::serialize(&high_qc).context("serializing next epoch qc")?;
        let mut tx = self.db.write().await?;
        tx.upsert(
            "next_epoch_quorum_certificate",
            ["id", "data"],
            ["id"],
            [(true, qc2_bytes)],
        )
        .await?;
        tx.commit().await
    }

    async fn load_next_epoch_quorum_certificate(
        &self,
    ) -> anyhow::Result<Option<NextEpochQuorumCertificate2<SeqTypes>>> {
        let result = self
            .db
            .read()
            .await?
            .fetch_optional("SELECT * FROM next_epoch_quorum_certificate where id = true")
            .await?;

        result
            .map(|row| {
                let bytes: Vec<u8> = row.get("data");
                anyhow::Result::<_>::Ok(bincode::deserialize(&bytes)?)
            })
            .transpose()
    }

    async fn store_eqc(
        &self,
        high_qc: QuorumCertificate2<SeqTypes>,
        next_epoch_high_qc: NextEpochQuorumCertificate2<SeqTypes>,
    ) -> anyhow::Result<()> {
        let eqc_bytes =
            bincode::serialize(&(high_qc, next_epoch_high_qc)).context("serializing eqc")?;
        let mut tx = self.db.write().await?;
        tx.upsert("eqc", ["id", "data"], ["id"], [(true, eqc_bytes)])
            .await?;
        tx.commit().await
    }

    async fn load_eqc(
        &self,
    ) -> Option<(
        QuorumCertificate2<SeqTypes>,
        NextEpochQuorumCertificate2<SeqTypes>,
    )> {
        let result = self
            .db
            .read()
            .await
            .ok()?
            .fetch_optional("SELECT * FROM eqc where id = true")
            .await
            .ok()?;

        result
            .map(|row| {
                let bytes: Vec<u8> = row.get("data");
                bincode::deserialize(&bytes)
            })
            .transpose()
            .ok()?
    }

    async fn append_da2(
        &self,
        proposal: &Proposal<SeqTypes, DaProposal2<SeqTypes>>,
        vid_commit: VidCommitment,
    ) -> anyhow::Result<()> {
        let data = &proposal.data;
        let view = data.view_number().u64();
        let data_bytes = bincode::serialize(proposal).unwrap();

        let now = Instant::now();
        let mut tx = self.db.write().await?;
        tx.upsert(
            "da_proposal2",
            ["view", "data", "payload_hash"],
            ["view"],
            [(view as i64, data_bytes, vid_commit.to_string())],
        )
        .await?;
        let res = tx.commit().await;
        self.internal_metrics
            .internal_append_da2_duration
            .add_point(now.elapsed().as_secs_f64());
        res
    }

    async fn store_drb_result(
        &self,
        epoch: EpochNumber,
        drb_result: DrbResult,
    ) -> anyhow::Result<()> {
        let drb_result_vec = Vec::from(drb_result);
        let mut tx = self.db.write().await?;
        tx.upsert(
            "epoch_drb_and_root",
            ["epoch", "drb_result"],
            ["epoch"],
            [(epoch.u64() as i64, drb_result_vec)],
        )
        .await?;
        tx.commit().await
    }

    async fn store_epoch_root(
        &self,
        epoch: EpochNumber,
        block_header: <SeqTypes as NodeType>::BlockHeader,
    ) -> anyhow::Result<()> {
        let block_header_bytes =
            bincode::serialize(&block_header).context("serializing block header")?;

        let mut tx = self.db.write().await?;
        tx.upsert(
            "epoch_drb_and_root",
            ["epoch", "block_header"],
            ["epoch"],
            [(epoch.u64() as i64, block_header_bytes)],
        )
        .await?;
        tx.commit().await
    }

    async fn store_drb_input(&self, drb_input: DrbInput) -> anyhow::Result<()> {
        if let Ok(loaded_drb_input) = self.load_drb_input(drb_input.epoch).await {
            if loaded_drb_input.iteration >= drb_input.iteration {
                anyhow::bail!(
                    "DrbInput in storage {:?} is more recent than {:?}, refusing to update",
                    loaded_drb_input,
                    drb_input
                )
            }
        }

        let drb_input_bytes = bincode::serialize(&drb_input)
            .context("Failed to serialize DrbInput. This is not fatal, but should never happen.")?;

        let mut tx = self.db.write().await?;

        tx.upsert(
            "drb",
            ["epoch", "drb_input"],
            ["epoch"],
            [(drb_input.epoch as i64, drb_input_bytes)],
        )
        .await?;
        tx.commit().await
    }

    async fn load_drb_input(&self, epoch: u64) -> anyhow::Result<DrbInput> {
        let row = self
            .db
            .read()
            .await?
            .fetch_optional(query("SELECT drb_input FROM drb WHERE epoch = $1").bind(epoch as i64))
            .await?;

        match row {
            None => anyhow::bail!("No DrbInput for epoch {} in storage", epoch),
            Some(row) => {
                let drb_input_bytes: Vec<u8> = row.try_get("drb_input")?;
                let drb_input = bincode::deserialize(&drb_input_bytes)
                    .context("Failed to deserialize drb_input from storage")?;

                Ok(drb_input)
            },
        }
    }

    async fn add_state_cert(
        &self,
        state_cert: LightClientStateUpdateCertificateV2<SeqTypes>,
    ) -> anyhow::Result<()> {
        let state_cert_bytes = bincode::serialize(&state_cert)
            .context("serializing light client state update certificate")?;

        let mut tx = self.db.write().await?;
        tx.upsert(
            "state_cert",
            ["view", "state_cert"],
            ["view"],
            [(
                state_cert.light_client_state.view_number as i64,
                state_cert_bytes,
            )],
        )
        .await?;
        tx.commit().await
    }

    async fn load_state_cert(
        &self,
    ) -> anyhow::Result<Option<LightClientStateUpdateCertificateV2<SeqTypes>>> {
        let Some(row) = self
            .db
            .read()
            .await?
            .fetch_optional(
                "SELECT state_cert FROM finalized_state_cert ORDER BY epoch DESC LIMIT 1",
            )
            .await?
        else {
            return Ok(None);
        };
        let bytes: Vec<u8> = row.get("state_cert");

        let cert = match bincode::deserialize(&bytes) {
            Ok(cert) => cert,
            Err(err) => {
                tracing::info!(
                    error = %err,
                    "Failed to deserialize state certificate with v2. attempting with v1"
                );

                let v1_cert =
                    bincode::deserialize::<LightClientStateUpdateCertificateV1<SeqTypes>>(&bytes)
                        .with_context(|| {
                        format!("Failed to deserialize using both v1 and v2. error: {err}")
                    })?;

                v1_cert.into()
            },
        };

        Ok(Some(cert))
    }

    async fn load_start_epoch_info(&self) -> anyhow::Result<Vec<InitializerEpochInfo<SeqTypes>>> {
        let rows = self
            .db
            .read()
            .await?
            .fetch_all(
                query("SELECT * from epoch_drb_and_root ORDER BY epoch DESC LIMIT $1")
                    .bind(RECENT_STAKE_TABLES_LIMIT as i64),
            )
            .await?;

        // reverse the rows vector to return the most recent epochs, but in ascending order
        rows.into_iter()
            .rev()
            .map(|row| {
                let epoch: i64 = row.try_get("epoch")?;
                let drb_result: Option<Vec<u8>> = row.try_get("drb_result")?;
                let block_header: Option<Vec<u8>> = row.try_get("block_header")?;
                if let Some(drb_result) = drb_result {
                    let drb_result_array = drb_result
                        .try_into()
                        .or_else(|_| bail!("invalid drb result"))?;
                    let block_header: Option<<SeqTypes as NodeType>::BlockHeader> = block_header
                        .map(|data| bincode::deserialize(&data))
                        .transpose()?;
                    Ok(Some(InitializerEpochInfo::<SeqTypes> {
                        epoch: <SeqTypes as NodeType>::Epoch::new(epoch as u64),
                        drb_result: drb_result_array,
                        block_header,
                    }))
                } else {
                    // Right now we skip the epoch_drb_and_root row if there is no drb result.
                    // This seems reasonable based on the expected order of events, but please double check!
                    Ok(None)
                }
            })
            .filter_map(|e| match e {
                Err(v) => Some(Err(v)),
                Ok(Some(v)) => Some(Ok(v)),
                Ok(None) => None,
            })
            .collect()
    }

    fn enable_metrics(&mut self, metrics: &dyn Metrics) {
        self.internal_metrics = PersistenceMetricsValue::new(metrics);
    }
}

#[async_trait]
impl MembershipPersistence for Persistence {
    async fn load_stake(
        &self,
        epoch: EpochNumber,
    ) -> anyhow::Result<Option<(ValidatorMap, Option<RewardAmount>, Option<StakeTableHash>)>> {
        let result = self
            .db
            .read()
            .await?
            .fetch_optional(
                query(
                    "SELECT stake, block_reward, stake_table_hash FROM epoch_drb_and_root WHERE \
                     epoch = $1",
                )
                .bind(epoch.u64() as i64),
            )
            .await?;

        result
            .map(|row| {
                let stake_table_bytes: Vec<u8> = row.get("stake");
                let reward_bytes: Option<Vec<u8>> = row.get("block_reward");
                let stake_table_hash_bytes: Option<Vec<u8>> = row.get("stake_table_hash");
                let stake_table = bincode::deserialize(&stake_table_bytes)
                    .context("deserializing stake table")?;
                let reward: Option<RewardAmount> = reward_bytes
                    .map(|b| bincode::deserialize(&b).context("deserializing block_reward"))
                    .transpose()?;
                let stake_table_hash: Option<StakeTableHash> = stake_table_hash_bytes
                    .map(|b| bincode::deserialize(&b).context("deserializing stake table hash"))
                    .transpose()?;

                Ok((stake_table, reward, stake_table_hash))
            })
            .transpose()
    }

    async fn load_latest_stake(&self, limit: u64) -> anyhow::Result<Option<Vec<IndexedStake>>> {
        let mut tx = self.db.read().await?;

        let rows = match query_as::<(i64, Vec<u8>, Option<Vec<u8>>, Option<Vec<u8>>)>(
            "SELECT epoch, stake, block_reward, stake_table_hash FROM epoch_drb_and_root ORDER BY \
             epoch DESC LIMIT $1",
        )
        .bind(limit as i64)
        .fetch_all(tx.as_mut())
        .await
        {
            Ok(bytes) => bytes,
            Err(err) => {
                tracing::error!("error loading stake tables: {err:#}");
                bail!("{err:#}");
            },
        };

        let stakes: anyhow::Result<Vec<IndexedStake>> = rows
            .into_iter()
            .map(
                |(id, stake_bytes, reward_bytes_opt, stake_table_hash_bytes_opt)| {
                    let stake_table =
                        bincode::deserialize(&stake_bytes).context("deserializing stake table")?;

                    let block_reward: Option<RewardAmount> = reward_bytes_opt
                        .map(|b| bincode::deserialize(&b).context("deserializing block_reward"))
                        .transpose()?;

                    let stake_table_hash: Option<StakeTableHash> = stake_table_hash_bytes_opt
                        .map(|b| bincode::deserialize(&b).context("deserializing stake table hash"))
                        .transpose()?;

                    Ok((
                        EpochNumber::new(id as u64),
                        (stake_table, block_reward),
                        stake_table_hash,
                    ))
                },
            )
            .collect();

        Ok(Some(stakes?))
    }

    async fn store_stake(
        &self,
        epoch: EpochNumber,
        stake: ValidatorMap,
        block_reward: Option<RewardAmount>,
        stake_table_hash: Option<StakeTableHash>,
    ) -> anyhow::Result<()> {
        let mut tx = self.db.write().await?;

        let stake_table_bytes = bincode::serialize(&stake).context("serializing stake table")?;
        let reward_bytes = block_reward
            .map(|r| bincode::serialize(&r).context("serializing block reward"))
            .transpose()?;
        let stake_table_hash_bytes = stake_table_hash
            .map(|h| bincode::serialize(&h).context("serializing stake table hash"))
            .transpose()?;
        tx.upsert(
            "epoch_drb_and_root",
            ["epoch", "stake", "block_reward", "stake_table_hash"],
            ["epoch"],
            [(
                epoch.u64() as i64,
                stake_table_bytes,
                reward_bytes,
                stake_table_hash_bytes,
            )],
        )
        .await?;
        tx.commit().await
    }

    async fn store_events(
        &self,
        l1_finalized: u64,
        events: Vec<(EventKey, StakeTableEvent)>,
    ) -> anyhow::Result<()> {
        if events.is_empty() {
            return Ok(());
        }

        let mut tx = self.db.write().await?;

        // check last l1 block if there is any
        let last_processed_l1_block = query_as::<(i64,)>(
            "SELECT last_l1_block FROM stake_table_events_l1_block where id = 0",
        )
        .fetch_optional(tx.as_mut())
        .await?
        .map(|(l1,)| l1);

        tracing::debug!("last l1 finalizes in database = {last_processed_l1_block:?}");

        // skip events storage if the database already has higher l1 block events
        if last_processed_l1_block > Some(l1_finalized.try_into()?) {
            tracing::debug!(
                ?last_processed_l1_block,
                ?l1_finalized,
                ?events,
                "last l1 finalized stored is already higher"
            );
            return Ok(());
        }

        let mut query_builder: sqlx::QueryBuilder<Db> =
            sqlx::QueryBuilder::new("INSERT INTO stake_table_events (l1_block, log_index, event) ");

        let events = events
            .into_iter()
            .map(|((block_number, index), event)| {
                Ok((
                    i64::try_from(block_number)?,
                    i64::try_from(index)?,
                    serde_json::to_value(event).context("l1 event to value")?,
                ))
            })
            .collect::<anyhow::Result<Vec<_>>>()?;

        query_builder.push_values(events, |mut b, (l1_block, log_index, event)| {
            b.push_bind(l1_block).push_bind(log_index).push_bind(event);
        });

        query_builder.push(" ON CONFLICT DO NOTHING");
        let query = query_builder.build();

        query.execute(tx.as_mut()).await?;

        // update l1 block
        tx.upsert(
            "stake_table_events_l1_block",
            ["id", "last_l1_block"],
            ["id"],
            [(0_i32, l1_finalized as i64)],
        )
        .await?;

        tx.commit().await?;

        Ok(())
    }

    /// Loads all events from persistent storage up to the specified L1 block.
    ///
    /// # Returns
    ///
    /// Returns a tuple containing:
    /// - `Option<u64>` - The queried L1 block for which all events have been successfully fetched.
    /// - `Vec<(EventKey, StakeTableEvent)>` - A list of events, where each entry is a tuple of the event key
    /// event key is (l1 block number, log index)
    ///   and the corresponding StakeTable event.
    ///
    async fn load_events(
        &self,
        to_l1_block: u64,
    ) -> anyhow::Result<(
        Option<EventsPersistenceRead>,
        Vec<(EventKey, StakeTableEvent)>,
    )> {
        let mut tx = self.db.read().await?;

        // check last l1 block if there is any
        let res = query_as::<(i64,)>(
            "SELECT last_l1_block FROM stake_table_events_l1_block where id = 0",
        )
        .fetch_optional(tx.as_mut())
        .await?;

        let Some((last_processed_l1_block,)) = res else {
            // this just means we dont have any events stored
            return Ok((None, Vec::new()));
        };

        // Determine the L1 block for querying events.
        // If the last stored L1 block is greater than the requested block, limit the query to the requested block.
        // Otherwise, query up to the last stored block.
        let to_l1_block = to_l1_block.try_into()?;
        let query_l1_block = if last_processed_l1_block > to_l1_block {
            to_l1_block
        } else {
            last_processed_l1_block
        };

        let rows = query(
            "SELECT l1_block, log_index, event FROM stake_table_events WHERE l1_block <= $1 ORDER \
             BY l1_block ASC, log_index ASC",
        )
        .bind(query_l1_block)
        .fetch_all(tx.as_mut())
        .await?;

        let events = rows
            .into_iter()
            .map(|row| {
                let l1_block: i64 = row.try_get("l1_block")?;
                let log_index: i64 = row.try_get("log_index")?;
                let event = serde_json::from_value(row.try_get("event")?)?;

                Ok(((l1_block.try_into()?, log_index.try_into()?), event))
            })
            .collect::<anyhow::Result<Vec<_>>>()?;

        // Determine the read state based on the queried block range.
        // - If the persistence returned events up to the requested block, the read is complete.
        // - Otherwise, indicate that the read is up to the last processed block.
        if query_l1_block == to_l1_block {
            Ok((Some(EventsPersistenceRead::Complete), events))
        } else {
            Ok((
                Some(EventsPersistenceRead::UntilL1Block(
                    query_l1_block.try_into()?,
                )),
                events,
            ))
        }
    }

    async fn store_all_validators(
        &self,
        epoch: EpochNumber,
        all_validators: ValidatorMap,
    ) -> anyhow::Result<()> {
        let mut tx = self.db.write().await?;

        if all_validators.is_empty() {
            return Ok(());
        }

        let mut query_builder =
            QueryBuilder::new("INSERT INTO stake_table_validators (epoch, address, validator) ");

        query_builder.push_values(all_validators, |mut b, (address, validator)| {
            let validator_json =
                serde_json::to_value(&validator).expect("cannot serialize validator to json");
            b.push_bind(epoch.u64() as i64)
                .push_bind(address.to_string())
                .push_bind(validator_json);
        });

        query_builder
            .push(" ON CONFLICT (epoch, address) DO UPDATE SET validator = EXCLUDED.validator");

        let query = query_builder.build();

        query.execute(tx.as_mut()).await?;

        tx.commit().await?;
        Ok(())
    }

    async fn load_all_validators(
        &self,
        epoch: EpochNumber,
        offset: u64,
        limit: u64,
    ) -> anyhow::Result<Vec<Validator<PubKey>>> {
        let mut tx = self.db.read().await?;

        // Use LOWER(address) in ORDER BY to ensure consistent ordering for SQlite and Postgres.
        // Postgres sorts text case sensitively by default, while SQLite sorts case insensitively.
        // Applying LOWER() makes the result consistent.
        let rows = query(
            "SELECT address, validator
         FROM stake_table_validators
         WHERE epoch = $1
         ORDER BY LOWER(address) ASC
         LIMIT $2 OFFSET $3",
        )
        .bind(epoch.u64() as i64)
        .bind(limit as i64)
        .bind(offset as i64)
        .fetch_all(tx.as_mut())
        .await?;
        rows.into_iter()
            .map(|row| {
                let validator_json: serde_json::Value = row.try_get("validator")?;
                serde_json::from_value::<Validator<PubKey>>(validator_json).map_err(Into::into)
            })
            .collect()
    }
}

#[async_trait]
impl DhtPersistentStorage for Persistence {
    /// Save the DHT to the database
    ///
    /// # Errors
    /// - If we fail to serialize the records
    /// - If we fail to write the serialized records to the DB
    async fn save(&self, records: Vec<SerializableRecord>) -> anyhow::Result<()> {
        // Bincode-serialize the records
        let to_save =
            bincode::serialize(&records).with_context(|| "failed to serialize records")?;

        // Prepare the statement
        let stmt = "INSERT INTO libp2p_dht (id, serialized_records) VALUES (0, $1) ON CONFLICT \
                    (id) DO UPDATE SET serialized_records = $1";

        // Execute the query
        let mut tx = self
            .db
            .write()
            .await
            .with_context(|| "failed to start an atomic DB transaction")?;
        tx.execute(query(stmt).bind(to_save))
            .await
            .with_context(|| "failed to execute DB query")?;

        // Commit the state
        tx.commit().await.with_context(|| "failed to commit to DB")
    }

    /// Load the DHT from the database
    ///
    /// # Errors
    /// - If we fail to read from the DB
    /// - If we fail to deserialize the records
    async fn load(&self) -> anyhow::Result<Vec<SerializableRecord>> {
        // Fetch the results from the DB
        let result = self
            .db
            .read()
            .await
            .with_context(|| "failed to start a DB read transaction")?
            .fetch_one("SELECT * FROM libp2p_dht where id = 0")
            .await
            .with_context(|| "failed to fetch from DB")?;

        // Get the `serialized_records` row
        let serialied_records: Vec<u8> = result.get("serialized_records");

        // Deserialize it
        let records: Vec<SerializableRecord> = bincode::deserialize(&serialied_records)
            .with_context(|| "Failed to deserialize records")?;

        Ok(records)
    }
}

#[async_trait]
impl Provider<SeqTypes, VidCommonRequest> for Persistence {
    #[tracing::instrument(skip(self))]
    async fn fetch(&self, req: VidCommonRequest) -> Option<VidCommon> {
        let mut tx = match self.db.read().await {
            Ok(tx) => tx,
            Err(err) => {
                tracing::warn!("could not open transaction: {err:#}");
                return None;
            },
        };

        let bytes = match query_as::<(Vec<u8>,)>(
            "SELECT data FROM vid_share2 WHERE payload_hash = $1 LIMIT 1",
        )
        .bind(req.0.to_string())
        .fetch_optional(tx.as_mut())
        .await
        {
            Ok(Some((bytes,))) => bytes,
            Ok(None) => return None,
            Err(err) => {
                tracing::error!("error loading VID share: {err:#}");
                return None;
            },
        };

        let share: Proposal<SeqTypes, VidDisperseShare<SeqTypes>> =
            match bincode::deserialize(&bytes) {
                Ok(share) => share,
                Err(err) => {
                    tracing::warn!("error decoding VID share: {err:#}");
                    return None;
                },
            };

        match share.data {
            VidDisperseShare::V0(vid) => Some(VidCommon::V0(vid.common)),
            VidDisperseShare::V1(vid) => Some(VidCommon::V1(vid.common)),
        }
    }
}

#[async_trait]
impl Provider<SeqTypes, PayloadRequest> for Persistence {
    #[tracing::instrument(skip(self))]
    async fn fetch(&self, req: PayloadRequest) -> Option<Payload> {
        let mut tx = match self.db.read().await {
            Ok(tx) => tx,
            Err(err) => {
                tracing::warn!("could not open transaction: {err:#}");
                return None;
            },
        };

        let bytes = match query_as::<(Vec<u8>,)>(
            "SELECT data FROM da_proposal2 WHERE payload_hash = $1 LIMIT 1",
        )
        .bind(req.0.to_string())
        .fetch_optional(tx.as_mut())
        .await
        {
            Ok(Some((bytes,))) => bytes,
            Ok(None) => return None,
            Err(err) => {
                tracing::warn!("error loading DA proposal: {err:#}");
                return None;
            },
        };

        let proposal: Proposal<SeqTypes, DaProposal2<SeqTypes>> = match bincode::deserialize(&bytes)
        {
            Ok(proposal) => proposal,
            Err(err) => {
                tracing::error!("error decoding DA proposal: {err:#}");
                return None;
            },
        };

        Some(Payload::from_bytes(
            &proposal.data.encoded_transactions,
            &proposal.data.metadata,
        ))
    }
}

#[async_trait]
impl Provider<SeqTypes, LeafRequest<SeqTypes>> for Persistence {
    #[tracing::instrument(skip(self))]
    async fn fetch(&self, req: LeafRequest<SeqTypes>) -> Option<LeafQueryData<SeqTypes>> {
        let mut tx = match self.db.read().await {
            Ok(tx) => tx,
            Err(err) => {
                tracing::warn!("could not open transaction: {err:#}");
                return None;
            },
        };

        let (leaf, qc) = match fetch_leaf_from_proposals(&mut tx, req).await {
            Ok(res) => res?,
            Err(err) => {
                tracing::info!("requested leaf not found in undecided proposals: {err:#}");
                return None;
            },
        };

        match LeafQueryData::new(leaf, qc) {
            Ok(leaf) => Some(leaf),
            Err(err) => {
                tracing::warn!("fetched invalid leaf: {err:#}");
                None
            },
        }
    }
}

async fn fetch_leaf_from_proposals<Mode: TransactionMode>(
    tx: &mut Transaction<Mode>,
    req: LeafRequest<SeqTypes>,
) -> anyhow::Result<Option<(Leaf2, QuorumCertificate2<SeqTypes>)>> {
    // Look for a quorum proposal corresponding to this leaf.
    let Some((proposal_bytes,)) =
        query_as::<(Vec<u8>,)>("SELECT data FROM quorum_proposals2 WHERE leaf_hash = $1 LIMIT 1")
            .bind(req.expected_leaf.to_string())
            .fetch_optional(tx.as_mut())
            .await
            .context("fetching proposal")?
    else {
        return Ok(None);
    };

    // Look for a QC corresponding to this leaf.
    let Some((qc_bytes,)) =
        query_as::<(Vec<u8>,)>("SELECT data FROM quorum_certificate2 WHERE leaf_hash = $1 LIMIT 1")
            .bind(req.expected_leaf.to_string())
            .fetch_optional(tx.as_mut())
            .await
            .context("fetching QC")?
    else {
        return Ok(None);
    };

    let proposal: Proposal<SeqTypes, QuorumProposalWrapper<SeqTypes>> =
        bincode::deserialize(&proposal_bytes).context("deserializing quorum proposal")?;
    let qc: QuorumCertificate2<SeqTypes> =
        bincode::deserialize(&qc_bytes).context("deserializing quorum certificate")?;

    let leaf = Leaf2::from_quorum_proposal(&proposal.data);
    Ok(Some((leaf, qc)))
}

#[cfg(test)]
mod testing {
    use hotshot_query_service::data_source::storage::sql::testing::TmpDb;

    use super::*;
    use crate::persistence::tests::TestablePersistence;

    #[async_trait]
    impl TestablePersistence for Persistence {
        type Storage = Arc<TmpDb>;

        async fn tmp_storage() -> Self::Storage {
            Arc::new(TmpDb::init().await)
        }

        #[allow(refining_impl_trait)]
        fn options(db: &Self::Storage) -> Options {
            #[cfg(not(feature = "embedded-db"))]
            {
                PostgresOptions {
                    port: Some(db.port()),
                    host: Some(db.host()),
                    user: Some("postgres".into()),
                    password: Some("password".into()),
                    ..Default::default()
                }
                .into()
            }

            #[cfg(feature = "embedded-db")]
            {
                SqliteOptions {
                    path: Some(db.path()),
                }
                .into()
            }
        }
    }
}

#[cfg(test)]
mod test {

    use alloy::primitives::{Address, U256};
    use committable::{Commitment, CommitmentBoundsArkless};
    use espresso_types::{traits::NullEventConsumer, Header, Leaf, NodeState, ValidatedState};
    use futures::stream::TryStreamExt;
    use hotshot_contract_adapter::sol_types::{
        ConsensusKeysUpdatedLegacy, ConsensusKeysUpdatedV2Legacy, DelegatedLegacy,
        StakeTableV2::{Delegated, Undelegated},
        UndelegatedLegacy, ValidatorExitLegacy, ValidatorRegisteredLegacy,
        ValidatorRegisteredV2Legacy,
    };
    use hotshot_example_types::node_types::TestVersions;
    use hotshot_types::{
        data::{
            ns_table::parse_ns_table, vid_disperse::VidDisperseShare2, EpochNumber, QuorumProposal2,
        },
        message::convert_proposal,
        simple_certificate::QuorumCertificate,
        simple_vote::QuorumData,
        traits::{
            block_contents::{BlockHeader, GENESIS_VID_NUM_STORAGE_NODES},
            node_implementation::Versions,
            signature_key::SignatureKey,
            EncodeBytes,
        },
        utils::EpochTransitionIndicator,
        vid::{
            advz::advz_scheme,
            avidm::{init_avidm_param, AvidMScheme},
        },
    };
    use jf_advz::VidScheme;
    use vbs::version::StaticVersionType;

    use super::*;
    use crate::{persistence::tests::TestablePersistence as _, BLSPubKey, PubKey};

    #[test_log::test(tokio::test(flavor = "multi_thread"))]
    async fn test_quorum_proposals_leaf_hash_migration() {
        // Create some quorum proposals to test with.
        let leaf: Leaf2 =
            Leaf::genesis::<TestVersions>(&ValidatedState::default(), &NodeState::mock())
                .await
                .into();
        let privkey = BLSPubKey::generated_from_seed_indexed([0; 32], 1).1;
        let signature = PubKey::sign(&privkey, &[]).unwrap();
        let mut quorum_proposal = Proposal {
            data: QuorumProposal2::<SeqTypes> {
                epoch: None,
                block_header: leaf.block_header().clone(),
                view_number: ViewNumber::genesis(),
                justify_qc: QuorumCertificate::genesis::<TestVersions>(
                    &ValidatedState::default(),
                    &NodeState::mock(),
                )
                .await
                .to_qc2(),
                upgrade_certificate: None,
                view_change_evidence: None,
                next_drb_result: None,
                next_epoch_justify_qc: None,
                state_cert: None,
            },
            signature,
            _pd: Default::default(),
        };

        let qp1: Proposal<SeqTypes, QuorumProposal<SeqTypes>> =
            convert_proposal(quorum_proposal.clone());

        quorum_proposal.data.view_number = ViewNumber::new(1);

        let qp2: Proposal<SeqTypes, QuorumProposal<SeqTypes>> =
            convert_proposal(quorum_proposal.clone());
        let qps = [qp1, qp2];

        // Create persistence and add the quorum proposals with NULL leaf hash.
        let db = Persistence::tmp_storage().await;
        let persistence = Persistence::connect(&db).await;
        let mut tx = persistence.db.write().await.unwrap();
        let params = qps
            .iter()
            .map(|qp| {
                (
                    qp.data.view_number.u64() as i64,
                    bincode::serialize(&qp).unwrap(),
                )
            })
            .collect::<Vec<_>>();
        tx.upsert("quorum_proposals", ["view", "data"], ["view"], params)
            .await
            .unwrap();
        tx.commit().await.unwrap();

        // Create a new persistence and ensure the commitments get populated.
        let persistence = Persistence::connect(&db).await;
        let mut tx = persistence.db.read().await.unwrap();
        let rows = tx
            .fetch("SELECT * FROM quorum_proposals ORDER BY view ASC")
            .try_collect::<Vec<_>>()
            .await
            .unwrap();
        assert_eq!(rows.len(), qps.len());
        for (row, qp) in rows.into_iter().zip(qps) {
            assert_eq!(row.get::<i64, _>("view"), qp.data.view_number.u64() as i64);
            assert_eq!(
                row.get::<Vec<u8>, _>("data"),
                bincode::serialize(&qp).unwrap()
            );
            assert_eq!(
                row.get::<String, _>("leaf_hash"),
                Committable::commit(&Leaf::from_quorum_proposal(&qp.data)).to_string()
            );
        }
    }

    #[test_log::test(tokio::test(flavor = "multi_thread"))]
    async fn test_fetching_providers() {
        let tmp = Persistence::tmp_storage().await;
        let storage = Persistence::connect(&tmp).await;

        // Mock up some data.
        let leaf =
            Leaf2::genesis::<TestVersions>(&ValidatedState::default(), &NodeState::mock()).await;
        let leaf_payload = leaf.block_payload().unwrap();
        let leaf_payload_bytes_arc = leaf_payload.encode();

        let avidm_param = init_avidm_param(2).unwrap();
        let weights = vec![1u32; 2];

        let ns_table = parse_ns_table(
            leaf_payload.byte_len().as_usize(),
            &leaf_payload.ns_table().encode(),
        );
        let (payload_commitment, shares) =
            AvidMScheme::ns_disperse(&avidm_param, &weights, &leaf_payload_bytes_arc, ns_table)
                .unwrap();
        let (pubkey, privkey) = BLSPubKey::generated_from_seed_indexed([0; 32], 1);
        let vid_share = VidDisperseShare2::<SeqTypes> {
            view_number: ViewNumber::new(0),
            payload_commitment,
            share: shares[0].clone(),
            recipient_key: pubkey,
            epoch: None,
            target_epoch: None,
            common: avidm_param.clone(),
        }
        .to_proposal(&privkey)
        .unwrap()
        .clone();

        let quorum_proposal = QuorumProposalWrapper::<SeqTypes> {
            proposal: QuorumProposal2::<SeqTypes> {
                block_header: leaf.block_header().clone(),
                view_number: leaf.view_number(),
                justify_qc: leaf.justify_qc(),
                upgrade_certificate: None,
                view_change_evidence: None,
                next_drb_result: None,
                next_epoch_justify_qc: None,
                epoch: None,
                state_cert: None,
            },
        };
        let quorum_proposal_signature =
            BLSPubKey::sign(&privkey, &bincode::serialize(&quorum_proposal).unwrap())
                .expect("Failed to sign quorum proposal");
        let quorum_proposal = Proposal {
            data: quorum_proposal,
            signature: quorum_proposal_signature,
            _pd: Default::default(),
        };

        let block_payload_signature = BLSPubKey::sign(&privkey, &leaf_payload_bytes_arc)
            .expect("Failed to sign block payload");
        let da_proposal = Proposal {
            data: DaProposal2::<SeqTypes> {
                encoded_transactions: leaf_payload_bytes_arc,
                metadata: leaf_payload.ns_table().clone(),
                view_number: ViewNumber::new(0),
                epoch: None,
                epoch_transition_indicator: EpochTransitionIndicator::NotInTransition,
            },
            signature: block_payload_signature,
            _pd: Default::default(),
        };

        let mut next_quorum_proposal = quorum_proposal.clone();
        next_quorum_proposal.data.proposal.view_number += 1;
        next_quorum_proposal.data.proposal.justify_qc.view_number += 1;
        next_quorum_proposal
            .data
            .proposal
            .justify_qc
            .data
            .leaf_commit = Committable::commit(&leaf.clone());
        let qc = next_quorum_proposal.data.justify_qc();

        // Add to database.
        storage
            .append_da2(&da_proposal, VidCommitment::V1(payload_commitment))
            .await
            .unwrap();
        storage
            .append_vid2(&convert_proposal(vid_share.clone()))
            .await
            .unwrap();
        storage
            .append_quorum_proposal2(&quorum_proposal)
            .await
            .unwrap();

        // Add an extra quorum proposal so we have a QC pointing back at `leaf`.
        storage
            .append_quorum_proposal2(&next_quorum_proposal)
            .await
            .unwrap();

        // Fetch it as if we were rebuilding an archive.
        assert_eq!(
            Some(VidCommon::V1(avidm_param)),
            storage
                .fetch(VidCommonRequest(VidCommitment::V1(
                    vid_share.data.payload_commitment
                )))
                .await
        );
        assert_eq!(
            leaf_payload,
            storage
                .fetch(PayloadRequest(VidCommitment::V1(
                    vid_share.data.payload_commitment
                )))
                .await
                .unwrap()
        );
        assert_eq!(
            LeafQueryData::new(leaf.clone(), qc.clone()).unwrap(),
            storage
                .fetch(LeafRequest::new(
                    leaf.block_header().block_number(),
                    Committable::commit(&leaf),
                    qc.clone().commit()
                ))
                .await
                .unwrap()
        );
    }

    /// Test conditions that trigger pruning.
    ///
    /// This is a configurable test that can be used to test different configurations of GC,
    /// `pruning_opt`. The test populates the database with some data for view 1, asserts that it is
    /// retained for view 2, and then asserts that it is pruned by view 3. There are various
    /// different configurations that can achieve this behavior, such that the data is retained and
    /// then pruned due to different logic and code paths.
    async fn test_pruning_helper(pruning_opt: ConsensusPruningOptions) {
        let tmp = Persistence::tmp_storage().await;
        let mut opt = Persistence::options(&tmp);
        opt.consensus_pruning = pruning_opt;
        let storage = opt.create().await.unwrap();

        let data_view = ViewNumber::new(1);

        // Populate some data.
        let leaf =
            Leaf2::genesis::<TestVersions>(&ValidatedState::default(), &NodeState::mock()).await;
        let leaf_payload = leaf.block_payload().unwrap();
        let leaf_payload_bytes_arc = leaf_payload.encode();

        let avidm_param = init_avidm_param(2).unwrap();
        let weights = vec![1u32; 2];

        let ns_table = parse_ns_table(
            leaf_payload.byte_len().as_usize(),
            &leaf_payload.ns_table().encode(),
        );
        let (payload_commitment, shares) =
            AvidMScheme::ns_disperse(&avidm_param, &weights, &leaf_payload_bytes_arc, ns_table)
                .unwrap();

        let (pubkey, privkey) = BLSPubKey::generated_from_seed_indexed([0; 32], 1);
        let vid = VidDisperseShare2::<SeqTypes> {
            view_number: data_view,
            payload_commitment,
            share: shares[0].clone(),
            recipient_key: pubkey,
            epoch: None,
            target_epoch: None,
            common: avidm_param,
        }
        .to_proposal(&privkey)
        .unwrap()
        .clone();
        let quorum_proposal = QuorumProposalWrapper::<SeqTypes> {
            proposal: QuorumProposal2::<SeqTypes> {
                epoch: None,
                block_header: leaf.block_header().clone(),
                view_number: data_view,
                justify_qc: QuorumCertificate2::genesis::<TestVersions>(
                    &ValidatedState::default(),
                    &NodeState::mock(),
                )
                .await,
                upgrade_certificate: None,
                view_change_evidence: None,
                next_drb_result: None,
                next_epoch_justify_qc: None,
                state_cert: None,
            },
        };
        let quorum_proposal_signature =
            BLSPubKey::sign(&privkey, &bincode::serialize(&quorum_proposal).unwrap())
                .expect("Failed to sign quorum proposal");
        let quorum_proposal = Proposal {
            data: quorum_proposal,
            signature: quorum_proposal_signature,
            _pd: Default::default(),
        };

        let block_payload_signature = BLSPubKey::sign(&privkey, &leaf_payload_bytes_arc)
            .expect("Failed to sign block payload");
        let da_proposal = Proposal {
            data: DaProposal2::<SeqTypes> {
                encoded_transactions: leaf_payload_bytes_arc.clone(),
                metadata: leaf_payload.ns_table().clone(),
                view_number: data_view,
                epoch: Some(EpochNumber::new(0)),
                epoch_transition_indicator: EpochTransitionIndicator::NotInTransition,
            },
            signature: block_payload_signature,
            _pd: Default::default(),
        };

        tracing::info!(?vid, ?da_proposal, ?quorum_proposal, "append data");
        storage.append_vid2(&vid).await.unwrap();
        storage
            .append_da2(&da_proposal, VidCommitment::V1(payload_commitment))
            .await
            .unwrap();
        storage
            .append_quorum_proposal2(&quorum_proposal)
            .await
            .unwrap();

        // The first decide doesn't trigger any garbage collection, even though our usage exceeds
        // the target, because of the minimum retention.
        tracing::info!("decide view 1");
        storage
            .append_decided_leaves(data_view + 1, [], &NullEventConsumer)
            .await
            .unwrap();
        assert_eq!(
            storage.load_vid_share(data_view).await.unwrap().unwrap(),
            convert_proposal(vid)
        );
        assert_eq!(
            storage.load_da_proposal(data_view).await.unwrap().unwrap(),
            da_proposal
        );
        assert_eq!(
            storage.load_quorum_proposal(data_view).await.unwrap(),
            quorum_proposal
        );

        // After another view, our data is beyond the minimum retention (though not the target
        // retention) so it gets pruned.
        tracing::info!("decide view 2");
        storage
            .append_decided_leaves(data_view + 2, [], &NullEventConsumer)
            .await
            .unwrap();
        assert!(storage.load_vid_share(data_view).await.unwrap().is_none(),);
        assert!(storage.load_da_proposal(data_view).await.unwrap().is_none());
        storage.load_quorum_proposal(data_view).await.unwrap_err();
    }

    #[test_log::test(tokio::test(flavor = "multi_thread"))]
    async fn test_pruning_minimum_retention() {
        test_pruning_helper(ConsensusPruningOptions {
            // Use a very low target usage, to show that we still retain data up to the minimum
            // retention even when usage is above target.
            target_usage: 0,
            minimum_retention: 1,
            // Use a very high target retention, so that pruning is only triggered by the minimum
            // retention.
            target_retention: u64::MAX,
        })
        .await
    }

    #[test_log::test(tokio::test(flavor = "multi_thread"))]
    async fn test_pruning_target_retention() {
        test_pruning_helper(ConsensusPruningOptions {
            target_retention: 1,
            // Use a very low minimum retention, so that data is only kept around due to the target
            // retention.
            minimum_retention: 0,
            // Use a very high target usage, so that pruning is only triggered by the target
            // retention.
            target_usage: u64::MAX,
        })
        .await
    }

    #[test_log::test(tokio::test(flavor = "multi_thread"))]
    async fn test_consensus_migration() {
        let tmp = Persistence::tmp_storage().await;
        let mut opt = Persistence::options(&tmp);

        let storage = opt.create().await.unwrap();

        let rows = 300;

        assert!(storage.load_state_cert().await.unwrap().is_none());

        for i in 0..rows {
            let view = ViewNumber::new(i);
            let validated_state = ValidatedState::default();
            let instance_state = NodeState::default();

            let (pubkey, privkey) = BLSPubKey::generated_from_seed_indexed([0; 32], i);
            let (payload, metadata) =
                Payload::from_transactions([], &validated_state, &instance_state)
                    .await
                    .unwrap();

            let payload_bytes = payload.encode();

            let block_header =
                Header::genesis::<TestVersions>(&instance_state, payload.clone(), &metadata);

            let null_quorum_data = QuorumData {
                leaf_commit: Commitment::<Leaf>::default_commitment_no_preimage(),
            };

            let justify_qc = QuorumCertificate::new(
                null_quorum_data.clone(),
                null_quorum_data.commit(),
                view,
                None,
                std::marker::PhantomData,
            );

            let quorum_proposal = QuorumProposal {
                block_header,
                view_number: view,
                justify_qc: justify_qc.clone(),
                upgrade_certificate: None,
                proposal_certificate: None,
            };

            let quorum_proposal_signature =
                BLSPubKey::sign(&privkey, &bincode::serialize(&quorum_proposal).unwrap())
                    .expect("Failed to sign quorum proposal");

            let proposal = Proposal {
                data: quorum_proposal.clone(),
                signature: quorum_proposal_signature,
                _pd: std::marker::PhantomData,
            };

            let proposal_bytes = bincode::serialize(&proposal)
                .context("serializing proposal")
                .unwrap();

            let mut leaf = Leaf::from_quorum_proposal(&quorum_proposal);
            leaf.fill_block_payload::<TestVersions>(
                payload,
                GENESIS_VID_NUM_STORAGE_NODES,
                <TestVersions as Versions>::Base::VERSION,
            )
            .unwrap();

            let mut tx = storage.db.write().await.unwrap();

            let qc_bytes = bincode::serialize(&justify_qc).unwrap();
            let leaf_bytes = bincode::serialize(&leaf).unwrap();

            tx.upsert(
                "anchor_leaf",
                ["view", "leaf", "qc"],
                ["view"],
                [(i as i64, leaf_bytes, qc_bytes)],
            )
            .await
            .unwrap();

            let state_cert = LightClientStateUpdateCertificateV2::<SeqTypes> {
                epoch: EpochNumber::new(i),
                light_client_state: Default::default(), // filling arbitrary value
                next_stake_table_state: Default::default(), // filling arbitrary value
                signatures: vec![],                     // filling arbitrary value
                auth_root: Default::default(),
            };
            // manually upsert the state cert to the finalized database
            let state_cert_bytes = bincode::serialize(&state_cert).unwrap();
            tx.upsert(
                "finalized_state_cert",
                ["epoch", "state_cert"],
                ["epoch"],
                [(i as i64, state_cert_bytes)],
            )
            .await
            .unwrap();

            tx.commit().await.unwrap();

            let disperse = advz_scheme(GENESIS_VID_NUM_STORAGE_NODES)
                .disperse(payload_bytes.clone())
                .unwrap();

            let vid = ADVZDisperseShare::<SeqTypes> {
                view_number: ViewNumber::new(i),
                payload_commitment: Default::default(),
                share: disperse.shares[0].clone(),
                common: disperse.common,
                recipient_key: pubkey,
            };

            let (payload, metadata) =
                Payload::from_transactions([], &ValidatedState::default(), &NodeState::default())
                    .await
                    .unwrap();

            let da = DaProposal::<SeqTypes> {
                encoded_transactions: payload.encode(),
                metadata,
                view_number: ViewNumber::new(i),
            };

            let block_payload_signature =
                BLSPubKey::sign(&privkey, &payload_bytes).expect("Failed to sign block payload");

            let da_proposal = Proposal {
                data: da,
                signature: block_payload_signature,
                _pd: Default::default(),
            };

            storage
                .append_vid(&vid.to_proposal(&privkey).unwrap())
                .await
                .unwrap();
            storage
                .append_da(&da_proposal, VidCommitment::V0(disperse.commit))
                .await
                .unwrap();

            let leaf_hash = Committable::commit(&leaf);
            let mut tx = storage.db.write().await.expect("failed to start write tx");
            tx.upsert(
                "quorum_proposals",
                ["view", "leaf_hash", "data"],
                ["view"],
                [(i as i64, leaf_hash.to_string(), proposal_bytes)],
            )
            .await
            .expect("failed to upsert quorum proposal");

            let justify_qc = &proposal.data.justify_qc;
            let justify_qc_bytes = bincode::serialize(&justify_qc)
                .context("serializing QC")
                .unwrap();
            tx.upsert(
                "quorum_certificate",
                ["view", "leaf_hash", "data"],
                ["view"],
                [(
                    justify_qc.view_number.u64() as i64,
                    justify_qc.data.leaf_commit.to_string(),
                    &justify_qc_bytes,
                )],
            )
            .await
            .expect("failed to upsert qc");

            tx.commit().await.expect("failed to commit");
        }

        storage.migrate_storage().await.unwrap();

        let mut tx = storage.db.read().await.unwrap();
        let (anchor_leaf2_count,) = query_as::<(i64,)>("SELECT COUNT(*) from anchor_leaf2")
            .fetch_one(tx.as_mut())
            .await
            .unwrap();
        assert_eq!(
            anchor_leaf2_count, rows as i64,
            "anchor leaf count does not match rows",
        );

        let (da_proposal_count,) = query_as::<(i64,)>("SELECT COUNT(*) from da_proposal2")
            .fetch_one(tx.as_mut())
            .await
            .unwrap();
        assert_eq!(
            da_proposal_count, rows as i64,
            "da proposal count does not match rows",
        );

        let (vid_share_count,) = query_as::<(i64,)>("SELECT COUNT(*) from vid_share2")
            .fetch_one(tx.as_mut())
            .await
            .unwrap();
        assert_eq!(
            vid_share_count, rows as i64,
            "vid share count does not match rows"
        );

        let (quorum_proposals_count,) =
            query_as::<(i64,)>("SELECT COUNT(*) from quorum_proposals2")
                .fetch_one(tx.as_mut())
                .await
                .unwrap();
        assert_eq!(
            quorum_proposals_count, rows as i64,
            "quorum proposals count does not match rows",
        );

        let (quorum_certificates_count,) =
            query_as::<(i64,)>("SELECT COUNT(*) from quorum_certificate2")
                .fetch_one(tx.as_mut())
                .await
                .unwrap();
        assert_eq!(
            quorum_certificates_count, rows as i64,
            "quorum certificates count does not match rows",
        );

        let (state_cert_count,) = query_as::<(i64,)>("SELECT COUNT(*) from finalized_state_cert")
            .fetch_one(tx.as_mut())
            .await
            .unwrap();
        assert_eq!(
            state_cert_count, rows as i64,
            "Light client state update certificates count does not match rows",
        );
        assert_eq!(
            storage.load_state_cert().await.unwrap().unwrap(),
            LightClientStateUpdateCertificateV2::<SeqTypes> {
                epoch: EpochNumber::new(rows - 1),
                light_client_state: Default::default(),
                next_stake_table_state: Default::default(),
                signatures: vec![],
                auth_root: Default::default(),
            },
            "Wrong light client state update certificate in the storage",
        );

        storage.migrate_storage().await.unwrap();
    }

    #[test_log::test(tokio::test(flavor = "multi_thread"))]
    async fn test_stake_table_events_migration() {
        let tmp = Persistence::tmp_storage().await;
        let mut opt = Persistence::options(&tmp);

        let storage = opt.create().await.unwrap();

        let validator = espresso_types::testing::TestValidator::random();

        let delegator = Address::random();

        let legacy_events: Vec<(i64, i64, StakeTableEventLegacy, StakeTableEvent)> = vec![
            (
                1,
                1,
                StakeTableEventLegacy::Register(ValidatorRegisteredLegacy {
                    account: validator.account,
                    blsVk: validator.bls_vk.into(),
                    schnorrVk: validator.schnorr_vk.into(),
                    commission: validator.commission,
                }),
                StakeTableEvent::Register((&validator).into()),
            ),
            (
                1,
                2,
                StakeTableEventLegacy::RegisterV2(ValidatorRegisteredV2Legacy {
                    account: validator.account,
                    blsVK: validator.bls_vk.into(),
                    schnorrVK: validator.schnorr_vk.into(),
                    commission: validator.commission,
                    blsSig: validator.bls_sig.into(),
                    schnorrSig: validator.schnorr_sig.clone(),
                }),
                StakeTableEvent::RegisterV2((&validator).into()),
            ),
            (
                1,
                3,
                StakeTableEventLegacy::KeyUpdate(ConsensusKeysUpdatedLegacy {
                    account: validator.account,
                    blsVK: validator.bls_vk.into(),
                    schnorrVK: validator.schnorr_vk.into(),
                }),
                StakeTableEvent::KeyUpdate((&validator).into()),
            ),
            (
                1,
                4,
                StakeTableEventLegacy::KeyUpdateV2(ConsensusKeysUpdatedV2Legacy {
                    account: validator.account,
                    blsVK: validator.bls_vk.into(),
                    schnorrVK: validator.schnorr_vk.into(),
                    blsSig: validator.bls_sig.into(),
                    schnorrSig: validator.schnorr_sig.clone(),
                }),
                StakeTableEvent::KeyUpdateV2((&validator).into()),
            ),
            (
                1,
                5,
                StakeTableEventLegacy::Deregister(ValidatorExitLegacy {
                    validator: validator.account,
                }),
                StakeTableEvent::Deregister((&validator).into()),
            ),
            (
                1,
                6,
                StakeTableEventLegacy::Delegate(DelegatedLegacy {
                    delegator,
                    validator: validator.account,
                    amount: U256::ZERO,
                }),
                StakeTableEvent::Delegate(Delegated {
                    delegator,
                    validator: validator.account,
                    amount: U256::ZERO,
                }),
            ),
            (
                1,
                7,
                StakeTableEventLegacy::Undelegate(UndelegatedLegacy {
                    delegator,
                    validator: validator.account,
                    amount: U256::ZERO,
                }),
                StakeTableEvent::Undelegate(Undelegated {
                    delegator,
                    validator: validator.account,
                    amount: U256::ZERO,
                }),
            ),
        ];

        let mut tx = storage.db.write().await.unwrap();

        for (block, log_index, legacy_event, _) in &legacy_events {
            let legacy_json = serde_json::to_value(legacy_event).unwrap();
            query(
                "INSERT INTO stake_table_events (l1_block, log_index, event)
             VALUES ($1, $2, $3)",
            )
            .bind(block)
            .bind(log_index)
            .bind(legacy_json)
            .execute(tx.as_mut())
            .await
            .unwrap();
        }

        tx.commit().await.unwrap();

        storage.migrate_stake_table_events().await.unwrap();

        let mut tx = storage.db.read().await.unwrap();

        let (completed, migrated_rows) = query_as::<(bool, i64)>(
            "SELECT completed, migrated_rows 
         FROM epoch_migration 
         WHERE table_name = 'stake_table_events'",
        )
        .fetch_one(tx.as_mut())
        .await
        .unwrap();
        assert!(completed, "migration should be marked as completed");
        assert_eq!(
            migrated_rows,
            legacy_events.len() as i64,
            "all rows should be migrated"
        );

        for (block, log_index, _, expected_event) in legacy_events {
            let row = query(
                "SELECT event 
             FROM stake_table_events 
             WHERE l1_block = $1 AND log_index = $2",
            )
            .bind(block)
            .bind(log_index)
            .fetch_one(tx.as_mut())
            .await
            .unwrap();

            let event_value: serde_json::Value = row.try_get("event").unwrap();
            let migrated_event: StakeTableEvent = serde_json::from_value(event_value).unwrap();

            assert_eq!(
                migrated_event, expected_event,
                "event migrated incorrectly from legacy"
            );
        }
    }
}

#[cfg(test)]
#[cfg(not(feature = "embedded-db"))]
mod postgres_tests {
    use espresso_types::{FeeAccount, Header, Leaf, NodeState, Transaction as Tx};
    use hotshot_example_types::node_types::TestVersions;
    use hotshot_query_service::{
        availability::BlockQueryData, data_source::storage::UpdateAvailabilityStorage,
    };
    use hotshot_types::{
        data::vid_commitment,
        simple_certificate::QuorumCertificate,
        traits::{
            block_contents::{BlockHeader, BuilderFee, GENESIS_VID_NUM_STORAGE_NODES},
            election::Membership,
            signature_key::BuilderSignatureKey,
            EncodeBytes,
        },
    };

    use super::*;
    use crate::persistence::tests::TestablePersistence as _;

    async fn test_postgres_read_ns_table(instance_state: NodeState) {
        instance_state
            .coordinator
            .membership()
            .write()
            .await
            .set_first_epoch(EpochNumber::genesis(), Default::default());

        let tmp = Persistence::tmp_storage().await;
        let mut opt = Persistence::options(&tmp);
        let storage = opt.create().await.unwrap();

        let txs = [
            Tx::new(10001u32.into(), vec![1, 2, 3]),
            Tx::new(10001u32.into(), vec![4, 5, 6]),
            Tx::new(10009u32.into(), vec![7, 8, 9]),
        ];

        let validated_state = Default::default();
        let justify_qc =
            QuorumCertificate::genesis::<TestVersions>(&validated_state, &instance_state).await;
        let view_number: ViewNumber = justify_qc.view_number + 1;
        let parent_leaf = Leaf::genesis::<TestVersions>(&validated_state, &instance_state)
            .await
            .into();

        let (payload, ns_table) =
            Payload::from_transactions(txs.clone(), &validated_state, &instance_state)
                .await
                .unwrap();
        let payload_bytes = payload.encode();
        let payload_commitment = vid_commitment::<TestVersions>(
            &payload_bytes,
            &ns_table.encode(),
            GENESIS_VID_NUM_STORAGE_NODES,
            instance_state.current_version,
        );
        let builder_commitment = payload.builder_commitment(&ns_table);
        let (fee_account, fee_key) = FeeAccount::generated_from_seed_indexed([0; 32], 0);
        let fee_amount = 0;
        let fee_signature = FeeAccount::sign_fee(&fee_key, fee_amount, &ns_table).unwrap();
        let block_header = Header::new(
            &validated_state,
            &instance_state,
            &parent_leaf,
            payload_commitment,
            builder_commitment,
            ns_table,
            BuilderFee {
                fee_amount,
                fee_account,
                fee_signature,
            },
            instance_state.current_version,
            view_number.u64(),
        )
        .await
        .unwrap();
        let proposal = QuorumProposal {
            block_header: block_header.clone(),
            view_number,
            justify_qc: justify_qc.clone(),
            upgrade_certificate: None,
            proposal_certificate: None,
        };
        let leaf: Leaf2 = Leaf::from_quorum_proposal(&proposal).into();
        let mut qc = justify_qc.to_qc2();
        qc.data.leaf_commit = leaf.commit();
        qc.view_number = view_number;

        let mut tx = storage.db.write().await.unwrap();
        tx.insert_leaf(LeafQueryData::new(leaf, qc).unwrap())
            .await
            .unwrap();
        tx.insert_block(BlockQueryData::<SeqTypes>::new(block_header, payload))
            .await
            .unwrap();
        tx.commit().await.unwrap();

        let mut tx = storage.db.read().await.unwrap();
        let rows = query(
            "
            SELECT ns_id, read_ns_id(get_ns_table(h.data), t.ns_index) AS read_ns_id
              FROM header AS h
              JOIN transactions AS t ON t.block_height = h.height
              ORDER BY t.ns_index, t.position
        ",
        )
        .fetch_all(tx.as_mut())
        .await
        .unwrap();
        assert_eq!(rows.len(), txs.len());
        for (i, row) in rows.into_iter().enumerate() {
            let ns = u64::from(txs[i].namespace()) as i64;
            assert_eq!(row.get::<i64, _>("ns_id"), ns);
            assert_eq!(row.get::<i64, _>("read_ns_id"), ns);
        }
    }

    #[test_log::test(tokio::test(flavor = "multi_thread"))]
    async fn test_postgres_read_ns_table_v0_1() {
        test_postgres_read_ns_table(NodeState::mock()).await;
    }

    #[test_log::test(tokio::test(flavor = "multi_thread"))]
    async fn test_postgres_read_ns_table_v0_2() {
        test_postgres_read_ns_table(NodeState::mock_v2()).await;
    }

    #[test_log::test(tokio::test(flavor = "multi_thread"))]
    async fn test_postgres_read_ns_table_v0_3() {
        test_postgres_read_ns_table(NodeState::mock_v3().with_epoch_height(0)).await;
    }
}<|MERGE_RESOLUTION|>--- conflicted
+++ resolved
@@ -16,13 +16,10 @@
     parse_duration, parse_size,
     traits::{EventsPersistenceRead, MembershipPersistence},
     v0::traits::{EventConsumer, PersistenceOptions, SequencerPersistence, StateCatchup},
-<<<<<<< HEAD
-    v0_3::{EventKey, IndexedStake, RewardAmount, StakeTableEvent, Validator},
+    v0_3::{
+        EventKey, IndexedStake, RewardAmount, StakeTableEvent, StakeTableEventLegacy, Validator,
+    },
     BackoffParams, BlockMerkleTree, FeeMerkleTree, Leaf, Leaf2, NetworkConfig, Payload, PubKey,
-=======
-    v0_3::{EventKey, IndexedStake, RewardAmount, StakeTableEvent, StakeTableEventLegacy},
-    BackoffParams, BlockMerkleTree, FeeMerkleTree, Leaf, Leaf2, NetworkConfig, Payload,
->>>>>>> 925bb332
     StakeTableHash, ValidatorMap,
 };
 use futures::stream::StreamExt;
