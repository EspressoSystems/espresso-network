use std::{collections::BTreeMap, path::PathBuf, str::FromStr, sync::Arc, time::Duration};

use anyhow::{bail, Context};
use async_trait::async_trait;
use clap::Parser;
use committable::Committable;
use derivative::Derivative;
use derive_more::derive::{From, Into};
use espresso_types::{
    parse_duration, parse_size,
    traits::MembershipPersistence,
    v0::traits::{EventConsumer, PersistenceOptions, SequencerPersistence, StateCatchup},
    v0_3::{IndexedStake, Validator},
    BackoffParams, BlockMerkleTree, FeeMerkleTree, Leaf, Leaf2, NetworkConfig, Payload,
};
use futures::stream::StreamExt;
use hotshot::{types::BLSPubKey, InitializerEpochInfo};
use hotshot_query_service::{
    availability::LeafQueryData,
    data_source::{
        storage::{
            pruning::PrunerCfg,
            sql::{
                include_migrations, query_as, syntax_helpers::MAX_FN, Config, Db, SqlStorage,
                Transaction, TransactionMode, Write,
            },
        },
        Transaction as _, VersionedDataSource,
    },
    fetching::{
        request::{LeafRequest, PayloadRequest, VidCommonRequest},
        Provider,
    },
    merklized_state::MerklizedState,
    VidCommon,
};
use hotshot_types::{
    data::{
        vid_disperse::{ADVZDisperseShare, VidDisperseShare2},
        DaProposal, DaProposal2, EpochNumber, QuorumProposal, QuorumProposalWrapper, VidCommitment,
        VidDisperseShare,
    },
    drb::DrbResult,
    event::{Event, EventType, HotShotAction, LeafInfo},
    message::{convert_proposal, Proposal},
    simple_certificate::{
        LightClientStateUpdateCertificate, NextEpochQuorumCertificate2, QuorumCertificate,
        QuorumCertificate2, UpgradeCertificate,
    },
    traits::{
        block_contents::{BlockHeader, BlockPayload},
        node_implementation::ConsensusTime,
    },
    vote::HasViewNumber,
};
use indexmap::IndexMap;
use itertools::Itertools;
use sqlx::{query, Executor, Row};

use crate::{catchup::SqlStateCatchup, NodeType, SeqTypes, ViewNumber};

/// Options for Postgres-backed persistence.
#[derive(Parser, Clone, Derivative)]
#[derivative(Debug)]
pub struct PostgresOptions {
    /// Hostname for the remote Postgres database server.
    #[clap(long, env = "ESPRESSO_SEQUENCER_POSTGRES_HOST")]
    pub(crate) host: Option<String>,

    /// Port for the remote Postgres database server.
    #[clap(long, env = "ESPRESSO_SEQUENCER_POSTGRES_PORT")]
    pub(crate) port: Option<u16>,

    /// Name of database to connect to.
    #[clap(long, env = "ESPRESSO_SEQUENCER_POSTGRES_DATABASE")]
    pub(crate) database: Option<String>,

    /// Postgres user to connect as.
    #[clap(long, env = "ESPRESSO_SEQUENCER_POSTGRES_USER")]
    pub(crate) user: Option<String>,

    /// Password for Postgres user.
    #[clap(long, env = "ESPRESSO_SEQUENCER_POSTGRES_PASSWORD")]
    // Hide from debug output since may contain sensitive data.
    #[derivative(Debug = "ignore")]
    pub(crate) password: Option<String>,

    /// Use TLS for an encrypted connection to the database.
    #[clap(long, env = "ESPRESSO_SEQUENCER_POSTGRES_USE_TLS")]
    pub(crate) use_tls: bool,
}

impl Default for PostgresOptions {
    fn default() -> Self {
        Self::parse_from(std::iter::empty::<String>())
    }
}

#[derive(Parser, Clone, Derivative, Default, From, Into)]
#[derivative(Debug)]
pub struct SqliteOptions {
    /// Base directory for the SQLite database.
    /// The SQLite file will be created in the `sqlite` subdirectory with filename as `database`.
    #[clap(
        long,
        env = "ESPRESSO_SEQUENCER_STORAGE_PATH",
        value_parser = build_sqlite_path
    )]
    pub(crate) path: Option<PathBuf>,
}

pub fn build_sqlite_path(path: &str) -> anyhow::Result<PathBuf> {
    let sub_dir = PathBuf::from_str(path)?.join("sqlite");

    // if `sqlite` sub dir does not exist then create it
    if !sub_dir.exists() {
        std::fs::create_dir_all(&sub_dir)
            .with_context(|| format!("failed to create directory: {:?}", sub_dir))?;
    }

    Ok(sub_dir.join("database"))
}

/// Options for database-backed persistence, supporting both Postgres and SQLite.
#[derive(Parser, Clone, Derivative, From, Into)]
#[derivative(Debug)]
pub struct Options {
    #[cfg(not(feature = "embedded-db"))]
    #[clap(flatten)]
    pub(crate) postgres_options: PostgresOptions,

    #[cfg(feature = "embedded-db")]
    #[clap(flatten)]
    pub(crate) sqlite_options: SqliteOptions,

    /// Database URI for Postgres or SQLite.
    ///
    /// This is a shorthand for setting a number of other options all at once. The URI has the
    /// following format ([brackets] indicate optional segments):
    ///
    /// - **Postgres:** `postgres[ql]://[username[:password]@][host[:port],]/database[?parameter_list]`
    /// - **SQLite:** `sqlite://path/to/db.sqlite`
    ///
    /// Options set explicitly via other env vars or flags will take precedence, so you can use this
    /// URI to set a baseline and then use other parameters to override or add configuration. In
    /// addition, there are some parameters which cannot be set via the URI, such as TLS.
    // Hide from debug output since may contain sensitive data.
    #[derivative(Debug = "ignore")]
    pub(crate) uri: Option<String>,

    /// This will enable the pruner and set the default pruning parameters unless provided.
    /// Default parameters:
    /// - pruning_threshold: 3 TB
    /// - minimum_retention: 1 day
    /// - target_retention: 7 days
    /// - batch_size: 1000
    /// - max_usage: 80%
    /// - interval: 1 hour
    #[clap(long, env = "ESPRESSO_SEQUENCER_DATABASE_PRUNE")]
    pub(crate) prune: bool,

    /// Pruning parameters.
    #[clap(flatten)]
    pub(crate) pruning: PruningOptions,

    /// Pruning parameters for ephemeral consensus storage.
    #[clap(flatten)]
    pub(crate) consensus_pruning: ConsensusPruningOptions,

    /// Specifies the maximum number of concurrent fetch requests allowed from peers.
    #[clap(long, env = "ESPRESSO_SEQUENCER_FETCH_RATE_LIMIT")]
    pub(crate) fetch_rate_limit: Option<usize>,

    /// The minimum delay between active fetches in a stream.
    #[clap(long, env = "ESPRESSO_SEQUENCER_ACTIVE_FETCH_DELAY", value_parser = parse_duration)]
    pub(crate) active_fetch_delay: Option<Duration>,

    /// The minimum delay between loading chunks in a stream.
    #[clap(long, env = "ESPRESSO_SEQUENCER_CHUNK_FETCH_DELAY", value_parser = parse_duration)]
    pub(crate) chunk_fetch_delay: Option<Duration>,

    /// Disable pruning and reconstruct previously pruned data.
    ///
    /// While running without pruning is the default behavior, the default will not try to
    /// reconstruct data that was pruned in a previous run where pruning was enabled. This option
    /// instructs the service to run without pruning _and_ reconstruct all previously pruned data by
    /// fetching from peers.
    #[clap(long, env = "ESPRESSO_SEQUENCER_ARCHIVE", conflicts_with = "prune")]
    pub(crate) archive: bool,

    /// Turns on leaf only data storage
    #[clap(
        long,
        env = "ESPRESSO_SEQUENCER_LIGHTWEIGHT",
        default_value_t = false,
        conflicts_with = "archive"
    )]
    pub(crate) lightweight: bool,

    /// The maximum idle time of a database connection.
    ///
    /// Any connection which has been open and unused longer than this duration will be
    /// automatically closed to reduce load on the server.
    #[clap(long, env = "ESPRESSO_SEQUENCER_DATABASE_IDLE_CONNECTION_TIMEOUT", value_parser = parse_duration, default_value = "10m")]
    pub(crate) idle_connection_timeout: Duration,

    /// The maximum lifetime of a database connection.
    ///
    /// Any connection which has been open longer than this duration will be automatically closed
    /// (and, if needed, replaced), even if it is otherwise healthy. It is good practice to refresh
    /// even healthy connections once in a while (e.g. daily) in case of resource leaks in the
    /// server implementation.
    #[clap(long, env = "ESPRESSO_SEQUENCER_DATABASE_CONNECTION_TIMEOUT", value_parser = parse_duration, default_value = "30m")]
    pub(crate) connection_timeout: Duration,

    #[clap(long, env = "ESPRESSO_SEQUENCER_DATABASE_SLOW_STATEMENT_THRESHOLD", value_parser = parse_duration, default_value = "1s")]
    pub(crate) slow_statement_threshold: Duration,

    /// The minimum number of database connections to maintain at any time.
    ///
    /// The database client will, to the best of its ability, maintain at least `min` open
    /// connections at all times. This can be used to reduce the latency hit of opening new
    /// connections when at least this many simultaneous connections are frequently needed.
    #[clap(
        long,
        env = "ESPRESSO_SEQUENCER_DATABASE_MIN_CONNECTIONS",
        default_value = "0"
    )]
    pub(crate) min_connections: u32,

    /// The maximum number of database connections to maintain at any time.
    ///
    /// Once `max` connections are in use simultaneously, further attempts to acquire a connection
    /// (or begin a transaction) will block until one of the existing connections is released.
    #[clap(
        long,
        env = "ESPRESSO_SEQUENCER_DATABASE_MAX_CONNECTIONS",
        default_value = "25"
    )]
    pub(crate) max_connections: u32,

    // Keep the database connection pool when persistence is created,
    // allowing it to be reused across multiple instances instead of creating
    // a new pool each time such as for API, consensus storage etc
    // This also ensures all storage instances adhere to the MAX_CONNECTIONS limit if set
    //
    // Note: Cloning the `Pool` is lightweight and efficient because it simply
    // creates a new reference-counted handle to the underlying pool state.
    #[clap(skip)]
    pub(crate) pool: Option<sqlx::Pool<Db>>,
}

impl Default for Options {
    fn default() -> Self {
        Self::parse_from(std::iter::empty::<String>())
    }
}

#[cfg(not(feature = "embedded-db"))]
impl From<PostgresOptions> for Config {
    fn from(opt: PostgresOptions) -> Self {
        let mut cfg = Config::default();

        if let Some(host) = opt.host {
            cfg = cfg.host(host);
        }

        if let Some(port) = opt.port {
            cfg = cfg.port(port);
        }

        if let Some(database) = &opt.database {
            cfg = cfg.database(database);
        }

        if let Some(user) = &opt.user {
            cfg = cfg.user(user);
        }

        if let Some(password) = &opt.password {
            cfg = cfg.password(password);
        }

        if opt.use_tls {
            cfg = cfg.tls();
        }

        cfg = cfg.max_connections(20);
        cfg = cfg.idle_connection_timeout(Duration::from_secs(120));
        cfg = cfg.connection_timeout(Duration::from_secs(10240));
        cfg = cfg.slow_statement_threshold(Duration::from_secs(1));

        cfg
    }
}

#[cfg(feature = "embedded-db")]
impl From<SqliteOptions> for Config {
    fn from(opt: SqliteOptions) -> Self {
        let mut cfg = Config::default();

        if let Some(path) = opt.path {
            cfg = cfg.db_path(path);
        }

        cfg = cfg.max_connections(20);
        cfg = cfg.idle_connection_timeout(Duration::from_secs(120));
        cfg = cfg.connection_timeout(Duration::from_secs(10240));
        cfg = cfg.slow_statement_threshold(Duration::from_secs(2));
        cfg
    }
}

#[cfg(not(feature = "embedded-db"))]
impl From<PostgresOptions> for Options {
    fn from(opt: PostgresOptions) -> Self {
        Options {
            postgres_options: opt,
            max_connections: 20,
            idle_connection_timeout: Duration::from_secs(120),
            connection_timeout: Duration::from_secs(10240),
            slow_statement_threshold: Duration::from_secs(1),
            ..Default::default()
        }
    }
}

#[cfg(feature = "embedded-db")]
impl From<SqliteOptions> for Options {
    fn from(opt: SqliteOptions) -> Self {
        Options {
            sqlite_options: opt,
            max_connections: 10,
            idle_connection_timeout: Duration::from_secs(120),
            connection_timeout: Duration::from_secs(10240),
            slow_statement_threshold: Duration::from_secs(1),
            ..Default::default()
        }
    }
}
impl TryFrom<&Options> for Config {
    type Error = anyhow::Error;

    fn try_from(opt: &Options) -> Result<Self, Self::Error> {
        let mut cfg = match &opt.uri {
            Some(uri) => uri.parse()?,
            None => Self::default(),
        };

        if let Some(pool) = &opt.pool {
            cfg = cfg.pool(pool.clone());
        }

        cfg = cfg.max_connections(opt.max_connections);
        cfg = cfg.idle_connection_timeout(opt.idle_connection_timeout);
        cfg = cfg.min_connections(opt.min_connections);
        cfg = cfg.connection_timeout(opt.connection_timeout);
        cfg = cfg.slow_statement_threshold(opt.slow_statement_threshold);

        #[cfg(not(feature = "embedded-db"))]
        {
            cfg = cfg.migrations(include_migrations!(
                "$CARGO_MANIFEST_DIR/api/migrations/postgres"
            ));

            let pg_options = &opt.postgres_options;

            if let Some(host) = &pg_options.host {
                cfg = cfg.host(host.clone());
            }

            if let Some(port) = pg_options.port {
                cfg = cfg.port(port);
            }

            if let Some(database) = &pg_options.database {
                cfg = cfg.database(database);
            }

            if let Some(user) = &pg_options.user {
                cfg = cfg.user(user);
            }

            if let Some(password) = &pg_options.password {
                cfg = cfg.password(password);
            }

            if pg_options.use_tls {
                cfg = cfg.tls();
            }
        }

        #[cfg(feature = "embedded-db")]
        {
            cfg = cfg.migrations(include_migrations!(
                "$CARGO_MANIFEST_DIR/api/migrations/sqlite"
            ));

            if let Some(path) = &opt.sqlite_options.path {
                cfg = cfg.db_path(path.clone());
            }
        }

        if opt.prune {
            cfg = cfg.pruner_cfg(PrunerCfg::from(opt.pruning))?;
        }
        if opt.archive {
            cfg = cfg.archive();
        }

        Ok(cfg)
    }
}

/// Pruning parameters.
#[derive(Parser, Clone, Copy, Debug)]
pub struct PruningOptions {
    /// Threshold for pruning, specified in bytes.
    /// If the disk usage surpasses this threshold, pruning is initiated for data older than the specified minimum retention period.
    /// Pruning continues until the disk usage drops below the MAX USAGE.
    #[clap(long, env = "ESPRESSO_SEQUENCER_PRUNER_PRUNING_THRESHOLD", value_parser = parse_size)]
    pruning_threshold: Option<u64>,

    /// Minimum retention period.
    /// Data is retained for at least this duration, even if there's no free disk space.
    #[clap(
        long,
        env = "ESPRESSO_SEQUENCER_PRUNER_MINIMUM_RETENTION",
        value_parser = parse_duration,
    )]
    minimum_retention: Option<Duration>,

    /// Target retention period.
    /// Data older than this is pruned to free up space.
    #[clap(
        long,
        env = "ESPRESSO_SEQUENCER_PRUNER_TARGET_RETENTION",
        value_parser = parse_duration,
    )]
    target_retention: Option<Duration>,

    /// Batch size for pruning.
    /// This is the number of blocks data to delete in a single transaction.
    #[clap(long, env = "ESPRESSO_SEQUENCER_PRUNER_BATCH_SIZE")]
    batch_size: Option<u64>,

    /// Maximum disk usage (in basis points).
    ///
    /// Pruning stops once the disk usage falls below this value, even if
    /// some data older than the `MINIMUM_RETENTION` remains. Values range
    /// from 0 (0%) to 10000 (100%).
    #[clap(long, env = "ESPRESSO_SEQUENCER_PRUNER_MAX_USAGE")]
    max_usage: Option<u16>,

    /// Interval for running the pruner.
    #[clap(
        long,
        env = "ESPRESSO_SEQUENCER_PRUNER_INTERVAL",
        value_parser = parse_duration,
    )]
    interval: Option<Duration>,
}

impl From<PruningOptions> for PrunerCfg {
    fn from(opt: PruningOptions) -> Self {
        let mut cfg = PrunerCfg::new();
        if let Some(threshold) = opt.pruning_threshold {
            cfg = cfg.with_pruning_threshold(threshold);
        }
        if let Some(min) = opt.minimum_retention {
            cfg = cfg.with_minimum_retention(min);
        }
        if let Some(target) = opt.target_retention {
            cfg = cfg.with_target_retention(target);
        }
        if let Some(batch) = opt.batch_size {
            cfg = cfg.with_batch_size(batch);
        }
        if let Some(max) = opt.max_usage {
            cfg = cfg.with_max_usage(max);
        }
        if let Some(interval) = opt.interval {
            cfg = cfg.with_interval(interval);
        }

        cfg = cfg.with_state_tables(vec![
            BlockMerkleTree::state_type().to_string(),
            FeeMerkleTree::state_type().to_string(),
        ]);

        cfg
    }
}

/// Pruning parameters for ephemeral consensus storage.
#[derive(Parser, Clone, Copy, Debug)]
pub struct ConsensusPruningOptions {
    /// Number of views to try to retain in consensus storage before data that hasn't been archived
    /// is garbage collected.
    ///
    /// The longer this is, the more certain that all data will eventually be archived, even if
    /// there are temporary problems with archive storage or partially missing data. This can be set
    /// very large, as most data is garbage collected as soon as it is finalized by consensus. This
    /// setting only applies to views which never get decided (ie forks in consensus) and views for
    /// which this node is partially offline. These should be exceptionally rare.
    ///
    /// Note that in extreme scenarios, data may be garbage collected even before TARGET_RETENTION
    /// views, if consensus storage exceeds TARGET_USAGE. For a hard lower bound on how long
    /// consensus data will be retained, see MINIMUM_RETENTION.
    ///
    /// The default of 302000 views equates to approximately 1 week (604800 seconds) at an average
    /// view time of 2s.
    #[clap(
        name = "TARGET_RETENTION",
        long = "consensus-storage-target-retention",
        env = "ESPRESSO_SEQUENCER_CONSENSUS_STORAGE_TARGET_RETENTION",
        default_value = "302000"
    )]
    target_retention: u64,

    /// Minimum number of views to try to retain in consensus storage before data that hasn't been
    /// archived is garbage collected.
    ///
    /// This bound allows data to be retained even if consensus storage occupies more than
    /// TARGET_USAGE. This can be used to ensure sufficient time to move consensus data to archival
    /// storage as necessary, even under extreme circumstances where otherwise garbage collection
    /// would kick in based on TARGET_RETENTION.
    ///
    /// The default of 130000 views equates to approximately 3 days (259200 seconds) at an average
    /// view time of 2s.
    #[clap(
        name = "MINIMUM_RETENTION",
        long = "consensus-storage-minimum-retention",
        env = "ESPRESSO_SEQUENCER_CONSENSUS_STORAGE_MINIMUM_RETENTION",
        default_value = "130000"
    )]
    minimum_retention: u64,

    /// Amount (in bytes) of data to retain in consensus storage before garbage collecting more
    /// aggressively.
    ///
    /// See also TARGET_RETENTION and MINIMUM_RETENTION.
    #[clap(
        name = "TARGET_USAGE",
        long = "consensus-storage-target-usage",
        env = "ESPRESSO_SEQUENCER_CONSENSUS_STORAGE_TARGET_USAGE",
        default_value = "1000000000"
    )]
    target_usage: u64,
}

#[async_trait]
impl PersistenceOptions for Options {
    type Persistence = Persistence;

    fn set_view_retention(&mut self, view_retention: u64) {
        self.consensus_pruning.target_retention = view_retention;
        self.consensus_pruning.minimum_retention = view_retention;
    }

    async fn create(&mut self) -> anyhow::Result<Self::Persistence> {
        let config = (&*self).try_into()?;
        let persistence = Persistence {
            db: SqlStorage::connect(config).await?,
            gc_opt: self.consensus_pruning,
        };
        persistence.migrate_quorum_proposal_leaf_hashes().await?;
        self.pool = Some(persistence.db.pool());
        Ok(persistence)
    }

    async fn reset(self) -> anyhow::Result<()> {
        SqlStorage::connect(Config::try_from(&self)?.reset_schema()).await?;
        Ok(())
    }
}

/// Postgres-backed persistence.
#[derive(Clone, Debug)]
pub struct Persistence {
    db: SqlStorage,
    gc_opt: ConsensusPruningOptions,
}

impl Persistence {
    /// Ensure the `leaf_hash` column is populated for all existing quorum proposals.
    ///
    /// This column was added in a migration, but because it requires computing a commitment of the
    /// existing data, it is not easy to populate in the SQL migration itself. Thus, on startup, we
    /// check if there are any just-migrated quorum proposals with a `NULL` value for this column,
    /// and if so we populate the column manually.
    async fn migrate_quorum_proposal_leaf_hashes(&self) -> anyhow::Result<()> {
        let mut tx = self.db.write().await?;

        let mut proposals = tx.fetch("SELECT * FROM quorum_proposals");

        let mut updates = vec![];
        while let Some(row) = proposals.next().await {
            let row = row?;

            let hash: Option<String> = row.try_get("leaf_hash")?;
            if hash.is_none() {
                let view: i64 = row.try_get("view")?;
                let data: Vec<u8> = row.try_get("data")?;
                let proposal: Proposal<SeqTypes, QuorumProposal<SeqTypes>> =
                    bincode::deserialize(&data)?;
                let leaf = Leaf::from_quorum_proposal(&proposal.data);
                let leaf_hash = Committable::commit(&leaf);
                tracing::info!(view, %leaf_hash, "populating quorum proposal leaf hash");
                updates.push((view, leaf_hash.to_string()));
            }
        }
        drop(proposals);

        tx.upsert("quorum_proposals", ["view", "leaf_hash"], ["view"], updates)
            .await?;

        tx.commit().await
    }

    async fn generate_decide_events(&self, consumer: &impl EventConsumer) -> anyhow::Result<()> {
        let mut last_processed_view: Option<i64> = self
            .db
            .read()
            .await?
            .fetch_optional("SELECT last_processed_view FROM event_stream WHERE id = 1 LIMIT 1")
            .await?
            .map(|row| row.get("last_processed_view"));
        loop {
            // In SQLite, overlapping read and write transactions can lead to database errors. To
            // avoid this:
            // - start a read transaction to query and collect all the necessary data.
            // - Commit (or implicitly drop) the read transaction once the data is fetched.
            // - use the collected data to generate a "decide" event for the consumer.
            // - begin a write transaction to delete the data and update the event stream.
            let mut tx = self.db.read().await?;

            // Collect a chain of consecutive leaves, starting from the first view after the last
            // decide. This will correspond to a decide event, and defines a range of views which
            // can be garbage collected. This may even include views for which there was no leaf,
            // for which we might still have artifacts like proposals that never finalized.
            let from_view = match last_processed_view {
                Some(v) => v + 1,
                None => 0,
            };

            let mut parent = None;
            let mut rows =
                query("SELECT leaf, qc FROM anchor_leaf2 WHERE view >= $1 ORDER BY view")
                    .bind(from_view)
                    .fetch(tx.as_mut());
            let mut leaves = vec![];
            let mut final_qc = None;
            while let Some(row) = rows.next().await {
                let row = match row {
                    Ok(row) => row,
                    Err(err) => {
                        // If there's an error getting a row, try generating an event with the rows
                        // we do have.
                        tracing::warn!("error loading row: {err:#}");
                        break;
                    },
                };

                let leaf_data: Vec<u8> = row.get("leaf");
                let leaf = bincode::deserialize::<Leaf2>(&leaf_data)?;
                let qc_data: Vec<u8> = row.get("qc");
                let qc = bincode::deserialize::<QuorumCertificate2<SeqTypes>>(&qc_data)?;
                let height = leaf.block_header().block_number();

                // Ensure we are only dealing with a consecutive chain of leaves. We don't want to
                // garbage collect any views for which we missed a leaf or decide event; at least
                // not right away, in case we need to recover that data later.
                if let Some(parent) = parent {
                    if height != parent + 1 {
                        tracing::debug!(
                            height,
                            parent,
                            "ending decide event at non-consecutive leaf"
                        );
                        break;
                    }
                }
                parent = Some(height);
                leaves.push(leaf);
                final_qc = Some(qc);
            }
            drop(rows);

            let Some(final_qc) = final_qc else {
                // End event processing when there are no more decided views.
                tracing::debug!(from_view, "no new leaves at decide");
                return Ok(());
            };

            // Find the range of views encompassed by this leaf chain. All data in this range can be
            // processed by the consumer and then deleted.
            let from_view = leaves[0].view_number();
            let to_view = leaves[leaves.len() - 1].view_number();

            // Collect VID shares for the decide event.
            let mut vid_shares = tx
                .fetch_all(
                    query("SELECT view, data FROM vid_share2 where view >= $1 AND view <= $2")
                        .bind(from_view.u64() as i64)
                        .bind(to_view.u64() as i64),
                )
                .await?
                .into_iter()
                .map(|row| {
                    let view: i64 = row.get("view");
                    let data: Vec<u8> = row.get("data");
                    let vid_proposal = bincode::deserialize::<
                        Proposal<SeqTypes, VidDisperseShare<SeqTypes>>,
                    >(&data)?;
                    Ok((view as u64, vid_proposal.data))
                })
                .collect::<anyhow::Result<BTreeMap<_, _>>>()?;

            // Collect DA proposals for the decide event.
            let mut da_proposals = tx
                .fetch_all(
                    query("SELECT view, data FROM da_proposal2 where view >= $1 AND view <= $2")
                        .bind(from_view.u64() as i64)
                        .bind(to_view.u64() as i64),
                )
                .await?
                .into_iter()
                .map(|row| {
                    let view: i64 = row.get("view");
                    let data: Vec<u8> = row.get("data");
                    let da_proposal =
                        bincode::deserialize::<Proposal<SeqTypes, DaProposal2<SeqTypes>>>(&data)?;
                    Ok((view as u64, da_proposal.data))
                })
                .collect::<anyhow::Result<BTreeMap<_, _>>>()?;

            // Collect state certs for the decide event.
            let state_certs = tx
                .fetch_all(
                    query(
                        "SELECT view, state_cert FROM state_cert WHERE view >= $1 AND view <= $2",
                    )
                    .bind(from_view.u64() as i64)
                    .bind(to_view.u64() as i64),
                )
                .await?
                .into_iter()
                .map(|row| {
                    let data: Vec<u8> = row.get("state_cert");
                    let state_cert =
                        bincode::deserialize::<LightClientStateUpdateCertificate<SeqTypes>>(&data)?;
                    Ok((state_cert.epoch.u64(), state_cert))
                })
                .collect::<anyhow::Result<BTreeMap<_, _>>>()?;
            drop(tx);

            // Collate all the information by view number and construct a chain of leaves.
            let leaf_chain = leaves
                .into_iter()
                // Go in reverse chronological order, as expected by Decide events.
                .rev()
                .map(|mut leaf| {
                    let view = leaf.view_number();

                    // Include the VID share if available.
                    let vid_share = vid_shares.remove(&view);
                    if vid_share.is_none() {
                        tracing::debug!(?view, "VID share not available at decide");
                    }

                    // Fill in the full block payload using the DA proposals we had persisted.
                    if let Some(proposal) = da_proposals.remove(&view) {
                        let payload =
                            Payload::from_bytes(&proposal.encoded_transactions, &proposal.metadata);
                        leaf.fill_block_payload_unchecked(payload);
                    } else if view == ViewNumber::genesis() {
                        // We don't get a DA proposal for the genesis view, but we know what the
                        // payload always is.
                        leaf.fill_block_payload_unchecked(Payload::empty().0);
                    } else {
                        tracing::debug!(?view, "DA proposal not available at decide");
                    }

                    let state_cert = state_certs
                        .get(&view)
                        .cloned();

                    LeafInfo {
                        leaf,
                        vid_share,
                        state_cert,
                        // Note: the following fields are not used in Decide event processing, and
                        // should be removed. For now, we just default them.
                        state: Default::default(),
                        delta: Default::default(),
                    }
                })
                .collect();

            // Generate decide event for the consumer.
            tracing::debug!(?to_view, ?final_qc, ?leaf_chain, "generating decide event");
            consumer
                .handle_event(&Event {
                    view_number: to_view,
                    event: EventType::Decide {
                        leaf_chain: Arc::new(leaf_chain),
                        qc: Arc::new(final_qc),
                        block_size: None,
                    },
                })
                .await?;

            let mut tx = self.db.write().await?;

            // Now that we have definitely processed leaves up to `to_view`, we can update
            // `last_processed_view` so we don't process these leaves again. We may still fail at
            // this point, or shut down, and fail to complete this update. At worst this will lead
            // to us sending a duplicate decide event the next time we are called; this is fine as
            // the event consumer is required to be idempotent.
            tx.upsert(
                "event_stream",
                ["id", "last_processed_view"],
                ["id"],
                [(1i32, to_view.u64() as i64)],
            )
            .await?;

            // Store all the finalized state certs
            for (epoch, state_cert) in state_certs {
                let state_cert_bytes = bincode::serialize(&state_cert)?;
                tx.upsert(
                    "finalized_state_cert",
                    ["epoch", "state_cert"],
                    ["epoch"],
                    [(epoch as i64, state_cert_bytes)],
                )
                .await?;
            }

            // Delete the data that has been fully processed.
            tx.execute(
                query("DELETE FROM vid_share2 where view >= $1 AND view <= $2")
                    .bind(from_view.u64() as i64)
                    .bind(to_view.u64() as i64),
            )
            .await?;
            tx.execute(
                query("DELETE FROM da_proposal2 where view >= $1 AND view <= $2")
                    .bind(from_view.u64() as i64)
                    .bind(to_view.u64() as i64),
            )
            .await?;
            tx.execute(
                query("DELETE FROM quorum_proposals2 where view >= $1 AND view <= $2")
                    .bind(from_view.u64() as i64)
                    .bind(to_view.u64() as i64),
            )
            .await?;
            tx.execute(
                query("DELETE FROM quorum_certificate2 where view >= $1 AND view <= $2")
                    .bind(from_view.u64() as i64)
                    .bind(to_view.u64() as i64),
            )
            .await?;
            tx.execute(
                query("DELETE FROM state_cert where view >= $1 AND view <= $2")
                    .bind(from_view.u64() as i64)
                    .bind(to_view.u64() as i64),
            )
            .await?;

            // Clean up leaves, but do not delete the most recent one (all leaves with a view number
            // less than the given value). This is necessary to ensure that, in case of a restart,
            // we can resume from the last decided leaf.
            tx.execute(
                query("DELETE FROM anchor_leaf2 WHERE view >= $1 AND view < $2")
                    .bind(from_view.u64() as i64)
                    .bind(to_view.u64() as i64),
            )
            .await?;

            tx.commit().await?;
            last_processed_view = Some(to_view.u64() as i64);
        }
    }

    #[tracing::instrument(skip(self))]
    async fn prune(&self, cur_view: ViewNumber) -> anyhow::Result<()> {
        let mut tx = self.db.write().await?;

        // Prune everything older than the target retention period.
        prune_to_view(
            &mut tx,
            cur_view.u64().saturating_sub(self.gc_opt.target_retention),
        )
        .await?;

        // Check our storage usage; if necessary we will prune more aggressively (up to the minimum
        // retention) to get below the target usage.
        #[cfg(feature = "embedded-db")]
        let usage_query = format!(
            "SELECT sum(pgsize) FROM dbstat WHERE name IN ({})",
            PRUNE_TABLES
                .iter()
                .map(|table| format!("'{table}'"))
                .join(",")
        );

        #[cfg(not(feature = "embedded-db"))]
        let usage_query = {
            let table_sizes = PRUNE_TABLES
                .iter()
                .map(|table| format!("pg_table_size('{table}')"))
                .join(" + ");
            format!("SELECT {table_sizes}")
        };

        let (usage,): (i64,) = query_as(&usage_query).fetch_one(tx.as_mut()).await?;
        tracing::debug!(usage, "consensus storage usage after pruning");

        if (usage as u64) > self.gc_opt.target_usage {
            tracing::warn!(
                usage,
                gc_opt = ?self.gc_opt,
                "consensus storage is running out of space, pruning to minimum retention"
            );
            prune_to_view(
                &mut tx,
                cur_view.u64().saturating_sub(self.gc_opt.minimum_retention),
            )
            .await?;
        }

        tx.commit().await
    }
}

const PRUNE_TABLES: &[&str] = &[
    "anchor_leaf2",
    "vid_share2",
    "da_proposal2",
    "quorum_proposals2",
    "quorum_certificate2",
];

async fn prune_to_view(tx: &mut Transaction<Write>, view: u64) -> anyhow::Result<()> {
    if view == 0 {
        // Nothing to prune, the entire chain is younger than the retention period.
        return Ok(());
    }
    tracing::debug!(view, "pruning consensus storage");

    for table in PRUNE_TABLES {
        let res = query(&format!("DELETE FROM {table} WHERE view < $1"))
            .bind(view as i64)
            .execute(tx.as_mut())
            .await
            .context(format!("pruning {table}"))?;
        if res.rows_affected() > 0 {
            tracing::info!(
                "garbage collected {} rows from {table}",
                res.rows_affected()
            );
        }
    }

    Ok(())
}

#[async_trait]
impl SequencerPersistence for Persistence {
    fn into_catchup_provider(
        self,
        backoff: BackoffParams,
    ) -> anyhow::Result<Arc<dyn StateCatchup>> {
        Ok(Arc::new(SqlStateCatchup::new(Arc::new(self.db), backoff)))
    }

    async fn load_config(&self) -> anyhow::Result<Option<NetworkConfig>> {
        tracing::info!("loading config from Postgres");

        // Select the most recent config (although there should only be one).
        let Some(row) = self
            .db
            .read()
            .await?
            .fetch_optional("SELECT config FROM network_config ORDER BY id DESC LIMIT 1")
            .await?
        else {
            tracing::info!("config not found");
            return Ok(None);
        };
        let config = row.try_get("config")?;
        Ok(serde_json::from_value(config)?)
    }

    async fn save_config(&self, cfg: &NetworkConfig) -> anyhow::Result<()> {
        tracing::info!("saving config to database");
        let json = serde_json::to_value(cfg)?;

        let mut tx = self.db.write().await?;
        tx.execute(query("INSERT INTO network_config (config) VALUES ($1)").bind(json))
            .await?;
        tx.commit().await
    }

    async fn append_decided_leaves(
        &self,
        view: ViewNumber,
        leaf_chain: impl IntoIterator<Item = (&LeafInfo<SeqTypes>, QuorumCertificate2<SeqTypes>)> + Send,
        consumer: &(impl EventConsumer + 'static),
    ) -> anyhow::Result<()> {
        let values = leaf_chain
            .into_iter()
            .map(|(info, qc2)| {
                // The leaf may come with a large payload attached. We don't care about this payload
                // because we already store it separately, as part of the DA proposal. Storing it
                // here contributes to load on the DB for no reason, so we remove it before
                // serializing the leaf.
                let mut leaf = info.leaf.clone();
                leaf.unfill_block_payload();

                let view = qc2.view_number.u64() as i64;
                let leaf_bytes = bincode::serialize(&leaf)?;
                let qc_bytes = bincode::serialize(&qc2)?;
                Ok((view, leaf_bytes, qc_bytes))
            })
            .collect::<anyhow::Result<Vec<_>>>()?;

        // First, append the new leaves. We do this in its own transaction because even if GC or the
        // event consumer later fails, there is no need to abort the storage of the leaves.
        let mut tx = self.db.write().await?;

        tx.upsert("anchor_leaf2", ["view", "leaf", "qc"], ["view"], values)
            .await?;
        tx.commit().await?;

        // Generate an event for the new leaves and, only if it succeeds, clean up data we no longer
        // need.
        if let Err(err) = self.generate_decide_events(consumer).await {
            // GC/event processing failure is not an error, since by this point we have at least
            // managed to persist the decided leaves successfully, and GC will just run again at the
            // next decide. Log an error but do not return it.
            tracing::warn!(?view, "event processing failed: {err:#}");
            return Ok(());
        }

        // Garbage collect data which was not included in any decide event, but which at this point
        // is old enough to just forget about.
        if let Err(err) = self.prune(view).await {
            tracing::warn!(?view, "pruning failed: {err:#}");
        }

        Ok(())
    }

    async fn load_latest_acted_view(&self) -> anyhow::Result<Option<ViewNumber>> {
        Ok(self
            .db
            .read()
            .await?
            .fetch_optional(query("SELECT view FROM highest_voted_view WHERE id = 0"))
            .await?
            .map(|row| {
                let view: i64 = row.get("view");
                ViewNumber::new(view as u64)
            }))
    }

    async fn load_anchor_leaf(
        &self,
    ) -> anyhow::Result<Option<(Leaf2, QuorumCertificate2<SeqTypes>)>> {
        let Some(row) = self
            .db
            .read()
            .await?
            .fetch_optional("SELECT leaf, qc FROM anchor_leaf2 ORDER BY view DESC LIMIT 1")
            .await?
        else {
            return Ok(None);
        };

        let leaf_bytes: Vec<u8> = row.get("leaf");
        let leaf2: Leaf2 = bincode::deserialize(&leaf_bytes)?;

        let qc_bytes: Vec<u8> = row.get("qc");
        let qc2: QuorumCertificate2<SeqTypes> = bincode::deserialize(&qc_bytes)?;

        Ok(Some((leaf2, qc2)))
    }

    async fn load_anchor_view(&self) -> anyhow::Result<ViewNumber> {
        let mut tx = self.db.read().await?;
        let (view,) = query_as::<(i64,)>("SELECT coalesce(max(view), 0) FROM anchor_leaf2")
            .fetch_one(tx.as_mut())
            .await?;
        Ok(ViewNumber::new(view as u64))
    }

    async fn load_da_proposal(
        &self,
        view: ViewNumber,
    ) -> anyhow::Result<Option<Proposal<SeqTypes, DaProposal2<SeqTypes>>>> {
        let result = self
            .db
            .read()
            .await?
            .fetch_optional(
                query("SELECT data FROM da_proposal2 where view = $1").bind(view.u64() as i64),
            )
            .await?;

        result
            .map(|row| {
                let bytes: Vec<u8> = row.get("data");
                anyhow::Result::<_>::Ok(bincode::deserialize(&bytes)?)
            })
            .transpose()
    }

    async fn load_vid_share(
        &self,
        view: ViewNumber,
    ) -> anyhow::Result<Option<Proposal<SeqTypes, VidDisperseShare<SeqTypes>>>> {
        let result = self
            .db
            .read()
            .await?
            .fetch_optional(
                query("SELECT data FROM vid_share2 where view = $1").bind(view.u64() as i64),
            )
            .await?;

        result
            .map(|row| {
                let bytes: Vec<u8> = row.get("data");
                anyhow::Result::<_>::Ok(bincode::deserialize(&bytes)?)
            })
            .transpose()
    }

    async fn load_quorum_proposals(
        &self,
    ) -> anyhow::Result<BTreeMap<ViewNumber, Proposal<SeqTypes, QuorumProposalWrapper<SeqTypes>>>>
    {
        let rows = self
            .db
            .read()
            .await?
            .fetch_all("SELECT * FROM quorum_proposals2")
            .await?;

        Ok(BTreeMap::from_iter(
            rows.into_iter()
                .map(|row| {
                    let view: i64 = row.get("view");
                    let view_number: ViewNumber = ViewNumber::new(view.try_into()?);
                    let bytes: Vec<u8> = row.get("data");
                    let proposal = bincode::deserialize(&bytes)?;
                    Ok((view_number, proposal))
                })
                .collect::<anyhow::Result<Vec<_>>>()?,
        ))
    }

    async fn load_quorum_proposal(
        &self,
        view: ViewNumber,
    ) -> anyhow::Result<Proposal<SeqTypes, QuorumProposalWrapper<SeqTypes>>> {
        let mut tx = self.db.read().await?;
        let (data,) =
            query_as::<(Vec<u8>,)>("SELECT data FROM quorum_proposals2 WHERE view = $1 LIMIT 1")
                .bind(view.u64() as i64)
                .fetch_one(tx.as_mut())
                .await?;
        let proposal = bincode::deserialize(&data)?;

        Ok(proposal)
    }

    async fn append_vid(
        &self,
        proposal: &Proposal<SeqTypes, ADVZDisperseShare<SeqTypes>>,
    ) -> anyhow::Result<()> {
        let view = proposal.data.view_number.u64();
        let payload_hash = proposal.data.payload_commitment;
        let proposal: Proposal<SeqTypes, VidDisperseShare<SeqTypes>> =
            convert_proposal(proposal.clone());
        let data_bytes = bincode::serialize(&proposal).unwrap();

        let mut tx = self.db.write().await?;
        tx.upsert(
            "vid_share2",
            ["view", "data", "payload_hash"],
            ["view"],
            [(view as i64, data_bytes, payload_hash.to_string())],
        )
        .await?;
        tx.commit().await
    }

    async fn append_vid2(
        &self,
        proposal: &Proposal<SeqTypes, VidDisperseShare2<SeqTypes>>,
    ) -> anyhow::Result<()> {
        let view = proposal.data.view_number.u64();
        let payload_hash = proposal.data.payload_commitment;
        let proposal: Proposal<SeqTypes, VidDisperseShare<SeqTypes>> =
            convert_proposal(proposal.clone());
        let data_bytes = bincode::serialize(&proposal).unwrap();

        let mut tx = self.db.write().await?;
        tx.upsert(
            "vid_share2",
            ["view", "data", "payload_hash"],
            ["view"],
            [(view as i64, data_bytes, payload_hash.to_string())],
        )
        .await?;
        tx.commit().await
    }

    async fn append_da(
        &self,
        proposal: &Proposal<SeqTypes, DaProposal<SeqTypes>>,
        vid_commit: VidCommitment,
    ) -> anyhow::Result<()> {
        let data = &proposal.data;
        let view = data.view_number().u64();
        let data_bytes = bincode::serialize(proposal).unwrap();

        let mut tx = self.db.write().await?;
        tx.upsert(
            "da_proposal",
            ["view", "data", "payload_hash"],
            ["view"],
            [(view as i64, data_bytes, vid_commit.to_string())],
        )
        .await?;
        tx.commit().await
    }

    async fn record_action(
        &self,
        view: ViewNumber,
        _epoch: Option<EpochNumber>,
        action: HotShotAction,
    ) -> anyhow::Result<()> {
        // Todo Remove this after https://github.com/EspressoSystems/espresso-sequencer/issues/1931
        if !matches!(action, HotShotAction::Propose | HotShotAction::Vote) {
            return Ok(());
        }

        let stmt = format!(
            "INSERT INTO highest_voted_view (id, view) VALUES (0, $1)
            ON CONFLICT (id) DO UPDATE SET view = {MAX_FN}(highest_voted_view.view, excluded.view)"
        );

        let mut tx = self.db.write().await?;
        tx.execute(query(&stmt).bind(view.u64() as i64)).await?;
        tx.commit().await
    }

    async fn append_quorum_proposal2(
        &self,
        proposal: &Proposal<SeqTypes, QuorumProposalWrapper<SeqTypes>>,
    ) -> anyhow::Result<()> {
        let view_number = proposal.data.view_number().u64();

        let proposal_bytes = bincode::serialize(&proposal).context("serializing proposal")?;
        let leaf_hash = Committable::commit(&Leaf2::from_quorum_proposal(&proposal.data));
        let mut tx = self.db.write().await?;
        tx.upsert(
            "quorum_proposals2",
            ["view", "leaf_hash", "data"],
            ["view"],
            [(view_number as i64, leaf_hash.to_string(), proposal_bytes)],
        )
        .await?;

        // We also keep track of any QC we see in case we need it to recover our archival storage.
        let justify_qc = proposal.data.justify_qc();
        let justify_qc_bytes = bincode::serialize(&justify_qc).context("serializing QC")?;
        tx.upsert(
            "quorum_certificate2",
            ["view", "leaf_hash", "data"],
            ["view"],
            [(
                justify_qc.view_number.u64() as i64,
                justify_qc.data.leaf_commit.to_string(),
                &justify_qc_bytes,
            )],
        )
        .await?;

        tx.commit().await
    }

    async fn load_upgrade_certificate(
        &self,
    ) -> anyhow::Result<Option<UpgradeCertificate<SeqTypes>>> {
        let result = self
            .db
            .read()
            .await?
            .fetch_optional("SELECT * FROM upgrade_certificate where id = true")
            .await?;

        result
            .map(|row| {
                let bytes: Vec<u8> = row.get("data");
                anyhow::Result::<_>::Ok(bincode::deserialize(&bytes)?)
            })
            .transpose()
    }

    async fn store_upgrade_certificate(
        &self,
        decided_upgrade_certificate: Option<UpgradeCertificate<SeqTypes>>,
    ) -> anyhow::Result<()> {
        let certificate = match decided_upgrade_certificate {
            Some(cert) => cert,
            None => return Ok(()),
        };
        let upgrade_certificate_bytes =
            bincode::serialize(&certificate).context("serializing upgrade certificate")?;
        let mut tx = self.db.write().await?;
        tx.upsert(
            "upgrade_certificate",
            ["id", "data"],
            ["id"],
            [(true, upgrade_certificate_bytes)],
        )
        .await?;
        tx.commit().await
    }

    async fn migrate_anchor_leaf(&self) -> anyhow::Result<()> {
        let batch_size: i64 = 10000;
        let mut tx = self.db.read().await?;

        // The SQL migration populates the table name and sets a default value of 0 for migrated rows.
        // so, fetch_one() would always return a row
        // The number of migrated rows is updated after each batch insert.
        // This allows the types migration to resume from where it left off.
        let (is_completed, mut offset) = query_as::<(bool, i64)>(
            "SELECT completed, migrated_rows from epoch_migration WHERE table_name = 'anchor_leaf'",
        )
        .fetch_one(tx.as_mut())
        .await?;

        if is_completed {
            tracing::info!("decided leaves already migrated");
            return Ok(());
        }

        tracing::warn!("migrating decided leaves..");
        loop {
            let mut tx = self.db.read().await?;
            let rows =
                query("SELECT view, leaf, qc FROM anchor_leaf ORDER BY view LIMIT $1 OFFSET $2")
                    .bind(batch_size)
                    .bind(offset)
                    .fetch_all(tx.as_mut())
                    .await?;

            drop(tx);
            if rows.is_empty() {
                break;
            }
            let mut values = Vec::new();

            for row in rows.iter() {
                let leaf: Vec<u8> = row.try_get("leaf")?;
                let qc: Vec<u8> = row.try_get("qc")?;
                let leaf1: Leaf = bincode::deserialize(&leaf)?;
                let qc1: QuorumCertificate<SeqTypes> = bincode::deserialize(&qc)?;
                let view: i64 = row.try_get("view")?;

                let leaf2: Leaf2 = leaf1.into();
                let qc2: QuorumCertificate2<SeqTypes> = qc1.to_qc2();

                let leaf2_bytes = bincode::serialize(&leaf2)?;
                let qc2_bytes = bincode::serialize(&qc2)?;

                values.push((view, leaf2_bytes, qc2_bytes));
            }

            let mut query_builder: sqlx::QueryBuilder<Db> =
                sqlx::QueryBuilder::new("INSERT INTO anchor_leaf2 (view, leaf, qc) ");

            query_builder.push_values(values.into_iter(), |mut b, (view, leaf, qc)| {
                b.push_bind(view).push_bind(leaf).push_bind(qc);
            });

            // Offset tracking prevents duplicate inserts
            // Added as a safeguard.
            query_builder.push(" ON CONFLICT DO NOTHING");

            let query = query_builder.build();

            let mut tx = self.db.write().await?;
            query.execute(tx.as_mut()).await?;

            offset += batch_size;

<<<<<<< HEAD
            tx.upsert(
                "epoch_migration",
                ["table_name", "completed", "migrated_rows"],
                ["table_name"],
                [("anchor_leaf".to_string(), false, offset)],
            )
            .await?;
            tx.commit().await?;

=======
>>>>>>> 94be54af
            tracing::info!(
                "anchor leaf migration progress: rows={} offset={}",
                rows.len(),
                offset
            );

            if rows.len() < batch_size as usize {
                break;
            }
        }

        tracing::warn!("migrated decided leaves");

        let mut tx = self.db.write().await?;
        tx.upsert(
            "epoch_migration",
            ["table_name", "completed", "migrated_rows"],
            ["table_name"],
            [("anchor_leaf".to_string(), true, offset)],
        )
        .await?;
        tx.commit().await?;

        tracing::info!("updated epoch_migration table for anchor_leaf");

        Ok(())
    }

    async fn migrate_da_proposals(&self) -> anyhow::Result<()> {
        let batch_size: i64 = 10000;
        let mut tx = self.db.read().await?;

        let (is_completed, mut offset) = query_as::<(bool, i64)>(
            "SELECT completed, migrated_rows from epoch_migration WHERE table_name = 'da_proposal'",
        )
        .fetch_one(tx.as_mut())
        .await?;

        if is_completed {
            tracing::info!("da proposals migration already done");
            return Ok(());
        }

        tracing::warn!("migrating da proposals..");

        loop {
            let mut tx = self.db.read().await?;
            let rows = query(
                "SELECT payload_hash, data FROM da_proposal ORDER BY view LIMIT $1 OFFSET $2",
            )
            .bind(batch_size)
            .bind(offset)
            .fetch_all(tx.as_mut())
            .await?;

            drop(tx);
            if rows.is_empty() {
                break;
            }
            let mut values = Vec::new();

            for row in rows.iter() {
                let data: Vec<u8> = row.try_get("data")?;
                let payload_hash: String = row.try_get("payload_hash")?;

                let da_proposal: Proposal<SeqTypes, DaProposal<SeqTypes>> =
                    bincode::deserialize(&data)?;
                let da_proposal2: Proposal<SeqTypes, DaProposal2<SeqTypes>> =
                    convert_proposal(da_proposal);

                let view = da_proposal2.data.view_number.u64() as i64;
                let data = bincode::serialize(&da_proposal2)?;

                values.push((view, payload_hash, data));
            }

            let mut query_builder: sqlx::QueryBuilder<Db> =
                sqlx::QueryBuilder::new("INSERT INTO da_proposal2 (view, payload_hash, data) ");

            query_builder.push_values(values.into_iter(), |mut b, (view, payload_hash, data)| {
                b.push_bind(view).push_bind(payload_hash).push_bind(data);
            });
            query_builder.push(" ON CONFLICT DO NOTHING");
            let query = query_builder.build();

            let mut tx = self.db.write().await?;
            query.execute(tx.as_mut()).await?;

<<<<<<< HEAD
            offset += batch_size;
            tx.upsert(
                "epoch_migration",
                ["table_name", "completed", "migrated_rows"],
                ["table_name"],
                [("da_proposal".to_string(), false, offset)],
            )
            .await?;
            tx.commit().await?;

=======
            tx.commit().await?;

            offset += batch_size;
>>>>>>> 94be54af
            tracing::info!(
                "DA proposals migration progress: rows={} offset={}",
                rows.len(),
                offset
            );
            if rows.len() < batch_size as usize {
                break;
            }
        }

        tracing::warn!("migrated da proposals");

        let mut tx = self.db.write().await?;
        tx.upsert(
            "epoch_migration",
            ["table_name", "completed", "migrated_rows"],
            ["table_name"],
            [("da_proposal".to_string(), true, offset)],
        )
        .await?;
        tx.commit().await?;

        tracing::info!("updated epoch_migration table for da_proposal");

        Ok(())
    }

    async fn migrate_vid_shares(&self) -> anyhow::Result<()> {
        let batch_size: i64 = 10000;

        let mut tx = self.db.read().await?;

        let (is_completed, mut offset) = query_as::<(bool, i64)>(
            "SELECT completed, migrated_rows from epoch_migration WHERE table_name = 'vid_share'",
        )
        .fetch_one(tx.as_mut())
        .await?;

        if is_completed {
            tracing::info!("vid_share migration already done");
            return Ok(());
        }

        tracing::warn!("migrating vid shares..");
        loop {
            let mut tx = self.db.read().await?;
            let rows =
                query("SELECT payload_hash, data FROM vid_share ORDER BY view LIMIT $1 OFFSET $2")
                    .bind(batch_size)
                    .bind(offset)
                    .fetch_all(tx.as_mut())
                    .await?;

            drop(tx);
            if rows.is_empty() {
                break;
            }
            let mut values = Vec::new();

            for row in rows.iter() {
                let data: Vec<u8> = row.try_get("data")?;
                let payload_hash: String = row.try_get("payload_hash")?;

                let vid_share: Proposal<SeqTypes, ADVZDisperseShare<SeqTypes>> =
                    bincode::deserialize(&data)?;
                let vid_share2: Proposal<SeqTypes, VidDisperseShare<SeqTypes>> =
                    convert_proposal(vid_share);

                let view = vid_share2.data.view_number().u64() as i64;
                let data = bincode::serialize(&vid_share2)?;

                values.push((view, payload_hash, data));
            }

            let mut query_builder: sqlx::QueryBuilder<Db> =
                sqlx::QueryBuilder::new("INSERT INTO vid_share2 (view, payload_hash, data) ");

            query_builder.push_values(values.into_iter(), |mut b, (view, payload_hash, data)| {
                b.push_bind(view).push_bind(payload_hash).push_bind(data);
            });

            let query = query_builder.build();

            let mut tx = self.db.write().await?;
            query.execute(tx.as_mut()).await?;
<<<<<<< HEAD

            offset += batch_size;
            tx.upsert(
                "epoch_migration",
                ["table_name", "completed", "migrated_rows"],
                ["table_name"],
                [("vid_share".to_string(), false, offset)],
            )
            .await?;
            tx.commit().await?;

=======
            tx.commit().await?;

            offset += batch_size;
>>>>>>> 94be54af
            tracing::info!(
                "VID shares migration progress: rows={} offset={}",
                rows.len(),
                offset
            );
            if rows.len() < batch_size as usize {
                break;
            }
        }

        tracing::warn!("migrated vid shares");

        let mut tx = self.db.write().await?;
        tx.upsert(
            "epoch_migration",
            ["table_name", "completed", "migrated_rows"],
            ["table_name"],
            [("vid_share".to_string(), true, offset)],
        )
        .await?;
        tx.commit().await?;

        tracing::info!("updated epoch_migration table for vid_share");

        Ok(())
    }

    async fn migrate_quorum_proposals(&self) -> anyhow::Result<()> {
        let batch_size: i64 = 10000;
        let mut tx = self.db.read().await?;

        let (is_completed, mut offset) = query_as::<(bool, i64)>(
            "SELECT completed, migrated_rows from epoch_migration WHERE table_name = 'quorum_proposals'",
        )
        .fetch_one(tx.as_mut())
        .await?;

        if is_completed {
            tracing::info!("quorum proposals migration already done");
            return Ok(());
        }

        tracing::warn!("migrating quorum proposals..");

        loop {
            let mut tx = self.db.read().await?;
            let rows =
                query("SELECT view, leaf_hash, data FROM quorum_proposals ORDER BY view LIMIT $1 OFFSET $2")
                    .bind(batch_size)
                    .bind(offset)
                    .fetch_all(tx.as_mut())
                    .await?;

            drop(tx);

            if rows.is_empty() {
                break;
            }

            let mut values = Vec::new();

            for row in rows.iter() {
                let leaf_hash: String = row.try_get("leaf_hash")?;
                let data: Vec<u8> = row.try_get("data")?;

                let quorum_proposal: Proposal<SeqTypes, QuorumProposal<SeqTypes>> =
                    bincode::deserialize(&data)?;
                let quorum_proposal2: Proposal<SeqTypes, QuorumProposalWrapper<SeqTypes>> =
                    convert_proposal(quorum_proposal);

                let view = quorum_proposal2.data.view_number().u64() as i64;
                let data = bincode::serialize(&quorum_proposal2)?;

                values.push((view, leaf_hash, data));
            }

            let mut query_builder: sqlx::QueryBuilder<Db> =
                sqlx::QueryBuilder::new("INSERT INTO quorum_proposals2 (view, leaf_hash, data) ");

            query_builder.push_values(values.into_iter(), |mut b, (view, leaf_hash, data)| {
                b.push_bind(view).push_bind(leaf_hash).push_bind(data);
            });

            query_builder.push(" ON CONFLICT DO NOTHING");

            let query = query_builder.build();

            let mut tx = self.db.write().await?;
            query.execute(tx.as_mut()).await?;

            offset += batch_size;
<<<<<<< HEAD
            tx.upsert(
                "epoch_migration",
                ["table_name", "completed", "migrated_rows"],
                ["table_name"],
                [("quorum_proposals".to_string(), false, offset)],
            )
            .await?;
            tx.commit().await?;

=======
>>>>>>> 94be54af
            tracing::info!(
                "quorum proposals migration progress: rows={} offset={}",
                rows.len(),
                offset
            );

            if rows.len() < batch_size as usize {
                break;
            }
        }

        tracing::warn!("migrated quorum proposals");

        let mut tx = self.db.write().await?;
        tx.upsert(
            "epoch_migration",
            ["table_name", "completed", "migrated_rows"],
            ["table_name"],
            [("quorum_proposals".to_string(), true, offset)],
        )
        .await?;
        tx.commit().await?;

        tracing::info!("updated epoch_migration table for quorum_proposals");

        Ok(())
    }

    async fn migrate_quorum_certificates(&self) -> anyhow::Result<()> {
        let batch_size: i64 = 10000;
        let mut tx = self.db.read().await?;

        let (is_completed, mut offset) = query_as::<(bool, i64)>(
            "SELECT completed, migrated_rows from epoch_migration WHERE table_name = 'quorum_certificate'",
        )
        .fetch_one(tx.as_mut())
        .await?;

        if is_completed {
            tracing::info!("quorum certificates migration already done");
            return Ok(());
        }

        tracing::warn!("migrating quorum certificates..");
        loop {
            let mut tx = self.db.read().await?;
            let rows =
                query("SELECT view, leaf_hash, data FROM quorum_certificate ORDER BY view LIMIT $1 OFFSET $2")
                    .bind(batch_size)
                    .bind(offset)
                    .fetch_all(tx.as_mut())
                    .await?;

            drop(tx);
            if rows.is_empty() {
                break;
            }
            let mut values = Vec::new();

            for row in rows.iter() {
                let leaf_hash: String = row.try_get("leaf_hash")?;
                let data: Vec<u8> = row.try_get("data")?;

                let qc: QuorumCertificate<SeqTypes> = bincode::deserialize(&data)?;
                let qc2: QuorumCertificate2<SeqTypes> = qc.to_qc2();

                let view = qc2.view_number().u64() as i64;
                let data = bincode::serialize(&qc2)?;

                values.push((view, leaf_hash, data));
            }

            let mut query_builder: sqlx::QueryBuilder<Db> =
                sqlx::QueryBuilder::new("INSERT INTO quorum_certificate2 (view, leaf_hash, data) ");

            query_builder.push_values(values.into_iter(), |mut b, (view, leaf_hash, data)| {
                b.push_bind(view).push_bind(leaf_hash).push_bind(data);
            });

            query_builder.push(" ON CONFLICT DO NOTHING");
            let query = query_builder.build();

            let mut tx = self.db.write().await?;
            query.execute(tx.as_mut()).await?;

            offset += batch_size;
            tx.upsert(
                "epoch_migration",
                ["table_name", "completed", "migrated_rows"],
                ["table_name"],
                [("quorum_certificate".to_string(), false, offset)],
            )
            .await?;
            tx.commit().await?;

            tracing::info!(
                "Quorum certificates migration progress: rows={} offset={}",
                rows.len(),
                offset
            );

            if rows.len() < batch_size as usize {
                break;
            }
        }

        tracing::warn!("migrated quorum certificates");

        let mut tx = self.db.write().await?;
        tx.upsert(
            "epoch_migration",
            ["table_name", "completed", "migrated_rows"],
            ["table_name"],
            [("quorum_certificate".to_string(), true, offset)],
        )
        .await?;
        tx.commit().await?;
        tracing::info!("updated epoch_migration table for quorum_certificate");

        Ok(())
    }

    async fn store_next_epoch_quorum_certificate(
        &self,
        high_qc: NextEpochQuorumCertificate2<SeqTypes>,
    ) -> anyhow::Result<()> {
        let qc2_bytes = bincode::serialize(&high_qc).context("serializing next epoch qc")?;
        let mut tx = self.db.write().await?;
        tx.upsert(
            "next_epoch_quorum_certificate",
            ["id", "data"],
            ["id"],
            [(true, qc2_bytes)],
        )
        .await?;
        tx.commit().await
    }

    async fn load_next_epoch_quorum_certificate(
        &self,
    ) -> anyhow::Result<Option<NextEpochQuorumCertificate2<SeqTypes>>> {
        let result = self
            .db
            .read()
            .await?
            .fetch_optional("SELECT * FROM next_epoch_quorum_certificate where id = true")
            .await?;

        result
            .map(|row| {
                let bytes: Vec<u8> = row.get("data");
                anyhow::Result::<_>::Ok(bincode::deserialize(&bytes)?)
            })
            .transpose()
    }

    async fn append_da2(
        &self,
        proposal: &Proposal<SeqTypes, DaProposal2<SeqTypes>>,
        vid_commit: VidCommitment,
    ) -> anyhow::Result<()> {
        let data = &proposal.data;
        let view = data.view_number().u64();
        let data_bytes = bincode::serialize(proposal).unwrap();

        let mut tx = self.db.write().await?;
        tx.upsert(
            "da_proposal2",
            ["view", "data", "payload_hash"],
            ["view"],
            [(view as i64, data_bytes, vid_commit.to_string())],
        )
        .await?;
        tx.commit().await
    }

    async fn add_drb_result(
        &self,
        epoch: EpochNumber,
        drb_result: DrbResult,
    ) -> anyhow::Result<()> {
        let drb_result_vec = Vec::from(drb_result);
        let mut tx = self.db.write().await?;
        tx.upsert(
            "epoch_drb_and_root",
            ["epoch", "drb_result"],
            ["epoch"],
            [(epoch.u64() as i64, drb_result_vec)],
        )
        .await?;
        tx.commit().await
    }

    async fn add_epoch_root(
        &self,
        epoch: EpochNumber,
        block_header: <SeqTypes as NodeType>::BlockHeader,
    ) -> anyhow::Result<()> {
        let block_header_bytes =
            bincode::serialize(&block_header).context("serializing block header")?;

        let mut tx = self.db.write().await?;
        tx.upsert(
            "epoch_drb_and_root",
            ["epoch", "block_header"],
            ["epoch"],
            [(epoch.u64() as i64, block_header_bytes)],
        )
        .await?;
        tx.commit().await
    }

    async fn add_state_cert(
        &self,
        state_cert: LightClientStateUpdateCertificate<SeqTypes>,
    ) -> anyhow::Result<()> {
        let state_cert_bytes = bincode::serialize(&state_cert)
            .context("serializing light client state update certificate")?;

        let mut tx = self.db.write().await?;
        tx.upsert(
            "state_cert",
            ["view", "state_cert"],
            ["view"],
            [(
                state_cert.light_client_state.view_number as i64,
                state_cert_bytes,
            )],
        )
        .await?;
        tx.commit().await
    }

    async fn load_state_cert(
        &self,
    ) -> anyhow::Result<Option<LightClientStateUpdateCertificate<SeqTypes>>> {
        let Some(row) = self
            .db
            .read()
            .await?
            .fetch_optional(
                "SELECT state_cert FROM finalized_state_cert ORDER BY epoch DESC LIMIT 1",
            )
            .await?
        else {
            return Ok(None);
        };
        let bytes: Vec<u8> = row.get("state_cert");
        bincode::deserialize(&bytes)
            .context("deserializing light client state update certificate")
            .map(Some)
    }

    async fn load_start_epoch_info(&self) -> anyhow::Result<Vec<InitializerEpochInfo<SeqTypes>>> {
        let rows = self
            .db
            .read()
            .await?
            .fetch_all("SELECT * from epoch_drb_and_root ORDER BY epoch ASC")
            .await?;

        rows.into_iter()
            .map(|row| {
                let epoch: i64 = row.get("epoch");
                let drb_result: Option<Vec<u8>> = row.get("drb_result");
                let block_header: Option<Vec<u8>> = row.get("block_header");
                if let Some(drb_result) = drb_result {
                    let drb_result_array = drb_result
                        .try_into()
                        .or_else(|_| bail!("invalid drb result"))?;
                    let block_header: Option<<SeqTypes as NodeType>::BlockHeader> = block_header
                        .map(|data| bincode::deserialize(&data))
                        .transpose()?;
                    Ok(Some(InitializerEpochInfo::<SeqTypes> {
                        epoch: <SeqTypes as NodeType>::Epoch::new(epoch as u64),
                        drb_result: drb_result_array,
                        block_header,
                    }))
                } else {
                    // Right now we skip the epoch_drb_and_root row if there is no drb result.
                    // This seems reasonable based on the expected order of events, but please double check!
                    Ok(None)
                }
            })
            .filter_map(|e| match e {
                Err(v) => Some(Err(v)),
                Ok(Some(v)) => Some(Ok(v)),
                Ok(None) => None,
            })
            .collect()
    }
}

#[async_trait]
impl MembershipPersistence for Persistence {
    async fn load_stake(
        &self,
        epoch: EpochNumber,
    ) -> anyhow::Result<Option<IndexMap<alloy::primitives::Address, Validator<BLSPubKey>>>> {
        let result = self
            .db
            .read()
            .await?
            .fetch_optional(
                query("SELECT stake FROM epoch_drb_and_root WHERE epoch = $1")
                    .bind(epoch.u64() as i64),
            )
            .await?;

        result
            .map(|row| {
                let bytes: Vec<u8> = row.get("stake");
                bincode::deserialize(&bytes).context("deserializing stake table")
            })
            .transpose()
    }

    async fn load_latest_stake(&self, limit: u64) -> anyhow::Result<Option<Vec<IndexedStake>>> {
        let mut tx = self.db.write().await?;

        let rows = match query_as::<(i64, Vec<u8>)>(
            "SELECT epoch, stake FROM epoch_drb_and_root LIMIT $1",
        )
        .bind(limit as i64)
        .fetch_all(tx.as_mut())
        .await
        {
            Ok(bytes) => bytes,
            Err(err) => {
                tracing::error!("error loading stake tables: {err:#}");
                bail!("{err:#}");
            },
        };

        rows.into_iter()
            .map(|(id, bytes)| -> anyhow::Result<_> {
                let st = bincode::deserialize(&bytes).context("deserializing stake table")?;
                Ok(Some((EpochNumber::new(id as u64), st)))
            })
            .collect()
    }

    async fn store_stake(
        &self,
        epoch: EpochNumber,
        stake: IndexMap<alloy::primitives::Address, Validator<BLSPubKey>>,
    ) -> anyhow::Result<()> {
        let mut tx = self.db.write().await?;

        let stake_table_bytes = bincode::serialize(&stake).context("serializing stake table")?;

        tx.upsert(
            "epoch_drb_and_root",
            ["epoch", "stake"],
            ["epoch"],
            [(epoch.u64() as i64, stake_table_bytes)],
        )
        .await?;
        tx.commit().await
    }
}

#[async_trait]
impl Provider<SeqTypes, VidCommonRequest> for Persistence {
    #[tracing::instrument(skip(self))]
    async fn fetch(&self, req: VidCommonRequest) -> Option<VidCommon> {
        let mut tx = match self.db.read().await {
            Ok(tx) => tx,
            Err(err) => {
                tracing::warn!("could not open transaction: {err:#}");
                return None;
            },
        };

        let bytes = match query_as::<(Vec<u8>,)>(
            "SELECT data FROM vid_share2 WHERE payload_hash = $1 LIMIT 1",
        )
        .bind(req.0.to_string())
        .fetch_optional(tx.as_mut())
        .await
        {
            Ok(Some((bytes,))) => bytes,
            Ok(None) => return None,
            Err(err) => {
                tracing::error!("error loading VID share: {err:#}");
                return None;
            },
        };

        let share: Proposal<SeqTypes, VidDisperseShare<SeqTypes>> =
            match bincode::deserialize(&bytes) {
                Ok(share) => share,
                Err(err) => {
                    tracing::warn!("error decoding VID share: {err:#}");
                    return None;
                },
            };

        match share.data {
            VidDisperseShare::V0(vid) => Some(VidCommon::V0(vid.common)),
            VidDisperseShare::V1(vid) => Some(VidCommon::V1(vid.common)),
        }
    }
}

#[async_trait]
impl Provider<SeqTypes, PayloadRequest> for Persistence {
    #[tracing::instrument(skip(self))]
    async fn fetch(&self, req: PayloadRequest) -> Option<Payload> {
        let mut tx = match self.db.read().await {
            Ok(tx) => tx,
            Err(err) => {
                tracing::warn!("could not open transaction: {err:#}");
                return None;
            },
        };

        let bytes = match query_as::<(Vec<u8>,)>(
            "SELECT data FROM da_proposal2 WHERE payload_hash = $1 LIMIT 1",
        )
        .bind(req.0.to_string())
        .fetch_optional(tx.as_mut())
        .await
        {
            Ok(Some((bytes,))) => bytes,
            Ok(None) => return None,
            Err(err) => {
                tracing::warn!("error loading DA proposal: {err:#}");
                return None;
            },
        };

        let proposal: Proposal<SeqTypes, DaProposal2<SeqTypes>> = match bincode::deserialize(&bytes)
        {
            Ok(proposal) => proposal,
            Err(err) => {
                tracing::error!("error decoding DA proposal: {err:#}");
                return None;
            },
        };

        Some(Payload::from_bytes(
            &proposal.data.encoded_transactions,
            &proposal.data.metadata,
        ))
    }
}

#[async_trait]
impl Provider<SeqTypes, LeafRequest<SeqTypes>> for Persistence {
    #[tracing::instrument(skip(self))]
    async fn fetch(&self, req: LeafRequest<SeqTypes>) -> Option<LeafQueryData<SeqTypes>> {
        let mut tx = match self.db.read().await {
            Ok(tx) => tx,
            Err(err) => {
                tracing::warn!("could not open transaction: {err:#}");
                return None;
            },
        };

        let (leaf, qc) = match fetch_leaf_from_proposals(&mut tx, req).await {
            Ok(res) => res?,
            Err(err) => {
                tracing::info!("requested leaf not found in undecided proposals: {err:#}");
                return None;
            },
        };

        match LeafQueryData::new(leaf, qc) {
            Ok(leaf) => Some(leaf),
            Err(err) => {
                tracing::warn!("fetched invalid leaf: {err:#}");
                None
            },
        }
    }
}

async fn fetch_leaf_from_proposals<Mode: TransactionMode>(
    tx: &mut Transaction<Mode>,
    req: LeafRequest<SeqTypes>,
) -> anyhow::Result<Option<(Leaf2, QuorumCertificate2<SeqTypes>)>> {
    // Look for a quorum proposal corresponding to this leaf.
    let Some((proposal_bytes,)) =
        query_as::<(Vec<u8>,)>("SELECT data FROM quorum_proposals2 WHERE leaf_hash = $1 LIMIT 1")
            .bind(req.expected_leaf.to_string())
            .fetch_optional(tx.as_mut())
            .await
            .context("fetching proposal")?
    else {
        return Ok(None);
    };

    // Look for a QC corresponding to this leaf.
    let Some((qc_bytes,)) =
        query_as::<(Vec<u8>,)>("SELECT data FROM quorum_certificate2 WHERE leaf_hash = $1 LIMIT 1")
            .bind(req.expected_leaf.to_string())
            .fetch_optional(tx.as_mut())
            .await
            .context("fetching QC")?
    else {
        return Ok(None);
    };

    let proposal: Proposal<SeqTypes, QuorumProposalWrapper<SeqTypes>> =
        bincode::deserialize(&proposal_bytes).context("deserializing quorum proposal")?;
    let qc: QuorumCertificate2<SeqTypes> =
        bincode::deserialize(&qc_bytes).context("deserializing quorum certificate")?;

    let leaf = Leaf2::from_quorum_proposal(&proposal.data);
    Ok(Some((leaf, qc)))
}

#[cfg(test)]
mod testing {
    use hotshot_query_service::data_source::storage::sql::testing::TmpDb;

    use super::{super::testing::TestablePersistence, *};

    #[async_trait]
    impl TestablePersistence for Persistence {
        type Storage = Arc<TmpDb>;

        async fn tmp_storage() -> Self::Storage {
            Arc::new(TmpDb::init().await)
        }

        #[allow(refining_impl_trait)]
        fn options(db: &Self::Storage) -> Options {
            #[cfg(not(feature = "embedded-db"))]
            {
                PostgresOptions {
                    port: Some(db.port()),
                    host: Some(db.host()),
                    user: Some("postgres".into()),
                    password: Some("password".into()),
                    ..Default::default()
                }
                .into()
            }

            #[cfg(feature = "embedded-db")]
            {
                SqliteOptions {
                    path: Some(db.path()),
                }
                .into()
            }
        }
    }
}

#[cfg(test)]
mod generic_tests {
    use super::{super::persistence_tests, Persistence};
    // For some reason this is the only way to import the macro defined in another module of this
    // crate.
    use crate::*;

    instantiate_persistence_tests!(Persistence);
}

#[cfg(test)]
mod test {

    use committable::{Commitment, CommitmentBoundsArkless};
    use espresso_types::{traits::NullEventConsumer, Header, Leaf, NodeState, ValidatedState};
    use futures::stream::TryStreamExt;
    use hotshot_example_types::node_types::TestVersions;
    use hotshot_types::{
        data::{
            ns_table::parse_ns_table, vid_commitment, vid_disperse::VidDisperseShare2, EpochNumber,
            QuorumProposal2,
        },
        message::convert_proposal,
        simple_certificate::QuorumCertificate,
        simple_vote::QuorumData,
        traits::{
            block_contents::BlockHeader, node_implementation::Versions,
            signature_key::SignatureKey, EncodeBytes,
        },
        utils::EpochTransitionIndicator,
        vid::{
            advz::advz_scheme,
            avidm::{init_avidm_param, AvidMScheme},
        },
    };
    use jf_vid::VidScheme;
    use sequencer_utils::test_utils::setup_test;
    use vbs::version::StaticVersionType;

    use super::*;
    use crate::{persistence::testing::TestablePersistence, BLSPubKey, PubKey};

    #[tokio::test(flavor = "multi_thread")]
    async fn test_quorum_proposals_leaf_hash_migration() {
        setup_test();

        // Create some quorum proposals to test with.
        let leaf: Leaf2 =
            Leaf::genesis::<TestVersions>(&ValidatedState::default(), &NodeState::mock())
                .await
                .into();
        let privkey = BLSPubKey::generated_from_seed_indexed([0; 32], 1).1;
        let signature = PubKey::sign(&privkey, &[]).unwrap();
        let mut quorum_proposal = Proposal {
            data: QuorumProposal2::<SeqTypes> {
                epoch: None,
                block_header: leaf.block_header().clone(),
                view_number: ViewNumber::genesis(),
                justify_qc: QuorumCertificate::genesis::<TestVersions>(
                    &ValidatedState::default(),
                    &NodeState::mock(),
                )
                .await
                .to_qc2(),
                upgrade_certificate: None,
                view_change_evidence: None,
                next_drb_result: None,
                next_epoch_justify_qc: None,
                state_cert: None,
            },
            signature,
            _pd: Default::default(),
        };

        let qp1: Proposal<SeqTypes, QuorumProposal<SeqTypes>> =
            convert_proposal(quorum_proposal.clone());

        quorum_proposal.data.view_number = ViewNumber::new(1);

        let qp2: Proposal<SeqTypes, QuorumProposal<SeqTypes>> =
            convert_proposal(quorum_proposal.clone());
        let qps = [qp1, qp2];

        // Create persistence and add the quorum proposals with NULL leaf hash.
        let db = Persistence::tmp_storage().await;
        let persistence = Persistence::connect(&db).await;
        let mut tx = persistence.db.write().await.unwrap();
        let params = qps
            .iter()
            .map(|qp| {
                (
                    qp.data.view_number.u64() as i64,
                    bincode::serialize(&qp).unwrap(),
                )
            })
            .collect::<Vec<_>>();
        tx.upsert("quorum_proposals", ["view", "data"], ["view"], params)
            .await
            .unwrap();
        tx.commit().await.unwrap();

        // Create a new persistence and ensure the commitments get populated.
        let persistence = Persistence::connect(&db).await;
        let mut tx = persistence.db.read().await.unwrap();
        let rows = tx
            .fetch("SELECT * FROM quorum_proposals ORDER BY view ASC")
            .try_collect::<Vec<_>>()
            .await
            .unwrap();
        assert_eq!(rows.len(), qps.len());
        for (row, qp) in rows.into_iter().zip(qps) {
            assert_eq!(row.get::<i64, _>("view"), qp.data.view_number.u64() as i64);
            assert_eq!(
                row.get::<Vec<u8>, _>("data"),
                bincode::serialize(&qp).unwrap()
            );
            assert_eq!(
                row.get::<String, _>("leaf_hash"),
                Committable::commit(&Leaf::from_quorum_proposal(&qp.data)).to_string()
            );
        }
    }

    #[tokio::test(flavor = "multi_thread")]
    async fn test_fetching_providers() {
        setup_test();

        let tmp = Persistence::tmp_storage().await;
        let storage = Persistence::connect(&tmp).await;

        // Mock up some data.
        let leaf =
            Leaf2::genesis::<TestVersions>(&ValidatedState::default(), &NodeState::mock()).await;
        let leaf_payload = leaf.block_payload().unwrap();
        let leaf_payload_bytes_arc = leaf_payload.encode();

        let avidm_param = init_avidm_param(2).unwrap();
        let weights = vec![1u32; 2];

        let ns_table = parse_ns_table(
            leaf_payload.byte_len().as_usize(),
            &leaf_payload.ns_table().encode(),
        );
        let (payload_commitment, shares) =
            AvidMScheme::ns_disperse(&avidm_param, &weights, &leaf_payload_bytes_arc, ns_table)
                .unwrap();
        let (pubkey, privkey) = BLSPubKey::generated_from_seed_indexed([0; 32], 1);
        let vid_share = VidDisperseShare2::<SeqTypes> {
            view_number: ViewNumber::new(0),
            payload_commitment,
            share: shares[0].clone(),
            recipient_key: pubkey,
            epoch: None,
            target_epoch: None,
            common: avidm_param.clone(),
        }
        .to_proposal(&privkey)
        .unwrap()
        .clone();

        let quorum_proposal = QuorumProposalWrapper::<SeqTypes> {
            proposal: QuorumProposal2::<SeqTypes> {
                block_header: leaf.block_header().clone(),
                view_number: leaf.view_number(),
                justify_qc: leaf.justify_qc(),
                upgrade_certificate: None,
                view_change_evidence: None,
                next_drb_result: None,
                next_epoch_justify_qc: None,
                epoch: None,
                state_cert: None,
            },
        };
        let quorum_proposal_signature =
            BLSPubKey::sign(&privkey, &bincode::serialize(&quorum_proposal).unwrap())
                .expect("Failed to sign quorum proposal");
        let quorum_proposal = Proposal {
            data: quorum_proposal,
            signature: quorum_proposal_signature,
            _pd: Default::default(),
        };

        let block_payload_signature = BLSPubKey::sign(&privkey, &leaf_payload_bytes_arc)
            .expect("Failed to sign block payload");
        let da_proposal = Proposal {
            data: DaProposal2::<SeqTypes> {
                encoded_transactions: leaf_payload_bytes_arc,
                metadata: leaf_payload.ns_table().clone(),
                view_number: ViewNumber::new(0),
                epoch: None,
                epoch_transition_indicator: EpochTransitionIndicator::NotInTransition,
            },
            signature: block_payload_signature,
            _pd: Default::default(),
        };

        let mut next_quorum_proposal = quorum_proposal.clone();
        next_quorum_proposal.data.proposal.view_number += 1;
        next_quorum_proposal.data.proposal.justify_qc.view_number += 1;
        next_quorum_proposal
            .data
            .proposal
            .justify_qc
            .data
            .leaf_commit = Committable::commit(&leaf.clone());
        let qc = next_quorum_proposal.data.justify_qc();

        // Add to database.
        storage
            .append_da2(&da_proposal, VidCommitment::V1(payload_commitment))
            .await
            .unwrap();
        storage
            .append_vid2(&convert_proposal(vid_share.clone()))
            .await
            .unwrap();
        storage
            .append_quorum_proposal2(&quorum_proposal)
            .await
            .unwrap();

        // Add an extra quorum proposal so we have a QC pointing back at `leaf`.
        storage
            .append_quorum_proposal2(&next_quorum_proposal)
            .await
            .unwrap();

        // Fetch it as if we were rebuilding an archive.
        assert_eq!(
            Some(VidCommon::V1(avidm_param)),
            storage
                .fetch(VidCommonRequest(VidCommitment::V1(
                    vid_share.data.payload_commitment
                )))
                .await
        );
        assert_eq!(
            leaf_payload,
            storage
                .fetch(PayloadRequest(VidCommitment::V1(
                    vid_share.data.payload_commitment
                )))
                .await
                .unwrap()
        );
        assert_eq!(
            LeafQueryData::new(leaf.clone(), qc.clone()).unwrap(),
            storage
                .fetch(LeafRequest::new(
                    leaf.block_header().block_number(),
                    Committable::commit(&leaf),
                    qc.clone().commit()
                ))
                .await
                .unwrap()
        );
    }

    /// Test conditions that trigger pruning.
    ///
    /// This is a configurable test that can be used to test different configurations of GC,
    /// `pruning_opt`. The test populates the database with some data for view 1, asserts that it is
    /// retained for view 2, and then asserts that it is pruned by view 3. There are various
    /// different configurations that can achieve this behavior, such that the data is retained and
    /// then pruned due to different logic and code paths.
    async fn test_pruning_helper(pruning_opt: ConsensusPruningOptions) {
        setup_test();

        let tmp = Persistence::tmp_storage().await;
        let mut opt = Persistence::options(&tmp);
        opt.consensus_pruning = pruning_opt;
        let storage = opt.create().await.unwrap();

        let data_view = ViewNumber::new(1);

        // Populate some data.
        let leaf =
            Leaf2::genesis::<TestVersions>(&ValidatedState::default(), &NodeState::mock()).await;
        let leaf_payload = leaf.block_payload().unwrap();
        let leaf_payload_bytes_arc = leaf_payload.encode();

        let avidm_param = init_avidm_param(2).unwrap();
        let weights = vec![1u32; 2];

        let ns_table = parse_ns_table(
            leaf_payload.byte_len().as_usize(),
            &leaf_payload.ns_table().encode(),
        );
        let (payload_commitment, shares) =
            AvidMScheme::ns_disperse(&avidm_param, &weights, &leaf_payload_bytes_arc, ns_table)
                .unwrap();

        let (pubkey, privkey) = BLSPubKey::generated_from_seed_indexed([0; 32], 1);
        let vid = VidDisperseShare2::<SeqTypes> {
            view_number: data_view,
            payload_commitment,
            share: shares[0].clone(),
            recipient_key: pubkey,
            epoch: None,
            target_epoch: None,
            common: avidm_param,
        }
        .to_proposal(&privkey)
        .unwrap()
        .clone();
        let quorum_proposal = QuorumProposalWrapper::<SeqTypes> {
            proposal: QuorumProposal2::<SeqTypes> {
                epoch: None,
                block_header: leaf.block_header().clone(),
                view_number: data_view,
                justify_qc: QuorumCertificate2::genesis::<TestVersions>(
                    &ValidatedState::default(),
                    &NodeState::mock(),
                )
                .await,
                upgrade_certificate: None,
                view_change_evidence: None,
                next_drb_result: None,
                next_epoch_justify_qc: None,
                state_cert: None,
            },
        };
        let quorum_proposal_signature =
            BLSPubKey::sign(&privkey, &bincode::serialize(&quorum_proposal).unwrap())
                .expect("Failed to sign quorum proposal");
        let quorum_proposal = Proposal {
            data: quorum_proposal,
            signature: quorum_proposal_signature,
            _pd: Default::default(),
        };

        let block_payload_signature = BLSPubKey::sign(&privkey, &leaf_payload_bytes_arc)
            .expect("Failed to sign block payload");
        let da_proposal = Proposal {
            data: DaProposal2::<SeqTypes> {
                encoded_transactions: leaf_payload_bytes_arc.clone(),
                metadata: leaf_payload.ns_table().clone(),
                view_number: data_view,
                epoch: Some(EpochNumber::new(0)),
                epoch_transition_indicator: EpochTransitionIndicator::NotInTransition,
            },
            signature: block_payload_signature,
            _pd: Default::default(),
        };

        tracing::info!(?vid, ?da_proposal, ?quorum_proposal, "append data");
        storage.append_vid2(&vid).await.unwrap();
        storage
            .append_da2(&da_proposal, VidCommitment::V1(payload_commitment))
            .await
            .unwrap();
        storage
            .append_quorum_proposal2(&quorum_proposal)
            .await
            .unwrap();

        // The first decide doesn't trigger any garbage collection, even though our usage exceeds
        // the target, because of the minimum retention.
        tracing::info!("decide view 1");
        storage
            .append_decided_leaves(data_view + 1, [], &NullEventConsumer)
            .await
            .unwrap();
        assert_eq!(
            storage.load_vid_share(data_view).await.unwrap().unwrap(),
            convert_proposal(vid)
        );
        assert_eq!(
            storage.load_da_proposal(data_view).await.unwrap().unwrap(),
            da_proposal
        );
        assert_eq!(
            storage.load_quorum_proposal(data_view).await.unwrap(),
            quorum_proposal
        );

        // After another view, our data is beyond the minimum retention (though not the target
        // retention) so it gets pruned.
        tracing::info!("decide view 2");
        storage
            .append_decided_leaves(data_view + 2, [], &NullEventConsumer)
            .await
            .unwrap();
        assert!(storage.load_vid_share(data_view).await.unwrap().is_none(),);
        assert!(storage.load_da_proposal(data_view).await.unwrap().is_none());
        storage.load_quorum_proposal(data_view).await.unwrap_err();
    }

    #[tokio::test(flavor = "multi_thread")]
    async fn test_pruning_minimum_retention() {
        test_pruning_helper(ConsensusPruningOptions {
            // Use a very low target usage, to show that we still retain data up to the minimum
            // retention even when usage is above target.
            target_usage: 0,
            minimum_retention: 1,
            // Use a very high target retention, so that pruning is only triggered by the minimum
            // retention.
            target_retention: u64::MAX,
        })
        .await
    }

    #[tokio::test(flavor = "multi_thread")]
    async fn test_pruning_target_retention() {
        test_pruning_helper(ConsensusPruningOptions {
            target_retention: 1,
            // Use a very low minimum retention, so that data is only kept around due to the target
            // retention.
            minimum_retention: 0,
            // Use a very high target usage, so that pruning is only triggered by the target
            // retention.
            target_usage: u64::MAX,
        })
        .await
    }

    #[tokio::test(flavor = "multi_thread")]
    async fn test_consensus_migration() {
        setup_test();

        let tmp = Persistence::tmp_storage().await;
        let mut opt = Persistence::options(&tmp);

        let storage = opt.create().await.unwrap();

        let rows = 300;

        assert!(storage.load_state_cert().await.unwrap().is_none());

        for i in 0..rows {
            let view = ViewNumber::new(i);
            let validated_state = ValidatedState::default();
            let instance_state = NodeState::default();

            let (pubkey, privkey) = BLSPubKey::generated_from_seed_indexed([0; 32], i);
            let (payload, metadata) =
                Payload::from_transactions([], &validated_state, &instance_state)
                    .await
                    .unwrap();
            let builder_commitment = payload.builder_commitment(&metadata);
            let payload_bytes = payload.encode();

            let payload_commitment = vid_commitment::<TestVersions>(
                &payload_bytes,
                &metadata.encode(),
                4,
                <TestVersions as Versions>::Base::VERSION,
            );

            let block_header = Header::genesis(
                &instance_state,
                payload_commitment,
                builder_commitment,
                metadata,
            );

            let null_quorum_data = QuorumData {
                leaf_commit: Commitment::<Leaf>::default_commitment_no_preimage(),
            };

            let justify_qc = QuorumCertificate::new(
                null_quorum_data.clone(),
                null_quorum_data.commit(),
                view,
                None,
                std::marker::PhantomData,
            );

            let quorum_proposal = QuorumProposal {
                block_header,
                view_number: view,
                justify_qc: justify_qc.clone(),
                upgrade_certificate: None,
                proposal_certificate: None,
            };

            let quorum_proposal_signature =
                BLSPubKey::sign(&privkey, &bincode::serialize(&quorum_proposal).unwrap())
                    .expect("Failed to sign quorum proposal");

            let proposal = Proposal {
                data: quorum_proposal.clone(),
                signature: quorum_proposal_signature,
                _pd: std::marker::PhantomData,
            };

            let proposal_bytes = bincode::serialize(&proposal)
                .context("serializing proposal")
                .unwrap();

            let mut leaf = Leaf::from_quorum_proposal(&quorum_proposal);
            leaf.fill_block_payload::<TestVersions>(
                payload,
                4,
                <TestVersions as Versions>::Base::VERSION,
            )
            .unwrap();

            let mut tx = storage.db.write().await.unwrap();

            let qc_bytes = bincode::serialize(&justify_qc).unwrap();
            let leaf_bytes = bincode::serialize(&leaf).unwrap();

            tx.upsert(
                "anchor_leaf",
                ["view", "leaf", "qc"],
                ["view"],
                [(i as i64, leaf_bytes, qc_bytes)],
            )
            .await
            .unwrap();

            let state_cert = LightClientStateUpdateCertificate::<SeqTypes> {
                epoch: EpochNumber::new(i),
                light_client_state: Default::default(), // filling arbitrary value
                signatures: vec![],                     // filling arbitrary value
            };
            // manually upsert the state cert to the finalized database
            let state_cert_bytes = bincode::serialize(&state_cert).unwrap();
            tx.upsert(
                "finalized_state_cert",
                ["epoch", "state_cert"],
                ["epoch"],
                [(i as i64, state_cert_bytes)],
            )
            .await
            .unwrap();

            tx.commit().await.unwrap();

            let disperse = advz_scheme(4).disperse(payload_bytes.clone()).unwrap();

            let vid = ADVZDisperseShare::<SeqTypes> {
                view_number: ViewNumber::new(i),
                payload_commitment: Default::default(),
                share: disperse.shares[0].clone(),
                common: disperse.common,
                recipient_key: pubkey,
            };

            let (payload, metadata) =
                Payload::from_transactions([], &ValidatedState::default(), &NodeState::default())
                    .await
                    .unwrap();

            let da = DaProposal::<SeqTypes> {
                encoded_transactions: payload.encode(),
                metadata,
                view_number: ViewNumber::new(i),
            };

            let block_payload_signature =
                BLSPubKey::sign(&privkey, &payload_bytes).expect("Failed to sign block payload");

            let da_proposal = Proposal {
                data: da,
                signature: block_payload_signature,
                _pd: Default::default(),
            };

            storage
                .append_vid(&vid.to_proposal(&privkey).unwrap())
                .await
                .unwrap();
            storage
                .append_da(&da_proposal, VidCommitment::V0(disperse.commit))
                .await
                .unwrap();

            let leaf_hash = Committable::commit(&leaf);
            let mut tx = storage.db.write().await.expect("failed to start write tx");
            tx.upsert(
                "quorum_proposals",
                ["view", "leaf_hash", "data"],
                ["view"],
                [(i as i64, leaf_hash.to_string(), proposal_bytes)],
            )
            .await
            .expect("failed to upsert quorum proposal");

            let justify_qc = &proposal.data.justify_qc;
            let justify_qc_bytes = bincode::serialize(&justify_qc)
                .context("serializing QC")
                .unwrap();
            tx.upsert(
                "quorum_certificate",
                ["view", "leaf_hash", "data"],
                ["view"],
                [(
                    justify_qc.view_number.u64() as i64,
                    justify_qc.data.leaf_commit.to_string(),
                    &justify_qc_bytes,
                )],
            )
            .await
            .expect("failed to upsert qc");

            tx.commit().await.expect("failed to commit");
        }

        storage.migrate_consensus().await.unwrap();

        let mut tx = storage.db.read().await.unwrap();
        let (anchor_leaf2_count,) = query_as::<(i64,)>("SELECT COUNT(*) from anchor_leaf2")
            .fetch_one(tx.as_mut())
            .await
            .unwrap();
        assert_eq!(
            anchor_leaf2_count, rows as i64,
            "anchor leaf count does not match rows",
        );

        let (da_proposal_count,) = query_as::<(i64,)>("SELECT COUNT(*) from da_proposal2")
            .fetch_one(tx.as_mut())
            .await
            .unwrap();
        assert_eq!(
            da_proposal_count, rows as i64,
            "da proposal count does not match rows",
        );

        let (vid_share_count,) = query_as::<(i64,)>("SELECT COUNT(*) from vid_share2")
            .fetch_one(tx.as_mut())
            .await
            .unwrap();
        assert_eq!(
            vid_share_count, rows as i64,
            "vid share count does not match rows"
        );

        let (quorum_proposals_count,) =
            query_as::<(i64,)>("SELECT COUNT(*) from quorum_proposals2")
                .fetch_one(tx.as_mut())
                .await
                .unwrap();
        assert_eq!(
            quorum_proposals_count, rows as i64,
            "quorum proposals count does not match rows",
        );

        let (quorum_certificates_count,) =
            query_as::<(i64,)>("SELECT COUNT(*) from quorum_certificate2")
                .fetch_one(tx.as_mut())
                .await
                .unwrap();
        assert_eq!(
            quorum_certificates_count, rows as i64,
            "quorum certificates count does not match rows",
        );

        let (state_cert_count,) = query_as::<(i64,)>("SELECT COUNT(*) from finalized_state_cert")
            .fetch_one(tx.as_mut())
            .await
            .unwrap();
        assert_eq!(
            state_cert_count, rows as i64,
            "Light client state update certificates count does not match rows",
        );
        assert_eq!(
            storage.load_state_cert().await.unwrap().unwrap(),
            LightClientStateUpdateCertificate::<SeqTypes> {
                epoch: EpochNumber::new(rows - 1),
                light_client_state: Default::default(),
                signatures: vec![]
            },
            "Wrong light client state update certificate in the storage",
        );
    }

    #[tokio::test(flavor = "multi_thread")]
    async fn test_membership_persistence() -> anyhow::Result<()> {
        setup_test();

        let tmp = Persistence::tmp_storage().await;
        let mut opt = Persistence::options(&tmp);

        let storage = opt.create().await.unwrap();

        let validator = Validator::mock();
        let mut st = IndexMap::new();
        st.insert(validator.account, validator);
        storage
            .store_stake(EpochNumber::new(10), st.clone())
            .await?;

        let table = storage.load_stake(EpochNumber::new(10)).await?.unwrap();
        assert_eq!(st, table);

        let val2 = Validator::mock();
        let mut st2 = IndexMap::new();
        st2.insert(val2.account, val2);
        storage
            .store_stake(EpochNumber::new(11), st2.clone())
            .await?;

        let tables = storage.load_latest_stake(4).await?.unwrap();
        let mut iter = tables.iter();
        assert_eq!(Some(&(EpochNumber::new(10), st)), iter.next());
        assert_eq!(Some(&(EpochNumber::new(11), st2)), iter.next());
        assert_eq!(None, iter.next());

        Ok(())
    }
}<|MERGE_RESOLUTION|>--- conflicted
+++ resolved
@@ -1405,18 +1405,6 @@
 
             offset += batch_size;
 
-<<<<<<< HEAD
-            tx.upsert(
-                "epoch_migration",
-                ["table_name", "completed", "migrated_rows"],
-                ["table_name"],
-                [("anchor_leaf".to_string(), false, offset)],
-            )
-            .await?;
-            tx.commit().await?;
-
-=======
->>>>>>> 94be54af
             tracing::info!(
                 "anchor leaf migration progress: rows={} offset={}",
                 rows.len(),
@@ -1505,7 +1493,6 @@
             let mut tx = self.db.write().await?;
             query.execute(tx.as_mut()).await?;
 
-<<<<<<< HEAD
             offset += batch_size;
             tx.upsert(
                 "epoch_migration",
@@ -1516,11 +1503,7 @@
             .await?;
             tx.commit().await?;
 
-=======
-            tx.commit().await?;
-
             offset += batch_size;
->>>>>>> 94be54af
             tracing::info!(
                 "DA proposals migration progress: rows={} offset={}",
                 rows.len(),
@@ -1606,23 +1589,9 @@
 
             let mut tx = self.db.write().await?;
             query.execute(tx.as_mut()).await?;
-<<<<<<< HEAD
+            tx.commit().await?;
 
             offset += batch_size;
-            tx.upsert(
-                "epoch_migration",
-                ["table_name", "completed", "migrated_rows"],
-                ["table_name"],
-                [("vid_share".to_string(), false, offset)],
-            )
-            .await?;
-            tx.commit().await?;
-
-=======
-            tx.commit().await?;
-
-            offset += batch_size;
->>>>>>> 94be54af
             tracing::info!(
                 "VID shares migration progress: rows={} offset={}",
                 rows.len(),
@@ -1714,18 +1683,6 @@
             query.execute(tx.as_mut()).await?;
 
             offset += batch_size;
-<<<<<<< HEAD
-            tx.upsert(
-                "epoch_migration",
-                ["table_name", "completed", "migrated_rows"],
-                ["table_name"],
-                [("quorum_proposals".to_string(), false, offset)],
-            )
-            .await?;
-            tx.commit().await?;
-
-=======
->>>>>>> 94be54af
             tracing::info!(
                 "quorum proposals migration progress: rows={} offset={}",
                 rows.len(),
@@ -1758,7 +1715,7 @@
         let batch_size: i64 = 10000;
         let mut tx = self.db.read().await?;
 
-        let (is_completed, mut offset) = query_as::<(bool, i64)>(
+        let (is_completed, offset) = query_as::<(bool, i64)>(
             "SELECT completed, migrated_rows from epoch_migration WHERE table_name = 'quorum_certificate'",
         )
         .fetch_one(tx.as_mut())
@@ -1810,16 +1767,6 @@
 
             let mut tx = self.db.write().await?;
             query.execute(tx.as_mut()).await?;
-
-            offset += batch_size;
-            tx.upsert(
-                "epoch_migration",
-                ["table_name", "completed", "migrated_rows"],
-                ["table_name"],
-                [("quorum_certificate".to_string(), false, offset)],
-            )
-            .await?;
-            tx.commit().await?;
 
             tracing::info!(
                 "Quorum certificates migration progress: rows={} offset={}",
