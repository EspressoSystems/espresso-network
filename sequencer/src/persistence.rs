--- conflicted
+++ resolved
@@ -58,13 +58,8 @@
     use hotshot_query_service::testing::mocks::MockVersions;
     use hotshot_types::{
         data::{
-<<<<<<< HEAD
             DaProposal2, EpochNumber, QuorumProposal2, QuorumProposalWrapper, VidDisperseShare2,
             ViewNumber,
-=======
-            vid_disperse::ADVZDisperseShare, DaProposal, EpochNumber, QuorumProposal2,
-            QuorumProposalWrapper, VidDisperseShare, ViewNumber,
->>>>>>> 1c74e888
         },
         event::{EventType, HotShotAction, LeafInfo},
         message::{Proposal, UpgradeLock},
@@ -182,13 +177,7 @@
         );
 
         let leaf: Leaf2 =
-<<<<<<< HEAD
             Leaf2::genesis::<TestVersions>(&ValidatedState::default(), &NodeState::mock()).await;
-=======
-            Leaf::genesis::<MockVersions>(&ValidatedState::default(), &NodeState::mock())
-                .await
-                .into();
->>>>>>> 1c74e888
         let leaf_payload = leaf.block_payload().unwrap();
         let leaf_payload_bytes_arc = leaf_payload.encode();
         let disperse = advz_scheme(2)
@@ -196,11 +185,7 @@
             .unwrap();
         let (pubkey, privkey) = BLSPubKey::generated_from_seed_indexed([0; 32], 1);
         let signature = PubKey::sign(&privkey, &[]).unwrap();
-<<<<<<< HEAD
         let mut vid = VidDisperseShare2::<SeqTypes> {
-=======
-        let mut vid = ADVZDisperseShare::<SeqTypes> {
->>>>>>> 1c74e888
             view_number: ViewNumber::new(0),
             payload_commitment: Default::default(),
             share: disperse.shares[0].clone(),
@@ -691,11 +676,7 @@
             .disperse(leaf_payload_bytes_arc.clone())
             .unwrap();
         let (pubkey, privkey) = BLSPubKey::generated_from_seed_indexed([0; 32], 1);
-<<<<<<< HEAD
         let mut vid = VidDisperseShare2::<SeqTypes> {
-=======
-        let mut vid = ADVZDisperseShare::<SeqTypes> {
->>>>>>> 1c74e888
             view_number: ViewNumber::new(0),
             payload_commitment: Default::default(),
             share: disperse.shares[0].clone(),
@@ -895,11 +876,7 @@
             .unwrap();
         let payload_commitment = disperse.commit;
         let (pubkey, privkey) = BLSPubKey::generated_from_seed_indexed([0; 32], 1);
-<<<<<<< HEAD
         let vid_share = VidDisperseShare2::<SeqTypes> {
-=======
-        let vid_share = ADVZDisperseShare::<SeqTypes> {
->>>>>>> 1c74e888
             view_number: ViewNumber::new(0),
             payload_commitment,
             share: disperse.shares[0].clone(),
