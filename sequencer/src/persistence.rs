//! Sequencer node persistence.
//!
//! This module implements the persistence required for a sequencer node to rejoin the network and
//! resume participating in consensus, in the event that its process crashes or is killed and loses
//! all in-memory state.
//!
//! This is distinct from the query service persistent storage found in the `api` module, which is
//! an extension that node operators can opt into. This module defines the minimum level of
//! persistence which is _required_ to run a node.

use async_trait::async_trait;
use espresso_types::v0_3::ChainConfig;

pub mod fs;
pub mod no_storage;
pub mod sql;

#[async_trait]
pub trait ChainConfigPersistence: Sized + Send + Sync {
    async fn insert_chain_config(&mut self, chain_config: ChainConfig) -> anyhow::Result<()>;
}

#[cfg(test)]
mod tests {
    use std::{collections::BTreeMap, marker::PhantomData, sync::Arc, time::Duration};

    use alloy::{
        network::EthereumWallet,
        primitives::Address,
        providers::{ext::AnvilApi, Provider, ProviderBuilder},
    };
    use anyhow::bail;
    use async_lock::{Mutex, RwLock};
    use async_trait::async_trait;
    use committable::{Commitment, Committable};
    use espresso_contract_deployer::{
        builder::DeployerArgsBuilder, network_config::light_client_genesis_from_stake_table,
        Contract, Contracts,
    };
    use espresso_types::{
        traits::{
            EventConsumer, EventsPersistenceRead, MembershipPersistence, NullEventConsumer,
            PersistenceOptions, SequencerPersistence,
        },
        v0_3::{StakeTableFetcher, Validator},
        Event, L1Client, L1ClientOptions, Leaf, Leaf2, NodeState, PubKey, SeqTypes,
        SequencerVersions, ValidatedState,
    };
    use futures::{future::join_all, StreamExt, TryStreamExt};
    use hotshot::{
        types::{BLSPubKey, SignatureKey},
        InitializerEpochInfo,
    };
    use hotshot_contract_adapter::stake_table::StakeTableContractVersion;
    use hotshot_example_types::node_types::TestVersions;
    use hotshot_query_service::{availability::BlockQueryData, testing::mocks::MockVersions};
    use hotshot_types::{
        data::{
            ns_table::parse_ns_table, vid_commitment, vid_disperse::VidDisperseShare2, DaProposal2,
            EpochNumber, QuorumProposal2, QuorumProposalWrapper, VidCommitment, VidDisperseShare,
            ViewNumber,
        },
        event::{EventType, HotShotAction, LeafInfo},
        light_client::StateKeyPair,
        message::{convert_proposal, Proposal, UpgradeLock},
        simple_certificate::{
            NextEpochQuorumCertificate2, QuorumCertificate, QuorumCertificate2, UpgradeCertificate,
        },
        simple_vote::{NextEpochQuorumData2, QuorumData2, UpgradeProposalData, VersionedVoteData},
        traits::{
            block_contents::BlockHeader,
            node_implementation::{ConsensusTime, Versions},
            EncodeBytes,
        },
        utils::EpochTransitionIndicator,
        vid::avidm::{init_avidm_param, AvidMScheme},
        vote::HasViewNumber,
    };
    use indexmap::IndexMap;
    use portpicker::pick_unused_port;
    use sequencer_utils::test_utils::setup_test;
    use staking_cli::demo::{setup_stake_table_contract_for_test, DelegationConfig};
    use surf_disco::Client;
    use tide_disco::error::ServerError;
    use tokio::{spawn, time::sleep};
    use vbs::version::{StaticVersion, StaticVersionType, Version};

    use crate::{
        api::{
            test_helpers::{TestNetwork, TestNetworkConfigBuilder, STAKE_TABLE_CAPACITY_FOR_TEST},
            Options,
        },
        catchup::NullStateCatchup,
        testing::{staking_priv_keys, TestConfigBuilder},
        SequencerApiVersion, RECENT_STAKE_TABLES_LIMIT,
    };

    #[async_trait]
    pub trait TestablePersistence: SequencerPersistence + MembershipPersistence {
        type Storage: Sync;

        async fn tmp_storage() -> Self::Storage;
        fn options(storage: &Self::Storage) -> impl PersistenceOptions<Persistence = Self>;

        async fn connect(storage: &Self::Storage) -> Self {
            Self::options(storage).create().await.unwrap()
        }
    }

    #[rstest_reuse::template]
    #[rstest::rstest]
    #[case(PhantomData::<crate::persistence::sql::Persistence>)]
    #[case(PhantomData::<crate::persistence::fs::Persistence>)]
    #[tokio::test(flavor = "multi_thread")]
    pub fn persistence_types<P: TestablePersistence>(#[case] _p: PhantomData<P>) {}

    #[derive(Clone, Debug, Default)]
    struct EventCollector {
        events: Arc<RwLock<Vec<Event>>>,
    }

    impl EventCollector {
        async fn leaf_chain(&self) -> Vec<LeafInfo<SeqTypes>> {
            self.events
                .read()
                .await
                .iter()
                .flat_map(|event| {
                    let EventType::Decide { leaf_chain, .. } = &event.event else {
                        panic!("expected decide event, got {event:?}");
                    };
                    leaf_chain.iter().cloned().rev()
                })
                .collect::<Vec<_>>()
        }
    }

    #[async_trait]
    impl EventConsumer for EventCollector {
        async fn handle_event(&self, event: &Event) -> anyhow::Result<()> {
            self.events.write().await.push(event.clone());
            Ok(())
        }
    }

    #[rstest_reuse::apply(persistence_types)]
    pub async fn test_voted_view<P: TestablePersistence>(_p: PhantomData<P>) {
        setup_test();

        let tmp = P::tmp_storage().await;
        let storage = P::connect(&tmp).await;

        // Initially, there is no saved view.
        assert_eq!(storage.load_latest_acted_view().await.unwrap(), None);

        // Store a view.
        let view1 = ViewNumber::genesis();
        storage
            .record_action(view1, None, HotShotAction::Vote)
            .await
            .unwrap();
        assert_eq!(
            storage.load_latest_acted_view().await.unwrap().unwrap(),
            view1
        );

        // Store a newer view, make sure storage gets updated.
        let view2 = view1 + 1;
        storage
            .record_action(view2, None, HotShotAction::Vote)
            .await
            .unwrap();
        assert_eq!(
            storage.load_latest_acted_view().await.unwrap().unwrap(),
            view2
        );

        // Store an old view, make sure storage is unchanged.
        storage
            .record_action(view1, None, HotShotAction::Vote)
            .await
            .unwrap();
        assert_eq!(
            storage.load_latest_acted_view().await.unwrap().unwrap(),
            view2
        );
    }

    #[rstest_reuse::apply(persistence_types)]
    pub async fn test_restart_view<P: TestablePersistence>(_p: PhantomData<P>) {
        setup_test();

        let tmp = P::tmp_storage().await;
        let storage = P::connect(&tmp).await;

<<<<<<< HEAD
        let difficulty_level = 10;

=======
        // Initially, there is no saved view.
        assert_eq!(storage.load_restart_view().await.unwrap(), None);

        // Store a view.
        let view1 = ViewNumber::genesis();
        storage
            .record_action(view1, None, HotShotAction::Vote)
            .await
            .unwrap();
        assert_eq!(
            storage.load_restart_view().await.unwrap().unwrap(),
            view1 + 1
        );

        // Store a newer view, make sure storage gets updated.
        let view2 = view1 + 1;
        storage
            .record_action(view2, None, HotShotAction::Vote)
            .await
            .unwrap();
        assert_eq!(
            storage.load_restart_view().await.unwrap().unwrap(),
            view2 + 1
        );

        // Store an old view, make sure storage is unchanged.
        storage
            .record_action(view1, None, HotShotAction::Vote)
            .await
            .unwrap();
        assert_eq!(
            storage.load_restart_view().await.unwrap().unwrap(),
            view2 + 1
        );

        // store a higher proposed view, make sure storage is unchanged.
        storage
            .record_action(view2 + 1, None, HotShotAction::Propose)
            .await
            .unwrap();
        assert_eq!(
            storage.load_restart_view().await.unwrap().unwrap(),
            view2 + 1
        );

        // store a higher timeout vote view, make sure storage is unchanged.
        storage
            .record_action(view2 + 1, None, HotShotAction::TimeoutVote)
            .await
            .unwrap();
        assert_eq!(
            storage.load_restart_view().await.unwrap().unwrap(),
            view2 + 1
        );
    }

    #[rstest_reuse::apply(persistence_types)]
    pub async fn test_store_drb_input<P: TestablePersistence>(_p: PhantomData<P>) {
        use hotshot_types::drb::DrbInput;
        setup_test();

        let tmp = P::tmp_storage().await;
        let storage = P::connect(&tmp).await;
>>>>>>> 10a8fa41
        // Initially, there is no saved info.
        if storage.load_drb_input(10).await.is_ok() {
            panic!("unexpected nonempty drb_input");
        }

        let drb_input_1 = DrbInput {
            epoch: 10,
            iteration: 10,
            value: [0u8; 32],
            difficulty_level,
        };

        let drb_input_2 = DrbInput {
            epoch: 10,
            iteration: 20,
            value: [0u8; 32],
            difficulty_level,
        };

        let drb_input_3 = DrbInput {
            epoch: 10,
            iteration: 30,
            value: [0u8; 32],
            difficulty_level,
        };

        let _ = storage.store_drb_input(drb_input_1.clone()).await;

        assert_eq!(storage.load_drb_input(10).await.unwrap(), drb_input_1);

        let _ = storage.store_drb_input(drb_input_3.clone()).await;

        // check that the drb input is overwritten
        assert_eq!(storage.load_drb_input(10).await.unwrap(), drb_input_3);

        let _ = storage.store_drb_input(drb_input_2.clone()).await;

        // check that the drb input is not overwritten by the older value
        assert_eq!(storage.load_drb_input(10).await.unwrap(), drb_input_3);
    }

    #[rstest_reuse::apply(persistence_types)]
    pub async fn test_epoch_info<P: TestablePersistence>(_p: PhantomData<P>) {
        setup_test();
        let tmp = P::tmp_storage().await;
        let storage = P::connect(&tmp).await;

        // Initially, there is no saved info.
        assert_eq!(storage.load_start_epoch_info().await.unwrap(), Vec::new());

        // Store a drb result.
        storage
            .store_drb_result(EpochNumber::new(1), [1; 32])
            .await
            .unwrap();
        assert_eq!(
            storage.load_start_epoch_info().await.unwrap(),
            vec![InitializerEpochInfo::<SeqTypes> {
                epoch: EpochNumber::new(1),
                drb_result: [1; 32],
                block_header: None,
            }]
        );

        // Store a second DRB result
        storage
            .store_drb_result(EpochNumber::new(2), [3; 32])
            .await
            .unwrap();
        assert_eq!(
            storage.load_start_epoch_info().await.unwrap(),
            vec![
                InitializerEpochInfo::<SeqTypes> {
                    epoch: EpochNumber::new(1),
                    drb_result: [1; 32],
                    block_header: None,
                },
                InitializerEpochInfo::<SeqTypes> {
                    epoch: EpochNumber::new(2),
                    drb_result: [3; 32],
                    block_header: None,
                }
            ]
        );

        // Make a header
        let instance_state = NodeState::mock();
        let validated_state = hotshot_types::traits::ValidatedState::genesis(&instance_state).0;
        let leaf: Leaf2 = Leaf::genesis::<MockVersions>(&validated_state, &instance_state)
            .await
            .into();
        let header = leaf.block_header().clone();

        // Test storing the header
        storage
            .store_epoch_root(EpochNumber::new(1), header.clone())
            .await
            .unwrap();
        assert_eq!(
            storage.load_start_epoch_info().await.unwrap(),
            vec![
                InitializerEpochInfo::<SeqTypes> {
                    epoch: EpochNumber::new(1),
                    drb_result: [1; 32],
                    block_header: Some(header.clone()),
                },
                InitializerEpochInfo::<SeqTypes> {
                    epoch: EpochNumber::new(2),
                    drb_result: [3; 32],
                    block_header: None,
                }
            ]
        );

        // Store more than the limit
        let total_epochs = RECENT_STAKE_TABLES_LIMIT + 10;
        for i in 0..total_epochs {
            let epoch = EpochNumber::new(i);
            let drb = [i as u8; 32];
            storage
                .store_drb_result(epoch, drb)
                .await
                .unwrap_or_else(|_| panic!("Failed to store DRB result for epoch {}", i));
        }

        let results = storage.load_start_epoch_info().await.unwrap();

        // Check that only the most recent RECENT_STAKE_TABLES_LIMIT epochs are returned
        assert_eq!(
            results.len(),
            RECENT_STAKE_TABLES_LIMIT as usize,
            "Should return only the most recent {RECENT_STAKE_TABLES_LIMIT} epochs",
        );

        for (i, info) in results.iter().enumerate() {
            let expected_epoch =
                EpochNumber::new(total_epochs - RECENT_STAKE_TABLES_LIMIT + i as u64);
            let expected_drb = [(total_epochs - RECENT_STAKE_TABLES_LIMIT + i as u64) as u8; 32];
            assert_eq!(info.epoch, expected_epoch, "invalid epoch at index {i}",);
            assert_eq!(info.drb_result, expected_drb, "invalid DRB at index {i}",);
            assert!(info.block_header.is_none(), "Expected no block header");
        }
    }

    fn leaf_info(leaf: Leaf2) -> LeafInfo<SeqTypes> {
        LeafInfo {
            leaf,
            vid_share: None,
            state: Default::default(),
            delta: None,
            state_cert: None,
        }
    }

    #[rstest_reuse::apply(persistence_types)]
    pub async fn test_append_and_decide<P: TestablePersistence>(_p: PhantomData<P>) {
        setup_test();

        let tmp = P::tmp_storage().await;
        let storage = P::connect(&tmp).await;

        // Test append VID
        assert_eq!(
            storage.load_vid_share(ViewNumber::new(0)).await.unwrap(),
            None
        );

        let leaf: Leaf2 =
            Leaf2::genesis::<TestVersions>(&ValidatedState::default(), &NodeState::mock()).await;
        let leaf_payload = leaf.block_payload().unwrap();
        let leaf_payload_bytes_arc = leaf_payload.encode();

        let avidm_param = init_avidm_param(2).unwrap();
        let weights = vec![1u32; 2];

        let ns_table = parse_ns_table(
            leaf_payload.byte_len().as_usize(),
            &leaf_payload.ns_table().encode(),
        );
        let (payload_commitment, shares) =
            AvidMScheme::ns_disperse(&avidm_param, &weights, &leaf_payload_bytes_arc, ns_table)
                .unwrap();

        let (pubkey, privkey) = BLSPubKey::generated_from_seed_indexed([0; 32], 1);
        let signature = PubKey::sign(&privkey, &[]).unwrap();
        let mut vid = VidDisperseShare2::<SeqTypes> {
            view_number: ViewNumber::new(0),
            payload_commitment,
            share: shares[0].clone(),
            recipient_key: pubkey,
            epoch: Some(EpochNumber::new(0)),
            target_epoch: Some(EpochNumber::new(0)),
            common: avidm_param,
        };
        let mut quorum_proposal = Proposal {
            data: QuorumProposalWrapper::<SeqTypes> {
                proposal: QuorumProposal2::<SeqTypes> {
                    epoch: None,
                    block_header: leaf.block_header().clone(),
                    view_number: ViewNumber::genesis(),
                    justify_qc: QuorumCertificate2::genesis::<TestVersions>(
                        &ValidatedState::default(),
                        &NodeState::mock(),
                    )
                    .await,
                    upgrade_certificate: None,
                    view_change_evidence: None,
                    next_drb_result: None,
                    next_epoch_justify_qc: None,
                    state_cert: None,
                },
            },
            signature,
            _pd: Default::default(),
        };

        let vid_share0 = vid.clone().to_proposal(&privkey).unwrap().clone();

        storage.append_vid2(&vid_share0).await.unwrap();

        assert_eq!(
            storage.load_vid_share(ViewNumber::new(0)).await.unwrap(),
            Some(convert_proposal(vid_share0.clone()))
        );

        vid.view_number = ViewNumber::new(1);

        let vid_share1 = vid.clone().to_proposal(&privkey).unwrap().clone();
        storage.append_vid2(&vid_share1).await.unwrap();

        assert_eq!(
            storage.load_vid_share(vid.view_number()).await.unwrap(),
            Some(convert_proposal(vid_share1.clone()))
        );

        vid.view_number = ViewNumber::new(2);

        let vid_share2 = vid.clone().to_proposal(&privkey).unwrap().clone();
        storage.append_vid2(&vid_share2).await.unwrap();

        assert_eq!(
            storage.load_vid_share(vid.view_number()).await.unwrap(),
            Some(convert_proposal(vid_share2.clone()))
        );

        vid.view_number = ViewNumber::new(3);

        let vid_share3 = vid.clone().to_proposal(&privkey).unwrap().clone();
        storage.append_vid2(&vid_share3).await.unwrap();

        assert_eq!(
            storage.load_vid_share(vid.view_number()).await.unwrap(),
            Some(convert_proposal(vid_share3.clone()))
        );

        let block_payload_signature = BLSPubKey::sign(&privkey, &leaf_payload_bytes_arc)
            .expect("Failed to sign block payload");

        let da_proposal_inner = DaProposal2::<SeqTypes> {
            encoded_transactions: leaf_payload_bytes_arc.clone(),
            metadata: leaf_payload.ns_table().clone(),
            view_number: ViewNumber::new(0),
            epoch: None,
            epoch_transition_indicator: EpochTransitionIndicator::NotInTransition,
        };

        let da_proposal = Proposal {
            data: da_proposal_inner,
            signature: block_payload_signature,
            _pd: Default::default(),
        };

        let vid_commitment = vid_commitment::<TestVersions>(
            &leaf_payload_bytes_arc,
            &leaf.block_header().metadata().encode(),
            2,
            <TestVersions as Versions>::Base::VERSION,
        );

        storage
            .append_da2(&da_proposal, vid_commitment)
            .await
            .unwrap();

        assert_eq!(
            storage.load_da_proposal(ViewNumber::new(0)).await.unwrap(),
            Some(da_proposal.clone())
        );

        let mut da_proposal1 = da_proposal.clone();
        da_proposal1.data.view_number = ViewNumber::new(1);
        storage
            .append_da2(&da_proposal1.clone(), vid_commitment)
            .await
            .unwrap();

        assert_eq!(
            storage
                .load_da_proposal(da_proposal1.data.view_number)
                .await
                .unwrap(),
            Some(da_proposal1.clone())
        );

        let mut da_proposal2 = da_proposal1.clone();
        da_proposal2.data.view_number = ViewNumber::new(2);
        storage
            .append_da2(&da_proposal2.clone(), vid_commitment)
            .await
            .unwrap();

        assert_eq!(
            storage
                .load_da_proposal(da_proposal2.data.view_number)
                .await
                .unwrap(),
            Some(da_proposal2.clone())
        );

        let mut da_proposal3 = da_proposal2.clone();
        da_proposal3.data.view_number = ViewNumber::new(3);
        storage
            .append_da2(&da_proposal3.clone(), vid_commitment)
            .await
            .unwrap();

        assert_eq!(
            storage
                .load_da_proposal(da_proposal3.data.view_number)
                .await
                .unwrap(),
            Some(da_proposal3.clone())
        );

        let quorum_proposal1 = quorum_proposal.clone();

        storage
            .append_quorum_proposal2(&quorum_proposal1)
            .await
            .unwrap();

        assert_eq!(
            storage.load_quorum_proposals().await.unwrap(),
            BTreeMap::from_iter([(ViewNumber::genesis(), quorum_proposal1.clone())])
        );

        quorum_proposal.data.proposal.view_number = ViewNumber::new(1);
        let quorum_proposal2 = quorum_proposal.clone();
        storage
            .append_quorum_proposal2(&quorum_proposal2)
            .await
            .unwrap();

        assert_eq!(
            storage.load_quorum_proposals().await.unwrap(),
            BTreeMap::from_iter([
                (ViewNumber::genesis(), quorum_proposal1.clone()),
                (ViewNumber::new(1), quorum_proposal2.clone())
            ])
        );

        quorum_proposal.data.proposal.view_number = ViewNumber::new(2);
        quorum_proposal.data.proposal.justify_qc.view_number = ViewNumber::new(1);
        let quorum_proposal3 = quorum_proposal.clone();
        storage
            .append_quorum_proposal2(&quorum_proposal3)
            .await
            .unwrap();

        assert_eq!(
            storage.load_quorum_proposals().await.unwrap(),
            BTreeMap::from_iter([
                (ViewNumber::genesis(), quorum_proposal1.clone()),
                (ViewNumber::new(1), quorum_proposal2.clone()),
                (ViewNumber::new(2), quorum_proposal3.clone())
            ])
        );

        quorum_proposal.data.proposal.view_number = ViewNumber::new(3);
        quorum_proposal.data.proposal.justify_qc.view_number = ViewNumber::new(2);

        // This one should stick around after GC runs.
        let quorum_proposal4 = quorum_proposal.clone();
        storage
            .append_quorum_proposal2(&quorum_proposal4)
            .await
            .unwrap();

        assert_eq!(
            storage.load_quorum_proposals().await.unwrap(),
            BTreeMap::from_iter([
                (ViewNumber::genesis(), quorum_proposal1.clone()),
                (ViewNumber::new(1), quorum_proposal2.clone()),
                (ViewNumber::new(2), quorum_proposal3.clone()),
                (ViewNumber::new(3), quorum_proposal4.clone())
            ])
        );

        // Test decide and garbage collection. Pass in a leaf chain with no VID shares or payloads,
        // so we have to fetch the missing data from storage.
        let leaves = [
            Leaf2::from_quorum_proposal(&quorum_proposal1.data),
            Leaf2::from_quorum_proposal(&quorum_proposal2.data),
            Leaf2::from_quorum_proposal(&quorum_proposal3.data),
            Leaf2::from_quorum_proposal(&quorum_proposal4.data),
        ];
        let mut final_qc = leaves[3].justify_qc();
        final_qc.view_number += 1;
        final_qc.data.leaf_commit = Committable::commit(&leaf);
        let qcs = [
            leaves[1].justify_qc(),
            leaves[2].justify_qc(),
            leaves[3].justify_qc(),
            final_qc,
        ];

        assert_eq!(
            storage.load_anchor_view().await.unwrap(),
            ViewNumber::genesis()
        );

        let consumer = EventCollector::default();
        let leaf_chain = leaves
            .iter()
            .take(3)
            .map(|leaf| leaf_info(leaf.clone()))
            .zip(&qcs)
            .collect::<Vec<_>>();
        tracing::info!(?leaf_chain, "decide view 2");
        storage
            .append_decided_leaves(
                ViewNumber::new(2),
                leaf_chain.iter().map(|(leaf, qc)| (leaf, (*qc).clone())),
                &consumer,
            )
            .await
            .unwrap();
        assert_eq!(
            storage.load_anchor_view().await.unwrap(),
            ViewNumber::new(2)
        );

        for i in 0..=2 {
            assert_eq!(
                storage.load_da_proposal(ViewNumber::new(i)).await.unwrap(),
                None
            );

            assert_eq!(
                storage.load_vid_share(ViewNumber::new(i)).await.unwrap(),
                None
            );
        }

        assert_eq!(
            storage.load_da_proposal(ViewNumber::new(3)).await.unwrap(),
            Some(da_proposal3)
        );

        assert_eq!(
            storage.load_vid_share(ViewNumber::new(3)).await.unwrap(),
            Some(convert_proposal(vid_share3.clone()))
        );

        let proposals = storage.load_quorum_proposals().await.unwrap();
        assert_eq!(
            proposals,
            BTreeMap::from_iter([(ViewNumber::new(3), quorum_proposal4)])
        );

        // A decide event should have been processed.
        for (leaf, info) in leaves.iter().zip(consumer.leaf_chain().await.iter()) {
            assert_eq!(info.leaf, *leaf);
            let decided_vid_share = info.vid_share.as_ref().unwrap();
            let view_number = match decided_vid_share {
                VidDisperseShare::V0(share) => share.view_number,
                VidDisperseShare::V1(share) => share.view_number,
            };
            assert_eq!(view_number, leaf.view_number());
        }

        // The decided leaf should not have been garbage collected.
        assert_eq!(
            storage.load_anchor_leaf().await.unwrap(),
            Some((leaves[2].clone(), qcs[2].clone()))
        );
        assert_eq!(
            storage.load_anchor_view().await.unwrap(),
            leaves[2].view_number()
        );

        // Process a second decide event.
        let consumer = EventCollector::default();
        tracing::info!(leaf = ?leaves[3], qc = ?qcs[3], "decide view 3");
        storage
            .append_decided_leaves(
                ViewNumber::new(3),
                vec![(&leaf_info(leaves[3].clone()), qcs[3].clone())],
                &consumer,
            )
            .await
            .unwrap();
        assert_eq!(
            storage.load_anchor_view().await.unwrap(),
            ViewNumber::new(3)
        );

        // A decide event should have been processed.
        let events = consumer.events.read().await;
        assert_eq!(events.len(), 1);
        assert_eq!(events[0].view_number, ViewNumber::new(3));
        let EventType::Decide { qc, leaf_chain, .. } = &events[0].event else {
            panic!("expected decide event, got {:?}", events[0]);
        };
        assert_eq!(**qc, qcs[3]);
        assert_eq!(leaf_chain.len(), 1);
        let info = &leaf_chain[0];
        assert_eq!(info.leaf, leaves[3]);

        // The remaining data should have been GCed.
        assert_eq!(
            storage.load_da_proposal(ViewNumber::new(3)).await.unwrap(),
            None
        );

        assert_eq!(
            storage.load_vid_share(ViewNumber::new(3)).await.unwrap(),
            None
        );
        assert_eq!(
            storage.load_quorum_proposals().await.unwrap(),
            BTreeMap::new()
        );
    }

    #[rstest_reuse::apply(persistence_types)]
    pub async fn test_upgrade_certificate<P: TestablePersistence>(_p: PhantomData<P>) {
        setup_test();

        let tmp = P::tmp_storage().await;
        let storage = P::connect(&tmp).await;

        // Test get upgrade certificate
        assert_eq!(storage.load_upgrade_certificate().await.unwrap(), None);

        let upgrade_data = UpgradeProposalData {
            old_version: Version { major: 0, minor: 1 },
            new_version: Version { major: 1, minor: 0 },
            decide_by: ViewNumber::genesis(),
            new_version_hash: Default::default(),
            old_version_last_view: ViewNumber::genesis(),
            new_version_first_view: ViewNumber::genesis(),
        };

        let decide_upgrade_certificate = UpgradeCertificate::<SeqTypes>::new(
            upgrade_data.clone(),
            upgrade_data.commit(),
            ViewNumber::genesis(),
            Default::default(),
            Default::default(),
        );
        let res = storage
            .store_upgrade_certificate(Some(decide_upgrade_certificate.clone()))
            .await;
        assert!(res.is_ok());

        let res = storage.load_upgrade_certificate().await.unwrap();
        let view_number = res.unwrap().view_number;
        assert_eq!(view_number, ViewNumber::genesis());

        let new_view_number_for_certificate = ViewNumber::new(50);
        let mut new_upgrade_certificate = decide_upgrade_certificate.clone();
        new_upgrade_certificate.view_number = new_view_number_for_certificate;

        let res = storage
            .store_upgrade_certificate(Some(new_upgrade_certificate.clone()))
            .await;
        assert!(res.is_ok());

        let res = storage.load_upgrade_certificate().await.unwrap();
        let view_number = res.unwrap().view_number;
        assert_eq!(view_number, new_view_number_for_certificate);
    }

    #[rstest_reuse::apply(persistence_types)]
    pub async fn test_next_epoch_quorum_certificate<P: TestablePersistence>(_p: PhantomData<P>) {
        setup_test();

        let tmp = P::tmp_storage().await;
        let storage = P::connect(&tmp).await;

        //  test that next epoch qc2 does not exist
        assert_eq!(
            storage.load_next_epoch_quorum_certificate().await.unwrap(),
            None
        );

        let upgrade_lock = UpgradeLock::<SeqTypes, TestVersions>::new();

        let genesis_view = ViewNumber::genesis();

        let leaf =
            Leaf2::genesis::<TestVersions>(&ValidatedState::default(), &NodeState::default()).await;
        let data: NextEpochQuorumData2<SeqTypes> = QuorumData2 {
            leaf_commit: leaf.commit(),
            epoch: Some(EpochNumber::new(1)),
            block_number: Some(leaf.height()),
        }
        .into();

        let versioned_data =
            VersionedVoteData::new_infallible(data.clone(), genesis_view, &upgrade_lock).await;

        let bytes: [u8; 32] = versioned_data.commit().into();

        let next_epoch_qc = NextEpochQuorumCertificate2::new(
            data,
            Commitment::from_raw(bytes),
            genesis_view,
            None,
            PhantomData,
        );

        let res = storage
            .store_next_epoch_quorum_certificate(next_epoch_qc.clone())
            .await;
        assert!(res.is_ok());

        let res = storage.load_next_epoch_quorum_certificate().await.unwrap();
        let view_number = res.unwrap().view_number;
        assert_eq!(view_number, ViewNumber::genesis());

        let new_view_number_for_qc = ViewNumber::new(50);
        let mut new_qc = next_epoch_qc.clone();
        new_qc.view_number = new_view_number_for_qc;

        let res = storage
            .store_next_epoch_quorum_certificate(new_qc.clone())
            .await;
        assert!(res.is_ok());

        let res = storage.load_next_epoch_quorum_certificate().await.unwrap();
        let view_number = res.unwrap().view_number;
        assert_eq!(view_number, new_view_number_for_qc);
    }

    #[rstest_reuse::apply(persistence_types)]
    pub async fn test_decide_with_failing_event_consumer<P: TestablePersistence>(
        _p: PhantomData<P>,
    ) {
        #[derive(Clone, Copy, Debug)]
        struct FailConsumer;

        #[async_trait]
        impl EventConsumer for FailConsumer {
            async fn handle_event(&self, _: &Event) -> anyhow::Result<()> {
                bail!("mock error injection");
            }
        }

        setup_test();

        let tmp = P::tmp_storage().await;
        let storage = P::connect(&tmp).await;

        // Create a short blockchain.
        let mut chain = vec![];

        let leaf: Leaf2 =
            Leaf::genesis::<MockVersions>(&ValidatedState::default(), &NodeState::mock())
                .await
                .into();
        let leaf_payload = leaf.block_payload().unwrap();
        let leaf_payload_bytes_arc = leaf_payload.encode();
        let avidm_param = init_avidm_param(2).unwrap();
        let weights = vec![1u32; 2];
        let ns_table = parse_ns_table(
            leaf_payload.byte_len().as_usize(),
            &leaf_payload.ns_table().encode(),
        );
        let (payload_commitment, shares) =
            AvidMScheme::ns_disperse(&avidm_param, &weights, &leaf_payload_bytes_arc, ns_table)
                .unwrap();

        let (pubkey, privkey) = BLSPubKey::generated_from_seed_indexed([0; 32], 1);
        let mut vid = VidDisperseShare2::<SeqTypes> {
            view_number: ViewNumber::new(0),
            payload_commitment,
            share: shares[0].clone(),
            recipient_key: pubkey,
            epoch: Some(EpochNumber::new(0)),
            target_epoch: Some(EpochNumber::new(0)),
            common: avidm_param,
        }
        .to_proposal(&privkey)
        .unwrap()
        .clone();
        let mut quorum_proposal = QuorumProposalWrapper::<SeqTypes> {
            proposal: QuorumProposal2::<SeqTypes> {
                block_header: leaf.block_header().clone(),
                view_number: ViewNumber::genesis(),
                justify_qc: QuorumCertificate::genesis::<TestVersions>(
                    &ValidatedState::default(),
                    &NodeState::mock(),
                )
                .await
                .to_qc2(),
                upgrade_certificate: None,
                view_change_evidence: None,
                next_drb_result: None,
                next_epoch_justify_qc: None,
                epoch: None,
                state_cert: None,
            },
        };
        let mut qc = QuorumCertificate2::genesis::<TestVersions>(
            &ValidatedState::default(),
            &NodeState::mock(),
        )
        .await;

        let block_payload_signature = BLSPubKey::sign(&privkey, &leaf_payload_bytes_arc)
            .expect("Failed to sign block payload");
        let mut da_proposal = Proposal {
            data: DaProposal2::<SeqTypes> {
                encoded_transactions: leaf_payload_bytes_arc.clone(),
                metadata: leaf_payload.ns_table().clone(),
                view_number: ViewNumber::new(0),
                epoch: Some(EpochNumber::new(0)),
                epoch_transition_indicator: EpochTransitionIndicator::NotInTransition,
            },
            signature: block_payload_signature,
            _pd: Default::default(),
        };

        let vid_commitment = vid_commitment::<TestVersions>(
            &leaf_payload_bytes_arc,
            &leaf.block_header().metadata().encode(),
            2,
            <TestVersions as Versions>::Base::VERSION,
        );

        for i in 0..4 {
            quorum_proposal.proposal.view_number = ViewNumber::new(i);
            let leaf = Leaf2::from_quorum_proposal(&quorum_proposal);
            qc.view_number = leaf.view_number();
            qc.data.leaf_commit = Committable::commit(&leaf);
            vid.data.view_number = leaf.view_number();
            da_proposal.data.view_number = leaf.view_number();
            chain.push((leaf.clone(), qc.clone(), vid.clone(), da_proposal.clone()));
        }

        // Add proposals.
        for (_, _, vid, da) in &chain {
            tracing::info!(?da, ?vid, "insert proposal");
            storage.append_da2(da, vid_commitment).await.unwrap();
            storage.append_vid2(vid).await.unwrap();
        }

        // Decide 2 leaves, but fail in event processing.
        let leaf_chain = chain
            .iter()
            .take(2)
            .map(|(leaf, qc, ..)| (leaf_info(leaf.clone()), qc.clone()))
            .collect::<Vec<_>>();
        tracing::info!("decide with event handling failure");
        storage
            .append_decided_leaves(
                ViewNumber::new(1),
                leaf_chain.iter().map(|(leaf, qc)| (leaf, qc.clone())),
                &FailConsumer,
            )
            .await
            .unwrap();
        // No garbage collection should have run.
        for i in 0..4 {
            tracing::info!(i, "check proposal availability");
            assert!(storage
                .load_vid_share(ViewNumber::new(i))
                .await
                .unwrap()
                .is_some());
            assert!(storage
                .load_da_proposal(ViewNumber::new(i))
                .await
                .unwrap()
                .is_some());
        }
        tracing::info!("check anchor leaf updated");
        assert_eq!(
            storage
                .load_anchor_leaf()
                .await
                .unwrap()
                .unwrap()
                .0
                .view_number(),
            ViewNumber::new(1)
        );
        assert_eq!(
            storage.load_anchor_view().await.unwrap(),
            ViewNumber::new(1)
        );

        // Now decide remaining leaves successfully. We should now garbage collect and process a
        // decide event for all the leaves.
        let consumer = EventCollector::default();
        let leaf_chain = chain
            .iter()
            .skip(2)
            .map(|(leaf, qc, ..)| (leaf_info(leaf.clone()), qc.clone()))
            .collect::<Vec<_>>();
        tracing::info!("decide successfully");
        storage
            .append_decided_leaves(
                ViewNumber::new(3),
                leaf_chain.iter().map(|(leaf, qc)| (leaf, qc.clone())),
                &consumer,
            )
            .await
            .unwrap();
        // Garbage collection should have run.
        for i in 0..4 {
            tracing::info!(i, "check proposal garbage collected");
            assert!(storage
                .load_vid_share(ViewNumber::new(i))
                .await
                .unwrap()
                .is_none());
            assert!(storage
                .load_da_proposal(ViewNumber::new(i))
                .await
                .unwrap()
                .is_none());
        }
        tracing::info!("check anchor leaf updated");
        assert_eq!(
            storage
                .load_anchor_leaf()
                .await
                .unwrap()
                .unwrap()
                .0
                .view_number(),
            ViewNumber::new(3)
        );
        assert_eq!(
            storage.load_anchor_view().await.unwrap(),
            ViewNumber::new(3)
        );

        // Check decide event.
        tracing::info!("check decide event");
        let leaf_chain = consumer.leaf_chain().await;
        assert_eq!(leaf_chain.len(), 4, "{leaf_chain:#?}");
        for ((leaf, ..), info) in chain.iter().zip(leaf_chain.iter()) {
            assert_eq!(info.leaf, *leaf);
            let decided_vid_share = info.vid_share.as_ref().unwrap();
            let view_number = match decided_vid_share {
                VidDisperseShare::V0(share) => share.view_number,
                VidDisperseShare::V1(share) => share.view_number,
            };
            assert_eq!(view_number, leaf.view_number());
            assert!(info.leaf.block_payload().is_some());
        }
    }

    #[rstest_reuse::apply(persistence_types)]
    pub async fn test_pruning<P: TestablePersistence>(_p: PhantomData<P>) {
        setup_test();

        let tmp = P::tmp_storage().await;

        let mut options = P::options(&tmp);
        options.set_view_retention(1);
        let storage = options.create().await.unwrap();

        // Add some "old" data, from view 0.
        let leaf =
            Leaf::genesis::<MockVersions>(&ValidatedState::default(), &NodeState::mock()).await;
        let leaf_payload = leaf.block_payload().unwrap();
        let leaf_payload_bytes_arc = leaf_payload.encode();
        let avidm_param = init_avidm_param(2).unwrap();
        let weights = vec![1u32; 2];

        let ns_table = parse_ns_table(
            leaf_payload.byte_len().as_usize(),
            &leaf_payload.ns_table().encode(),
        );
        let (payload_commitment, shares) =
            AvidMScheme::ns_disperse(&avidm_param, &weights, &leaf_payload_bytes_arc, ns_table)
                .unwrap();

        let (pubkey, privkey) = BLSPubKey::generated_from_seed_indexed([0; 32], 1);
        let vid_share = VidDisperseShare2::<SeqTypes> {
            view_number: ViewNumber::new(0),
            payload_commitment,
            share: shares[0].clone(),
            recipient_key: pubkey,
            epoch: None,
            target_epoch: None,
            common: avidm_param,
        }
        .to_proposal(&privkey)
        .unwrap()
        .clone();

        let quorum_proposal = QuorumProposalWrapper::<SeqTypes> {
            proposal: QuorumProposal2::<SeqTypes> {
                block_header: leaf.block_header().clone(),
                view_number: ViewNumber::genesis(),
                justify_qc: QuorumCertificate::genesis::<TestVersions>(
                    &ValidatedState::default(),
                    &NodeState::mock(),
                )
                .await
                .to_qc2(),
                upgrade_certificate: None,
                view_change_evidence: None,
                next_drb_result: None,
                next_epoch_justify_qc: None,
                epoch: None,
                state_cert: None,
            },
        };
        let quorum_proposal_signature =
            BLSPubKey::sign(&privkey, &bincode::serialize(&quorum_proposal).unwrap())
                .expect("Failed to sign quorum proposal");
        let quorum_proposal = Proposal {
            data: quorum_proposal,
            signature: quorum_proposal_signature,
            _pd: Default::default(),
        };

        let block_payload_signature = BLSPubKey::sign(&privkey, &leaf_payload_bytes_arc)
            .expect("Failed to sign block payload");
        let da_proposal = Proposal {
            data: DaProposal2::<SeqTypes> {
                encoded_transactions: leaf_payload_bytes_arc,
                metadata: leaf_payload.ns_table().clone(),
                view_number: ViewNumber::new(0),
                epoch: None,
                epoch_transition_indicator: EpochTransitionIndicator::NotInTransition,
            },
            signature: block_payload_signature,
            _pd: Default::default(),
        };

        storage
            .append_da2(&da_proposal, VidCommitment::V1(payload_commitment))
            .await
            .unwrap();
        storage.append_vid2(&vid_share).await.unwrap();
        storage
            .append_quorum_proposal2(&quorum_proposal)
            .await
            .unwrap();

        // Decide a newer view, view 1.
        storage
            .append_decided_leaves(ViewNumber::new(1), [], &NullEventConsumer)
            .await
            .unwrap();

        // The old data is not more than the retention period (1 view) old, so it should not be
        // GCed.
        assert_eq!(
            storage
                .load_da_proposal(ViewNumber::new(0))
                .await
                .unwrap()
                .unwrap(),
            da_proposal
        );
        assert_eq!(
            storage
                .load_vid_share(ViewNumber::new(0))
                .await
                .unwrap()
                .unwrap(),
            convert_proposal(vid_share)
        );
        assert_eq!(
            storage
                .load_quorum_proposal(ViewNumber::new(0))
                .await
                .unwrap(),
            quorum_proposal
        );

        // Decide an even newer view, triggering GC of the old data.
        storage
            .append_decided_leaves(ViewNumber::new(2), [], &NullEventConsumer)
            .await
            .unwrap();
        assert!(storage
            .load_da_proposal(ViewNumber::new(0))
            .await
            .unwrap()
            .is_none());
        assert!(storage
            .load_vid_share(ViewNumber::new(0))
            .await
            .unwrap()
            .is_none());
        assert!(storage
            .load_quorum_proposal(ViewNumber::new(0))
            .await
            .is_err());
    }

    async fn assert_events_eq<P: TestablePersistence>(
        persistence: &P,
        block: u64,
        stake_table_fetcher: &StakeTableFetcher,
        l1_client: &L1Client,
        stake_table_contract: Address,
    ) -> anyhow::Result<()> {
        // Load persisted events
        let (stored_l1, events) = persistence.load_events(block).await?;
        assert!(!events.is_empty());
        assert!(stored_l1.is_some());
        assert!(events.iter().all(|((l1_block, _), _)| *l1_block <= block));
        // Fetch events directly from the contract and compare with persisted data
        let contract_events = StakeTableFetcher::fetch_events_from_contract(
            l1_client.clone(),
            stake_table_contract,
            None,
            block,
        )
        .await?
        .sort_events()?;
        assert_eq!(
            contract_events, events,
            "Events from contract and persistence do not match"
        );

        // Fetch events from stake table fetcher and compare with persisted data
        let fetched_events = stake_table_fetcher
            .fetch_events(stake_table_contract, block)
            .await?;
        assert_eq!(fetched_events, events);

        Ok(())
    }

    // test for validating stake table event fetching from persistence,
    // ensuring that persisted data matches the on-chain events and that event fetcher work correctly.
    #[rstest_reuse::apply(persistence_types)]
    pub async fn test_stake_table_fetching_from_persistence<P: TestablePersistence>(
        #[values(StakeTableContractVersion::V1, StakeTableContractVersion::V2)]
        stake_table_version: StakeTableContractVersion,
        _p: PhantomData<P>,
    ) -> anyhow::Result<()> {
        setup_test();

        let epoch_height = 20;
        type PosVersion = SequencerVersions<StaticVersion<0, 3>, StaticVersion<0, 0>>;

        let network_config = TestConfigBuilder::default()
            .epoch_height(epoch_height)
            .build();

        let anvil_provider = network_config.anvil().unwrap();

        let query_service_port = pick_unused_port().expect("No ports free for query service");
        let query_api_options = Options::with_port(query_service_port);

        const NODE_COUNT: usize = 2;

        let storage = join_all((0..NODE_COUNT).map(|_| P::tmp_storage())).await;
        let persistence_options: [_; NODE_COUNT] = storage
            .iter()
            .map(P::options)
            .collect::<Vec<_>>()
            .try_into()
            .unwrap();

        let persistence = persistence_options[0].clone().create().await.unwrap();

        // Build the config with PoS hook
        let l1_url = network_config.l1_url();

        let testnet_config = TestNetworkConfigBuilder::with_num_nodes()
            .api_config(query_api_options)
            .network_config(network_config.clone())
            .persistences(persistence_options.clone())
            .pos_hook::<PosVersion>(DelegationConfig::MultipleDelegators, stake_table_version)
            .await
            .expect("Pos deployment failed")
            .build();

        //start the network
        let test_network = TestNetwork::new(testnet_config, PosVersion::new()).await;

        let client: Client<ServerError, SequencerApiVersion> = Client::new(
            format!("http://localhost:{query_service_port}")
                .parse()
                .unwrap(),
        );
        client.connect(None).await;
        tracing::info!(query_service_port, "server running");

        // wait until we enter in epoch 3
        let _initial_blocks = client
            .socket("availability/stream/blocks/0")
            .subscribe::<BlockQueryData<SeqTypes>>()
            .await
            .unwrap()
            .take(40)
            .try_collect::<Vec<_>>()
            .await
            .unwrap();
        // Load initial persisted events and validate they exist.
        let membership_coordinator = test_network
            .server
            .consensus()
            .read()
            .await
            .membership_coordinator
            .clone();

        let l1_client = L1Client::new(vec![l1_url]).unwrap();
        let node_state = test_network.server.node_state();
        let chain_config = node_state.chain_config;
        let stake_table_contract = chain_config.stake_table_contract.unwrap();

        let current_membership = membership_coordinator.membership();
        {
            let membership_state = current_membership.read().await;
            let stake_table_fetcher = membership_state.fetcher();

            let block1 = anvil_provider
                .get_block_number()
                .await
                .expect("latest l1 block");

            assert_events_eq(
                &persistence,
                block1,
                stake_table_fetcher,
                &l1_client,
                stake_table_contract,
            )
            .await?;
        }
        let _epoch_4_blocks = client
            .socket("availability/stream/blocks/0")
            .subscribe::<BlockQueryData<SeqTypes>>()
            .await
            .unwrap()
            .take(65)
            .try_collect::<Vec<_>>()
            .await
            .unwrap();
        let block2 = anvil_provider
            .get_block_number()
            .await
            .expect("latest l1 block");

        {
            let membership_state = current_membership.read().await;
            let stake_table_fetcher = membership_state.fetcher();

            assert_events_eq(
                &persistence,
                block2,
                stake_table_fetcher,
                &l1_client,
                stake_table_contract,
            )
            .await?;
        }
        Ok(())
    }

    #[rstest_reuse::apply(persistence_types)]
    pub async fn test_stake_table_background_fetching<P: TestablePersistence>(
        #[values(StakeTableContractVersion::V1, StakeTableContractVersion::V2)]
        stake_table_version: StakeTableContractVersion,
        _p: PhantomData<P>,
    ) -> anyhow::Result<()> {
        use espresso_types::v0_3::ChainConfig;
        use hotshot_contract_adapter::stake_table::StakeTableContractVersion;

        setup_test();

        let blocks_per_epoch = 10;

        let network_config = TestConfigBuilder::<1>::default()
            .epoch_height(blocks_per_epoch)
            .build();

        let anvil_provider = network_config.anvil().unwrap();

        let (genesis_state, genesis_stake) = light_client_genesis_from_stake_table(
            &network_config.hotshot_config().hotshot_stake_table(),
            STAKE_TABLE_CAPACITY_FOR_TEST,
        )
        .unwrap();

        let (_, priv_keys): (Vec<_>, Vec<_>) = (0..200)
            .map(|i| <PubKey as SignatureKey>::generated_from_seed_indexed([1; 32], i as u64))
            .unzip();
        let state_key_pairs = (0..200)
            .map(|i| StateKeyPair::generate_from_seed_indexed([2; 32], i as u64))
            .collect::<Vec<_>>();

        let validators = staking_priv_keys(&priv_keys, &state_key_pairs, 1000);

        let deployer = ProviderBuilder::new()
            .wallet(EthereumWallet::from(network_config.signer().clone()))
            .on_http(network_config.l1_url().clone());

        let mut contracts = Contracts::new();
        let args = DeployerArgsBuilder::default()
            .deployer(deployer.clone())
            .mock_light_client(true)
            .genesis_lc_state(genesis_state)
            .genesis_st_state(genesis_stake)
            .blocks_per_epoch(blocks_per_epoch)
            .epoch_start_block(1)
            .build()
            .unwrap();

        match stake_table_version {
            StakeTableContractVersion::V1 => args.deploy_to_stake_table_v1(&mut contracts).await,
            StakeTableContractVersion::V2 => args.deploy_all(&mut contracts).await,
        }
        .expect("contracts deployed");

        let st_addr = contracts
            .address(Contract::StakeTableProxy)
            .expect("StakeTableProxy deployed");
        let token_addr = contracts
            .address(Contract::EspTokenProxy)
            .expect("EspTokenProxy deployed");
        let l1_url = network_config.l1_url().clone();

        // new block every 1s
        anvil_provider
            .anvil_set_interval_mining(1)
            .await
            .expect("interval mining");

        // spawn a separate task
        // this is going to keep registering validators and multiple delegators
        // the interval mining is set to 1s so each transaction finalization would take atleast 1s
        spawn({
            let l1_url = l1_url.clone();
            async move {
                {
                    setup_stake_table_contract_for_test(
                        l1_url,
                        &deployer,
                        st_addr,
                        token_addr,
                        validators,
                        DelegationConfig::MultipleDelegators,
                    )
                    .await
                    .expect("stake table setup failed");
                }
            }
        });

        let storage = P::tmp_storage().await;
        let persistence = P::options(&storage).create().await.unwrap();

        let l1_client = L1ClientOptions {
            stake_table_update_interval: Duration::from_secs(7),
            l1_retry_delay: Duration::from_millis(10),
            l1_events_max_block_range: 10000,
            ..Default::default()
        }
        .connect(vec![l1_url])
        .unwrap();
        l1_client.spawn_tasks().await;

        let fetcher = StakeTableFetcher::new(
            Arc::new(NullStateCatchup::default()),
            Arc::new(Mutex::new(persistence.clone())),
            l1_client.clone(),
            ChainConfig {
                stake_table_contract: Some(st_addr),
                base_fee: 0.into(),
                ..Default::default()
            },
        );

        // sleep so that we have enough events
        sleep(Duration::from_secs(20)).await;

        fetcher.spawn_update_loop().await;
        let mut prev_l1_block = 0;
        let mut prev_events_len = 0;
        for _i in 0..10 {
            // Wait for more than update interval to assert that persistence was updated
            // L1 update interval is 7s in this test
            tokio::time::sleep(std::time::Duration::from_secs(8)).await;

            let block = anvil_provider
                .get_block_number()
                .await
                .expect("latest l1 block");

            let (read_offset, persisted_events) = persistence.load_events(block).await?;
            let read_offset = read_offset.unwrap();
            let l1_block = match read_offset {
                EventsPersistenceRead::Complete => block,
                EventsPersistenceRead::UntilL1Block(block) => block,
            };

            tracing::info!("{l1_block:?}, persistence events = {persisted_events:?}.");
            assert!(persisted_events.len() > prev_events_len);

            assert!(l1_block > prev_l1_block, "events not updated");

            let contract_events = StakeTableFetcher::fetch_events_from_contract(
                l1_client.clone(),
                st_addr,
                None,
                l1_block,
            )
            .await?
            .sort_events()?;
            assert_eq!(persisted_events, contract_events);

            prev_l1_block = l1_block;
            prev_events_len = persisted_events.len();
        }

        Ok(())
    }

    #[rstest_reuse::apply(persistence_types)]
    pub async fn test_membership_persistence<P: TestablePersistence>(
        _p: PhantomData<P>,
    ) -> anyhow::Result<()> {
        setup_test();

        let tmp = P::tmp_storage().await;
        let mut opt = P::options(&tmp);

        let storage = opt.create().await.unwrap();

        let validator = Validator::mock();
        let mut st = IndexMap::new();
        st.insert(validator.account, validator);
        storage
            .store_stake(EpochNumber::new(10), st.clone())
            .await?;

        let table = storage.load_stake(EpochNumber::new(10)).await?.unwrap();
        assert_eq!(st, table);

        let val2 = Validator::mock();
        let mut st2 = IndexMap::new();
        st2.insert(val2.account, val2);
        storage
            .store_stake(EpochNumber::new(11), st2.clone())
            .await?;

        let tables = storage.load_latest_stake(4).await?.unwrap();
        let mut iter = tables.iter();
        assert_eq!(Some(&(EpochNumber::new(11), st2.clone())), iter.next());
        assert_eq!(Some(&(EpochNumber::new(10), st)), iter.next());
        assert_eq!(None, iter.next());

        for i in 0..=20 {
            storage
                .store_stake(EpochNumber::new(i), st2.clone())
                .await?;
        }

        let tables = storage.load_latest_stake(5).await?.unwrap();
        let mut iter = tables.iter();
        assert_eq!(Some(&(EpochNumber::new(20), st2.clone())), iter.next());
        assert_eq!(Some(&(EpochNumber::new(19), st2.clone())), iter.next());
        assert_eq!(Some(&(EpochNumber::new(18), st2.clone())), iter.next());
        assert_eq!(Some(&(EpochNumber::new(17), st2.clone())), iter.next());
        assert_eq!(Some(&(EpochNumber::new(16), st2)), iter.next());
        assert_eq!(None, iter.next());

        Ok(())
    }
}<|MERGE_RESOLUTION|>--- conflicted
+++ resolved
@@ -193,10 +193,6 @@
         let tmp = P::tmp_storage().await;
         let storage = P::connect(&tmp).await;
 
-<<<<<<< HEAD
-        let difficulty_level = 10;
-
-=======
         // Initially, there is no saved view.
         assert_eq!(storage.load_restart_view().await.unwrap(), None);
 
@@ -260,7 +256,8 @@
 
         let tmp = P::tmp_storage().await;
         let storage = P::connect(&tmp).await;
->>>>>>> 10a8fa41
+        let difficulty_level = 10;
+
         // Initially, there is no saved info.
         if storage.load_drb_input(10).await.is_ok() {
             panic!("unexpected nonempty drb_input");
