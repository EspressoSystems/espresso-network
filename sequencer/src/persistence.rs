--- conflicted
+++ resolved
@@ -189,74 +189,74 @@
     }
 
     #[tokio::test(flavor = "multi_thread")]
-<<<<<<< HEAD
     pub async fn test_restart_view<P: TestablePersistence>() {
-=======
+        setup_test();
+
+        let tmp = P::tmp_storage().await;
+        let storage = P::connect(&tmp).await;
+
+        // Initially, there is no saved view.
+        assert_eq!(storage.load_restart_view().await.unwrap(), None);
+
+        // Store a view.
+        let view1 = ViewNumber::genesis();
+        storage
+            .record_action(view1, None, HotShotAction::Vote)
+            .await
+            .unwrap();
+        assert_eq!(
+            storage.load_restart_view().await.unwrap().unwrap(),
+            view1 + 1
+        );
+
+        // Store a newer view, make sure storage gets updated.
+        let view2 = view1 + 1;
+        storage
+            .record_action(view2, None, HotShotAction::Vote)
+            .await
+            .unwrap();
+        assert_eq!(
+            storage.load_restart_view().await.unwrap().unwrap(),
+            view2 + 1
+        );
+
+        // Store an old view, make sure storage is unchanged.
+        storage
+            .record_action(view1, None, HotShotAction::Vote)
+            .await
+            .unwrap();
+        assert_eq!(
+            storage.load_restart_view().await.unwrap().unwrap(),
+            view2 + 1
+        );
+
+        // store a higher proposed view, make sure storage is unchanged.
+        storage
+            .record_action(view2 + 1, None, HotShotAction::Propose)
+            .await
+            .unwrap();
+        assert_eq!(
+            storage.load_restart_view().await.unwrap().unwrap(),
+            view2 + 1
+        );
+
+        // store a higher timeout vote view, make sure storage is unchanged.
+        storage
+            .record_action(view2 + 1, None, HotShotAction::TimeoutVote)
+            .await
+            .unwrap();
+        assert_eq!(
+            storage.load_restart_view().await.unwrap().unwrap(),
+            view2 + 1
+        );
+    }
+    #[tokio::test(flavor = "multi_thread")]
     pub async fn test_store_drb_input<P: TestablePersistence>() {
         use hotshot_types::drb::DrbInput;
-
->>>>>>> 7270ad39
         setup_test();
 
         let tmp = P::tmp_storage().await;
         let storage = P::connect(&tmp).await;
-
-<<<<<<< HEAD
-        // Initially, there is no saved view.
-        assert_eq!(storage.load_restart_view().await.unwrap(), None);
-
-        // Store a view.
-        let view1 = ViewNumber::genesis();
-        storage
-            .record_action(view1, None, HotShotAction::Vote)
-            .await
-            .unwrap();
-        assert_eq!(
-            storage.load_restart_view().await.unwrap().unwrap(),
-            view1 + 1
-        );
-
-        // Store a newer view, make sure storage gets updated.
-        let view2 = view1 + 1;
-        storage
-            .record_action(view2, None, HotShotAction::Vote)
-            .await
-            .unwrap();
-        assert_eq!(
-            storage.load_restart_view().await.unwrap().unwrap(),
-            view2 + 1
-        );
-
-        // Store an old view, make sure storage is unchanged.
-        storage
-            .record_action(view1, None, HotShotAction::Vote)
-            .await
-            .unwrap();
-        assert_eq!(
-            storage.load_restart_view().await.unwrap().unwrap(),
-            view2 + 1
-        );
-
-        // store a higher proposed view, make sure storage is unchanged.
-        storage
-            .record_action(view2 + 1, None, HotShotAction::Propose)
-            .await
-            .unwrap();
-        assert_eq!(
-            storage.load_restart_view().await.unwrap().unwrap(),
-            view2 + 1
-        );
-
-        // store a higher timeout vote view, make sure storage is unchanged.
-        storage
-            .record_action(view2 + 1, None, HotShotAction::TimeoutVote)
-            .await
-            .unwrap();
-        assert_eq!(
-            storage.load_restart_view().await.unwrap().unwrap(),
-            view2 + 1
-        );
-=======
         // Initially, there is no saved info.
         if storage.load_drb_input(10).await.is_ok() {
             panic!("unexpected nonempty drb_input");
@@ -293,13 +293,11 @@
 
         // check that the drb input is not overwritten by the older value
         assert_eq!(storage.load_drb_input(10).await.unwrap(), drb_input_3);
->>>>>>> 7270ad39
     }
 
     #[tokio::test(flavor = "multi_thread")]
     pub async fn test_epoch_info<P: TestablePersistence>() {
         setup_test();
-
         let tmp = P::tmp_storage().await;
         let storage = P::connect(&tmp).await;
 
