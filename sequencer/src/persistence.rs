--- conflicted
+++ resolved
@@ -8,290 +8,25 @@
 //! an extension that node operators can opt into. This module defines the minimum level of
 //! persistence which is _required_ to run a node.
 
-<<<<<<< HEAD
-use crate::{
-    catchup::BackoffParams, ChainConfig, Leaf, NodeState, PubKey, SeqTypes, StateCatchup,
-    ValidatedState, ViewNumber,
-};
-use anyhow::{bail, ensure, Context};
-use async_std::sync::Arc;
-use async_trait::async_trait;
-use committable::{Commitment, Committable};
-use hotshot::{
-    traits::ValidatedState as _,
-    types::{Event, EventType},
-    HotShotInitializer,
-};
-use hotshot_types::{
-    consensus::CommitmentMap,
-    data::{DaProposal, QuorumProposal, VidDisperseShare},
-    event::{HotShotAction, LeafInfo},
-    message::Proposal,
-    simple_certificate::QuorumCertificate,
-    traits::node_implementation::ConsensusTime,
-    utils::View,
-};
-use std::{cmp::max, collections::BTreeMap};
-=======
 use async_trait::async_trait;
 use committable::Commitment;
 use espresso_types::v0_3::ChainConfig;
->>>>>>> 4968ecea
 
 pub mod fs;
 pub mod no_storage;
 pub mod sql;
-
-<<<<<<< HEAD
-pub type NetworkConfig = hotshot_orchestrator::config::NetworkConfig<PubKey>;
-
-#[async_trait]
-pub trait PersistenceOptions: Clone + Send + Sync + 'static {
-    type Persistence: SequencerPersistence;
-
-    async fn create(self) -> anyhow::Result<Self::Persistence>;
-    async fn reset(self) -> anyhow::Result<()>;
-
-    async fn create_catchup_provider(
-        self,
-        backoff: BackoffParams,
-    ) -> anyhow::Result<Arc<dyn StateCatchup>> {
-        self.create().await?.into_catchup_provider(backoff)
-    }
-}
-
-#[async_trait]
-pub trait SequencerPersistence: Sized + Send + Sync + 'static {
-    /// Use this storage as a state catchup backend, if supported.
-    fn into_catchup_provider(
-        self,
-        _backoff: BackoffParams,
-    ) -> anyhow::Result<Arc<dyn StateCatchup>> {
-        bail!("state catchup is not implemented for this persistence type");
-    }
-
-    /// Load the orchestrator config from storage.
-    ///
-    /// Returns `None` if no config exists (we are joining a network for the first time). Fails with
-    /// `Err` if it could not be determined whether a config exists or not.
-    async fn load_config(&self) -> anyhow::Result<Option<NetworkConfig>>;
-
-    /// Save the orchestrator config to storage.
-    async fn save_config(&mut self, cfg: &NetworkConfig) -> anyhow::Result<()>;
-
-    async fn collect_garbage(&mut self, view: ViewNumber) -> anyhow::Result<()>;
-
-    /// Saves the latest decided leaf.
-    ///
-    /// If the height of the new leaf is not greater than the height of the previous decided leaf,
-    /// storage is not updated.
-    async fn save_anchor_leaf(
-        &mut self,
-        leaf: &Leaf,
-        qc: &QuorumCertificate<SeqTypes>,
-    ) -> anyhow::Result<()>;
-
-    /// Load the highest view saved with [`save_voted_view`](Self::save_voted_view).
-    async fn load_latest_acted_view(&self) -> anyhow::Result<Option<ViewNumber>>;
-
-    /// Load the latest leaf saved with [`save_anchor_leaf`](Self::save_anchor_leaf).
-    async fn load_anchor_leaf(&self)
-        -> anyhow::Result<Option<(Leaf, QuorumCertificate<SeqTypes>)>>;
-
-    /// Load undecided state saved by consensus before we shut down.
-    async fn load_undecided_state(
-        &self,
-    ) -> anyhow::Result<Option<(CommitmentMap<Leaf>, BTreeMap<ViewNumber, View<SeqTypes>>)>>;
-
-    /// Load the proposals saved by consensus
-    async fn load_quorum_proposals(
-        &self,
-    ) -> anyhow::Result<Option<BTreeMap<ViewNumber, Proposal<SeqTypes, QuorumProposal<SeqTypes>>>>>;
-
-    async fn load_vid_share(
-        &self,
-        view: ViewNumber,
-    ) -> anyhow::Result<Option<Proposal<SeqTypes, VidDisperseShare<SeqTypes>>>>;
-    async fn load_da_proposal(
-        &self,
-        view: ViewNumber,
-    ) -> anyhow::Result<Option<Proposal<SeqTypes, DaProposal<SeqTypes>>>>;
-
-    /// Load the latest known consensus state.
-    ///
-    /// Returns an initializer to resume HotShot from the latest saved state (or start from genesis,
-    /// if there is no saved state).
-    async fn load_consensus_state(
-        &self,
-        state: NodeState,
-    ) -> anyhow::Result<HotShotInitializer<SeqTypes>> {
-        let genesis_validated_state = ValidatedState::genesis(&state).0;
-        let highest_voted_view = match self
-            .load_latest_acted_view()
-            .await
-            .context("loading last voted view")?
-        {
-            Some(view) => {
-                tracing::info!(?view, "starting from saved view");
-                view
-            }
-            None => {
-                tracing::info!("no saved view, starting from genesis");
-                ViewNumber::genesis()
-            }
-        };
-        let (leaf, high_qc) = match self
-            .load_anchor_leaf()
-            .await
-            .context("loading anchor leaf")?
-        {
-            Some((leaf, high_qc)) => {
-                tracing::info!(?leaf, ?high_qc, "starting from saved leaf");
-                ensure!(
-                    leaf.view_number() == high_qc.view_number,
-                    format!(
-                        "loaded anchor leaf from view {:?}, but high QC is from view {:?}",
-                        leaf.view_number(),
-                        high_qc.view_number
-                    )
-                );
-                (leaf, high_qc)
-            }
-            None => {
-                tracing::info!("no saved leaf, starting from genesis leaf");
-                (
-                    Leaf::genesis(&genesis_validated_state, &state).await,
-                    QuorumCertificate::genesis(&genesis_validated_state, &state).await,
-                )
-            }
-        };
-        let validated_state = if leaf.block_header().height == 0 {
-            // If we are starting from genesis, we can provide the full state.
-            Some(Arc::new(genesis_validated_state))
-        } else {
-            // Otherwise, we will have to construct a sparse state and fetch missing data during
-            // catchup.
-            None
-        };
-
-        // If we are not starting from genesis, we start from the view following the maximum view
-        // between `highest_voted_view` and `leaf.view_number`. This prevents double votes from
-        // starting in a view in which we had already voted before the restart, and prevents
-        // unnecessary catchup from starting in a view earlier than the anchor leaf.
-        let mut view = max(highest_voted_view, leaf.view_number());
-        if view != ViewNumber::genesis() {
-            view += 1;
-        }
-
-        let (undecided_leaves, undecided_state) = self
-            .load_undecided_state()
-            .await
-            .context("loading undecided state")?
-            .unwrap_or_default();
-
-        let saved_proposals = self
-            .load_quorum_proposals()
-            .await
-            .context("loading saved proposals")
-            .unwrap_or_default()
-            .unwrap_or_default();
-
-        tracing::info!(
-            ?leaf,
-            ?view,
-            ?high_qc,
-            ?validated_state,
-            ?undecided_leaves,
-            ?undecided_state,
-            ?saved_proposals,
-            "loaded consensus state"
-        );
-        Ok(HotShotInitializer::from_reload(
-            leaf,
-            state,
-            validated_state,
-            view,
-            saved_proposals,
-            high_qc,
-            undecided_leaves.into_values().collect(),
-            undecided_state,
-        ))
-    }
-
-    /// Update storage based on an event from consensus.
-    async fn handle_event(&mut self, event: &Event<SeqTypes>) {
-        if let EventType::Decide { leaf_chain, qc, .. } = &event.event {
-            if let Some(LeafInfo { leaf, .. }) = leaf_chain.first() {
-                if qc.view_number != leaf.view_number() {
-                    tracing::error!(
-                        leaf_view = ?leaf.view_number(),
-                        qc_view = ?qc.view_number,
-                        "latest leaf and QC are from different views!",
-                    );
-                    return;
-                }
-                if let Err(err) = self.save_anchor_leaf(leaf, qc).await {
-                    tracing::error!(
-                        ?leaf,
-                        hash = %leaf.commit(),
-                        "Failed to save anchor leaf. When restarting make sure anchor leaf is at least as recent as this leaf. {err:#}",
-                    );
-                }
-
-                if let Err(err) = self.collect_garbage(leaf.view_number()).await {
-                    tracing::error!("Failed to garbage collect. {err:#}",);
-                }
-            }
-        }
-    }
-
-    async fn append_vid(
-        &mut self,
-        proposal: &Proposal<SeqTypes, VidDisperseShare<SeqTypes>>,
-    ) -> anyhow::Result<()>;
-    async fn append_da(
-        &mut self,
-        proposal: &Proposal<SeqTypes, DaProposal<SeqTypes>>,
-    ) -> anyhow::Result<()>;
-    async fn record_action(
-        &mut self,
-        view: ViewNumber,
-        action: HotShotAction,
-    ) -> anyhow::Result<()>;
-    async fn update_undecided_state(
-        &mut self,
-        leaves: CommitmentMap<Leaf>,
-        state: BTreeMap<ViewNumber, View<SeqTypes>>,
-    ) -> anyhow::Result<()>;
-    async fn append_quorum_proposal(
-        &mut self,
-        proposal: &Proposal<SeqTypes, QuorumProposal<SeqTypes>>,
-    ) -> anyhow::Result<()>;
-}
 
 #[async_trait]
 pub trait ChainConfigPersistence: Sized + Send + Sync + 'static {
     async fn insert_chain_config(&mut self, chain_config: ChainConfig) -> anyhow::Result<()>;
     async fn load_chain_config(
         &self,
-=======
-#[async_trait]
-pub trait ChainConfigPersistence: Sized + Send + Sync + 'static {
-    async fn insert_chain_config(&mut self, chain_config: ChainConfig) -> anyhow::Result<()>;
-    async fn load_chain_config(
-        &self,
->>>>>>> 4968ecea
         commitment: Commitment<ChainConfig>,
     ) -> anyhow::Result<ChainConfig>;
 }
 
 #[cfg(any(test, feature = "testing"))]
 mod testing {
-<<<<<<< HEAD
-
-    use super::*;
-=======
->>>>>>> 4968ecea
 
     use espresso_types::v0::traits::SequencerPersistence;
 
@@ -329,18 +64,6 @@
     use testing::TestablePersistence;
 
     use super::*;
-<<<<<<< HEAD
-    use crate::NodeState;
-    use async_compatibility_layer::logging::{setup_backtrace, setup_logging};
-
-    use hotshot::types::BLSPubKey;
-    use hotshot::types::SignatureKey;
-    use hotshot_types::traits::EncodeBytes;
-    use hotshot_types::{event::HotShotAction, vid::vid_scheme};
-    use jf_vid::VidScheme;
-    use testing::TestablePersistence;
-=======
->>>>>>> 4968ecea
 
     #[async_std::test]
     pub async fn test_anchor_leaf<P: TestablePersistence>() {
@@ -363,12 +86,6 @@
 
         // Store a newer leaf, make sure storage gets updated.
         let mut leaf2 = leaf1.clone();
-<<<<<<< HEAD
-        leaf2.block_header_mut().height += 1;
-        let mut qc2 = qc1.clone();
-        qc2.data.leaf_commit = leaf2.commit();
-        qc2.vote_commitment = qc2.data.commit();
-=======
         *leaf2.block_header_mut().height_mut() += 1;
         let qc2 = QuorumCertificate::new(
             qc1.data.clone(),
@@ -380,7 +97,6 @@
             qc1.signatures.clone(),
             PhantomData,
         );
->>>>>>> 4968ecea
         storage.save_anchor_leaf(&leaf2, &qc2).await.unwrap();
         assert_eq!(
             storage.load_anchor_leaf().await.unwrap().unwrap(),
