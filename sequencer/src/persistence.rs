--- conflicted
+++ resolved
@@ -1482,11 +1482,9 @@
             .blocks_per_epoch(blocks_per_epoch)
             .epoch_start_block(1)
             .multisig_pauser(network_config.signer().address())
-<<<<<<< HEAD
             .token_name("Espresso".to_string())
             .token_symbol("ESP".to_string())
             .initial_token_supply(U256::from(3590000000u64))
-=======
             .ops_timelock_delay(U256::from(0))
             .ops_timelock_admin(network_config.signer().address())
             .ops_timelock_proposers(vec![network_config.signer().address()])
@@ -1495,7 +1493,6 @@
             .safe_exit_timelock_admin(network_config.signer().address())
             .safe_exit_timelock_proposers(vec![network_config.signer().address()])
             .safe_exit_timelock_executors(vec![network_config.signer().address()])
->>>>>>> 35afd6bf
             .build()
             .unwrap();
 
