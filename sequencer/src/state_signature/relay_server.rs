use std::{
    collections::{BTreeSet, HashMap},
    path::PathBuf,
};

use async_compatibility_layer::channel::OneShotReceiver;
use async_std::sync::RwLock;
use clap::Args;
use ethers::types::U256;
use futures::FutureExt;
use hotshot_stake_table::vec_based::config::FieldType;
use hotshot_types::light_client::{
    StateSignature, StateSignatureScheme, StateSignaturesBundle, StateVerKey,
};
use jf_signature::SignatureScheme;
<<<<<<< HEAD
use std::{
    collections::{BTreeSet, HashMap},
    path::PathBuf,
};
=======
>>>>>>> 4968ecea
use tide_disco::{
    api::ApiError,
    error::ServerError,
    method::{ReadState, WriteState},
    Api, App, Error as _, StatusCode,
};
use url::Url;
use vbs::version::StaticVersionType;

use super::{LightClientState, StateSignatureRequestBody};

/// State that checks the light client state update and the signature collection
#[derive(Default)]
struct StateRelayServerState {
    /// Minimum weight to form an available state signature bundle
    threshold: U256,
    /// Stake table
    known_nodes: HashMap<StateVerKey, U256>,
    /// Signatures bundles for each block height
    bundles: HashMap<u64, HashMap<LightClientState, StateSignaturesBundle>>,

    /// The latest state signatures bundle whose total weight exceeds the threshold
    latest_available_bundle: Option<StateSignaturesBundle>,
    /// The block height of the latest available state signature bundle
    latest_block_height: Option<u64>,

    /// A ordered queue of block heights, used for garbage collection.
    queue: BTreeSet<u64>,

    /// shutdown signal
    shutdown: Option<OneShotReceiver<()>>,
}

impl StateRelayServerState {
    pub fn new(threshold: U256) -> Self {
        Self {
            threshold,
            ..Default::default()
        }
    }

    pub fn with_shutdown_signal(mut self, shutdown_listener: Option<OneShotReceiver<()>>) -> Self {
        if self.shutdown.is_some() {
            panic!("A shutdown signal is already registered and can not be registered twice");
        }
        self.shutdown = shutdown_listener;
        self
    }
}

// TODO(Chengyu): move this `RwLock` inside `StateRelayServerState` so that when nodes are submitting
//                signatures, it won't block the prover from fetching the available signatures.
type State = RwLock<StateRelayServerState>;
type Error = ServerError;

pub trait StateRelayServerDataSource {
    /// Get the latest available signatures bundle.
    /// # Errors
    /// Errors if there's no available signatures bundle.
    fn get_latest_signature_bundle(&self) -> Result<StateSignaturesBundle, Error>;

    /// Post a signature to the relay server
    /// # Errors
    /// Errors if the signature is invalid, already posted, or no longer needed.
    fn post_signature(
        &mut self,
        key: StateVerKey,
        state: LightClientState,
        signature: StateSignature,
    ) -> Result<(), Error>;
}

impl StateRelayServerDataSource for StateRelayServerState {
    fn get_latest_signature_bundle(&self) -> Result<StateSignaturesBundle, Error> {
        match &self.latest_available_bundle {
            Some(bundle) => Ok(bundle.clone()),
            None => Err(tide_disco::error::ServerError::catch_all(
                StatusCode::NOT_FOUND,
                "The light client state signatures are not ready.".to_owned(),
            )),
        }
    }

    fn post_signature(
        &mut self,
        key: StateVerKey,
        state: LightClientState,
        signature: StateSignature,
    ) -> Result<(), Error> {
        if (state.block_height as u64) <= self.latest_block_height.unwrap_or(0) {
            // This signature is no longer needed
            return Ok(());
        }
        let one = U256::one();
        let weight = self.known_nodes.get(&key).unwrap_or(&one);
        // TODO(Chengyu): We don't know where to fetch the stake table yet.
        // Related issue: [https://github.com/EspressoSystems/espresso-sequencer/issues/1022]
        // .ok_or(tide_disco::error::ServerError::catch_all(
        //     StatusCode::Unauthorized,
        //     "The posted key is not found in the stake table.".to_owned(),
        // ))?;
        let state_msg: [FieldType; 7] = (&state).into();
        if StateSignatureScheme::verify(&(), &key, state_msg, &signature).is_err() {
            return Err(tide_disco::error::ServerError::catch_all(
                StatusCode::BAD_REQUEST,
                "The posted signature is not valid.".to_owned(),
            ));
        }
        let block_height = state.block_height as u64;
        // TODO(Chengyu): this serialization should be removed once `LightClientState` implements `Eq`.
        let bundles_at_height = self.bundles.entry(block_height).or_insert_with(|| {
            self.queue.insert(block_height);
            Default::default()
        });
        let bundle = bundles_at_height
            .entry(state.clone())
            .or_insert(StateSignaturesBundle {
                state,
                signatures: Default::default(),
                accumulated_weight: U256::from(0),
            });
        tracing::debug!(
            "Accepting new signature for block height {} from {}.",
            block_height,
            key
        );
        match bundle.signatures.entry(key) {
            std::collections::hash_map::Entry::Occupied(_) => {
                // A signature is already posted for this key with this state
                return Err(tide_disco::error::ServerError::catch_all(
                    StatusCode::BAD_REQUEST,
                    "A signature of this light client state is already posted at this block height for this key.".to_owned(),
                ));
            }
            std::collections::hash_map::Entry::Vacant(entry) => {
                entry.insert(signature);
                bundle.accumulated_weight += *weight;
            }
        }

        if bundle.accumulated_weight >= self.threshold {
            tracing::info!(
                "State signature bundle at block height {} is ready to serve.",
                block_height
            );
            self.latest_block_height = Some(block_height);
            self.latest_available_bundle = Some(bundle.clone());
            while let Some(height) = self.queue.pop_first() {
                self.bundles.remove(&height);
                if height == block_height {
                    break;
                }
            }
        }
        Ok(())
    }
}

/// configurability options for the web server
#[derive(Args, Default)]
pub struct Options {
    #[arg(
        long = "state-relay-server-api-path",
        env = "STATE_RELAY_SERVER_API_PATH"
    )]
    /// path to API
    pub api_path: Option<PathBuf>,
}

/// Set up APIs for relay server
fn define_api<State, ApiVer: StaticVersionType + 'static>(
    options: &Options,
    _: ApiVer,
) -> Result<Api<State, Error, ApiVer>, ApiError>
where
    State: 'static + Send + Sync + ReadState + WriteState,
    <State as ReadState>::State: Send + Sync + StateRelayServerDataSource,
{
    let mut api = match &options.api_path {
        Some(path) => Api::<State, Error, ApiVer>::from_file(path)?,
        None => {
            let toml: toml::Value = toml::from_str(include_str!(
                "../../api/state_relay_server.toml"
            ))
            .map_err(|err| ApiError::CannotReadToml {
                reason: err.to_string(),
            })?;
            Api::<State, Error, ApiVer>::new(toml)?
        }
    };

    api.get("getlateststate", |_req, state| {
        async move { state.get_latest_signature_bundle() }.boxed()
    })?
    .post("poststatesignature", |req, state| {
        async move {
            let StateSignatureRequestBody {
                key,
                state: lcstate,
                signature,
            } = req
                .body_auto::<StateSignatureRequestBody, ApiVer>(ApiVer::instance())
                .map_err(Error::from_request_error)?;
            state.post_signature(key, lcstate, signature)
        }
        .boxed()
    })?;

    Ok(api)
}

pub async fn run_relay_server<ApiVer: StaticVersionType + 'static>(
    shutdown_listener: Option<OneShotReceiver<()>>,
    threshold: U256,
    url: Url,
    bind_version: ApiVer,
) -> std::io::Result<()> {
    let options = Options::default();

    let api = define_api(&options, bind_version).unwrap();

    // We don't have a stake table yet, putting some temporary value here.
    // Related issue: [https://github.com/EspressoSystems/espresso-sequencer/issues/1022]
    let state =
        State::new(StateRelayServerState::new(threshold).with_shutdown_signal(shutdown_listener));
    let mut app = App::<State, Error>::with_state(state);

    app.register_module("api", api).unwrap();

    let app_future = app.serve(url, bind_version);

    app_future.await
}<|MERGE_RESOLUTION|>--- conflicted
+++ resolved
@@ -13,13 +13,6 @@
     StateSignature, StateSignatureScheme, StateSignaturesBundle, StateVerKey,
 };
 use jf_signature::SignatureScheme;
-<<<<<<< HEAD
-use std::{
-    collections::{BTreeSet, HashMap},
-    path::PathBuf,
-};
-=======
->>>>>>> 4968ecea
 use tide_disco::{
     api::ApiError,
     error::ServerError,
