#![cfg(test)]
//! Reference data types.
//!
//! This module provides some reference instantiations of various data types which have an external,
//! language-independent interface (e.g. serialization or commitment scheme). Ports of the sequencer
//! to other languages, as well as downstream packages written in other languages, can use these
//! references objects and their known serializations and commitments to check that their
//! implementations are compatible with this reference implementation.
//!
//! The serialized form of each reference object, in both JSON and binary forms, is available in the
//! `data` directory of the repo for this crate. These files checked against the reference objects
//! in this module to prevent unintentional changes to the serialization format. Thus, these
//! serialized files can be used as test vectors for a port of the serialiation scheme to another
//! language or framework.
//!
//! To get the byte representation or U256 representation of a commitment for testing in other
//! packages, run the tests and look for "commitment bytes" or "commitment U256" in the logs.
//!
//! These tests may fail if you make a breaking change to a commitment scheme, serialization, etc.
//! If this happens, be sure you _want_ to break the API, and, if so, simply replace the relevant
//! constant in this module with the "actual" value that can be found in the logs of the failing
//! test.

<<<<<<< HEAD
use std::{fmt::Debug, path::Path, str::FromStr};

use async_compatibility_layer::logging::{setup_backtrace, setup_logging};
use committable::Committable;
use es_version::SequencerVersion;
use espresso_types::{
    ChainConfig, FeeAccount, FeeInfo, Header, L1BlockInfo, NsTable, Payload, Transaction,
    ValidatedState,
};
=======
use crate::{
    block::NsTable, state::FeeInfo, ChainConfig, FeeAccount, Header, L1BlockInfo, NamespaceId,
    Payload, SeqTypes, Transaction, ValidatedState,
};
use async_compatibility_layer::logging::{setup_backtrace, setup_logging};
use committable::Committable;
use es_version::SequencerVersion;
use hotshot_query_service::availability::QueryablePayload;
>>>>>>> 699b0ed9
use hotshot_types::traits::{
    block_contents::vid_commitment, signature_key::BuilderSignatureKey, BlockPayload, EncodeBytes,
};
use jf_merkle_tree::MerkleTreeScheme;
use pretty_assertions::assert_eq;
use rand::{Rng, RngCore};
use sequencer_utils::commitment_to_u256;
use serde::{de::DeserializeOwned, Serialize};
use serde_json::Value;
use tagged_base64::TaggedBase64;
use vbs::{version::Version, BinarySerializer};

type Serializer = vbs::Serializer<SequencerVersion>;

async fn reference_payload() -> Payload {
    const NUM_NS_IDS: usize = 3;
    let ns_ids: [NamespaceId; NUM_NS_IDS] = [12648430.into(), 314159265.into(), 2718281828.into()];

    let mut rng = jf_utils::test_rng();
    let txs = {
        const NUM_TXS: usize = 20;
        let mut txs = Vec::with_capacity(NUM_TXS);
        for _ in 0..NUM_TXS {
            let ns_id = ns_ids[rng.gen_range(0..NUM_NS_IDS)];
            txs.push(reference_transaction(ns_id, &mut rng));
        }
        txs
    };

    Payload::from_transactions(txs, &Default::default(), &Default::default())
        .await
        .unwrap()
        .0
}

async fn reference_ns_table() -> NsTable {
    reference_payload().await.ns_table().clone()
}

const REFERENCE_NS_TABLE_COMMITMENT: &str = "NSTABLE~tMW0-hGn0563bgYgvsO9r95f2AUiTD_2tvjDOuGRwNA5";

fn reference_l1_block() -> L1BlockInfo {
    L1BlockInfo {
        number: 123,
        timestamp: 0x456.into(),
        hash: "0x0123456789abcdef0123456789abcdef0123456789abcdef0123456789abcdef"
            .parse()
            .unwrap(),
    }
}

const REFERENCE_L1_BLOCK_COMMITMENT: &str = "L1BLOCK~4HpzluLK2Isz3RdPNvNrDAyQcWOF2c9JeLZzVNLmfpQ9";

fn reference_chain_config() -> ChainConfig {
    ChainConfig {
        chain_id: 0x8a19.into(),
        max_block_size: 10240.into(),
        base_fee: 0.into(),
        fee_contract: Some(Default::default()),
        fee_recipient: Default::default(),
    }
}

const REFERENCE_CHAIN_CONFIG_COMMITMENT: &str =
    "CHAIN_CONFIG~L6HmMktJbvnEGgpmRrsiYvQmIBstSj9UtDM7eNFFqYFO";

fn reference_fee_info() -> FeeInfo {
    FeeInfo::new(
        FeeAccount::from_str("0xf39fd6e51aad88f6f4ce6ab8827279cfffb92266").unwrap(),
        0,
    )
}

const REFERENCE_FEE_INFO_COMMITMENT: &str = "FEE_INFO~xCCeTjJClBtwtOUrnAmT65LNTQGceuyjSJHUFfX6VRXR";

async fn reference_header() -> Header {
    let builder_key = FeeAccount::generated_from_seed_indexed(Default::default(), 0).1;
    let fee_info = reference_fee_info();
    let payload = reference_payload().await;
    let ns_table = payload.ns_table().clone();
    let payload_commitment = vid_commitment(&payload.encode(), 1);
    let builder_commitment = payload.builder_commitment(&ns_table);
    let builder_signature = FeeAccount::sign_fee(
        &builder_key,
        fee_info.amount().as_u64().unwrap(),
        &ns_table,
        &payload_commitment,
    )
    .unwrap();

    let state = ValidatedState::default();

    Header::create(
        reference_chain_config().into(),
        42,
        789,
        124,
        Some(reference_l1_block()),
        payload_commitment,
        builder_commitment,
        ns_table,
        state.fee_merkle_tree.commitment(),
        state.block_merkle_tree.commitment(),
        fee_info,
        Some(builder_signature),
        Version { major: 0, minor: 1 },
    )
}

const REFERENCE_HEADER_COMMITMENT: &str = "BLOCK~dh1KpdvvxSvnnPpOi2yI3DOg8h6ltr2Kv13iRzbQvtN2";

<<<<<<< HEAD
fn reference_transaction() -> Transaction {
    let payload: [u8; 1024] = std::array::from_fn(|i| (i % (u8::MAX as usize)) as u8);
    Transaction::new(12648430_u32.into(), payload.to_vec())
=======
fn reference_transaction<R>(ns_id: NamespaceId, rng: &mut R) -> Transaction
where
    R: RngCore,
{
    let mut tx_payload = vec![0u8; 256];
    rng.fill_bytes(&mut tx_payload);
    Transaction::new(ns_id, tx_payload)
>>>>>>> 699b0ed9
}

const REFERENCE_TRANSACTION_COMMITMENT: &str = "TX~EikfLslj3g6sIWRZYpN6ZuU1gadN77AHXmRA56yNnPrQ";

async fn reference_tx_index() -> <Payload as QueryablePayload<SeqTypes>>::TransactionIndex {
    let payload = reference_payload().await;
    payload.iter(payload.ns_table()).last().unwrap()
}

fn reference_test_without_committable<T: Serialize + DeserializeOwned + Eq + Debug>(
    name: &str,
    reference: &T,
) {
    setup_logging();
    setup_backtrace();

    // Load the expected serialization from the repo.
    let data_dir = Path::new(env!("CARGO_MANIFEST_DIR")).join("../data");
    let expected_bytes = std::fs::read(data_dir.join(format!("{name}.json"))).unwrap();
    let expected: Value = serde_json::from_slice(&expected_bytes).unwrap();

    // Check that the reference object matches the expected serialized form.
    let actual = serde_json::to_value(reference).unwrap();

    if actual != expected {
        let actual_pretty = serde_json::to_string_pretty(&actual).unwrap();
        let expected_pretty = serde_json::to_string_pretty(&expected).unwrap();

        // Write the actual output to a file to make it easier to compare with/replace the expected
        // file if the serialization change was actually intended.
        let actual_path = data_dir.join(format!("{name}-actual.json"));
        std::fs::write(&actual_path, actual_pretty.as_bytes()).unwrap();

        // Fail the test with an assertion that outputs a nice diff between the prettified JSON
        // objects.
        assert_eq!(
            expected_pretty,
            actual_pretty,
            r#"
Serialized {name} does not match expected JSON. The actual serialization has been written to {}. If
you intended to make a breaking change to the API, you may replace the reference JSON file in
/data/{name}.json with /data/{name}-actual.json. Otherwise, revert your changes which have caused a
change in the serialization of this data structure.
"#,
            actual_path.display()
        );
    }

    // Check that we can deserialize from the reference JSON object.
    let parsed: T = serde_json::from_value(expected).unwrap();
    assert_eq!(
        *reference,
        parsed,
        "Reference object commitment does not match commitment of parsed JSON. This is indicative of
        inconsistency or non-determinism in the commitment scheme.",
    );

    // Check that the reference object matches the expected binary form.
    let expected = std::fs::read(data_dir.join(format!("{name}.bin"))).unwrap();
    let actual = Serializer::serialize(&reference).unwrap();
    if actual != expected {
        // Write the actual output to a file to make it easier to compare with/replace the expected
        // file if the serialization change was actually intended.
        let actual_path = data_dir.join(format!("{name}-actual.bin"));
        std::fs::write(&actual_path, &actual).unwrap();

        // Fail the test with an assertion that outputs a diff.
        // Use TaggedBase64 for compact console output.
        assert_eq!(
            TaggedBase64::encode_raw(&expected),
            TaggedBase64::encode_raw(&actual),
            r#"
Serialized {name} does not match expected binary file. The actual serialization has been written to
{}. If you intended to make a breaking change to the API, you may replace the reference file in
/data/{name}.bin with /data/{name}-actual.bin. Otherwise, revert your changes which have caused a
change in the serialization of this data structure.
"#,
            actual_path.display()
        );
    }

    // Check that we can deserialize from the reference binary object.
    let parsed: T = Serializer::deserialize(&expected).unwrap();
    assert_eq!(
        *reference, parsed,
        "Reference object commitment does not match commitment of parsed binary object. This is
        indicative of inconsistency or non-determinism in the commitment scheme.",
    );
}

fn reference_test<T: Committable + Serialize + DeserializeOwned + Eq + Debug>(
    name: &str,
    reference: T,
    commitment: &str,
) {
    setup_logging();
    setup_backtrace();

    reference_test_without_committable(name, &reference);

    // Print information about the commitment that might be useful in generating tests for other
    // languages.
    let actual = reference.commit();
    let bytes: &[u8] = actual.as_ref();
    let u256 = commitment_to_u256(actual);
    tracing::info!("actual commitment: {}", actual);
    tracing::info!("commitment bytes: {:?}", bytes);
    tracing::info!("commitment U256: {}", u256);

    // Check that the reference object matches the expected serialized object.
    let expected = commitment.parse().unwrap();
    assert_eq!(
        actual, expected,
        r#"
Commitment of serialized object does not match commitment of reference object. If you intended to
make a breaking change to the API, you may replace the reference commitment constant in the
reference_tests module with the "actual" commitment below. Otherwise, revert your changes which
have caused a change to the commitment scheme.

Expected: {expected}
Actual: {actual}
"#
    );
}

#[async_std::test]
async fn test_reference_payload() {
    reference_test_without_committable("payload", &reference_payload().await);
}

#[async_std::test]
async fn test_reference_tx_index() {
    reference_test_without_committable("tx_index", &reference_tx_index().await);
}

#[async_std::test]
async fn test_reference_ns_table() {
    reference_test(
        "ns_table",
        reference_ns_table().await,
        REFERENCE_NS_TABLE_COMMITMENT,
    );
}

#[test]
fn test_reference_l1_block() {
    reference_test(
        "l1_block",
        reference_l1_block(),
        REFERENCE_L1_BLOCK_COMMITMENT,
    );
}

#[test]
fn test_reference_chain_config() {
    reference_test(
        "chain_config",
        reference_chain_config(),
        REFERENCE_CHAIN_CONFIG_COMMITMENT,
    );
}

#[test]
fn test_reference_fee_info() {
    reference_test(
        "fee_info",
        reference_fee_info(),
        REFERENCE_FEE_INFO_COMMITMENT,
    );
}

#[async_std::test]
async fn test_reference_header() {
    reference_test(
        "header",
        reference_header().await,
        REFERENCE_HEADER_COMMITMENT,
    );
}

#[test]
fn test_reference_transaction() {
    reference_test(
        "transaction",
        reference_transaction(12648430.into(), &mut jf_utils::test_rng()),
        REFERENCE_TRANSACTION_COMMITMENT,
    );
}<|MERGE_RESOLUTION|>--- conflicted
+++ resolved
@@ -21,26 +21,14 @@
 //! constant in this module with the "actual" value that can be found in the logs of the failing
 //! test.
 
-<<<<<<< HEAD
-use std::{fmt::Debug, path::Path, str::FromStr};
-
 use async_compatibility_layer::logging::{setup_backtrace, setup_logging};
 use committable::Committable;
 use es_version::SequencerVersion;
 use espresso_types::{
-    ChainConfig, FeeAccount, FeeInfo, Header, L1BlockInfo, NsTable, Payload, Transaction,
-    ValidatedState,
+    ChainConfig, FeeAccount, FeeInfo, Header, L1BlockInfo, NamespaceId, NsTable, Payload, SeqTypes,
+    Transaction, ValidatedState,
 };
-=======
-use crate::{
-    block::NsTable, state::FeeInfo, ChainConfig, FeeAccount, Header, L1BlockInfo, NamespaceId,
-    Payload, SeqTypes, Transaction, ValidatedState,
-};
-use async_compatibility_layer::logging::{setup_backtrace, setup_logging};
-use committable::Committable;
-use es_version::SequencerVersion;
 use hotshot_query_service::availability::QueryablePayload;
->>>>>>> 699b0ed9
 use hotshot_types::traits::{
     block_contents::vid_commitment, signature_key::BuilderSignatureKey, BlockPayload, EncodeBytes,
 };
@@ -50,6 +38,7 @@
 use sequencer_utils::commitment_to_u256;
 use serde::{de::DeserializeOwned, Serialize};
 use serde_json::Value;
+use std::{fmt::Debug, path::Path, str::FromStr};
 use tagged_base64::TaggedBase64;
 use vbs::{version::Version, BinarySerializer};
 
@@ -57,7 +46,11 @@
 
 async fn reference_payload() -> Payload {
     const NUM_NS_IDS: usize = 3;
-    let ns_ids: [NamespaceId; NUM_NS_IDS] = [12648430.into(), 314159265.into(), 2718281828.into()];
+    let ns_ids: [NamespaceId; NUM_NS_IDS] = [
+        12648430_u32.into(),
+        314159265_u32.into(),
+        2718281828_u32.into(),
+    ];
 
     let mut rng = jf_utils::test_rng();
     let txs = {
@@ -152,11 +145,6 @@
 
 const REFERENCE_HEADER_COMMITMENT: &str = "BLOCK~dh1KpdvvxSvnnPpOi2yI3DOg8h6ltr2Kv13iRzbQvtN2";
 
-<<<<<<< HEAD
-fn reference_transaction() -> Transaction {
-    let payload: [u8; 1024] = std::array::from_fn(|i| (i % (u8::MAX as usize)) as u8);
-    Transaction::new(12648430_u32.into(), payload.to_vec())
-=======
 fn reference_transaction<R>(ns_id: NamespaceId, rng: &mut R) -> Transaction
 where
     R: RngCore,
@@ -164,7 +152,6 @@
     let mut tx_payload = vec![0u8; 256];
     rng.fill_bytes(&mut tx_payload);
     Transaction::new(ns_id, tx_payload)
->>>>>>> 699b0ed9
 }
 
 const REFERENCE_TRANSACTION_COMMITMENT: &str = "TX~EikfLslj3g6sIWRZYpN6ZuU1gadN77AHXmRA56yNnPrQ";
@@ -349,7 +336,7 @@
 fn test_reference_transaction() {
     reference_test(
         "transaction",
-        reference_transaction(12648430.into(), &mut jf_utils::test_rng()),
+        reference_transaction(12648430_u32.into(), &mut jf_utils::test_rng()),
         REFERENCE_TRANSACTION_COMMITMENT,
     );
 }