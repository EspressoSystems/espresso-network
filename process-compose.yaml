version: "3"

environment:
  - ESPRESSO_SEQUENCER_CDN_ENDPOINT=127.0.0.1:$ESPRESSO_CDN_SERVER_PORT
  - ESPRESSO_SEQUENCER_ORCHESTRATOR_URL=http://localhost:$ESPRESSO_ORCHESTRATOR_PORT
  - ESPRESSO_SEQUENCER_URL=http://localhost:$ESPRESSO_SEQUENCER_API_PORT
  - ESPRESSO_SEQUENCER_L1_PROVIDER=http://localhost:$ESPRESSO_SEQUENCER_L1_PORT
  - ESPRESSO_SEQUENCER_GENESIS_FILE=data/genesis/demo.toml
  - ESPRESSO_BUILDER_GENESIS_FILE=data/genesis/demo.toml
  - ESPRESSO_SEQUENCER_INITIAL_PERMISSIONED_STAKE_TABLE_PATH=data/initial_stake_table.toml
  - ESPRESSO_STATE_RELAY_SERVER_URL=http://localhost:$ESPRESSO_STATE_RELAY_SERVER_PORT
  - QUERY_SERVICE_URI=http://localhost:$ESPRESSO_SEQUENCER1_API_PORT/v0/
  - NODE_VALIDATOR_URI=ws://localhost:$ESPRESSO_NODE_VALIDATOR_PORT/v0/
processes:
  # Cheating a bit here but since we don't usually have to debug go-ethereum
  # it's using the docker compose service which is a bit easier.
  demo-l1-network:
    command: docker compose up demo-l1-network --force-recreate --renew-anon-volumes
    readiness_probe:
      exec:
        command: nc -zv localhost $ESPRESSO_SEQUENCER_L1_PORT
      failure_threshold: 6
      initial_delay_seconds: 5

  deploy-sequencer-contracts:
    # The contract addresses are implicitly inherited from .env. We need to unset these or else the
    # script will think they're already deployed.
    command:
      unset ESPRESSO_SEQUENCER_PERMISSIONED_STAKE_TABLE_ADDRESS
      ESPRESSO_SEQUENCER_FEE_CONTRACT_PROXY_ADDRESS
<<<<<<< HEAD
      && deploy --deploy-fee --deploy-permissioned-stake-table
=======
      ESPRESSO_SEQUENCER_ESP_TOKEN_PROXY_ADDRESS
      ESPRESSO_SEQUENCER_STAKE_TABLE_PROXY_ADDRESS
      && deploy --only fee-contract,permissioned-stake-table,esp-token,stake-table
>>>>>>> edb9ac34
    namespace: setup
    depends_on:
      demo-l1-network:
        condition: process_healthy

  deploy-prover-contracts:
    # The contract addresses are implicitly inherited from .env. We need to unset these or else the
    # script will think they're already deployed.
    command:
      unset ESPRESSO_SEQUENCER_LIGHT_CLIENT_PROXY_ADDRESS
      && deploy --use-mock --deploy-light-client-v1 --upgrade-light-client-v2
    namespace: setup
    depends_on:
      demo-l1-network:
        condition: process_healthy
      sequencer0:
        condition: process_healthy
      # Make sure this doesn't start until the other contracts have been deployed, since we use the same mnemonic.
      deploy-sequencer-contracts:
        condition: process_completed

  fund-builder:
    command: espresso-bridge deposit
    namespace: setup
    environment:
      - L1_PROVIDER=http://localhost:$ESPRESSO_SEQUENCER_L1_PORT
      - L1_POLLING_INTERVAL=$ESPRESSO_SEQUENCER_L1_POLLING_INTERVAL
      - ESPRESSO_PROVIDER=http://localhost:$ESPRESSO_SEQUENCER1_API_PORT
      - CONTRACT_ADDRESS=0xa15bb66138824a1c7167f5e85b957d04dd34e468
      - MNEMONIC=$ESPRESSO_BUILDER_ETH_MNEMONIC
      - ACCOUNT_INDEX=$ESPRESSO_BUILDER_ETH_ACCOUNT_INDEX
      - AMOUNT=1000000000000000000
      - CONFIRMATIONS=1
    depends_on:
      deploy-sequencer-contracts:
        condition: process_completed
      sequencer1:
        condition: process_healthy

  stake:
    command: staking-cli stake-for-demo
    namespace: setup
    environment:
      - L1_PROVIDER=http://localhost:$ESPRESSO_SEQUENCER_L1_PORT
      - MNEMONIC=$ESPRESSO_SEQUENCER_ETH_MNEMONIC
      - ACCOUNT_INDEX=$ESP_TOKEN_INITIAL_GRANT_RECIPIENT_ACCOUNT_INDEX
      - ESP_TOKEN_ADDRESS=$ESPRESSO_SEQUENCER_ESP_TOKEN_PROXY_ADDRESS
      - STAKE_TABLE_ADDRESS=$ESPRESSO_SEQUENCER_STAKE_TABLE_PROXY_ADDRESS
    depends_on:
      deploy-sequencer-contracts:
        condition: process_completed
      sequencer1:
        condition: process_healthy

  orchestrator:
    command: orchestrator
    environment:
      - ESPRESSO_ORCHESTRATOR_BUILDER_URLS=http://localhost:$ESPRESSO_BUILDER_SERVER_PORT
    readiness_probe:
      http_get:
        scheme: http
        host: localhost
        port: $ESPRESSO_ORCHESTRATOR_PORT
        path: /healthcheck
      initial_delay_seconds: 0
      period_seconds: 1
      timeout_seconds: 1
      success_threshold: 1
      failure_threshold: 100
    availability:
      restart: exit_on_failure

  state-relay-server:
    command: state-relay-server
    readiness_probe:
      failure_threshold: 10
      period_seconds: 1
      http_get:
        scheme: http
        host: localhost
        port: $ESPRESSO_STATE_RELAY_SERVER_PORT
        path: /healthcheck

  prover-service:
    command: state-prover -d
    environment:
      - MNEMONIC=$ESPRESSO_SEQUENCER_ETH_MNEMONIC
      - RAYON_NUM_THREADS=$PROVER_RAYON_NUM_THREADS
    depends_on:
      sequencer0:
        condition: process_healthy
      state-relay-server:
        condition: process_healthy
      demo-l1-network:
        condition: process_healthy
      deploy-prover-contracts:
        condition: process_completed

  sequencer0:
    command: sequencer -- storage-sql -- http -- query -- submit -- hotshot-events -- config
    environment:
      - ESPRESSO_SEQUENCER_API_PORT=$ESPRESSO_SEQUENCER_API_PORT
      - ESPRESSO_SEQUENCER_LIBP2P_BIND_ADDRESS=0.0.0.0:$ESPRESSO_DEMO_SEQUENCER_LIBP2P_PORT_0
      - ESPRESSO_SEQUENCER_LIBP2P_ADVERTISE_ADDRESS=localhost:$ESPRESSO_DEMO_SEQUENCER_LIBP2P_PORT_0
      - ESPRESSO_SEQUENCER_API_PEERS=http://localhost:$ESPRESSO_SEQUENCER1_API_PORT
      - ESPRESSO_SEQUENCER_STATE_PEERS=http://localhost:$ESPRESSO_SEQUENCER1_API_PORT
      - ESPRESSO_SEQUENCER_POSTGRES_HOST=localhost
      - ESPRESSO_SEQUENCER_POSTGRES_PORT=$ESPRESSO_SEQUENCER0_DB_PORT
      - ESPRESSO_SEQUENCER_POSTGRES_USER=root
      - ESPRESSO_SEQUENCER_POSTGRES_PASSWORD=password
      - ESPRESSO_SEQUENCER_POSTGRES_DATABASE=sequencer
      - ESPRESSO_SEQUENCER_PRIVATE_STAKING_KEY=$ESPRESSO_DEMO_SEQUENCER_STAKING_PRIVATE_KEY_0
      - ESPRESSO_SEQUENCER_PRIVATE_STATE_KEY=$ESPRESSO_DEMO_SEQUENCER_STATE_PRIVATE_KEY_0
      - ESPRESSO_SEQUENCER_IS_DA=true
      - ESPRESSO_SEQUENCER_IDENTITY_NODE_NAME=sequencer0
      - ESPRESSO_SEQUENCER_IDENTITY_WALLET_ADDRESS=0x0000000000000000000000000000000000000000
      - ESPRESSO_SEQUENCER_IDENTITY_COMPANY_NAME=Espresso Systems
      - ESPRESSO_SEQUENCER_IDENTITY_COMPANY_WEBSITE=https://www.espressosys.com/
      - ESPRESSO_SEQUENCER_IDENTITY_OPERATING_SYSTEM=Linux 5.15.153.1
      - ESPRESSO_SEQUENCER_IDENTITY_NETWORK_TYPE=local
      - ESPRESSO_SEQUENCER_IDENTITY_COUNTRY_CODE=US
      - ESPRESSO_SEQUENCER_IDENTITY_LATITUDE=40.7128
      - ESPRESSO_SEQUENCER_IDENTITY_LONGITUDE=-74.0060
      - ESPRESSO_SEQUENCER_PUBLIC_API_URL=http://localhost:$ESPRESSO_SEQUENCER_API_PORT/
    depends_on:
      orchestrator:
        condition: process_healthy
      demo-l1-network:
        condition: process_healthy
      state-relay-server:
        condition: process_healthy
      sequencer-db-0:
        condition: process_healthy
      broker_0:
        condition: process_healthy
      broker_1:
        condition: process_healthy
      marshal_0:
        condition: process_healthy
      deploy-sequencer-contracts:
        condition: process_completed
    availability:
      exit_on_skipped: true
      restart: exit_on_failure

    readiness_probe:
      http_get:
        scheme: http
        host: localhost
        port: $ESPRESSO_SEQUENCER_API_PORT
        path: /healthcheck
      period_seconds: 1
      failure_threshold: 100

  sequencer1:
    command: sequencer -- storage-sql -- http -- query -- explorer
    environment:
      - ESPRESSO_SEQUENCER_API_PORT=$ESPRESSO_SEQUENCER1_API_PORT
      - ESPRESSO_SEQUENCER_LIBP2P_BIND_ADDRESS=0.0.0.0:$ESPRESSO_DEMO_SEQUENCER_LIBP2P_PORT_1
      - ESPRESSO_SEQUENCER_LIBP2P_ADVERTISE_ADDRESS=localhost:$ESPRESSO_DEMO_SEQUENCER_LIBP2P_PORT_1
      - ESPRESSO_SEQUENCER_API_PEERS=http://localhost:$ESPRESSO_SEQUENCER2_API_PORT
      - ESPRESSO_SEQUENCER_STATE_PEERS=http://localhost:$ESPRESSO_SEQUENCER2_API_PORT
      - ESPRESSO_SEQUENCER_POSTGRES_HOST=localhost
      - ESPRESSO_SEQUENCER_POSTGRES_PORT=$ESPRESSO_SEQUENCER1_DB_PORT
      - ESPRESSO_SEQUENCER_POSTGRES_USER=root
      - ESPRESSO_SEQUENCER_POSTGRES_PASSWORD=password
      - ESPRESSO_SEQUENCER_POSTGRES_DATABASE=sequencer
      - ESPRESSO_SEQUENCER_PRIVATE_STAKING_KEY=$ESPRESSO_DEMO_SEQUENCER_STAKING_PRIVATE_KEY_1
      - ESPRESSO_SEQUENCER_PRIVATE_STATE_KEY=$ESPRESSO_DEMO_SEQUENCER_STATE_PRIVATE_KEY_1
      - ESPRESSO_SEQUENCER_IS_DA=true
      - ESPRESSO_SEQUENCER_IDENTITY_NODE_NAME=sequencer1
      - ESPRESSO_SEQUENCER_IDENTITY_WALLET_ADDRESS=0x0000000000000000000000000000000000000001
      - ESPRESSO_SEQUENCER_IDENTITY_COMPANY_NAME=Espresso Systems
      - ESPRESSO_SEQUENCER_IDENTITY_COMPANY_WEBSITE=https://www.espressosys.com/
      - ESPRESSO_SEQUENCER_IDENTITY_OPERATING_SYSTEM=Darwin 23.5.0
      - ESPRESSO_SEQUENCER_IDENTITY_NETWORK_TYPE=local
      - ESPRESSO_SEQUENCER_IDENTITY_COUNTRY_CODE=GR
      - ESPRESSO_SEQUENCER_IDENTITY_LATITUDE=39.0742
      - ESPRESSO_SEQUENCER_IDENTITY_LONGITUDE=21.8243
      - ESPRESSO_SEQUENCER_PUBLIC_API_URL=http://localhost:$ESPRESSO_SEQUENCER1_API_PORT/
      - ESPRESSO_SEQUENCER_L1_WS_PROVIDER=ws://localhost:$ESPRESSO_SEQUENCER_L1_WS_PORT
    depends_on:
      orchestrator:
        condition: process_healthy
      demo-l1-network:
        condition: process_healthy
      state-relay-server:
        condition: process_healthy
      sequencer-db-1:
        condition: process_healthy
      broker_0:
        condition: process_healthy
      broker_1:
        condition: process_healthy
      marshal_0:
        condition: process_healthy
      deploy-sequencer-contracts:
        condition: process_completed
    readiness_probe:
      http_get:
        scheme: http
        host: localhost
        port: $ESPRESSO_SEQUENCER1_API_PORT
        path: /healthcheck
      period_seconds: 1
      failure_threshold: 100
    availability:
      restart: exit_on_failure

  sequencer2:
    command: sequencer -- http
    environment:
      - ESPRESSO_SEQUENCER_API_PORT=$ESPRESSO_SEQUENCER2_API_PORT
      - ESPRESSO_SEQUENCER_LIBP2P_BIND_ADDRESS=0.0.0.0:$ESPRESSO_DEMO_SEQUENCER_LIBP2P_PORT_2
      - ESPRESSO_SEQUENCER_LIBP2P_ADVERTISE_ADDRESS=localhost:$ESPRESSO_DEMO_SEQUENCER_LIBP2P_PORT_2
      - ESPRESSO_SEQUENCER_STATE_PEERS=http://localhost:$ESPRESSO_SEQUENCER3_API_PORT
      - ESPRESSO_SEQUENCER_API_PEERS=http://localhost:$ESPRESSO_SEQUENCER3_API_PORT
      - ESPRESSO_SEQUENCER_STORAGE_PATH=$ESPRESSO_BASE_STORAGE_PATH/seq2
      - ESPRESSO_SEQUENCER_PRIVATE_STAKING_KEY=$ESPRESSO_DEMO_SEQUENCER_STAKING_PRIVATE_KEY_2
      - ESPRESSO_SEQUENCER_PRIVATE_STATE_KEY=$ESPRESSO_DEMO_SEQUENCER_STATE_PRIVATE_KEY_2
      - ESPRESSO_SEQUENCER_IS_DA=true
      - ESPRESSO_SEQUENCER_IDENTITY_NODE_NAME=sequencer2
      - ESPRESSO_SEQUENCER_IDENTITY_WALLET_ADDRESS=0x0000000000000000000000000000000000000002
      - ESPRESSO_SEQUENCER_IDENTITY_COMPANY_NAME=Espresso Systems
      - ESPRESSO_SEQUENCER_IDENTITY_COMPANY_WEBSITE=https://www.espressosys.com/
      - ESPRESSO_SEQUENCER_IDENTITY_OPERATING_SYSTEM=Darwin 23.5.0
      - ESPRESSO_SEQUENCER_IDENTITY_NETWORK_TYPE=local
      - ESPRESSO_SEQUENCER_IDENTITY_COUNTRY_CODE=CN
      - ESPRESSO_SEQUENCER_IDENTITY_LATITUDE=35.8617
      - ESPRESSO_SEQUENCER_IDENTITY_LONGITUDE=104.1954
      - ESPRESSO_SEQUENCER_PUBLIC_API_URL=http://localhost:$ESPRESSO_SEQUENCER2_API_PORT/
    depends_on:
      orchestrator:
        condition: process_healthy
      demo-l1-network:
        condition: process_healthy
      state-relay-server:
        condition: process_healthy
      broker_0:
        condition: process_healthy
      broker_1:
        condition: process_healthy
      marshal_0:
        condition: process_healthy
      deploy-sequencer-contracts:
        condition: process_completed
    readiness_probe:
      http_get:
        scheme: http
        host: localhost
        port: $ESPRESSO_SEQUENCER2_API_PORT
        path: /healthcheck
      failure_threshold: 100
      period_seconds: 1
    availability:
      exit_on_skipped: true
      restart: exit_on_failure

  sequencer3:
    command: sequencer -- http -- query -- storage-fs
    environment:
      - ESPRESSO_SEQUENCER_API_PORT=$ESPRESSO_SEQUENCER3_API_PORT
      - ESPRESSO_SEQUENCER_LIBP2P_BIND_ADDRESS=0.0.0.0:$ESPRESSO_DEMO_SEQUENCER_LIBP2P_PORT_3
      - ESPRESSO_SEQUENCER_LIBP2P_ADVERTISE_ADDRESS=localhost:$ESPRESSO_DEMO_SEQUENCER_LIBP2P_PORT_3
      - ESPRESSO_SEQUENCER_STATE_PEERS=http://localhost:$ESPRESSO_SEQUENCER4_API_PORT,http://localhost:$ESPRESSO_SEQUENCER_API_PORT
      - ESPRESSO_SEQUENCER_API_PEERS=http://localhost:$ESPRESSO_SEQUENCER4_API_PORT,http://localhost:$ESPRESSO_SEQUENCER_API_PORT
      - ESPRESSO_SEQUENCER_STORAGE_PATH=$ESPRESSO_BASE_STORAGE_PATH/seq3
      - ESPRESSO_SEQUENCER_PRIVATE_STAKING_KEY=$ESPRESSO_DEMO_SEQUENCER_STAKING_PRIVATE_KEY_3
      - ESPRESSO_SEQUENCER_PRIVATE_STATE_KEY=$ESPRESSO_DEMO_SEQUENCER_STATE_PRIVATE_KEY_3
      - ESPRESSO_SEQUENCER_IDENTITY_NODE_NAME=sequencer3
      - ESPRESSO_SEQUENCER_IDENTITY_WALLET_ADDRESS=0x0000000000000000000000000000000000000003
      - ESPRESSO_SEQUENCER_IDENTITY_COMPANY_NAME=Espresso Systems
      - ESPRESSO_SEQUENCER_IDENTITY_COMPANY_WEBSITE=https://www.espressosys.com/
      - ESPRESSO_SEQUENCER_IDENTITY_OPERATING_SYSTEM=Microsoft Windows NT 10.0.22621.0
      - ESPRESSO_SEQUENCER_IDENTITY_E=espresso-sequencer@0.1.0
      - ESPRESSO_SEQUENCER_IDENTITY_NETWORK_TYPE=local
      - ESPRESSO_SEQUENCER_IDENTITY_COUNTRY_CODE=CN
      - ESPRESSO_SEQUENCER_IDENTITY_LATITUDE=35.8617
      - ESPRESSO_SEQUENCER_IDENTITY_LONGITUDE=104.1954
      - ESPRESSO_SEQUENCER_PUBLIC_API_URL=http://localhost:$ESPRESSO_SEQUENCER3_API_PORT/
      - ESPRESSO_SEQUENCER_L1_WS_PROVIDER=ws://localhost:$ESPRESSO_SEQUENCER_L1_WS_PORT
    depends_on:
      orchestrator:
        condition: process_healthy
      demo-l1-network:
        condition: process_healthy
      state-relay-server:
        condition: process_healthy
      broker_0:
        condition: process_healthy
      broker_1:
        condition: process_healthy
      marshal_0:
        condition: process_healthy
      deploy-sequencer-contracts:
        condition: process_completed
    readiness_probe:
      http_get:
        scheme: http
        host: localhost
        port: $ESPRESSO_SEQUENCER3_API_PORT
        path: /healthcheck
      failure_threshold: 100
      period_seconds: 1
    availability:
      exit_on_skipped: true
      restart: exit_on_failure

  sequencer4:
    command: sequencer-sqlite -- storage-sql -- http -- query
    environment:
      - ESPRESSO_SEQUENCER_LIGHTWEIGHT=true
      - ESPRESSO_SEQUENCER_API_PORT=$ESPRESSO_SEQUENCER4_API_PORT
      - ESPRESSO_SEQUENCER_STATE_PEERS=http://localhost:$ESPRESSO_SEQUENCER_API_PORT
      - ESPRESSO_SEQUENCER_API_PEERS=http://localhost:$ESPRESSO_SEQUENCER_API_PORT
      - ESPRESSO_SEQUENCER_STORAGE_PATH=$ESPRESSO_BASE_STORAGE_PATH/seq4
      - ESPRESSO_SEQUENCER_PRIVATE_STAKING_KEY=$ESPRESSO_DEMO_SEQUENCER_STAKING_PRIVATE_KEY_4
      - ESPRESSO_SEQUENCER_PRIVATE_STATE_KEY=$ESPRESSO_DEMO_SEQUENCER_STATE_PRIVATE_KEY_4
      - ESPRESSO_SEQUENCER_IDENTITY_NODE_NAME=sequencer4
      - ESPRESSO_SEQUENCER_IDENTITY_WALLET_ADDRESS=0x0000000000000000000000000000000000000004
      - ESPRESSO_SEQUENCER_IDENTITY_COMPANY_NAME=Espresso Systems
      - ESPRESSO_SEQUENCER_IDENTITY_COMPANY_WEBSITE=https://www.espressosys.com/
      - ESPRESSO_SEQUENCER_IDENTITY_OPERATING_SYSTEM=TempleOS 5.03
      - ESPRESSO_SEQUENCER_IDENTITY_NETWORK_TYPE=local
      - ESPRESSO_SEQUENCER_IDENTITY_COUNTRY_CODE=AU
      - ESPRESSO_SEQUENCER_IDENTITY_LATITUDE=-25.2744
      - ESPRESSO_SEQUENCER_IDENTITY_LONGITUDE=133.7751
      - ESPRESSO_SEQUENCER_PUBLIC_API_URL=http://localhost:$ESPRESSO_SEQUENCER4_API_PORT/
      - ESPRESSO_SEQUENCER_IS_DA=true
    depends_on:
      orchestrator:
        condition: process_healthy
      demo-l1-network:
        condition: process_healthy
      state-relay-server:
        condition: process_healthy
      broker_0:
        condition: process_healthy
      broker_1:
        condition: process_healthy
      marshal_0:
        condition: process_healthy
      deploy-sequencer-contracts:
        condition: process_completed
    readiness_probe:
      http_get:
        scheme: http
        host: localhost
        port: $ESPRESSO_SEQUENCER4_API_PORT
        path: /healthcheck
      failure_threshold: 100
      period_seconds: 1
    availability:
      exit_on_skipped: true
      restart: exit_on_failure

  node_validator:
    command: RUST_LOG=debug node-metrics --
    environment:
      - ESPRESSO_NODE_VALIDATOR_STAKE_TABLE_SOURCE_BASE_URL=http://localhost:$ESPRESSO_SEQUENCER_API_PORT/v0/
      - ESPRESSO_NODE_VALIDATOR_LEAF_STREAM_SOURCE_BASE_URL=http://localhost:$ESPRESSO_SEQUENCER_API_PORT/v0/
      - ESPRESSO_NODE_VALIDATOR_INITIAL_NODE_PUBLIC_BASE_URLS=http://localhost:$ESPRESSO_SEQUENCER_API_PORT/,http://localhost:$ESPRESSO_SEQUENCER1_API_PORT/,http://localhost:$ESPRESSO_SEQUENCER2_API_PORT/,http://localhost:$ESPRESSO_SEQUENCER3_API_PORT/,http://localhost:$ESPRESSO_SEQUENCER4_API_PORT/
    depends_on:
      broker_0:
        condition: process_healthy
      broker_1:
        condition: process_healthy
      sequencer0:
        condition: process_healthy
      sequencer1:
        condition: process_healthy
      sequencer2:
        condition: process_healthy
      sequencer3:
        condition: process_healthy
      sequencer4:
        condition: process_healthy
    readiness_probe:
      http_get:
        scheme: http
        host: localhost
        port: $ESPRESSO_SEQUENCER1_API_PORT
        path: /healthcheck
      period_seconds: 1
      failure_threshold: 100

  # We use KeyDB (a Redis variant) to maintain consistency between
  # different parts of the CDN
  # Cheating a bit here too, but KeyDB is not available as a Nix package.
  # Could do local (SQLite) discovery, but removes some of the spirit
  # from the local demo.
  keydb:
    command: docker run --rm -p 0.0.0.0:6379:6379 eqalpha/keydb --requirepass changeme!
    readiness_probe:
      exec:
        command: nc -zv localhost 6379
      period_seconds: 5
      timeout_seconds: 4
      failure_threshold: 20

  # The CDN system's main entry point; where users contact first.
  marshal_0:
    command: cdn-marshal -d "redis://:changeme!@localhost:6379" -b $ESPRESSO_CDN_SERVER_PORT -m 127.0.0.1:9093
    depends_on:
      keydb:
        condition: process_healthy
    readiness_probe:
      http_get:
        scheme: http
        host: 127.0.0.1
        port: 9093
        path: /metrics
      period_seconds: 1
      failure_threshold: 100

  # A broker is the main message-routing unit of the CDN
  broker_0:
    command: RUST_LOG=debug cdn-broker -d "redis://:changeme!@localhost:6379" -m 127.0.0.1:9091
    depends_on:
      keydb:
        condition: process_healthy
    readiness_probe:
      http_get:
        scheme: http
        host: 127.0.0.1
        port: 9091
        path: /metrics
      period_seconds: 1
      failure_threshold: 100

  # A broker is the main message-routing unit of the CDN
  # as we're running a local demo, we need to operate on different ports
  broker_1:
    command:
      RUST_LOG=debug cdn-broker --public-bind-endpoint 0.0.0.0:1740 --public-advertise-endpoint local_ip:1740
      --private-bind-endpoint 0.0.0.0:1741 --private-advertise-endpoint local_ip:1741 -d
      "redis://:changeme!@localhost:6379" -m 127.0.0.1:9092
    depends_on:
      keydb:
        condition: process_healthy
    readiness_probe:
      http_get:
        scheme: http
        host: 127.0.0.1
        port: 9092
        path: /metrics
      period_seconds: 1
      failure_threshold: 100

  cdn-whitelist:
    command: cdn-whitelist -d redis://:changeme!@localhost:6379 -o http://localhost:$ESPRESSO_ORCHESTRATOR_PORT
    namespace: setup
    depends_on:
      orchestrator:
        condition: process_healthy
      keydb:
        condition: process_healthy

  submit-transactions-public:
    command: submit-transactions
    environment:
      - ESPRESSO_SUBMIT_TRANSACTIONS_PORT=$ESPRESSO_SUBMIT_TRANSACTIONS_PUBLIC_PORT
    depends_on:
      sequencer0:
        condition: process_healthy
      # We don't directly depend on the builder, but transactions will not be finalized until it has
      # started, so there is no point in starting before then.
      permissionless-builder:
        condition: process_healthy
    readiness_probe:
      http_get:
        scheme: http
        host: localhost
        port: $ESPRESSO_SUBMIT_TRANSACTIONS_PUBLIC_PORT
        path: /healthcheck
      failure_threshold: 100
      period_seconds: 1
    availability:
      exit_on_skipped: true

  submit-transactions-private:
    command: submit-transactions
    environment:
      - ESPRESSO_SUBMIT_TRANSACTIONS_PORT=$ESPRESSO_SUBMIT_TRANSACTIONS_PRIVATE_PORT
      - ESPRESSO_SUBMIT_TRANSACTIONS_SUBMIT_URL=http://localhost:$ESPRESSO_BUILDER_SERVER_PORT/txn_submit
    depends_on:
      sequencer0:
        condition: process_healthy
      permissionless-builder:
        condition: process_healthy
    readiness_probe:
      http_get:
        scheme: http
        host: localhost
        port: $ESPRESSO_SUBMIT_TRANSACTIONS_PRIVATE_PORT
        path: /healthcheck
      failure_threshold: 100
      period_seconds: 1
    availability:
      exit_on_skipped: true

  permissionless-builder:
    command: permissionless-builder
    ports:
      - "$ESPRESSO_BUILDER_SERVER_PORT:$ESPRESSO_BUILDER_SERVER_PORT"
    environment:
      - ESPRESSO_SEQUENCER_STATE_PEERS=http://localhost:$ESPRESSO_SEQUENCER_API_PORT
      - ESPRESSO_SEQUENCER_HOTSHOT_EVENT_STREAMING_API_URL=http://localhost:$ESPRESSO_SEQUENCER_HOTSHOT_EVENT_STREAMING_API_PORT
      - ESPRESSO_BUILDER_GENESIS_FILE
    depends_on:
      sequencer0:
        condition: process_healthy
      fund-builder:
        condition: process_completed
    readiness_probe:
      http_get:
        scheme: http
        host: localhost
        port: $ESPRESSO_BUILDER_SERVER_PORT
        path: /healthcheck
      failure_threshold: 100
      period_seconds: 1
    availability:
      restart: "exit_on_failure"

  nasty-client:
    command: nasty-client
    environment:
      # Point the nasty client at sequencer1, the only one running the state API.
      - ESPRESSO_SEQUENCER_URL=http://localhost:$ESPRESSO_SEQUENCER1_API_PORT
    depends_on:
      sequencer0:
        condition: process_healthy
    readiness_probe:
      http_get:
        scheme: http
        host: localhost
        port: $ESPRESSO_NASTY_CLIENT_PORT
        path: /healthcheck
      failure_threshold: 100

  marketplace-solver:
    command: marketplace-solver
    environment:
      - ESPRESSO_MARKETPLACE_SOLVER_API_PORT=$ESPRESSO_MARKETPLACE_SOLVER_API_PORT
      - ESPRESSO_SEQUENCER_HOTSHOT_EVENT_API_URL=http://localhost:$ESPRESSO_SEQUENCER_HOTSHOT_EVENT_STREAMING_API_PORT
      - MARKETPLACE_SOLVER_POSTGRES_HOST=localhost
      - MARKETPLACE_SOLVER_POSTGRES_USER=root
      - MARKETPLACE_SOLVER_POSTGRES_PASSWORD=password
      - MARKETPLACE_SOLVER_POSTGRES_DATABASE_NAME=solver
    depends_on:
      sequencer0:
        condition: process_healthy
      solver-db:
        condition: process_healthy

    readiness_probe:
      http_get:
        scheme: http
        host: localhost
        port: $ESPRESSO_MARKETPLACE_SOLVER_API_PORT
        path: /healthcheck
      period_seconds: 1
      failure_threshold: 100

  sequencer-db-0:
    command:
      docker run -e POSTGRES_PASSWORD -e POSTGRES_USER -e POSTGRES_DB -p $ESPRESSO_SEQUENCER0_DB_PORT:5432 postgres
    environment:
      - POSTGRES_PASSWORD=password
      - POSTGRES_USER=root
      - POSTGRES_DB=sequencer
    readiness_probe:
      exec:
        command: pg_isready -h localhost -p $ESPRESSO_SEQUENCER0_DB_PORT
      initial_delay_seconds: 5
      period_seconds: 5
      timeout_seconds: 4
      # Postgres can be falsely "ready" once before running init scripts.
      # See https://github.com/docker-library/postgres/issues/146 for discussion.
      success_threshold: 2
      failure_threshold: 20

  sequencer-db-1:
    command:
      docker run -e POSTGRES_PASSWORD -e POSTGRES_USER -e POSTGRES_DB -p $ESPRESSO_SEQUENCER1_DB_PORT:5432 postgres
    environment:
      - POSTGRES_PASSWORD=password
      - POSTGRES_USER=root
      - POSTGRES_DB=sequencer
    readiness_probe:
      exec:
        command: pg_isready -h localhost -p $ESPRESSO_SEQUENCER1_DB_PORT
      initial_delay_seconds: 5
      period_seconds: 5
      timeout_seconds: 4
      # Postgres can be falsely "ready" once before running init scripts.
      # See https://github.com/docker-library/postgres/issues/146 for discussion.
      success_threshold: 2
      failure_threshold: 20

  solver-db:
    command:
      docker run -e POSTGRES_PASSWORD -e POSTGRES_USER -e POSTGRES_DB -p $MARKETPLACE_SOLVER_POSTGRES_PORT:5432 postgres
    environment:
      - POSTGRES_PASSWORD=password
      - POSTGRES_USER=root
      - POSTGRES_DB=solver
    readiness_probe:
      exec:
        command: pg_isready -h localhost -p $MARKETPLACE_SOLVER_POSTGRES_PORT
      initial_delay_seconds: 5
      period_seconds: 5
      timeout_seconds: 4
      # Postgres can be falsely "ready" once before running init scripts.
      # See https://github.com/docker-library/postgres/issues/146 for discussion.
      success_threshold: 2
      failure_threshold: 20

  block-explorer:
    command:
      docker run --rm -p $ESPRESSO_BLOCK_EXPLORER_PORT:3000 -e QUERY_SERVICE_URI -e NODE_VALIDATOR_URI
      ghcr.io/espressosystems/espresso-block-explorer:main
    depends_on:
      sequencer1:
        condition: process_healthy<|MERGE_RESOLUTION|>--- conflicted
+++ resolved
@@ -28,13 +28,7 @@
     command:
       unset ESPRESSO_SEQUENCER_PERMISSIONED_STAKE_TABLE_ADDRESS
       ESPRESSO_SEQUENCER_FEE_CONTRACT_PROXY_ADDRESS
-<<<<<<< HEAD
-      && deploy --deploy-fee --deploy-permissioned-stake-table
-=======
-      ESPRESSO_SEQUENCER_ESP_TOKEN_PROXY_ADDRESS
-      ESPRESSO_SEQUENCER_STAKE_TABLE_PROXY_ADDRESS
-      && deploy --only fee-contract,permissioned-stake-table,esp-token,stake-table
->>>>>>> edb9ac34
+      && deploy --deploy-fee --deploy-permissioned-stake-table --deploy-esp-token --deploy-stake-table
     namespace: setup
     depends_on:
       demo-l1-network:
