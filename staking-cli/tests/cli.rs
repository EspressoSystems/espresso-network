use std::{
    path::PathBuf,
    process::{Command, Output, Stdio},
};

use alloy::primitives::{
    utils::{format_ether, parse_ether},
    Address, U256,
};
use anyhow::Result;
use hotshot_contract_adapter::stake_table::StakeTableContractVersion;
use rand::{rngs::StdRng, SeedableRng as _};
use sequencer_utils::test_utils::setup_test;
use staking_cli::{demo::DelegationConfig, deploy, deploy::Signer, Config};

use crate::deploy::TestSystem;

#[rstest_reuse::template]
#[rstest::rstest]
#[case::v1(StakeTableContractVersion::V1)]
#[case::v2(StakeTableContractVersion::V2)]
#[tokio::test]
async fn stake_table_versions(#[case] _version: StakeTableContractVersion) {}

const TEST_MNEMONIC: &str = "wool upset allow cheap purity craft hat cute below useful reject door";

trait AssertSuccess {
    fn assert_success(&self) -> &Self;
}

impl AssertSuccess for Output {
    fn assert_success(&self) -> &Self {
        if !self.status.success() {
            let stderr = String::from_utf8(self.stderr.clone()).expect("stderr is utf8");
            let stdout = String::from_utf8(self.stdout.clone()).expect("stdout is utf8");
            panic!("Command failed:\nstderr: {stderr}\nstdout: {stdout}");
        }
        self
    }
}

trait AssertFailure {
    fn assert_failure(&self) -> &Self;
}

impl AssertFailure for Output {
    fn assert_failure(&self) -> &Self {
        if self.status.success() {
            let stderr = String::from_utf8(self.stderr.clone()).expect("stderr is utf8");
            let stdout = String::from_utf8(self.stdout.clone()).expect("stdout is utf8");
            panic!("Command succeeded but should have failed:\nstderr: {stderr}\nstdout: {stdout}");
        }
        self
    }
}

trait Utf8 {
    fn utf8(&self) -> String;
}

impl Utf8 for Output {
    fn utf8(&self) -> String {
        String::from_utf8(self.stdout.clone()).expect("stdout is utf8")
    }
}

trait Utf8Err {
    fn utf8_err(&self) -> String;
}

impl Utf8Err for Output {
    fn utf8_err(&self) -> String {
        String::from_utf8(self.stderr.clone()).expect("stderr is utf8")
    }
}

/// Creates a new command to run the staking-cli binary.
///
/// Will use `NEXTEST_BIN_EXE_staking-cli` if available, otherwise falls back to
/// `CARGO_BIN_EXE_staking-cli` which is set by cargo at compile time for integration tests.
fn base_cmd() -> Command {
    // From nextest docs:
    //
    // To obtain the path to a crate's executables, Cargo provides the [CARGO_BIN_EXE_<name>]
    // option to integration tests at build time. To handle target directory remapping, use the
    // value of NEXTEST_BIN_EXE_<name> at runtime. To retain compatibility with cargo test, you
    // can fall back to the value of CARGO_BIN_EXE_<name> at build time.
    let path: PathBuf = std::env::var("NEXTEST_BIN_EXE_staking-cli")
        .unwrap_or_else(|_| env!("CARGO_BIN_EXE_staking-cli").to_string())
        .into();
    tracing::debug!("staking-cli path: {}", path.display());
    if !path.exists() {
        panic!("staking-cli binary not found at {}", path.display());
    };
    Command::new(path)
}

#[test]
fn test_cli_version() -> Result<()> {
    setup_test();
    base_cmd().arg("version").output()?.assert_success();
    Ok(())
}

#[test]
fn test_cli_create_and_remove_config_file_mnemonic() -> anyhow::Result<()> {
    setup_test();
    let tmpdir = tempfile::tempdir()?;
    let config_path = tmpdir.path().join("config.toml");

    assert!(!config_path.exists());

    base_cmd()
        .arg("-c")
        .arg(&config_path)
        .arg("init")
        .args(["--mnemonic", TEST_MNEMONIC])
        .args(["--account-index", "123"])
        .output()?
        .assert_success();

    assert!(config_path.exists());

    let config: Config = toml::de::from_str(&std::fs::read_to_string(&config_path)?)?;
    assert_eq!(config.signer.mnemonic, Some(TEST_MNEMONIC.to_string()));
    assert_eq!(config.signer.account_index, Some(123));
    assert!(!config.signer.ledger);

    base_cmd()
        .arg("-c")
        .arg(&config_path)
        .arg("purge")
        .arg("--force")
        .output()?
        .assert_success();

    assert!(!config_path.exists());

    Ok(())
}

#[test]
fn test_cli_create_file_ledger() -> anyhow::Result<()> {
    let tmpdir = tempfile::tempdir()?;
    let config_path = tmpdir.path().join("config.toml");

    assert!(!config_path.exists());

    base_cmd()
        .arg("-c")
        .arg(&config_path)
        .arg("init")
        .arg("--ledger")
        .args(["--account-index", "42"])
        .output()?
        .assert_success();

    assert!(config_path.exists());

    let config: Config = toml::de::from_str(&std::fs::read_to_string(&config_path)?)?;
    assert!(config.signer.ledger);
    assert_eq!(config.signer.account_index, Some(42));

    Ok(())
}

// TODO: ideally we would test that the decoding works for all the commands
#[rstest_reuse::apply(stake_table_versions)]
async fn test_cli_contract_revert(#[case] version: StakeTableContractVersion) -> Result<()> {
    setup_test();
    let system = TestSystem::deploy_version(version).await?;
    let mut cmd = base_cmd();
    system.args(&mut cmd, Signer::Mnemonic);

    let output = cmd
        .arg("transfer")
        .arg("--to")
        .arg("0x1111111111111111111111111111111111111111")
        .arg("--amount")
        .arg(U256::MAX.to_string())
        .output()?
        .assert_failure()
        .utf8_err();
    assert!(output.contains("ERC20InsufficientBalance"));
    Ok(())
}

#[rstest::rstest]
#[tokio::test]
async fn test_cli_register_validator(
    #[values(StakeTableContractVersion::V1, StakeTableContractVersion::V2)]
    version: StakeTableContractVersion,
    #[values(Signer::Mnemonic, Signer::BrokeMnemonic)] signer: Signer,
) -> Result<()> {
    setup_test();
    let system = TestSystem::deploy_version(version).await?;
    let mut cmd = base_cmd();
    system.args(&mut cmd, signer);
    let result = cmd
        .arg("register-validator")
        .arg("--consensus-private-key")
        .arg(
            system
                .bls_key_pair
                .sign_key_ref()
                .to_tagged_base64()?
                .to_string(),
        )
        .arg("--state-private-key")
        .arg(
            system
                .state_key_pair
                .sign_key()
                .to_tagged_base64()?
                .to_string(),
        )
        .arg("--commission")
        .arg("12.34")
        .output()?;
    match signer {
        Signer::Mnemonic => {
            result.assert_success();
        },
        Signer::BrokeMnemonic => {
            result.assert_failure();
            assert!(result.utf8().contains("zero Ethereum balance"));
        },
        Signer::Ledger => unreachable!(),
    };

    Ok(())
}

#[rstest_reuse::apply(stake_table_versions)]
async fn test_cli_update_consensus_keys(#[case] version: StakeTableContractVersion) -> Result<()> {
    let system = TestSystem::deploy_version(version).await?;
    system.register_validator().await?;

    let mut rng = StdRng::from_seed([43u8; 32]);
    let (_, new_bls, new_state) = TestSystem::gen_keys(&mut rng);

    let mut cmd = base_cmd();
    system.args(&mut cmd, Signer::Mnemonic);
    cmd.arg("update-consensus-keys")
        .arg("--consensus-private-key")
        .arg(new_bls.sign_key_ref().to_tagged_base64()?.to_string())
        .arg("--state-private-key")
        .arg(new_state.sign_key().to_tagged_base64()?.to_string())
        .output()?
        .assert_success();
    Ok(())
}

#[rstest_reuse::apply(stake_table_versions)]
async fn test_cli_delegate(#[case] version: StakeTableContractVersion) -> Result<()> {
    setup_test();
    let system = TestSystem::deploy_version(version).await?;
    system.register_validator().await?;

    let mut cmd = base_cmd();
    system.args(&mut cmd, Signer::Mnemonic);
    cmd.arg("delegate")
        .arg("--validator-address")
        .arg(system.deployer_address.to_string())
        .arg("--amount")
        .arg("123")
        .output()?
        .assert_success();
    Ok(())
}

#[rstest_reuse::apply(stake_table_versions)]
async fn test_cli_deregister_validator(#[case] version: StakeTableContractVersion) -> Result<()> {
    setup_test();
    let system = TestSystem::deploy_version(version).await?;
    system.register_validator().await?;

    let mut cmd = base_cmd();
    system.args(&mut cmd, Signer::Mnemonic);
    cmd.arg("deregister-validator").output()?.assert_success();
    Ok(())
}

#[rstest_reuse::apply(stake_table_versions)]
async fn test_cli_undelegate(#[case] version: StakeTableContractVersion) -> Result<()> {
    setup_test();
    let system = TestSystem::deploy_version(version).await?;
    system.register_validator().await?;
    let amount = "123";
    system.delegate(parse_ether(amount)?).await?;

    let mut cmd = base_cmd();
    system.args(&mut cmd, Signer::Mnemonic);
    cmd.arg("undelegate")
        .arg("--validator-address")
        .arg(system.deployer_address.to_string())
        .arg("--amount")
        .arg(amount)
        .output()?
        .assert_success();
    Ok(())
}

#[rstest_reuse::apply(stake_table_versions)]
async fn test_cli_claim_withdrawal(#[case] version: StakeTableContractVersion) -> Result<()> {
    setup_test();
    let system = TestSystem::deploy_version(version).await?;
    let amount = U256::from(123);
    system.register_validator().await?;
    system.delegate(amount).await?;
    system.undelegate(amount).await?;
    system.warp_to_unlock_time().await?;

    let mut cmd = base_cmd();
    system.args(&mut cmd, Signer::Mnemonic);
    cmd.arg("claim-withdrawal")
        .arg("--validator-address")
        .arg(system.deployer_address.to_string())
        .output()?
        .assert_success();
    Ok(())
}

#[rstest_reuse::apply(stake_table_versions)]
async fn test_cli_claim_validator_exit(#[case] version: StakeTableContractVersion) -> Result<()> {
    setup_test();
    let system = TestSystem::deploy_version(version).await?;
    let amount = U256::from(123);
    system.register_validator().await?;
    system.delegate(amount).await?;
    system.deregister_validator().await?;
    system.warp_to_unlock_time().await?;

    let mut cmd = base_cmd();
    system.args(&mut cmd, Signer::Mnemonic);
    cmd.arg("claim-validator-exit")
        .arg("--validator-address")
        .arg(system.deployer_address.to_string())
        .output()?
        .assert_success();
    Ok(())
}

#[rstest_reuse::apply(stake_table_versions)]
async fn test_cli_stake_for_demo_default_num_validators(
    #[case] version: StakeTableContractVersion,
) -> Result<()> {
    setup_test();
    let system = TestSystem::deploy_version(version).await?;

    let mut cmd = base_cmd();
    system.args(&mut cmd, Signer::Mnemonic);
    cmd.arg("stake-for-demo").output()?.assert_success();
    Ok(())
}

#[rstest_reuse::apply(stake_table_versions)]
async fn test_cli_stake_for_demo_three_validators(
    #[case] version: StakeTableContractVersion,
) -> Result<()> {
    setup_test();
    let system = TestSystem::deploy_version(version).await?;

    let mut cmd = base_cmd();
    system.args(&mut cmd, Signer::Mnemonic);
    cmd.arg("stake-for-demo")
        .arg("--num-validators")
        .arg("3")
        .output()?
        .assert_success();
    Ok(())
}

#[rstest::rstest]
#[tokio::test]
async fn stake_for_demo_delegation_config_helper(
    #[values(StakeTableContractVersion::V1, StakeTableContractVersion::V2)]
    version: StakeTableContractVersion,
    #[values(
        DelegationConfig::EqualAmounts,
        DelegationConfig::VariableAmounts,
        DelegationConfig::MultipleDelegators
    )]
    config: DelegationConfig,
) -> Result<()> {
    setup_test();
    let system = TestSystem::deploy_version(version).await?;

    let mut cmd = base_cmd();
    system.args(&mut cmd, Signer::Mnemonic);
    cmd.arg("stake-for-demo")
        .arg("--delegation-config")
        .arg(config.to_string())
        .output()?
        .assert_success();
    Ok(())
}

#[rstest_reuse::apply(stake_table_versions)]
async fn test_cli_approve(#[case] version: StakeTableContractVersion) -> Result<()> {
    setup_test();
    let system = TestSystem::deploy_version(version).await?;
    let amount = "123";

    let mut cmd = base_cmd();
    system.args(&mut cmd, Signer::Mnemonic);
    cmd.arg("approve")
        .arg("--amount")
        .arg(amount)
        .output()?
        .assert_success();

    assert!(system.allowance(system.deployer_address).await? == parse_ether(amount)?);

    Ok(())
}

#[rstest_reuse::apply(stake_table_versions)]
async fn test_cli_balance(#[case] version: StakeTableContractVersion) -> Result<()> {
    setup_test();
    let system = TestSystem::deploy_version(version).await?;

    // Check balance of account owner
    let mut cmd = base_cmd();
    system.args(&mut cmd, Signer::Mnemonic);
    let s = cmd.arg("token-balance").output()?.assert_success().utf8();
    println!("token-balance output: {s}");
    let parts: Vec<&str> = s.split_whitespace().collect();
    let balance = parts[8].split(".").next().unwrap().parse::<U256>()?;

    assert!(s.contains(&system.deployer_address.to_string()));
    assert_eq!(balance, U256::from(3590000000u64));

    // Check balance of other address
    let addr = "0x1111111111111111111111111111111111111111";
    let mut cmd = base_cmd();
    system.args(&mut cmd, Signer::Mnemonic);
    let s = cmd
        .arg("token-balance")
        .arg("--address")
        .arg(addr)
        .output()?
        .assert_success()
        .utf8();

    assert!(s.contains(addr));
    assert!(s.contains(" 0.0"));

    Ok(())
}

// This test can be remove when the deprecated argument is removed
#[tokio::test]
async fn test_deprecated_token_address_cli_arg() -> Result<()> {
    setup_test();
    let system = TestSystem::deploy().await?;

    let mut cmd = base_cmd();
    // Add the deprecated --token_address argument
    cmd.arg("--token-address").arg(system.token.to_string());
    system.args(&mut cmd, Signer::Mnemonic);
    cmd.arg("token-balance").output()?.assert_success();
    Ok(())
}

#[rstest_reuse::apply(stake_table_versions)]
async fn test_cli_allowance(#[case] version: StakeTableContractVersion) -> Result<()> {
    setup_test();
    let system = TestSystem::deploy_version(version).await?;

    // Check allowance of account owner
    let mut cmd = base_cmd();
    system.args(&mut cmd, Signer::Mnemonic);
    let out = cmd.arg("token-allowance").output()?.assert_success().utf8();

    assert!(out.contains(&system.deployer_address.to_string()));
    assert!(out.contains(&format_ether(system.approval_amount)));

    // Check allowance of other address
    let addr = "0x1111111111111111111111111111111111111111".to_string();
    let mut cmd = base_cmd();
    system.args(&mut cmd, Signer::Mnemonic);
    let out = cmd
        .arg("token-allowance")
        .arg("--owner")
        .arg(&addr)
        .output()?
        .assert_success()
        .utf8();

    assert!(out.contains(&addr));
    assert!(out.contains(" 0.0"));

    Ok(())
}

#[rstest_reuse::apply(stake_table_versions)]
async fn test_cli_transfer(#[case] version: StakeTableContractVersion) -> Result<()> {
    setup_test();
    let system = TestSystem::deploy_version(version).await?;
    let addr = "0x1111111111111111111111111111111111111111".parse::<Address>()?;
    let amount = parse_ether("0.123")?;
    let mut cmd = base_cmd();
    system.args(&mut cmd, Signer::Mnemonic);
    cmd.arg("transfer")
        .arg("--to")
        .arg(addr.to_string())
        .arg("--amount")
        .arg(format_ether(amount))
        .output()?
        .assert_success();

    assert_eq!(system.balance(addr).await?, amount);

    Ok(())
}

#[rstest_reuse::apply(stake_table_versions)]
async fn test_cli_stake_table_full(#[case] version: StakeTableContractVersion) -> Result<()> {
    setup_test();
    let system = TestSystem::deploy_version(version).await?;
    system.register_validator().await?;

    let amount = parse_ether("0.123")?;
    system.delegate(amount).await?;

    let mut cmd = base_cmd();
    system.args(&mut cmd, Signer::Mnemonic);
    let out = cmd.arg("stake-table").output()?.assert_success().utf8();

    // Print output to fix test more easily.
    println!("{out}");
    out.contains("Validator 0xf39Fd6e51aad88F6F4ce6aB8827279cffFb92266: BLS_VER_KEY~ksjrqSN9jEvKOeCNNySv9Gcg7UjZvROpOm99zHov8SgxfzhLyno8IUfE1nxOBhGnajBmeTbchVI94ZUg5VLgAT2DBKXBnIC6bY9y2FBaK1wPpIQVgx99-fAzWqbweMsiXKFYwiT-0yQjJBXkWyhtCuTHT4l3CRok68mkobI09q0c comm=12.34 % stake=0.123000000000000000 ESP");
    out.contains(
        " - Delegator 0xf39Fd6e51aad88F6F4ce6aB8827279cffFb92266: stake=0.123000000000000000 ESP",
    );

    Ok(())
}

#[rstest_reuse::apply(stake_table_versions)]
async fn test_cli_stake_table_compact(#[case] version: StakeTableContractVersion) -> Result<()> {
    setup_test();
    let system = TestSystem::deploy_version(version).await?;
    system.register_validator().await?;

    let amount = parse_ether("0.123")?;
    system.delegate(amount).await?;

    let mut cmd = base_cmd();
    system.args(&mut cmd, Signer::Mnemonic);
    let out = cmd
        .arg("stake-table")
        .arg("--compact")
        .output()?
        .assert_success()
        .utf8();

    // Print output to fix test more easily.
    println!("{out}");
<<<<<<< HEAD
    out.contains("Validator 0xf39Fd6e51aad88F6F4ce6aB8827279cffFb92266: BLS_VER_KEY~ksjrqSN9jEvKOeCNNySv9Gcg7UjZ.. comm=12.34 % stake=0.123000000000000000 ESP");
=======
    out.contains(
        "Validator 0xf39Fd6e51aad88F6F4ce6aB8827279cffFb92266: \
         BLS_VER_KEY~ksjrqSN9jEvKOeCNNySv9Gcg7UjZ.. comm=12.34 % stake=0.123000000000000000 ESP",
    );
>>>>>>> 0146c37d
    out.contains(
        " - Delegator 0xf39Fd6e51aad88F6F4ce6aB8827279cffFb92266: stake=0.123000000000000000 ESP",
    );

    Ok(())
}

async fn address_from_cli(system: &TestSystem) -> Result<Address> {
    println!("Unlock the ledger");
    let mut cmd = base_cmd();
    system.args(&mut cmd, Signer::Ledger);
    // spawn the command first to show stderr output with errors/instructions
    let child = cmd.arg("account").stdout(Stdio::piped()).spawn()?;

    // wait for command to exit
    let output = child.wait_with_output()?.assert_success().utf8();

    // dump output for debugging purposes
    println!("staking-cli account output: {output}");

    Ok(output
        .lines()
        .rev()
        .find(|line| !line.trim().is_empty())
        .unwrap()
        .parse()?)
}

/// This test requires a ledger device to be connected and unlocked.
/// cargo test -p staking-cli -- --ignored --nocapture transfer_ledger
#[ignore]
#[tokio::test]
async fn test_cli_transfer_ledger() -> Result<()> {
    setup_test();
    let system = TestSystem::deploy().await?;
    let address = address_from_cli(&system).await?;

    let amount = parse_ether("0.123")?;
    system.transfer_eth(address, amount).await?;
    system.transfer(address, amount).await?;

    // Assume the ledger is unlocked and the Ethereum app remains open
    let mut cmd = base_cmd();
    system.args(&mut cmd, Signer::Mnemonic);
    cmd.arg("transfer")
        .arg("--to")
        .arg(address.to_string())
        .arg("--amount")
        .arg(format_ether(amount))
        .output()?
        .assert_success();

    // Make a token transfer with the ledger
    println!("Sign the transaction in the ledger");
    let addr = "0x1111111111111111111111111111111111111111".parse::<Address>()?;
    let mut cmd = base_cmd();
    system.args(&mut cmd, Signer::Ledger);
    cmd.arg("transfer")
        .arg("--to")
        .arg(addr.to_string())
        .arg("--amount")
        .arg(format_ether(amount))
        .output()?
        .assert_success();

    assert_eq!(system.balance(addr).await?, amount);

    Ok(())
}

/// This test requires a ledger device to be connected and unlocked.
/// cargo test -p staking-cli -- --ignored --nocapture delegate_ledger
#[ignore]
#[tokio::test]
async fn test_cli_delegate_ledger() -> Result<()> {
    setup_test();
    let system = TestSystem::deploy().await?;
    system.register_validator().await?;
    let address = address_from_cli(&system).await?;

    let amount = parse_ether("0.123")?;
    system.transfer_eth(address, amount).await?;
    system.transfer(address, amount).await?;

    // Assume the ledger is unlocked and the Ethereum app remains open
    println!("Sign the transaction in the ledger");
    let mut cmd = base_cmd();
    system.args(&mut cmd, Signer::Ledger);
    cmd.arg("approve")
        .arg("--amount")
        .arg(format_ether(amount))
        .output()?
        .assert_success();

    println!("Sign the transaction in the ledger (again)");
    let mut cmd = base_cmd();
    system.args(&mut cmd, Signer::Ledger);
    cmd.arg("delegate")
        .arg("--validator-address")
        .arg(system.deployer_address.to_string())
        .arg("--amount")
        .arg(format_ether(amount))
        .output()?
        .assert_success();

    Ok(())
}<|MERGE_RESOLUTION|>--- conflicted
+++ resolved
@@ -558,14 +558,10 @@
 
     // Print output to fix test more easily.
     println!("{out}");
-<<<<<<< HEAD
-    out.contains("Validator 0xf39Fd6e51aad88F6F4ce6aB8827279cffFb92266: BLS_VER_KEY~ksjrqSN9jEvKOeCNNySv9Gcg7UjZ.. comm=12.34 % stake=0.123000000000000000 ESP");
-=======
     out.contains(
         "Validator 0xf39Fd6e51aad88F6F4ce6aB8827279cffFb92266: \
          BLS_VER_KEY~ksjrqSN9jEvKOeCNNySv9Gcg7UjZ.. comm=12.34 % stake=0.123000000000000000 ESP",
     );
->>>>>>> 0146c37d
     out.contains(
         " - Delegator 0xf39Fd6e51aad88F6F4ce6aB8827279cffFb92266: stake=0.123000000000000000 ESP",
     );
