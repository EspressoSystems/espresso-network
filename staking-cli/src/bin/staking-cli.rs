use std::path::PathBuf;

use alloy::{
    eips::BlockId,
    network::EthereumWallet,
    primitives::{utils::format_ether, Address},
    providers::{Provider, ProviderBuilder},
    signers::local::{coins_bip39::English, MnemonicBuilder},
};
use anyhow::Result;
use clap::Parser;
use clap_serde_derive::ClapSerde;
use hotshot_contract_adapter::sol_types::EspToken;
use staking_cli::{
    claim::{claim_validator_exit, claim_withdrawal},
    delegation::{approve, delegate, undelegate},
    demo::stake_for_demo,
    info::{display_stake_table, stake_table_info},
    registration::{deregister_validator, register_validator},
    Commands, Config,
};
use sysinfo::System;

#[derive(Parser)]
#[command(version, about, long_about = None)]
struct Cli {
    /// Optional name to operate on
    name: Option<String>,

    /// Sets a custom config file
    #[arg(short, long, value_name = "FILE")]
    config: Option<PathBuf>,

    #[command(subcommand)]
    command: Option<Commands>,
}

#[derive(Parser)]
#[command(author, version, about)]
struct Args {
    /// Config file
    #[arg(short, long = "config")]
    config_path: Option<PathBuf>,

    /// Rest of arguments
    #[command(flatten)]
    pub config: <Config as ClapSerde>::Opt,
}

impl Args {
    fn config_path(&self) -> PathBuf {
        // If the user provided a config path, use it.
        self.config_path.clone().unwrap_or_else(|| {
            // Otherwise create a config.toml in a platform specific config directory.
            //
            // (empty) qualifier, espresso organization, and application name
            // see more <https://docs.rs/directories/5.0.1/directories/struct.ProjectDirs.html#method.from>
            let project_dir =
                directories::ProjectDirs::from("", "espresso", "espresso-staking-cli");
            let basename = "config.toml";
            if let Some(project_dir) = project_dir {
                project_dir.config_dir().to_path_buf().join(basename)
            } else {
                // In the unlikely case that we can't find the config directory,
                // create the config file in the current directory and issue a
                // warning.
                tracing::warn!("Unable to find config directory, using current directory");
                basename.into()
            }
        })
    }

    fn config_dir(&self) -> PathBuf {
        if let Some(path) = self.config_path().parent() {
            path.to_path_buf()
        } else {
            // Try to use the current directory
            PathBuf::from(".")
        }
    }
}

fn exit_err(msg: impl AsRef<str>, err: impl core::fmt::Display) -> ! {
    tracing::error!("{}: {err}", msg.as_ref());
    std::process::exit(1);
}

fn exit(msg: impl AsRef<str>) -> ! {
    tracing::error!("Error: {}", msg.as_ref());
    std::process::exit(1);
}

#[tokio::main]
pub async fn main() -> Result<()> {
    let mut cli = Args::parse();
    let config_path = cli.config_path();
    // Get config file
    let config = if let Ok(f) = std::fs::read_to_string(&config_path) {
        // parse toml
        match toml::from_str::<Config>(&f) {
            Ok(config) => config.merge(&mut cli.config),
            Err(err) => {
                // This is a user error print the hopefully helpful error
                // message without backtrace and exit.
                exit_err("Error in configuration file", err);
            },
        }
    } else {
        // If there is no config file return only config parsed from clap
        Config::from(&mut cli.config)
    };
    config.logging.init();

    // Run the init command first because config values required by other
    // commands are not present.
    match config.commands {
        Commands::Init => {
            let config = toml::from_str::<Config>(include_str!("../../config.decaf.toml"))?;

            // Create directory where config file will be saved
            std::fs::create_dir_all(cli.config_dir()).unwrap_or_else(|err| {
                exit_err("failed to create config directory", err);
            });

            // Save the config file
            std::fs::write(&config_path, toml::to_string(&config)?)
                .unwrap_or_else(|err| exit_err("failed to write config file", err));

            println!("New config file saved to {}", config_path.display());
            println!(
                "Fill in your mnemonic in the config file at {}",
                config_path.display()
            );
            return Ok(());
        },
        Commands::Purge { force } => {
            // Check if the file exists
            if !config_path.exists() {
                println!("Config file not found at {}", config_path.display());
                return Ok(());
            }
            if !force {
                // Get a confirmation from the user before removing the config file.
                println!(
                    "Are you sure you want to remove the config file at {}? [y/N]",
                    config_path.display()
                );
                let mut input = String::new();
                std::io::stdin().read_line(&mut input).unwrap();
                if !input.trim().to_lowercase().starts_with('y') {
                    println!("Aborted");
                    return Ok(());
                }
            }
            // Remove the config file
            std::fs::remove_file(&config_path).unwrap_or_else(|err| {
                exit_err("failed to remove config file", err);
            });

            println!("Config file removed from {}", config_path.display());
            return Ok(());
        },
        Commands::Version => {
            println!("staking-cli version: {}", env!("CARGO_PKG_VERSION"));
            println!("{}", git_version::git_version!(prefix = "git rev: "));
            println!("OS: {}", System::long_os_version().unwrap_or_default());
            println!("Arch: {}", System::cpu_arch());
            return Ok(());
        },
        _ => {}, // Other commands handled after shared setup.
    }

    // When the staking CLI is used for our testnet, the env var names are different.
    let config = config.apply_env_var_overrides()?;

    // Clap serde will put default value if they aren't set. We check some
    // common configuration mistakes.
    if config.stake_table_address == Address::ZERO {
        exit("Stake table address is not set")
    };

    let signer = MnemonicBuilder::<English>::default()
        .phrase(config.mnemonic.as_str())
        .index(config.account_index)?
        .build()?;
    let account = signer.address();
    let wallet = EthereumWallet::from(signer);
    let provider = ProviderBuilder::new()
        .wallet(wallet)
        .on_http(config.rpc_url.clone());
    let stake_table_addr = config.stake_table_address;
    let token_addr = config.token_address;
    let token = EspToken::new(config.token_address, &provider);

    let result = match config.commands {
<<<<<<< HEAD
        Commands::Info { l1_block_number } => {
=======
        Commands::Info {
            l1_block_number,
            compact,
        } => {
>>>>>>> cbf666d4
            let query_block = l1_block_number.unwrap_or(BlockId::latest());
            let l1_block = provider.get_block(query_block).await?.unwrap_or_else(|| {
                exit_err("Failed to get block {query_block}", "Block not found");
            });
            let l1_block_resolved = l1_block.header.number;
            tracing::info!("Getting stake table info at block {l1_block_resolved}");
            let stake_table = stake_table_info(
                config.rpc_url.clone(),
                config.stake_table_address,
                l1_block_resolved,
            )
            .await?;
<<<<<<< HEAD
            display_stake_table(stake_table)?;
=======
            display_stake_table(stake_table, compact)?;
>>>>>>> cbf666d4
            return Ok(());
        },
        Commands::RegisterValidator {
            consensus_private_key,
            state_private_key,
            commission,
        } => {
            tracing::info!("Registering validator {account} with commission {commission}");
            register_validator(
                &provider,
                stake_table_addr,
                commission,
                account,
                (consensus_private_key).into(),
                (&state_private_key).into(),
            )
            .await
        },
        Commands::DeregisterValidator {} => {
            tracing::info!("Deregistering validator {account}");
            deregister_validator(&provider, stake_table_addr).await
        },
        Commands::Approve { amount } => {
            tracing::info!(
                "Approving stake table {} to spend {amount}",
                config.stake_table_address
            );
            approve(&provider, token_addr, stake_table_addr, amount).await
        },
        Commands::Delegate {
            validator_address,
            amount,
        } => {
            tracing::info!("Delegating {amount} to {validator_address}");
            delegate(&provider, stake_table_addr, validator_address, amount).await
        },
        Commands::Undelegate {
            validator_address,
            amount,
        } => {
            tracing::info!("Undelegating {amount} from {validator_address}");
            undelegate(&provider, stake_table_addr, validator_address, amount).await
        },
        Commands::ClaimWithdrawal { validator_address } => {
            tracing::info!("Claiming withdrawal for {validator_address}");
            claim_withdrawal(&provider, stake_table_addr, validator_address).await
        },
        Commands::ClaimValidatorExit { validator_address } => {
            tracing::info!("Claiming validator exit for {validator_address}");
            claim_validator_exit(&provider, stake_table_addr, validator_address).await
        },
        Commands::StakeForDemo { num_validators } => {
            tracing::info!("Staking for demo with {num_validators} validators");
            stake_for_demo(&config, num_validators).await.unwrap();
            return Ok(());
        },
        Commands::TokenBalance { address } => {
            let address = address.unwrap_or(account);
            let balance = format_ether(token.balanceOf(address).call().await?._0);
            tracing::info!("Token balance for {address}: {balance} ESP");
            return Ok(());
        },
        Commands::TokenAllowance { owner } => {
            let owner = owner.unwrap_or(account);
            let allowance = format_ether(
                token
                    .allowance(owner, config.stake_table_address)
                    .call()
                    .await?
                    ._0,
            );
            tracing::info!("Stake table token allowance for {owner}: {allowance} ESP");
            return Ok(());
        },
        Commands::Transfer { amount, to } => {
            let amount_esp = format_ether(amount);
            tracing::info!("Transferring {amount_esp} ESP to {to}");
            Ok(token
                .transfer(to, amount)
                .send()
                .await?
                .get_receipt()
                .await?)
        },
        _ => unreachable!(),
    };

    match result {
        Ok(receipt) => tracing::info!("Success! transaction hash: {}", receipt.transaction_hash),
        Err(err) => exit_err("Failed:", err),
    };

    Ok(())
}<|MERGE_RESOLUTION|>--- conflicted
+++ resolved
@@ -193,14 +193,10 @@
     let token = EspToken::new(config.token_address, &provider);
 
     let result = match config.commands {
-<<<<<<< HEAD
-        Commands::Info { l1_block_number } => {
-=======
         Commands::Info {
             l1_block_number,
             compact,
         } => {
->>>>>>> cbf666d4
             let query_block = l1_block_number.unwrap_or(BlockId::latest());
             let l1_block = provider.get_block(query_block).await?.unwrap_or_else(|| {
                 exit_err("Failed to get block {query_block}", "Block not found");
@@ -213,11 +209,7 @@
                 l1_block_resolved,
             )
             .await?;
-<<<<<<< HEAD
-            display_stake_table(stake_table)?;
-=======
             display_stake_table(stake_table, compact)?;
->>>>>>> cbf666d4
             return Ok(());
         },
         Commands::RegisterValidator {
