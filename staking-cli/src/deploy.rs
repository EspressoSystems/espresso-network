use std::{process::Command, time::Duration};

use alloy::{
    network::{Ethereum, EthereumWallet, TransactionBuilder as _},
    primitives::{utils::parse_ether, Address, U256},
    providers::{
        ext::AnvilApi as _,
        fillers::{FillProvider, JoinFill, WalletFiller},
        layers::AnvilProvider,
        utils::JoinedRecommendedFillers,
        Provider as _, ProviderBuilder, RootProvider, WalletProvider,
    },
    rpc::types::TransactionRequest,
    signers::local::PrivateKeySigner,
};
use anyhow::Result;
use espresso_contract_deployer::{
    build_signer, builder::DeployerArgsBuilder,
    network_config::light_client_genesis_from_stake_table, Contract, Contracts,
};
use hotshot_contract_adapter::{
    sol_types::{
        EspToken::{self, EspTokenInstance},
        StakeTable,
    },
    stake_table::StakeTableContractVersion,
};
use hotshot_state_prover::mock_ledger::STAKE_TABLE_CAPACITY_FOR_TEST;
use hotshot_types::light_client::StateKeyPair;
use rand::{rngs::StdRng, CryptoRng, Rng as _, RngCore, SeedableRng as _};
use url::Url;

use crate::{parse::Commission, registration::register_validator, BLSKeyPair, DEV_MNEMONIC};

type TestProvider = FillProvider<
    JoinFill<JoinedRecommendedFillers, WalletFiller<EthereumWallet>>,
    AnvilProvider<RootProvider>,
    Ethereum,
>;

#[derive(Debug, Clone)]
pub struct TestSystem {
    pub provider: TestProvider,
    pub signer: PrivateKeySigner,
    pub deployer_address: Address,
    pub token: Address,
    pub stake_table: Address,
    pub exit_escrow_period: Duration,
    pub rpc_url: Url,
    pub bls_key_pair: BLSKeyPair,
    pub state_key_pair: StateKeyPair,
    pub commission: Commission,
    pub approval_amount: U256,
}

impl TestSystem {
    pub async fn deploy() -> Result<Self> {
        Self::deploy_version(StakeTableContractVersion::V2).await
    }

    pub async fn deploy_version(
        stake_table_contract_version: StakeTableContractVersion,
    ) -> Result<Self> {
        let exit_escrow_period = Duration::from_secs(1);
        let port = portpicker::pick_unused_port().unwrap();
        // Spawn anvil
        let provider = ProviderBuilder::new().on_anvil_with_wallet_and_config(|anvil| {
            anvil.port(port).arg("--accounts").arg("20")
        })?;
        let rpc_url = format!("http://localhost:{port}").parse()?;
        let deployer_address = provider.default_signer_address();
        // I don't know how to get the signer out of the provider, by default anvil uses the dev
        // mnemonic and the default signer is the first account.
        let signer = build_signer(DEV_MNEMONIC.to_string(), 0);
        assert_eq!(
            signer.address(),
            deployer_address,
            "Signer address mismatch"
        );

        // Create a fake stake table to create a genesis state. This is fine because we don't
        // currently use the light client contract. Will need to be updated once we implement
        // slashing and call the light client contract from the stake table contract.
        let blocks_per_epoch = 100;
        let epoch_start_block = 1;
        let (genesis_state, genesis_stake) = light_client_genesis_from_stake_table(
            &Default::default(),
            STAKE_TABLE_CAPACITY_FOR_TEST,
        )
        .unwrap();

        let mut contracts = Contracts::new();
        let args = DeployerArgsBuilder::default()
            .deployer(provider.clone())
            .mock_light_client(true)
            .genesis_lc_state(genesis_state)
            .genesis_st_state(genesis_stake)
            .blocks_per_epoch(blocks_per_epoch)
            .epoch_start_block(epoch_start_block)
            .multisig_pauser(deployer_address)
            .exit_escrow_period(U256::from(exit_escrow_period.as_secs()))
<<<<<<< HEAD
            .token_name("Espresso".to_string())
            .token_symbol("ESP".to_string())
            .initial_token_supply(U256::from(3590000000u64))
=======
            .ops_timelock_delay(U256::from(0))
            .ops_timelock_admin(signer.address())
            .ops_timelock_proposers(vec![signer.address()])
            .ops_timelock_executors(vec![signer.address()])
            .safe_exit_timelock_delay(U256::from(10))
            .safe_exit_timelock_admin(signer.address())
            .safe_exit_timelock_proposers(vec![signer.address()])
            .safe_exit_timelock_executors(vec![signer.address()])
>>>>>>> 35afd6bf
            .build()
            .unwrap();

        match stake_table_contract_version {
            StakeTableContractVersion::V1 => args.deploy_to_stake_table_v1(&mut contracts).await?,
            StakeTableContractVersion::V2 => args.deploy_all(&mut contracts).await?,
        };

        let stake_table = contracts
            .address(Contract::StakeTableProxy)
            .expect("StakeTableProxy deployed");
        let token = contracts
            .address(Contract::EspTokenProxy)
            .expect("EspTokenProxy deployed");

        let approval_amount = parse_ether("1000000")?;
        // Approve the stake table contract so it can transfer tokens to itself
        let receipt = EspTokenInstance::new(token, &provider)
            .approve(stake_table, approval_amount)
            .send()
            .await?
            .get_receipt()
            .await?;
        assert!(receipt.status());

        let mut rng = StdRng::from_seed([42u8; 32]);
        let (_, bls_key_pair, state_key_pair) = Self::gen_keys(&mut rng);

        Ok(Self {
            provider,
            signer,
            deployer_address,
            token,
            stake_table,
            exit_escrow_period,
            rpc_url,
            bls_key_pair,
            state_key_pair,
            commission: Commission::try_from("12.34")?,
            approval_amount,
        })
    }

    /// Note: Generates random keys, the Ethereum key won't match the deployer key.
    pub fn gen_keys(
        rng: &mut (impl RngCore + CryptoRng),
    ) -> (PrivateKeySigner, BLSKeyPair, StateKeyPair) {
        (
            PrivateKeySigner::random_with(rng),
            BLSKeyPair::generate(rng),
            StateKeyPair::generate_from_seed(rng.gen()),
        )
    }

    pub async fn register_validator(&self) -> Result<()> {
        let receipt = register_validator(
            &self.provider,
            self.stake_table,
            self.commission,
            self.deployer_address,
            self.bls_key_pair.clone(),
            self.state_key_pair.clone(),
        )
        .await?;
        assert!(receipt.status());
        Ok(())
    }

    pub async fn deregister_validator(&self) -> Result<()> {
        let stake_table = StakeTable::new(self.stake_table, &self.provider);
        let receipt = stake_table
            .deregisterValidator()
            .send()
            .await?
            .get_receipt()
            .await?;
        assert!(receipt.status());
        Ok(())
    }

    pub async fn delegate(&self, amount: U256) -> Result<()> {
        let stake_table = StakeTable::new(self.stake_table, &self.provider);
        let receipt = stake_table
            .delegate(self.deployer_address, amount)
            .send()
            .await?
            .get_receipt()
            .await?;
        assert!(receipt.status());
        Ok(())
    }

    pub async fn undelegate(&self, amount: U256) -> Result<()> {
        let stake_table = StakeTable::new(self.stake_table, &self.provider);
        let receipt = stake_table
            .undelegate(self.deployer_address, amount)
            .send()
            .await?
            .get_receipt()
            .await?;
        assert!(receipt.status());
        Ok(())
    }

    pub async fn transfer_eth(&self, to: Address, amount: U256) -> Result<()> {
        let tx = TransactionRequest::default().with_to(to).with_value(amount);
        let receipt = self
            .provider
            .send_transaction(tx)
            .await?
            .get_receipt()
            .await?;
        assert!(receipt.status());
        Ok(())
    }

    pub async fn transfer(&self, to: Address, amount: U256) -> Result<()> {
        let token = EspToken::new(self.token, &self.provider);
        token
            .transfer(to, amount)
            .send()
            .await?
            .get_receipt()
            .await?;
        Ok(())
    }

    pub async fn warp_to_unlock_time(&self) -> Result<()> {
        self.provider
            .anvil_increase_time(self.exit_escrow_period.as_secs())
            .await?;
        Ok(())
    }

    pub async fn balance(&self, address: Address) -> Result<U256> {
        let token = EspToken::new(self.token, &self.provider);
        Ok(token.balanceOf(address).call().await?._0)
    }

    pub async fn allowance(&self, owner: Address) -> Result<U256> {
        let token = EspToken::new(self.token, &self.provider);
        Ok(token.allowance(owner, self.stake_table).call().await?._0)
    }

    pub async fn approve(&self, amount: U256) -> Result<()> {
        let token = EspToken::new(self.token, &self.provider);
        token
            .approve(self.stake_table, amount)
            .send()
            .await?
            .get_receipt()
            .await?;
        assert!(self.allowance(self.deployer_address).await? == amount);
        Ok(())
    }

    /// Inject test system config into CLI command via arguments
    pub fn args(&self, cmd: &mut Command, signer: Signer) {
        cmd.arg("--rpc-url")
            .arg(self.rpc_url.to_string())
            .arg("--token-address")
            .arg(self.token.to_string())
            .arg("--stake-table-address")
            .arg(self.stake_table.to_string())
            .arg("--account-index")
            .arg("0");

        match signer {
            Signer::Mnemonic => cmd.arg("--mnemonic").arg(DEV_MNEMONIC),
            Signer::Ledger => cmd.arg("--ledger"),
        };
    }
}

#[derive(Clone, Copy)]
pub enum Signer {
    Ledger,
    Mnemonic,
}

#[cfg(test)]
mod test {
    use super::*;

    #[tokio::test]
    async fn test_deploy() -> Result<()> {
        let system = TestSystem::deploy().await?;
        let stake_table = StakeTable::new(system.stake_table, &system.provider);
        // sanity check that we can fetch the exit escrow period
        assert_eq!(
            stake_table.exitEscrowPeriod().call().await?._0,
            U256::from(system.exit_escrow_period.as_secs())
        );

        let to = "0x1111111111111111111111111111111111111111".parse()?;

        // sanity check that we can transfer tokens
        system.transfer(to, U256::from(123)).await?;

        // sanity check that we can fetch the balance
        assert_eq!(system.balance(to).await?, U256::from(123));

        Ok(())
    }
}<|MERGE_RESOLUTION|>--- conflicted
+++ resolved
@@ -99,11 +99,9 @@
             .epoch_start_block(epoch_start_block)
             .multisig_pauser(deployer_address)
             .exit_escrow_period(U256::from(exit_escrow_period.as_secs()))
-<<<<<<< HEAD
             .token_name("Espresso".to_string())
             .token_symbol("ESP".to_string())
             .initial_token_supply(U256::from(3590000000u64))
-=======
             .ops_timelock_delay(U256::from(0))
             .ops_timelock_admin(signer.address())
             .ops_timelock_proposers(vec![signer.address()])
@@ -112,7 +110,6 @@
             .safe_exit_timelock_admin(signer.address())
             .safe_exit_timelock_proposers(vec![signer.address()])
             .safe_exit_timelock_executors(vec![signer.address()])
->>>>>>> 35afd6bf
             .build()
             .unwrap();
 
