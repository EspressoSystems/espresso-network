use std::{process::Command, time::Duration};

use alloy::{
    network::{Ethereum, EthereumWallet, TransactionBuilder as _},
    primitives::{utils::parse_ether, Address, U256},
    providers::{
        ext::AnvilApi as _,
        fillers::{FillProvider, JoinFill, WalletFiller},
        layers::AnvilProvider,
        utils::JoinedRecommendedFillers,
        Provider as _, ProviderBuilder, RootProvider, WalletProvider,
    },
    rpc::types::TransactionRequest,
};
use anyhow::Result;
use hotshot_contract_adapter::sol_types::{ERC1967Proxy, EspToken, StakeTable};
use rand::{rngs::StdRng, CryptoRng, RngCore, SeedableRng as _};
use url::Url;

use crate::{parse::Commission, registration::register_validator, BLSKeyPair, DEV_MNEMONIC};

type TestProvider = FillProvider<
    JoinFill<JoinedRecommendedFillers, WalletFiller<EthereumWallet>>,
    AnvilProvider<RootProvider>,
    Ethereum,
>;

type SchnorrKeyPair = jf_signature::schnorr::KeyPair<ark_ed_on_bn254::EdwardsConfig>;

#[derive(Debug, Clone)]
pub struct TestSystem {
    pub provider: TestProvider,
    pub deployer_address: Address,
    pub token: Address,
    pub stake_table: Address,
    pub exit_escrow_period: Duration,
    pub rpc_url: Url,
    pub bls_key_pair: BLSKeyPair,
    pub schnorr_key_pair: SchnorrKeyPair,
    pub commission: Commission,
    pub approval_amount: U256,
}

impl TestSystem {
    pub async fn deploy() -> Result<Self> {
        let exit_escrow_period = Duration::from_secs(1);
        let port = portpicker::pick_unused_port().unwrap();
        // Spawn anvil
        let provider = ProviderBuilder::new().on_anvil_with_wallet_and_config(|anvil| {
            anvil.port(port).arg("--accounts").arg("20")
        })?;
        let rpc_url = format!("http://localhost:{}", port).parse()?;
        let deployer_address = provider.default_signer_address();

        // `EspToken.sol`
        let token_impl = EspToken::deploy(provider.clone()).await?;
        let data = token_impl
            .initialize(deployer_address, deployer_address)
            .calldata()
            .clone();

        let token_proxy =
            ERC1967Proxy::deploy(provider.clone(), *token_impl.address(), data).await?;
        let token = EspToken::new(*token_proxy.address(), provider.clone());

        // `StakeTable.sol`
        let stake_table_impl = StakeTable::deploy(provider.clone()).await?;
        let data = stake_table_impl
            .initialize(
                *token_proxy.address(),
                "0xFFFFFFFFFFFFFFFFFFFFFFFFFFFFFFFFFFFFFFFF".parse()?, // fake LC address
                U256::from(exit_escrow_period.as_secs()),
                deployer_address,
            )
            .calldata()
            .clone();

        let st_proxy =
            ERC1967Proxy::deploy(provider.clone(), *stake_table_impl.address(), data).await?;

        let approval_amount = parse_ether("1000000")?;
        // Approve the stake table contract so it can transfer tokens to itself
        let receipt = token
            .approve(*st_proxy.address(), approval_amount)
            .send()
            .await?
            .get_receipt()
            .await?;
        assert!(receipt.status());

        let mut rng = StdRng::from_seed([42u8; 32]);
        let (bls_key_pair, schnorr_key_pair) = Self::gen_consensus_keys(&mut rng);

        Ok(Self {
            provider,
            deployer_address,
            token: *token_proxy.address(),
            stake_table: *st_proxy.address(),
            exit_escrow_period,
            rpc_url,
            bls_key_pair,
            schnorr_key_pair,
            commission: Commission::try_from("12.34")?,
            approval_amount,
        })
    }

    pub fn gen_consensus_keys(
        rng: &mut (impl RngCore + CryptoRng),
    ) -> (BLSKeyPair, SchnorrKeyPair) {
        (BLSKeyPair::generate(rng), SchnorrKeyPair::generate(rng))
    }

    pub async fn register_validator(&self) -> Result<()> {
        let receipt = register_validator(
            &self.provider,
            self.stake_table,
            self.commission,
            self.deployer_address,
            self.bls_key_pair.clone(),
            self.schnorr_key_pair.ver_key(),
        )
        .await?;
        assert!(receipt.status());
        Ok(())
    }

    pub async fn deregister_validator(&self) -> Result<()> {
        let stake_table = StakeTable::new(self.stake_table, &self.provider);
        let receipt = stake_table
            .deregisterValidator()
            .send()
            .await?
            .get_receipt()
            .await?;
        assert!(receipt.status());
        Ok(())
    }

    pub async fn delegate(&self, amount: U256) -> Result<()> {
        let stake_table = StakeTable::new(self.stake_table, &self.provider);
        let receipt = stake_table
            .delegate(self.deployer_address, amount)
            .send()
            .await?
            .get_receipt()
            .await?;
        assert!(receipt.status());
        Ok(())
    }

    pub async fn undelegate(&self, amount: U256) -> Result<()> {
        let stake_table = StakeTable::new(self.stake_table, &self.provider);
        let receipt = stake_table
            .undelegate(self.deployer_address, amount)
            .send()
            .await?
            .get_receipt()
            .await?;
        assert!(receipt.status());
        Ok(())
    }

    pub async fn transfer_eth(&self, to: Address, amount: U256) -> Result<()> {
        let tx = TransactionRequest::default().with_to(to).with_value(amount);
        let receipt = self
            .provider
            .send_transaction(tx)
            .await?
            .get_receipt()
            .await?;
        assert!(receipt.status());
        Ok(())
    }

    pub async fn transfer(&self, to: Address, amount: U256) -> Result<()> {
        let token = EspToken::new(self.token, &self.provider);
        token
            .transfer(to, amount)
            .send()
            .await?
            .get_receipt()
            .await?;
        Ok(())
    }

    pub async fn warp_to_unlock_time(&self) -> Result<()> {
        self.provider
            .anvil_increase_time(self.exit_escrow_period.as_secs())
            .await?;
        Ok(())
    }

    pub async fn balance(&self, address: Address) -> Result<U256> {
        let token = EspToken::new(self.token, &self.provider);
        Ok(token.balanceOf(address).call().await?._0)
    }

    pub async fn allowance(&self, owner: Address) -> Result<U256> {
        let token = EspToken::new(self.token, &self.provider);
        Ok(token.allowance(owner, self.stake_table).call().await?._0)
    }

    pub async fn approve(&self, amount: U256) -> Result<()> {
        let token = EspToken::new(self.token, &self.provider);
        token
            .approve(self.stake_table, amount)
            .send()
            .await?
            .get_receipt()
            .await?;
        assert!(self.allowance(self.deployer_address).await? == amount);
        Ok(())
    }

<<<<<<< HEAD
    fn base_cmd(&self) -> Command {
        let mut cmd = escargot::CargoBuild::new()
            .bin("staking-cli")
            .current_release()
            .current_target()
            .run()
            .unwrap()
            .command();
=======
    /// Inject test system config into CLI command via arguments
    pub fn args(&self, cmd: &mut Command) {
>>>>>>> 4188eb87
        cmd.arg("--rpc-url")
            .arg(self.rpc_url.to_string())
            .arg("--token-address")
            .arg(self.token.to_string())
            .arg("--stake-table-address")
<<<<<<< HEAD
            .arg(self.stake_table.to_string())
            .arg("--account-index")
            .arg("0");
        cmd
    }

    pub fn cmd_mnemonic(&self) -> Command {
        let mut cmd = self.base_cmd();
        cmd.arg("--mnemonic").arg(DEV_MNEMONIC);
        cmd
    }

    pub fn cmd_ledger(&self) -> Command {
        let mut cmd = self.base_cmd();
        cmd.arg("--ledger");
        cmd
=======
            .arg(self.stake_table.to_string());
>>>>>>> 4188eb87
    }
}

#[cfg(test)]
mod test {
    use super::*;

    #[tokio::test]
    async fn test_deploy() -> Result<()> {
        let system = TestSystem::deploy().await?;
        let stake_table = StakeTable::new(system.stake_table, &system.provider);
        // sanity check that we can fetch the exit escrow period
        assert_eq!(
            stake_table.exitEscrowPeriod().call().await?._0,
            U256::from(system.exit_escrow_period.as_secs())
        );

        let to = "0x1111111111111111111111111111111111111111".parse()?;

        // sanity check that we can transfer tokens
        system.transfer(to, U256::from(123)).await?;

        // sanity check that we can fetch the balance
        assert_eq!(system.balance(to).await?, U256::from(123));

        Ok(())
    }
}<|MERGE_RESOLUTION|>--- conflicted
+++ resolved
@@ -213,45 +213,28 @@
         Ok(())
     }
 
-<<<<<<< HEAD
-    fn base_cmd(&self) -> Command {
-        let mut cmd = escargot::CargoBuild::new()
-            .bin("staking-cli")
-            .current_release()
-            .current_target()
-            .run()
-            .unwrap()
-            .command();
-=======
     /// Inject test system config into CLI command via arguments
-    pub fn args(&self, cmd: &mut Command) {
->>>>>>> 4188eb87
+    pub fn args(&self, cmd: &mut Command, signer: Signer) {
         cmd.arg("--rpc-url")
             .arg(self.rpc_url.to_string())
             .arg("--token-address")
             .arg(self.token.to_string())
             .arg("--stake-table-address")
-<<<<<<< HEAD
             .arg(self.stake_table.to_string())
             .arg("--account-index")
             .arg("0");
-        cmd
-    }
-
-    pub fn cmd_mnemonic(&self) -> Command {
-        let mut cmd = self.base_cmd();
-        cmd.arg("--mnemonic").arg(DEV_MNEMONIC);
-        cmd
-    }
-
-    pub fn cmd_ledger(&self) -> Command {
-        let mut cmd = self.base_cmd();
-        cmd.arg("--ledger");
-        cmd
-=======
-            .arg(self.stake_table.to_string());
->>>>>>> 4188eb87
-    }
+
+        match signer {
+            Signer::Mnemonic => cmd.arg("--mnemonic").arg(DEV_MNEMONIC),
+            Signer::Ledger => cmd.arg("--ledger"),
+        };
+    }
+}
+
+#[derive(Clone, Copy)]
+pub enum Signer {
+    Ledger,
+    Mnemonic,
 }
 
 #[cfg(test)]
