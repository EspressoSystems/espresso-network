--- conflicted
+++ resolved
@@ -26,31 +26,8 @@
     Config,
 };
 
-<<<<<<< HEAD
-pub const STAKE_TABLE_CAPACITY_FOR_TEST: usize = 3;
-type AlloyFillProvider = FillProvider<
-    JoinFill<
-        JoinFill<
-            Identity,
-            JoinFill<GasFiller, JoinFill<BlobGasFiller, JoinFill<NonceFiller, ChainIdFiller>>>,
-        >,
-        WalletFiller<EthereumWallet>,
-    >,
-    RootProvider,
->;
-
-fn make_provider(rpc_url: &Url, signer: LocalSigner<SigningKey>) -> AlloyFillProvider {
-    let wallet = EthereumWallet::from(signer);
-    ProviderBuilder::new()
-        .wallet(wallet)
-        .on_http(rpc_url.clone())
-}
-
-pub async fn stake_in_contract_for_test(
-=======
 /// Setup validator by sending them tokens and ethers, and registering them on stake table
 pub async fn setup_stake_table_contract_for_test(
->>>>>>> c6b2ce65
     rpc_url: Url,
     token_holder: &(impl Provider + WalletProvider),
     stake_table_address: Address,
