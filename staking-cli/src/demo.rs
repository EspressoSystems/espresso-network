--- conflicted
+++ resolved
@@ -10,11 +10,8 @@
 };
 use anyhow::Result;
 use hotshot_contract_adapter::sol_types::EspToken;
-<<<<<<< HEAD
-=======
 use hotshot_types::{light_client::StateKeyPair, signature_key::BLSKeyPair};
 use url::Url;
->>>>>>> cbf666d4
 
 use crate::{
     delegation::delegate,
@@ -34,11 +31,7 @@
 
     let mk_provider = |signer| {
         let wallet = EthereumWallet::from(signer);
-<<<<<<< HEAD
-        Ok(ProviderBuilder::new()
-=======
         ProviderBuilder::new()
->>>>>>> cbf666d4
             .wallet(wallet)
             .on_http(rpc_url.clone())
     };
@@ -59,15 +52,6 @@
         panic!("grant recipient has no ESP tokens, funding won't work");
     }
 
-<<<<<<< HEAD
-    let token_address = config.token_address;
-    tracing::info!("ESP token address: {}", token_address);
-    let stake_table_address = config.stake_table_address;
-    tracing::info!("stake table address: {}", stake_table_address);
-
-    let token = EspToken::new(token_address, grant_recipient.clone());
-=======
->>>>>>> cbf666d4
     let fund_amount_eth = "1000";
     let fund_amount = parse_ether(fund_amount_eth)?;
 
