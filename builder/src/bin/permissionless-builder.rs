use std::{num::NonZeroUsize, path::PathBuf, time::Duration};

use builder::non_permissioned::{build_instance_state, BuilderConfig};
use clap::Parser;
use espresso_types::{
    eth_signature_key::EthKeyPair, parse_duration, v0_3::ChainConfig, FeeVersion,
    MarketplaceVersion, SequencerVersions, V0_0, V0_1,
};
use hotshot::traits::ValidatedState;
use hotshot_types::{
    data::ViewNumber,
    traits::node_implementation::{ConsensusTime, Versions},
};
use sequencer::{Genesis, L1Params};
use sequencer_utils::logging;
use url::Url;
use vbs::version::StaticVersionType;

#[derive(Parser, Clone, Debug)]
struct NonPermissionedBuilderOptions {
    /// URL of hotshot events API running on Espresso Sequencer DA committee node
    /// The builder will subscribe to this server to receive hotshot events
    #[clap(
        long,
        env = "ESPRESSO_SEQUENCER_HOTSHOT_EVENT_STREAMING_API_URL",
        default_value = "http://localhost:22001"
    )]
    hotshot_event_streaming_url: Url,

    /// Mnemonic phrase for builder account.
    ///
    /// This is the address fees will be charged to.
    /// It must be funded with ETH in the Espresso fee ledger
    #[clap(long, env = "ESPRESSO_BUILDER_ETH_MNEMONIC")]
    eth_mnemonic: String,

    /// Index of a funded account derived from eth-mnemonic.
    #[clap(long, env = "ESPRESSO_BUILDER_ETH_ACCOUNT_INDEX", default_value = "8")]
    eth_account_index: u32,

    /// Url we will use for RPC communication with L1.
    #[clap(long, env = "ESPRESSO_BUILDER_L1_PROVIDER")]
    l1_provider_url: Url,

    /// Peer nodes use to fetch missing state
    #[clap(long, env = "ESPRESSO_SEQUENCER_STATE_PEERS", value_delimiter = ',')]
    state_peers: Vec<Url>,

    /// Port to run the builder server on.
    #[clap(short, long, env = "ESPRESSO_BUILDER_SERVER_PORT")]
    port: u16,

    /// Bootstrapping View number
    #[clap(short, long, env = "ESPRESSO_BUILDER_BOOTSTRAPPED_VIEW")]
    view_number: u64,

    /// BUILDER TRANSACTIONS CHANNEL CAPACITY
    #[clap(long, env = "ESPRESSO_BUILDER_TX_CHANNEL_CAPACITY")]
    pub tx_channel_capacity: NonZeroUsize,

    /// BUILDER HS EVENTS CHANNEL CAPACITY
    #[clap(long, env = "ESPRESSO_BUILDER_EVENT_CHANNEL_CAPACITY")]
    pub event_channel_capacity: NonZeroUsize,

    /// NETWORK INITIAL NODE COUNT
    #[clap(short, long, env = "ESPRESSO_BUILDER_INIT_NODE_COUNT")]
    node_count: NonZeroUsize,

    /// The amount of time a builder can wait before timing out a request to the API.
    #[clap(
        short,
        long,
        env = "ESPRESSO_BUILDER_WEBSERVER_RESPONSE_TIMEOUT_DURATION",
        default_value = "1s",
        value_parser = parse_duration
    )]
    max_api_timeout_duration: Duration,

<<<<<<< HEAD
=======
    /// The amount of time a builder can wait before incrementing the max block size.
    #[clap(
        short,
        long,
        env = "ESPRESSO_BUILDER_MAX_BLOCK_SIZE_INCREMENT_PERIOD",
        default_value = "3600s",
        value_parser = parse_duration
    )]
    max_block_size_increment_period: Duration,

    /// The number of views to buffer before a builder garbage collects its state
    #[clap(
        long,
        env = "ESPRESSO_BUILDER_BUFFER_VIEW_NUM_COUNT",
        default_value = "15"
    )]
    buffer_view_num_count: usize,

>>>>>>> ae96a35b
    /// Path to TOML file containing genesis state.
    #[clap(long, name = "GENESIS_FILE", env = "ESPRESSO_BUILDER_GENESIS_FILE")]
    genesis_file: PathBuf,

    #[clap(flatten)]
    logging: logging::Config,
}

#[async_std::main]
async fn main() -> anyhow::Result<()> {
    let opt = NonPermissionedBuilderOptions::parse();
    opt.logging.init();

    let genesis = Genesis::from_file(&opt.genesis_file)?;
    tracing::info!(?genesis, "genesis");

    let base = genesis.base_version;
    let upgrade = genesis.upgrade_version;

    match (base, upgrade) {
        (V0_1::VERSION, FeeVersion::VERSION) => {
            run::<SequencerVersions<V0_1, FeeVersion>>(genesis, opt).await
        }
        (FeeVersion::VERSION, MarketplaceVersion::VERSION) => {
            run::<SequencerVersions<FeeVersion, MarketplaceVersion>>(genesis, opt).await
        }
        (V0_1::VERSION, _) => run::<SequencerVersions<V0_1, V0_0>>(genesis, opt).await,
        (FeeVersion::VERSION, _) => run::<SequencerVersions<FeeVersion, V0_0>>(genesis, opt).await,
        (MarketplaceVersion::VERSION, _) => {
            run::<SequencerVersions<MarketplaceVersion, V0_0>>(genesis, opt).await
        }
        _ => panic!(
            "Invalid base ({base}) and upgrade ({upgrade}) versions specified in the toml file."
        ),
    }
}

async fn run<V: Versions>(
    genesis: Genesis,
    opt: NonPermissionedBuilderOptions,
) -> anyhow::Result<()> {
    let l1_params = L1Params {
        url: opt.l1_provider_url,
        events_max_block_range: 10000,
    };

    let builder_key_pair = EthKeyPair::from_mnemonic(&opt.eth_mnemonic, opt.eth_account_index)?;
    let bootstrapped_view = ViewNumber::new(opt.view_number);

    let builder_server_url: Url = format!("http://0.0.0.0:{}", opt.port).parse().unwrap();

    let instance_state =
        build_instance_state::<V>(genesis.chain_config, l1_params, opt.state_peers).unwrap();

    let base_fee = genesis.max_base_fee();
    tracing::info!(?base_fee, "base_fee");

    let validated_state = ValidatedState::genesis(&instance_state).0;

    let api_response_timeout_duration = opt.max_api_timeout_duration;

    // make the txn timeout as 1/4 of the api_response_timeout_duration
    let txn_timeout_duration = api_response_timeout_duration / 4;

    let _builder_config = BuilderConfig::init::<V>(
        builder_key_pair,
        bootstrapped_view,
        opt.tx_channel_capacity,
        opt.event_channel_capacity,
        opt.node_count,
        instance_state,
        validated_state,
        opt.hotshot_event_streaming_url,
        builder_server_url,
        api_response_timeout_duration,
<<<<<<< HEAD
        ChainConfig::default().max_block_size.into(),
=======
        opt.max_block_size_increment_period,
        buffer_view_num_count,
>>>>>>> ae96a35b
        txn_timeout_duration,
        base_fee,
    )
    .await?;

    // Sleep forever
    async_std::future::pending::<()>().await;

    Ok(())
}<|MERGE_RESOLUTION|>--- conflicted
+++ resolved
@@ -76,8 +76,6 @@
     )]
     max_api_timeout_duration: Duration,
 
-<<<<<<< HEAD
-=======
     /// The amount of time a builder can wait before incrementing the max block size.
     #[clap(
         short,
@@ -88,15 +86,6 @@
     )]
     max_block_size_increment_period: Duration,
 
-    /// The number of views to buffer before a builder garbage collects its state
-    #[clap(
-        long,
-        env = "ESPRESSO_BUILDER_BUFFER_VIEW_NUM_COUNT",
-        default_value = "15"
-    )]
-    buffer_view_num_count: usize,
-
->>>>>>> ae96a35b
     /// Path to TOML file containing genesis state.
     #[clap(long, name = "GENESIS_FILE", env = "ESPRESSO_BUILDER_GENESIS_FILE")]
     genesis_file: PathBuf,
@@ -172,12 +161,8 @@
         opt.hotshot_event_streaming_url,
         builder_server_url,
         api_response_timeout_duration,
-<<<<<<< HEAD
+        opt.max_block_size_increment_period,
         ChainConfig::default().max_block_size.into(),
-=======
-        opt.max_block_size_increment_period,
-        buffer_view_num_count,
->>>>>>> ae96a35b
         txn_timeout_duration,
         base_fee,
     )
