use std::{num::NonZeroUsize, path::PathBuf, time::Duration};

use builder::non_permissioned::{build_instance_state, BuilderConfig};
use clap::Parser;
use espresso_types::{eth_signature_key::EthKeyPair, parse_duration, SequencerVersions};
use futures::future::pending;
use hotshot::traits::ValidatedState;
use hotshot_types::{
    data::ViewNumber,
    traits::node_implementation::{ConsensusTime, Versions},
};
use sequencer::{Genesis, L1Params};
use sequencer_utils::logging;
use url::Url;
use vbs::version::StaticVersionType;

#[derive(Parser, Clone, Debug)]
struct NonPermissionedBuilderOptions {
    /// URL of hotshot events API running on Espresso Sequencer DA committee node
    /// The builder will subscribe to this server to receive hotshot events
    #[clap(
        long,
        env = "ESPRESSO_SEQUENCER_HOTSHOT_EVENT_STREAMING_API_URL",
        default_value = "http://localhost:22001"
    )]
    hotshot_event_streaming_url: Url,

    /// Mnemonic phrase for builder account.
    ///
    /// This is the address fees will be charged to.
    /// It must be funded with ETH in the Espresso fee ledger
    #[clap(long, env = "ESPRESSO_BUILDER_ETH_MNEMONIC")]
    eth_mnemonic: String,

    /// Index of a funded account derived from eth-mnemonic.
    #[clap(long, env = "ESPRESSO_BUILDER_ETH_ACCOUNT_INDEX", default_value = "8")]
    eth_account_index: u32,

    /// Url we will use for RPC communication with L1.
    #[clap(
        long,
        env = "ESPRESSO_BUILDER_L1_PROVIDER",
        value_delimiter = ',',
        num_args = 1..,
    )]
    l1_provider_url: Vec<Url>,

    /// Peer nodes use to fetch missing state
    #[clap(long, env = "ESPRESSO_SEQUENCER_STATE_PEERS", value_delimiter = ',')]
    state_peers: Vec<Url>,

    /// Port to run the builder server on.
    #[clap(short, long, env = "ESPRESSO_BUILDER_SERVER_PORT")]
    port: u16,

    /// Bootstrapping View number
    #[clap(short, long, env = "ESPRESSO_BUILDER_BOOTSTRAPPED_VIEW")]
    view_number: u64,

    /// BUILDER TRANSACTIONS CHANNEL CAPACITY
    #[clap(long, env = "ESPRESSO_BUILDER_TX_CHANNEL_CAPACITY")]
    pub tx_channel_capacity: NonZeroUsize,

    /// BUILDER HS EVENTS CHANNEL CAPACITY
    #[clap(long, env = "ESPRESSO_BUILDER_EVENT_CHANNEL_CAPACITY")]
    pub event_channel_capacity: NonZeroUsize,

    /// NETWORK INITIAL NODE COUNT
    #[clap(short, long, env = "ESPRESSO_BUILDER_INIT_NODE_COUNT")]
    node_count: NonZeroUsize,

    /// The amount of time a builder can wait before timing out a request to the API.
    #[clap(
        short,
        long,
        env = "ESPRESSO_BUILDER_WEBSERVER_RESPONSE_TIMEOUT_DURATION",
        default_value = "1s",
        value_parser = parse_duration
    )]
    max_api_timeout_duration: Duration,

    /// The amount of time a builder can wait before incrementing the max block size.
    #[clap(
        short = 'M',
        long,
        env = "ESPRESSO_BUILDER_MAX_BLOCK_SIZE_INCREMENT_PERIOD",
        default_value = "3600s",
        value_parser = parse_duration
    )]
    max_block_size_increment_period: Duration,

    /// The amount of time a builder can wait before incrementing the max block size.
    #[clap(
        long,
        env = "ESPRESSO_BUILDER_TX_STATUS_CACHE_SIZE",
        default_value = "819200"
    )]
    tx_status_cache_size: usize,

    /// Path to TOML file containing genesis state.
    #[clap(long, name = "GENESIS_FILE", env = "ESPRESSO_BUILDER_GENESIS_FILE")]
    genesis_file: PathBuf,

    #[clap(flatten)]
    logging: logging::Config,
}

#[tokio::main]
async fn main() -> anyhow::Result<()> {
    let opt = NonPermissionedBuilderOptions::parse();
    opt.logging.init();

    let genesis = Genesis::from_file(&opt.genesis_file)?;
    tracing::info!(?genesis, "genesis");

    let base = genesis.base_version;
    let upgrade = genesis.upgrade_version;

    match (base, upgrade) {
        #[cfg(all(feature = "fee", feature = "pos"))]
        (espresso_types::FeeVersion::VERSION, espresso_types::EpochVersion::VERSION) => {
            run::<SequencerVersions<espresso_types::FeeVersion, espresso_types::EpochVersion>>(
                genesis, opt,
            )
            .await
        },
        #[cfg(feature = "pos")]
        (espresso_types::EpochVersion::VERSION, _) => {
<<<<<<< HEAD
            run::<SequencerVersions<espresso_types::EpochVersion, espresso_types::V0_0>>(
                genesis, opt,
            )
            .await
        }
        #[cfg(all(feature = "fee", feature = "marketplace"))]
        (espresso_types::FeeVersion::VERSION, espresso_types::MarketplaceVersion::VERSION) => {
            run::<SequencerVersions<espresso_types::FeeVersion, espresso_types::MarketplaceVersion>>(
                genesis, opt
=======
            // Specifying V0_0 disables upgrades
            run::<SequencerVersions<espresso_types::EpochVersion, espresso_types::V0_0>>(
                genesis, opt,
>>>>>>> 56c04e8c
            )
            .await
        },
        #[cfg(feature = "fee")]
        (espresso_types::FeeVersion::VERSION, _) => {
            // Specifying V0_0 disables upgrades
            run::<SequencerVersions<espresso_types::FeeVersion, espresso_types::V0_0>>(genesis, opt)
                .await
        },
        _ => panic!(
            "Invalid base ({base}) and upgrade ({upgrade}) versions specified in the toml file."
        ),
    }
}

async fn run<V: Versions>(
    genesis: Genesis,
    opt: NonPermissionedBuilderOptions,
) -> anyhow::Result<()> {
    let l1_params = L1Params {
        urls: opt.l1_provider_url,
        options: Default::default(),
    };

    let builder_key_pair = EthKeyPair::from_mnemonic(&opt.eth_mnemonic, opt.eth_account_index)?;
    let bootstrapped_view = ViewNumber::new(opt.view_number);

    let builder_server_url: Url = format!("http://0.0.0.0:{}", opt.port).parse().unwrap();

    let instance_state =
        build_instance_state::<V>(genesis.chain_config, l1_params, opt.state_peers);

    let base_fee = genesis.max_base_fee();
    tracing::info!(?base_fee, "base_fee");

    let validated_state = ValidatedState::genesis(&instance_state).0;

    let api_response_timeout_duration = opt.max_api_timeout_duration;

    // make the txn timeout as 1/4 of the api_response_timeout_duration
    let txn_timeout_duration = api_response_timeout_duration / 4;

    let _builder_config = BuilderConfig::init::<V>(
        builder_key_pair,
        bootstrapped_view,
        opt.tx_channel_capacity,
        opt.event_channel_capacity,
        opt.node_count,
        instance_state.clone(),
        validated_state,
        opt.hotshot_event_streaming_url,
        builder_server_url,
        api_response_timeout_duration,
        opt.max_block_size_increment_period,
        txn_timeout_duration,
        base_fee,
        opt.tx_status_cache_size,
    )
    .await?;

    // Sleep forever
    pending::<()>().await;

    Ok(())
}<|MERGE_RESOLUTION|>--- conflicted
+++ resolved
@@ -126,21 +126,9 @@
         },
         #[cfg(feature = "pos")]
         (espresso_types::EpochVersion::VERSION, _) => {
-<<<<<<< HEAD
-            run::<SequencerVersions<espresso_types::EpochVersion, espresso_types::V0_0>>(
-                genesis, opt,
-            )
-            .await
-        }
-        #[cfg(all(feature = "fee", feature = "marketplace"))]
-        (espresso_types::FeeVersion::VERSION, espresso_types::MarketplaceVersion::VERSION) => {
-            run::<SequencerVersions<espresso_types::FeeVersion, espresso_types::MarketplaceVersion>>(
-                genesis, opt
-=======
             // Specifying V0_0 disables upgrades
             run::<SequencerVersions<espresso_types::EpochVersion, espresso_types::V0_0>>(
                 genesis, opt,
->>>>>>> 56c04e8c
             )
             .await
         },
