--- conflicted
+++ resolved
@@ -43,57 +43,15 @@
     traits::{
         election::static_committee::GeneralStaticCommittee,
         implementations::{
-<<<<<<< HEAD
-            derive_libp2p_peer_id, CdnMetricsValue, CombinedNetworks, KeyPair, Libp2pNetwork,
-            PushCdnNetwork, Topic, WrappedSignatureKey,
-=======
             derive_libp2p_peer_id, CdnMetricsValue, CdnTopic, CombinedNetworks, KeyPair,
             Libp2pNetwork, PushCdnNetwork, WrappedSignatureKey,
->>>>>>> 4968ecea
         },
         BlockPayload,
     },
     types::{SignatureKey, SystemContextHandle},
-<<<<<<< HEAD
-    HotShotInitializer, Memberships, SystemContext,
-};
-use hotshot_example_types::auction_results_provider_types::TestAuctionResultsProvider;
-use hotshot_orchestrator::{
-    client::{OrchestratorClient, ValidatorArgs},
-    config::NetworkConfig,
-};
-use hotshot_types::{
-    consensus::ConsensusMetricsValue,
-    event::Event,
-    light_client::StateKeyPair,
-    signature_key::{BLSPrivKey, BLSPubKey},
-    traits::{election::Membership, metrics::Metrics, network::ConnectedNetwork, EncodeBytes},
-    utils::BuilderCommitment,
-    HotShotConfig, PeerConfig, ValidatorConfig,
-};
-use std::fmt::Display;
-// Should move `STAKE_TABLE_CAPACITY` in the sequencer repo when we have variate stake table support
-use hotshot_stake_table::config::STAKE_TABLE_CAPACITY;
-
-use async_broadcast::{
-    broadcast, Receiver as BroadcastReceiver, RecvError, Sender as BroadcastSender, TryRecvError,
-};
-use async_compatibility_layer::{
-    art::{async_sleep, async_spawn},
-    channel::{unbounded, UnboundedReceiver, UnboundedSender},
-};
-use async_std::sync::RwLock;
-use async_std::{
-    sync::Arc,
-    task::{spawn, JoinHandle},
-};
-use hotshot::traits::BlockPayload;
-use hotshot_builder_api::builder::{
-=======
     HotShotInitializer, MarketplaceConfig, Memberships, SystemContext,
 };
 use hotshot_builder_api::v0_1::builder::{
->>>>>>> 4968ecea
     BuildError, Error as BuilderApiError, Options as HotshotBuilderApiOptions,
 };
 use hotshot_builder_core::{
@@ -106,26 +64,6 @@
         ReceivedTransaction,
     },
 };
-<<<<<<< HEAD
-use hotshot_state_prover;
-use jf_merkle_tree::{namespaced_merkle_tree::NamespacedMerkleTreeScheme, MerkleTreeScheme};
-use jf_signature::bls_over_bn254::VerKey;
-use sequencer::{
-    catchup::{mock::MockStateCatchup, StatePeers},
-    context::{Consensus, SequencerContext},
-    eth_signature_key::EthKeyPair,
-    genesis::L1Finalized,
-    l1_client::L1Client,
-    network,
-    network::libp2p::split_off_peer_id,
-    persistence::SequencerPersistence,
-    state::FeeAccount,
-    state::ValidatedState,
-    state_signature::StakeTableCommitmentType,
-    state_signature::{static_stake_table_commitment, StateSigner},
-    ChainConfig, Genesis, L1Params, NetworkParams, Node, NodeState, Payload, PrivKey, PubKey,
-    SeqTypes,
-=======
 use hotshot_events_service::{
     events::{Error as EventStreamApiError, Options as EventStreamingApiOptions},
     events_source::{EventConsumer, EventsStreamer},
@@ -134,16 +72,12 @@
 use hotshot_orchestrator::{
     client::{OrchestratorClient, ValidatorArgs},
     config::NetworkConfig,
->>>>>>> 4968ecea
 };
 // Should move `STAKE_TABLE_CAPACITY` in the sequencer repo when we have variate stake table support
 use hotshot_stake_table::config::STAKE_TABLE_CAPACITY;
 use hotshot_state_prover;
 use hotshot_types::{
-<<<<<<< HEAD
-=======
     consensus::ConsensusMetricsValue,
->>>>>>> 4968ecea
     data::{fake_commitment, Leaf, ViewNumber},
     event::Event,
     light_client::StateKeyPair,
@@ -176,19 +110,9 @@
 
 use crate::run_builder_api_service;
 
-<<<<<<< HEAD
-pub struct BuilderContext<
-    N: ConnectedNetwork<PubKey>,
-    P: SequencerPersistence,
-    Ver: StaticVersionType + 'static,
-> {
-    /// The consensus handle
-    pub hotshot_handle: Arc<Consensus<N, P>>,
-=======
 pub struct BuilderContext<N: ConnectedNetwork<PubKey>, P: SequencerPersistence, V: Versions> {
     /// The consensus handle
     pub hotshot_handle: Arc<Consensus<N, P, V>>,
->>>>>>> 4968ecea
 
     /// Index of this sequencer node
     pub node_index: u64,
@@ -207,11 +131,7 @@
 }
 
 #[allow(clippy::too_many_arguments)]
-<<<<<<< HEAD
-pub async fn init_node<P: SequencerPersistence, Ver: StaticVersionType + 'static>(
-=======
 pub async fn init_node<P: SequencerPersistence, V: Versions>(
->>>>>>> 4968ecea
     genesis: Genesis,
     network_params: NetworkParams,
     metrics: &dyn Metrics,
@@ -221,21 +141,13 @@
     bootstrapped_view: ViewNumber,
     tx_channel_capacity: NonZeroUsize,
     event_channel_capacity: NonZeroUsize,
-<<<<<<< HEAD
-    bind_version: Ver,
-=======
     bind_version: V,
->>>>>>> 4968ecea
     persistence: P,
     max_api_timeout_duration: Duration,
     buffered_view_num_count: usize,
     is_da: bool,
     maximize_txns_count_timeout_duration: Duration,
-<<<<<<< HEAD
-) -> anyhow::Result<BuilderContext<network::Production, P, Ver>> {
-=======
 ) -> anyhow::Result<BuilderContext<network::Production, P, V>> {
->>>>>>> 4968ecea
     // Orchestrator client
     let validator_args = ValidatorArgs {
         url: network_params.orchestrator_url,
@@ -299,11 +211,7 @@
     // Initialize the push CDN network (and perform the initial connection)
     let cdn_network = PushCdnNetwork::new(
         network_params.cdn_endpoint,
-<<<<<<< HEAD
-        vec![Topic::Global, Topic::Da],
-=======
         vec![CdnTopic::Global, CdnTopic::Da],
->>>>>>> 4968ecea
         KeyPair {
             public_key: WrappedSignatureKey(my_config.public_key),
             private_key: my_config.private_key.clone(),
@@ -331,20 +239,13 @@
     let network = Arc::new(CombinedNetworks::new(
         cdn_network,
         p2p_network,
-<<<<<<< HEAD
-        Duration::from_secs(1),
-=======
         Some(Duration::from_secs(1)),
->>>>>>> 4968ecea
     ));
 
     #[cfg(not(feature = "libp2p"))]
     let network = Arc::from(cdn_network.clone());
 
-<<<<<<< HEAD
-=======
     let base_fee = genesis.max_base_fee();
->>>>>>> 4968ecea
     let mut genesis_state = ValidatedState {
         chain_config: genesis.chain_config.into(),
         ..Default::default()
@@ -369,21 +270,13 @@
         genesis_header: genesis.header,
         genesis_state: genesis_state.clone(),
         l1_genesis,
-<<<<<<< HEAD
-        peers: Arc::new(StatePeers::<Ver>::from_urls(
-=======
         peers: Arc::new(StatePeers::<SequencerApiVersion>::from_urls(
->>>>>>> 4968ecea
             network_params.state_peers,
             network_params.catchup_backoff,
         )),
         node_id: node_index,
         upgrades: Default::default(),
-<<<<<<< HEAD
-        current_version: Ver::VERSION,
-=======
         current_version: V::Base::VERSION,
->>>>>>> 4968ecea
     };
 
     let stake_table_commit =
@@ -405,11 +298,7 @@
 
     let ctx = BuilderContext::init(
         Arc::new(hotshot_handle),
-<<<<<<< HEAD
-        state_signer,
-=======
         Arc::new(state_signer),
->>>>>>> 4968ecea
         node_index,
         eth_key_pair,
         bootstrapped_view,
@@ -421,10 +310,7 @@
         max_api_timeout_duration,
         buffered_view_num_count,
         maximize_txns_count_timeout_duration,
-<<<<<<< HEAD
-=======
         base_fee,
->>>>>>> 4968ecea
     )
     .await?;
 
@@ -432,15 +318,7 @@
 }
 
 #[allow(clippy::too_many_arguments)]
-<<<<<<< HEAD
-pub async fn init_hotshot<
-    N: ConnectedNetwork<PubKey>,
-    P: SequencerPersistence,
-    Ver: StaticVersionType + 'static,
->(
-=======
 pub async fn init_hotshot<N: ConnectedNetwork<PubKey>, P: SequencerPersistence, V: Versions>(
->>>>>>> 4968ecea
     config: HotShotConfig<PubKey>,
     stake_table_entries_for_non_voting_nodes: Option<
         Vec<PeerConfig<hotshot_state_prover::QCVerKey>>,
@@ -501,14 +379,10 @@
             .unwrap(),
         ConsensusMetricsValue::new(metrics),
         da_storage,
-<<<<<<< HEAD
-        TestAuctionResultsProvider::default(),
-=======
         MarketplaceConfig {
             auction_results_provider: Arc::new(SolverAuctionResultsProvider::default()),
             fallback_builder_url: Url::from_str("https://some.builder").unwrap(),
         },
->>>>>>> 4968ecea
     )
     .await
     .unwrap()
@@ -524,23 +398,12 @@
     (hotshot_handle, state_signer)
 }
 
-<<<<<<< HEAD
-impl<N: ConnectedNetwork<PubKey>, P: SequencerPersistence, Ver: StaticVersionType + 'static>
-    BuilderContext<N, P, Ver>
-{
-    /// Constructor
-    #[allow(clippy::too_many_arguments)]
-    pub async fn init(
-        hotshot_handle: Arc<Consensus<N, P>>,
-        state_signer: StateSigner<Ver>,
-=======
 impl<N: ConnectedNetwork<PubKey>, P: SequencerPersistence, V: Versions> BuilderContext<N, P, V> {
     /// Constructor
     #[allow(clippy::too_many_arguments)]
     pub async fn init(
         hotshot_handle: Arc<Consensus<N, P, V>>,
         state_signer: Arc<StateSigner<SequencerApiVersion>>,
->>>>>>> 4968ecea
         node_index: u64,
         eth_key_pair: EthKeyPair,
         bootstrapped_view: ViewNumber,
@@ -552,10 +415,7 @@
         max_api_timeout_duration: Duration,
         buffered_view_num_count: usize,
         maximize_txns_count_timeout_duration: Duration,
-<<<<<<< HEAD
-=======
         base_fee: FeeAmount,
->>>>>>> 4968ecea
     ) -> anyhow::Result<Self> {
         // tx channel
         let (mut tx_sender, tx_receiver) =
@@ -617,21 +477,11 @@
             qc_receiver,
             req_receiver,
             tx_receiver,
-<<<<<<< HEAD
-            Vec::new() /* tx_queue */,
-            global_state_clone,
-            NonZeroUsize::new(1).unwrap(),
-            maximize_txns_count_timeout_duration,
-            instance_state
-                .chain_config
-                .base_fee
-=======
             VecDeque::new() /* tx_queue */,
             global_state_clone,
             NonZeroUsize::new(1).unwrap(),
             maximize_txns_count_timeout_duration,
                               base_fee
->>>>>>> 4968ecea
                 .as_u64()
                 .context("the base fee exceeds the maximum amount that a builder can pay (defined by u64::MAX)")?,
             Arc::new(instance_state),
@@ -640,10 +490,7 @@
         );
 
         let hotshot_handle_clone = Arc::clone(&hotshot_handle);
-<<<<<<< HEAD
-=======
         let global_state_clone = global_state.clone();
->>>>>>> 4968ecea
         // spawn the builder service
         async_spawn(async move {
             run_permissioned_standalone_builder_service(
@@ -651,10 +498,7 @@
                 qc_sender,
                 decide_sender,
                 hotshot_handle_clone,
-<<<<<<< HEAD
-=======
                 global_state_clone,
->>>>>>> 4968ecea
             )
             .await;
         });
@@ -729,10 +573,6 @@
     };
     use portpicker::pick_unused_port;
     use sequencer::{
-<<<<<<< HEAD
-        persistence::no_storage::{self, NoStorage},
-        NamespaceId, Payload, Transaction,
-=======
         api::{
             options::HotshotEvents,
             test_helpers::{TestNetwork, TestNetworkConfigBuilder},
@@ -743,174 +583,12 @@
             no_storage::{self, NoStorage},
         },
         testing::TestConfigBuilder,
->>>>>>> 4968ecea
     };
     use sequencer_utils::test_utils::setup_test;
     use surf_disco::Client;
     use tempfile::TempDir;
     use vbs::version::StaticVersion;
 
-<<<<<<< HEAD
-    #[async_std::test]
-    async fn test_permissioned_builder() {
-        setup_logging();
-        setup_backtrace();
-
-        let ver = SequencerVersion::instance();
-
-        // Hotshot Test Config
-        let hotshot_config = HotShotTestConfig::default();
-
-        // Get the handle for all the nodes, including both the non-builder and builder nodes
-        let mut handles = hotshot_config.init_nodes(ver, no_storage::Options).await;
-
-        // start consensus for all the nodes
-        for (handle, ..) in handles.iter() {
-            handle.hotshot.start_consensus().await;
-        }
-
-        let total_nodes = HotShotTestConfig::total_nodes();
-
-        let node_id = total_nodes - 1;
-        // non-staking node handle
-        let hotshot_context_handle = Arc::clone(&handles[node_id].0);
-        let state_signer = handles[node_id].1.take().unwrap();
-
-        // builder api url
-        let hotshot_builder_api_url = hotshot_config.config.builder_urls[0].clone();
-        let builder_config = PermissionedBuilderTestConfig::init_permissioned_builder(
-            hotshot_config,
-            hotshot_context_handle,
-            node_id as u64,
-            state_signer,
-            hotshot_builder_api_url.clone(),
-        )
-        .await;
-
-        let builder_pub_key = builder_config.fee_account;
-
-        // Start a builder api client
-        let builder_client = Client::<
-            hotshot_builder_api::builder::Error,
-            <SeqTypes as NodeType>::Base,
-        >::new(hotshot_builder_api_url.clone());
-        assert!(builder_client.connect(Some(Duration::from_secs(60))).await);
-
-        let seed = [207_u8; 32];
-
-        // Hotshot client Public, Private key
-        let (hotshot_client_pub_key, hotshot_client_private_key) =
-            BLSPubKey::generated_from_seed_indexed(seed, 2011_u64);
-
-        let parent_commitment = vid_commitment(&[], GENESIS_VID_NUM_STORAGE_NODES);
-
-        // sign the parent_commitment using the client_private_key
-        let encoded_signature = <SeqTypes as NodeType>::SignatureKey::sign(
-            &hotshot_client_private_key,
-            parent_commitment.as_ref(),
-        )
-        .expect("Claim block signing failed");
-
-        let test_view_num = 0;
-        // test getting available blocks
-        tracing::info!(
-                "block_info/availableblocks/{parent_commitment}/{test_view_num}/{hotshot_client_pub_key}/{encoded_signature}"
-            );
-        // sleep and wait for builder service to startup
-        async_sleep(Duration::from_millis(3000)).await;
-        let available_block_info = match builder_client
-            .get::<Vec<AvailableBlockInfo<SeqTypes>>>(&format!(
-                "block_info/availableblocks/{parent_commitment}/{test_view_num}/{hotshot_client_pub_key}/{encoded_signature}"
-            ))
-            .send()
-            .await
-        {
-            Ok(response) => {
-                tracing::info!("Received Available Blocks: {:?}", response);
-                assert!(!response.is_empty());
-                response
-            }
-            Err(e) => {
-                panic!("Error getting available blocks {:?}", e);
-            }
-        };
-
-        let builder_commitment = available_block_info[0].block_hash.clone();
-
-        // sign the builder_commitment using the client_private_key
-        let encoded_signature = <SeqTypes as NodeType>::SignatureKey::sign(
-            &hotshot_client_private_key,
-            builder_commitment.as_ref(),
-        )
-        .expect("Claim block signing failed");
-
-        // Test claiming blocks
-        let _available_block_data = match builder_client
-            .get::<AvailableBlockData<SeqTypes>>(&format!(
-                "block_info/claimblock/{builder_commitment}/{test_view_num}/{hotshot_client_pub_key}/{encoded_signature}"
-            ))
-            .send()
-            .await
-        {
-            Ok(response) => {
-                tracing::info!("Received Block Data: {:?}", response);
-                response
-            }
-            Err(e) => {
-                panic!("Error while claiming block {:?}", e);
-            }
-        };
-
-        // Test claiming block header input
-        let _available_block_header = match builder_client
-            .get::<AvailableBlockHeaderInput<SeqTypes>>(&format!(
-                "block_info/claimheaderinput/{builder_commitment}/{test_view_num}/{hotshot_client_pub_key}/{encoded_signature}"
-            ))
-            .send()
-            .await
-        {
-            Ok(response) => {
-                tracing::info!("Received Block Header : {:?}", response);
-                response
-            }
-            Err(e) => {
-                panic!("Error getting claiming block header {:?}", e);
-            }
-        };
-
-        // test getting builder key
-        match builder_client
-            .get::<FeeAccount>("block_info/builderaddress")
-            .send()
-            .await
-        {
-            Ok(response) => {
-                tracing::info!("Received Builder Key : {:?}", response);
-                assert_eq!(response, builder_pub_key);
-            }
-            Err(e) => {
-                panic!("Error getting builder key {:?}", e);
-            }
-        }
-
-        let txn = Transaction::new(NamespaceId::from(1), vec![1, 2, 3]);
-        match builder_client
-            .post::<()>("txn_submit/submit")
-            .body_json(&txn)
-            .unwrap()
-            .send()
-            .await
-        {
-            Ok(response) => {
-                tracing::info!("Received txn submitted response : {:?}", response);
-                return;
-            }
-            Err(e) => {
-                panic!("Error submitting private transaction {:?}", e);
-            }
-        }
-    }
-=======
     use super::*;
     use crate::{
         non_permissioned,
@@ -976,5 +654,4 @@
     //     )
     //     .await;
     // }
->>>>>>> 4968ecea
 }