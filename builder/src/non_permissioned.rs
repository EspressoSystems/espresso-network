--- conflicted
+++ resolved
@@ -5,15 +5,10 @@
 use async_broadcast::broadcast;
 use async_lock::{Mutex, RwLock};
 use espresso_types::{
-<<<<<<< HEAD
     eth_signature_key::EthKeyPair,
     v0_1::{NoStorage, RewardAmount},
-    v0_3::{ChainConfig, Fetcher},
+    v0_3::Fetcher,
     EpochCommittees, FeeAmount, NodeState, Payload, SeqTypes, ValidatedState,
-=======
-    eth_signature_key::EthKeyPair, v0_1::NoStorage, v0_3::StakeTableFetcher, EpochCommittees,
-    FeeAmount, NodeState, Payload, SeqTypes, ValidatedState,
->>>>>>> d63ae2c2
 };
 use hotshot::traits::BlockPayload;
 use hotshot_builder_core::{
