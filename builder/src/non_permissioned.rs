use std::{collections::VecDeque, num::NonZeroUsize, sync::Arc, time::Duration};

use anyhow::Context;
use async_broadcast::broadcast;
use async_lock::{Mutex, RwLock};
use espresso_types::{
    eth_signature_key::EthKeyPair,
    v0_1::NoStorage,
    v0_3::{ChainConfig, StakeTableFetcher},
    EpochCommittees, FeeAmount, NodeState, Payload, SeqTypes, ValidatedState,
};
use hotshot::traits::BlockPayload;
use hotshot_builder_core::{
    builder_state::{BuilderState, MessageType},
    service::{
        run_non_permissioned_standalone_builder_service, GlobalState, ProxyGlobalState,
        ReceivedTransaction,
    },
};
use hotshot_example_types::storage_types::TestStorage;
use hotshot_types::{
    data::{fake_commitment, vid_commitment, ViewNumber},
    epoch_membership::EpochMembershipCoordinator,
    traits::{
        block_contents::GENESIS_VID_NUM_STORAGE_NODES, metrics::NoMetrics,
        node_implementation::Versions, EncodeBytes,
    },
};
use marketplace_builder_shared::{block::ParentBlockReferences, utils::EventServiceStream};
use sequencer::{catchup::StatePeers, L1Params, SequencerApiVersion};
use tide_disco::Url;
use tokio::spawn;
use vbs::version::StaticVersionType;

use crate::run_builder_api_service;

#[derive(Clone, Debug)]
pub struct BuilderConfig {
    pub global_state: Arc<RwLock<GlobalState<SeqTypes>>>,
    pub hotshot_events_api_url: Url,
    pub hotshot_builder_apis_url: Url,
}

pub fn build_instance_state<V: Versions>(
    chain_config: ChainConfig,
    l1_params: L1Params,
    state_peers: Vec<Url>,
) -> NodeState {
    let l1_client = l1_params
        .options
        .connect(l1_params.urls)
        .expect("failed to create L1 client");

    let peers = Arc::new(StatePeers::<SequencerApiVersion>::from_urls(
        state_peers,
        Default::default(),
        &NoMetrics,
    ));

    let fetcher = StakeTableFetcher::new(
        peers.clone(),
        Arc::new(Mutex::new(NoStorage)),
        l1_client.clone(),
        chain_config,
    );
<<<<<<< HEAD
    let storage = TestStorage::default();
=======

>>>>>>> b134ee9d
    let coordinator = EpochMembershipCoordinator::new(
        Arc::new(RwLock::new(EpochCommittees::new_stake(
            vec![],
            vec![],
            fetcher,
        ))),
        100,
<<<<<<< HEAD
        &storage,
=======
        &Arc::new(sequencer::persistence::no_storage::NoStorage),
>>>>>>> b134ee9d
    );

    NodeState::new(
        u64::MAX, // dummy node ID, only used for debugging
        chain_config,
        l1_client,
        peers,
        V::Base::version(),
        coordinator,
    )
}

impl BuilderConfig {
    #[allow(clippy::too_many_arguments)]
    pub async fn init<V: Versions>(
        builder_key_pair: EthKeyPair,
        bootstrapped_view: ViewNumber,
        tx_channel_capacity: NonZeroUsize,
        event_channel_capacity: NonZeroUsize,
        node_count: NonZeroUsize,
        instance_state: NodeState,
        validated_state: ValidatedState,
        hotshot_events_api_url: Url,
        hotshot_builder_apis_url: Url,
        max_api_timeout_duration: Duration,
        max_block_size_increment_period: Duration,
        maximize_txns_count_timeout_duration: Duration,
        base_fee: FeeAmount,
        tx_status_cache_size: usize,
    ) -> anyhow::Result<Self> {
        tracing::info!(
            address = %builder_key_pair.fee_account(),
            ?bootstrapped_view,
            %tx_channel_capacity,
            %event_channel_capacity,
            ?max_api_timeout_duration,
            ?instance_state.chain_config.max_block_size,
            ?maximize_txns_count_timeout_duration,
            "initializing builder",
        );

        // tx channel
        let (mut tx_sender, tx_receiver) =
            broadcast::<Arc<ReceivedTransaction<SeqTypes>>>(tx_channel_capacity.get());
        tx_sender.set_overflow(true);

        // da channel
        let (da_sender, da_receiver) =
            broadcast::<MessageType<SeqTypes>>(event_channel_capacity.get());

        // qc channel
        let (qc_sender, qc_receiver) =
            broadcast::<MessageType<SeqTypes>>(event_channel_capacity.get());

        // decide channel
        let (decide_sender, decide_receiver) =
            broadcast::<MessageType<SeqTypes>>(event_channel_capacity.get());

        // builder api request channel
        let (req_sender, req_receiver) =
            broadcast::<MessageType<SeqTypes>>(event_channel_capacity.get());

        let (genesis_payload, genesis_ns_table) =
            Payload::from_transactions([], &validated_state, &instance_state)
                .await
                .expect("genesis payload construction failed");

        let builder_commitment = genesis_payload.builder_commitment(&genesis_ns_table);

        let vid_commitment = {
            let payload_bytes = genesis_payload.encode();
            vid_commitment::<V>(
                &payload_bytes,
                &genesis_ns_table.encode(),
                GENESIS_VID_NUM_STORAGE_NODES,
                V::Base::VERSION,
            )
        };

        // create the global state
        let global_state: GlobalState<SeqTypes> = GlobalState::<SeqTypes>::new(
            req_sender,
            tx_sender.clone(),
            vid_commitment,
            bootstrapped_view,
            bootstrapped_view,
            max_block_size_increment_period,
            instance_state.chain_config.max_block_size.into(),
            node_count.into(),
            tx_status_cache_size,
        );

        let global_state = Arc::new(RwLock::new(global_state));
        let global_state_clone = global_state.clone();

        let builder_state = BuilderState::<SeqTypes, V>::new(
            ParentBlockReferences {
                view_number: bootstrapped_view,
                vid_commitment,
                leaf_commit: fake_commitment(),
                builder_commitment,
                tx_count: 0,
                last_nonempty_view: None,
            },
            decide_receiver,
            da_receiver,
            qc_receiver,
            req_receiver,
            tx_receiver,
            VecDeque::new() /* tx_queue */,
            global_state_clone,
            maximize_txns_count_timeout_duration,
            base_fee
                .as_u64()
                .context("the base fee exceeds the maximum amount that a builder can pay (defined by u64::MAX)")?,
            Arc::new(instance_state),
            Duration::from_secs(60),
            Arc::new(validated_state),
        );

        // spawn the builder event loop
        spawn(async move {
            builder_state.event_loop();
        });

        // create the proxy global state it will server the builder apis
        let proxy_global_state = ProxyGlobalState::new(
            global_state.clone(),
            (builder_key_pair.fee_account(), builder_key_pair),
            max_api_timeout_duration,
        );

        // start the hotshot api service
        run_builder_api_service(hotshot_builder_apis_url.clone(), proxy_global_state);

        // spawn the builder service
        let events_url = hotshot_events_api_url.clone();
        let global_state_clone = global_state.clone();
        tracing::info!("Running permissionless builder against hotshot events API at {events_url}",);

        let event_stream =
            EventServiceStream::<SeqTypes, SequencerApiVersion>::connect(events_url).await?;

        spawn(async move {
            let res = run_non_permissioned_standalone_builder_service::<_, SequencerApiVersion, _>(
                da_sender,
                qc_sender,
                decide_sender,
                event_stream,
                global_state_clone,
            )
            .await;
            tracing::error!(?res, "builder service exited");
            if res.is_err() {
                panic!("Builder should restart.");
            }
        });

        tracing::info!("Builder init finished");
        Ok(Self {
            global_state,
            hotshot_events_api_url,
            hotshot_builder_apis_url,
        })
    }
}

#[cfg(test)]
mod test {
    use espresso_types::MockSequencerVersions;
    use futures::StreamExt;
    use portpicker::pick_unused_port;
    use sequencer::{
        api::{
            options::HotshotEvents,
            test_helpers::{TestNetwork, TestNetworkConfigBuilder},
            Options,
        },
        persistence,
        testing::TestConfigBuilder,
    };
    use sequencer_utils::test_utils::setup_test;
    use surf_disco::Client;
    use tempfile::TempDir;

    use super::*;
    use crate::testing::{test_builder_impl, NonPermissionedBuilderTestConfig};

    /// Test the non-permissioned builder core
    /// It creates a memory hotshot network and launches the hotshot event streaming api
    /// Builder subscrived to this api, and server the hotshot client request and the private mempool tx submission
    #[tokio::test(flavor = "multi_thread")]
    async fn test_non_permissioned_builder() {
        setup_test();

        let query_port = pick_unused_port().expect("No ports free");

        let event_port = pick_unused_port().expect("No ports free");
        let event_service_url: Url = format!("http://localhost:{event_port}").parse().unwrap();

        let builder_port = pick_unused_port().expect("No ports free");
        let builder_api_url: Url = format!("http://localhost:{builder_port}").parse().unwrap();

        let network_config = TestConfigBuilder::default().build();

        let tmpdir = TempDir::new().unwrap();

        let config = TestNetworkConfigBuilder::default()
            .api_config(
                Options::with_port(query_port)
                    .submit(Default::default())
                    .query_fs(
                        Default::default(),
                        persistence::fs::Options::new(tmpdir.path().to_owned()),
                    )
                    .hotshot_events(HotshotEvents {
                        events_service_port: event_port,
                    }),
            )
            .network_config(network_config)
            .build();
        let network = TestNetwork::new(config, MockSequencerVersions::new()).await;

        let builder_config = NonPermissionedBuilderTestConfig::init_non_permissioned_builder::<
            MockSequencerVersions,
        >(
            event_service_url.clone(),
            builder_api_url.clone(),
            network.cfg.num_nodes(),
        )
        .await;

        let events_service_client = Client::<
            hotshot_events_service::events::Error,
            SequencerApiVersion,
        >::new(event_service_url.clone());
        events_service_client.connect(None).await;

        let subscribed_events = events_service_client
            .socket("hotshot-events/events")
            .subscribe::<hotshot_types::event::Event<SeqTypes>>()
            .await
            .unwrap()
            .map(|item| item.expect("Failed to get event from event service"));

        test_builder_impl(
            builder_api_url,
            subscribed_events,
            builder_config.fee_account,
        )
        .await;
    }
}<|MERGE_RESOLUTION|>--- conflicted
+++ resolved
@@ -17,7 +17,6 @@
         ReceivedTransaction,
     },
 };
-use hotshot_example_types::storage_types::TestStorage;
 use hotshot_types::{
     data::{fake_commitment, vid_commitment, ViewNumber},
     epoch_membership::EpochMembershipCoordinator,
@@ -63,11 +62,7 @@
         l1_client.clone(),
         chain_config,
     );
-<<<<<<< HEAD
-    let storage = TestStorage::default();
-=======
-
->>>>>>> b134ee9d
+
     let coordinator = EpochMembershipCoordinator::new(
         Arc::new(RwLock::new(EpochCommittees::new_stake(
             vec![],
@@ -75,11 +70,7 @@
             fetcher,
         ))),
         100,
-<<<<<<< HEAD
-        &storage,
-=======
         &Arc::new(sequencer::persistence::no_storage::NoStorage),
->>>>>>> b134ee9d
     );
 
     NodeState::new(
