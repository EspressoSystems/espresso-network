--- conflicted
+++ resolved
@@ -63,23 +63,15 @@
         chain_config,
     );
 
-    let epoch_height = 100;
-
     let coordinator = EpochMembershipCoordinator::new(
         Arc::new(RwLock::new(EpochCommittees::new_stake(
             vec![],
             vec![],
             None,
             fetcher,
-<<<<<<< HEAD
-            epoch_height,
-        ))),
-        epoch_height,
-=======
             genesis.epoch_height.unwrap_or_default(),
         ))),
         genesis.epoch_height.unwrap_or_default(),
->>>>>>> 2470ec5b
         &Arc::new(sequencer::persistence::no_storage::NoStorage),
     );
 
