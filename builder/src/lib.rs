--- conflicted
+++ resolved
@@ -215,14 +215,9 @@
                     stake_value: self.config.known_nodes_with_stake[i]
                         .stake_table_entry
                         .stake_amount
-<<<<<<< HEAD
                         .to::<u64>(),
-                    state_key_pair: self.staking_nodes_state_key_pairs[i].clone(),
-=======
-                        .as_u64(),
                     state_public_key: self.staking_nodes_state_key_pairs[i].ver_key(),
                     state_private_key: self.staking_nodes_state_key_pairs[i].sign_key(),
->>>>>>> edb9ac34
                     is_da: true,
                 }
             } else {
