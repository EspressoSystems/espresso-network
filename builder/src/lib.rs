--- conflicted
+++ resolved
@@ -139,12 +139,8 @@
                 start_voting_time: 0,
                 stop_proposing_time: 0,
                 stop_voting_time: 0,
-<<<<<<< HEAD
-                epoch_height: 150,
-=======
                 epoch_height: 0,
                 epoch_start_block: 0,
->>>>>>> 3e4ace45
             };
 
             Self {
