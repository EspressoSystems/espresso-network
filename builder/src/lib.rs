use espresso_types::SeqTypes;
use hotshot_builder_api::v0_1::builder::{
    Error as BuilderApiError, Options as HotshotBuilderApiOptions,
};
use hotshot_builder_core::service::ProxyGlobalState;
use sequencer::SequencerApiVersion;
use tide_disco::{App, Url};
use tokio::spawn;
use vbs::version::{StaticVersion, StaticVersionType};

pub mod non_permissioned;

// It runs the api service for the builder
pub fn run_builder_api_service(url: Url, source: ProxyGlobalState<SeqTypes>) {
    // it is to serve hotshot
    let builder_api = hotshot_builder_api::v0_1::builder::define_api::<
        ProxyGlobalState<SeqTypes>,
        SeqTypes,
    >(&HotshotBuilderApiOptions::default())
    .expect("Failed to construct the builder APIs");

    // it enables external clients to submit txn to the builder's private mempool
    let private_mempool_api = hotshot_builder_api::v0_1::builder::submit_api::<
        ProxyGlobalState<SeqTypes>,
        SeqTypes,
        StaticVersion<0, 1>,
    >(&HotshotBuilderApiOptions::default())
    .expect("Failed to construct the builder API for private mempool txns");

    let mut app: App<ProxyGlobalState<SeqTypes>, BuilderApiError> = App::with_state(source);

    app.register_module("block_info", builder_api)
        .expect("Failed to register the builder API");

    app.register_module("txn_submit", private_mempool_api)
        .expect("Failed to register the private mempool API");

    spawn(app.serve(url, SequencerApiVersion::instance()));
}

#[cfg(test)]
pub mod testing {
    use std::{
        num::NonZeroUsize,
        sync::Arc,
        time::{Duration, Instant},
    };

    use alloy::{
        node_bindings::{Anvil, AnvilInstance},
        primitives::U256,
    };
    use async_lock::RwLock;
    use committable::Committable;
    use espresso_types::{
        traits::SequencerPersistence, v0_99::ChainConfig, Event, FeeAccount, NamespaceId,
        NodeState, PrivKey, PubKey, Transaction, ValidatedState,
    };
    use futures::stream::{Stream, StreamExt};
    use hotshot::{
        traits::BlockPayload,
        types::{
            BLSPrivKey, BLSPubKey,
            EventType::{self, Decide},
            SignatureKey,
        },
    };
    use hotshot_builder_api::v0_2::block_info::{
        AvailableBlockData, AvailableBlockHeaderInputV1, AvailableBlockInfo,
    };
    use hotshot_events_service::{
        events::{Error as EventStreamApiError, Options as EventStreamingApiOptions},
        events_source::{EventConsumer, EventsStreamer},
    };
    use hotshot_types::{
        data::{Leaf2, ViewNumber},
        event::LeafInfo,
        light_client::StateKeyPair,
        traits::{
            block_contents::BlockHeader,
            node_implementation::{ConsensusTime, NodeType, Versions},
            signature_key::BuilderSignatureKey as _,
        },
        HotShotConfig, PeerConfig, ValidatorConfig,
    };
    use sequencer::{context::Consensus, network, SequencerApiVersion};
    use surf_disco::Client;
    use vbs::version::StaticVersion;

    use super::*;
    use crate::non_permissioned::BuilderConfig;

    #[derive(Clone)]
    pub struct HotShotTestConfig {
        pub config: HotShotConfig<SeqTypes>,
        priv_keys_staking_nodes: Vec<BLSPrivKey>,
        priv_keys_non_staking_nodes: Vec<BLSPrivKey>,
        staking_nodes_state_key_pairs: Vec<StateKeyPair>,
        non_staking_nodes_state_key_pairs: Vec<StateKeyPair>,
        anvil: Arc<AnvilInstance>,
    }

    impl Default for HotShotTestConfig {
        fn default() -> Self {
            let num_nodes_with_stake = Self::NUM_STAKED_NODES;
            let num_nodes_without_stake = Self::NUM_NON_STAKED_NODES;

            // first generate stake table entries for the staking nodes
            let (priv_keys_staking_nodes, staking_nodes_state_key_pairs, known_nodes_with_stake) =
                generate_stake_table_entries(num_nodes_with_stake as u64, 1);
            // Now generate the stake table entries for the non-staking nodes
            let (
                priv_keys_non_staking_nodes,
                non_staking_nodes_state_key_pairs,
                _known_nodes_without_stake,
            ) = generate_stake_table_entries(num_nodes_without_stake as u64, 0);

            let builder_url = hotshot_builder_url();

            let config: HotShotConfig<SeqTypes> = HotShotConfig {
                num_nodes_with_stake: NonZeroUsize::new(num_nodes_with_stake).unwrap(),
                known_da_nodes: known_nodes_with_stake.clone(),
                known_nodes_with_stake: known_nodes_with_stake.clone(),
                next_view_timeout: Duration::from_secs(5).as_millis() as u64,
                num_bootstrap: 1usize,
                da_staked_committee_size: num_nodes_with_stake,
                data_request_delay: Duration::from_millis(200),
                view_sync_timeout: Duration::from_secs(5),
                fixed_leader_for_gpuvid: 0,
                builder_urls: vec1::vec1![builder_url],
                builder_timeout: Duration::from_secs(1),
                start_threshold: (
                    known_nodes_with_stake.clone().len() as u64,
                    known_nodes_with_stake.clone().len() as u64,
                ),
                start_proposing_view: 0,
                stop_proposing_view: 0,
                start_voting_view: 0,
                stop_voting_view: 0,
                start_proposing_time: 0,
                start_voting_time: 0,
                stop_proposing_time: 0,
                stop_voting_time: 0,
                epoch_height: 0,
                epoch_start_block: 0,
            };

            Self {
                config,
                priv_keys_staking_nodes,
                priv_keys_non_staking_nodes,
                staking_nodes_state_key_pairs,
                non_staking_nodes_state_key_pairs,
                anvil: Arc::new(Anvil::new().spawn()),
            }
        }
    }

    pub fn generate_stake_table_entries(
        num_nodes: u64,
        stake_value: u64,
    ) -> (
        Vec<BLSPrivKey>,
        Vec<StateKeyPair>,
        Vec<PeerConfig<SeqTypes>>,
    ) {
        // Generate keys for the nodes.
        let priv_keys = (0..num_nodes)
            .map(|_| PrivKey::generate(&mut rand::thread_rng()))
            .collect::<Vec<_>>();
        let pub_keys = priv_keys
            .iter()
            .map(PubKey::from_private)
            .collect::<Vec<_>>();
        let state_key_pairs = (0..num_nodes)
            .map(|_| StateKeyPair::generate())
            .collect::<Vec<_>>();

        let nodes_with_stake = pub_keys
            .iter()
            .zip(&state_key_pairs)
            .map(|(pub_key, state_key_pair)| PeerConfig::<SeqTypes> {
                stake_table_entry: pub_key.stake_table_entry(U256::from(stake_value)),
                state_ver_key: state_key_pair.ver_key(),
            })
            .collect::<Vec<_>>();

        (priv_keys, state_key_pairs, nodes_with_stake)
    }

    impl HotShotTestConfig {
        pub const NUM_STAKED_NODES: usize = 4;
        pub const NUM_NON_STAKED_NODES: usize = 2;

        pub fn num_staked_nodes(&self) -> usize {
            self.priv_keys_staking_nodes.len()
        }
        pub fn num_non_staked_nodes(&self) -> usize {
            self.priv_keys_non_staking_nodes.len()
        }
        pub fn num_staking_non_staking_nodes(&self) -> usize {
            self.num_staked_nodes() + self.num_non_staked_nodes()
        }
        pub fn total_nodes() -> usize {
            Self::NUM_STAKED_NODES + Self::NUM_NON_STAKED_NODES
        }
        pub fn get_anvil(&self) -> Arc<AnvilInstance> {
            self.anvil.clone()
        }
        pub fn get_validator_config(&self, i: usize, is_staked: bool) -> ValidatorConfig<SeqTypes> {
            if is_staked {
                ValidatorConfig {
                    public_key: self.config.known_nodes_with_stake[i]
                        .stake_table_entry
                        .stake_key,
                    private_key: self.priv_keys_staking_nodes[i].clone(),
                    stake_value: self.config.known_nodes_with_stake[i]
                        .stake_table_entry
<<<<<<< HEAD
                        .stake_amount
                        .to::<u64>(),
=======
                        .stake_amount,
>>>>>>> a0e4d2aa
                    state_public_key: self.staking_nodes_state_key_pairs[i].ver_key(),
                    state_private_key: self.staking_nodes_state_key_pairs[i].sign_key(),
                    is_da: true,
                }
            } else {
                ValidatorConfig {
                    public_key: self.config.known_nodes_with_stake[i]
                        .stake_table_entry
                        .stake_key,
                    private_key: self.priv_keys_non_staking_nodes[i].clone(),
                    stake_value: U256::from(0),
                    state_public_key: self.non_staking_nodes_state_key_pairs[i].ver_key(),
                    state_private_key: self.non_staking_nodes_state_key_pairs[i].sign_key(),
                    is_da: true,
                }
            }
        }

        // url for the hotshot event streaming api
        pub fn hotshot_event_streaming_api_url() -> Url {
            // spawn the event streaming api
            let port = portpicker::pick_unused_port()
                .expect("Could not find an open port for hotshot event streaming api");

            let hotshot_events_streaming_api_url =
                Url::parse(format!("http://localhost:{port}").as_str()).unwrap();

            hotshot_events_streaming_api_url
        }

        // start the server for the hotshot event streaming api
        pub fn run_hotshot_event_streaming_api(
            url: Url,
            source: Arc<RwLock<EventsStreamer<SeqTypes>>>,
        ) {
            // Start the web server.
            let hotshot_events_api = hotshot_events_service::events::define_api::<
                Arc<RwLock<EventsStreamer<SeqTypes>>>,
                SeqTypes,
                StaticVersion<0, 1>,
            >(&EventStreamingApiOptions::default())
            .expect("Failed to define hotshot eventsAPI");

            let mut app = App::<_, EventStreamApiError>::with_state(source);

            app.register_module("hotshot-events", hotshot_events_api)
                .expect("Failed to register hotshot events API");

            tokio::spawn(app.serve(url, SequencerApiVersion::instance()));
        }
        // enable hotshot event streaming
        pub fn enable_hotshot_node_event_streaming<P: SequencerPersistence, V: Versions>(
            hotshot_events_api_url: Url,
            known_nodes_with_stake: Vec<PeerConfig<SeqTypes>>,
            num_non_staking_nodes: usize,
            hotshot_context_handle: Arc<Consensus<network::Memory, P, V>>,
        ) {
            // create a event streamer
            let events_streamer = Arc::new(RwLock::new(EventsStreamer::new(
                known_nodes_with_stake,
                num_non_staking_nodes,
            )));

            // serve the hotshot event streaming api with events_streamer state
            Self::run_hotshot_event_streaming_api(hotshot_events_api_url, events_streamer.clone());

            // send the events to the event streaming state
            tokio::spawn({
                async move {
                    let mut hotshot_event_stream = hotshot_context_handle.event_stream();
                    loop {
                        let event = hotshot_event_stream.next().await.unwrap();
                        tracing::debug!("Before writing in event streamer: {event:?}");
                        events_streamer.write().await.handle_event(event).await;
                        tracing::debug!("Event written to the event streamer");
                    }
                }
            });
        }
    }

    // Wait for decide event, make sure it matches submitted transaction. Return the block number
    // containing the transaction.
    pub async fn wait_for_decide_on_handle(
        events: &mut (impl Stream<Item = Event> + Unpin),
        submitted_txn: &Transaction,
    ) -> u64 {
        let commitment = submitted_txn.commit();

        // Keep getting events until we see a Decide event
        loop {
            let event = events.next().await.unwrap();
            tracing::info!("Received event from handle: {event:?}");

            if let Decide { leaf_chain, .. } = event.event {
                if let Some(height) = leaf_chain.iter().find_map(|LeafInfo { leaf, .. }| {
                    if leaf
                        .block_payload()
                        .as_ref()?
                        .transaction_commitments(leaf.block_header().metadata())
                        .contains(&commitment)
                    {
                        Some(leaf.block_header().block_number())
                    } else {
                        None
                    }
                }) {
                    return height;
                }
            } else {
                // Keep waiting
            }
        }
    }

    pub struct NonPermissionedBuilderTestConfig {
        pub config: BuilderConfig,
        pub fee_account: FeeAccount,
    }

    impl NonPermissionedBuilderTestConfig {
        pub const SUBSCRIBED_DA_NODE_ID: usize = 5;

        pub async fn init_non_permissioned_builder<V: Versions>(
            hotshot_events_streaming_api_url: Url,
            hotshot_builder_api_url: Url,
            num_nodes: usize,
        ) -> Self {
            // generate builder keys
            let seed = [201_u8; 32];
            let (fee_account, key_pair) = FeeAccount::generated_from_seed_indexed(seed, 2011_u64);

            // channel capacity for the builder states
            let tx_channel_capacity = NonZeroUsize::new(500).unwrap();
            let event_channel_capacity = NonZeroUsize::new(20).unwrap();
            // bootstrapping view number
            // A new builder can use this view number to start building blocks from this view number
            let bootstrapped_view = ViewNumber::new(0);

            let node_count = NonZeroUsize::new(num_nodes).unwrap();

            let builder_config = BuilderConfig::init::<V>(
                key_pair,
                bootstrapped_view,
                tx_channel_capacity,
                event_channel_capacity,
                node_count,
                NodeState::default().with_current_version(V::Base::VERSION),
                ValidatedState::default(),
                hotshot_events_streaming_api_url,
                hotshot_builder_api_url,
                Duration::from_millis(2000),
                Duration::from_secs(60),
                Duration::from_millis(500),
                ChainConfig::default().base_fee,
                819200,
            )
            .await
            .unwrap();

            Self {
                config: builder_config,
                fee_account,
            }
        }
    }

    pub fn hotshot_builder_url() -> Url {
        // spawn the builder api
        let port =
            portpicker::pick_unused_port().expect("Could not find an open port for builder api");

        let hotshot_builder_api_url =
            Url::parse(format!("http://localhost:{port}").as_str()).unwrap();

        hotshot_builder_api_url
    }

    pub async fn test_builder_impl(
        hotshot_builder_api_url: Url,
        mut subscribed_events: impl Stream<Item = Event> + Unpin,
        builder_pub_key: FeeAccount,
    ) {
        // Start a builder api client
        let builder_client =
            Client::<hotshot_builder_api::v0_1::builder::Error, StaticVersion<0, 1>>::new(
                hotshot_builder_api_url.clone(),
            );
        assert!(builder_client.connect(Some(Duration::from_secs(60))).await);

        // Test submitting transactions
        let txn = Transaction::new(NamespaceId::from(1_u32), vec![1, 2, 3]);
        match builder_client
            .post::<()>("txn_submit/submit")
            .body_json(&txn)
            .unwrap()
            .send()
            .await
        {
            Ok(response) => {
                tracing::info!("Received txn submitted response : {:?}", response);
            },
            Err(e) => {
                panic!("Error submitting private transaction {:?}", e);
            },
        }

        let seed = [207_u8; 32];

        // Hotshot client Public, Private key
        let (hotshot_client_pub_key, hotshot_client_private_key) =
            <BLSPubKey as SignatureKey>::generated_from_seed_indexed(seed, 2011_u64);

        let start = Instant::now();
        let (available_block_info, view_num) = loop {
            if start.elapsed() > Duration::from_secs(10) {
                panic!("Didn't get a quorum proposal in 10 seconds");
            }

            let event = subscribed_events.next().await.unwrap();
            tracing::warn!("Event: {:?}", event.event);
            if let EventType::QuorumProposal { proposal, .. } = event.event {
                let parent_view_number = *proposal.data.view_number();
                let parent_commitment =
                    Leaf2::from_quorum_proposal(&proposal.data).payload_commitment();
                let encoded_signature = <SeqTypes as NodeType>::SignatureKey::sign(
                    &hotshot_client_private_key,
                    parent_commitment.as_ref(),
                )
                .expect("Claim block signing failed");
                let available_blocks = builder_client
                        .get::<Vec<AvailableBlockInfo<SeqTypes>>>(&format!(
                            "block_info/availableblocks/{parent_commitment}/{parent_view_number}/{hotshot_client_pub_key}/{encoded_signature}"
                        ))
                        .send()
                        .await.expect("Error getting available blocks");
                assert!(!available_blocks.is_empty());
                break (available_blocks, parent_view_number);
            }
        };

        let builder_commitment = available_block_info[0].block_hash.clone();

        // sign the builder_commitment using the client_private_key
        let encoded_signature = <SeqTypes as NodeType>::SignatureKey::sign(
            &hotshot_client_private_key,
            builder_commitment.as_ref(),
        )
        .expect("Claim block signing failed");

        // Test claiming blocks
        let available_block_data = match builder_client
                .get::<AvailableBlockData<SeqTypes>>(&format!(
                    "block_info/claimblock/{builder_commitment}/{view_num}/{hotshot_client_pub_key}/{encoded_signature}"
                ))
                .send()
                .await
            {
                Ok(response) => {
                    tracing::info!("Received Block Data: {:?}", response);
                    response
                }
                Err(e) => {
                    panic!("Error while claiming block {:?}", e);
                }
            };

        assert_eq!(
            available_block_data
                .block_payload
                .transactions(&available_block_data.metadata)
                .collect::<Vec<_>>(),
            vec![txn]
        );

        // Test claiming block header input
        let _available_block_header = match builder_client
                .get::<AvailableBlockHeaderInputV1<SeqTypes>>(&format!(
                    "block_info/claimheaderinput/{builder_commitment}/{view_num}/{hotshot_client_pub_key}/{encoded_signature}"
                ))
                .send()
                .await
            {
                Ok(response) => {
                    tracing::info!("Received Block Header : {:?}", response);
                    response
                }
                Err(e) => {
                    panic!("Error getting claiming block header {:?}", e);
                }
            };

        // test getting builder key
        match builder_client
            .get::<FeeAccount>("block_info/builderaddress")
            .send()
            .await
        {
            Ok(response) => {
                tracing::info!("Received Builder Key : {:?}", response);
                assert_eq!(response, builder_pub_key);
            },
            Err(e) => {
                panic!("Error getting builder key {:?}", e);
            },
        }
    }
}<|MERGE_RESOLUTION|>--- conflicted
+++ resolved
@@ -216,12 +216,7 @@
                     private_key: self.priv_keys_staking_nodes[i].clone(),
                     stake_value: self.config.known_nodes_with_stake[i]
                         .stake_table_entry
-<<<<<<< HEAD
-                        .stake_amount
-                        .to::<u64>(),
-=======
                         .stake_amount,
->>>>>>> a0e4d2aa
                     state_public_key: self.staking_nodes_state_key_pairs[i].ver_key(),
                     state_private_key: self.staking_nodes_state_key_pairs[i].sign_key(),
                     is_da: true,
