#![allow(unused_imports)]
use std::{
    alloc::System,
    any,
    fmt::{Debug, Display},
    marker::PhantomData,
    mem,
    net::{IpAddr, Ipv4Addr},
    thread::Builder,
};

use async_compatibility_layer::art::{async_sleep, async_spawn};
use async_std::{
    sync::{Arc, RwLock},
    task::{spawn, JoinHandle},
};
use espresso_types::{
    v0::traits::{PersistenceOptions, SequencerPersistence, StateCatchup},
    SeqTypes,
};
use ethers::{
    core::k256::ecdsa::SigningKey,
    signers::{coins_bip39::English, MnemonicBuilder, Signer as _, Wallet},
    types::{Address, U256},
};
use futures::{
    future::{join_all, Future},
    stream::{Stream, StreamExt},
};
use hotshot::{
    traits::election::static_committee::GeneralStaticCommittee,
    types::{SignatureKey, SystemContextHandle},
    HotShotInitializer, Memberships, SystemContext,
<<<<<<< HEAD
=======
};
use hotshot_builder_api::v0_1::builder::{
    BuildError, Error as BuilderApiError, Options as HotshotBuilderApiOptions,
>>>>>>> 4968ecea
};
use hotshot_builder_core::service::{GlobalState, ProxyGlobalState};
use hotshot_orchestrator::{
    client::{OrchestratorClient, ValidatorArgs},
    config::NetworkConfig,
};
// Should move `STAKE_TABLE_CAPACITY` in the sequencer repo when we have variate stake table support
use hotshot_stake_table::config::STAKE_TABLE_CAPACITY;
use hotshot_types::{
    consensus::ConsensusMetricsValue,
<<<<<<< HEAD
    event::Event,
    light_client::StateKeyPair,
    signature_key::{BLSPrivKey, BLSPubKey},
    traits::{election::Membership, metrics::Metrics},
    HotShotConfig, PeerConfig, ValidatorConfig,
};
use std::fmt::Display;
// Should move `STAKE_TABLE_CAPACITY` in the sequencer repo when we have variate stake table support
use hotshot_stake_table::config::STAKE_TABLE_CAPACITY;

use async_std::sync::{Arc, RwLock};
use async_std::task::{spawn, JoinHandle};

use async_compatibility_layer::art::{async_sleep, async_spawn};
use hotshot_builder_api::builder::{
    BuildError, Error as BuilderApiError, Options as HotshotBuilderApiOptions,
};
use hotshot_builder_core::{
    service::{GlobalState, ProxyGlobalState},
    testing::basic_test::NodeType,
};
use jf_merkle_tree::{namespaced_merkle_tree::NamespacedMerkleTreeScheme, MerkleTreeScheme};
use jf_signature::bls_over_bn254::VerKey;
use sequencer::catchup::mock::MockStateCatchup;
use sequencer::state_signature::StakeTableCommitmentType;
=======
    event::LeafInfo,
    light_client::StateKeyPair,
    signature_key::{BLSPrivKey, BLSPubKey},
    traits::{
        block_contents::{
            vid_commitment, BlockHeader, BlockPayload, EncodeBytes, GENESIS_VID_NUM_STORAGE_NODES,
        },
        election::Membership,
        metrics::Metrics,
        node_implementation::NodeType,
    },
    utils::BuilderCommitment,
    HotShotConfig, PeerConfig, ValidatorConfig,
};
use jf_merkle_tree::{namespaced_merkle_tree::NamespacedMerkleTreeScheme, MerkleTreeScheme};
use jf_signature::bls_over_bn254::VerKey;
>>>>>>> 4968ecea
use sequencer::{
    catchup::StatePeers,
    context::{Consensus, SequencerContext},
    network,
<<<<<<< HEAD
    persistence::SequencerPersistence,
    state::FeeAccount,
    state::ValidatedState,
    state_signature::{static_stake_table_commitment, StateSigner},
    L1Params, NetworkParams, Node, NodeState, PrivKey, PubKey, SeqTypes,
=======
    state_signature::{static_stake_table_commitment, StakeTableCommitmentType, StateSigner},
    L1Params, NetworkParams, Node, SequencerApiVersion,
>>>>>>> 4968ecea
};
use tide_disco::{app, method::ReadState, App, Url};
use vbs::version::{StaticVersion, StaticVersionType};

pub mod non_permissioned;
pub mod permissioned;

// It runs the api service for the builder
pub fn run_builder_api_service(url: Url, source: ProxyGlobalState<SeqTypes>) {
    // it is to serve hotshot
<<<<<<< HEAD
    let builder_api = hotshot_builder_api::builder::define_api::<
        ProxyGlobalState<SeqTypes>,
        SeqTypes,
        <SeqTypes as NodeType>::Base,
=======
    let builder_api = hotshot_builder_api::v0_1::builder::define_api::<
        ProxyGlobalState<SeqTypes>,
        SeqTypes,
>>>>>>> 4968ecea
    >(&HotshotBuilderApiOptions::default())
    .expect("Failed to construct the builder APIs");

    // it enables external clients to submit txn to the builder's private mempool
<<<<<<< HEAD
    let private_mempool_api = hotshot_builder_api::builder::submit_api::<
        ProxyGlobalState<SeqTypes>,
        SeqTypes,
        <SeqTypes as NodeType>::Base,
=======
    let private_mempool_api = hotshot_builder_api::v0_1::builder::submit_api::<
        ProxyGlobalState<SeqTypes>,
        SeqTypes,
        StaticVersion<0, 1>,
>>>>>>> 4968ecea
    >(&HotshotBuilderApiOptions::default())
    .expect("Failed to construct the builder API for private mempool txns");

    let mut app: App<ProxyGlobalState<SeqTypes>, BuilderApiError> = App::with_state(source);

    app.register_module("block_info", builder_api)
        .expect("Failed to register the builder API");

    app.register_module("txn_submit", private_mempool_api)
        .expect("Failed to register the private mempool API");

<<<<<<< HEAD
    async_spawn(app.serve(url, <SeqTypes as NodeType>::Base::instance()));
=======
    async_spawn(app.serve(url, SequencerApiVersion::instance()));
>>>>>>> 4968ecea
}

#[cfg(test)]
pub mod testing {
    use core::num;
    use std::{
        collections::HashSet,
        num::NonZeroUsize,
        time::{Duration, Instant},
    };

    //use sequencer::persistence::NoStorage;
    use async_broadcast::{
        broadcast, Receiver as BroadcastReceiver, RecvError, Sender as BroadcastSender,
        TryRecvError,
    };
    use async_compatibility_layer::{
        art::{async_sleep, async_spawn},
        channel::{unbounded, UnboundedReceiver, UnboundedSender},
    };
    use async_lock::RwLock;
    use async_trait::async_trait;
    use committable::Committable;

    use espresso_types::{
        mock::MockStateCatchup, v0_3::ChainConfig, Event, FeeAccount, L1Client, NamespaceId,
        NodeState, PrivKey, PubKey, Transaction, ValidatedState,
    };
    use ethers::{
        types::spoof::State,
        utils::{Anvil, AnvilInstance},
    };
    use futures::{
        future::join_all,
        stream::{Stream, StreamExt},
    };
    use hotshot::{
        traits::{
            implementations::{MasterMap, MemoryNetwork},
            BlockPayload,
        },
        types::{
            EventType::{self, Decide},
            Message,
        },
<<<<<<< HEAD
        ExecutionType, HotShotConfig, PeerConfig, ValidatorConfig,
    };
    use portpicker::pick_unused_port;
    use vbs::version::StaticVersion;
    //use sequencer::persistence::NoStorage;
    use async_broadcast::{
        broadcast, Receiver as BroadcastReceiver, RecvError, Sender as BroadcastSender,
        TryRecvError,
=======
>>>>>>> 4968ecea
    };
    use hotshot_builder_api::{
        v0_1::builder::{
            BuildError, Error as BuilderApiError, Options as HotshotBuilderApiOptions,
        },
        v0_2::block_info::{AvailableBlockData, AvailableBlockHeaderInput, AvailableBlockInfo},
    };
    use hotshot_builder_core::{
        builder_state::{BuildBlockInfo, BuilderState, MessageType, ResponseMessage},
        service::GlobalState,
    };
    use hotshot_events_service::{
        events::{Error as EventStreamApiError, Options as EventStreamingApiOptions},
        events_source::{EventConsumer, EventsStreamer},
    };
    use hotshot_types::{
        data::{fake_commitment, Leaf, ViewNumber},
        event::LeafInfo,
        light_client::StateKeyPair,
        traits::{
            block_contents::{vid_commitment, BlockHeader, GENESIS_VID_NUM_STORAGE_NODES},
            metrics::NoMetrics,
            network::Topic,
            node_implementation::{ConsensusTime, Versions},
            signature_key::BuilderSignatureKey as _,
        },
        ExecutionType, HotShotConfig, PeerConfig, ValidatorConfig,
    };
    use portpicker::pick_unused_port;
    use sequencer::{state_signature::StateSignatureMemStorage, SequencerApiVersion};
    use serde::{Deserialize, Serialize};
    use surf_disco::Client;
    use vbs::version::StaticVersion;

    use super::*;
    use crate::{
        non_permissioned::BuilderConfig,
        permissioned::{init_hotshot, BuilderContext},
    };
<<<<<<< HEAD
    use serde::{Deserialize, Serialize};
    use snafu::{guide::feature_flags, *};
=======
>>>>>>> 4968ecea

    #[derive(Clone)]
    pub struct HotShotTestConfig {
        pub config: HotShotConfig<PubKey>,
        priv_keys_staking_nodes: Vec<BLSPrivKey>,
        priv_keys_non_staking_nodes: Vec<BLSPrivKey>,
        staking_nodes_state_key_pairs: Vec<StateKeyPair>,
        non_staking_nodes_state_key_pairs: Vec<StateKeyPair>,
        non_staking_nodes_stake_entries: Vec<PeerConfig<hotshot_state_prover::QCVerKey>>,
        master_map: Arc<MasterMap<PubKey>>,
        anvil: Arc<AnvilInstance>,
    }

    impl Default for HotShotTestConfig {
        fn default() -> Self {
            let num_nodes_with_stake = Self::NUM_STAKED_NODES;
            let num_nodes_without_stake = Self::NUM_NON_STAKED_NODES;

            // first generate stake table entries for the staking nodes
            let (priv_keys_staking_nodes, staking_nodes_state_key_pairs, known_nodes_with_stake) =
                generate_stake_table_entries(num_nodes_with_stake as u64, 1);
            // Now generate the stake table entries for the non-staking nodes
            let (
                priv_keys_non_staking_nodes,
                non_staking_nodes_state_key_pairs,
                known_nodes_without_stake,
            ) = generate_stake_table_entries(num_nodes_without_stake as u64, 0);

            // get the pub key out of the stake table entry for the non-staking nodes
            // Only pass the pub keys to the hotshot config
            let known_nodes_without_stake_pub_keys = known_nodes_without_stake
                .iter()
                .map(|x| <BLSPubKey as SignatureKey>::public_key(&x.stake_table_entry))
                .collect::<Vec<_>>();

            let master_map = MasterMap::new();

            let builder_url = hotshot_builder_url();

            let config: HotShotConfig<PubKey> = HotShotConfig {
                execution_type: ExecutionType::Continuous,
                num_nodes_with_stake: NonZeroUsize::new(num_nodes_with_stake).unwrap(),
                num_nodes_without_stake,
                known_da_nodes: known_nodes_with_stake.clone(),
                known_nodes_with_stake: known_nodes_with_stake.clone(),
                known_nodes_without_stake: known_nodes_without_stake_pub_keys,
                next_view_timeout: Duration::from_secs(5).as_millis() as u64,
                timeout_ratio: (10, 11),
                round_start_delay: Duration::from_millis(1).as_millis() as u64,
                start_delay: Duration::from_millis(1).as_millis() as u64,
                num_bootstrap: 1usize,
                da_staked_committee_size: num_nodes_with_stake,
                da_non_staked_committee_size: num_nodes_without_stake,
                my_own_validator_config: Default::default(),
                data_request_delay: Duration::from_millis(200),
                view_sync_timeout: Duration::from_secs(5),
                fixed_leader_for_gpuvid: 0,
                builder_urls: vec1::vec1![builder_url],
                builder_timeout: Duration::from_secs(1),
                start_threshold: (
                    known_nodes_with_stake.clone().len() as u64,
                    known_nodes_with_stake.clone().len() as u64,
                ),
                start_proposing_view: 0,
                stop_proposing_view: 0,
                start_voting_view: 0,
                stop_voting_view: 0,
                start_proposing_time: 0,
                start_voting_time: 0,
                stop_proposing_time: 0,
                stop_voting_time: 0,
            };

            Self {
                config,
                priv_keys_staking_nodes,
                priv_keys_non_staking_nodes,
                staking_nodes_state_key_pairs,
                non_staking_nodes_state_key_pairs,
                non_staking_nodes_stake_entries: known_nodes_without_stake,
                master_map,
                anvil: Arc::new(Anvil::new().spawn()),
            }
        }
    }

    pub fn generate_stake_table_entries(
        num_nodes: u64,
        stake_value: u64,
    ) -> (Vec<BLSPrivKey>, Vec<StateKeyPair>, Vec<PeerConfig<PubKey>>) {
        // Generate keys for the nodes.
        let priv_keys = (0..num_nodes)
            .map(|_| PrivKey::generate(&mut rand::thread_rng()))
            .collect::<Vec<_>>();
        let pub_keys = priv_keys
            .iter()
            .map(PubKey::from_private)
            .collect::<Vec<_>>();
        let state_key_pairs = (0..num_nodes)
            .map(|_| StateKeyPair::generate())
            .collect::<Vec<_>>();

        let nodes_with_stake = pub_keys
            .iter()
            .zip(&state_key_pairs)
            .map(|(pub_key, state_key_pair)| PeerConfig::<PubKey> {
                stake_table_entry: pub_key.stake_table_entry(stake_value),
                state_ver_key: state_key_pair.ver_key(),
            })
            .collect::<Vec<_>>();

        (priv_keys, state_key_pairs, nodes_with_stake)
    }

    impl HotShotTestConfig {
        pub const NUM_STAKED_NODES: usize = 4;
        pub const NUM_NON_STAKED_NODES: usize = 2;

        pub fn num_staked_nodes(&self) -> usize {
            self.priv_keys_staking_nodes.len()
        }
        pub fn num_non_staked_nodes(&self) -> usize {
            self.priv_keys_non_staking_nodes.len()
        }
        pub fn num_staking_non_staking_nodes(&self) -> usize {
            self.num_staked_nodes() + self.num_non_staked_nodes()
        }
        pub fn total_nodes() -> usize {
            Self::NUM_STAKED_NODES + Self::NUM_NON_STAKED_NODES
        }
        pub fn get_anvil(&self) -> Arc<AnvilInstance> {
            self.anvil.clone()
        }
        pub fn get_validator_config(
            &self,
            i: usize,
            is_staked: bool,
        ) -> ValidatorConfig<hotshot_state_prover::QCVerKey> {
            if is_staked {
                ValidatorConfig {
                    public_key: self.config.known_nodes_with_stake[i]
                        .stake_table_entry
                        .stake_key,
                    private_key: self.priv_keys_staking_nodes[i].clone(),
                    stake_value: self.config.known_nodes_with_stake[i]
                        .stake_table_entry
                        .stake_amount
                        .as_u64(),
                    state_key_pair: self.staking_nodes_state_key_pairs[i].clone(),
                    is_da: true,
                }
            } else {
                ValidatorConfig {
                    public_key: self.config.known_nodes_without_stake[i],
                    private_key: self.priv_keys_non_staking_nodes[i].clone(),
                    stake_value: 0,
                    state_key_pair: self.non_staking_nodes_state_key_pairs[i].clone(),
                    is_da: true,
                }
            }
        }

        pub async fn init_nodes<P: SequencerPersistence, V: Versions>(
            &self,
            bind_version: V,
            options: impl PersistenceOptions<Persistence = P>,
        ) -> Vec<(
<<<<<<< HEAD
            Arc<SystemContextHandle<SeqTypes, Node<network::Memory, P>>>,
            Option<StateSigner<Ver>>,
=======
            Arc<Consensus<network::Memory, P, V>>,
            Option<StateSigner<SequencerApiVersion>>,
>>>>>>> 4968ecea
        )> {
            let num_staked_nodes = self.num_staked_nodes();
            let mut is_staked = false;
            let stake_table_commit = static_stake_table_commitment(
                &self.config.known_nodes_with_stake,
                Self::total_nodes(),
            );

            join_all((0..self.num_staking_non_staking_nodes()).map(|i| {
                is_staked = i < num_staked_nodes;
                let options = options.clone();
                async move {
                    let persistence = options.create().await.unwrap();
                    let (hotshot_handle, state_signer) = self
                        .init_node(
                            i,
                            is_staked,
                            stake_table_commit,
                            &NoMetrics,
                            bind_version,
                            persistence,
                        )
                        .await;
                    // wrapped in some because need to take later
                    (Arc::new(hotshot_handle), Some(state_signer))
                }
            }))
            .await
        }

        pub async fn init_node<P: SequencerPersistence, V: Versions>(
            &self,
            i: usize,
            is_staked: bool,
            stake_table_commit: StakeTableCommitmentType,
            metrics: &dyn Metrics,
            bind_version: V,
            persistence: P,
        ) -> (
            Consensus<network::Memory, P, V>,
            StateSigner<SequencerApiVersion>,
        ) {
            let mut config = self.config.clone();

            let num_staked_nodes = self.num_staked_nodes();
            if is_staked {
                config.my_own_validator_config = self.get_validator_config(i, is_staked);
            } else {
                config.my_own_validator_config =
                    self.get_validator_config(i - num_staked_nodes, is_staked);
            }

            let network = Arc::new(MemoryNetwork::new(
<<<<<<< HEAD
                config.my_own_validator_config.public_key,
                &self.master_map,
=======
                &config.my_own_validator_config.public_key,
                &self.master_map,
                &[Topic::Global, Topic::Da],
>>>>>>> 4968ecea
                None,
            ));

            let node_state = NodeState::new(
                i as u64,
                ChainConfig::default(),
                L1Client::new(self.anvil.endpoint().parse().unwrap(), 1),
                MockStateCatchup::default(),
                V::Base::VERSION,
            )
            .with_genesis(ValidatedState::default());

            tracing::info!("Before init hotshot");
            let handle = init_hotshot(
                config,
                Some(self.non_staking_nodes_stake_entries.clone()),
                node_state,
                network,
                metrics,
                i as u64,
                None,
                stake_table_commit,
                bind_version,
                persistence,
            )
            .await;

            tracing::info!("After init hotshot");
            handle
        }

        // url for the hotshot event streaming api
        pub fn hotshot_event_streaming_api_url() -> Url {
            // spawn the event streaming api
            let port = portpicker::pick_unused_port()
                .expect("Could not find an open port for hotshot event streaming api");

            let hotshot_events_streaming_api_url =
                Url::parse(format!("http://localhost:{port}").as_str()).unwrap();

            hotshot_events_streaming_api_url
        }

        // start the server for the hotshot event streaming api
        pub fn run_hotshot_event_streaming_api(
            url: Url,
            source: Arc<RwLock<EventsStreamer<SeqTypes>>>,
        ) {
            // Start the web server.
            let hotshot_events_api = hotshot_events_service::events::define_api::<
                Arc<RwLock<EventsStreamer<SeqTypes>>>,
                SeqTypes,
<<<<<<< HEAD
                <SeqTypes as NodeType>::Base,
=======
                StaticVersion<0, 1>,
>>>>>>> 4968ecea
            >(&EventStreamingApiOptions::default())
            .expect("Failed to define hotshot eventsAPI");

            let mut app = App::<_, EventStreamApiError>::with_state(source);

            app.register_module("hotshot-events", hotshot_events_api)
                .expect("Failed to register hotshot events API");

<<<<<<< HEAD
            async_spawn(app.serve(url, <SeqTypes as NodeType>::Base::instance()));
=======
            async_spawn(app.serve(url, SequencerApiVersion::instance()));
>>>>>>> 4968ecea
        }
        // enable hotshot event streaming
        pub fn enable_hotshot_node_event_streaming<P: SequencerPersistence, V: Versions>(
            hotshot_events_api_url: Url,
            known_nodes_with_stake: Vec<PeerConfig<VerKey>>,
            num_non_staking_nodes: usize,
<<<<<<< HEAD
            hotshot_context_handle: Arc<SystemContextHandle<SeqTypes, Node<network::Memory, P>>>,
=======
            hotshot_context_handle: Arc<Consensus<network::Memory, P, V>>,
>>>>>>> 4968ecea
        ) {
            // create a event streamer
            let events_streamer = Arc::new(RwLock::new(EventsStreamer::new(
                known_nodes_with_stake,
                num_non_staking_nodes,
            )));

            // serve the hotshot event streaming api with events_streamer state
            Self::run_hotshot_event_streaming_api(hotshot_events_api_url, events_streamer.clone());

            // send the events to the event streaming state
            async_spawn({
                async move {
                    let mut hotshot_event_stream = hotshot_context_handle.event_stream();
                    loop {
                        let event = hotshot_event_stream.next().await.unwrap();
                        tracing::debug!("Before writing in event streamer: {event:?}");
                        events_streamer.write().await.handle_event(event).await;
                        tracing::debug!("Event written to the event streamer");
                    }
                }
            });
        }
    }

    // Wait for decide event, make sure it matches submitted transaction. Return the block number
    // containing the transaction.
    pub async fn wait_for_decide_on_handle(
        events: &mut (impl Stream<Item = Event> + Unpin),
        submitted_txn: &Transaction,
    ) -> u64 {
        let commitment = submitted_txn.commit();

        // Keep getting events until we see a Decide event
        loop {
            let event = events.next().await.unwrap();
            tracing::info!("Received event from handle: {event:?}");

            if let Decide { leaf_chain, .. } = event.event {
                if let Some(height) = leaf_chain.iter().find_map(|LeafInfo { leaf, .. }| {
                    if leaf
                        .block_payload()
                        .as_ref()?
                        .transaction_commitments(leaf.block_header().metadata())
                        .contains(&commitment)
                    {
                        Some(leaf.block_header().block_number())
                    } else {
                        None
                    }
                }) {
                    return height;
                }
            } else {
                // Keep waiting
            }
        }
    }

    pub struct NonPermissionedBuilderTestConfig {
        pub config: BuilderConfig,
        pub fee_account: FeeAccount,
    }

    impl NonPermissionedBuilderTestConfig {
        pub const SUBSCRIBED_DA_NODE_ID: usize = 5;

        pub async fn init_non_permissioned_builder<V: Versions>(
            hotshot_events_streaming_api_url: Url,
            hotshot_builder_api_url: Url,
            num_nodes: usize,
        ) -> Self {
<<<<<<< HEAD
            // setup the instance state
            let node_state = NodeState::new(
                u64::MAX,
                ChainConfig::default(),
                L1Client::new(
                    hotshot_test_config.get_anvil().endpoint().parse().unwrap(),
                    1,
                ),
                MockStateCatchup::default(),
            )
            .with_genesis(ValidatedState::default());

=======
>>>>>>> 4968ecea
            // generate builder keys
            let seed = [201_u8; 32];
            let (fee_account, key_pair) = FeeAccount::generated_from_seed_indexed(seed, 2011_u64);

            // channel capacity for the builder states
            let tx_channel_capacity = NonZeroUsize::new(500).unwrap();
            let event_channel_capacity = NonZeroUsize::new(20).unwrap();
            // bootstrapping view number
            // A new builder can use this view number to start building blocks from this view number
            let bootstrapped_view = ViewNumber::new(0);

<<<<<<< HEAD
            let node_count = NonZeroUsize::new(HotShotTestConfig::total_nodes()).unwrap();
=======
            let node_count = NonZeroUsize::new(num_nodes).unwrap();
>>>>>>> 4968ecea

            let builder_config = BuilderConfig::init(
                key_pair,
                bootstrapped_view,
                tx_channel_capacity,
                event_channel_capacity,
                node_count,
<<<<<<< HEAD
                node_state,
=======
                NodeState::default().with_current_version(V::Base::VERSION),
>>>>>>> 4968ecea
                ValidatedState::default(),
                hotshot_events_streaming_api_url,
                hotshot_builder_api_url,
                Duration::from_millis(2000),
                15,
                Duration::from_millis(500),
<<<<<<< HEAD
=======
                ChainConfig::default().base_fee,
>>>>>>> 4968ecea
            )
            .await
            .unwrap();

            Self {
                config: builder_config,
                fee_account,
            }
        }
    }

    pub struct PermissionedBuilderTestConfig<P: SequencerPersistence, V: Versions> {
        pub builder_context: BuilderContext<network::Memory, P, V>,
        pub fee_account: FeeAccount,
    }

    impl<P: SequencerPersistence, V: Versions> PermissionedBuilderTestConfig<P, V> {
        pub async fn init_permissioned_builder(
<<<<<<< HEAD
            hotshot_test_config: HotShotTestConfig,
            hotshot_handle: Arc<SystemContextHandle<SeqTypes, Node<network::Memory, P>>>,
=======
            hotshot_handle: Arc<Consensus<network::Memory, P, V>>,
>>>>>>> 4968ecea
            node_id: u64,
            state_signer: Arc<StateSigner<SequencerApiVersion>>,
            hotshot_builder_api_url: Url,
        ) -> Self {
            // setup the instance state
<<<<<<< HEAD
            let node_state = NodeState::new(
                node_id,
                ChainConfig::default(),
                L1Client::new(
                    hotshot_test_config.get_anvil().endpoint().parse().unwrap(),
                    1,
                ),
                MockStateCatchup::default(),
            )
            .with_genesis(ValidatedState::default());
=======
            let node_state = NodeState::default().with_current_version(V::Base::VERSION);
>>>>>>> 4968ecea

            // generate builder keys
            let seed = [201_u8; 32];
            let (fee_account, key_pair) = FeeAccount::generated_from_seed_indexed(seed, 2011_u64);

            // channel capacity for the builder states
            let tx_channel_capacity = NonZeroUsize::new(20).unwrap();
            let event_channel_capacity = NonZeroUsize::new(500).unwrap();
            // bootstrapping view number
            // A new builder can use this view number to start building blocks from this view number
            let bootstrapped_view = ViewNumber::new(0);

            let builder_context = BuilderContext::init(
                Arc::clone(&hotshot_handle),
                state_signer,
                node_id,
                key_pair,
                bootstrapped_view,
                tx_channel_capacity,
                event_channel_capacity,
                node_state,
                ValidatedState::default(),
                hotshot_builder_api_url,
                Duration::from_millis(2000),
                15,
                Duration::from_millis(500),
<<<<<<< HEAD
=======
                ChainConfig::default().base_fee,
>>>>>>> 4968ecea
            )
            .await
            .unwrap();

            Self {
                builder_context,
                fee_account,
            }
        }
    }

    pub fn hotshot_builder_url() -> Url {
        // spawn the builder api
        let port =
            portpicker::pick_unused_port().expect("Could not find an open port for builder api");

        let hotshot_builder_api_url =
            Url::parse(format!("http://localhost:{port}").as_str()).unwrap();

        hotshot_builder_api_url
    }

    pub async fn test_builder_impl(
        hotshot_builder_api_url: Url,
        mut subscribed_events: impl Stream<Item = Event> + Unpin,
        builder_pub_key: FeeAccount,
    ) {
        // Start a builder api client
        let builder_client =
            Client::<hotshot_builder_api::v0_1::builder::Error, StaticVersion<0, 1>>::new(
                hotshot_builder_api_url.clone(),
            );
        assert!(builder_client.connect(Some(Duration::from_secs(60))).await);

        // Test submitting transactions
        let txn = Transaction::new(NamespaceId::from(1_u32), vec![1, 2, 3]);
        match builder_client
            .post::<()>("txn_submit/submit")
            .body_json(&txn)
            .unwrap()
            .send()
            .await
        {
            Ok(response) => {
                tracing::info!("Received txn submitted response : {:?}", response);
            }
            Err(e) => {
                panic!("Error submitting private transaction {:?}", e);
            }
        }

        let seed = [207_u8; 32];

        // Hotshot client Public, Private key
        let (hotshot_client_pub_key, hotshot_client_private_key) =
            <BLSPubKey as SignatureKey>::generated_from_seed_indexed(seed, 2011_u64);

        let start = Instant::now();
        let (available_block_info, view_num) = loop {
            if start.elapsed() > Duration::from_secs(10) {
                panic!("Didn't get a quorum proposal in 10 seconds");
            }

            let event = subscribed_events.next().await.unwrap();
            tracing::warn!("Event: {:?}", event.event);
            if let EventType::QuorumProposal { proposal, .. } = event.event {
                let parent_view_number = *proposal.data.view_number;
                let parent_commitment =
                    Leaf::from_quorum_proposal(&proposal.data).payload_commitment();
                let encoded_signature = <SeqTypes as NodeType>::SignatureKey::sign(
                    &hotshot_client_private_key,
                    parent_commitment.as_ref(),
                )
                .expect("Claim block signing failed");
                let available_blocks = builder_client
                        .get::<Vec<AvailableBlockInfo<SeqTypes>>>(&format!(
                            "block_info/availableblocks/{parent_commitment}/{parent_view_number}/{hotshot_client_pub_key}/{encoded_signature}"
                        ))
                        .send()
                        .await.expect("Error getting available blocks");
                assert!(!available_blocks.is_empty());
                break (available_blocks, parent_view_number);
            }
        };

        let builder_commitment = available_block_info[0].block_hash.clone();

        // sign the builder_commitment using the client_private_key
        let encoded_signature = <SeqTypes as NodeType>::SignatureKey::sign(
            &hotshot_client_private_key,
            builder_commitment.as_ref(),
        )
        .expect("Claim block signing failed");

        // Test claiming blocks
        let available_block_data = match builder_client
                .get::<AvailableBlockData<SeqTypes>>(&format!(
                    "block_info/claimblock/{builder_commitment}/{view_num}/{hotshot_client_pub_key}/{encoded_signature}"
                ))
                .send()
                .await
            {
                Ok(response) => {
                    tracing::info!("Received Block Data: {:?}", response);
                    response
                }
                Err(e) => {
                    panic!("Error while claiming block {:?}", e);
                }
            };

        assert_eq!(
            available_block_data
                .block_payload
                .transactions(&available_block_data.metadata)
                .collect::<Vec<_>>(),
            vec![txn]
        );

        // Test claiming block header input
        let _available_block_header = match builder_client
                .get::<AvailableBlockHeaderInput<SeqTypes>>(&format!(
                    "block_info/claimheaderinput/{builder_commitment}/{view_num}/{hotshot_client_pub_key}/{encoded_signature}"
                ))
                .send()
                .await
            {
                Ok(response) => {
                    tracing::info!("Received Block Header : {:?}", response);
                    response
                }
                Err(e) => {
                    panic!("Error getting claiming block header {:?}", e);
                }
            };

        // test getting builder key
        match builder_client
            .get::<FeeAccount>("block_info/builderaddress")
            .send()
            .await
        {
            Ok(response) => {
                tracing::info!("Received Builder Key : {:?}", response);
                assert_eq!(response, builder_pub_key);
            }
            Err(e) => {
                panic!("Error getting builder key {:?}", e);
            }
        }
    }
}

#[cfg(test)]
mod test {
    use async_std::stream::IntoStream;
    use clap::builder;
    use espresso_types::{Header, MockSequencerVersions, NodeState, Payload, ValidatedState};
    use ethers::providers::Quorum;
    use futures::StreamExt;
    use hotshot::types::EventType::Decide;
    use hotshot_builder_api::v0_1::block_info::AvailableBlockData;
    use hotshot_builder_core::service::GlobalState;
<<<<<<< HEAD
    use hotshot_types::event::LeafInfo;
    use hotshot_types::traits::block_contents::{
        vid_commitment, BlockHeader, BlockPayload, EncodeBytes, GENESIS_VID_NUM_STORAGE_NODES,
    };
    use hotshot_types::utils::BuilderCommitment;
    use sequencer::block::Payload;
    use sequencer::persistence::no_storage::{self, NoStorage};
    use sequencer::persistence::sql;
    use sequencer::{empty_builder_commitment, Header};
=======
    use sequencer::{
        empty_builder_commitment,
        persistence::{
            no_storage::{self, NoStorage},
            sql,
        },
    };
    use sequencer_utils::test_utils::setup_test;
>>>>>>> 4968ecea
    use testing::{wait_for_decide_on_handle, HotShotTestConfig};
    use vbs::version::StaticVersion;

    use super::*;

    // Test that a non-voting hotshot node can participate in consensus and reach a certain height.
    // It is enabled by keeping the node(s) in the stake table, but with a stake of 0.
    // This is useful for testing that the builder(permissioned node) can participate in consensus without voting.
    #[ignore]
    #[async_std::test]
    async fn test_non_voting_hotshot_node() {
        setup_test();

        let success_height = 5;
        // Assign `config` so it isn't dropped early.
        let config = HotShotTestConfig::default();
        tracing::debug!("Done with hotshot test config");
        let handles = config
            .init_nodes(MockSequencerVersions::new(), no_storage::Options)
            .await;
        tracing::debug!("Done with init nodes");
        let total_nodes = HotShotTestConfig::total_nodes();

        // try to listen on non-voting node handle as it is the last handle
        let mut events = handles[total_nodes - 1].0.event_stream();
        for (handle, ..) in handles.iter() {
            handle.hotshot.start_consensus().await;
        }

        let genesis_state = NodeState::mock();
        let validated_state = ValidatedState::default();
        let mut parent = {
            // TODO refactor repeated code from other tests
            let (genesis_payload, genesis_ns_table) =
                Payload::from_transactions([], &validated_state, &genesis_state)
                    .await
                    .expect("unable to create genesis payload");
            let builder_commitment = genesis_payload.builder_commitment(&genesis_ns_table);
            let genesis_commitment = {
                // TODO we should not need to collect payload bytes just to compute vid_commitment
                let payload_bytes = genesis_payload.encode();
                vid_commitment(&payload_bytes, GENESIS_VID_NUM_STORAGE_NODES)
            };
            Header::genesis(
                &genesis_state,
                genesis_commitment,
                builder_commitment,
                genesis_ns_table,
            )
        };

        loop {
            let event = events.next().await.unwrap();
            tracing::debug!("Received event from handle: {event:?}");
            let Decide { leaf_chain, .. } = event.event else {
                continue;
            };
            tracing::info!("Got decide {leaf_chain:?}");

            // Check that each successive header satisfies invariants relative to its parent: all
            // the fields which should be monotonic are.
            for LeafInfo { leaf, .. } in leaf_chain.iter().rev() {
                let header = leaf.block_header().clone();
<<<<<<< HEAD
                if header.height == 0 {
=======
                if header.height() == 0 {
>>>>>>> 4968ecea
                    parent = header;
                    continue;
                }
                assert_eq!(header.height(), parent.height() + 1);
                assert!(header.timestamp() >= parent.timestamp());
                assert!(header.l1_head() >= parent.l1_head());
                assert!(header.l1_finalized() >= parent.l1_finalized());
                parent = header;
            }

            if parent.height() >= success_height {
                break;
            }
        }
    }
}<|MERGE_RESOLUTION|>--- conflicted
+++ resolved
@@ -31,12 +31,9 @@
     traits::election::static_committee::GeneralStaticCommittee,
     types::{SignatureKey, SystemContextHandle},
     HotShotInitializer, Memberships, SystemContext,
-<<<<<<< HEAD
-=======
 };
 use hotshot_builder_api::v0_1::builder::{
     BuildError, Error as BuilderApiError, Options as HotshotBuilderApiOptions,
->>>>>>> 4968ecea
 };
 use hotshot_builder_core::service::{GlobalState, ProxyGlobalState};
 use hotshot_orchestrator::{
@@ -47,33 +44,6 @@
 use hotshot_stake_table::config::STAKE_TABLE_CAPACITY;
 use hotshot_types::{
     consensus::ConsensusMetricsValue,
-<<<<<<< HEAD
-    event::Event,
-    light_client::StateKeyPair,
-    signature_key::{BLSPrivKey, BLSPubKey},
-    traits::{election::Membership, metrics::Metrics},
-    HotShotConfig, PeerConfig, ValidatorConfig,
-};
-use std::fmt::Display;
-// Should move `STAKE_TABLE_CAPACITY` in the sequencer repo when we have variate stake table support
-use hotshot_stake_table::config::STAKE_TABLE_CAPACITY;
-
-use async_std::sync::{Arc, RwLock};
-use async_std::task::{spawn, JoinHandle};
-
-use async_compatibility_layer::art::{async_sleep, async_spawn};
-use hotshot_builder_api::builder::{
-    BuildError, Error as BuilderApiError, Options as HotshotBuilderApiOptions,
-};
-use hotshot_builder_core::{
-    service::{GlobalState, ProxyGlobalState},
-    testing::basic_test::NodeType,
-};
-use jf_merkle_tree::{namespaced_merkle_tree::NamespacedMerkleTreeScheme, MerkleTreeScheme};
-use jf_signature::bls_over_bn254::VerKey;
-use sequencer::catchup::mock::MockStateCatchup;
-use sequencer::state_signature::StakeTableCommitmentType;
-=======
     event::LeafInfo,
     light_client::StateKeyPair,
     signature_key::{BLSPrivKey, BLSPubKey},
@@ -90,21 +60,12 @@
 };
 use jf_merkle_tree::{namespaced_merkle_tree::NamespacedMerkleTreeScheme, MerkleTreeScheme};
 use jf_signature::bls_over_bn254::VerKey;
->>>>>>> 4968ecea
 use sequencer::{
     catchup::StatePeers,
     context::{Consensus, SequencerContext},
     network,
-<<<<<<< HEAD
-    persistence::SequencerPersistence,
-    state::FeeAccount,
-    state::ValidatedState,
-    state_signature::{static_stake_table_commitment, StateSigner},
-    L1Params, NetworkParams, Node, NodeState, PrivKey, PubKey, SeqTypes,
-=======
     state_signature::{static_stake_table_commitment, StakeTableCommitmentType, StateSigner},
     L1Params, NetworkParams, Node, SequencerApiVersion,
->>>>>>> 4968ecea
 };
 use tide_disco::{app, method::ReadState, App, Url};
 use vbs::version::{StaticVersion, StaticVersionType};
@@ -115,31 +76,17 @@
 // It runs the api service for the builder
 pub fn run_builder_api_service(url: Url, source: ProxyGlobalState<SeqTypes>) {
     // it is to serve hotshot
-<<<<<<< HEAD
-    let builder_api = hotshot_builder_api::builder::define_api::<
-        ProxyGlobalState<SeqTypes>,
-        SeqTypes,
-        <SeqTypes as NodeType>::Base,
-=======
     let builder_api = hotshot_builder_api::v0_1::builder::define_api::<
         ProxyGlobalState<SeqTypes>,
         SeqTypes,
->>>>>>> 4968ecea
     >(&HotshotBuilderApiOptions::default())
     .expect("Failed to construct the builder APIs");
 
     // it enables external clients to submit txn to the builder's private mempool
-<<<<<<< HEAD
-    let private_mempool_api = hotshot_builder_api::builder::submit_api::<
-        ProxyGlobalState<SeqTypes>,
-        SeqTypes,
-        <SeqTypes as NodeType>::Base,
-=======
     let private_mempool_api = hotshot_builder_api::v0_1::builder::submit_api::<
         ProxyGlobalState<SeqTypes>,
         SeqTypes,
         StaticVersion<0, 1>,
->>>>>>> 4968ecea
     >(&HotshotBuilderApiOptions::default())
     .expect("Failed to construct the builder API for private mempool txns");
 
@@ -151,11 +98,7 @@
     app.register_module("txn_submit", private_mempool_api)
         .expect("Failed to register the private mempool API");
 
-<<<<<<< HEAD
-    async_spawn(app.serve(url, <SeqTypes as NodeType>::Base::instance()));
-=======
     async_spawn(app.serve(url, SequencerApiVersion::instance()));
->>>>>>> 4968ecea
 }
 
 #[cfg(test)]
@@ -201,17 +144,6 @@
             EventType::{self, Decide},
             Message,
         },
-<<<<<<< HEAD
-        ExecutionType, HotShotConfig, PeerConfig, ValidatorConfig,
-    };
-    use portpicker::pick_unused_port;
-    use vbs::version::StaticVersion;
-    //use sequencer::persistence::NoStorage;
-    use async_broadcast::{
-        broadcast, Receiver as BroadcastReceiver, RecvError, Sender as BroadcastSender,
-        TryRecvError,
-=======
->>>>>>> 4968ecea
     };
     use hotshot_builder_api::{
         v0_1::builder::{
@@ -251,11 +183,6 @@
         non_permissioned::BuilderConfig,
         permissioned::{init_hotshot, BuilderContext},
     };
-<<<<<<< HEAD
-    use serde::{Deserialize, Serialize};
-    use snafu::{guide::feature_flags, *};
-=======
->>>>>>> 4968ecea
 
     #[derive(Clone)]
     pub struct HotShotTestConfig {
@@ -423,13 +350,8 @@
             bind_version: V,
             options: impl PersistenceOptions<Persistence = P>,
         ) -> Vec<(
-<<<<<<< HEAD
-            Arc<SystemContextHandle<SeqTypes, Node<network::Memory, P>>>,
-            Option<StateSigner<Ver>>,
-=======
             Arc<Consensus<network::Memory, P, V>>,
             Option<StateSigner<SequencerApiVersion>>,
->>>>>>> 4968ecea
         )> {
             let num_staked_nodes = self.num_staked_nodes();
             let mut is_staked = false;
@@ -483,14 +405,9 @@
             }
 
             let network = Arc::new(MemoryNetwork::new(
-<<<<<<< HEAD
-                config.my_own_validator_config.public_key,
-                &self.master_map,
-=======
                 &config.my_own_validator_config.public_key,
                 &self.master_map,
                 &[Topic::Global, Topic::Da],
->>>>>>> 4968ecea
                 None,
             ));
 
@@ -543,11 +460,7 @@
             let hotshot_events_api = hotshot_events_service::events::define_api::<
                 Arc<RwLock<EventsStreamer<SeqTypes>>>,
                 SeqTypes,
-<<<<<<< HEAD
-                <SeqTypes as NodeType>::Base,
-=======
                 StaticVersion<0, 1>,
->>>>>>> 4968ecea
             >(&EventStreamingApiOptions::default())
             .expect("Failed to define hotshot eventsAPI");
 
@@ -556,22 +469,14 @@
             app.register_module("hotshot-events", hotshot_events_api)
                 .expect("Failed to register hotshot events API");
 
-<<<<<<< HEAD
-            async_spawn(app.serve(url, <SeqTypes as NodeType>::Base::instance()));
-=======
             async_spawn(app.serve(url, SequencerApiVersion::instance()));
->>>>>>> 4968ecea
         }
         // enable hotshot event streaming
         pub fn enable_hotshot_node_event_streaming<P: SequencerPersistence, V: Versions>(
             hotshot_events_api_url: Url,
             known_nodes_with_stake: Vec<PeerConfig<VerKey>>,
             num_non_staking_nodes: usize,
-<<<<<<< HEAD
-            hotshot_context_handle: Arc<SystemContextHandle<SeqTypes, Node<network::Memory, P>>>,
-=======
             hotshot_context_handle: Arc<Consensus<network::Memory, P, V>>,
->>>>>>> 4968ecea
         ) {
             // create a event streamer
             let events_streamer = Arc::new(RwLock::new(EventsStreamer::new(
@@ -644,21 +549,6 @@
             hotshot_builder_api_url: Url,
             num_nodes: usize,
         ) -> Self {
-<<<<<<< HEAD
-            // setup the instance state
-            let node_state = NodeState::new(
-                u64::MAX,
-                ChainConfig::default(),
-                L1Client::new(
-                    hotshot_test_config.get_anvil().endpoint().parse().unwrap(),
-                    1,
-                ),
-                MockStateCatchup::default(),
-            )
-            .with_genesis(ValidatedState::default());
-
-=======
->>>>>>> 4968ecea
             // generate builder keys
             let seed = [201_u8; 32];
             let (fee_account, key_pair) = FeeAccount::generated_from_seed_indexed(seed, 2011_u64);
@@ -670,11 +560,7 @@
             // A new builder can use this view number to start building blocks from this view number
             let bootstrapped_view = ViewNumber::new(0);
 
-<<<<<<< HEAD
-            let node_count = NonZeroUsize::new(HotShotTestConfig::total_nodes()).unwrap();
-=======
             let node_count = NonZeroUsize::new(num_nodes).unwrap();
->>>>>>> 4968ecea
 
             let builder_config = BuilderConfig::init(
                 key_pair,
@@ -682,21 +568,14 @@
                 tx_channel_capacity,
                 event_channel_capacity,
                 node_count,
-<<<<<<< HEAD
-                node_state,
-=======
                 NodeState::default().with_current_version(V::Base::VERSION),
->>>>>>> 4968ecea
                 ValidatedState::default(),
                 hotshot_events_streaming_api_url,
                 hotshot_builder_api_url,
                 Duration::from_millis(2000),
                 15,
                 Duration::from_millis(500),
-<<<<<<< HEAD
-=======
                 ChainConfig::default().base_fee,
->>>>>>> 4968ecea
             )
             .await
             .unwrap();
@@ -715,31 +594,13 @@
 
     impl<P: SequencerPersistence, V: Versions> PermissionedBuilderTestConfig<P, V> {
         pub async fn init_permissioned_builder(
-<<<<<<< HEAD
-            hotshot_test_config: HotShotTestConfig,
-            hotshot_handle: Arc<SystemContextHandle<SeqTypes, Node<network::Memory, P>>>,
-=======
             hotshot_handle: Arc<Consensus<network::Memory, P, V>>,
->>>>>>> 4968ecea
             node_id: u64,
             state_signer: Arc<StateSigner<SequencerApiVersion>>,
             hotshot_builder_api_url: Url,
         ) -> Self {
             // setup the instance state
-<<<<<<< HEAD
-            let node_state = NodeState::new(
-                node_id,
-                ChainConfig::default(),
-                L1Client::new(
-                    hotshot_test_config.get_anvil().endpoint().parse().unwrap(),
-                    1,
-                ),
-                MockStateCatchup::default(),
-            )
-            .with_genesis(ValidatedState::default());
-=======
             let node_state = NodeState::default().with_current_version(V::Base::VERSION);
->>>>>>> 4968ecea
 
             // generate builder keys
             let seed = [201_u8; 32];
@@ -766,10 +627,7 @@
                 Duration::from_millis(2000),
                 15,
                 Duration::from_millis(500),
-<<<<<<< HEAD
-=======
                 ChainConfig::default().base_fee,
->>>>>>> 4968ecea
             )
             .await
             .unwrap();
@@ -933,17 +791,6 @@
     use hotshot::types::EventType::Decide;
     use hotshot_builder_api::v0_1::block_info::AvailableBlockData;
     use hotshot_builder_core::service::GlobalState;
-<<<<<<< HEAD
-    use hotshot_types::event::LeafInfo;
-    use hotshot_types::traits::block_contents::{
-        vid_commitment, BlockHeader, BlockPayload, EncodeBytes, GENESIS_VID_NUM_STORAGE_NODES,
-    };
-    use hotshot_types::utils::BuilderCommitment;
-    use sequencer::block::Payload;
-    use sequencer::persistence::no_storage::{self, NoStorage};
-    use sequencer::persistence::sql;
-    use sequencer::{empty_builder_commitment, Header};
-=======
     use sequencer::{
         empty_builder_commitment,
         persistence::{
@@ -952,7 +799,6 @@
         },
     };
     use sequencer_utils::test_utils::setup_test;
->>>>>>> 4968ecea
     use testing::{wait_for_decide_on_handle, HotShotTestConfig};
     use vbs::version::StaticVersion;
 
@@ -1016,11 +862,7 @@
             // the fields which should be monotonic are.
             for LeafInfo { leaf, .. } in leaf_chain.iter().rev() {
                 let header = leaf.block_header().clone();
-<<<<<<< HEAD
-                if header.height == 0 {
-=======
                 if header.height() == 0 {
->>>>>>> 4968ecea
                     parent = header;
                     continue;
                 }
