use espresso_types::SeqTypes;
use hotshot_builder_api::v0_1::builder::{
    Error as BuilderApiError, Options as HotshotBuilderApiOptions,
};
use hotshot_builder_core::service::ProxyGlobalState;
use sequencer::SequencerApiVersion;
use tide_disco::{App, Url};
use tokio::spawn;
use vbs::version::{StaticVersion, StaticVersionType};

pub mod non_permissioned;

// It runs the api service for the builder
pub fn run_builder_api_service(url: Url, source: ProxyGlobalState<SeqTypes>) {
    // it is to serve hotshot
    let builder_api = hotshot_builder_api::v0_1::builder::define_api::<
        ProxyGlobalState<SeqTypes>,
        SeqTypes,
    >(&HotshotBuilderApiOptions::default())
    .expect("Failed to construct the builder APIs");

    // it enables external clients to submit txn to the builder's private mempool
    let private_mempool_api = hotshot_builder_api::v0_1::builder::submit_api::<
        ProxyGlobalState<SeqTypes>,
        SeqTypes,
        StaticVersion<0, 1>,
    >(&HotshotBuilderApiOptions::default())
    .expect("Failed to construct the builder API for private mempool txns");

    let mut app: App<ProxyGlobalState<SeqTypes>, BuilderApiError> = App::with_state(source);

    app.register_module("block_info", builder_api)
        .expect("Failed to register the builder API");

    app.register_module("txn_submit", private_mempool_api)
        .expect("Failed to register the private mempool API");

    spawn(app.serve(url, SequencerApiVersion::instance()));
}

#[cfg(test)]
pub mod testing {
    use std::{
        num::NonZeroUsize,
        sync::Arc,
        time::{Duration, Instant},
    };

    use async_lock::RwLock;
    use committable::Committable;
    use espresso_types::{
        traits::SequencerPersistence, v0_99::ChainConfig, Event, FeeAccount, NamespaceId,
        NodeState, PrivKey, PubKey, Transaction, ValidatedState,
    };
    use ethers::utils::{Anvil, AnvilInstance};
    use futures::stream::{Stream, StreamExt};
    use hotshot::{
        traits::BlockPayload,
        types::{
            BLSPrivKey, BLSPubKey,
            EventType::{self, Decide},
            SignatureKey,
        },
    };
    use hotshot_builder_api::v0_2::block_info::{
        AvailableBlockData, AvailableBlockHeaderInputV1, AvailableBlockInfo,
    };
    use hotshot_events_service::{
        events::{Error as EventStreamApiError, Options as EventStreamingApiOptions},
        events_source::{EventConsumer, EventsStreamer},
    };
    use hotshot_types::{
        data::{Leaf2, ViewNumber},
        event::LeafInfo,
        light_client::StateKeyPair,
        traits::{
            block_contents::BlockHeader,
            node_implementation::{ConsensusTime, NodeType, Versions},
            signature_key::BuilderSignatureKey as _,
        },
        HotShotConfig, PeerConfig, ValidatorConfig,
    };
    use jf_signature::bls_over_bn254::VerKey;
    use primitive_types::U256;
    use sequencer::{context::Consensus, network, SequencerApiVersion};
    use surf_disco::Client;
    use vbs::version::StaticVersion;

    use super::*;
    use crate::non_permissioned::BuilderConfig;

    #[derive(Clone)]
    pub struct HotShotTestConfig {
        pub config: HotShotConfig<PubKey>,
        priv_keys_staking_nodes: Vec<BLSPrivKey>,
        priv_keys_non_staking_nodes: Vec<BLSPrivKey>,
        staking_nodes_state_key_pairs: Vec<StateKeyPair>,
        non_staking_nodes_state_key_pairs: Vec<StateKeyPair>,
        anvil: Arc<AnvilInstance>,
    }

    impl Default for HotShotTestConfig {
        fn default() -> Self {
            let num_nodes_with_stake = Self::NUM_STAKED_NODES;
            let num_nodes_without_stake = Self::NUM_NON_STAKED_NODES;

            // first generate stake table entries for the staking nodes
            let (priv_keys_staking_nodes, staking_nodes_state_key_pairs, known_nodes_with_stake) =
                generate_stake_table_entries(num_nodes_with_stake as u64, 1);
            // Now generate the stake table entries for the non-staking nodes
            let (
                priv_keys_non_staking_nodes,
                non_staking_nodes_state_key_pairs,
                _known_nodes_without_stake,
            ) = generate_stake_table_entries(num_nodes_without_stake as u64, 0);

            let builder_url = hotshot_builder_url();

            let config: HotShotConfig<PubKey> = HotShotConfig {
                num_nodes_with_stake: NonZeroUsize::new(num_nodes_with_stake).unwrap(),
                known_da_nodes: known_nodes_with_stake.clone(),
                known_nodes_with_stake: known_nodes_with_stake.clone(),
                next_view_timeout: Duration::from_secs(5).as_millis() as u64,
                num_bootstrap: 1usize,
                da_staked_committee_size: num_nodes_with_stake,
                data_request_delay: Duration::from_millis(200),
                view_sync_timeout: Duration::from_secs(5),
                fixed_leader_for_gpuvid: 0,
                builder_urls: vec1::vec1![builder_url],
                builder_timeout: Duration::from_secs(1),
                start_threshold: (
                    known_nodes_with_stake.clone().len() as u64,
                    known_nodes_with_stake.clone().len() as u64,
                ),
                start_proposing_view: 0,
                stop_proposing_view: 0,
                start_voting_view: 0,
                stop_voting_view: 0,
                start_proposing_time: 0,
                start_voting_time: 0,
                stop_proposing_time: 0,
                stop_voting_time: 0,
                epoch_height: 150,
                epoch_start_block: 0,
            };

            Self {
                config,
                priv_keys_staking_nodes,
                priv_keys_non_staking_nodes,
                staking_nodes_state_key_pairs,
                non_staking_nodes_state_key_pairs,
                anvil: Arc::new(Anvil::new().spawn()),
            }
        }
    }

    pub fn generate_stake_table_entries(
        num_nodes: u64,
        stake_value: u64,
    ) -> (Vec<BLSPrivKey>, Vec<StateKeyPair>, Vec<PeerConfig<PubKey>>) {
        // Generate keys for the nodes.
        let priv_keys = (0..num_nodes)
            .map(|_| PrivKey::generate(&mut rand::thread_rng()))
            .collect::<Vec<_>>();
        let pub_keys = priv_keys
            .iter()
            .map(PubKey::from_private)
            .collect::<Vec<_>>();
        let state_key_pairs = (0..num_nodes)
            .map(|_| StateKeyPair::generate())
            .collect::<Vec<_>>();

        let nodes_with_stake = pub_keys
            .iter()
            .zip(&state_key_pairs)
            .map(|(pub_key, state_key_pair)| PeerConfig::<PubKey> {
<<<<<<< HEAD
                stake_table_entry: pub_key.stake_table_entry(stake_value.into()),
=======
                stake_table_entry: pub_key.stake_table_entry(U256::from(stake_value)),
>>>>>>> a50f2004
                state_ver_key: state_key_pair.ver_key(),
            })
            .collect::<Vec<_>>();

        (priv_keys, state_key_pairs, nodes_with_stake)
    }

    impl HotShotTestConfig {
        pub const NUM_STAKED_NODES: usize = 4;
        pub const NUM_NON_STAKED_NODES: usize = 2;

        pub fn num_staked_nodes(&self) -> usize {
            self.priv_keys_staking_nodes.len()
        }
        pub fn num_non_staked_nodes(&self) -> usize {
            self.priv_keys_non_staking_nodes.len()
        }
        pub fn num_staking_non_staking_nodes(&self) -> usize {
            self.num_staked_nodes() + self.num_non_staked_nodes()
        }
        pub fn total_nodes() -> usize {
            Self::NUM_STAKED_NODES + Self::NUM_NON_STAKED_NODES
        }
        pub fn get_anvil(&self) -> Arc<AnvilInstance> {
            self.anvil.clone()
        }
        pub fn get_validator_config(
            &self,
            i: usize,
            is_staked: bool,
        ) -> ValidatorConfig<hotshot_state_prover::QCVerKey> {
            if is_staked {
                ValidatorConfig {
                    public_key: self.config.known_nodes_with_stake[i]
                        .stake_table_entry
                        .stake_key,
                    private_key: self.priv_keys_staking_nodes[i].clone(),
                    stake_value: self.config.known_nodes_with_stake[i]
                        .stake_table_entry
                        .stake_amount,
                    state_key_pair: self.staking_nodes_state_key_pairs[i].clone(),
                    is_da: true,
                }
            } else {
                ValidatorConfig {
                    public_key: self.config.known_nodes_with_stake[i]
                        .stake_table_entry
                        .stake_key,
                    private_key: self.priv_keys_non_staking_nodes[i].clone(),
<<<<<<< HEAD
                    stake_value: 0.into(),
=======
                    stake_value: ethers::types::U256::zero(),
>>>>>>> a50f2004
                    state_key_pair: self.non_staking_nodes_state_key_pairs[i].clone(),
                    is_da: true,
                }
            }
        }

        // url for the hotshot event streaming api
        pub fn hotshot_event_streaming_api_url() -> Url {
            // spawn the event streaming api
            let port = portpicker::pick_unused_port()
                .expect("Could not find an open port for hotshot event streaming api");

            let hotshot_events_streaming_api_url =
                Url::parse(format!("http://localhost:{port}").as_str()).unwrap();

            hotshot_events_streaming_api_url
        }

        // start the server for the hotshot event streaming api
        pub fn run_hotshot_event_streaming_api(
            url: Url,
            source: Arc<RwLock<EventsStreamer<SeqTypes>>>,
        ) {
            // Start the web server.
            let hotshot_events_api = hotshot_events_service::events::define_api::<
                Arc<RwLock<EventsStreamer<SeqTypes>>>,
                SeqTypes,
                StaticVersion<0, 1>,
            >(&EventStreamingApiOptions::default())
            .expect("Failed to define hotshot eventsAPI");

            let mut app = App::<_, EventStreamApiError>::with_state(source);

            app.register_module("hotshot-events", hotshot_events_api)
                .expect("Failed to register hotshot events API");

            tokio::spawn(app.serve(url, SequencerApiVersion::instance()));
        }
        // enable hotshot event streaming
        pub fn enable_hotshot_node_event_streaming<P: SequencerPersistence, V: Versions>(
            hotshot_events_api_url: Url,
            known_nodes_with_stake: Vec<PeerConfig<VerKey>>,
            num_non_staking_nodes: usize,
            hotshot_context_handle: Arc<Consensus<network::Memory, P, V>>,
        ) {
            // create a event streamer
            let events_streamer = Arc::new(RwLock::new(EventsStreamer::new(
                known_nodes_with_stake,
                num_non_staking_nodes,
            )));

            // serve the hotshot event streaming api with events_streamer state
            Self::run_hotshot_event_streaming_api(hotshot_events_api_url, events_streamer.clone());

            // send the events to the event streaming state
            tokio::spawn({
                async move {
                    let mut hotshot_event_stream = hotshot_context_handle.event_stream();
                    loop {
                        let event = hotshot_event_stream.next().await.unwrap();
                        tracing::debug!("Before writing in event streamer: {event:?}");
                        events_streamer.write().await.handle_event(event).await;
                        tracing::debug!("Event written to the event streamer");
                    }
                }
            });
        }
    }

    // Wait for decide event, make sure it matches submitted transaction. Return the block number
    // containing the transaction.
    pub async fn wait_for_decide_on_handle(
        events: &mut (impl Stream<Item = Event> + Unpin),
        submitted_txn: &Transaction,
    ) -> u64 {
        let commitment = submitted_txn.commit();

        // Keep getting events until we see a Decide event
        loop {
            let event = events.next().await.unwrap();
            tracing::info!("Received event from handle: {event:?}");

            if let Decide { leaf_chain, .. } = event.event {
                if let Some(height) = leaf_chain.iter().find_map(|LeafInfo { leaf, .. }| {
                    if leaf
                        .block_payload()
                        .as_ref()?
                        .transaction_commitments(leaf.block_header().metadata())
                        .contains(&commitment)
                    {
                        Some(leaf.block_header().block_number())
                    } else {
                        None
                    }
                }) {
                    return height;
                }
            } else {
                // Keep waiting
            }
        }
    }

    pub struct NonPermissionedBuilderTestConfig {
        pub config: BuilderConfig,
        pub fee_account: FeeAccount,
    }

    impl NonPermissionedBuilderTestConfig {
        pub const SUBSCRIBED_DA_NODE_ID: usize = 5;

        pub async fn init_non_permissioned_builder<V: Versions>(
            hotshot_events_streaming_api_url: Url,
            hotshot_builder_api_url: Url,
            num_nodes: usize,
        ) -> Self {
            // generate builder keys
            let seed = [201_u8; 32];
            let (fee_account, key_pair) = FeeAccount::generated_from_seed_indexed(seed, 2011_u64);

            // channel capacity for the builder states
            let tx_channel_capacity = NonZeroUsize::new(500).unwrap();
            let event_channel_capacity = NonZeroUsize::new(20).unwrap();
            // bootstrapping view number
            // A new builder can use this view number to start building blocks from this view number
            let bootstrapped_view = ViewNumber::new(0);

            let node_count = NonZeroUsize::new(num_nodes).unwrap();

            let builder_config = BuilderConfig::init::<V>(
                key_pair,
                bootstrapped_view,
                tx_channel_capacity,
                event_channel_capacity,
                node_count,
                NodeState::default().with_current_version(V::Base::VERSION),
                ValidatedState::default(),
                hotshot_events_streaming_api_url,
                hotshot_builder_api_url,
                Duration::from_millis(2000),
                Duration::from_secs(60),
                Duration::from_millis(500),
                ChainConfig::default().base_fee,
                819200,
            )
            .await
            .unwrap();

            Self {
                config: builder_config,
                fee_account,
            }
        }
    }

    pub fn hotshot_builder_url() -> Url {
        // spawn the builder api
        let port =
            portpicker::pick_unused_port().expect("Could not find an open port for builder api");

        let hotshot_builder_api_url =
            Url::parse(format!("http://localhost:{port}").as_str()).unwrap();

        hotshot_builder_api_url
    }

    pub async fn test_builder_impl(
        hotshot_builder_api_url: Url,
        mut subscribed_events: impl Stream<Item = Event> + Unpin,
        builder_pub_key: FeeAccount,
    ) {
        // Start a builder api client
        let builder_client =
            Client::<hotshot_builder_api::v0_1::builder::Error, StaticVersion<0, 1>>::new(
                hotshot_builder_api_url.clone(),
            );
        assert!(builder_client.connect(Some(Duration::from_secs(60))).await);

        // Test submitting transactions
        let txn = Transaction::new(NamespaceId::from(1_u32), vec![1, 2, 3]);
        match builder_client
            .post::<()>("txn_submit/submit")
            .body_json(&txn)
            .unwrap()
            .send()
            .await
        {
            Ok(response) => {
                tracing::info!("Received txn submitted response : {:?}", response);
            },
            Err(e) => {
                panic!("Error submitting private transaction {:?}", e);
            },
        }

        let seed = [207_u8; 32];

        // Hotshot client Public, Private key
        let (hotshot_client_pub_key, hotshot_client_private_key) =
            <BLSPubKey as SignatureKey>::generated_from_seed_indexed(seed, 2011_u64);

        let start = Instant::now();
        let (available_block_info, view_num) = loop {
            if start.elapsed() > Duration::from_secs(10) {
                panic!("Didn't get a quorum proposal in 10 seconds");
            }

            let event = subscribed_events.next().await.unwrap();
            tracing::warn!("Event: {:?}", event.event);
            if let EventType::QuorumProposal { proposal, .. } = event.event {
                let parent_view_number = *proposal.data.view_number();
                let parent_commitment =
                    Leaf2::from_quorum_proposal(&proposal.data).payload_commitment();
                let encoded_signature = <SeqTypes as NodeType>::SignatureKey::sign(
                    &hotshot_client_private_key,
                    parent_commitment.as_ref(),
                )
                .expect("Claim block signing failed");
                let available_blocks = builder_client
                        .get::<Vec<AvailableBlockInfo<SeqTypes>>>(&format!(
                            "block_info/availableblocks/{parent_commitment}/{parent_view_number}/{hotshot_client_pub_key}/{encoded_signature}"
                        ))
                        .send()
                        .await.expect("Error getting available blocks");
                assert!(!available_blocks.is_empty());
                break (available_blocks, parent_view_number);
            }
        };

        let builder_commitment = available_block_info[0].block_hash.clone();

        // sign the builder_commitment using the client_private_key
        let encoded_signature = <SeqTypes as NodeType>::SignatureKey::sign(
            &hotshot_client_private_key,
            builder_commitment.as_ref(),
        )
        .expect("Claim block signing failed");

        // Test claiming blocks
        let available_block_data = match builder_client
                .get::<AvailableBlockData<SeqTypes>>(&format!(
                    "block_info/claimblock/{builder_commitment}/{view_num}/{hotshot_client_pub_key}/{encoded_signature}"
                ))
                .send()
                .await
            {
                Ok(response) => {
                    tracing::info!("Received Block Data: {:?}", response);
                    response
                }
                Err(e) => {
                    panic!("Error while claiming block {:?}", e);
                }
            };

        assert_eq!(
            available_block_data
                .block_payload
                .transactions(&available_block_data.metadata)
                .collect::<Vec<_>>(),
            vec![txn]
        );

        // Test claiming block header input
        let _available_block_header = match builder_client
                .get::<AvailableBlockHeaderInputV1<SeqTypes>>(&format!(
                    "block_info/claimheaderinput/{builder_commitment}/{view_num}/{hotshot_client_pub_key}/{encoded_signature}"
                ))
                .send()
                .await
            {
                Ok(response) => {
                    tracing::info!("Received Block Header : {:?}", response);
                    response
                }
                Err(e) => {
                    panic!("Error getting claiming block header {:?}", e);
                }
            };

        // test getting builder key
        match builder_client
            .get::<FeeAccount>("block_info/builderaddress")
            .send()
            .await
        {
            Ok(response) => {
                tracing::info!("Received Builder Key : {:?}", response);
                assert_eq!(response, builder_pub_key);
            },
            Err(e) => {
                panic!("Error getting builder key {:?}", e);
            },
        }
    }
}<|MERGE_RESOLUTION|>--- conflicted
+++ resolved
@@ -175,11 +175,7 @@
             .iter()
             .zip(&state_key_pairs)
             .map(|(pub_key, state_key_pair)| PeerConfig::<PubKey> {
-<<<<<<< HEAD
-                stake_table_entry: pub_key.stake_table_entry(stake_value.into()),
-=======
                 stake_table_entry: pub_key.stake_table_entry(U256::from(stake_value)),
->>>>>>> a50f2004
                 state_ver_key: state_key_pair.ver_key(),
             })
             .collect::<Vec<_>>();
@@ -229,11 +225,7 @@
                         .stake_table_entry
                         .stake_key,
                     private_key: self.priv_keys_non_staking_nodes[i].clone(),
-<<<<<<< HEAD
-                    stake_value: 0.into(),
-=======
                     stake_value: ethers::types::U256::zero(),
->>>>>>> a50f2004
                     state_key_pair: self.non_staking_nodes_state_key_pairs[i].clone(),
                     is_da: true,
                 }
