{
  "nodes": {
    "echidna-nixpkgs": {
      "locked": {
        "lastModified": 1761672384,
        "narHash": "sha256-o9KF3DJL7g7iYMZq9SWgfS1BFlNbsm6xplRjVlOCkXI=",
        "owner": "NixOS",
        "repo": "nixpkgs",
        "rev": "08dacfca559e1d7da38f3cf05f1f45ee9bfd213c",
        "type": "github"
      },
      "original": {
        "owner": "NixOS",
        "repo": "nixpkgs",
        "rev": "08dacfca559e1d7da38f3cf05f1f45ee9bfd213c",
        "type": "github"
      }
    },
    "flake-compat": {
      "flake": false,
      "locked": {
        "lastModified": 1761588595,
        "narHash": "sha256-XKUZz9zewJNUj46b4AJdiRZJAvSZ0Dqj2BNfXvFlJC4=",
        "owner": "edolstra",
        "repo": "flake-compat",
        "rev": "f387cd2afec9419c8ee37694406ca490c3f34ee5",
        "type": "github"
      },
      "original": {
        "owner": "edolstra",
        "repo": "flake-compat",
        "type": "github"
      }
    },
    "flake-compat_2": {
      "flake": false,
      "locked": {
        "lastModified": 1747046372,
        "narHash": "sha256-CIVLLkVgvHYbgI2UpXvIIBJ12HWgX+fjA8Xf8PUmqCY=",
        "owner": "edolstra",
        "repo": "flake-compat",
        "rev": "9100a0f413b0c601e0533d1d94ffd501ce2e7885",
        "type": "github"
      },
      "original": {
        "owner": "edolstra",
        "repo": "flake-compat",
        "type": "github"
      }
    },
    "flake-utils": {
      "inputs": {
        "systems": "systems"
      },
      "locked": {
        "lastModified": 1731533236,
        "narHash": "sha256-l0KFg5HjrsfsO/JpG+r7fRrqm12kzFHyUHqHCVpMMbI=",
        "owner": "numtide",
        "repo": "flake-utils",
        "rev": "11707dc2f618dd54ca8739b309ec4fc024de578b",
        "type": "github"
      },
      "original": {
        "owner": "numtide",
        "repo": "flake-utils",
        "type": "github"
      }
    },
    "flake-utils_2": {
      "locked": {
        "lastModified": 1644229661,
        "narHash": "sha256-1YdnJAsNy69bpcjuoKdOYQX0YxZBiCYZo4Twxerqv7k=",
        "owner": "numtide",
        "repo": "flake-utils",
        "rev": "3cecb5b042f7f209c56ffd8371b2711a290ec797",
        "type": "github"
      },
      "original": {
        "owner": "numtide",
        "repo": "flake-utils",
        "type": "github"
      }
    },
    "flake-utils_3": {
      "inputs": {
        "systems": "systems_2"
      },
      "locked": {
        "lastModified": 1731533236,
        "narHash": "sha256-l0KFg5HjrsfsO/JpG+r7fRrqm12kzFHyUHqHCVpMMbI=",
        "owner": "numtide",
        "repo": "flake-utils",
        "rev": "11707dc2f618dd54ca8739b309ec4fc024de578b",
        "type": "github"
      },
      "original": {
        "owner": "numtide",
        "repo": "flake-utils",
        "type": "github"
      }
    },
    "flake-utils_4": {
      "inputs": {
        "systems": "systems_3"
      },
      "locked": {
        "lastModified": 1681202837,
        "narHash": "sha256-H+Rh19JDwRtpVPAWp64F+rlEtxUWBAQW28eAi3SRSzg=",
        "owner": "numtide",
        "repo": "flake-utils",
        "rev": "cfacdce06f30d2b68473a46042957675eebb3401",
        "type": "github"
      },
      "original": {
        "owner": "numtide",
        "repo": "flake-utils",
        "type": "github"
      }
    },
    "foundry-nix": {
      "inputs": {
        "flake-utils": "flake-utils_2",
        "nixpkgs": [
          "nixpkgs"
        ]
      },
      "locked": {
        "lastModified": 1758100230,
        "narHash": "sha256-sARl8NpG4ifzhd7j5D04A5keJIf0zkP1XYIuDEkzXb4=",
        "owner": "shazow",
        "repo": "foundry.nix",
        "rev": "e632b06dc759e381ef04f15ff9541f889eda6013",
        "type": "github"
      },
      "original": {
        "owner": "shazow",
        "repo": "foundry.nix",
        "rev": "e632b06dc759e381ef04f15ff9541f889eda6013",
        "type": "github"
      }
    },
    "git-hooks": {
      "inputs": {
        "flake-compat": "flake-compat_2",
        "gitignore": "gitignore",
        "nixpkgs": [
          "nixpkgs"
        ]
      },
      "locked": {
        "lastModified": 1763319842,
        "narHash": "sha256-YG19IyrTdnVn0l3DvcUYm85u3PaqBt6tI6VvolcuHnA=",
        "owner": "cachix",
        "repo": "git-hooks.nix",
        "rev": "7275fa67fbbb75891c16d9dee7d88e58aea2d761",
        "type": "github"
      },
      "original": {
        "owner": "cachix",
        "repo": "git-hooks.nix",
        "type": "github"
      }
    },
    "gitignore": {
      "inputs": {
        "nixpkgs": [
          "git-hooks",
          "nixpkgs"
        ]
      },
      "locked": {
        "lastModified": 1709087332,
        "narHash": "sha256-HG2cCnktfHsKV0s4XW83gU3F57gaTljL9KNSuG6bnQs=",
        "owner": "hercules-ci",
        "repo": "gitignore.nix",
        "rev": "637db329424fd7e46cf4185293b9cc8c88c95394",
        "type": "github"
      },
      "original": {
        "owner": "hercules-ci",
        "repo": "gitignore.nix",
        "type": "github"
      }
    },
    "nixpkgs": {
      "locked": {
<<<<<<< HEAD
        "lastModified": 1763283776,
        "narHash": "sha256-Y7TDFPK4GlqrKrivOcsHG8xSGqQx3A6c+i7novT85Uk=",
        "owner": "NixOS",
        "repo": "nixpkgs",
        "rev": "50a96edd8d0db6cc8db57dab6bb6d6ee1f3dc49a",
=======
        "lastModified": 1763421233,
        "narHash": "sha256-Stk9ZYRkGrnnpyJ4eqt9eQtdFWRRIvMxpNRf4sIegnw=",
        "owner": "NixOS",
        "repo": "nixpkgs",
        "rev": "89c2b2330e733d6cdb5eae7b899326930c2c0648",
>>>>>>> 9670a844
        "type": "github"
      },
      "original": {
        "owner": "NixOS",
        "ref": "nixos-unstable",
        "repo": "nixpkgs",
        "type": "github"
      }
    },
    "nixpkgs-cross-overlay": {
      "inputs": {
        "flake-utils": "flake-utils_3",
        "nixpkgs": [
          "nixpkgs"
        ],
        "rust-overlay": "rust-overlay",
        "treefmt-nix": "treefmt-nix"
      },
      "locked": {
        "lastModified": 1750672580,
        "narHash": "sha256-yjxL76AJYBahbk033IROn4mV3P8V9N+kB+LXVyRdg3g=",
        "owner": "alekseysidorov",
        "repo": "nixpkgs-cross-overlay",
        "rev": "27255a204bf405dc8aea34b23c50ca47414f1ee4",
        "type": "github"
      },
      "original": {
        "owner": "alekseysidorov",
        "repo": "nixpkgs-cross-overlay",
        "type": "github"
      }
    },
    "root": {
      "inputs": {
        "echidna-nixpkgs": "echidna-nixpkgs",
        "flake-compat": "flake-compat",
        "flake-utils": "flake-utils",
        "foundry-nix": "foundry-nix",
        "git-hooks": "git-hooks",
        "nixpkgs": "nixpkgs",
        "nixpkgs-cross-overlay": "nixpkgs-cross-overlay",
        "rust-overlay": "rust-overlay_2",
        "solc-bin": "solc-bin"
      }
    },
    "rust-overlay": {
      "inputs": {
        "nixpkgs": [
          "nixpkgs-cross-overlay",
          "nixpkgs"
        ]
      },
      "locked": {
        "lastModified": 1750473400,
        "narHash": "sha256-wiW2j63MyGQyyijRF25hf7Ab7vx4G8pCiGjUe3OGV4c=",
        "owner": "oxalica",
        "repo": "rust-overlay",
        "rev": "3d7d4c4e284f26d6dc4840491c66884912be0062",
        "type": "github"
      },
      "original": {
        "owner": "oxalica",
        "repo": "rust-overlay",
        "type": "github"
      }
    },
    "rust-overlay_2": {
      "inputs": {
        "nixpkgs": [
          "nixpkgs"
        ]
      },
      "locked": {
        "lastModified": 1763433504,
        "narHash": "sha256-cVid5UNpk88sPYHkLAA5aZEHOFQXSB/2L1vl18Aq7IM=",
        "owner": "oxalica",
        "repo": "rust-overlay",
        "rev": "42ce16c6d8318a654d53f047c9400b7d902d6e61",
        "type": "github"
      },
      "original": {
        "owner": "oxalica",
        "repo": "rust-overlay",
        "type": "github"
      }
    },
    "solc-bin": {
      "inputs": {
        "flake-utils": "flake-utils_4",
        "nixpkgs": [
          "nixpkgs"
        ]
      },
      "locked": {
        "lastModified": 1747379937,
        "narHash": "sha256-TD9Sg4cFO6cIwl/MbcoJLqNht+M/MubN2pAXvQWHMWM=",
        "owner": "EspressoSystems",
        "repo": "nix-solc-bin",
        "rev": "d1cff33cb0482293ad009c2db85863e61fde9b41",
        "type": "github"
      },
      "original": {
        "owner": "EspressoSystems",
        "repo": "nix-solc-bin",
        "type": "github"
      }
    },
    "systems": {
      "locked": {
        "lastModified": 1681028828,
        "narHash": "sha256-Vy1rq5AaRuLzOxct8nz4T6wlgyUR7zLU309k9mBC768=",
        "owner": "nix-systems",
        "repo": "default",
        "rev": "da67096a3b9bf56a91d16901293e51ba5b49a27e",
        "type": "github"
      },
      "original": {
        "owner": "nix-systems",
        "repo": "default",
        "type": "github"
      }
    },
    "systems_2": {
      "locked": {
        "lastModified": 1681028828,
        "narHash": "sha256-Vy1rq5AaRuLzOxct8nz4T6wlgyUR7zLU309k9mBC768=",
        "owner": "nix-systems",
        "repo": "default",
        "rev": "da67096a3b9bf56a91d16901293e51ba5b49a27e",
        "type": "github"
      },
      "original": {
        "owner": "nix-systems",
        "repo": "default",
        "type": "github"
      }
    },
    "systems_3": {
      "locked": {
        "lastModified": 1681028828,
        "narHash": "sha256-Vy1rq5AaRuLzOxct8nz4T6wlgyUR7zLU309k9mBC768=",
        "owner": "nix-systems",
        "repo": "default",
        "rev": "da67096a3b9bf56a91d16901293e51ba5b49a27e",
        "type": "github"
      },
      "original": {
        "owner": "nix-systems",
        "repo": "default",
        "type": "github"
      }
    },
    "treefmt-nix": {
      "inputs": {
        "nixpkgs": [
          "nixpkgs-cross-overlay",
          "nixpkgs"
        ]
      },
      "locked": {
        "lastModified": 1749194973,
        "narHash": "sha256-eEy8cuS0mZ2j/r/FE0/LYBSBcIs/MKOIVakwHVuqTfk=",
        "owner": "numtide",
        "repo": "treefmt-nix",
        "rev": "a05be418a1af1198ca0f63facb13c985db4cb3c5",
        "type": "github"
      },
      "original": {
        "owner": "numtide",
        "repo": "treefmt-nix",
        "type": "github"
      }
    }
  },
  "root": "root",
  "version": 7
}<|MERGE_RESOLUTION|>--- conflicted
+++ resolved
@@ -184,19 +184,11 @@
     },
     "nixpkgs": {
       "locked": {
-<<<<<<< HEAD
-        "lastModified": 1763283776,
-        "narHash": "sha256-Y7TDFPK4GlqrKrivOcsHG8xSGqQx3A6c+i7novT85Uk=",
-        "owner": "NixOS",
-        "repo": "nixpkgs",
-        "rev": "50a96edd8d0db6cc8db57dab6bb6d6ee1f3dc49a",
-=======
         "lastModified": 1763421233,
         "narHash": "sha256-Stk9ZYRkGrnnpyJ4eqt9eQtdFWRRIvMxpNRf4sIegnw=",
         "owner": "NixOS",
         "repo": "nixpkgs",
         "rev": "89c2b2330e733d6cdb5eae7b899326930c2c0648",
->>>>>>> 9670a844
         "type": "github"
       },
       "original": {
