--- conflicted
+++ resolved
@@ -457,19 +457,11 @@
         "nixpkgs": "nixpkgs_6"
       },
       "locked": {
-<<<<<<< HEAD
-        "lastModified": 1714616033,
-        "narHash": "sha256-JcWAjIDl3h0bE/pII0emeHwokTeBl+SWrzwrjoRu7a0=",
-        "owner": "oxalica",
-        "repo": "rust-overlay",
-        "rev": "3e416d5067ba31ff8ac31eeb763e4388bdf45089",
-=======
         "lastModified": 1722219664,
         "narHash": "sha256-xMOJ+HW4yj6e69PvieohUJ3dBSdgCfvI0nnCEe6/yVc=",
         "owner": "oxalica",
         "repo": "rust-overlay",
         "rev": "a6fbda5d9a14fb5f7c69b8489d24afeb349c7bb4",
->>>>>>> 4968ecea
         "type": "github"
       },
       "original": {
