--- conflicted
+++ resolved
@@ -291,11 +291,7 @@
                 self.send_to_or_create_replica(event, view, &event_stream)
                     .await;
             },
-<<<<<<< HEAD
-            HotShotEvent::ViewSyncTimeout(view, _, _) => {
-=======
             HotShotEvent::ViewSyncTimeout(view, ..) => {
->>>>>>> 984bcf51
                 tracing::debug!("view sync timeout in main task {:?}", view);
                 let view = *view;
                 self.send_to_or_create_replica(event, view, &event_stream)
