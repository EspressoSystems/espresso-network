// Copyright (c) 2021-2024 Espresso Systems (espressosys.com)
// This file is part of the HotShot repository.

// You should have received a copy of the MIT License
// along with the HotShot repository. If not, see <https://mit-license.org/>.

//! This module holds the dependency task for the QuorumProposalTask. It is spawned whenever an event that could
//! initiate a proposal occurs.

use std::{
    marker::PhantomData,
    sync::Arc,
    time::{Duration, Instant},
};

use crate::{
    events::HotShotEvent,
    helpers::{broadcast_event, parent_leaf_and_state, wait_for_next_epoch_qc},
<<<<<<< HEAD
    quorum_proposal::{UpgradeLock, Versions},
=======
    quorum_proposal::{QuorumProposalTaskState, UpgradeLock, Versions},
>>>>>>> 1d535dab
};
use anyhow::{ensure, Context, Result};
use async_broadcast::{Receiver, Sender};
use async_lock::RwLock;
use committable::{Commitment, Committable};
use hotshot_task::dependency_task::HandleDepOutput;
use hotshot_types::{
    consensus::{CommitmentAndMetadata, OuterConsensus},
    data::{Leaf2, QuorumProposal2, QuorumProposalWrapper, VidDisperse, ViewChangeEvidence2},
    message::Proposal,
    simple_certificate::{QuorumCertificate2, UpgradeCertificate},
    traits::{
        block_contents::BlockHeader,
        election::Membership,
        node_implementation::{NodeImplementation, NodeType},
        signature_key::SignatureKey,
    },
    utils::{is_last_block_in_epoch, option_epoch_from_block_number},
    vote::{Certificate, HasViewNumber},
    StakeTableEntries,
};
use hotshot_utils::anytrace::*;
use tracing::instrument;
use vbs::version::StaticVersionType;

/// Proposal dependency types. These types represent events that precipitate a proposal.
#[derive(PartialEq, Debug)]
pub(crate) enum ProposalDependency {
    /// For the `SendPayloadCommitmentAndMetadata` event.
    PayloadAndMetadata,

    /// For the `Qc2Formed` event.
    Qc,

    /// For the `ViewSyncFinalizeCertificateRecv` event.
    ViewSyncCert,

    /// For the `Qc2Formed` event timeout branch.
    TimeoutCert,

    /// For the `QuorumProposalRecv` event.
    Proposal,

    /// For the `VidShareValidated` event.
    VidShare,
}

/// Handler for the proposal dependency
pub struct ProposalDependencyHandle<TYPES: NodeType, V: Versions> {
    /// Latest view number that has been proposed for (proxy for cur_view).
    pub latest_proposed_view: TYPES::View,

    /// The view number to propose for.
    pub view_number: TYPES::View,

    /// The event sender.
    pub sender: Sender<Arc<HotShotEvent<TYPES>>>,

    /// The event receiver.
    pub receiver: Receiver<Arc<HotShotEvent<TYPES>>>,

    /// Immutable instance state
    pub instance_state: Arc<TYPES::InstanceState>,

    /// Membership for Quorum Certs/votes
    pub membership: Arc<RwLock<TYPES::Membership>>,

    /// Our public key
    pub public_key: TYPES::SignatureKey,

    /// Our Private Key
    pub private_key: <TYPES::SignatureKey as SignatureKey>::PrivateKey,

    /// Shared consensus task state
    pub consensus: OuterConsensus<TYPES>,

    /// View timeout from config.
    pub timeout: u64,

    /// The most recent upgrade certificate this node formed.
    /// Note: this is ONLY for certificates that have been formed internally,
    /// so that we can propose with them.
    ///
    /// Certificates received from other nodes will get reattached regardless of this fields,
    /// since they will be present in the leaf we propose off of.
    pub formed_upgrade_certificate: Option<UpgradeCertificate<TYPES>>,

    /// Lock for a decided upgrade
    pub upgrade_lock: UpgradeLock<TYPES, V>,

    /// The node's id
    pub id: u64,

    /// The time this view started
    pub view_start_time: Instant,

    /// The highest_qc we've seen at the start of this task
    pub highest_qc: QuorumCertificate2<TYPES>,

    /// Number of blocks in an epoch, zero means there are no epochs
    pub epoch_height: u64,
}

impl<TYPES: NodeType, V: Versions> ProposalDependencyHandle<TYPES, V> {
    /// Return the next HighQc we get from the event stream
    async fn wait_for_qc_event(
        &self,
        rx: &mut Receiver<Arc<HotShotEvent<TYPES>>>,
    ) -> Option<QuorumCertificate2<TYPES>> {
        while let Ok(event) = rx.recv_direct().await {
            if let HotShotEvent::HighQcRecv(qc, _sender) = event.as_ref() {
                let membership_reader = self.membership.read().await;
                let membership_stake_table = membership_reader.stake_table(qc.data.epoch);
                let membership_success_threshold =
                    membership_reader.success_threshold(qc.data.epoch);
                drop(membership_reader);

                if qc
                    .is_valid_cert(
                        StakeTableEntries::<TYPES>::from(membership_stake_table).0,
                        membership_success_threshold,
                        &self.upgrade_lock,
                    )
                    .await
                    .is_ok()
                {
                    return Some(qc.clone());
                }
            }
        }
        None
    }
    /// Waits for the configured timeout for nodes to send HighQc messages to us.  We'll
    /// then propose with the highest QC from among these proposals.
    async fn wait_for_highest_qc(&mut self) {
        tracing::error!("waiting for QC");
        // If we haven't upgraded to Hotstuff 2 just return the high qc right away
        if self
            .upgrade_lock
            .version(self.view_number)
            .await
            .is_ok_and(|version| version < V::Epochs::VERSION)
        {
            return;
        }
        let wait_duration = Duration::from_millis(self.timeout / 2);

        // TODO configure timeout
        while self.view_start_time.elapsed() < wait_duration {
            let Some(time_spent) = Instant::now().checked_duration_since(self.view_start_time)
            else {
                // Shouldn't be possible, now must be after the start
                return;
            };
            let Some(time_left) = wait_duration.checked_sub(time_spent) else {
                // No time left
                return;
            };
            let Ok(maybe_qc) = tokio::time::timeout(
                time_left,
                self.wait_for_qc_event(&mut self.receiver.clone()),
            )
            .await
            else {
                // we timeout out, don't wait any longer
                return;
            };
            let Some(qc) = maybe_qc else {
                continue;
            };
            if qc.view_number() > self.highest_qc.view_number() {
                self.highest_qc = qc;
            }
        }
    }
    /// Publishes a proposal given the [`CommitmentAndMetadata`], [`VidDisperse`]
    /// and high qc [`hotshot_types::simple_certificate::QuorumCertificate`],
    /// with optional [`ViewChangeEvidence`].
    #[instrument(skip_all, fields(id = self.id, view_number = *self.view_number, latest_proposed_view = *self.latest_proposed_view))]
    async fn publish_proposal(
        &self,
        commitment_and_metadata: CommitmentAndMetadata<TYPES>,
        _vid_share: Proposal<TYPES, VidDisperse<TYPES>>,
        view_change_evidence: Option<ViewChangeEvidence2<TYPES>>,
        formed_upgrade_certificate: Option<UpgradeCertificate<TYPES>>,
        decided_upgrade_certificate: Arc<RwLock<Option<UpgradeCertificate<TYPES>>>>,
        parent_qc: QuorumCertificate2<TYPES>,
    ) -> Result<()> {
        let (parent_leaf, state) = parent_leaf_and_state(
            &self.sender,
            &self.receiver,
            Arc::clone(&self.membership),
            self.public_key.clone(),
            self.private_key.clone(),
            OuterConsensus::new(Arc::clone(&self.consensus.inner_consensus)),
            &self.upgrade_lock,
            parent_qc.view_number(),
            self.epoch_height,
        )
        .await?;

        // In order of priority, we should try to attach:
        //   - the parent certificate if it exists, or
        //   - our own certificate that we formed.
        // In either case, we need to ensure that the certificate is still relevant.
        //
        // Note: once we reach a point of potentially propose with our formed upgrade certificate,
        // we will ALWAYS drop it. If we cannot immediately use it for whatever reason, we choose
        // to discard it.
        //
        // It is possible that multiple nodes form separate upgrade certificates for the some
        // upgrade if we are not careful about voting. But this shouldn't bother us: the first
        // leader to propose is the one whose certificate will be used. And if that fails to reach
        // a decide for whatever reason, we may lose our own certificate, but something will likely
        // have gone wrong there anyway.
        let mut upgrade_certificate = parent_leaf
            .upgrade_certificate()
            .or(formed_upgrade_certificate);

        if let Some(cert) = upgrade_certificate.clone() {
            if cert
                .is_relevant(self.view_number, Arc::clone(&decided_upgrade_certificate))
                .await
                .is_err()
            {
                upgrade_certificate = None;
            }
        }

        let proposal_certificate = view_change_evidence
            .as_ref()
            .filter(|cert| cert.is_valid_for_view(&self.view_number))
            .cloned();

        ensure!(
            commitment_and_metadata.block_view == self.view_number,
            "Cannot propose because our VID payload commitment and metadata is for an older view."
        );

        let version = self.upgrade_lock.version(self.view_number).await?;

        let builder_commitment = commitment_and_metadata.builder_commitment.clone();
        let metadata = commitment_and_metadata.metadata.clone();

        let block_header = if version >= V::Epochs::VERSION
            && self.consensus.read().await.is_qc_forming_eqc(&parent_qc)
        {
            tracing::info!("Reached end of epoch. Proposing the same block again to form an eQC.");
            let block_header = parent_leaf.block_header().clone();
            tracing::debug!(
                "Proposing block no. {} to form the eQC.",
                block_header.block_number()
            );
            block_header
        } else if version < V::Marketplace::VERSION {
            TYPES::BlockHeader::new_legacy(
                state.as_ref(),
                self.instance_state.as_ref(),
                &parent_leaf,
                commitment_and_metadata.commitment,
                builder_commitment,
                metadata,
                commitment_and_metadata.fees.first().clone(),
                version,
            )
            .await
            .wrap()
            .context(warn!("Failed to construct legacy block header"))?
        } else {
            TYPES::BlockHeader::new_marketplace(
                state.as_ref(),
                self.instance_state.as_ref(),
                &parent_leaf,
                commitment_and_metadata.commitment,
                commitment_and_metadata.builder_commitment,
                commitment_and_metadata.metadata,
                commitment_and_metadata.fees.to_vec(),
                *self.view_number,
                commitment_and_metadata.auction_result,
                version,
            )
            .await
            .wrap()
            .context(warn!("Failed to construct marketplace block header"))?
        };

        let epoch = option_epoch_from_block_number::<TYPES>(
            version >= V::Epochs::VERSION,
            block_header.block_number(),
            self.epoch_height,
        );

        // Make sure we are the leader for the view and epoch.
        // We might have ended up here because we were in the epoch transition.
        if self
            .membership
            .read()
            .await
            .leader(self.view_number, epoch)?
            != self.public_key
        {
            tracing::debug!(
                "We are not the leader in the epoch for which we are about to propose. Do not send the quorum proposal."
            );
            return Ok(());
        }
        let is_high_qc_for_last_block = self
            .consensus
            .read()
            .await
            .is_leaf_for_last_block(parent_qc.data.leaf_commit);
        let next_epoch_qc = if self.upgrade_lock.epochs_enabled(self.view_number).await
            && is_high_qc_for_last_block
        {
            Some(
                wait_for_next_epoch_qc(
                    &parent_qc,
                    &self.consensus,
                    self.timeout,
                    self.view_start_time,
                    &self.receiver,
                )
                .await
                .context(
                    "Jusify QC on our proposal is for the last block in the epoch \
                    but we don't have the corresponding next epoch QC. Do not propose.",
                )?,
            )
        } else {
            None
        };
        let next_drb_result =
            if is_last_block_in_epoch(block_header.block_number(), self.epoch_height) {
                if let Some(epoch_val) = &epoch {
                    self.consensus
                        .read()
                        .await
                        .drb_seeds_and_results
                        .results
                        .get(&(*epoch_val + 1))
                        .copied()
                } else {
                    None
                }
            } else {
                None
            };
        let proposal = QuorumProposalWrapper {
            proposal: QuorumProposal2 {
                block_header,
                view_number: self.view_number,
                epoch,
                justify_qc: parent_qc,
                next_epoch_justify_qc: next_epoch_qc,
                upgrade_certificate,
                view_change_evidence: proposal_certificate,
                next_drb_result,
            },
        };

        let proposed_leaf = Leaf2::from_quorum_proposal(&proposal);
        ensure!(
            proposed_leaf.parent_commitment() == parent_leaf.commit(),
            "Proposed leaf parent does not equal high qc"
        );

        let signature =
            TYPES::SignatureKey::sign(&self.private_key, proposed_leaf.commit().as_ref())
                .wrap()
                .context(error!("Failed to compute proposed_leaf.commit()"))?;

        let message = Proposal {
            data: proposal,
            signature,
            _pd: PhantomData,
        };
        tracing::debug!(
            "Sending proposal for view {:?}",
            proposed_leaf.view_number(),
        );

        broadcast_event(
            Arc::new(HotShotEvent::QuorumProposalSend(
                message.clone(),
                self.public_key.clone(),
            )),
            &self.sender,
        )
        .await;

        Ok(())
    }
}

impl<TYPES: NodeType, V: Versions> HandleDepOutput for ProposalDependencyHandle<TYPES, V> {
    type Output = Vec<Vec<Vec<Arc<HotShotEvent<TYPES>>>>>;

    #[allow(clippy::no_effect_underscore_binding, clippy::too_many_lines)]
    async fn handle_dep_result(mut self, res: Self::Output) {
        let mut commit_and_metadata: Option<CommitmentAndMetadata<TYPES>> = None;
        let mut timeout_certificate = None;
        let mut view_sync_finalize_cert = None;
        let mut vid_share = None;
        let mut parent_qc = None;
        for event in res.iter().flatten().flatten() {
            match event.as_ref() {
                HotShotEvent::SendPayloadCommitmentAndMetadata(
                    payload_commitment,
                    builder_commitment,
                    metadata,
                    view,
                    fees,
                    auction_result,
                ) => {
                    commit_and_metadata = Some(CommitmentAndMetadata {
                        commitment: *payload_commitment,
                        builder_commitment: builder_commitment.clone(),
                        metadata: metadata.clone(),
                        fees: fees.clone(),
                        block_view: *view,
                        auction_result: auction_result.clone(),
                    });
                }
                HotShotEvent::Qc2Formed(cert) => match cert {
                    either::Right(timeout) => {
                        timeout_certificate = Some(timeout.clone());
                    }
                    either::Left(qc) => {
                        parent_qc = Some(qc.clone());
                    }
                },
                HotShotEvent::ViewSyncFinalizeCertificateRecv(cert) => {
                    view_sync_finalize_cert = Some(cert.clone());
                }
                HotShotEvent::VidDisperseSend(share, _) => {
                    vid_share = Some(share.clone());
                }
                _ => {}
            }
        }

        let Ok(version) = self.upgrade_lock.version(self.view_number).await else {
            tracing::error!(
                "Failed to get version for view {:?}, not proposing",
                self.view_number
            );
            return;
        };
        let parent_qc = if let Some(qc) = parent_qc {
            qc
        } else if version < V::Epochs::VERSION {
            self.consensus.read().await.high_qc().clone()
        } else {
            self.wait_for_highest_qc().await;
            self.highest_qc.clone()
        };

        if commit_and_metadata.is_none() {
            tracing::error!(
                "Somehow completed the proposal dependency task without a commitment and metadata"
            );
            return;
        }

        if vid_share.is_none() {
            tracing::error!("Somehow completed the proposal dependency task without a VID share");
            return;
        }

        let proposal_cert = if let Some(view_sync_cert) = view_sync_finalize_cert {
            Some(ViewChangeEvidence2::ViewSync(view_sync_cert))
        } else {
            timeout_certificate.map(ViewChangeEvidence2::Timeout)
        };

        if let Err(e) = self
            .publish_proposal(
                commit_and_metadata.unwrap(),
                vid_share.unwrap(),
                proposal_cert,
                self.formed_upgrade_certificate.clone(),
                Arc::clone(&self.upgrade_lock.decided_upgrade_certificate),
                parent_qc,
            )
            .await
        {
            tracing::error!("Failed to publish proposal; error = {e:#}");
        }
    }
}

pub(super) async fn handle_eqc_formed<
    TYPES: NodeType,
    I: NodeImplementation<TYPES>,
    V: Versions,
>(
    cert_view: TYPES::View,
    leaf_commit: Commitment<Leaf2<TYPES>>,
    task_state: &QuorumProposalTaskState<TYPES, I, V>,
    event_sender: &Sender<Arc<HotShotEvent<TYPES>>>,
) {
    if !task_state.upgrade_lock.epochs_enabled(cert_view).await {
        tracing::debug!("QC2 formed but epochs not enabled. Do nothing");
        return;
    }
    if !task_state
        .consensus
        .read()
        .await
        .is_leaf_extended(leaf_commit)
    {
        tracing::debug!("We formed QC but not eQC. Do nothing");
        return;
    }

    let consensus_reader = task_state.consensus.read().await;
    let current_epoch_qc = consensus_reader.high_qc();
    let Some(next_epoch_qc) = consensus_reader.next_epoch_high_qc() else {
        tracing::debug!("We formed the eQC but we don't have the next epoch eQC at all.");
        return;
    };
    if current_epoch_qc.view_number() != next_epoch_qc.view_number()
        || current_epoch_qc.data != *next_epoch_qc.data
    {
        tracing::debug!(
            "We formed the eQC but the current and next epoch QCs do not correspond to each other."
        );
        return;
    }
    let current_epoch_qc_clone = current_epoch_qc.clone();
    drop(consensus_reader);

    broadcast_event(
        Arc::new(HotShotEvent::ExtendedQc2Formed(current_epoch_qc_clone)),
        event_sender,
    )
    .await;
}<|MERGE_RESOLUTION|>--- conflicted
+++ resolved
@@ -16,11 +16,7 @@
 use crate::{
     events::HotShotEvent,
     helpers::{broadcast_event, parent_leaf_and_state, wait_for_next_epoch_qc},
-<<<<<<< HEAD
-    quorum_proposal::{UpgradeLock, Versions},
-=======
     quorum_proposal::{QuorumProposalTaskState, UpgradeLock, Versions},
->>>>>>> 1d535dab
 };
 use anyhow::{ensure, Context, Result};
 use async_broadcast::{Receiver, Sender};
