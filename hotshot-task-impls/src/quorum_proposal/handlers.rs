// Copyright (c) 2021-2024 Espresso Systems (espressosys.com)
// This file is part of the HotShot repository.

// You should have received a copy of the MIT License
// along with the HotShot repository. If not, see <https://mit-license.org/>.

//! This module holds the dependency task for the QuorumProposalTask. It is spawned whenever an event that could
//! initiate a proposal occurs.

use std::{
    marker::PhantomData,
    sync::Arc,
    time::{Duration, Instant},
};

use anyhow::{ensure, Context, Result};
use async_broadcast::{Receiver, Sender};
use async_lock::RwLock;
use committable::{Commitment, Committable};
use hotshot_task::dependency_task::HandleDepOutput;
use hotshot_types::{
    consensus::{CommitmentAndMetadata, OuterConsensus},
    data::{Leaf2, QuorumProposal2, QuorumProposalWrapper, VidDisperse, ViewChangeEvidence2},
    epoch_membership::EpochMembership,
    message::Proposal,
    simple_certificate::{NextEpochQuorumCertificate2, QuorumCertificate2, UpgradeCertificate},
    traits::{
        block_contents::BlockHeader,
        node_implementation::{NodeImplementation, NodeType},
        signature_key::SignatureKey,
    },
    utils::{
        epoch_from_block_number, is_epoch_transition, is_transition_block,
        option_epoch_from_block_number, BuilderCommitment,
    },
    vote::HasViewNumber,
};
use hotshot_utils::anytrace::*;
use tracing::instrument;
use vbs::version::StaticVersionType;

use crate::{
    events::HotShotEvent,
    helpers::{
        broadcast_event, parent_leaf_and_state, validate_qc_and_next_epoch_qc,
        wait_for_next_epoch_qc,
    },
    quorum_proposal::{QuorumProposalTaskState, UpgradeLock, Versions},
};

/// Proposal dependency types. These types represent events that precipitate a proposal.
#[derive(PartialEq, Debug)]
pub(crate) enum ProposalDependency {
    /// For the `SendPayloadCommitmentAndMetadata` event.
    PayloadAndMetadata,

    /// For the `Qc2Formed` event.
    Qc,

    /// For the `ViewSyncFinalizeCertificateRecv` event.
    ViewSyncCert,

    /// For the `Qc2Formed` event timeout branch.
    TimeoutCert,

    /// For the `QuorumProposalRecv` event.
    Proposal,

    /// For the `VidShareValidated` event.
    VidShare,
}

/// Handler for the proposal dependency
pub struct ProposalDependencyHandle<TYPES: NodeType, V: Versions> {
    /// Latest view number that has been proposed for (proxy for cur_view).
    pub latest_proposed_view: TYPES::View,

    /// The view number to propose for.
    pub view_number: TYPES::View,

    /// The event sender.
    pub sender: Sender<Arc<HotShotEvent<TYPES>>>,

    /// The event receiver.
    pub receiver: Receiver<Arc<HotShotEvent<TYPES>>>,

    /// Immutable instance state
    pub instance_state: Arc<TYPES::InstanceState>,

    /// Membership for Quorum Certs/votes
    pub membership: EpochMembership<TYPES>,

    /// Our public key
    pub public_key: TYPES::SignatureKey,

    /// Our Private Key
    pub private_key: <TYPES::SignatureKey as SignatureKey>::PrivateKey,

    /// Shared consensus task state
    pub consensus: OuterConsensus<TYPES>,

    /// View timeout from config.
    pub timeout: u64,

    /// The most recent upgrade certificate this node formed.
    /// Note: this is ONLY for certificates that have been formed internally,
    /// so that we can propose with them.
    ///
    /// Certificates received from other nodes will get reattached regardless of this fields,
    /// since they will be present in the leaf we propose off of.
    pub formed_upgrade_certificate: Option<UpgradeCertificate<TYPES>>,

    /// Lock for a decided upgrade
    pub upgrade_lock: UpgradeLock<TYPES, V>,

    /// The node's id
    pub id: u64,

    /// The time this view started
    pub view_start_time: Instant,

    /// Number of blocks in an epoch, zero means there are no epochs
    pub epoch_height: u64,
}

impl<TYPES: NodeType, V: Versions> ProposalDependencyHandle<TYPES, V> {
    /// Return the next HighQc we get from the event stream
    async fn wait_for_qc_event(
        &self,
        mut rx: Receiver<Arc<HotShotEvent<TYPES>>>,
    ) -> Option<QuorumCertificate2<TYPES>> {
        while let Ok(event) = rx.recv_direct().await {
            if let HotShotEvent::HighQcRecv(qc, maybe_next_epoch_qc, _sender) = event.as_ref() {
                if validate_qc_and_next_epoch_qc(
                    qc,
                    maybe_next_epoch_qc.as_ref(),
                    &self.consensus,
                    &self.membership.coordinator,
                    &self.upgrade_lock,
                    self.epoch_height,
                )
                .await
                .is_ok()
                {
                    return Some(qc.clone());
                }
            }
        }
        None
    }

    async fn wait_for_transition_qc(
        &self,
    ) -> Result<
        Option<(
            QuorumCertificate2<TYPES>,
            NextEpochQuorumCertificate2<TYPES>,
        )>,
    > {
        ensure!(
            self.upgrade_lock.epochs_enabled(self.view_number).await,
            error!("Epochs are not enabled yet we tried to wait for Highest QC.")
        );

        let mut transition_qc = self.consensus.read().await.transition_qc().cloned();

        let wait_duration = Duration::from_millis(self.timeout / 2);

        let mut rx = self.receiver.clone();

        tracing::error!(
            "lrzasik: view_start_time {:?}, wait duration {:?}, we start draining",
            self.view_start_time,
            wait_duration
        );
        // drain any qc off the queue
        while let Ok(event) = rx.try_recv() {
            if let HotShotEvent::HighQcRecv(qc, maybe_next_epoch_qc, _sender) = event.as_ref() {
                if let Some(block_number) = qc.data.block_number {
                    if !is_transition_block(block_number, self.epoch_height) {
                        continue;
                    }
                } else {
                    continue;
                }
                let Some(next_epoch_qc) = maybe_next_epoch_qc else {
                    continue;
                };
                if validate_qc_and_next_epoch_qc(
                    qc,
                    Some(next_epoch_qc),
                    &self.consensus,
                    &self.membership.coordinator,
                    &self.upgrade_lock,
                    self.epoch_height,
                )
                .await
                .is_ok()
                    && transition_qc
                        .as_ref()
                        .is_none_or(|tqc| qc.view_number() > tqc.0.view_number())
                {
                    transition_qc = Some((qc.clone(), next_epoch_qc.clone()));
                }
            }
        }

        tracing::error!(
            "lrzasik: view_start_time {:?}, wait duration {:?}, we drained now we wait and check",
            self.view_start_time,
            wait_duration
        );
        // TODO configure timeout
        while self.view_start_time.elapsed() < wait_duration {
<<<<<<< HEAD
            tracing::error!(
                "lrzasik: view_start_time {:?}, wait duration {:?}, check",
                self.view_start_time,
                wait_duration
            );
            let time_spent = Instant::now()
                .checked_duration_since(self.view_start_time)
                .ok_or(error!("Time elapsed since the start of the task is negative. This should never happen."))?;
=======
            let time_spent = Instant::now()
            .checked_duration_since(self.view_start_time)
            .ok_or(error!("Time elapsed since the start of the task is negative. This should never happen."))?;
>>>>>>> 2eb31e77
            let time_left = wait_duration
                .checked_sub(time_spent)
                .ok_or(info!("No time left"))?;
            let Ok(Ok(event)) = tokio::time::timeout(time_left, rx.recv_direct()).await else {
<<<<<<< HEAD
                tracing::info!(
                    "Some nodes did not respond with their Transition Qc in time. \
                    Continuing with the highest transition QC that we received: {transition_qc:?}"
                );
=======
>>>>>>> 2eb31e77
                return Ok(transition_qc);
            };
            if let HotShotEvent::HighQcRecv(qc, maybe_next_epoch_qc, _sender) = event.as_ref() {
                if let Some(block_number) = qc.data.block_number {
                    if !is_transition_block(block_number, self.epoch_height) {
                        continue;
                    }
                } else {
                    continue;
                }
                let Some(next_epoch_qc) = maybe_next_epoch_qc else {
                    continue;
                };
                if validate_qc_and_next_epoch_qc(
                    qc,
                    Some(next_epoch_qc),
                    &self.consensus,
                    &self.membership.coordinator,
                    &self.upgrade_lock,
                    self.epoch_height,
                )
                .await
                .is_ok()
                    && transition_qc
                        .as_ref()
                        .is_none_or(|tqc| qc.view_number() > tqc.0.view_number())
                {
                    transition_qc = Some((qc.clone(), next_epoch_qc.clone()));
                }
            }
        }
        tracing::error!(
            "lrzasik: view_start_time {:?}, wait duration {:?}, time elapsed",
            self.view_start_time,
            wait_duration
        );
        Ok(transition_qc)
    }
    /// Waits for the configured timeout for nodes to send HighQc messages to us.  We'll
    /// then propose with the highest QC from among these proposals.
    async fn wait_for_highest_qc(&self) -> Result<QuorumCertificate2<TYPES>> {
        tracing::debug!("waiting for QC");
        // If we haven't upgraded to Hotstuff 2 just return the high qc right away
        ensure!(
            self.upgrade_lock.epochs_enabled(self.view_number).await,
            error!("Epochs are not enabled yet we tried to wait for Highest QC.")
        );

        let mut highest_qc = self.consensus.read().await.high_qc().clone();

        let wait_duration = Duration::from_millis(self.timeout / 2);

        let mut rx = self.receiver.clone();

        // drain any qc off the queue
        while let Ok(event) = rx.try_recv() {
            if let HotShotEvent::HighQcRecv(qc, maybe_next_epoch_qc, _sender) = event.as_ref() {
                if validate_qc_and_next_epoch_qc(
                    qc,
                    maybe_next_epoch_qc.as_ref(),
                    &self.consensus,
                    &self.membership.coordinator,
                    &self.upgrade_lock,
                    self.epoch_height,
                )
                .await
                .is_ok()
                    && qc.view_number() > highest_qc.view_number()
                {
                    highest_qc = qc.clone();
                }
            }
        }

        // TODO configure timeout
        while self.view_start_time.elapsed() < wait_duration {
            let time_spent = Instant::now()
                .checked_duration_since(self.view_start_time)
                .ok_or(error!("Time elapsed since the start of the task is negative. This should never happen."))?;
            let time_left = wait_duration
                .checked_sub(time_spent)
                .ok_or(info!("No time left"))?;
            let Ok(maybe_qc) =
                tokio::time::timeout(time_left, self.wait_for_qc_event(rx.clone())).await
            else {
                tracing::info!("Some nodes did not respond with their HighQc in time. Continuing with the highest QC that we received: {highest_qc:?}");
                return Ok(highest_qc);
            };
            let Some(qc) = maybe_qc else {
                continue;
            };
            if qc.view_number() > highest_qc.view_number() {
                highest_qc = qc;
            }
        }
        Ok(highest_qc.clone())
    }
    /// Publishes a proposal given the [`CommitmentAndMetadata`], [`VidDisperse`]
    /// and high qc [`hotshot_types::simple_certificate::QuorumCertificate`],
    /// with optional [`ViewChangeEvidence`].
    #[allow(clippy::too_many_arguments)]
    #[instrument(skip_all, fields(id = self.id, view_number = *self.view_number, latest_proposed_view = *self.latest_proposed_view))]
    async fn publish_proposal(
        &self,
        commitment_and_metadata: CommitmentAndMetadata<TYPES>,
        _vid_share: Proposal<TYPES, VidDisperse<TYPES>>,
        view_change_evidence: Option<ViewChangeEvidence2<TYPES>>,
        formed_upgrade_certificate: Option<UpgradeCertificate<TYPES>>,
        decided_upgrade_certificate: Arc<RwLock<Option<UpgradeCertificate<TYPES>>>>,
        parent_qc: QuorumCertificate2<TYPES>,
        maybe_next_epoch_qc: Option<NextEpochQuorumCertificate2<TYPES>>,
    ) -> Result<()> {
        let (parent_leaf, state) = parent_leaf_and_state(
            &self.sender,
            &self.receiver,
            self.membership.coordinator.clone(),
            self.public_key.clone(),
            self.private_key.clone(),
            OuterConsensus::new(Arc::clone(&self.consensus.inner_consensus)),
            &self.upgrade_lock,
            parent_qc.view_number(),
            self.epoch_height,
        )
        .await?;

        // In order of priority, we should try to attach:
        //   - the parent certificate if it exists, or
        //   - our own certificate that we formed.
        // In either case, we need to ensure that the certificate is still relevant.
        //
        // Note: once we reach a point of potentially propose with our formed upgrade certificate,
        // we will ALWAYS drop it. If we cannot immediately use it for whatever reason, we choose
        // to discard it.
        //
        // It is possible that multiple nodes form separate upgrade certificates for the some
        // upgrade if we are not careful about voting. But this shouldn't bother us: the first
        // leader to propose is the one whose certificate will be used. And if that fails to reach
        // a decide for whatever reason, we may lose our own certificate, but something will likely
        // have gone wrong there anyway.
        let mut upgrade_certificate = parent_leaf
            .upgrade_certificate()
            .or(formed_upgrade_certificate);

        if let Some(cert) = upgrade_certificate.clone() {
            if cert
                .is_relevant(self.view_number, Arc::clone(&decided_upgrade_certificate))
                .await
                .is_err()
            {
                upgrade_certificate = None;
            }
        }

        let proposal_certificate = view_change_evidence
            .as_ref()
            .filter(|cert| cert.is_valid_for_view(&self.view_number))
            .cloned();

        ensure!(
            commitment_and_metadata.block_view == self.view_number,
            "Cannot propose because our VID payload commitment and metadata is for an older view."
        );

        let version = self.upgrade_lock.version(self.view_number).await?;

        let builder_commitment = commitment_and_metadata.builder_commitment.clone();
        let metadata = commitment_and_metadata.metadata.clone();

        if version >= V::Epochs::VERSION {
            tracing::info!("Reached end of epoch.");
            let Some(parent_block_number) = parent_qc.data.block_number else {
                tracing::error!("Parent QC does not have a block number. Do not propose.");
                return Ok(());
            };
            if is_epoch_transition(parent_block_number, self.epoch_height)
                && parent_block_number % self.epoch_height != 0
            {
                ensure!(
                    builder_commitment == BuilderCommitment::from_bytes([]),
                    "We're trying to propose non empty block in the epoch transition. Do not propose. View number: {}. Parent Block number: {}",
                    self.view_number,
                    parent_block_number,
                );
            }
        }
        let block_header = if version < V::Marketplace::VERSION {
            TYPES::BlockHeader::new_legacy(
                state.as_ref(),
                self.instance_state.as_ref(),
                &parent_leaf,
                commitment_and_metadata.commitment,
                builder_commitment,
                metadata,
                commitment_and_metadata.fees.first().clone(),
                version,
            )
            .await
            .wrap()
            .context(warn!("Failed to construct legacy block header"))?
        } else {
            TYPES::BlockHeader::new_marketplace(
                state.as_ref(),
                self.instance_state.as_ref(),
                &parent_leaf,
                commitment_and_metadata.commitment,
                commitment_and_metadata.builder_commitment,
                commitment_and_metadata.metadata,
                commitment_and_metadata.fees.to_vec(),
                *self.view_number,
                commitment_and_metadata.auction_result,
                version,
            )
            .await
            .wrap()
            .context(warn!("Failed to construct marketplace block header"))?
        };

        let epoch = option_epoch_from_block_number::<TYPES>(
            version >= V::Epochs::VERSION,
            block_header.block_number(),
            self.epoch_height,
        );

        let epoch_membership = self
            .membership
            .coordinator
            .membership_for_epoch(epoch)
            .await?;
        // Make sure we are the leader for the view and epoch.
        // We might have ended up here because we were in the epoch transition.
        if epoch_membership.leader(self.view_number).await? != self.public_key {
            tracing::warn!(
                "We are not the leader in the epoch for which we are about to propose. Do not send the quorum proposal."
            );
            return Ok(());
        }
        let is_high_qc_for_last_block = if let Some(block_number) = parent_qc.data.block_number {
            is_epoch_transition(block_number, self.epoch_height)
        } else {
            false
        };
        let next_epoch_qc = if self.upgrade_lock.epochs_enabled(self.view_number).await
            && is_high_qc_for_last_block
        {
            if maybe_next_epoch_qc.is_some() {
                maybe_next_epoch_qc
            } else {
                wait_for_next_epoch_qc(
                    &parent_qc,
                    &self.consensus,
                    self.timeout,
                    self.view_start_time,
                    &self.receiver,
                )
                .await
            }
        } else {
            None
        };
        let next_drb_result = if is_epoch_transition(block_header.block_number(), self.epoch_height)
        {
            if let Some(epoch_val) = &epoch {
                self.consensus
                    .read()
                    .await
                    .drb_results
                    .results
                    .get(&(*epoch_val + 1))
                    .copied()
            } else {
                None
            }
        } else {
            None
        };
        let proposal = QuorumProposalWrapper {
            proposal: QuorumProposal2 {
                block_header,
                view_number: self.view_number,
                epoch,
                justify_qc: parent_qc,
                next_epoch_justify_qc: next_epoch_qc,
                upgrade_certificate,
                view_change_evidence: proposal_certificate,
                next_drb_result,
            },
        };

        let proposed_leaf = Leaf2::from_quorum_proposal(&proposal);
        ensure!(
            proposed_leaf.parent_commitment() == parent_leaf.commit(),
            "Proposed leaf parent does not equal high qc"
        );

        let signature =
            TYPES::SignatureKey::sign(&self.private_key, proposed_leaf.commit().as_ref())
                .wrap()
                .context(error!("Failed to compute proposed_leaf.commit()"))?;

        let message = Proposal {
            data: proposal,
            signature,
            _pd: PhantomData,
        };
        tracing::debug!(
            "Sending proposal for view {:?}, height {:?}",
            proposed_leaf.view_number(),
            proposed_leaf.height()
        );

        broadcast_event(
            Arc::new(HotShotEvent::QuorumProposalSend(
                message.clone(),
                self.public_key.clone(),
            )),
            &self.sender,
        )
        .await;

        Ok(())
    }
}

impl<TYPES: NodeType, V: Versions> HandleDepOutput for ProposalDependencyHandle<TYPES, V> {
    type Output = Vec<Vec<Vec<Arc<HotShotEvent<TYPES>>>>>;

    #[allow(clippy::no_effect_underscore_binding, clippy::too_many_lines)]
    #[instrument(skip_all, fields(id = self.id, view_number = *self.view_number, latest_proposed_view = *self.latest_proposed_view))]
    async fn handle_dep_result(self, res: Self::Output) {
        let mut commit_and_metadata: Option<CommitmentAndMetadata<TYPES>> = None;
        let mut timeout_certificate = None;
        let mut view_sync_finalize_cert = None;
        let mut vid_share = None;
        let mut parent_qc = None;
        for event in res.iter().flatten().flatten() {
            match event.as_ref() {
                HotShotEvent::SendPayloadCommitmentAndMetadata(
                    payload_commitment,
                    builder_commitment,
                    metadata,
                    view,
                    fees,
                    auction_result,
                ) => {
                    commit_and_metadata = Some(CommitmentAndMetadata {
                        commitment: *payload_commitment,
                        builder_commitment: builder_commitment.clone(),
                        metadata: metadata.clone(),
                        fees: fees.clone(),
                        block_view: *view,
                        auction_result: auction_result.clone(),
                    });
                },
                HotShotEvent::Qc2Formed(cert) => match cert {
                    either::Right(timeout) => {
                        timeout_certificate = Some(timeout.clone());
                    },
                    either::Left(qc) => {
                        parent_qc = Some(qc.clone());
                    },
                },
                HotShotEvent::ViewSyncFinalizeCertificateRecv(cert) => {
                    view_sync_finalize_cert = Some(cert.clone());
                },
                HotShotEvent::VidDisperseSend(share, _) => {
                    vid_share = Some(share.clone());
                },
                _ => {},
            }
        }

        let Ok(version) = self.upgrade_lock.version(self.view_number).await else {
            tracing::error!(
                "Failed to get version for view {:?}, not proposing",
                self.view_number
            );
            return;
        };

        let mut maybe_epoch = None;
        let proposal_cert = if let Some(view_sync_cert) = view_sync_finalize_cert {
            maybe_epoch = view_sync_cert.data.epoch;
            Some(ViewChangeEvidence2::ViewSync(view_sync_cert))
        } else {
            match timeout_certificate {
                Some(timeout_cert) => {
                    maybe_epoch = timeout_cert.data.epoch;
                    Some(ViewChangeEvidence2::Timeout(timeout_cert))
                },
                None => None,
            }
        };

        let mut maybe_next_epoch_qc = None;

<<<<<<< HEAD
        tracing::error!("lrzasik: trying to grab parent qc");
        let maybe_parent_qc =
            if let Some(qc) = parent_qc {
                Some(qc)
            } else if version < V::Epochs::VERSION {
                Some(self.consensus.read().await.high_qc().clone())
            } else if proposal_cert.is_some() {
                // If we have a view change evidence, we need to wait need to propose with the transition QC
                match self.wait_for_transition_qc().await {
                    Ok(Some((qc, next_epoch_qc))) => {
                        let Some(epoch) = maybe_epoch else {
                            tracing::error!(
                                "No epoch found on view change evidence, but we are in epoch mode"
                            );
                            return;
                        };
                        if !qc.data.block_number.is_some_and(|bn| {
                            epoch_from_block_number(bn, self.epoch_height) == *epoch
                        }) {
                            tracing::error!(
                                "Transition QC is not for the same epoch as we are proposing"
                            );
                            None
                        } else {
                            maybe_next_epoch_qc = Some(next_epoch_qc);
                            Some(qc)
                        }
                    },
                    Ok(None) => {
                        tracing::error!("No transition QC found");
                        None
                    },
                    Err(e) => {
                        tracing::error!("Error while waiting for transition QC: {:?}", e);
                        return;
                    },
                }
            } else {
                None
            };
=======
        let parent_qc = if let Some(qc) = parent_qc {
            qc
        } else if version < V::Epochs::VERSION {
            self.consensus.read().await.high_qc().clone()
        } else if proposal_cert.is_some() {
            // If we have a view change evidence, we need to wait need to propose with the transition QC
            if let Ok(Some((qc, next_epoch_qc))) = self.wait_for_transition_qc().await {
                let Some(epoch) = maybe_epoch else {
                    tracing::error!(
                        "No epoch found on view change evidence, but we are in epoch mode"
                    );
                    return;
                };
                if qc
                    .data
                    .block_number
                    .is_some_and(|bn| epoch_from_block_number(bn, self.epoch_height) == *epoch)
                {
                    maybe_next_epoch_qc = Some(next_epoch_qc);
                    qc
                } else {
                    match self.wait_for_highest_qc().await {
                        Ok(qc) => qc,
                        Err(e) => {
                            tracing::error!("Error while waiting for highest QC: {:?}", e);
                            return;
                        },
                    }
                }
            } else {
                let Ok(qc) = self.wait_for_highest_qc().await else {
                    tracing::error!("Error while waiting for highest QC");
                    return;
                };
                if qc.data.block_number.is_some_and(|bn| {
                    is_epoch_transition(bn, self.epoch_height) && bn % self.epoch_height != 0
                }) {
                    tracing::error!("High is in transition but we need to propose with transition QC, do nothing");
                    return;
                }
                qc
            }
        } else {
            match self.wait_for_highest_qc().await {
                Ok(qc) => qc,
                Err(e) => {
                    tracing::error!("Error while waiting for highest QC: {:?}", e);
                    return;
                },
            }
        };
>>>>>>> 2eb31e77

        let parent_qc = if maybe_parent_qc.is_none() {
            tracing::error!("lrzasik: trying to grab parent highest qc");
            match self.wait_for_highest_qc().await {
                Ok(qc) => qc,
                Err(e) => {
                    tracing::error!("Error while waiting for highest QC: {:?}", e);
                    return;
                },
            }
        } else {
            maybe_parent_qc.unwrap()
        };

        tracing::error!("lrzasik: parent qc is ready");

        if commit_and_metadata.is_none() {
            tracing::error!(
                "Somehow completed the proposal dependency task without a commitment and metadata"
            );
            return;
        }

        if vid_share.is_none() {
            tracing::error!("Somehow completed the proposal dependency task without a VID share");
            return;
        }

        if let Err(e) = self
            .publish_proposal(
                commit_and_metadata.unwrap(),
                vid_share.unwrap(),
                proposal_cert,
                self.formed_upgrade_certificate.clone(),
                Arc::clone(&self.upgrade_lock.decided_upgrade_certificate),
                parent_qc,
                maybe_next_epoch_qc,
            )
            .await
        {
            tracing::error!("Failed to publish proposal; error = {e:#}");
        }
    }
}

pub(super) async fn handle_eqc_formed<
    TYPES: NodeType,
    I: NodeImplementation<TYPES>,
    V: Versions,
>(
    cert_view: TYPES::View,
    leaf_commit: Commitment<Leaf2<TYPES>>,
    task_state: &QuorumProposalTaskState<TYPES, I, V>,
    event_sender: &Sender<Arc<HotShotEvent<TYPES>>>,
) {
    if !task_state.upgrade_lock.epochs_enabled(cert_view).await {
        tracing::debug!("QC2 formed but epochs not enabled. Do nothing");
        return;
    }
    if !task_state
        .consensus
        .read()
        .await
        .is_leaf_extended(leaf_commit)
    {
        tracing::debug!("We formed QC but not eQC. Do nothing");
        return;
    }

    let consensus_reader = task_state.consensus.read().await;
    let current_epoch_qc = consensus_reader.high_qc();
    let Some(next_epoch_qc) = consensus_reader.next_epoch_high_qc() else {
        tracing::debug!("We formed the eQC but we don't have the next epoch eQC at all.");
        return;
    };
    if current_epoch_qc.view_number() != next_epoch_qc.view_number()
        || current_epoch_qc.data != *next_epoch_qc.data
    {
        tracing::debug!(
            "We formed the eQC but the current and next epoch QCs do not correspond to each other."
        );
        return;
    }
    let current_epoch_qc_clone = current_epoch_qc.clone();
    drop(consensus_reader);

    broadcast_event(
        Arc::new(HotShotEvent::ExtendedQc2Formed(current_epoch_qc_clone)),
        event_sender,
    )
    .await;
}<|MERGE_RESOLUTION|>--- conflicted
+++ resolved
@@ -212,31 +212,13 @@
         );
         // TODO configure timeout
         while self.view_start_time.elapsed() < wait_duration {
-<<<<<<< HEAD
-            tracing::error!(
-                "lrzasik: view_start_time {:?}, wait duration {:?}, check",
-                self.view_start_time,
-                wait_duration
-            );
-            let time_spent = Instant::now()
-                .checked_duration_since(self.view_start_time)
-                .ok_or(error!("Time elapsed since the start of the task is negative. This should never happen."))?;
-=======
             let time_spent = Instant::now()
             .checked_duration_since(self.view_start_time)
             .ok_or(error!("Time elapsed since the start of the task is negative. This should never happen."))?;
->>>>>>> 2eb31e77
             let time_left = wait_duration
                 .checked_sub(time_spent)
                 .ok_or(info!("No time left"))?;
             let Ok(Ok(event)) = tokio::time::timeout(time_left, rx.recv_direct()).await else {
-<<<<<<< HEAD
-                tracing::info!(
-                    "Some nodes did not respond with their Transition Qc in time. \
-                    Continuing with the highest transition QC that we received: {transition_qc:?}"
-                );
-=======
->>>>>>> 2eb31e77
                 return Ok(transition_qc);
             };
             if let HotShotEvent::HighQcRecv(qc, maybe_next_epoch_qc, _sender) = event.as_ref() {
@@ -632,48 +614,6 @@
 
         let mut maybe_next_epoch_qc = None;
 
-<<<<<<< HEAD
-        tracing::error!("lrzasik: trying to grab parent qc");
-        let maybe_parent_qc =
-            if let Some(qc) = parent_qc {
-                Some(qc)
-            } else if version < V::Epochs::VERSION {
-                Some(self.consensus.read().await.high_qc().clone())
-            } else if proposal_cert.is_some() {
-                // If we have a view change evidence, we need to wait need to propose with the transition QC
-                match self.wait_for_transition_qc().await {
-                    Ok(Some((qc, next_epoch_qc))) => {
-                        let Some(epoch) = maybe_epoch else {
-                            tracing::error!(
-                                "No epoch found on view change evidence, but we are in epoch mode"
-                            );
-                            return;
-                        };
-                        if !qc.data.block_number.is_some_and(|bn| {
-                            epoch_from_block_number(bn, self.epoch_height) == *epoch
-                        }) {
-                            tracing::error!(
-                                "Transition QC is not for the same epoch as we are proposing"
-                            );
-                            None
-                        } else {
-                            maybe_next_epoch_qc = Some(next_epoch_qc);
-                            Some(qc)
-                        }
-                    },
-                    Ok(None) => {
-                        tracing::error!("No transition QC found");
-                        None
-                    },
-                    Err(e) => {
-                        tracing::error!("Error while waiting for transition QC: {:?}", e);
-                        return;
-                    },
-                }
-            } else {
-                None
-            };
-=======
         let parent_qc = if let Some(qc) = parent_qc {
             qc
         } else if version < V::Epochs::VERSION {
@@ -725,22 +665,6 @@
                 },
             }
         };
->>>>>>> 2eb31e77
-
-        let parent_qc = if maybe_parent_qc.is_none() {
-            tracing::error!("lrzasik: trying to grab parent highest qc");
-            match self.wait_for_highest_qc().await {
-                Ok(qc) => qc,
-                Err(e) => {
-                    tracing::error!("Error while waiting for highest QC: {:?}", e);
-                    return;
-                },
-            }
-        } else {
-            maybe_parent_qc.unwrap()
-        };
-
-        tracing::error!("lrzasik: parent qc is ready");
 
         if commit_and_metadata.is_none() {
             tracing::error!(
