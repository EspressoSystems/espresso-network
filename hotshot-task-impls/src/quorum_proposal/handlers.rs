--- conflicted
+++ resolved
@@ -31,13 +31,8 @@
         BlockPayload,
     },
     utils::{
-<<<<<<< HEAD
-        epoch_from_block_number, is_epoch_transition, is_transition_block,
+        epoch_from_block_number, is_epoch_transition, is_last_block, is_transition_block,
         option_epoch_from_block_number,
-=======
-        epoch_from_block_number, is_epoch_transition, is_last_block, is_transition_block,
-        option_epoch_from_block_number, BuilderCommitment,
->>>>>>> 82a97129
     },
     vote::HasViewNumber,
 };
