// Copyright (c) 2021-2024 Espresso Systems (espressosys.com)
// This file is part of the HotShot repository.

// You should have received a copy of the MIT License
// along with the HotShot repository. If not, see <https://mit-license.org/>.

use std::fmt::Display;

use async_broadcast::Sender;
use either::Either;
use hotshot_task::task::TaskEvent;
use hotshot_types::{
    data::{
        DaProposal2, Leaf2, PackedBundle, QuorumProposal2, QuorumProposalWrapper, UpgradeProposal,
        VidCommitment, VidDisperse, VidDisperseShare,
    },
    message::Proposal,
    request_response::ProposalRequestPayload,
    simple_certificate::{
        DaCertificate2, NextEpochQuorumCertificate2, QuorumCertificate, QuorumCertificate2,
        TimeoutCertificate, TimeoutCertificate2, UpgradeCertificate, ViewSyncCommitCertificate2,
        ViewSyncFinalizeCertificate2, ViewSyncPreCommitCertificate2,
    },
    simple_vote::{
        DaVote2, QuorumVote2, TimeoutVote2, UpgradeVote, ViewSyncCommitVote2,
        ViewSyncFinalizeVote2, ViewSyncPreCommitVote2,
    },
    traits::{
        block_contents::BuilderFee, network::DataRequest, node_implementation::NodeType,
        signature_key::SignatureKey, BlockPayload,
    },
    utils::BuilderCommitment,
    vote::HasViewNumber,
};
use vec1::Vec1;

use crate::view_sync::ViewSyncPhase;

impl<TYPES: NodeType> TaskEvent for HotShotEvent<TYPES> {
    fn shutdown_event() -> Self {
        HotShotEvent::Shutdown
    }
}

/// Wrapper type for the event to notify tasks that a proposal for a view is missing
/// and the channel to send the event back to
#[derive(Debug, Clone)]
pub struct ProposalMissing<TYPES: NodeType> {
    /// View of missing proposal
    pub view: TYPES::View,
    /// Channel to send the response back to
    pub response_chan: Sender<Option<Proposal<TYPES, QuorumProposal2<TYPES>>>>,
}

impl<TYPES: NodeType> PartialEq for ProposalMissing<TYPES> {
    fn eq(&self, other: &Self) -> bool {
        self.view == other.view
    }
}

impl<TYPES: NodeType> Eq for ProposalMissing<TYPES> {}

/// Marker that the task completed
#[derive(Eq, PartialEq, Debug, Clone)]
pub struct HotShotTaskCompleted;

/// All of the possible events that can be passed between Sequencing `HotShot` tasks
#[derive(Eq, PartialEq, Debug, Clone)]
#[allow(clippy::large_enum_variant)]
pub enum HotShotEvent<TYPES: NodeType> {
    /// Shutdown the task
    Shutdown,
    /// A quorum proposal has been received from the network; handled by the consensus task
    QuorumProposalRecv(
        Proposal<TYPES, QuorumProposalWrapper<TYPES>>,
        TYPES::SignatureKey,
    ),
    /// A quorum vote has been received from the network; handled by the consensus task
    QuorumVoteRecv(QuorumVote2<TYPES>),
    /// A timeout vote received from the network; handled by consensus task
    TimeoutVoteRecv(TimeoutVote2<TYPES>),
    /// Send a timeout vote to the network; emitted by consensus task replicas
    TimeoutVoteSend(TimeoutVote2<TYPES>),
    /// A DA proposal has been received from the network; handled by the DA task
    DaProposalRecv(Proposal<TYPES, DaProposal2<TYPES>>, TYPES::SignatureKey),
    /// A DA proposal has been validated; handled by the DA task and VID task
    DaProposalValidated(Proposal<TYPES, DaProposal2<TYPES>>, TYPES::SignatureKey),
    /// A DA vote has been received by the network; handled by the DA task
    DaVoteRecv(DaVote2<TYPES>),
    /// A Data Availability Certificate (DAC) has been received by the network; handled by the consensus task
    DaCertificateRecv(DaCertificate2<TYPES>),
    /// A DAC is validated.
    DaCertificateValidated(DaCertificate2<TYPES>),
    /// Send a quorum proposal to the network; emitted by the leader in the consensus task
    QuorumProposalSend(
        Proposal<TYPES, QuorumProposalWrapper<TYPES>>,
        TYPES::SignatureKey,
    ),
    /// Send a quorum vote to the next leader; emitted by a replica in the consensus task after seeing a valid quorum proposal
    QuorumVoteSend(QuorumVote2<TYPES>),
    /// Broadcast a quorum vote to form an eQC; emitted by a replica in the consensus task after seeing a valid quorum proposal
    ExtendedQuorumVoteSend(QuorumVote2<TYPES>),
    /// A quorum proposal with the given parent leaf is validated.
    /// The full validation checks include:
    /// 1. The proposal is not for an old view
    /// 2. The proposal has been correctly signed by the leader of the current view
    /// 3. The justify QC is valid
    /// 4. The proposal passes either liveness or safety check.
    QuorumProposalValidated(Proposal<TYPES, QuorumProposalWrapper<TYPES>>, Leaf2<TYPES>),
    /// A quorum proposal is missing for a view that we need.
    QuorumProposalRequestSend(
        ProposalRequestPayload<TYPES>,
        <TYPES::SignatureKey as SignatureKey>::PureAssembledSignatureType,
    ),
    /// A quorum proposal was requested by a node for a view.
    QuorumProposalRequestRecv(
        ProposalRequestPayload<TYPES>,
        <TYPES::SignatureKey as SignatureKey>::PureAssembledSignatureType,
    ),
    /// A quorum proposal was missing for a view. As the leader, we send a reply to the recipient with their key.
    QuorumProposalResponseSend(
        TYPES::SignatureKey,
        Proposal<TYPES, QuorumProposalWrapper<TYPES>>,
    ),
    /// A quorum proposal was requested by a node for a view.
    QuorumProposalResponseRecv(Proposal<TYPES, QuorumProposalWrapper<TYPES>>),
    /// Send a DA proposal to the DA committee; emitted by the DA leader (which is the same node as the leader of view v + 1) in the DA task
    DaProposalSend(Proposal<TYPES, DaProposal2<TYPES>>, TYPES::SignatureKey),
    /// Send a DA vote to the DA leader; emitted by DA committee members in the DA task after seeing a valid DA proposal
    DaVoteSend(DaVote2<TYPES>),
    /// The next leader has collected enough votes to form a QC; emitted by the next leader in the consensus task; an internal event only
    QcFormed(Either<QuorumCertificate<TYPES>, TimeoutCertificate<TYPES>>),
    /// The next leader has collected enough votes to form a QC; emitted by the next leader in the consensus task; an internal event only
    Qc2Formed(Either<QuorumCertificate2<TYPES>, TimeoutCertificate2<TYPES>>),
    /// The next leader has collected enough votes from the next epoch nodes to form a QC; emitted by the next leader in the consensus task; an internal event only
    NextEpochQc2Formed(Either<NextEpochQuorumCertificate2<TYPES>, TimeoutCertificate<TYPES>>),
    /// A validator formed both a current epoch eQC and a next epoch eQC
    ExtendedQc2Formed(QuorumCertificate2<TYPES>),
    /// The DA leader has collected enough votes to form a DAC; emitted by the DA leader in the DA task; sent to the entire network via the networking task
    DacSend(DaCertificate2<TYPES>, TYPES::SignatureKey),
    /// The current view has changed; emitted by the replica in the consensus task or replica in the view sync task; received by almost all other tasks
    ViewChange(TYPES::View, Option<TYPES::Epoch>),
    /// Timeout for the view sync protocol; emitted by a replica in the view sync task
    ViewSyncTimeout(TYPES::View, u64, ViewSyncPhase),

    /// Receive a `ViewSyncPreCommitVote` from the network; received by a relay in the view sync task
    ViewSyncPreCommitVoteRecv(ViewSyncPreCommitVote2<TYPES>),
    /// Receive a `ViewSyncCommitVote` from the network; received by a relay in the view sync task
    ViewSyncCommitVoteRecv(ViewSyncCommitVote2<TYPES>),
    /// Receive a `ViewSyncFinalizeVote` from the network; received by a relay in the view sync task
    ViewSyncFinalizeVoteRecv(ViewSyncFinalizeVote2<TYPES>),

    /// Send a `ViewSyncPreCommitVote` from the network; emitted by a replica in the view sync task
    ViewSyncPreCommitVoteSend(ViewSyncPreCommitVote2<TYPES>),
    /// Send a `ViewSyncCommitVote` from the network; emitted by a replica in the view sync task
    ViewSyncCommitVoteSend(ViewSyncCommitVote2<TYPES>),
    /// Send a `ViewSyncFinalizeVote` from the network; emitted by a replica in the view sync task
    ViewSyncFinalizeVoteSend(ViewSyncFinalizeVote2<TYPES>),

    /// Receive a `ViewSyncPreCommitCertificate` from the network; received by a replica in the view sync task
    ViewSyncPreCommitCertificateRecv(ViewSyncPreCommitCertificate2<TYPES>),
    /// Receive a `ViewSyncCommitCertificate` from the network; received by a replica in the view sync task
    ViewSyncCommitCertificateRecv(ViewSyncCommitCertificate2<TYPES>),
    /// Receive a `ViewSyncFinalizeCertificate` from the network; received by a replica in the view sync task
    ViewSyncFinalizeCertificateRecv(ViewSyncFinalizeCertificate2<TYPES>),

    /// Send a `ViewSyncPreCommitCertificate` from the network; emitted by a relay in the view sync task
    ViewSyncPreCommitCertificateSend(ViewSyncPreCommitCertificate2<TYPES>, TYPES::SignatureKey),
    /// Send a `ViewSyncCommitCertificate` from the network; emitted by a relay in the view sync task
    ViewSyncCommitCertificateSend(ViewSyncCommitCertificate2<TYPES>, TYPES::SignatureKey),
    /// Send a `ViewSyncFinalizeCertificate` from the network; emitted by a relay in the view sync task
    ViewSyncFinalizeCertificateSend(ViewSyncFinalizeCertificate2<TYPES>, TYPES::SignatureKey),

    /// Trigger the start of the view sync protocol; emitted by view sync task; internal trigger only
    ViewSyncTrigger(TYPES::View),
    /// A consensus view has timed out; emitted by a replica in the consensus task; received by the view sync task; internal event only
    Timeout(TYPES::View, Option<TYPES::Epoch>),
    /// Receive transactions from the network
    TransactionsRecv(Vec<TYPES::Transaction>),
    /// Send transactions to the network
    TransactionSend(TYPES::Transaction, TYPES::SignatureKey),
    /// Event to send block payload commitment and metadata from DA leader to the quorum; internal event only
    SendPayloadCommitmentAndMetadata(
        VidCommitment,
        BuilderCommitment,
        <TYPES::BlockPayload as BlockPayload<TYPES>>::Metadata,
        TYPES::View,
        Vec1<BuilderFee<TYPES>>,
        Option<TYPES::AuctionResult>,
    ),
    /// Event when the transactions task has sequenced transactions. Contains the encoded transactions, the metadata, and the view number
    BlockRecv(PackedBundle<TYPES>),
    /// Send VID shares to VID storage nodes; emitted by the DA leader
    ///
    /// Like [`HotShotEvent::DaProposalSend`].
    VidDisperseSend(Proposal<TYPES, VidDisperse<TYPES>>, TYPES::SignatureKey),
    /// Vid disperse share has been received from the network; handled by the consensus task
    ///
    /// Like [`HotShotEvent::DaProposalRecv`].
    VidShareRecv(
        TYPES::SignatureKey,
        Proposal<TYPES, VidDisperseShare<TYPES>>,
    ),
    /// VID share data is validated.
    VidShareValidated(Proposal<TYPES, VidDisperseShare<TYPES>>),
    /// Upgrade proposal has been received from the network
    UpgradeProposalRecv(Proposal<TYPES, UpgradeProposal<TYPES>>, TYPES::SignatureKey),
    /// Upgrade proposal has been sent to the network
    UpgradeProposalSend(Proposal<TYPES, UpgradeProposal<TYPES>>, TYPES::SignatureKey),
    /// Upgrade vote has been received from the network
    UpgradeVoteRecv(UpgradeVote<TYPES>),
    /// Upgrade vote has been sent to the network
    UpgradeVoteSend(UpgradeVote<TYPES>),
    /// Upgrade certificate has been sent to the network
    UpgradeCertificateFormed(UpgradeCertificate<TYPES>),
    /// A quorum proposal has been preliminarily validated.
    /// The preliminary checks include:
    /// 1. The proposal is not for an old view
    /// 2. The proposal has been correctly signed by the leader of the current view
    /// 3. The justify QC is valid
    QuorumProposalPreliminarilyValidated(Proposal<TYPES, QuorumProposalWrapper<TYPES>>),

    /// Send a VID request to the network; emitted to on of the members of DA committee.
    /// Includes the data request, node's public key and signature as well as public key of DA committee who we want to send to.
    VidRequestSend(
        DataRequest<TYPES>,
        // Sender
        TYPES::SignatureKey,
        // Recipient
        TYPES::SignatureKey,
    ),

    /// Receive a VID request from the network; Received by a node in the DA committee.
    /// Includes the data request and nodes public key.
    VidRequestRecv(DataRequest<TYPES>, TYPES::SignatureKey),

    /// Send a VID response to the network; emitted to the sending node.
    /// Includes nodes public key, recipient public key, and vid disperse
    VidResponseSend(
        /// Sender key
        TYPES::SignatureKey,
        /// Recipient key
        TYPES::SignatureKey,
        Proposal<TYPES, VidDisperseShare<TYPES>>,
    ),

    /// Receive a VID response from the network; received by the node that triggered the VID request.
    VidResponseRecv(
        TYPES::SignatureKey,
        Proposal<TYPES, VidDisperseShare<TYPES>>,
    ),

    /// A replica send us a High QC
    HighQcRecv(QuorumCertificate2<TYPES>, TYPES::SignatureKey),

    /// Send our HighQc to the next leader, should go to the same leader as our vote
    HighQcSend(
        QuorumCertificate2<TYPES>,
        TYPES::SignatureKey,
        TYPES::SignatureKey,
    ),

    /// A replica sent us an extended QuorumCertificate and NextEpochQuorumCertificate
    ExtendedQcRecv(
        QuorumCertificate2<TYPES>,
        NextEpochQuorumCertificate2<TYPES>,
        TYPES::SignatureKey,
    ),

    /// Send our extended QuorumCertificate and NextEpochQuorumCertificate to all nodes in the old and new epoch
    ExtendedQcSend(
        QuorumCertificate2<TYPES>,
        NextEpochQuorumCertificate2<TYPES>,
        TYPES::SignatureKey,
    ),
}

impl<TYPES: NodeType> HotShotEvent<TYPES> {
    #[allow(clippy::too_many_lines)]
    /// Return the view number for a hotshot event if present
    pub fn view_number(&self) -> Option<TYPES::View> {
        match self {
            HotShotEvent::QuorumVoteRecv(v) => Some(v.view_number()),
            HotShotEvent::TimeoutVoteRecv(v) | HotShotEvent::TimeoutVoteSend(v) => {
                Some(v.view_number())
            },
            HotShotEvent::QuorumProposalRecv(proposal, _)
            | HotShotEvent::QuorumProposalSend(proposal, _)
            | HotShotEvent::QuorumProposalValidated(proposal, _)
            | HotShotEvent::QuorumProposalResponseRecv(proposal)
            | HotShotEvent::QuorumProposalResponseSend(_, proposal)
            | HotShotEvent::QuorumProposalPreliminarilyValidated(proposal) => {
                Some(proposal.data.view_number())
            },
            HotShotEvent::QuorumVoteSend(vote) | HotShotEvent::ExtendedQuorumVoteSend(vote) => {
                Some(vote.view_number())
            },
            HotShotEvent::DaProposalRecv(proposal, _)
            | HotShotEvent::DaProposalValidated(proposal, _)
            | HotShotEvent::DaProposalSend(proposal, _) => Some(proposal.data.view_number()),
            HotShotEvent::DaVoteRecv(vote) | HotShotEvent::DaVoteSend(vote) => {
                Some(vote.view_number())
            },
            HotShotEvent::QcFormed(cert) => match cert {
                either::Left(qc) => Some(qc.view_number()),
                either::Right(tc) => Some(tc.view_number()),
            },
            HotShotEvent::Qc2Formed(cert) => match cert {
                either::Left(qc) => Some(qc.view_number()),
                either::Right(tc) => Some(tc.view_number()),
            },
            HotShotEvent::NextEpochQc2Formed(cert) => match cert {
                either::Left(qc) => Some(qc.view_number()),
                either::Right(tc) => Some(tc.view_number()),
            },
            HotShotEvent::ExtendedQc2Formed(cert) => Some(cert.view_number()),
            HotShotEvent::ViewSyncCommitVoteSend(vote)
            | HotShotEvent::ViewSyncCommitVoteRecv(vote) => Some(vote.view_number()),
            HotShotEvent::ViewSyncPreCommitVoteRecv(vote)
            | HotShotEvent::ViewSyncPreCommitVoteSend(vote) => Some(vote.view_number()),
            HotShotEvent::ViewSyncFinalizeVoteRecv(vote)
            | HotShotEvent::ViewSyncFinalizeVoteSend(vote) => Some(vote.view_number()),
            HotShotEvent::ViewSyncPreCommitCertificateRecv(cert)
            | HotShotEvent::ViewSyncPreCommitCertificateSend(cert, _) => Some(cert.view_number()),
            HotShotEvent::ViewSyncCommitCertificateRecv(cert)
            | HotShotEvent::ViewSyncCommitCertificateSend(cert, _) => Some(cert.view_number()),
            HotShotEvent::ViewSyncFinalizeCertificateRecv(cert)
            | HotShotEvent::ViewSyncFinalizeCertificateSend(cert, _) => Some(cert.view_number()),
            HotShotEvent::SendPayloadCommitmentAndMetadata(_, _, _, view_number, ..) => {
                Some(*view_number)
            },
            HotShotEvent::BlockRecv(packed_bundle) => Some(packed_bundle.view_number),
            HotShotEvent::Shutdown
            | HotShotEvent::TransactionSend(..)
            | HotShotEvent::TransactionsRecv(_) => None,
            HotShotEvent::VidDisperseSend(proposal, _) => Some(proposal.data.view_number()),
            HotShotEvent::VidShareRecv(_, proposal) | HotShotEvent::VidShareValidated(proposal) => {
                Some(proposal.data.view_number())
            },
            HotShotEvent::UpgradeProposalRecv(proposal, _)
            | HotShotEvent::UpgradeProposalSend(proposal, _) => Some(proposal.data.view_number()),
            HotShotEvent::UpgradeVoteRecv(vote) | HotShotEvent::UpgradeVoteSend(vote) => {
                Some(vote.view_number())
            },
            HotShotEvent::QuorumProposalRequestSend(req, _)
            | HotShotEvent::QuorumProposalRequestRecv(req, _) => Some(req.view_number),
            HotShotEvent::ViewChange(view_number, _)
            | HotShotEvent::ViewSyncTimeout(view_number, ..)
            | HotShotEvent::ViewSyncTrigger(view_number)
            | HotShotEvent::Timeout(view_number, ..) => Some(*view_number),
            HotShotEvent::DaCertificateRecv(cert) | HotShotEvent::DacSend(cert, _) => {
                Some(cert.view_number())
            },
            HotShotEvent::DaCertificateValidated(cert) => Some(cert.view_number),
            HotShotEvent::UpgradeCertificateFormed(cert) => Some(cert.view_number()),
            HotShotEvent::VidRequestSend(request, ..)
            | HotShotEvent::VidRequestRecv(request, _) => Some(request.view),
            HotShotEvent::VidResponseSend(_, _, proposal)
            | HotShotEvent::VidResponseRecv(_, proposal) => Some(proposal.data.view_number()),
            HotShotEvent::HighQcRecv(qc, _)
            | HotShotEvent::HighQcSend(qc, ..)
            | HotShotEvent::ExtendedQcRecv(qc, ..)
            | HotShotEvent::ExtendedQcSend(qc, ..) => Some(qc.view_number()),
        }
    }
}

impl<TYPES: NodeType> Display for HotShotEvent<TYPES> {
    #[allow(clippy::too_many_lines)]
    fn fmt(&self, f: &mut std::fmt::Formatter<'_>) -> std::fmt::Result {
        match self {
            HotShotEvent::Shutdown => write!(f, "Shutdown"),
            HotShotEvent::QuorumProposalRecv(proposal, _) => write!(
                f,
                "QuorumProposalRecv(view_number={:?})",
                proposal.data.view_number()
            ),
            HotShotEvent::QuorumVoteRecv(v) => {
                write!(f, "QuorumVoteRecv(view_number={:?})", v.view_number())
            },
            HotShotEvent::ExtendedQuorumVoteSend(v) => {
                write!(
                    f,
                    "ExtendedQuorumVoteSend(view_number={:?})",
                    v.view_number()
                )
            },
            HotShotEvent::TimeoutVoteRecv(v) => {
                write!(f, "TimeoutVoteRecv(view_number={:?})", v.view_number())
            },
            HotShotEvent::TimeoutVoteSend(v) => {
                write!(f, "TimeoutVoteSend(view_number={:?})", v.view_number())
            },
            HotShotEvent::DaProposalRecv(proposal, _) => write!(
                f,
                "DaProposalRecv(view_number={:?})",
                proposal.data.view_number()
            ),
            HotShotEvent::DaProposalValidated(proposal, _) => write!(
                f,
                "DaProposalValidated(view_number={:?})",
                proposal.data.view_number()
            ),
            HotShotEvent::DaVoteRecv(vote) => {
                write!(f, "DaVoteRecv(view_number={:?})", vote.view_number())
            },
            HotShotEvent::DaCertificateRecv(cert) => {
                write!(f, "DaCertificateRecv(view_number={:?})", cert.view_number())
            },
            HotShotEvent::DaCertificateValidated(cert) => write!(
                f,
                "DaCertificateValidated(view_number={:?})",
                cert.view_number()
            ),
            HotShotEvent::QuorumProposalSend(proposal, _) => write!(
                f,
                "QuorumProposalSend(view_number={:?})",
                proposal.data.view_number()
            ),
            HotShotEvent::QuorumVoteSend(vote) => {
                write!(f, "QuorumVoteSend(view_number={:?})", vote.view_number())
            },
            HotShotEvent::QuorumProposalValidated(proposal, _) => write!(
                f,
                "QuorumProposalValidated(view_number={:?})",
                proposal.data.view_number()
            ),
            HotShotEvent::DaProposalSend(proposal, _) => write!(
                f,
                "DaProposalSend(view_number={:?})",
                proposal.data.view_number()
            ),
            HotShotEvent::DaVoteSend(vote) => {
                write!(f, "DaVoteSend(view_number={:?})", vote.view_number())
            },
            HotShotEvent::QcFormed(cert) => match cert {
                either::Left(qc) => write!(f, "QcFormed(view_number={:?})", qc.view_number()),
                either::Right(tc) => write!(f, "QcFormed(view_number={:?})", tc.view_number()),
            },
            HotShotEvent::Qc2Formed(cert) => match cert {
                either::Left(qc) => write!(f, "QcFormed2(view_number={:?})", qc.view_number()),
                either::Right(tc) => write!(f, "QcFormed2(view_number={:?})", tc.view_number()),
            },
            HotShotEvent::NextEpochQc2Formed(cert) => match cert {
                either::Left(qc) => {
                    write!(f, "NextEpochQc2Formed(view_number={:?})", qc.view_number())
                },
                either::Right(tc) => {
                    write!(f, "NextEpochQc2Formed(view_number={:?})", tc.view_number())
                },
            },
            HotShotEvent::ExtendedQc2Formed(cert) => {
                write!(f, "ExtendedQc2Formed(view_number={:?})", cert.view_number())
            },
            HotShotEvent::DacSend(cert, _) => {
                write!(f, "DacSend(view_number={:?})", cert.view_number())
            },
            HotShotEvent::ViewChange(view_number, epoch_number) => {
                write!(
                    f,
                    "ViewChange(view_number={view_number:?}, epoch_number={epoch_number:?})"
                )
            },
<<<<<<< HEAD
            HotShotEvent::ViewSyncTimeout(view_number, _, _) => {
=======
            HotShotEvent::ViewSyncTimeout(view_number, ..) => {
>>>>>>> 984bcf51
                write!(f, "ViewSyncTimeout(view_number={view_number:?})")
            },
            HotShotEvent::ViewSyncPreCommitVoteRecv(vote) => write!(
                f,
                "ViewSyncPreCommitVoteRecv(view_number={:?})",
                vote.view_number()
            ),
            HotShotEvent::ViewSyncCommitVoteRecv(vote) => write!(
                f,
                "ViewSyncCommitVoteRecv(view_number={:?})",
                vote.view_number()
            ),
            HotShotEvent::ViewSyncFinalizeVoteRecv(vote) => write!(
                f,
                "ViewSyncFinalizeVoteRecv(view_number={:?})",
                vote.view_number()
            ),
            HotShotEvent::ViewSyncPreCommitVoteSend(vote) => write!(
                f,
                "ViewSyncPreCommitVoteSend(view_number={:?})",
                vote.view_number()
            ),
            HotShotEvent::ViewSyncCommitVoteSend(vote) => write!(
                f,
                "ViewSyncCommitVoteSend(view_number={:?})",
                vote.view_number()
            ),
            HotShotEvent::ViewSyncFinalizeVoteSend(vote) => write!(
                f,
                "ViewSyncFinalizeVoteSend(view_number={:?})",
                vote.view_number()
            ),
            HotShotEvent::ViewSyncPreCommitCertificateRecv(cert) => {
                write!(
                    f,
                    "ViewSyncPreCommitCertificateRecv(view_number={:?})",
                    cert.view_number()
                )
            },
            HotShotEvent::ViewSyncCommitCertificateRecv(cert) => {
                write!(
                    f,
                    "ViewSyncCommitCertificateRecv(view_number={:?})",
                    cert.view_number()
                )
            },
            HotShotEvent::ViewSyncFinalizeCertificateRecv(cert) => {
                write!(
                    f,
                    "ViewSyncFinalizeCertificateRecv(view_number={:?})",
                    cert.view_number()
                )
            },
            HotShotEvent::ViewSyncPreCommitCertificateSend(cert, _) => {
                write!(
                    f,
                    "ViewSyncPreCommitCertificateSend(view_number={:?})",
                    cert.view_number()
                )
            },
            HotShotEvent::ViewSyncCommitCertificateSend(cert, _) => {
                write!(
                    f,
                    "ViewSyncCommitCertificateSend(view_number={:?})",
                    cert.view_number()
                )
            },
            HotShotEvent::ViewSyncFinalizeCertificateSend(cert, _) => {
                write!(
                    f,
                    "ViewSyncFinalizeCertificateSend(view_number={:?})",
                    cert.view_number()
                )
            },
            HotShotEvent::ViewSyncTrigger(view_number) => {
                write!(f, "ViewSyncTrigger(view_number={view_number:?})")
            },
            HotShotEvent::Timeout(view_number, epoch) => {
                write!(f, "Timeout(view_number={view_number:?}, epoch={epoch:?})")
            },
            HotShotEvent::TransactionsRecv(_) => write!(f, "TransactionsRecv"),
            HotShotEvent::TransactionSend(..) => write!(f, "TransactionSend"),
            HotShotEvent::SendPayloadCommitmentAndMetadata(_, _, _, view_number, ..) => {
                write!(
                    f,
                    "SendPayloadCommitmentAndMetadata(view_number={view_number:?})"
                )
            },
            HotShotEvent::BlockRecv(packed_bundle) => {
                write!(f, "BlockRecv(view_number={:?})", packed_bundle.view_number)
            },
            HotShotEvent::VidDisperseSend(proposal, _) => write!(
                f,
                "VidDisperseSend(view_number={:?})",
                proposal.data.view_number()
            ),
            HotShotEvent::VidShareRecv(_, proposal) => write!(
                f,
                "VIDShareRecv(view_number={:?})",
                proposal.data.view_number()
            ),
            HotShotEvent::VidShareValidated(proposal) => write!(
                f,
                "VIDShareValidated(view_number={:?})",
                proposal.data.view_number()
            ),
            HotShotEvent::UpgradeProposalRecv(proposal, _) => write!(
                f,
                "UpgradeProposalRecv(view_number={:?})",
                proposal.data.view_number()
            ),
            HotShotEvent::UpgradeProposalSend(proposal, _) => write!(
                f,
                "UpgradeProposalSend(view_number={:?})",
                proposal.data.view_number()
            ),
            HotShotEvent::UpgradeVoteRecv(vote) => {
                write!(f, "UpgradeVoteRecv(view_number={:?})", vote.view_number())
            },
            HotShotEvent::UpgradeVoteSend(vote) => {
                write!(f, "UpgradeVoteSend(view_number={:?})", vote.view_number())
            },
            HotShotEvent::UpgradeCertificateFormed(cert) => write!(
                f,
                "UpgradeCertificateFormed(view_number={:?})",
                cert.view_number()
            ),
            HotShotEvent::QuorumProposalRequestSend(view_number, _) => {
                write!(f, "QuorumProposalRequestSend(view_number={view_number:?})")
            },
            HotShotEvent::QuorumProposalRequestRecv(view_number, _) => {
                write!(f, "QuorumProposalRequestRecv(view_number={view_number:?})")
            },
            HotShotEvent::QuorumProposalResponseSend(_, proposal) => {
                write!(
                    f,
                    "QuorumProposalResponseSend(view_number={:?})",
                    proposal.data.view_number()
                )
            },
            HotShotEvent::QuorumProposalResponseRecv(proposal) => {
                write!(
                    f,
                    "QuorumProposalResponseRecv(view_number={:?})",
                    proposal.data.view_number()
                )
            },
            HotShotEvent::QuorumProposalPreliminarilyValidated(proposal) => {
                write!(
                    f,
                    "QuorumProposalPreliminarilyValidated(view_number={:?}",
                    proposal.data.view_number()
                )
            },
<<<<<<< HEAD
            HotShotEvent::VidRequestSend(request, _, _) => {
=======
            HotShotEvent::VidRequestSend(request, ..) => {
>>>>>>> 984bcf51
                write!(f, "VidRequestSend(view_number={:?}", request.view)
            },
            HotShotEvent::VidRequestRecv(request, _) => {
                write!(f, "VidRequestRecv(view_number={:?}", request.view)
            },
            HotShotEvent::VidResponseSend(_, _, proposal) => {
                write!(
                    f,
                    "VidResponseSend(view_number={:?}",
                    proposal.data.view_number()
                )
            },
            HotShotEvent::VidResponseRecv(_, proposal) => {
                write!(
                    f,
                    "VidResponseRecv(view_number={:?}",
                    proposal.data.view_number()
                )
            },
            HotShotEvent::HighQcRecv(qc, _) => {
                write!(f, "HighQcRecv(view_number={:?}", qc.view_number())
            },
            HotShotEvent::HighQcSend(qc, ..) => {
                write!(f, "HighQcSend(view_number={:?}", qc.view_number())
            },
            HotShotEvent::ExtendedQcRecv(qc, ..) => {
                write!(f, "ExtendedQcRecv(view_number={:?}", qc.view_number())
            },
            HotShotEvent::ExtendedQcSend(qc, ..) => {
                write!(f, "ExtendedQcSend(view_number={:?}", qc.view_number())
            },
        }
    }
}<|MERGE_RESOLUTION|>--- conflicted
+++ resolved
@@ -461,11 +461,7 @@
                     "ViewChange(view_number={view_number:?}, epoch_number={epoch_number:?})"
                 )
             },
-<<<<<<< HEAD
             HotShotEvent::ViewSyncTimeout(view_number, _, _) => {
-=======
-            HotShotEvent::ViewSyncTimeout(view_number, ..) => {
->>>>>>> 984bcf51
                 write!(f, "ViewSyncTimeout(view_number={view_number:?})")
             },
             HotShotEvent::ViewSyncPreCommitVoteRecv(vote) => write!(
@@ -620,11 +616,7 @@
                     proposal.data.view_number()
                 )
             },
-<<<<<<< HEAD
             HotShotEvent::VidRequestSend(request, _, _) => {
-=======
-            HotShotEvent::VidRequestSend(request, ..) => {
->>>>>>> 984bcf51
                 write!(f, "VidRequestSend(view_number={:?}", request.view)
             },
             HotShotEvent::VidRequestRecv(request, _) => {
