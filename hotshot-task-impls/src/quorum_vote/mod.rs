--- conflicted
+++ resolved
@@ -431,18 +431,9 @@
 
     /// Signature key for light client state
     pub state_private_key: <TYPES::StateSignatureKey as StateSignatureKey>::StatePrivateKey,
-<<<<<<< HEAD
-
-    /// Upgrade certificate to enable epochs, staged until we reach the specified block height
-    pub staged_epoch_upgrade_certificate: Option<UpgradeCertificate<TYPES>>,
-
-    /// Block height at which to enable the epoch upgrade
-    pub epoch_upgrade_block_height: u64,
 
     /// View timeout from config.
     pub timeout: u64,
-=======
->>>>>>> 4188eb87
 }
 
 impl<TYPES: NodeType, I: NodeImplementation<TYPES>, V: Versions> QuorumVoteTaskState<TYPES, I, V> {
