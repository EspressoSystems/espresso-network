--- conflicted
+++ resolved
@@ -258,11 +258,8 @@
                 return;
             },
         };
-<<<<<<< HEAD
         let duration = now.elapsed();
         tracing::info!("membership_for_epoch time: {:?}", duration);
-=======
->>>>>>> cbf666d4
 
         let is_vote_leaf_extended = is_last_block(leaf.height(), self.epoch_height);
         let is_vote_epoch_root = is_epoch_root(leaf.height(), self.epoch_height);
