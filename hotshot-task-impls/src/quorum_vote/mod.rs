// Copyright (c) 2021-2024 Espresso Systems (espressosys.com)
// This file is part of the HotShot repository.

// You should have received a copy of the MIT License
// along with the HotShot repository. If not, see <https://mit-license.org/>.

use std::{collections::BTreeMap, sync::Arc, time::Instant};

use async_broadcast::{InactiveReceiver, Receiver, Sender};
use async_lock::RwLock;
use async_trait::async_trait;
use committable::Committable;
use hotshot_task::{
    dependency::{AndDependency, EventDependency},
    dependency_task::{DependencyTask, HandleDepOutput},
    task::TaskState,
};
use hotshot_types::{
    consensus::{ConsensusMetricsValue, OuterConsensus},
    data::{vid_disperse::vid_total_weight, Leaf2},
    epoch_membership::EpochMembershipCoordinator,
    event::Event,
    message::UpgradeLock,
    simple_certificate::UpgradeCertificate,
    simple_vote::HasEpoch,
    traits::{
        block_contents::BlockHeader,
        node_implementation::{ConsensusTime, NodeImplementation, NodeType, Versions},
        signature_key::{SignatureKey, StateSignatureKey},
        storage::Storage,
    },
<<<<<<< HEAD
    utils::{epoch_from_block_number, is_last_block_in_epoch, option_epoch_from_block_number},
=======
    utils::{is_last_block, option_epoch_from_block_number},
>>>>>>> cec57add
    vote::{Certificate, HasViewNumber},
    StakeTableEntries,
};
use hotshot_utils::anytrace::*;
use tokio::task::JoinHandle;
use tracing::instrument;

use crate::{
    events::HotShotEvent,
    helpers::{broadcast_event, wait_for_second_vid_share},
    quorum_vote::handlers::{handle_quorum_proposal_validated, submit_vote, update_shared_state},
};

/// Event handlers for `QuorumProposalValidated`.
mod handlers;

/// Vote dependency types.
#[derive(Debug, PartialEq)]
enum VoteDependency {
    /// For the `QuorumProposalValidated` event after validating `QuorumProposalRecv`.
    QuorumProposal,
    /// For the `DaCertificateRecv` event.
    Dac,
    /// For the `VidShareRecv` event.
    Vid,
}

/// Handler for the vote dependency.
pub struct VoteDependencyHandle<TYPES: NodeType, I: NodeImplementation<TYPES>, V: Versions> {
    /// Public key.
    pub public_key: TYPES::SignatureKey,

    /// Private Key.
    pub private_key: <TYPES::SignatureKey as SignatureKey>::PrivateKey,

    /// Reference to consensus. The replica will require a write lock on this.
    pub consensus: OuterConsensus<TYPES>,

    /// Immutable instance state
    pub instance_state: Arc<TYPES::InstanceState>,

    /// Membership for Quorum certs/votes.
    pub membership_coordinator: EpochMembershipCoordinator<TYPES>,

    /// Reference to the storage.
    pub storage: Arc<RwLock<I::Storage>>,

    /// View number to vote on.
    pub view_number: TYPES::View,

    /// Event sender.
    pub sender: Sender<Arc<HotShotEvent<TYPES>>>,

    /// Event receiver.
    pub receiver: InactiveReceiver<Arc<HotShotEvent<TYPES>>>,

    /// Lock for a decided upgrade
    pub upgrade_lock: UpgradeLock<TYPES, V>,

    /// The consensus metrics
    pub consensus_metrics: Arc<ConsensusMetricsValue>,

    /// The node's id
    pub id: u64,

    /// Number of blocks in an epoch, zero means there are no epochs
    pub epoch_height: u64,

<<<<<<< HEAD
    /// View timeout from config.
    pub timeout: u64,

    /// The time this view started
    pub view_start_time: Instant,
=======
    /// Signature key for light client state
    pub state_private_key: <TYPES::StateSignatureKey as StateSignatureKey>::StatePrivateKey,
>>>>>>> cec57add
}

impl<TYPES: NodeType, I: NodeImplementation<TYPES> + 'static, V: Versions> HandleDepOutput
    for VoteDependencyHandle<TYPES, I, V>
{
    type Output = Vec<Arc<HotShotEvent<TYPES>>>;

    #[allow(clippy::too_many_lines)]
    #[instrument(skip_all, fields(id = self.id, view = *self.view_number))]
    async fn handle_dep_result(self, res: Self::Output) {
        let mut payload_commitment = None;
        let mut next_epoch_payload_commitment = None;
        let mut leaf = None;
        let mut vid_share = None;
        let mut da_cert = None;
        let mut parent_view_number = None;
        for event in res {
            match event.as_ref() {
                #[allow(unused_assignments)]
                HotShotEvent::QuorumProposalValidated(proposal, parent_leaf) => {
                    let proposal_payload_comm = proposal.data.block_header().payload_commitment();
                    let parent_commitment = parent_leaf.commit();
                    let proposed_leaf = Leaf2::from_quorum_proposal(&proposal.data);

                    if let Some(ref comm) = payload_commitment {
                        if proposal_payload_comm != *comm {
                            tracing::error!("Quorum proposal has inconsistent payload commitment with DAC or VID.");
                            return;
                        }
                    } else {
                        payload_commitment = Some(proposal_payload_comm);
                    }

                    if proposed_leaf.parent_commitment() != parent_commitment {
                        tracing::warn!("Proposed leaf parent commitment does not match parent leaf payload commitment. Aborting vote.");
                        return;
                    }
                    // Update our persistent storage of the proposal. If we cannot store the proposal return
                    // and error so we don't vote
                    if let Err(e) = self
                        .storage
                        .write()
                        .await
                        .append_proposal_wrapper(proposal)
                        .await
                    {
                        tracing::error!("failed to store proposal, not voting.  error = {e:#}");
                        return;
                    }
                    leaf = Some(proposed_leaf);
                    parent_view_number = Some(parent_leaf.view_number());
                },
                HotShotEvent::DaCertificateValidated(cert) => {
                    let cert_payload_comm = &cert.data().payload_commit;
                    let next_epoch_cert_payload_comm = cert.data().next_epoch_payload_commit;
                    if let Some(ref comm) = payload_commitment {
                        if cert_payload_comm != comm {
                            tracing::error!("DAC has inconsistent payload commitment with quorum proposal or VID.");
                            return;
                        }
                    } else {
                        payload_commitment = Some(*cert_payload_comm);
                    }
                    if next_epoch_payload_commitment.is_some()
                        && next_epoch_payload_commitment != next_epoch_cert_payload_comm
                    {
                        tracing::error!(
                            "DAC has inconsistent next epoch payload commitment with VID."
                        );
                        return;
                    } else {
                        next_epoch_payload_commitment = next_epoch_cert_payload_comm;
                    }
                    da_cert = Some(cert.clone());
                },
                HotShotEvent::VidShareValidated(share) => {
                    let vid_payload_commitment = &share.data.payload_commitment();
                    vid_share = Some(share.clone());
                    let is_next_epoch_vid = share.data.epoch() != share.data.target_epoch();
                    if is_next_epoch_vid {
                        if let Some(ref comm) = next_epoch_payload_commitment {
                            if vid_payload_commitment != comm {
                                tracing::error!(
                                    "VID has inconsistent next epoch payload commitment with DAC."
                                );
                                return;
                            }
                        } else {
                            next_epoch_payload_commitment = Some(*vid_payload_commitment);
                        }
                    } else if let Some(ref comm) = payload_commitment {
                        if vid_payload_commitment != comm {
                            tracing::error!("VID has inconsistent payload commitment with quorum proposal or DAC.");
                            return;
                        }
                    } else {
                        payload_commitment = Some(*vid_payload_commitment);
                    }
                },
                _ => {},
            }
        }

        let Some(vid_share) = vid_share else {
            tracing::error!(
                "We don't have the VID share for this view {:?}, but we should, because the vote dependencies have completed.",
                self.view_number
            );
            return;
        };

        let Some(leaf) = leaf else {
            tracing::error!(
                "We don't have the leaf for this view {:?}, but we should, because the vote dependencies have completed.",
                self.view_number
            );
            return;
        };

        let Some(da_cert) = da_cert else {
            tracing::error!(
                "We don't have the DA cert for this view {:?}, but we should, because the vote dependencies have completed.",
                self.view_number
            );
            return;
        };

        let mut maybe_next_epoch_vid_share = None;
        // If this is the last block in the epoch, we might need two VID shares.
        if self.upgrade_lock.epochs_enabled(leaf.view_number()).await
            && is_last_block_in_epoch(leaf.block_header().block_number(), self.epoch_height)
        {
            let current_epoch = option_epoch_from_block_number::<TYPES>(
                leaf.with_epoch,
                leaf.block_header().block_number(),
                self.epoch_height,
            );
            let next_epoch = current_epoch.map(|e| e + 1);

            let Ok(current_epoch_membership) = self
                .membership_coordinator
                .membership_for_epoch(current_epoch)
                .await
            else {
                tracing::warn!("Couldn't acquire current epoch membership. Do not vote!");
                return;
            };
            let Ok(next_epoch_membership) = self
                .membership_coordinator
                .membership_for_epoch(next_epoch)
                .await
            else {
                tracing::warn!("Couldn't acquire next epoch membership. Do not vote!");
                return;
            };

            // If we belong to both epochs, we require VID shares from both epochs.
            if current_epoch_membership.has_stake(&self.public_key).await
                && next_epoch_membership.has_stake(&self.public_key).await
            {
                let other_target_epoch = if vid_share.data.target_epoch() == current_epoch {
                    next_epoch
                } else {
                    maybe_next_epoch_vid_share = Some(vid_share.clone());
                    current_epoch
                };
                match wait_for_second_vid_share(
                    other_target_epoch,
                    &vid_share,
                    &da_cert,
                    &self.consensus,
                    self.timeout,
                    self.view_start_time,
                    &self.receiver.activate_cloned(),
                )
                .await
                {
                    Ok(other_vid_share) => {
                        if maybe_next_epoch_vid_share.is_none() {
                            maybe_next_epoch_vid_share = Some(other_vid_share);
                        }
                    },
                    Err(e) => {
                        tracing::warn!(
                            "This is the last block in epoch, we are in both epochs \
                             but we received only one VID share. Do not vote! Error: {e:?}"
                        );
                        return;
                    },
                }
            }
        }

        // Update internal state
        if let Err(e) = update_shared_state::<TYPES, I, V>(
            OuterConsensus::new(Arc::clone(&self.consensus.inner_consensus)),
            self.sender.clone(),
            self.receiver.clone(),
            self.membership_coordinator.clone(),
            self.public_key.clone(),
            self.private_key.clone(),
            self.upgrade_lock.clone(),
            self.view_number,
            Arc::clone(&self.instance_state),
            &leaf,
            maybe_next_epoch_vid_share.as_ref().unwrap_or(&vid_share),
            parent_view_number,
            self.epoch_height,
        )
        .await
        {
            tracing::error!("Failed to update shared consensus state; error = {e:#}");
            return;
        }
        let cur_epoch = option_epoch_from_block_number::<TYPES>(
            leaf.with_epoch,
            leaf.height(),
            self.epoch_height,
        );

        let epoch_membership = match self
            .membership_coordinator
            .membership_for_epoch(cur_epoch)
            .await
        {
            Ok(epoch_membership) => epoch_membership,
            Err(e) => {
                tracing::warn!("{:?}", e);
                return;
            },
        };

        let current_epoch = option_epoch_from_block_number::<TYPES>(
            self.upgrade_lock.epochs_enabled(leaf.view_number()).await,
            leaf.height(),
            self.epoch_height,
        );

        let is_vote_leaf_extended = is_last_block(leaf.height(), self.epoch_height);
        if current_epoch.is_none() || !is_vote_leaf_extended {
            // We're voting for the proposal that will probably form the eQC. We don't want to change
            // the view here because we will probably change it when we form the eQC.
            // The main reason is to handle view change event only once in the transaction task.
            tracing::trace!(
                "Sending ViewChange for view {} and epoch {:?}",
                leaf.view_number() + 1,
                current_epoch
            );
            broadcast_event(
                Arc::new(HotShotEvent::ViewChange(
                    leaf.view_number() + 1,
                    current_epoch,
                )),
                &self.sender,
            )
            .await;
        }

        if let Err(e) = submit_vote::<TYPES, I, V>(
            self.sender.clone(),
            epoch_membership,
            self.public_key.clone(),
            self.private_key.clone(),
            self.upgrade_lock.clone(),
            self.view_number,
            Arc::clone(&self.storage),
            leaf,
<<<<<<< HEAD
            maybe_next_epoch_vid_share.unwrap_or(vid_share),
            false,
=======
            vid_share,
            is_vote_leaf_extended,
>>>>>>> cec57add
            self.epoch_height,
            &self.state_private_key,
        )
        .await
        {
            tracing::debug!("Failed to vote; error = {e:#}");
        }
    }
}

/// The state for the quorum vote task.
///
/// Contains all of the information for the quorum vote.
pub struct QuorumVoteTaskState<TYPES: NodeType, I: NodeImplementation<TYPES>, V: Versions> {
    /// Public key.
    pub public_key: TYPES::SignatureKey,

    /// Private Key.
    pub private_key: <TYPES::SignatureKey as SignatureKey>::PrivateKey,

    /// Reference to consensus. The replica will require a write lock on this.
    pub consensus: OuterConsensus<TYPES>,

    /// Immutable instance state
    pub instance_state: Arc<TYPES::InstanceState>,

    /// Latest view number that has been voted for.
    pub latest_voted_view: TYPES::View,

    /// Table for the in-progress dependency tasks.
    pub vote_dependencies: BTreeMap<TYPES::View, JoinHandle<()>>,

    /// The underlying network
    pub network: Arc<I::Network>,

    /// Membership for Quorum certs/votes and DA committee certs/votes.
    pub membership: EpochMembershipCoordinator<TYPES>,

    /// Output events to application
    pub output_event_stream: async_broadcast::Sender<Event<TYPES>>,

    /// The node's id
    pub id: u64,

    /// The consensus metrics
    pub consensus_metrics: Arc<ConsensusMetricsValue>,

    /// Reference to the storage.
    pub storage: Arc<RwLock<I::Storage>>,

    /// Lock for a decided upgrade
    pub upgrade_lock: UpgradeLock<TYPES, V>,

    /// Number of blocks in an epoch, zero means there are no epochs
    pub epoch_height: u64,

    /// Signature key for light client state
    pub state_private_key: <TYPES::StateSignatureKey as StateSignatureKey>::StatePrivateKey,

    /// Upgrade certificate to enable epochs, staged until we reach the specified block height
    pub staged_epoch_upgrade_certificate: Option<UpgradeCertificate<TYPES>>,

    /// Block height at which to enable the epoch upgrade
    pub epoch_upgrade_block_height: u64,

    /// View timeout from config.
    pub timeout: u64,
}

impl<TYPES: NodeType, I: NodeImplementation<TYPES>, V: Versions> QuorumVoteTaskState<TYPES, I, V> {
    /// Create an event dependency.
    #[instrument(skip_all, fields(id = self.id, latest_voted_view = *self.latest_voted_view), name = "Quorum vote create event dependency", level = "error")]
    fn create_event_dependency(
        &self,
        dependency_type: VoteDependency,
        view_number: TYPES::View,
        event_receiver: Receiver<Arc<HotShotEvent<TYPES>>>,
    ) -> EventDependency<Arc<HotShotEvent<TYPES>>> {
        let id = self.id;
        EventDependency::new(
            event_receiver.clone(),
            Box::new(move |event| {
                let event = event.as_ref();
                let event_view = match dependency_type {
                    VoteDependency::QuorumProposal => {
                        if let HotShotEvent::QuorumProposalValidated(proposal, _) = event {
                            proposal.data.view_number()
                        } else {
                            return false;
                        }
                    },
                    VoteDependency::Dac => {
                        if let HotShotEvent::DaCertificateValidated(cert) = event {
                            cert.view_number
                        } else {
                            return false;
                        }
                    },
                    VoteDependency::Vid => {
                        if let HotShotEvent::VidShareValidated(disperse) = event {
                            disperse.data.view_number()
                        } else {
                            return false;
                        }
                    },
                };
                if event_view == view_number {
                    tracing::trace!(
                        "Vote dependency {:?} completed for view {:?}, my id is {:?}",
                        dependency_type,
                        view_number,
                        id,
                    );
                    return true;
                }
                false
            }),
        )
    }

    /// Create and store an [`AndDependency`] combining [`EventDependency`]s associated with the
    /// given view number if it doesn't exist.
    #[instrument(skip_all, fields(id = self.id, latest_voted_view = *self.latest_voted_view), name = "Quorum vote crete dependency task if new", level = "error")]
    fn create_dependency_task_if_new(
        &mut self,
        view_number: TYPES::View,
        event_receiver: Receiver<Arc<HotShotEvent<TYPES>>>,
        event_sender: &Sender<Arc<HotShotEvent<TYPES>>>,
        event: Arc<HotShotEvent<TYPES>>,
    ) {
        tracing::debug!(
            "Attempting to make dependency task for view {view_number:?} and event {event:?}"
        );

        if self.vote_dependencies.contains_key(&view_number) {
            return;
        }

        let mut quorum_proposal_dependency = self.create_event_dependency(
            VoteDependency::QuorumProposal,
            view_number,
            event_receiver.clone(),
        );
        let dac_dependency =
            self.create_event_dependency(VoteDependency::Dac, view_number, event_receiver.clone());
        let vid_dependency =
            self.create_event_dependency(VoteDependency::Vid, view_number, event_receiver.clone());
        // If we have an event provided to us
        if let HotShotEvent::QuorumProposalValidated(..) = event.as_ref() {
            quorum_proposal_dependency.mark_as_completed(event);
        }

        let deps = vec![quorum_proposal_dependency, dac_dependency, vid_dependency];

        let dependency_chain = AndDependency::from_deps(deps);

        let dependency_task = DependencyTask::new(
            dependency_chain,
            VoteDependencyHandle::<TYPES, I, V> {
                public_key: self.public_key.clone(),
                private_key: self.private_key.clone(),
                consensus: OuterConsensus::new(Arc::clone(&self.consensus.inner_consensus)),
                instance_state: Arc::clone(&self.instance_state),
                membership_coordinator: self.membership.clone(),
                storage: Arc::clone(&self.storage),
                view_number,
                sender: event_sender.clone(),
                receiver: event_receiver.clone().deactivate(),
                upgrade_lock: self.upgrade_lock.clone(),
                id: self.id,
                epoch_height: self.epoch_height,
                consensus_metrics: Arc::clone(&self.consensus_metrics),
<<<<<<< HEAD
                timeout: self.timeout,
                view_start_time: Instant::now(),
=======
                state_private_key: self.state_private_key.clone(),
>>>>>>> cec57add
            },
        );
        self.vote_dependencies
            .insert(view_number, dependency_task.run());
    }

    /// Update the latest voted view number.
    #[instrument(skip_all, fields(id = self.id, latest_voted_view = *self.latest_voted_view), name = "Quorum vote update latest voted view", level = "error")]
    async fn update_latest_voted_view(&mut self, new_view: TYPES::View) -> bool {
        if *self.latest_voted_view < *new_view {
            tracing::debug!(
                "Updating next vote view from {} to {} in the quorum vote task",
                *self.latest_voted_view,
                *new_view
            );

            // Cancel the old dependency tasks.
            for view in *self.latest_voted_view..(*new_view) {
                if let Some(dependency) = self.vote_dependencies.remove(&TYPES::View::new(view)) {
                    dependency.abort();
                    tracing::debug!("Vote dependency removed for view {:?}", view);
                }
            }

            // Update the metric for the last voted view
            if let Ok(last_voted_view_usize) = usize::try_from(*new_view) {
                self.consensus_metrics
                    .last_voted_view
                    .set(last_voted_view_usize);
            } else {
                tracing::warn!("Failed to convert last voted view to a usize: {}", new_view);
            }

            self.latest_voted_view = new_view;

            return true;
        }
        false
    }

    /// Handle a vote dependent event received on the event stream
    #[instrument(skip_all, fields(id = self.id, latest_voted_view = *self.latest_voted_view), name = "Quorum vote handle", level = "error", target = "QuorumVoteTaskState")]
    pub async fn handle(
        &mut self,
        event: Arc<HotShotEvent<TYPES>>,
        event_receiver: Receiver<Arc<HotShotEvent<TYPES>>>,
        event_sender: Sender<Arc<HotShotEvent<TYPES>>>,
    ) -> Result<()> {
        match event.as_ref() {
            HotShotEvent::QuorumProposalValidated(proposal, _parent_leaf) => {
                tracing::trace!(
                    "Received Proposal for view {}",
                    *proposal.data.view_number()
                );

                // Handle the event before creating the dependency task.
                if let Err(e) = handle_quorum_proposal_validated(&proposal.data, self).await {
                    tracing::debug!(
                        "Failed to handle QuorumProposalValidated event; error = {e:#}"
                    );
                }

                ensure!(
                    proposal.data.view_number() > self.latest_voted_view,
                    "We have already voted for this view"
                );

                self.create_dependency_task_if_new(
                    proposal.data.view_number(),
                    event_receiver,
                    &event_sender,
                    Arc::clone(&event),
                );
            },
            HotShotEvent::DaCertificateRecv(cert) => {
                let view = cert.view_number;

                tracing::trace!("Received DAC for view {}", *view);
                // Do nothing if the DAC is old
                ensure!(
                    view > self.latest_voted_view,
                    "Received DAC for an older view."
                );

                let cert_epoch = cert.data.epoch;

                let epoch_membership = self.membership.membership_for_epoch(cert_epoch).await?;
                let membership_da_stake_table = epoch_membership.da_stake_table().await;
                let membership_da_success_threshold = epoch_membership.da_success_threshold().await;

                // Validate the DAC.
                cert.is_valid_cert(
                    StakeTableEntries::<TYPES>::from(membership_da_stake_table).0,
                    membership_da_success_threshold,
                    &self.upgrade_lock,
                )
                .await
                .context(|e| warn!("Invalid DAC: {}", e))?;

                // Add to the storage.
                self.consensus
                    .write()
                    .await
                    .update_saved_da_certs(view, cert.clone());

                broadcast_event(
                    Arc::new(HotShotEvent::DaCertificateValidated(cert.clone())),
                    &event_sender.clone(),
                )
                .await;
                self.create_dependency_task_if_new(
                    view,
                    event_receiver,
                    &event_sender,
                    Arc::clone(&event),
                );
            },
            HotShotEvent::VidShareRecv(sender, share) => {
                let view = share.data.view_number();
                // Do nothing if the VID share is old
                tracing::trace!("Received VID share for view {}", *view);
                ensure!(
                    view > self.latest_voted_view,
                    "Received VID share for an older view."
                );

                // Validate the VID share.
                let payload_commitment = share.data.payload_commitment_ref();

                // Check that the signature is valid
                ensure!(
                    sender.validate(&share.signature, payload_commitment.as_ref()),
                    "VID share signature is invalid, sender: {}, signature: {:?}, payload_commitment: {:?}",
                    sender,
                    share.signature,
                    payload_commitment
                );

                let vid_epoch = share.data.epoch();
                let target_epoch = share.data.target_epoch();
                let membership_reader = self.membership.membership_for_epoch(vid_epoch).await?;
                // ensure that the VID share was sent by a DA member OR the view leader
                ensure!(
                    membership_reader
                        .da_committee_members(view)
                        .await
                        .contains(sender)
                        || *sender == membership_reader.leader(view).await?,
                    "VID share was not sent by a DA member or the view leader."
                );

                let total_weight = vid_total_weight::<TYPES>(
                    self.membership
                        .membership_for_epoch(target_epoch)
                        .await?
                        .stake_table()
                        .await,
                    target_epoch,
                );

                if let Err(()) = share.data.verify_share(total_weight) {
                    bail!("Failed to verify VID share");
                }

                self.consensus
                    .write()
                    .await
                    .update_vid_shares(view, share.clone());

                ensure!(
                    *share.data.recipient_key() == self.public_key,
                    "Got a Valid VID share but it's not for our key"
                );

                broadcast_event(
                    Arc::new(HotShotEvent::VidShareValidated(share.clone())),
                    &event_sender.clone(),
                )
                .await;
                self.create_dependency_task_if_new(
                    view,
                    event_receiver,
                    &event_sender,
                    Arc::clone(&event),
                );
            },
            HotShotEvent::Timeout(view, ..) => {
                let view = TYPES::View::new(view.saturating_sub(1));
                // cancel old tasks
                let current_tasks = self.vote_dependencies.split_off(&view);
                while let Some((_, task)) = self.vote_dependencies.pop_last() {
                    task.abort();
                }
                self.vote_dependencies = current_tasks;
            },
            HotShotEvent::ViewChange(mut view, _) => {
                view = TYPES::View::new(view.saturating_sub(1));
                if !self.update_latest_voted_view(view).await {
                    tracing::debug!("view not updated");
                }
                // cancel old tasks
                let current_tasks = self.vote_dependencies.split_off(&view);
                while let Some((_, task)) = self.vote_dependencies.pop_last() {
                    task.abort();
                }
                self.vote_dependencies = current_tasks;
            },
            _ => {},
        }
        Ok(())
    }
<<<<<<< HEAD

    /// Handles voting for the last block in the epoch to form the Extended QC.
    #[allow(clippy::too_many_lines)]
    async fn handle_eqc_voting(
        &self,
        proposal: &Proposal<TYPES, QuorumProposalWrapper<TYPES>>,
        parent_leaf: &Leaf2<TYPES>,
        event_sender: Sender<Arc<HotShotEvent<TYPES>>>,
        event_receiver: Receiver<Arc<HotShotEvent<TYPES>>>,
    ) -> Result<()> {
        tracing::info!("Reached end of epoch. Justify QC is for the last block in the epoch.");
        let proposed_leaf = Leaf2::from_quorum_proposal(&proposal.data);
        let parent_commitment = parent_leaf.commit();

        ensure!(
            proposed_leaf.height() == parent_leaf.height() && proposed_leaf.payload_commitment() == parent_leaf.payload_commitment(),
            error!("Justify QC is for the last block but it's not extended and a new block is proposed. Not voting!")
        );

        tracing::info!(
            "Reached end of epoch. Proposed leaf has the same height and payload as its parent."
        );

        let current_epoch = proposal.data.epoch();
        let next_epoch = proposal.data.epoch().map(|e| e + 1);

        let committee_member_in_current_epoch = self
            .membership
            .membership_for_epoch(current_epoch)
            .await?
            .has_stake(&self.public_key)
            .await;
        let committee_member_in_next_epoch = self
            .membership
            .membership_for_epoch(next_epoch)
            .await?
            .has_stake(&self.public_key)
            .await;

        let mut consensus_writer = self.consensus.write().await;

        let key_map = consensus_writer
            .vid_shares()
            .get(&parent_leaf.view_number())
            .context(warn!(
                "Proposed leaf is the same as its parent but we don't have our VID for it"
            ))?;

        let epoch_map = key_map.get(&self.public_key).cloned().context(warn!(
            "Proposed leaf is the same as its parent but we don't have our VID for it"
        ))?;

        let mut target_epoch = current_epoch;
        if committee_member_in_current_epoch {
            ensure!(
                epoch_map.contains_key(&current_epoch),
                warn!(
                    "We belong to the current epoch but we don't have the corresponding VID share."
                )
            )
        }

        if committee_member_in_next_epoch {
            ensure!(
                epoch_map.contains_key(&next_epoch),
                warn!("We belong to the next epoch but we don't have the corresponding VID share.")
            );
            target_epoch = next_epoch;
        }

        let mut maybe_target_vid_share = None;
        for (_, vid) in epoch_map.iter() {
            let mut updated_vid = vid.clone();
            updated_vid
                .data
                .set_view_number(proposal.data.view_number());
            if updated_vid.data.target_epoch() == target_epoch {
                maybe_target_vid_share = Some(updated_vid.clone());
            }
            consensus_writer.update_vid_shares(updated_vid.data.view_number(), updated_vid);
        }

        let Some(vid_share) = maybe_target_vid_share else {
            bail!(warn!("We don't have our VID share but we just checked that we have. This shouldn't happen."));
        };

        drop(consensus_writer);

        ensure!(
            proposed_leaf.parent_commitment() == parent_commitment,
            warn!("Proposed leaf parent commitment does not match parent leaf payload commitment. Aborting vote.")
        );

        // Update our persistent storage of the proposal. If we cannot store the proposal return
        // and error so we don't vote
        self.storage
            .write()
            .await
            .append_proposal_wrapper(proposal)
            .await
            .wrap()
            .context(|e| error!("failed to store proposal, not voting. error = {}", e))?;

        // Update internal state
        update_shared_state::<TYPES, I, V>(
            OuterConsensus::new(Arc::clone(&self.consensus.inner_consensus)),
            event_sender.clone(),
            event_receiver.clone().deactivate(),
            self.membership.clone(),
            self.public_key.clone(),
            self.private_key.clone(),
            self.upgrade_lock.clone(),
            proposal.data.view_number(),
            Arc::clone(&self.instance_state),
            &proposed_leaf,
            &vid_share,
            Some(parent_leaf.view_number()),
            self.epoch_height,
        )
        .await
        .context(|e| error!("Failed to update shared consensus state, error = {}", e))?;

        let current_block_number = proposed_leaf.height();
        let current_epoch = TYPES::Epoch::new(epoch_from_block_number(
            current_block_number,
            self.epoch_height,
        ));

        let is_vote_leaf_extended = self
            .consensus
            .read()
            .await
            .is_leaf_extended(proposed_leaf.commit());
        if !is_vote_leaf_extended {
            // We're voting for the proposal that will probably form the eQC. We don't want to change
            // the view here because we will probably change it when we form the eQC.
            // The main reason is to handle view change event only once in the transaction task.
            tracing::trace!(
                "Sending ViewChange for view {} and epoch {}",
                proposal.data.view_number() + 1,
                *current_epoch
            );
            broadcast_event(
                Arc::new(HotShotEvent::ViewChange(
                    proposal.data.view_number() + 1,
                    Some(current_epoch),
                )),
                &event_sender,
            )
            .await;
        }

        submit_vote::<TYPES, I, V>(
            event_sender.clone(),
            self.membership
                .membership_for_epoch(Some(current_epoch))
                .await?,
            self.public_key.clone(),
            self.private_key.clone(),
            self.upgrade_lock.clone(),
            proposal.data.view_number(),
            Arc::clone(&self.storage),
            proposed_leaf,
            vid_share,
            is_vote_leaf_extended,
            self.epoch_height,
        )
        .await
        .context(|e| debug!("Failed to submit vote; error = {}", e))
    }
=======
>>>>>>> cec57add
}

#[async_trait]
impl<TYPES: NodeType, I: NodeImplementation<TYPES>, V: Versions> TaskState
    for QuorumVoteTaskState<TYPES, I, V>
{
    type Event = HotShotEvent<TYPES>;

    async fn handle_event(
        &mut self,
        event: Arc<Self::Event>,
        sender: &Sender<Arc<Self::Event>>,
        receiver: &Receiver<Arc<Self::Event>>,
    ) -> Result<()> {
        self.handle(event, receiver.clone(), sender.clone()).await
    }

    fn cancel_subtasks(&mut self) {
        while let Some((_, handle)) = self.vote_dependencies.pop_last() {
            handle.abort();
        }
    }
}<|MERGE_RESOLUTION|>--- conflicted
+++ resolved
@@ -29,11 +29,7 @@
         signature_key::{SignatureKey, StateSignatureKey},
         storage::Storage,
     },
-<<<<<<< HEAD
-    utils::{epoch_from_block_number, is_last_block_in_epoch, option_epoch_from_block_number},
-=======
-    utils::{is_last_block, option_epoch_from_block_number},
->>>>>>> cec57add
+    utils::{is_epoch_transition, is_last_block, option_epoch_from_block_number},
     vote::{Certificate, HasViewNumber},
     StakeTableEntries,
 };
@@ -102,16 +98,14 @@
     /// Number of blocks in an epoch, zero means there are no epochs
     pub epoch_height: u64,
 
-<<<<<<< HEAD
+    /// Signature key for light client state
+    pub state_private_key: <TYPES::StateSignatureKey as StateSignatureKey>::StatePrivateKey,
+
     /// View timeout from config.
     pub timeout: u64,
 
     /// The time this view started
     pub view_start_time: Instant,
-=======
-    /// Signature key for light client state
-    pub state_private_key: <TYPES::StateSignatureKey as StateSignatureKey>::StatePrivateKey,
->>>>>>> cec57add
 }
 
 impl<TYPES: NodeType, I: NodeImplementation<TYPES> + 'static, V: Versions> HandleDepOutput
@@ -242,7 +236,7 @@
         let mut maybe_next_epoch_vid_share = None;
         // If this is the last block in the epoch, we might need two VID shares.
         if self.upgrade_lock.epochs_enabled(leaf.view_number()).await
-            && is_last_block_in_epoch(leaf.block_header().block_number(), self.epoch_height)
+            && is_epoch_transition(leaf.block_header().block_number(), self.epoch_height)
         {
             let current_epoch = option_epoch_from_block_number::<TYPES>(
                 leaf.with_epoch,
@@ -379,13 +373,8 @@
             self.view_number,
             Arc::clone(&self.storage),
             leaf,
-<<<<<<< HEAD
             maybe_next_epoch_vid_share.unwrap_or(vid_share),
-            false,
-=======
-            vid_share,
             is_vote_leaf_extended,
->>>>>>> cec57add
             self.epoch_height,
             &self.state_private_key,
         )
@@ -558,12 +547,9 @@
                 id: self.id,
                 epoch_height: self.epoch_height,
                 consensus_metrics: Arc::clone(&self.consensus_metrics),
-<<<<<<< HEAD
+                state_private_key: self.state_private_key.clone(),
                 timeout: self.timeout,
                 view_start_time: Instant::now(),
-=======
-                state_private_key: self.state_private_key.clone(),
->>>>>>> cec57add
             },
         );
         self.vote_dependencies
@@ -775,179 +761,6 @@
         }
         Ok(())
     }
-<<<<<<< HEAD
-
-    /// Handles voting for the last block in the epoch to form the Extended QC.
-    #[allow(clippy::too_many_lines)]
-    async fn handle_eqc_voting(
-        &self,
-        proposal: &Proposal<TYPES, QuorumProposalWrapper<TYPES>>,
-        parent_leaf: &Leaf2<TYPES>,
-        event_sender: Sender<Arc<HotShotEvent<TYPES>>>,
-        event_receiver: Receiver<Arc<HotShotEvent<TYPES>>>,
-    ) -> Result<()> {
-        tracing::info!("Reached end of epoch. Justify QC is for the last block in the epoch.");
-        let proposed_leaf = Leaf2::from_quorum_proposal(&proposal.data);
-        let parent_commitment = parent_leaf.commit();
-
-        ensure!(
-            proposed_leaf.height() == parent_leaf.height() && proposed_leaf.payload_commitment() == parent_leaf.payload_commitment(),
-            error!("Justify QC is for the last block but it's not extended and a new block is proposed. Not voting!")
-        );
-
-        tracing::info!(
-            "Reached end of epoch. Proposed leaf has the same height and payload as its parent."
-        );
-
-        let current_epoch = proposal.data.epoch();
-        let next_epoch = proposal.data.epoch().map(|e| e + 1);
-
-        let committee_member_in_current_epoch = self
-            .membership
-            .membership_for_epoch(current_epoch)
-            .await?
-            .has_stake(&self.public_key)
-            .await;
-        let committee_member_in_next_epoch = self
-            .membership
-            .membership_for_epoch(next_epoch)
-            .await?
-            .has_stake(&self.public_key)
-            .await;
-
-        let mut consensus_writer = self.consensus.write().await;
-
-        let key_map = consensus_writer
-            .vid_shares()
-            .get(&parent_leaf.view_number())
-            .context(warn!(
-                "Proposed leaf is the same as its parent but we don't have our VID for it"
-            ))?;
-
-        let epoch_map = key_map.get(&self.public_key).cloned().context(warn!(
-            "Proposed leaf is the same as its parent but we don't have our VID for it"
-        ))?;
-
-        let mut target_epoch = current_epoch;
-        if committee_member_in_current_epoch {
-            ensure!(
-                epoch_map.contains_key(&current_epoch),
-                warn!(
-                    "We belong to the current epoch but we don't have the corresponding VID share."
-                )
-            )
-        }
-
-        if committee_member_in_next_epoch {
-            ensure!(
-                epoch_map.contains_key(&next_epoch),
-                warn!("We belong to the next epoch but we don't have the corresponding VID share.")
-            );
-            target_epoch = next_epoch;
-        }
-
-        let mut maybe_target_vid_share = None;
-        for (_, vid) in epoch_map.iter() {
-            let mut updated_vid = vid.clone();
-            updated_vid
-                .data
-                .set_view_number(proposal.data.view_number());
-            if updated_vid.data.target_epoch() == target_epoch {
-                maybe_target_vid_share = Some(updated_vid.clone());
-            }
-            consensus_writer.update_vid_shares(updated_vid.data.view_number(), updated_vid);
-        }
-
-        let Some(vid_share) = maybe_target_vid_share else {
-            bail!(warn!("We don't have our VID share but we just checked that we have. This shouldn't happen."));
-        };
-
-        drop(consensus_writer);
-
-        ensure!(
-            proposed_leaf.parent_commitment() == parent_commitment,
-            warn!("Proposed leaf parent commitment does not match parent leaf payload commitment. Aborting vote.")
-        );
-
-        // Update our persistent storage of the proposal. If we cannot store the proposal return
-        // and error so we don't vote
-        self.storage
-            .write()
-            .await
-            .append_proposal_wrapper(proposal)
-            .await
-            .wrap()
-            .context(|e| error!("failed to store proposal, not voting. error = {}", e))?;
-
-        // Update internal state
-        update_shared_state::<TYPES, I, V>(
-            OuterConsensus::new(Arc::clone(&self.consensus.inner_consensus)),
-            event_sender.clone(),
-            event_receiver.clone().deactivate(),
-            self.membership.clone(),
-            self.public_key.clone(),
-            self.private_key.clone(),
-            self.upgrade_lock.clone(),
-            proposal.data.view_number(),
-            Arc::clone(&self.instance_state),
-            &proposed_leaf,
-            &vid_share,
-            Some(parent_leaf.view_number()),
-            self.epoch_height,
-        )
-        .await
-        .context(|e| error!("Failed to update shared consensus state, error = {}", e))?;
-
-        let current_block_number = proposed_leaf.height();
-        let current_epoch = TYPES::Epoch::new(epoch_from_block_number(
-            current_block_number,
-            self.epoch_height,
-        ));
-
-        let is_vote_leaf_extended = self
-            .consensus
-            .read()
-            .await
-            .is_leaf_extended(proposed_leaf.commit());
-        if !is_vote_leaf_extended {
-            // We're voting for the proposal that will probably form the eQC. We don't want to change
-            // the view here because we will probably change it when we form the eQC.
-            // The main reason is to handle view change event only once in the transaction task.
-            tracing::trace!(
-                "Sending ViewChange for view {} and epoch {}",
-                proposal.data.view_number() + 1,
-                *current_epoch
-            );
-            broadcast_event(
-                Arc::new(HotShotEvent::ViewChange(
-                    proposal.data.view_number() + 1,
-                    Some(current_epoch),
-                )),
-                &event_sender,
-            )
-            .await;
-        }
-
-        submit_vote::<TYPES, I, V>(
-            event_sender.clone(),
-            self.membership
-                .membership_for_epoch(Some(current_epoch))
-                .await?,
-            self.public_key.clone(),
-            self.private_key.clone(),
-            self.upgrade_lock.clone(),
-            proposal.data.view_number(),
-            Arc::clone(&self.storage),
-            proposed_leaf,
-            vid_share,
-            is_vote_leaf_extended,
-            self.epoch_height,
-        )
-        .await
-        .context(|e| debug!("Failed to submit vote; error = {}", e))
-    }
-=======
->>>>>>> cec57add
 }
 
 #[async_trait]
