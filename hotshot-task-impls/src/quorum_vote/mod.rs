--- conflicted
+++ resolved
@@ -674,136 +674,6 @@
         }
         Ok(())
     }
-<<<<<<< HEAD
-=======
-
-    /// Handles voting for the last block in the epoch to form the Extended QC.
-    #[allow(clippy::too_many_lines)]
-    async fn handle_eqc_voting(
-        &self,
-        proposal: &Proposal<TYPES, QuorumProposalWrapper<TYPES>>,
-        parent_leaf: &Leaf2<TYPES>,
-        event_sender: Sender<Arc<HotShotEvent<TYPES>>>,
-        event_receiver: Receiver<Arc<HotShotEvent<TYPES>>>,
-    ) -> Result<()> {
-        tracing::info!("Reached end of epoch. Justify QC is for the last block in the epoch.");
-        let proposed_leaf = Leaf2::from_quorum_proposal(&proposal.data);
-        let parent_commitment = parent_leaf.commit();
-
-        ensure!(
-            proposed_leaf.height() == parent_leaf.height() && proposed_leaf.payload_commitment() == parent_leaf.payload_commitment(),
-            error!("Justify QC is for the last block but it's not extended and a new block is proposed. Not voting!")
-        );
-
-        tracing::info!(
-            "Reached end of epoch. Proposed leaf has the same height and payload as its parent."
-        );
-
-        let mut consensus_writer = self.consensus.write().await;
-
-        let vid_shares = consensus_writer
-            .vid_shares()
-            .get(&parent_leaf.view_number())
-            .context(warn!(
-                "Proposed leaf is the same as its parent but we don't have our VID for it"
-            ))?;
-
-        let vid = vid_shares.get(&self.public_key).context(warn!(
-            "Proposed leaf is the same as its parent but we don't have our VID for it"
-        ))?;
-
-        let mut updated_vid = vid.clone();
-        updated_vid
-            .data
-            .set_view_number(proposal.data.view_number());
-        consensus_writer.update_vid_shares(updated_vid.data.view_number(), updated_vid.clone());
-
-        drop(consensus_writer);
-
-        ensure!(
-            proposed_leaf.parent_commitment() == parent_commitment,
-            warn!("Proposed leaf parent commitment does not match parent leaf payload commitment. Aborting vote.")
-        );
-
-        // Update our persistent storage of the proposal. If we cannot store the proposal return
-        // and error so we don't vote
-        self.storage
-            .write()
-            .await
-            .append_proposal_wrapper(proposal)
-            .await
-            .wrap()
-            .context(|e| error!("failed to store proposal, not voting. error = {}", e))?;
-
-        // Update internal state
-        update_shared_state::<TYPES, I, V>(
-            OuterConsensus::new(Arc::clone(&self.consensus.inner_consensus)),
-            event_sender.clone(),
-            event_receiver.clone().deactivate(),
-            self.membership.clone(),
-            self.public_key.clone(),
-            self.private_key.clone(),
-            self.upgrade_lock.clone(),
-            proposal.data.view_number(),
-            Arc::clone(&self.instance_state),
-            &proposed_leaf,
-            &updated_vid,
-            Some(parent_leaf.view_number()),
-            self.epoch_height,
-        )
-        .await
-        .context(|e| error!("Failed to update shared consensus state, error = {}", e))?;
-
-        let current_block_number = proposed_leaf.height();
-        let current_epoch = TYPES::Epoch::new(epoch_from_block_number(
-            current_block_number,
-            self.epoch_height,
-        ));
-
-        let is_vote_leaf_extended = self
-            .consensus
-            .read()
-            .await
-            .is_leaf_extended(proposed_leaf.commit());
-        if !is_vote_leaf_extended {
-            // We're voting for the proposal that will probably form the eQC. We don't want to change
-            // the view here because we will probably change it when we form the eQC.
-            // The main reason is to handle view change event only once in the transaction task.
-            tracing::trace!(
-                "Sending ViewChange for view {} and epoch {}",
-                proposal.data.view_number() + 1,
-                *current_epoch
-            );
-            broadcast_event(
-                Arc::new(HotShotEvent::ViewChange(
-                    proposal.data.view_number() + 1,
-                    Some(current_epoch),
-                )),
-                &event_sender,
-            )
-            .await;
-        }
-
-        submit_vote::<TYPES, I, V>(
-            event_sender.clone(),
-            self.membership
-                .membership_for_epoch(Some(current_epoch))
-                .await?,
-            self.public_key.clone(),
-            self.private_key.clone(),
-            self.upgrade_lock.clone(),
-            proposal.data.view_number(),
-            Arc::clone(&self.storage),
-            proposed_leaf,
-            updated_vid,
-            is_vote_leaf_extended,
-            self.epoch_height,
-            &self.state_private_key,
-        )
-        .await
-        .context(|e| debug!("Failed to submit vote; error = {}", e))
-    }
->>>>>>> 7578c645
 }
 
 #[async_trait]
