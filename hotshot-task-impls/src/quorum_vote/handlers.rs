// Copyright (c) 2021-2024 Espresso Systems (espressosys.com)
// This file is part of the HotShot repository.

// You should have received a copy of the MIT License
// along with the HotShot repository. If not, see <https://mit-license.org/>.

use std::sync::Arc;

use async_broadcast::{InactiveReceiver, Sender};
use async_lock::RwLock;
use chrono::Utc;
use committable::Committable;
use hotshot_types::{
    consensus::OuterConsensus,
    data::{Leaf2, QuorumProposalWrapper, VidDisperseShare},
    drb::{DrbResult, INITIAL_DRB_RESULT},
    epoch_membership::{EpochMembership, EpochMembershipCoordinator},
    event::{Event, EventType},
    message::{Proposal, UpgradeLock},
    simple_vote::{QuorumData2, QuorumVote2},
    traits::{
        block_contents::BlockHeader,
        election::Membership,
        node_implementation::{ConsensusTime, NodeImplementation, NodeType},
        signature_key::SignatureKey,
        storage::Storage,
        ValidatedState,
    },
    utils::{epoch_from_block_number, is_last_block_in_epoch, option_epoch_from_block_number},
    vote::HasViewNumber,
};
use hotshot_utils::anytrace::*;
use tracing::instrument;
use vbs::version::StaticVersionType;

use super::QuorumVoteTaskState;
use crate::{
    events::HotShotEvent,
    helpers::{
        broadcast_event, decide_from_proposal, decide_from_proposal_2, fetch_proposal,
        handle_drb_result, LeafChainTraversalOutcome,
    },
    quorum_vote::Versions,
};

<<<<<<< HEAD
async fn handle_drb_result<TYPES: NodeType, I: NodeImplementation<TYPES>>(
    membership: &Arc<RwLock<TYPES::Membership>>,
    epoch: TYPES::Epoch,
    storage: &Arc<RwLock<I::Storage>>,
    drb_result: DrbResult,
) {
    tracing::debug!("Calling add_drb_result for epoch {:?}", epoch);
    if let Err(e) = storage
        .write()
        .await
        .add_drb_result(epoch, drb_result)
        .await
    {
        tracing::error!("Failed to store drb result for epoch {:?}: {}", epoch, e);
    }

    membership.write().await.add_drb_result(epoch, drb_result)
}

=======
>>>>>>> faa349f2
/// Store the DRB result from the computation task to the shared `results` table.
///
/// Returns the result if it exists.
async fn get_computed_drb_result<TYPES: NodeType, I: NodeImplementation<TYPES>, V: Versions>(
    epoch_number: TYPES::Epoch,
    task_state: &mut QuorumVoteTaskState<TYPES, I, V>,
) -> Option<DrbResult> {
    // Return the result if it's already in the table.
    task_state
        .consensus
        .read()
        .await
        .drb_results
        .results
        .get(&epoch_number)
<<<<<<< HEAD
    {
        return Ok(*computed_result);
    }

    let (task_epoch, computation) =
        (&mut task_state.drb_computation).context(warn!("DRB computation task doesn't exist."))?;

    ensure!(
        *task_epoch == epoch_number,
        info!("DRB computation is not for the next epoch.")
    );

    ensure!(
        computation.is_finished(),
        info!("DRB computation has not yet finished.")
    );

    match computation.await {
        Ok(result) => {
            let mut consensus_writer = task_state.consensus.write().await;
            consensus_writer
                .drb_seeds_and_results
                .results
                .insert(epoch_number, result);
            drop(consensus_writer);

            handle_drb_result::<TYPES, I>(
                task_state.membership.membership(),
                epoch_number,
                &task_state.storage,
                result,
            )
            .await;
            task_state.drb_computation = None;
            Ok(result)
        },
        Err(e) => Err(warn!("Error in DRB calculation: {:?}.", e)),
    }
=======
        .cloned()
>>>>>>> faa349f2
}

/// Verify the DRB result from the proposal for the next epoch if this is the last block of the
/// current epoch.
///
/// Uses the result from `start_drb_task`.
///
/// Returns an error if we should not vote.
async fn verify_drb_result<TYPES: NodeType, I: NodeImplementation<TYPES>, V: Versions>(
    proposal: &QuorumProposalWrapper<TYPES>,
    task_state: &mut QuorumVoteTaskState<TYPES, I, V>,
) -> Result<()> {
    // Skip if this is not the expected block.
    if task_state.epoch_height == 0
        || !is_last_block_in_epoch(
            proposal.block_header().block_number(),
            task_state.epoch_height,
        )
    {
        tracing::debug!("Skipping DRB result verification");
        return Ok(());
    }

    // #3967 REVIEW NOTE: Check if this is the right way to decide if we're doing epochs
    // Alternatively, should we just return Err() if epochs aren't happening here? Or can we assume
    // that epochs are definitely happening by virtue of getting here?
    let epoch = option_epoch_from_block_number::<TYPES>(
        task_state
            .upgrade_lock
            .epochs_enabled(proposal.view_number())
            .await,
        proposal.block_header().block_number(),
        task_state.epoch_height,
    );

    let proposal_result = proposal
        .next_drb_result()
        .context(info!("Proposal is missing the DRB result."))?;

    if let Some(epoch_val) = epoch {
        let has_stake_current_epoch = task_state
            .membership
            .membership_for_epoch(epoch)
            .await
            .context(warn!("No stake table for epoch"))?
            .has_stake(&task_state.public_key)
            .await;

        if has_stake_current_epoch {
            let computed_result = get_computed_drb_result(epoch_val + 1, task_state)
                .await
                .context(warn!("DRB result not found"))?;

            ensure!(proposal_result == computed_result, warn!("Our calculated DRB result is {:?}, which does not match the proposed DRB result of {:?}", computed_result, proposal_result));
        }

        Ok(())
    } else {
        Err(error!("Epochs are not available"))
    }
}

<<<<<<< HEAD
/// Start the DRB computation task for the next epoch.
///
/// Uses the seed previously stored in `store_drb_seed_and_result`.
async fn start_drb_task<TYPES: NodeType, I: NodeImplementation<TYPES>, V: Versions>(
    proposal: &QuorumProposalWrapper<TYPES>,
    task_state: &mut QuorumVoteTaskState<TYPES, I, V>,
) {
    // #3967 REVIEW NOTE: Should we just exit early if we aren't doing epochs?
    if proposal.epoch().is_none() {
        return;
    }

    let current_epoch_number = TYPES::Epoch::new(epoch_from_block_number(
        proposal.block_header().block_number(),
        task_state.epoch_height,
    ));
    let new_epoch_number = current_epoch_number + 1;

    // If a task is currently live AND has finished, join it and save the result.
    // If the epoch for the calculation was the same as the provided epoch, return.
    // If a task is currently live and NOT finished, abort it UNLESS the task epoch is the
    // same as cur_epoch, in which case keep letting it run and return.
    // Continue the function if a task should be spawned for the given epoch.
    if let Some((task_epoch, join_handle)) = &mut task_state.drb_computation {
        if join_handle.is_finished() {
            match join_handle.await {
                Ok(result) => {
                    task_state
                        .consensus
                        .write()
                        .await
                        .drb_seeds_and_results
                        .results
                        .insert(*task_epoch, result);
                    handle_drb_result::<TYPES, I>(
                        task_state.membership.membership(),
                        *task_epoch,
                        &task_state.storage,
                        result,
                    )
                    .await;
                    task_state.drb_computation = None;
                },
                Err(e) => {
                    tracing::error!("error joining DRB computation task: {e:?}");
                },
            }
        } else if *task_epoch == new_epoch_number {
            return;
        } else {
            join_handle.abort();
            task_state.drb_computation = None;
        }
        // In case we somehow ended up processing this epoch already, don't start it again
        let mut consensus_writer = task_state.consensus.write().await;
        if consensus_writer
            .drb_seeds_and_results
            .results
            .contains_key(&new_epoch_number)
        {
            return;
        }

        if let Entry::Occupied(entry) = consensus_writer
            .drb_seeds_and_results
            .seeds
            .entry(new_epoch_number)
        {
            let drb_seed_input = *entry.get();
            let new_drb_task = spawn(async move { compute_drb_result::<TYPES>(drb_seed_input) });
            task_state.drb_computation = Some((new_epoch_number, new_drb_task));
            entry.remove();
        }
    }
}

=======
>>>>>>> faa349f2
/// Store the DRB seed two epochs in advance and the computed or received DRB result for next
/// epoch.
///
/// We store a combination of the following data.
/// * The DRB seed two epochs in advance, if the third from the last block, i.e., the epoch root,
///     is decided and we are in the quorum committee of the next epoch.
/// * The computed result for the next epoch, if the third from the last block is decided.
/// * The received result for the next epoch, if the last block of the epoch is decided and we are
///     in the quorum committee of the committee of the next epoch.
///
/// Special cases:
/// * Epoch 0: No DRB computation since we'll transition to epoch 1 immediately.
/// * Epoch 1 and 2: No computed DRB result since when we first start the computation in epoch 1,
///     the result is for epoch 3.
///
/// We don't need to handle the special cases explicitly here, because the first leaf with which
/// we'll start the DRB computation is for epoch 3.
async fn store_drb_seed_and_result<TYPES: NodeType, I: NodeImplementation<TYPES>, V: Versions>(
    task_state: &mut QuorumVoteTaskState<TYPES, I, V>,
    decided_leaf: &Leaf2<TYPES>,
) -> Result<()> {
    if task_state.epoch_height == 0 {
        tracing::info!("Epoch height is 0, skipping DRB storage.");
        return Ok(());
    }

    let decided_block_number = decided_leaf.block_header().block_number();
    let current_epoch_number = TYPES::Epoch::new(epoch_from_block_number(
        decided_block_number,
        task_state.epoch_height,
    ));
    // Skip storing the received result if this is not the last block.
    if is_last_block_in_epoch(decided_block_number, task_state.epoch_height) {
        if let Some(result) = decided_leaf.next_drb_result {
            // We don't need to check value existence and consistency because it should be
            // impossible to decide on a block with different DRB results.
            task_state
                .consensus
                .write()
                .await
                .drb_results
                .store_result(current_epoch_number + 1, result);
            handle_drb_result::<TYPES, I>(
                task_state.membership.membership(),
                current_epoch_number + 1,
                &task_state.storage,
                result,
            )
            .await;
        } else {
            bail!("The last block of the epoch is decided but doesn't contain a DRB result.");
        }
    }
    Ok(())
}

/// Handles the `QuorumProposalValidated` event.
#[instrument(skip_all, fields(id = task_state.id, view = *proposal.view_number()))]
pub(crate) async fn handle_quorum_proposal_validated<
    TYPES: NodeType,
    I: NodeImplementation<TYPES>,
    V: Versions,
>(
    proposal: &QuorumProposalWrapper<TYPES>,
    task_state: &mut QuorumVoteTaskState<TYPES, I, V>,
) -> Result<()> {
    let version = task_state
        .upgrade_lock
        .version(proposal.view_number())
        .await?;

    if version >= V::Epochs::VERSION {
        // Don't vote if the DRB result verification fails.
        verify_drb_result(proposal, task_state).await?;
    }

    let LeafChainTraversalOutcome {
        new_locked_view_number,
        new_decided_view_number,
        new_decide_qc,
        leaf_views,
        included_txns,
        decided_upgrade_cert,
    } = if version >= V::Epochs::VERSION {
        decide_from_proposal_2::<TYPES, I, V>(
            proposal,
            OuterConsensus::new(Arc::clone(&task_state.consensus.inner_consensus)),
            Arc::clone(&task_state.upgrade_lock.decided_upgrade_certificate),
            &task_state.public_key,
            version >= V::Epochs::VERSION,
            task_state.membership.membership(),
            &task_state.storage,
        )
        .await
    } else {
        decide_from_proposal::<TYPES, I, V>(
            proposal,
            OuterConsensus::new(Arc::clone(&task_state.consensus.inner_consensus)),
            Arc::clone(&task_state.upgrade_lock.decided_upgrade_certificate),
            &task_state.public_key,
            version >= V::Epochs::VERSION,
            task_state.membership.membership(),
            &task_state.storage,
        )
        .await
    };

    if let Some(cert) = &task_state.staged_epoch_upgrade_certificate {
        if leaf_views.last().unwrap().leaf.height() >= task_state.epoch_upgrade_block_height {
            let mut decided_certificate_lock = task_state
                .upgrade_lock
                .decided_upgrade_certificate
                .write()
                .await;
            *decided_certificate_lock = Some(cert.clone());
            drop(decided_certificate_lock);

            let _ = task_state
                .storage
                .write()
                .await
                .update_decided_upgrade_certificate(Some(cert.clone()))
                .await;

            task_state.staged_epoch_upgrade_certificate = None;
        }
    };

    if let Some(cert) = decided_upgrade_cert.clone() {
        if cert.data.new_version == V::Epochs::VERSION {
            task_state.staged_epoch_upgrade_certificate = Some(cert);

            let epoch_height = task_state.consensus.read().await.epoch_height;
            let first_epoch_number = TYPES::Epoch::new(epoch_from_block_number(
                task_state.epoch_upgrade_block_height,
                epoch_height,
            ));
            tracing::debug!("Calling set_first_epoch for epoch {:?}", first_epoch_number);
            task_state
                .membership
                .membership()
                .write()
                .await
                .set_first_epoch(first_epoch_number, INITIAL_DRB_RESULT);
        } else {
            let mut decided_certificate_lock = task_state
                .upgrade_lock
                .decided_upgrade_certificate
                .write()
                .await;
            *decided_certificate_lock = Some(cert.clone());
            drop(decided_certificate_lock);

            let _ = task_state
                .storage
                .write()
                .await
                .update_decided_upgrade_certificate(Some(cert.clone()))
                .await;
        }
    }

    let mut consensus_writer = task_state.consensus.write().await;
    if let Some(locked_view_number) = new_locked_view_number {
        consensus_writer.update_locked_view(locked_view_number)?;
    }

    #[allow(clippy::cast_precision_loss)]
    if let Some(decided_view_number) = new_decided_view_number {
        // Bring in the cleanup crew. When a new decide is indeed valid, we need to clear out old memory.

        let old_decided_view = consensus_writer.last_decided_view();
        consensus_writer.collect_garbage(old_decided_view, decided_view_number);

        // Set the new decided view.
        consensus_writer.update_last_decided_view(decided_view_number)?;

        consensus_writer
            .metrics
            .last_decided_time
            .set(Utc::now().timestamp().try_into().unwrap());
        consensus_writer.metrics.invalid_qc.set(0);
        consensus_writer
            .metrics
            .last_decided_view
            .set(usize::try_from(consensus_writer.last_decided_view().u64()).unwrap());
        let cur_number_of_views_per_decide_event =
            *proposal.view_number() - consensus_writer.last_decided_view().u64();
        consensus_writer
            .metrics
            .number_of_views_per_decide_event
            .add_point(cur_number_of_views_per_decide_event as f64);

        tracing::debug!(
            "Sending Decide for view {:?}",
            consensus_writer.last_decided_view()
        );

        // We don't need to hold this while we broadcast
        drop(consensus_writer);

        // Send an update to everyone saying that we've reached a decide
        broadcast_event(
            Event {
                view_number: decided_view_number,
                event: EventType::Decide {
                    leaf_chain: Arc::new(leaf_views.clone()),
                    // This is never none if we've reached a new decide, so this is safe to unwrap.
                    qc: Arc::new(new_decide_qc.unwrap()),
                    block_size: included_txns.map(|txns| txns.len().try_into().unwrap()),
                },
            },
            &task_state.output_event_stream,
        )
        .await;
        tracing::debug!("Successfully sent decide event");

        if version >= V::Epochs::VERSION {
            for leaf_view in leaf_views {
                store_drb_seed_and_result(task_state, &leaf_view.leaf).await?;
            }
        }
    }

    Ok(())
}

/// Updates the shared consensus state with the new voting data.
#[instrument(skip_all, target = "VoteDependencyHandle", fields(view = *view_number))]
#[allow(clippy::too_many_arguments)]
pub(crate) async fn update_shared_state<
    TYPES: NodeType,
    I: NodeImplementation<TYPES>,
    V: Versions,
>(
    consensus: OuterConsensus<TYPES>,
    sender: Sender<Arc<HotShotEvent<TYPES>>>,
    receiver: InactiveReceiver<Arc<HotShotEvent<TYPES>>>,
    membership: EpochMembershipCoordinator<TYPES>,
    public_key: TYPES::SignatureKey,
    private_key: <TYPES::SignatureKey as SignatureKey>::PrivateKey,
    upgrade_lock: UpgradeLock<TYPES, V>,
    view_number: TYPES::View,
    instance_state: Arc<TYPES::InstanceState>,
    proposed_leaf: &Leaf2<TYPES>,
    vid_share: &Proposal<TYPES, VidDisperseShare<TYPES>>,
    parent_view_number: Option<TYPES::View>,
    epoch_height: u64,
) -> Result<()> {
    let justify_qc = &proposed_leaf.justify_qc();

    let consensus_reader = consensus.read().await;
    // Try to find the validated view within the validated state map. This will be present
    // if we have the saved leaf, but if not we'll get it when we fetch_proposal.
    let mut maybe_validated_view = parent_view_number.and_then(|view_number| {
        consensus_reader
            .validated_state_map()
            .get(&view_number)
            .cloned()
    });

    // Justify qc's leaf commitment should be the same as the parent's leaf commitment.
    let mut maybe_parent = consensus_reader
        .saved_leaves()
        .get(&justify_qc.data.leaf_commit)
        .cloned();

    drop(consensus_reader);

    maybe_parent = match maybe_parent {
        Some(p) => Some(p),
        None => {
            match fetch_proposal(
                justify_qc.view_number(),
                sender.clone(),
                receiver.activate_cloned(),
                membership.clone(),
                OuterConsensus::new(Arc::clone(&consensus.inner_consensus)),
                public_key.clone(),
                private_key.clone(),
                &upgrade_lock,
                epoch_height,
            )
            .await
            .ok()
            {
                Some((leaf, view)) => {
                    maybe_validated_view = Some(view);
                    Some(leaf)
                },
                None => None,
            }
        },
    };

    let parent = maybe_parent.context(info!(
        "Proposal's parent missing from storage with commitment: {:?}, proposal view {:?}",
        justify_qc.data.leaf_commit,
        proposed_leaf.view_number(),
    ))?;

    let Some(validated_view) = maybe_validated_view else {
        bail!(
            "Failed to fetch view for parent, parent view {:?}",
            parent_view_number
        );
    };

    let (Some(parent_state), maybe_parent_delta) = validated_view.state_and_delta() else {
        bail!("Parent state not found! Consensus internally inconsistent");
    };

    let (state, delta) = if is_last_block_in_epoch(proposed_leaf.height(), epoch_height)
        && proposed_leaf.height() == parent.height()
    // && maybe_parent_delta.is_some()
    {
        // This is an epoch transition. We do not want to call `validate_and_apply_header` second
        // time for the same block. Just grab the state and delta from the parent and update the shared
        // state with those.
        (parent_state, maybe_parent_delta)
    } else {
        let version = upgrade_lock.version(view_number).await?;

        let (validated_state, state_delta) = parent_state
            .validate_and_apply_header(
                &instance_state,
                &parent,
                &proposed_leaf.block_header().clone(),
                vid_share.data.payload_byte_len(),
                version,
                *view_number,
            )
            .await
            .wrap()
            .context(warn!("Block header doesn't extend the proposal!"))?;

        (Arc::new(validated_state), Some(Arc::new(state_delta)))
    };

    // Now that we've rounded everyone up, we need to update the shared state
    let mut consensus_writer = consensus.write().await;

    if let Err(e) = consensus_writer.update_leaf(proposed_leaf.clone(), Arc::clone(&state), delta) {
        tracing::trace!("{e:?}");
    }

    drop(consensus_writer);

    Ok(())
}

/// Submits the `QuorumVoteSend` event if all the dependencies are met.
#[instrument(skip_all, fields(name = "Submit quorum vote", level = "error"))]
#[allow(clippy::too_many_arguments)]
pub(crate) async fn submit_vote<TYPES: NodeType, I: NodeImplementation<TYPES>, V: Versions>(
    sender: Sender<Arc<HotShotEvent<TYPES>>>,
    membership: EpochMembership<TYPES>,
    public_key: TYPES::SignatureKey,
    private_key: <TYPES::SignatureKey as SignatureKey>::PrivateKey,
    upgrade_lock: UpgradeLock<TYPES, V>,
    view_number: TYPES::View,
    storage: Arc<RwLock<I::Storage>>,
    leaf: Leaf2<TYPES>,
    vid_share: Proposal<TYPES, VidDisperseShare<TYPES>>,
    extended_vote: bool,
    epoch_height: u64,
) -> Result<()> {
    let committee_member_in_current_epoch = membership.has_stake(&public_key).await;
    // If the proposed leaf is for the last block in the epoch and the node is part of the quorum committee
    // in the next epoch, the node should vote to achieve the double quorum.
    let committee_member_in_next_epoch = leaf.with_epoch
        && is_last_block_in_epoch(leaf.height(), epoch_height)
        && membership.next_epoch().await?.has_stake(&public_key).await;

    ensure!(
        committee_member_in_current_epoch || committee_member_in_next_epoch,
        info!(
            "We were not chosen for quorum committee on {:?}",
            view_number
        )
    );

    let height = if membership.epoch().is_some() {
        Some(leaf.height())
    } else {
        None
    };

    // Create and send the vote.
    let vote = QuorumVote2::<TYPES>::create_signed_vote(
        QuorumData2 {
            leaf_commit: leaf.commit(),
            epoch: membership.epoch(),
            block_number: height,
        },
        view_number,
        &public_key,
        &private_key,
        &upgrade_lock,
    )
    .await
    .wrap()
    .context(error!("Failed to sign vote. This should never happen."))?;
    // Add to the storage.
    storage
        .write()
        .await
        .append_vid_general(&vid_share)
        .await
        .wrap()
        .context(error!("Failed to store VID share"))?;

    if extended_vote {
        tracing::debug!("sending extended vote to everybody",);
        broadcast_event(
            Arc::new(HotShotEvent::ExtendedQuorumVoteSend(vote)),
            &sender,
        )
        .await;
    } else {
        tracing::debug!(
            "sending vote to next quorum leader {:?}",
            vote.view_number() + 1
        );
        broadcast_event(Arc::new(HotShotEvent::QuorumVoteSend(vote)), &sender).await;
    }

    Ok(())
}<|MERGE_RESOLUTION|>--- conflicted
+++ resolved
@@ -43,28 +43,6 @@
     quorum_vote::Versions,
 };
 
-<<<<<<< HEAD
-async fn handle_drb_result<TYPES: NodeType, I: NodeImplementation<TYPES>>(
-    membership: &Arc<RwLock<TYPES::Membership>>,
-    epoch: TYPES::Epoch,
-    storage: &Arc<RwLock<I::Storage>>,
-    drb_result: DrbResult,
-) {
-    tracing::debug!("Calling add_drb_result for epoch {:?}", epoch);
-    if let Err(e) = storage
-        .write()
-        .await
-        .add_drb_result(epoch, drb_result)
-        .await
-    {
-        tracing::error!("Failed to store drb result for epoch {:?}: {}", epoch, e);
-    }
-
-    membership.write().await.add_drb_result(epoch, drb_result)
-}
-
-=======
->>>>>>> faa349f2
 /// Store the DRB result from the computation task to the shared `results` table.
 ///
 /// Returns the result if it exists.
@@ -80,48 +58,7 @@
         .drb_results
         .results
         .get(&epoch_number)
-<<<<<<< HEAD
-    {
-        return Ok(*computed_result);
-    }
-
-    let (task_epoch, computation) =
-        (&mut task_state.drb_computation).context(warn!("DRB computation task doesn't exist."))?;
-
-    ensure!(
-        *task_epoch == epoch_number,
-        info!("DRB computation is not for the next epoch.")
-    );
-
-    ensure!(
-        computation.is_finished(),
-        info!("DRB computation has not yet finished.")
-    );
-
-    match computation.await {
-        Ok(result) => {
-            let mut consensus_writer = task_state.consensus.write().await;
-            consensus_writer
-                .drb_seeds_and_results
-                .results
-                .insert(epoch_number, result);
-            drop(consensus_writer);
-
-            handle_drb_result::<TYPES, I>(
-                task_state.membership.membership(),
-                epoch_number,
-                &task_state.storage,
-                result,
-            )
-            .await;
-            task_state.drb_computation = None;
-            Ok(result)
-        },
-        Err(e) => Err(warn!("Error in DRB calculation: {:?}.", e)),
-    }
-=======
         .cloned()
->>>>>>> faa349f2
 }
 
 /// Verify the DRB result from the proposal for the next epoch if this is the last block of the
@@ -184,85 +121,6 @@
     }
 }
 
-<<<<<<< HEAD
-/// Start the DRB computation task for the next epoch.
-///
-/// Uses the seed previously stored in `store_drb_seed_and_result`.
-async fn start_drb_task<TYPES: NodeType, I: NodeImplementation<TYPES>, V: Versions>(
-    proposal: &QuorumProposalWrapper<TYPES>,
-    task_state: &mut QuorumVoteTaskState<TYPES, I, V>,
-) {
-    // #3967 REVIEW NOTE: Should we just exit early if we aren't doing epochs?
-    if proposal.epoch().is_none() {
-        return;
-    }
-
-    let current_epoch_number = TYPES::Epoch::new(epoch_from_block_number(
-        proposal.block_header().block_number(),
-        task_state.epoch_height,
-    ));
-    let new_epoch_number = current_epoch_number + 1;
-
-    // If a task is currently live AND has finished, join it and save the result.
-    // If the epoch for the calculation was the same as the provided epoch, return.
-    // If a task is currently live and NOT finished, abort it UNLESS the task epoch is the
-    // same as cur_epoch, in which case keep letting it run and return.
-    // Continue the function if a task should be spawned for the given epoch.
-    if let Some((task_epoch, join_handle)) = &mut task_state.drb_computation {
-        if join_handle.is_finished() {
-            match join_handle.await {
-                Ok(result) => {
-                    task_state
-                        .consensus
-                        .write()
-                        .await
-                        .drb_seeds_and_results
-                        .results
-                        .insert(*task_epoch, result);
-                    handle_drb_result::<TYPES, I>(
-                        task_state.membership.membership(),
-                        *task_epoch,
-                        &task_state.storage,
-                        result,
-                    )
-                    .await;
-                    task_state.drb_computation = None;
-                },
-                Err(e) => {
-                    tracing::error!("error joining DRB computation task: {e:?}");
-                },
-            }
-        } else if *task_epoch == new_epoch_number {
-            return;
-        } else {
-            join_handle.abort();
-            task_state.drb_computation = None;
-        }
-        // In case we somehow ended up processing this epoch already, don't start it again
-        let mut consensus_writer = task_state.consensus.write().await;
-        if consensus_writer
-            .drb_seeds_and_results
-            .results
-            .contains_key(&new_epoch_number)
-        {
-            return;
-        }
-
-        if let Entry::Occupied(entry) = consensus_writer
-            .drb_seeds_and_results
-            .seeds
-            .entry(new_epoch_number)
-        {
-            let drb_seed_input = *entry.get();
-            let new_drb_task = spawn(async move { compute_drb_result::<TYPES>(drb_seed_input) });
-            task_state.drb_computation = Some((new_epoch_number, new_drb_task));
-            entry.remove();
-        }
-    }
-}
-
-=======
->>>>>>> faa349f2
 /// Store the DRB seed two epochs in advance and the computed or received DRB result for next
 /// epoch.
 ///
