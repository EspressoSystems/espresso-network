// Copyright (c) 2021-2024 Espresso Systems (espressosys.com)
// This file is part of the HotShot repository.

// You should have received a copy of the MIT License
// along with the HotShot repository. If not, see <https://mit-license.org/>.

use std::{sync::Arc, time::Instant};

use async_broadcast::{InactiveReceiver, Sender};
use async_lock::RwLock;
use chrono::Utc;
use committable::Committable;
use hotshot_types::{
    consensus::OuterConsensus,
    data::{Leaf2, QuorumProposalWrapper, VidDisperseShare},
    drb::{DrbResult, INITIAL_DRB_RESULT},
    epoch_membership::{EpochMembership, EpochMembershipCoordinator},
    event::{Event, EventType},
    light_client::compute_stake_table_commitment,
    message::{Proposal, UpgradeLock},
    simple_vote::{EpochRootQuorumVote, LightClientStateUpdateVote, QuorumData2, QuorumVote2},
    traits::{
        block_contents::BlockHeader,
        election::Membership,
        node_implementation::{ConsensusTime, NodeImplementation, NodeType},
        signature_key::{SignatureKey, StateSignatureKey},
        storage::Storage,
        ValidatedState,
    },
    utils::{
        epoch_from_block_number, is_epoch_transition, is_last_block, is_transition_block,
        option_epoch_from_block_number,
    },
    vote::HasViewNumber,
};
use hotshot_utils::anytrace::*;
use tracing::instrument;
use vbs::version::StaticVersionType;

use super::QuorumVoteTaskState;
use crate::{
    events::HotShotEvent,
    helpers::{
        broadcast_event, decide_from_proposal, decide_from_proposal_2, fetch_proposal,
        handle_drb_result, LeafChainTraversalOutcome,
    },
    quorum_vote::Versions,
};

/// Store the DRB result from the computation task to the shared `results` table.
///
/// Returns the result if it exists.
async fn get_computed_drb_result<TYPES: NodeType, I: NodeImplementation<TYPES>, V: Versions>(
    epoch_number: TYPES::Epoch,
    task_state: &mut QuorumVoteTaskState<TYPES, I, V>,
) -> Option<DrbResult> {
    // Return the result if it's already in the table.
    task_state
        .consensus
        .read()
        .await
        .drb_results
        .results
        .get(&epoch_number)
        .cloned()
}

/// Verify the DRB result from the proposal for the next epoch if this is the last block of the
/// current epoch.
///
/// Uses the result from `start_drb_task`.
///
/// Returns an error if we should not vote.
async fn verify_drb_result<TYPES: NodeType, I: NodeImplementation<TYPES>, V: Versions>(
    proposal: &QuorumProposalWrapper<TYPES>,
    task_state: &mut QuorumVoteTaskState<TYPES, I, V>,
) -> Result<()> {
    // Skip if this is not the expected block.
    if task_state.epoch_height == 0
        || !is_epoch_transition(
            proposal.block_header().block_number(),
            task_state.epoch_height,
        )
    {
        tracing::debug!("Skipping DRB result verification");
        return Ok(());
    }

    // #3967 REVIEW NOTE: Check if this is the right way to decide if we're doing epochs
    // Alternatively, should we just return Err() if epochs aren't happening here? Or can we assume
    // that epochs are definitely happening by virtue of getting here?
    let epoch = option_epoch_from_block_number::<TYPES>(
        task_state
            .upgrade_lock
            .epochs_enabled(proposal.view_number())
            .await,
        proposal.block_header().block_number(),
        task_state.epoch_height,
    );

    let proposal_result = proposal
        .next_drb_result()
        .context(info!("Proposal is missing the DRB result."))?;

    if let Some(epoch_val) = epoch {
        let has_stake_current_epoch = task_state
            .membership
            .stake_table_for_epoch(epoch)
            .await
            .context(warn!("No stake table for epoch {epoch_val}"))?
            .has_stake(&task_state.public_key)
            .await;

        if has_stake_current_epoch {
            let computed_result = get_computed_drb_result(epoch_val + 1, task_state)
                .await
                .context(warn!("DRB result not found"))?;

            ensure!(proposal_result == computed_result, warn!("Our calculated DRB result is {:?}, which does not match the proposed DRB result of {:?}", computed_result, proposal_result));
        }

        Ok(())
    } else {
        Err(error!("Epochs are not available"))
    }
}

/// Store the DRB result for the next epoch if we received it in a decided leaf.
async fn store_drb_result<TYPES: NodeType, I: NodeImplementation<TYPES>, V: Versions>(
    task_state: &mut QuorumVoteTaskState<TYPES, I, V>,
    decided_leaf: &Leaf2<TYPES>,
) -> Result<()> {
    if task_state.epoch_height == 0 {
        tracing::info!("Epoch height is 0, skipping DRB storage.");
        return Ok(());
    }

    let decided_block_number = decided_leaf.block_header().block_number();
    let current_epoch_number = TYPES::Epoch::new(epoch_from_block_number(
        decided_block_number,
        task_state.epoch_height,
    ));
    // Skip storing the received result if this is not the transition block.
    if is_transition_block(decided_block_number, task_state.epoch_height) {
        if let Some(result) = decided_leaf.next_drb_result {
            // We don't need to check value existence and consistency because it should be
            // impossible to decide on a block with different DRB results.
            handle_drb_result::<TYPES, I>(
                task_state.membership.membership(),
                current_epoch_number + 1,
                &task_state.storage,
                &task_state.consensus,
                result,
            )
            .await;
        } else {
            bail!("The last block of the epoch is decided but doesn't contain a DRB result.");
        }
    }
    Ok(())
}

/// Handles the `QuorumProposalValidated` event.
#[instrument(skip_all, fields(id = task_state.id, view = *proposal.view_number()))]
pub(crate) async fn handle_quorum_proposal_validated<
    TYPES: NodeType,
    I: NodeImplementation<TYPES>,
    V: Versions,
>(
    proposal: &QuorumProposalWrapper<TYPES>,
    task_state: &mut QuorumVoteTaskState<TYPES, I, V>,
    event_sender: &Sender<Arc<HotShotEvent<TYPES>>>,
) -> Result<()> {
    let version = task_state
        .upgrade_lock
        .version(proposal.view_number())
        .await?;

    if version >= V::Epochs::VERSION {
        // Don't vote if the DRB result verification fails.
        verify_drb_result(proposal, task_state).await?;
    }

    let LeafChainTraversalOutcome {
        new_locked_view_number,
        new_decided_view_number,
        new_decide_qc,
        leaf_views,
        included_txns,
        decided_upgrade_cert,
    } = if version >= V::Epochs::VERSION {
        // Skip the decide rule for the last block of the epoch.  This is so
        // that we do not decide the block with epoch_height -2 before we enter the new epoch
        if !is_last_block(
            proposal.block_header().block_number(),
            task_state.epoch_height,
        ) {
            decide_from_proposal_2::<TYPES, I, V>(
                proposal,
                OuterConsensus::new(Arc::clone(&task_state.consensus.inner_consensus)),
                Arc::clone(&task_state.upgrade_lock.decided_upgrade_certificate),
                &task_state.public_key,
                version >= V::Epochs::VERSION,
                task_state.membership.membership(),
                &task_state.storage,
            )
            .await
        } else {
            LeafChainTraversalOutcome::default()
        }
    } else {
        decide_from_proposal::<TYPES, I, V>(
            proposal,
            OuterConsensus::new(Arc::clone(&task_state.consensus.inner_consensus)),
            Arc::clone(&task_state.upgrade_lock.decided_upgrade_certificate),
            &task_state.public_key,
            version >= V::Epochs::VERSION,
            task_state.membership.membership(),
            &task_state.storage,
        )
        .await
    };

    if let (Some(cert), Some(_)) = (decided_upgrade_cert.clone(), new_decided_view_number) {
        let mut decided_certificate_lock = task_state
            .upgrade_lock
            .decided_upgrade_certificate
            .write()
            .await;
        *decided_certificate_lock = Some(cert.clone());
        drop(decided_certificate_lock);

        if cert.data.new_version == V::Epochs::VERSION {
            let epoch_height = task_state.consensus.read().await.epoch_height;
            let first_epoch_number = TYPES::Epoch::new(epoch_from_block_number(
                proposal.block_header().block_number(),
                epoch_height,
            ));

            tracing::debug!("Calling set_first_epoch for epoch {:?}", first_epoch_number);
            task_state
                .membership
                .membership()
                .write()
                .await
                .set_first_epoch(first_epoch_number, INITIAL_DRB_RESULT);

            broadcast_event(
                Arc::new(HotShotEvent::SetFirstEpoch(
                    cert.data.new_version_first_view,
                    first_epoch_number,
                )),
                event_sender,
            )
            .await;
        }

        let _ = task_state
            .storage
            .write()
            .await
            .update_decided_upgrade_certificate(Some(cert.clone()))
            .await;
    }

    let mut consensus_writer = task_state.consensus.write().await;
    if let Some(locked_view_number) = new_locked_view_number {
        let _ = consensus_writer.update_locked_view(locked_view_number);
    }

    #[allow(clippy::cast_precision_loss)]
    if let Some(decided_view_number) = new_decided_view_number {
        // Bring in the cleanup crew. When a new decide is indeed valid, we need to clear out old memory.

        let old_decided_view = consensus_writer.last_decided_view();
        consensus_writer.collect_garbage(old_decided_view, decided_view_number);

        // Set the new decided view.
        consensus_writer
            .update_last_decided_view(decided_view_number)
            .context(|e| {
                warn!(
                    "`update_last_decided_view` failed; this should never happen. Error: {}",
                    e
                )
            })?;

        consensus_writer
            .metrics
            .last_decided_time
            .set(Utc::now().timestamp().try_into().unwrap());
        consensus_writer.metrics.invalid_qc.set(0);
        consensus_writer
            .metrics
            .last_decided_view
            .set(usize::try_from(consensus_writer.last_decided_view().u64()).unwrap());
        let cur_number_of_views_per_decide_event =
            *proposal.view_number() - consensus_writer.last_decided_view().u64();
        consensus_writer
            .metrics
            .number_of_views_per_decide_event
            .add_point(cur_number_of_views_per_decide_event as f64);

        // We don't need to hold this while we broadcast
        drop(consensus_writer);

        for leaf_info in &leaf_views {
            tracing::info!(
                "Sending decide for view {:?} at height {:?}",
                leaf_info.leaf.view_number(),
                leaf_info.leaf.block_header().block_number(),
            );
        }

        // Send an update to everyone saying that we've reached a decide
        broadcast_event(
            Event {
                view_number: decided_view_number,
                event: EventType::Decide {
                    leaf_chain: Arc::new(leaf_views.clone()),
                    // This is never none if we've reached a new decide, so this is safe to unwrap.
                    qc: Arc::new(new_decide_qc.clone().unwrap()),
                    block_size: included_txns.map(|txns| txns.len().try_into().unwrap()),
                },
            },
            &task_state.output_event_stream,
        )
        .await;

        tracing::debug!(
            "Successfully sent decide event, leaf views: {:?}, leaf views len: {:?}, qc view: {:?}",
            decided_view_number,
            leaf_views.len(),
            new_decide_qc.as_ref().unwrap().view_number()
        );

        if version >= V::Epochs::VERSION {
            for leaf_view in leaf_views {
                store_drb_result(task_state, &leaf_view.leaf).await?;
            }
        }
    }

    Ok(())
}

/// Updates the shared consensus state with the new voting data.
#[instrument(skip_all, target = "VoteDependencyHandle", fields(view = *view_number))]
#[allow(clippy::too_many_arguments)]
pub(crate) async fn update_shared_state<
    TYPES: NodeType,
    I: NodeImplementation<TYPES>,
    V: Versions,
>(
    consensus: OuterConsensus<TYPES>,
    sender: Sender<Arc<HotShotEvent<TYPES>>>,
    receiver: InactiveReceiver<Arc<HotShotEvent<TYPES>>>,
    membership: EpochMembershipCoordinator<TYPES>,
    public_key: TYPES::SignatureKey,
    private_key: <TYPES::SignatureKey as SignatureKey>::PrivateKey,
    upgrade_lock: UpgradeLock<TYPES, V>,
    view_number: TYPES::View,
    instance_state: Arc<TYPES::InstanceState>,
    proposed_leaf: &Leaf2<TYPES>,
    vid_share: &Proposal<TYPES, VidDisperseShare<TYPES>>,
    parent_view_number: Option<TYPES::View>,
    epoch_height: u64,
) -> Result<()> {
    let justify_qc = &proposed_leaf.justify_qc();

    let consensus_reader = consensus.read().await;
    // Try to find the validated view within the validated state map. This will be present
    // if we have the saved leaf, but if not we'll get it when we fetch_proposal.
    let mut maybe_validated_view = parent_view_number.and_then(|view_number| {
        consensus_reader
            .validated_state_map()
            .get(&view_number)
            .cloned()
    });

    // Justify qc's leaf commitment should be the same as the parent's leaf commitment.
    let mut maybe_parent = consensus_reader
        .saved_leaves()
        .get(&justify_qc.data.leaf_commit)
        .cloned();

    drop(consensus_reader);

    maybe_parent = match maybe_parent {
        Some(p) => Some(p),
        None => {
            match fetch_proposal(
                justify_qc,
                sender.clone(),
                receiver.activate_cloned(),
                membership.clone(),
                OuterConsensus::new(Arc::clone(&consensus.inner_consensus)),
                public_key.clone(),
                private_key.clone(),
                &upgrade_lock,
                epoch_height,
            )
            .await
            .ok()
            {
                Some((leaf, view)) => {
                    maybe_validated_view = Some(view);
                    Some(leaf)
                },
                None => None,
            }
        },
    };

    let parent = maybe_parent.context(info!(
        "Proposal's parent missing from storage with commitment: {:?}, proposal view {:?}",
        justify_qc.data.leaf_commit,
        proposed_leaf.view_number(),
    ))?;

    let Some(validated_view) = maybe_validated_view else {
        bail!("Failed to fetch view for parent, parent view {parent_view_number:?}");
    };

    let (Some(parent_state), _) = validated_view.state_and_delta() else {
        bail!("Parent state not found! Consensus internally inconsistent");
    };

    let version = upgrade_lock.version(view_number).await?;

    let now = Instant::now();
    let (validated_state, state_delta) = parent_state
        .validate_and_apply_header(
            &instance_state,
            &parent,
            &proposed_leaf.block_header().clone(),
            vid_share.data.payload_byte_len(),
            version,
            *view_number,
        )
        .await
        .wrap()
        .context(warn!("Block header doesn't extend the proposal!"))?;
    let duration = now.elapsed();
    tracing::debug!("Validation time: {:?}", duration);

    let now = Instant::now();
    // Now that we've rounded everyone up, we need to update the shared state
    let mut consensus_writer = consensus.write().await;

    if let Err(e) = consensus_writer.update_leaf(
        proposed_leaf.clone(),
        Arc::new(validated_state),
        Some(Arc::new(state_delta)),
    ) {
        tracing::trace!("{e:?}");
    }

    drop(consensus_writer);
    let duration = now.elapsed();
    tracing::debug!("update_leaf time: {:?}", duration);

    Ok(())
}

/// Submits the `QuorumVoteSend` event if all the dependencies are met.
#[instrument(skip_all, fields(name = "Submit quorum vote", level = "error"))]
#[allow(clippy::too_many_arguments)]
pub(crate) async fn submit_vote<TYPES: NodeType, I: NodeImplementation<TYPES>, V: Versions>(
    sender: Sender<Arc<HotShotEvent<TYPES>>>,
    membership: EpochMembership<TYPES>,
    public_key: TYPES::SignatureKey,
    private_key: <TYPES::SignatureKey as SignatureKey>::PrivateKey,
    upgrade_lock: UpgradeLock<TYPES, V>,
    view_number: TYPES::View,
    storage: Arc<RwLock<I::Storage>>,
    leaf: Leaf2<TYPES>,
    vid_share: Proposal<TYPES, VidDisperseShare<TYPES>>,
    extended_vote: bool,
    epoch_root_vote: bool,
    epoch_height: u64,
    state_private_key: &<TYPES::StateSignatureKey as StateSignatureKey>::StatePrivateKey,
) -> Result<()> {
    let committee_member_in_current_epoch = membership.has_stake(&public_key).await;
    // If the proposed leaf is for the last block in the epoch and the node is part of the quorum committee
    // in the next epoch, the node should vote to achieve the double quorum.
    let committee_member_in_next_epoch = leaf.with_epoch
        && is_epoch_transition(leaf.height(), epoch_height)
        && membership
            .next_epoch_stake_table()
            .await?
            .has_stake(&public_key)
            .await;

    ensure!(
        committee_member_in_current_epoch || committee_member_in_next_epoch,
        info!("We were not chosen for quorum committee on {view_number:?}")
    );

    let height = if membership.epoch().is_some() {
        Some(leaf.height())
    } else {
        None
    };

    // Create and send the vote.
    let vote = QuorumVote2::<TYPES>::create_signed_vote(
        QuorumData2 {
            leaf_commit: leaf.commit(),
            epoch: membership.epoch(),
            block_number: height,
        },
        view_number,
        &public_key,
        &private_key,
        &upgrade_lock,
    )
    .await
    .wrap()
    .context(error!("Failed to sign vote. This should never happen."))?;
    let now = Instant::now();
    // Add to the storage.
    storage
        .write()
        .await
        .append_vid_general(&vid_share)
        .await
        .wrap()
        .context(error!("Failed to store VID share"))?;
    let duration = now.elapsed();
    tracing::debug!("append_vid_general time: {:?}", duration);

    // Make epoch root vote

    let epoch_enabled = upgrade_lock.epochs_enabled(view_number).await;
    if extended_vote && epoch_enabled {
        tracing::debug!("sending extended vote to everybody",);
        broadcast_event(
            Arc::new(HotShotEvent::ExtendedQuorumVoteSend(vote)),
            &sender,
        )
        .await;
    } else if epoch_root_vote && epoch_enabled {
        tracing::debug!(
            "sending epoch root vote to next quorum leader {:?}",
            vote.view_number() + 1
        );
        let light_client_state = leaf
            .block_header()
            .get_light_client_state(view_number)
            .wrap()
            .context(error!("Failed to generate light client state"))?;
<<<<<<< HEAD
        let next_membership = membership.next_epoch_stake_table().await?;
=======
        let next_membership = membership.next_epoch().await?;
>>>>>>> cbf666d4
        let next_stake_table_state = compute_stake_table_commitment(
            &next_membership.stake_table().await,
            hotshot_types::light_client::STAKE_TABLE_CAPACITY,
        );
        let signature = <TYPES::StateSignatureKey as StateSignatureKey>::sign_state(
            state_private_key,
            &light_client_state,
            &next_stake_table_state,
        )
        .wrap()
        .context(error!("Failed to sign the light client state"))?;
        let state_vote = LightClientStateUpdateVote {
            epoch: TYPES::Epoch::new(epoch_from_block_number(leaf.height(), epoch_height)),
            light_client_state,
            next_stake_table_state,
            signature,
        };
        broadcast_event(
            Arc::new(HotShotEvent::EpochRootQuorumVoteSend(EpochRootQuorumVote {
                vote,
                state_vote,
            })),
            &sender,
        )
        .await;
    } else {
        tracing::debug!(
            "sending vote to next quorum leader {:?}",
            vote.view_number() + 1
        );
        broadcast_event(Arc::new(HotShotEvent::QuorumVoteSend(vote)), &sender).await;
    }

    Ok(())
}<|MERGE_RESOLUTION|>--- conflicted
+++ resolved
@@ -550,11 +550,7 @@
             .get_light_client_state(view_number)
             .wrap()
             .context(error!("Failed to generate light client state"))?;
-<<<<<<< HEAD
         let next_membership = membership.next_epoch_stake_table().await?;
-=======
-        let next_membership = membership.next_epoch().await?;
->>>>>>> cbf666d4
         let next_stake_table_state = compute_stake_table_commitment(
             &next_membership.stake_table().await,
             hotshot_types::light_client::STAKE_TABLE_CAPACITY,
