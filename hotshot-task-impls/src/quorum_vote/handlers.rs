// Copyright (c) 2021-2024 Espresso Systems (espressosys.com)
// This file is part of the HotShot repository.

// You should have received a copy of the MIT License
// along with the HotShot repository. If not, see <https://mit-license.org/>.

use std::sync::Arc;

use async_broadcast::{InactiveReceiver, Sender};
use async_lock::RwLock;
use chrono::Utc;
use committable::Committable;
use hotshot_types::{
    consensus::OuterConsensus,
    data::{Leaf2, QuorumProposalWrapper, VidDisperseShare},
    drb::{DrbResult, INITIAL_DRB_RESULT},
    epoch_membership::{EpochMembership, EpochMembershipCoordinator},
    event::{Event, EventType},
    message::{Proposal, UpgradeLock},
    simple_vote::{QuorumData2, QuorumVote2},
    traits::{
        block_contents::BlockHeader,
        election::Membership,
        node_implementation::{ConsensusTime, NodeImplementation, NodeType},
        signature_key::SignatureKey,
        storage::Storage,
        ValidatedState,
    },
    utils::{epoch_from_block_number, is_last_block_in_epoch, option_epoch_from_block_number},
    vote::HasViewNumber,
};
use hotshot_utils::anytrace::*;
use tracing::instrument;
use vbs::version::StaticVersionType;

use super::QuorumVoteTaskState;
use crate::{
    events::HotShotEvent,
    helpers::{
        broadcast_event, decide_from_proposal, decide_from_proposal_2, fetch_proposal,
        handle_drb_result, LeafChainTraversalOutcome,
    },
    quorum_vote::Versions,
};

/// Store the DRB result from the computation task to the shared `results` table.
///
/// Returns the result if it exists.
async fn get_computed_drb_result<TYPES: NodeType, I: NodeImplementation<TYPES>, V: Versions>(
    epoch_number: TYPES::Epoch,
    task_state: &mut QuorumVoteTaskState<TYPES, I, V>,
) -> Option<DrbResult> {
    // Return the result if it's already in the table.
    task_state
        .consensus
        .read()
        .await
        .drb_results
        .results
        .get(&epoch_number)
        .cloned()
}

/// Verify the DRB result from the proposal for the next epoch if this is the last block of the
/// current epoch.
///
/// Uses the result from `start_drb_task`.
///
/// Returns an error if we should not vote.
async fn verify_drb_result<TYPES: NodeType, I: NodeImplementation<TYPES>, V: Versions>(
    proposal: &QuorumProposalWrapper<TYPES>,
    task_state: &mut QuorumVoteTaskState<TYPES, I, V>,
) -> Result<()> {
    // Skip if this is not the expected block.
    if task_state.epoch_height == 0
        || !is_last_block_in_epoch(
            proposal.block_header().block_number(),
            task_state.epoch_height,
        )
    {
        tracing::debug!("Skipping DRB result verification");
        return Ok(());
    }

    // #3967 REVIEW NOTE: Check if this is the right way to decide if we're doing epochs
    // Alternatively, should we just return Err() if epochs aren't happening here? Or can we assume
    // that epochs are definitely happening by virtue of getting here?
    let epoch = option_epoch_from_block_number::<TYPES>(
        task_state
            .upgrade_lock
            .epochs_enabled(proposal.view_number())
            .await,
        proposal.block_header().block_number(),
        task_state.epoch_height,
    );

    let proposal_result = proposal
        .next_drb_result()
        .context(info!("Proposal is missing the DRB result."))?;

    if let Some(epoch_val) = epoch {
        let has_stake_current_epoch = task_state
            .membership
            .membership_for_epoch(epoch)
            .await
            .context(warn!("No stake table for epoch"))?
            .has_stake(&task_state.public_key)
            .await;

        if has_stake_current_epoch {
            let computed_result = get_computed_drb_result(epoch_val + 1, task_state)
                .await
                .context(warn!("DRB result not found"))?;

            ensure!(proposal_result == computed_result, warn!("Our calculated DRB result is {:?}, which does not match the proposed DRB result of {:?}", computed_result, proposal_result));
        }

        Ok(())
    } else {
        Err(error!("Epochs are not available"))
    }
}

/// Store the DRB result for the next epoch if we received it in a decided leaf.
async fn store_drb_result<TYPES: NodeType, I: NodeImplementation<TYPES>, V: Versions>(
    task_state: &mut QuorumVoteTaskState<TYPES, I, V>,
    decided_leaf: &Leaf2<TYPES>,
) -> Result<()> {
    if task_state.epoch_height == 0 {
        tracing::info!("Epoch height is 0, skipping DRB storage.");
        return Ok(());
    }

    let decided_block_number = decided_leaf.block_header().block_number();
    let current_epoch_number = TYPES::Epoch::new(epoch_from_block_number(
        decided_block_number,
        task_state.epoch_height,
    ));
    // Skip storing the received result if this is not the last block.
    if is_last_block_in_epoch(decided_block_number, task_state.epoch_height) {
        if let Some(result) = decided_leaf.next_drb_result {
            // We don't need to check value existence and consistency because it should be
            // impossible to decide on a block with different DRB results.
            handle_drb_result::<TYPES, I>(
                task_state.membership.membership(),
                current_epoch_number + 1,
                &task_state.storage,
                &task_state.consensus,
                result,
            )
            .await;
        } else {
            bail!("The last block of the epoch is decided but doesn't contain a DRB result.");
        }
    }
    Ok(())
}

/// Handles the `QuorumProposalValidated` event.
#[instrument(skip_all, fields(id = task_state.id, view = *proposal.view_number()))]
pub(crate) async fn handle_quorum_proposal_validated<
    TYPES: NodeType,
    I: NodeImplementation<TYPES>,
    V: Versions,
>(
    proposal: &QuorumProposalWrapper<TYPES>,
    task_state: &mut QuorumVoteTaskState<TYPES, I, V>,
) -> Result<()> {
    let version = task_state
        .upgrade_lock
        .version(proposal.view_number())
        .await?;

    if version >= V::Epochs::VERSION {
        // Don't vote if the DRB result verification fails.
        verify_drb_result(proposal, task_state).await?;
    }

    let LeafChainTraversalOutcome {
        new_locked_view_number,
        new_decided_view_number,
        new_decide_qc,
        leaf_views,
        included_txns,
        decided_upgrade_cert,
    } = if version >= V::Epochs::VERSION {
        decide_from_proposal_2::<TYPES, I, V>(
            proposal,
            OuterConsensus::new(Arc::clone(&task_state.consensus.inner_consensus)),
            Arc::clone(&task_state.upgrade_lock.decided_upgrade_certificate),
            &task_state.public_key,
            version >= V::Epochs::VERSION,
            task_state.membership.membership(),
            &task_state.storage,
        )
        .await
    } else {
        decide_from_proposal::<TYPES, I, V>(
            proposal,
            OuterConsensus::new(Arc::clone(&task_state.consensus.inner_consensus)),
            Arc::clone(&task_state.upgrade_lock.decided_upgrade_certificate),
            &task_state.public_key,
            version >= V::Epochs::VERSION,
            task_state.membership.membership(),
            &task_state.storage,
        )
        .await
    };

    if let Some(cert) = &task_state.staged_epoch_upgrade_certificate {
        if leaf_views.last().unwrap().leaf.height() >= task_state.epoch_upgrade_block_height {
            let mut decided_certificate_lock = task_state
                .upgrade_lock
                .decided_upgrade_certificate
                .write()
                .await;
            *decided_certificate_lock = Some(cert.clone());
            drop(decided_certificate_lock);

            let _ = task_state
                .storage
                .write()
                .await
                .update_decided_upgrade_certificate(Some(cert.clone()))
                .await;

            task_state.staged_epoch_upgrade_certificate = None;
        }
    };

    if let Some(cert) = decided_upgrade_cert.clone() {
        if cert.data.new_version == V::Epochs::VERSION {
            task_state.staged_epoch_upgrade_certificate = Some(cert);

            let epoch_height = task_state.consensus.read().await.epoch_height;
            let first_epoch_number = TYPES::Epoch::new(epoch_from_block_number(
                task_state.epoch_upgrade_block_height,
                epoch_height,
            ));
            tracing::debug!("Calling set_first_epoch for epoch {:?}", first_epoch_number);
            task_state
                .membership
                .membership()
                .write()
                .await
                .set_first_epoch(first_epoch_number, INITIAL_DRB_RESULT);
        } else {
            let mut decided_certificate_lock = task_state
                .upgrade_lock
                .decided_upgrade_certificate
                .write()
                .await;
            *decided_certificate_lock = Some(cert.clone());
            drop(decided_certificate_lock);

            let _ = task_state
                .storage
                .write()
                .await
                .update_decided_upgrade_certificate(Some(cert.clone()))
                .await;
        }
    }

    let mut consensus_writer = task_state.consensus.write().await;
    if let Some(locked_view_number) = new_locked_view_number {
        consensus_writer.update_locked_view(locked_view_number)?;
    }

    #[allow(clippy::cast_precision_loss)]
    if let Some(decided_view_number) = new_decided_view_number {
        // Bring in the cleanup crew. When a new decide is indeed valid, we need to clear out old memory.

        let old_decided_view = consensus_writer.last_decided_view();
        consensus_writer.collect_garbage(old_decided_view, decided_view_number);

        // Set the new decided view.
        consensus_writer.update_last_decided_view(decided_view_number)?;

        consensus_writer
            .metrics
            .last_decided_time
            .set(Utc::now().timestamp().try_into().unwrap());
        consensus_writer.metrics.invalid_qc.set(0);
        consensus_writer
            .metrics
            .last_decided_view
            .set(usize::try_from(consensus_writer.last_decided_view().u64()).unwrap());
        let cur_number_of_views_per_decide_event =
            *proposal.view_number() - consensus_writer.last_decided_view().u64();
        consensus_writer
            .metrics
            .number_of_views_per_decide_event
            .add_point(cur_number_of_views_per_decide_event as f64);

        tracing::debug!(
            "Sending Decide for view {:?}",
            consensus_writer.last_decided_view()
        );

        // We don't need to hold this while we broadcast
        drop(consensus_writer);

        // Send an update to everyone saying that we've reached a decide
        broadcast_event(
            Event {
                view_number: decided_view_number,
                event: EventType::Decide {
                    leaf_chain: Arc::new(leaf_views.clone()),
                    // This is never none if we've reached a new decide, so this is safe to unwrap.
                    qc: Arc::new(new_decide_qc.unwrap()),
                    block_size: included_txns.map(|txns| txns.len().try_into().unwrap()),
                },
            },
            &task_state.output_event_stream,
        )
        .await;
        tracing::debug!("Successfully sent decide event");

        if version >= V::Epochs::VERSION {
            for leaf_view in leaf_views {
                store_drb_result(task_state, &leaf_view.leaf).await?;
            }
        }
    }

    Ok(())
}

/// Updates the shared consensus state with the new voting data.
#[instrument(skip_all, target = "VoteDependencyHandle", fields(view = *view_number))]
#[allow(clippy::too_many_arguments)]
pub(crate) async fn update_shared_state<
    TYPES: NodeType,
    I: NodeImplementation<TYPES>,
    V: Versions,
>(
    consensus: OuterConsensus<TYPES>,
    sender: Sender<Arc<HotShotEvent<TYPES>>>,
    receiver: InactiveReceiver<Arc<HotShotEvent<TYPES>>>,
    membership: EpochMembershipCoordinator<TYPES>,
    public_key: TYPES::SignatureKey,
    private_key: <TYPES::SignatureKey as SignatureKey>::PrivateKey,
    upgrade_lock: UpgradeLock<TYPES, V>,
    view_number: TYPES::View,
    instance_state: Arc<TYPES::InstanceState>,
    proposed_leaf: &Leaf2<TYPES>,
    vid_share: &Proposal<TYPES, VidDisperseShare<TYPES>>,
    parent_view_number: Option<TYPES::View>,
    epoch_height: u64,
) -> Result<()> {
    let justify_qc = &proposed_leaf.justify_qc();

    let consensus_reader = consensus.read().await;
    // Try to find the validated view within the validated state map. This will be present
    // if we have the saved leaf, but if not we'll get it when we fetch_proposal.
    let mut maybe_validated_view = parent_view_number.and_then(|view_number| {
        consensus_reader
            .validated_state_map()
            .get(&view_number)
            .cloned()
    });

    // Justify qc's leaf commitment should be the same as the parent's leaf commitment.
    let mut maybe_parent = consensus_reader
        .saved_leaves()
        .get(&justify_qc.data.leaf_commit)
        .cloned();

    drop(consensus_reader);

    maybe_parent = match maybe_parent {
        Some(p) => Some(p),
        None => {
            match fetch_proposal(
                justify_qc.view_number(),
                sender.clone(),
                receiver.activate_cloned(),
                membership.clone(),
                OuterConsensus::new(Arc::clone(&consensus.inner_consensus)),
                public_key.clone(),
                private_key.clone(),
                &upgrade_lock,
                epoch_height,
            )
            .await
            .ok()
            {
                Some((leaf, view)) => {
                    maybe_validated_view = Some(view);
                    Some(leaf)
                },
                None => None,
            }
        },
    };

    let parent = maybe_parent.context(info!(
        "Proposal's parent missing from storage with commitment: {:?}, proposal view {:?}",
        justify_qc.data.leaf_commit,
        proposed_leaf.view_number(),
    ))?;

    let Some(validated_view) = maybe_validated_view else {
        bail!(
            "Failed to fetch view for parent, parent view {:?}",
            parent_view_number
        );
    };

    let (Some(parent_state), maybe_parent_delta) = validated_view.state_and_delta() else {
        bail!("Parent state not found! Consensus internally inconsistent");
    };

    let (state, delta) = if is_last_block_in_epoch(proposed_leaf.height(), epoch_height)
        && proposed_leaf.height() == parent.height()
<<<<<<< HEAD
    // && maybe_parent_delta.is_some()
=======
>>>>>>> faf9fdb3
    {
        // This is an epoch transition. We do not want to call `validate_and_apply_header` second
        // time for the same block. Just grab the state and delta from the parent and update the shared
        // state with those.
        (parent_state, maybe_parent_delta)
    } else {
        let version = upgrade_lock.version(view_number).await?;

        let (validated_state, state_delta) = parent_state
            .validate_and_apply_header(
                &instance_state,
                &parent,
                &proposed_leaf.block_header().clone(),
                vid_share.data.payload_byte_len(),
                version,
                *view_number,
            )
            .await
            .wrap()
            .context(warn!("Block header doesn't extend the proposal!"))?;

        (Arc::new(validated_state), Some(Arc::new(state_delta)))
    };

    // Now that we've rounded everyone up, we need to update the shared state
    let mut consensus_writer = consensus.write().await;

    if let Err(e) = consensus_writer.update_leaf(proposed_leaf.clone(), Arc::clone(&state), delta) {
        tracing::trace!("{e:?}");
    }

    drop(consensus_writer);

    Ok(())
}

/// Submits the `QuorumVoteSend` event if all the dependencies are met.
#[instrument(skip_all, fields(name = "Submit quorum vote", level = "error"))]
#[allow(clippy::too_many_arguments)]
pub(crate) async fn submit_vote<TYPES: NodeType, I: NodeImplementation<TYPES>, V: Versions>(
    sender: Sender<Arc<HotShotEvent<TYPES>>>,
    membership: EpochMembership<TYPES>,
    public_key: TYPES::SignatureKey,
    private_key: <TYPES::SignatureKey as SignatureKey>::PrivateKey,
    upgrade_lock: UpgradeLock<TYPES, V>,
    view_number: TYPES::View,
    storage: Arc<RwLock<I::Storage>>,
    leaf: Leaf2<TYPES>,
    vid_share: Proposal<TYPES, VidDisperseShare<TYPES>>,
    extended_vote: bool,
    epoch_height: u64,
) -> Result<()> {
    let committee_member_in_current_epoch = membership.has_stake(&public_key).await;
    // If the proposed leaf is for the last block in the epoch and the node is part of the quorum committee
    // in the next epoch, the node should vote to achieve the double quorum.
    let committee_member_in_next_epoch = leaf.with_epoch
        && is_last_block_in_epoch(leaf.height(), epoch_height)
        && membership.next_epoch().await?.has_stake(&public_key).await;

    ensure!(
        committee_member_in_current_epoch || committee_member_in_next_epoch,
        info!(
            "We were not chosen for quorum committee on {:?}",
            view_number
        )
    );

    let height = if membership.epoch().is_some() {
        Some(leaf.height())
    } else {
        None
    };

    // Create and send the vote.
    let vote = QuorumVote2::<TYPES>::create_signed_vote(
        QuorumData2 {
            leaf_commit: leaf.commit(),
            epoch: membership.epoch(),
            block_number: height,
        },
        view_number,
        &public_key,
        &private_key,
        &upgrade_lock,
    )
    .await
    .wrap()
    .context(error!("Failed to sign vote. This should never happen."))?;
    // Add to the storage.
    storage
        .write()
        .await
        .append_vid_general(&vid_share)
        .await
        .wrap()
        .context(error!("Failed to store VID share"))?;

    if extended_vote {
        tracing::debug!("sending extended vote to everybody",);
        broadcast_event(
            Arc::new(HotShotEvent::ExtendedQuorumVoteSend(vote)),
            &sender,
        )
        .await;
    } else {
        tracing::debug!(
            "sending vote to next quorum leader {:?}",
            vote.view_number() + 1
        );
        broadcast_event(Arc::new(HotShotEvent::QuorumVoteSend(vote)), &sender).await;
    }

    Ok(())
}<|MERGE_RESOLUTION|>--- conflicted
+++ resolved
@@ -414,10 +414,6 @@
 
     let (state, delta) = if is_last_block_in_epoch(proposed_leaf.height(), epoch_height)
         && proposed_leaf.height() == parent.height()
-<<<<<<< HEAD
-    // && maybe_parent_delta.is_some()
-=======
->>>>>>> faf9fdb3
     {
         // This is an epoch transition. We do not want to call `validate_and_apply_header` second
         // time for the same block. Just grab the state and delta from the parent and update the shared
