// Copyright (c) 2021-2024 Espresso Systems (espressosys.com)
// This file is part of the HotShot repository.

// You should have received a copy of the MIT License
// along with the HotShot repository. If not, see <https://mit-license.org/>.

use std::sync::Arc;

use async_broadcast::{InactiveReceiver, Sender};
use async_lock::RwLock;
use chrono::Utc;
use committable::Committable;
use hotshot_types::{
    consensus::OuterConsensus,
    data::{Leaf2, QuorumProposalWrapper, VidDisperseShare},
    drb::{DrbResult, INITIAL_DRB_RESULT},
    epoch_membership::{EpochMembership, EpochMembershipCoordinator},
    event::{Event, EventType},
    message::{Proposal, UpgradeLock},
    simple_vote::{QuorumData2, QuorumVote2},
    traits::{
        block_contents::BlockHeader,
        election::Membership,
        node_implementation::{ConsensusTime, NodeImplementation, NodeType},
        signature_key::{SignatureKey, StateSignatureKey},
        storage::Storage,
        ValidatedState,
    },
    utils::{
        epoch_from_block_number, is_epoch_transition, is_last_block, is_transition_block,
        option_epoch_from_block_number,
    },
    vote::HasViewNumber,
};
use hotshot_utils::anytrace::*;
use tracing::instrument;
use vbs::version::StaticVersionType;

use super::QuorumVoteTaskState;
use crate::{
    events::HotShotEvent,
    helpers::{
        broadcast_event, decide_from_proposal, decide_from_proposal_2, fetch_proposal,
        handle_drb_result, LeafChainTraversalOutcome,
    },
    quorum_vote::Versions,
};

/// Store the DRB result from the computation task to the shared `results` table.
///
/// Returns the result if it exists.
async fn get_computed_drb_result<TYPES: NodeType, I: NodeImplementation<TYPES>, V: Versions>(
    epoch_number: TYPES::Epoch,
    task_state: &mut QuorumVoteTaskState<TYPES, I, V>,
) -> Option<DrbResult> {
    // Return the result if it's already in the table.
    task_state
        .consensus
        .read()
        .await
        .drb_results
        .results
        .get(&epoch_number)
        .cloned()
}

/// Verify the DRB result from the proposal for the next epoch if this is the last block of the
/// current epoch.
///
/// Uses the result from `start_drb_task`.
///
/// Returns an error if we should not vote.
async fn verify_drb_result<TYPES: NodeType, I: NodeImplementation<TYPES>, V: Versions>(
    proposal: &QuorumProposalWrapper<TYPES>,
    task_state: &mut QuorumVoteTaskState<TYPES, I, V>,
) -> Result<()> {
    // Skip if this is not the expected block.
    if task_state.epoch_height == 0
        || !is_epoch_transition(
            proposal.block_header().block_number(),
            task_state.epoch_height,
        )
    {
        tracing::debug!("Skipping DRB result verification");
        return Ok(());
    }

    // #3967 REVIEW NOTE: Check if this is the right way to decide if we're doing epochs
    // Alternatively, should we just return Err() if epochs aren't happening here? Or can we assume
    // that epochs are definitely happening by virtue of getting here?
    let epoch = option_epoch_from_block_number::<TYPES>(
        task_state
            .upgrade_lock
            .epochs_enabled(proposal.view_number())
            .await,
        proposal.block_header().block_number(),
        task_state.epoch_height,
    );

    let proposal_result = proposal
        .next_drb_result()
        .context(info!("Proposal is missing the DRB result."))?;

    if let Some(epoch_val) = epoch {
        let has_stake_current_epoch = task_state
            .membership
            .membership_for_epoch(epoch)
            .await
            .context(warn!("No stake table for epoch"))?
            .has_stake(&task_state.public_key)
            .await;

        if has_stake_current_epoch {
            let computed_result = get_computed_drb_result(epoch_val + 1, task_state)
                .await
                .context(warn!("DRB result not found"))?;

            ensure!(proposal_result == computed_result, warn!("Our calculated DRB result is {:?}, which does not match the proposed DRB result of {:?}", computed_result, proposal_result));
        }

        Ok(())
    } else {
        Err(error!("Epochs are not available"))
    }
}

/// Store the DRB result for the next epoch if we received it in a decided leaf.
async fn store_drb_result<TYPES: NodeType, I: NodeImplementation<TYPES>, V: Versions>(
    task_state: &mut QuorumVoteTaskState<TYPES, I, V>,
    decided_leaf: &Leaf2<TYPES>,
) -> Result<()> {
    if task_state.epoch_height == 0 {
        tracing::info!("Epoch height is 0, skipping DRB storage.");
        return Ok(());
    }

    let decided_block_number = decided_leaf.block_header().block_number();
    let current_epoch_number = TYPES::Epoch::new(epoch_from_block_number(
        decided_block_number,
        task_state.epoch_height,
    ));
    // Skip storing the received result if this is not the transition block.
    if is_transition_block(decided_block_number, task_state.epoch_height) {
        if let Some(result) = decided_leaf.next_drb_result {
            // We don't need to check value existence and consistency because it should be
            // impossible to decide on a block with different DRB results.
            handle_drb_result::<TYPES, I>(
                task_state.membership.membership(),
                current_epoch_number + 1,
                &task_state.storage,
                &task_state.consensus,
                result,
            )
            .await;
        } else {
            bail!("The last block of the epoch is decided but doesn't contain a DRB result.");
        }
    }
    Ok(())
}

/// Handles the `QuorumProposalValidated` event.
#[instrument(skip_all, fields(id = task_state.id, view = *proposal.view_number()))]
pub(crate) async fn handle_quorum_proposal_validated<
    TYPES: NodeType,
    I: NodeImplementation<TYPES>,
    V: Versions,
>(
    proposal: &QuorumProposalWrapper<TYPES>,
    task_state: &mut QuorumVoteTaskState<TYPES, I, V>,
) -> Result<()> {
    let version = task_state
        .upgrade_lock
        .version(proposal.view_number())
        .await?;

    if version >= V::Epochs::VERSION {
        // Don't vote if the DRB result verification fails.
        verify_drb_result(proposal, task_state).await?;
    }

    let LeafChainTraversalOutcome {
        new_locked_view_number,
        new_decided_view_number,
        new_decide_qc,
        leaf_views,
        included_txns,
        decided_upgrade_cert,
    } = if version >= V::Epochs::VERSION {
<<<<<<< HEAD
        decide_from_proposal_2::<TYPES, I, V>(
            proposal,
            OuterConsensus::new(Arc::clone(&task_state.consensus.inner_consensus)),
            Arc::clone(&task_state.upgrade_lock.decided_upgrade_certificate),
            &task_state.public_key,
            version >= V::Epochs::VERSION,
            &task_state.membership,
            &task_state.storage,
        )
        .await
=======
        // Skip the decide rule for the last block of the epoch.  This is so
        // that we do not decide the block with epoch_height -2 before we enter the new epoch
        if !is_last_block(
            proposal.block_header().block_number(),
            task_state.epoch_height,
        ) {
            decide_from_proposal_2::<TYPES, I, V>(
                proposal,
                OuterConsensus::new(Arc::clone(&task_state.consensus.inner_consensus)),
                Arc::clone(&task_state.upgrade_lock.decided_upgrade_certificate),
                &task_state.public_key,
                version >= V::Epochs::VERSION,
                task_state.membership.membership(),
                &task_state.storage,
            )
            .await
        } else {
            LeafChainTraversalOutcome::default()
        }
>>>>>>> cec57add
    } else {
        decide_from_proposal::<TYPES, I, V>(
            proposal,
            OuterConsensus::new(Arc::clone(&task_state.consensus.inner_consensus)),
            Arc::clone(&task_state.upgrade_lock.decided_upgrade_certificate),
            &task_state.public_key,
            version >= V::Epochs::VERSION,
            task_state.membership.membership(),
            &task_state.storage,
            task_state.epoch_height,
        )
        .await
    };

    if let Some(cert) = &task_state.staged_epoch_upgrade_certificate {
        if leaf_views.last().unwrap().leaf.height() >= task_state.epoch_upgrade_block_height {
            let mut decided_certificate_lock = task_state
                .upgrade_lock
                .decided_upgrade_certificate
                .write()
                .await;
            *decided_certificate_lock = Some(cert.clone());
            drop(decided_certificate_lock);

            let _ = task_state
                .storage
                .write()
                .await
                .update_decided_upgrade_certificate(Some(cert.clone()))
                .await;

            task_state.staged_epoch_upgrade_certificate = None;
        }
    };

    if let Some(cert) = decided_upgrade_cert.clone() {
        if cert.data.new_version == V::Epochs::VERSION {
            task_state.staged_epoch_upgrade_certificate = Some(cert);

            let epoch_height = task_state.consensus.read().await.epoch_height;
            let first_epoch_number = TYPES::Epoch::new(epoch_from_block_number(
                task_state.epoch_upgrade_block_height,
                epoch_height,
            ));
            tracing::debug!("Calling set_first_epoch for epoch {:?}", first_epoch_number);
            task_state
                .membership
                .membership()
                .write()
                .await
                .set_first_epoch(first_epoch_number, INITIAL_DRB_RESULT);
        } else {
            let mut decided_certificate_lock = task_state
                .upgrade_lock
                .decided_upgrade_certificate
                .write()
                .await;
            *decided_certificate_lock = Some(cert.clone());
            drop(decided_certificate_lock);

            let _ = task_state
                .storage
                .write()
                .await
                .update_decided_upgrade_certificate(Some(cert.clone()))
                .await;
        }
    }

    let mut consensus_writer = task_state.consensus.write().await;
    if let Some(locked_view_number) = new_locked_view_number {
        consensus_writer.update_locked_view(locked_view_number)?;
    }

    #[allow(clippy::cast_precision_loss)]
    if let Some(decided_view_number) = new_decided_view_number {
        // Bring in the cleanup crew. When a new decide is indeed valid, we need to clear out old memory.

        let old_decided_view = consensus_writer.last_decided_view();
        consensus_writer.collect_garbage(old_decided_view, decided_view_number);

        // Set the new decided view.
        consensus_writer.update_last_decided_view(decided_view_number)?;

        consensus_writer
            .metrics
            .last_decided_time
            .set(Utc::now().timestamp().try_into().unwrap());
        consensus_writer.metrics.invalid_qc.set(0);
        consensus_writer
            .metrics
            .last_decided_view
            .set(usize::try_from(consensus_writer.last_decided_view().u64()).unwrap());
        let cur_number_of_views_per_decide_event =
            *proposal.view_number() - consensus_writer.last_decided_view().u64();
        consensus_writer
            .metrics
            .number_of_views_per_decide_event
            .add_point(cur_number_of_views_per_decide_event as f64);

        tracing::debug!(
            "Sending Decide for view {:?}",
            consensus_writer.last_decided_view()
        );

        // We don't need to hold this while we broadcast
        drop(consensus_writer);

        tracing::debug!(
            "Successfully sent decide event, leaf views: {:?}, leaf views len: {:?}, qc view: {:?}",
            decided_view_number,
            leaf_views.len(),
            new_decide_qc.as_ref().unwrap().view_number()
        );
        // Send an update to everyone saying that we've reached a decide
        broadcast_event(
            Event {
                view_number: decided_view_number,
                event: EventType::Decide {
                    leaf_chain: Arc::new(leaf_views.clone()),
                    // This is never none if we've reached a new decide, so this is safe to unwrap.
                    qc: Arc::new(new_decide_qc.unwrap()),
                    block_size: included_txns.map(|txns| txns.len().try_into().unwrap()),
                },
            },
            &task_state.output_event_stream,
        )
        .await;

        if version >= V::Epochs::VERSION {
            for leaf_view in leaf_views {
                store_drb_result(task_state, &leaf_view.leaf).await?;
            }
        }
    }

    Ok(())
}

/// Updates the shared consensus state with the new voting data.
#[instrument(skip_all, target = "VoteDependencyHandle", fields(view = *view_number))]
#[allow(clippy::too_many_arguments)]
pub(crate) async fn update_shared_state<
    TYPES: NodeType,
    I: NodeImplementation<TYPES>,
    V: Versions,
>(
    consensus: OuterConsensus<TYPES>,
    sender: Sender<Arc<HotShotEvent<TYPES>>>,
    receiver: InactiveReceiver<Arc<HotShotEvent<TYPES>>>,
    membership: EpochMembershipCoordinator<TYPES>,
    public_key: TYPES::SignatureKey,
    private_key: <TYPES::SignatureKey as SignatureKey>::PrivateKey,
    upgrade_lock: UpgradeLock<TYPES, V>,
    view_number: TYPES::View,
    instance_state: Arc<TYPES::InstanceState>,
    proposed_leaf: &Leaf2<TYPES>,
    vid_share: &Proposal<TYPES, VidDisperseShare<TYPES>>,
    parent_view_number: Option<TYPES::View>,
    epoch_height: u64,
) -> Result<()> {
    let justify_qc = &proposed_leaf.justify_qc();

    let consensus_reader = consensus.read().await;
    // Try to find the validated view within the validated state map. This will be present
    // if we have the saved leaf, but if not we'll get it when we fetch_proposal.
    let mut maybe_validated_view = parent_view_number.and_then(|view_number| {
        consensus_reader
            .validated_state_map()
            .get(&view_number)
            .cloned()
    });

    // Justify qc's leaf commitment should be the same as the parent's leaf commitment.
    let mut maybe_parent = consensus_reader
        .saved_leaves()
        .get(&justify_qc.data.leaf_commit)
        .cloned();

    drop(consensus_reader);

    maybe_parent = match maybe_parent {
        Some(p) => Some(p),
        None => {
            match fetch_proposal(
                justify_qc.view_number(),
                sender.clone(),
                receiver.activate_cloned(),
                membership.clone(),
                OuterConsensus::new(Arc::clone(&consensus.inner_consensus)),
                public_key.clone(),
                private_key.clone(),
                &upgrade_lock,
                epoch_height,
            )
            .await
            .ok()
            {
                Some((leaf, view)) => {
                    maybe_validated_view = Some(view);
                    Some(leaf)
                },
                None => None,
            }
        },
    };

    let parent = maybe_parent.context(info!(
        "Proposal's parent missing from storage with commitment: {:?}, proposal view {:?}",
        justify_qc.data.leaf_commit,
        proposed_leaf.view_number(),
    ))?;

    let Some(validated_view) = maybe_validated_view else {
        bail!(
            "Failed to fetch view for parent, parent view {:?}",
            parent_view_number
        );
    };

    let (Some(parent_state), _) = validated_view.state_and_delta() else {
        bail!("Parent state not found! Consensus internally inconsistent");
    };

    let version = upgrade_lock.version(view_number).await?;

    let (validated_state, state_delta) = parent_state
        .validate_and_apply_header(
            &instance_state,
            &parent,
            &proposed_leaf.block_header().clone(),
            vid_share.data.payload_byte_len(),
            version,
            *view_number,
        )
        .await
        .wrap()
        .context(warn!("Block header doesn't extend the proposal!"))?;

    // Now that we've rounded everyone up, we need to update the shared state
    let mut consensus_writer = consensus.write().await;

    if let Err(e) = consensus_writer.update_leaf(
        proposed_leaf.clone(),
        Arc::new(validated_state),
        Some(Arc::new(state_delta)),
    ) {
        tracing::trace!("{e:?}");
    }

    drop(consensus_writer);

    Ok(())
}

/// Submits the `QuorumVoteSend` event if all the dependencies are met.
#[instrument(skip_all, fields(name = "Submit quorum vote", level = "error"))]
#[allow(clippy::too_many_arguments)]
pub(crate) async fn submit_vote<TYPES: NodeType, I: NodeImplementation<TYPES>, V: Versions>(
    sender: Sender<Arc<HotShotEvent<TYPES>>>,
    membership: EpochMembership<TYPES>,
    public_key: TYPES::SignatureKey,
    private_key: <TYPES::SignatureKey as SignatureKey>::PrivateKey,
    upgrade_lock: UpgradeLock<TYPES, V>,
    view_number: TYPES::View,
    storage: Arc<RwLock<I::Storage>>,
    leaf: Leaf2<TYPES>,
    vid_share: Proposal<TYPES, VidDisperseShare<TYPES>>,
    extended_vote: bool,
    epoch_height: u64,
    _state_private_key: &<TYPES::StateSignatureKey as StateSignatureKey>::StatePrivateKey,
) -> Result<()> {
    let committee_member_in_current_epoch = membership.has_stake(&public_key).await;
    // If the proposed leaf is for the last block in the epoch and the node is part of the quorum committee
    // in the next epoch, the node should vote to achieve the double quorum.
    let committee_member_in_next_epoch = leaf.with_epoch
        && is_epoch_transition(leaf.height(), epoch_height)
        && membership.next_epoch().await?.has_stake(&public_key).await;

    ensure!(
        committee_member_in_current_epoch || committee_member_in_next_epoch,
        info!(
            "We were not chosen for quorum committee on {:?}",
            view_number
        )
    );

    let height = if membership.epoch().is_some() {
        Some(leaf.height())
    } else {
        None
    };

    // Create and send the vote.
    let vote = QuorumVote2::<TYPES>::create_signed_vote(
        QuorumData2 {
            leaf_commit: leaf.commit(),
            epoch: membership.epoch(),
            block_number: height,
        },
        view_number,
        &public_key,
        &private_key,
        &upgrade_lock,
    )
    .await
    .wrap()
    .context(error!("Failed to sign vote. This should never happen."))?;
    // Add to the storage.
    storage
        .write()
        .await
        .append_vid_general(&vid_share)
        .await
        .wrap()
        .context(error!("Failed to store VID share"))?;

    if extended_vote && upgrade_lock.epochs_enabled(view_number).await {
        tracing::debug!("sending extended vote to everybody",);
        broadcast_event(
            Arc::new(HotShotEvent::ExtendedQuorumVoteSend(vote)),
            &sender,
        )
        .await;
    } else {
        tracing::debug!(
            "sending vote to next quorum leader {:?}",
            vote.view_number() + 1
        );
        broadcast_event(Arc::new(HotShotEvent::QuorumVoteSend(vote)), &sender).await;
    }

    Ok(())
}<|MERGE_RESOLUTION|>--- conflicted
+++ resolved
@@ -187,18 +187,6 @@
         included_txns,
         decided_upgrade_cert,
     } = if version >= V::Epochs::VERSION {
-<<<<<<< HEAD
-        decide_from_proposal_2::<TYPES, I, V>(
-            proposal,
-            OuterConsensus::new(Arc::clone(&task_state.consensus.inner_consensus)),
-            Arc::clone(&task_state.upgrade_lock.decided_upgrade_certificate),
-            &task_state.public_key,
-            version >= V::Epochs::VERSION,
-            &task_state.membership,
-            &task_state.storage,
-        )
-        .await
-=======
         // Skip the decide rule for the last block of the epoch.  This is so
         // that we do not decide the block with epoch_height -2 before we enter the new epoch
         if !is_last_block(
@@ -211,14 +199,13 @@
                 Arc::clone(&task_state.upgrade_lock.decided_upgrade_certificate),
                 &task_state.public_key,
                 version >= V::Epochs::VERSION,
-                task_state.membership.membership(),
+                &task_state.membership,
                 &task_state.storage,
             )
             .await
         } else {
             LeafChainTraversalOutcome::default()
         }
->>>>>>> cec57add
     } else {
         decide_from_proposal::<TYPES, I, V>(
             proposal,
