// Copyright (c) 2021-2024 Espresso Systems (espressosys.com)
// This file is part of the HotShot repository.

// You should have received a copy of the MIT License
// along with the HotShot repository. If not, see <https://mit-license.org/>.

use std::sync::Arc;

use async_broadcast::{InactiveReceiver, Sender};
use async_lock::RwLock;
use chrono::Utc;
use committable::Committable;
use hotshot_types::{
    consensus::OuterConsensus,
    data::{Leaf2, QuorumProposalWrapper, VidDisperseShare},
    drb::{DrbResult, INITIAL_DRB_RESULT},
    epoch_membership::{EpochMembership, EpochMembershipCoordinator},
    event::{Event, EventType},
    message::{Proposal, UpgradeLock},
    simple_vote::{QuorumData2, QuorumVote2},
    traits::{
        block_contents::BlockHeader,
        election::Membership,
        node_implementation::{ConsensusTime, NodeImplementation, NodeType},
        signature_key::SignatureKey,
        storage::Storage,
        ValidatedState,
    },
    utils::{epoch_from_block_number, is_last_block_in_epoch, option_epoch_from_block_number},
    vote::HasViewNumber,
};
use hotshot_utils::anytrace::*;
use tracing::instrument;
use vbs::version::StaticVersionType;

use super::QuorumVoteTaskState;
use crate::{
    events::HotShotEvent,
    helpers::{
        broadcast_event, decide_from_proposal, decide_from_proposal_2, fetch_proposal,
        handle_drb_result, LeafChainTraversalOutcome,
    },
    quorum_vote::Versions,
};

/// Store the DRB result from the computation task to the shared `results` table.
///
/// Returns the result if it exists.
async fn get_computed_drb_result<TYPES: NodeType, I: NodeImplementation<TYPES>, V: Versions>(
    epoch_number: TYPES::Epoch,
    task_state: &mut QuorumVoteTaskState<TYPES, I, V>,
) -> Option<DrbResult> {
    // Return the result if it's already in the table.
    task_state
        .consensus
        .read()
        .await
        .drb_results
        .results
        .get(&epoch_number)
        .cloned()
}

/// Verify the DRB result from the proposal for the next epoch if this is the last block of the
/// current epoch.
///
/// Uses the result from `start_drb_task`.
///
/// Returns an error if we should not vote.
async fn verify_drb_result<TYPES: NodeType, I: NodeImplementation<TYPES>, V: Versions>(
    proposal: &QuorumProposalWrapper<TYPES>,
    task_state: &mut QuorumVoteTaskState<TYPES, I, V>,
) -> Result<()> {
    // Skip if this is not the expected block.
    if task_state.epoch_height == 0
        || !is_last_block_in_epoch(
            proposal.block_header().block_number(),
            task_state.epoch_height,
        )
    {
        tracing::debug!("Skipping DRB result verification");
        return Ok(());
    }

    // #3967 REVIEW NOTE: Check if this is the right way to decide if we're doing epochs
    // Alternatively, should we just return Err() if epochs aren't happening here? Or can we assume
    // that epochs are definitely happening by virtue of getting here?
    let epoch = option_epoch_from_block_number::<TYPES>(
        task_state
            .upgrade_lock
            .epochs_enabled(proposal.view_number())
            .await,
        proposal.block_header().block_number(),
        task_state.epoch_height,
    );

    let proposal_result = proposal
        .next_drb_result()
        .context(info!("Proposal is missing the DRB result."))?;

    if let Some(epoch_val) = epoch {
        let has_stake_current_epoch = task_state
            .membership
            .membership_for_epoch(epoch)
            .await
            .context(warn!("No stake table for epoch"))?
            .has_stake(&task_state.public_key)
            .await;

        if has_stake_current_epoch {
            let computed_result = get_computed_drb_result(epoch_val + 1, task_state)
                .await
                .context(warn!("DRB result not found"))?;

            ensure!(proposal_result == computed_result, warn!("Our calculated DRB result is {:?}, which does not match the proposed DRB result of {:?}", computed_result, proposal_result));
        }

        Ok(())
    } else {
        Err(error!("Epochs are not available"))
    }
}

<<<<<<< HEAD
/// Store the DRB seed two epochs in advance and the computed or received DRB result for next
/// epoch.
///
/// We store a combination of the following data.
/// * The DRB seed two epochs in advance, if the third from the last block, i.e., the epoch root,
///     is decided and we are in the quorum committee of the next epoch.
/// * The computed result for the next epoch, if the third from the last block is decided.
/// * The received result for the next epoch, if the last block of the epoch is decided and we are
///     in the quorum committee of the committee of the next epoch.
///
/// Special cases:
/// * Epoch 0: No DRB computation since we'll transition to epoch 1 immediately.
/// * Epoch 1 and 2: No computed DRB result since when we first start the computation in epoch 1,
///     the result is for epoch 3.
///
/// We don't need to handle the special cases explicitly here, because the first leaf with which
/// we'll start the DRB computation is for epoch 3.
async fn store_drb_seed_and_result<TYPES: NodeType, I: NodeImplementation<TYPES>, V: Versions>(
=======
/// Store the DRB result for the next epoch if we received it in a decided leaf.
async fn store_drb_result<TYPES: NodeType, I: NodeImplementation<TYPES>, V: Versions>(
>>>>>>> bd9d6304
    task_state: &mut QuorumVoteTaskState<TYPES, I, V>,
    decided_leaf: &Leaf2<TYPES>,
) -> Result<()> {
    if task_state.epoch_height == 0 {
        tracing::info!("Epoch height is 0, skipping DRB storage.");
        return Ok(());
    }

    let decided_block_number = decided_leaf.block_header().block_number();
    let current_epoch_number = TYPES::Epoch::new(epoch_from_block_number(
        decided_block_number,
        task_state.epoch_height,
    ));
    // Skip storing the received result if this is not the last block.
    if is_last_block_in_epoch(decided_block_number, task_state.epoch_height) {
        if let Some(result) = decided_leaf.next_drb_result {
            // We don't need to check value existence and consistency because it should be
            // impossible to decide on a block with different DRB results.
<<<<<<< HEAD
            task_state
                .consensus
                .write()
                .await
                .drb_results
                .store_result(current_epoch_number + 1, result);
=======
>>>>>>> bd9d6304
            handle_drb_result::<TYPES, I>(
                task_state.membership.membership(),
                current_epoch_number + 1,
                &task_state.storage,
                &task_state.consensus,
                result,
            )
            .await;
        } else {
            bail!("The last block of the epoch is decided but doesn't contain a DRB result.");
        }
    }
    Ok(())
}

/// Handles the `QuorumProposalValidated` event.
#[instrument(skip_all, fields(id = task_state.id, view = *proposal.view_number()))]
pub(crate) async fn handle_quorum_proposal_validated<
    TYPES: NodeType,
    I: NodeImplementation<TYPES>,
    V: Versions,
>(
    proposal: &QuorumProposalWrapper<TYPES>,
    task_state: &mut QuorumVoteTaskState<TYPES, I, V>,
) -> Result<()> {
    let version = task_state
        .upgrade_lock
        .version(proposal.view_number())
        .await?;

    if version >= V::Epochs::VERSION {
        // Don't vote if the DRB result verification fails.
        verify_drb_result(proposal, task_state).await?;
    }

    let LeafChainTraversalOutcome {
        new_locked_view_number,
        new_decided_view_number,
        new_decide_qc,
        leaf_views,
        included_txns,
        decided_upgrade_cert,
    } = if version >= V::Epochs::VERSION {
        decide_from_proposal_2::<TYPES, I, V>(
            proposal,
            OuterConsensus::new(Arc::clone(&task_state.consensus.inner_consensus)),
            Arc::clone(&task_state.upgrade_lock.decided_upgrade_certificate),
            &task_state.public_key,
            version >= V::Epochs::VERSION,
            task_state.membership.membership(),
            &task_state.storage,
        )
        .await
    } else {
        decide_from_proposal::<TYPES, I, V>(
            proposal,
            OuterConsensus::new(Arc::clone(&task_state.consensus.inner_consensus)),
            Arc::clone(&task_state.upgrade_lock.decided_upgrade_certificate),
            &task_state.public_key,
            version >= V::Epochs::VERSION,
            task_state.membership.membership(),
            &task_state.storage,
        )
        .await
    };

    if let Some(cert) = &task_state.staged_epoch_upgrade_certificate {
        if leaf_views.last().unwrap().leaf.height() >= task_state.epoch_upgrade_block_height {
            let mut decided_certificate_lock = task_state
                .upgrade_lock
                .decided_upgrade_certificate
                .write()
                .await;
            *decided_certificate_lock = Some(cert.clone());
            drop(decided_certificate_lock);

            let _ = task_state
                .storage
                .write()
                .await
                .update_decided_upgrade_certificate(Some(cert.clone()))
                .await;

            task_state.staged_epoch_upgrade_certificate = None;
        }
    };

    if let Some(cert) = decided_upgrade_cert.clone() {
        if cert.data.new_version == V::Epochs::VERSION {
            task_state.staged_epoch_upgrade_certificate = Some(cert);

            let epoch_height = task_state.consensus.read().await.epoch_height;
            let first_epoch_number = TYPES::Epoch::new(epoch_from_block_number(
                task_state.epoch_upgrade_block_height,
                epoch_height,
            ));
            tracing::debug!("Calling set_first_epoch for epoch {:?}", first_epoch_number);
            task_state
                .membership
                .membership()
                .write()
                .await
                .set_first_epoch(first_epoch_number, INITIAL_DRB_RESULT);
        } else {
            let mut decided_certificate_lock = task_state
                .upgrade_lock
                .decided_upgrade_certificate
                .write()
                .await;
            *decided_certificate_lock = Some(cert.clone());
            drop(decided_certificate_lock);

            let _ = task_state
                .storage
                .write()
                .await
                .update_decided_upgrade_certificate(Some(cert.clone()))
                .await;
        }
    }

    let mut consensus_writer = task_state.consensus.write().await;
    if let Some(locked_view_number) = new_locked_view_number {
        consensus_writer.update_locked_view(locked_view_number)?;
    }

    #[allow(clippy::cast_precision_loss)]
    if let Some(decided_view_number) = new_decided_view_number {
        // Bring in the cleanup crew. When a new decide is indeed valid, we need to clear out old memory.

        let old_decided_view = consensus_writer.last_decided_view();
        consensus_writer.collect_garbage(old_decided_view, decided_view_number);

        // Set the new decided view.
        consensus_writer.update_last_decided_view(decided_view_number)?;

        consensus_writer
            .metrics
            .last_decided_time
            .set(Utc::now().timestamp().try_into().unwrap());
        consensus_writer.metrics.invalid_qc.set(0);
        consensus_writer
            .metrics
            .last_decided_view
            .set(usize::try_from(consensus_writer.last_decided_view().u64()).unwrap());
        let cur_number_of_views_per_decide_event =
            *proposal.view_number() - consensus_writer.last_decided_view().u64();
        consensus_writer
            .metrics
            .number_of_views_per_decide_event
            .add_point(cur_number_of_views_per_decide_event as f64);

        tracing::debug!(
            "Sending Decide for view {:?}",
            consensus_writer.last_decided_view()
        );

        // We don't need to hold this while we broadcast
        drop(consensus_writer);

        // Send an update to everyone saying that we've reached a decide
        broadcast_event(
            Event {
                view_number: decided_view_number,
                event: EventType::Decide {
                    leaf_chain: Arc::new(leaf_views.clone()),
                    // This is never none if we've reached a new decide, so this is safe to unwrap.
                    qc: Arc::new(new_decide_qc.unwrap()),
                    block_size: included_txns.map(|txns| txns.len().try_into().unwrap()),
                },
            },
            &task_state.output_event_stream,
        )
        .await;
        tracing::debug!("Successfully sent decide event");

        if version >= V::Epochs::VERSION {
            for leaf_view in leaf_views {
<<<<<<< HEAD
                store_drb_seed_and_result(task_state, &leaf_view.leaf).await?;
=======
                store_drb_result(task_state, &leaf_view.leaf).await?;
>>>>>>> bd9d6304
            }
        }
    }

    Ok(())
}

/// Updates the shared consensus state with the new voting data.
#[instrument(skip_all, target = "VoteDependencyHandle", fields(view = *view_number))]
#[allow(clippy::too_many_arguments)]
pub(crate) async fn update_shared_state<
    TYPES: NodeType,
    I: NodeImplementation<TYPES>,
    V: Versions,
>(
    consensus: OuterConsensus<TYPES>,
    sender: Sender<Arc<HotShotEvent<TYPES>>>,
    receiver: InactiveReceiver<Arc<HotShotEvent<TYPES>>>,
    membership: EpochMembershipCoordinator<TYPES>,
    public_key: TYPES::SignatureKey,
    private_key: <TYPES::SignatureKey as SignatureKey>::PrivateKey,
    upgrade_lock: UpgradeLock<TYPES, V>,
    view_number: TYPES::View,
    instance_state: Arc<TYPES::InstanceState>,
    proposed_leaf: &Leaf2<TYPES>,
    vid_share: &Proposal<TYPES, VidDisperseShare<TYPES>>,
    parent_view_number: Option<TYPES::View>,
    epoch_height: u64,
) -> Result<()> {
    let justify_qc = &proposed_leaf.justify_qc();

    let consensus_reader = consensus.read().await;
    // Try to find the validated view within the validated state map. This will be present
    // if we have the saved leaf, but if not we'll get it when we fetch_proposal.
    let mut maybe_validated_view = parent_view_number.and_then(|view_number| {
        consensus_reader
            .validated_state_map()
            .get(&view_number)
            .cloned()
    });

    // Justify qc's leaf commitment should be the same as the parent's leaf commitment.
    let mut maybe_parent = consensus_reader
        .saved_leaves()
        .get(&justify_qc.data.leaf_commit)
        .cloned();

    drop(consensus_reader);

    maybe_parent = match maybe_parent {
        Some(p) => Some(p),
        None => {
            match fetch_proposal(
                justify_qc.view_number(),
                sender.clone(),
                receiver.activate_cloned(),
                membership.clone(),
                OuterConsensus::new(Arc::clone(&consensus.inner_consensus)),
                public_key.clone(),
                private_key.clone(),
                &upgrade_lock,
                epoch_height,
            )
            .await
            .ok()
            {
                Some((leaf, view)) => {
                    maybe_validated_view = Some(view);
                    Some(leaf)
                },
                None => None,
            }
        },
    };

    let parent = maybe_parent.context(info!(
        "Proposal's parent missing from storage with commitment: {:?}, proposal view {:?}",
        justify_qc.data.leaf_commit,
        proposed_leaf.view_number(),
    ))?;

    let Some(validated_view) = maybe_validated_view else {
        bail!(
            "Failed to fetch view for parent, parent view {:?}",
            parent_view_number
        );
    };

    let (Some(parent_state), maybe_parent_delta) = validated_view.state_and_delta() else {
        bail!("Parent state not found! Consensus internally inconsistent");
    };

    let (state, delta) = if is_last_block_in_epoch(proposed_leaf.height(), epoch_height)
        && proposed_leaf.height() == parent.height()
        && maybe_parent_delta.is_some()
    {
        // This is an epoch transition. We do not want to call `validate_and_apply_header` second
        // time for the same block. Just grab the state and delta from the parent and update the shared
        // state with those.
        (parent_state, maybe_parent_delta.unwrap())
    } else {
        let version = upgrade_lock.version(view_number).await?;

        let (validated_state, state_delta) = parent_state
            .validate_and_apply_header(
                &instance_state,
                &parent,
                &proposed_leaf.block_header().clone(),
                vid_share.data.payload_byte_len(),
                version,
                *view_number,
            )
            .await
            .wrap()
            .context(warn!("Block header doesn't extend the proposal!"))?;

        (Arc::new(validated_state), Arc::new(state_delta))
    };

    // Now that we've rounded everyone up, we need to update the shared state
    let mut consensus_writer = consensus.write().await;

    if let Err(e) = consensus_writer.update_leaf(
        proposed_leaf.clone(),
        Arc::clone(&state),
        Some(Arc::clone(&delta)),
    ) {
        tracing::trace!("{e:?}");
    }

    drop(consensus_writer);

    Ok(())
}

/// Submits the `QuorumVoteSend` event if all the dependencies are met.
#[instrument(skip_all, fields(name = "Submit quorum vote", level = "error"))]
#[allow(clippy::too_many_arguments)]
pub(crate) async fn submit_vote<TYPES: NodeType, I: NodeImplementation<TYPES>, V: Versions>(
    sender: Sender<Arc<HotShotEvent<TYPES>>>,
    membership: EpochMembership<TYPES>,
    public_key: TYPES::SignatureKey,
    private_key: <TYPES::SignatureKey as SignatureKey>::PrivateKey,
    upgrade_lock: UpgradeLock<TYPES, V>,
    view_number: TYPES::View,
    storage: Arc<RwLock<I::Storage>>,
    leaf: Leaf2<TYPES>,
    vid_share: Proposal<TYPES, VidDisperseShare<TYPES>>,
    extended_vote: bool,
    epoch_height: u64,
) -> Result<()> {
    let committee_member_in_current_epoch = membership.has_stake(&public_key).await;
    // If the proposed leaf is for the last block in the epoch and the node is part of the quorum committee
    // in the next epoch, the node should vote to achieve the double quorum.
    let committee_member_in_next_epoch = leaf.with_epoch
        && is_last_block_in_epoch(leaf.height(), epoch_height)
        && membership.next_epoch().await?.has_stake(&public_key).await;

    ensure!(
        committee_member_in_current_epoch || committee_member_in_next_epoch,
        info!(
            "We were not chosen for quorum committee on {:?}",
            view_number
        )
    );

    let height = if membership.epoch().is_some() {
        Some(leaf.height())
    } else {
        None
    };

    // Create and send the vote.
    let vote = QuorumVote2::<TYPES>::create_signed_vote(
        QuorumData2 {
            leaf_commit: leaf.commit(),
            epoch: membership.epoch(),
            block_number: height,
        },
        view_number,
        &public_key,
        &private_key,
        &upgrade_lock,
    )
    .await
    .wrap()
    .context(error!("Failed to sign vote. This should never happen."))?;
    // Add to the storage.
    storage
        .write()
        .await
        .append_vid_general(&vid_share)
        .await
        .wrap()
        .context(error!("Failed to store VID share"))?;

    if extended_vote {
        tracing::debug!("sending extended vote to everybody",);
        broadcast_event(
            Arc::new(HotShotEvent::ExtendedQuorumVoteSend(vote)),
            &sender,
        )
        .await;
    } else {
        tracing::debug!(
            "sending vote to next quorum leader {:?}",
            vote.view_number() + 1
        );
        broadcast_event(Arc::new(HotShotEvent::QuorumVoteSend(vote)), &sender).await;
    }

    Ok(())
}<|MERGE_RESOLUTION|>--- conflicted
+++ resolved
@@ -121,29 +121,8 @@
     }
 }
 
-<<<<<<< HEAD
-/// Store the DRB seed two epochs in advance and the computed or received DRB result for next
-/// epoch.
-///
-/// We store a combination of the following data.
-/// * The DRB seed two epochs in advance, if the third from the last block, i.e., the epoch root,
-///     is decided and we are in the quorum committee of the next epoch.
-/// * The computed result for the next epoch, if the third from the last block is decided.
-/// * The received result for the next epoch, if the last block of the epoch is decided and we are
-///     in the quorum committee of the committee of the next epoch.
-///
-/// Special cases:
-/// * Epoch 0: No DRB computation since we'll transition to epoch 1 immediately.
-/// * Epoch 1 and 2: No computed DRB result since when we first start the computation in epoch 1,
-///     the result is for epoch 3.
-///
-/// We don't need to handle the special cases explicitly here, because the first leaf with which
-/// we'll start the DRB computation is for epoch 3.
-async fn store_drb_seed_and_result<TYPES: NodeType, I: NodeImplementation<TYPES>, V: Versions>(
-=======
 /// Store the DRB result for the next epoch if we received it in a decided leaf.
 async fn store_drb_result<TYPES: NodeType, I: NodeImplementation<TYPES>, V: Versions>(
->>>>>>> bd9d6304
     task_state: &mut QuorumVoteTaskState<TYPES, I, V>,
     decided_leaf: &Leaf2<TYPES>,
 ) -> Result<()> {
@@ -162,15 +141,6 @@
         if let Some(result) = decided_leaf.next_drb_result {
             // We don't need to check value existence and consistency because it should be
             // impossible to decide on a block with different DRB results.
-<<<<<<< HEAD
-            task_state
-                .consensus
-                .write()
-                .await
-                .drb_results
-                .store_result(current_epoch_number + 1, result);
-=======
->>>>>>> bd9d6304
             handle_drb_result::<TYPES, I>(
                 task_state.membership.membership(),
                 current_epoch_number + 1,
@@ -349,11 +319,7 @@
 
         if version >= V::Epochs::VERSION {
             for leaf_view in leaf_views {
-<<<<<<< HEAD
-                store_drb_seed_and_result(task_state, &leaf_view.leaf).await?;
-=======
                 store_drb_result(task_state, &leaf_view.leaf).await?;
->>>>>>> bd9d6304
             }
         }
     }
