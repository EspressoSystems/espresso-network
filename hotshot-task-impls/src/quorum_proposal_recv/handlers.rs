// Copyright (c) 2021-2024 Espresso Systems (espressosys.com)
// This file is part of the HotShot repository.

// You should have received a copy of the MIT License
// along with the HotShot repository. If not, see <https://mit-license.org/>.

#![allow(dead_code)]

use std::sync::Arc;

use async_broadcast::{broadcast, Receiver, Sender};
use async_lock::{RwLock, RwLockUpgradableReadGuard};
use committable::Committable;
use hotshot_types::{
    consensus::OuterConsensus,
    data::{Leaf2, QuorumProposal, QuorumProposalWrapper},
    epoch_membership::EpochMembershipCoordinator,
    message::Proposal,
    simple_certificate::{QuorumCertificate, QuorumCertificate2},
    simple_vote::HasEpoch,
    traits::{
        block_contents::{BlockHeader, BlockPayload},
        election::Membership,
        node_implementation::{ConsensusTime, NodeImplementation, NodeType},
        signature_key::SignatureKey,
        storage::Storage,
        ValidatedState,
    },
    utils::{
        epoch_from_block_number, is_epoch_root, is_epoch_transition, is_transition_block,
        option_epoch_from_block_number, View, ViewInner,
    },
    vote::{Certificate, HasViewNumber},
};
use hotshot_utils::anytrace::*;
use tokio::spawn;
use tracing::instrument;
use vbs::version::StaticVersionType;

use super::{QuorumProposalRecvTaskState, ValidationInfo};
use crate::{
    events::HotShotEvent,
    helpers::{
<<<<<<< HEAD
        broadcast_event, fetch_proposal, update_high_qc, validate_epoch_transition_qc,
        validate_light_client_state_update_certificate, validate_proposal_safety_and_liveness,
        validate_proposal_view_and_certs, validate_qc_and_next_epoch_qc,
=======
        broadcast_event, check_qc_state_cert_correspondence, fetch_proposal, update_high_qc,
        validate_epoch_transition_qc, validate_light_client_state_update_certificate,
        validate_proposal_safety_and_liveness, validate_proposal_view_and_certs,
        validate_qc_and_next_epoch_qc,
>>>>>>> b3ee13fc
    },
    quorum_proposal_recv::{UpgradeLock, Versions},
};

/// Spawn a task which will fire a request to get a proposal, and store it.
#[allow(clippy::too_many_arguments)]
fn spawn_fetch_proposal<TYPES: NodeType, V: Versions>(
    view: TYPES::View,
    event_sender: Sender<Arc<HotShotEvent<TYPES>>>,
    event_receiver: Receiver<Arc<HotShotEvent<TYPES>>>,
    membership: EpochMembershipCoordinator<TYPES>,
    consensus: OuterConsensus<TYPES>,
    sender_public_key: TYPES::SignatureKey,
    sender_private_key: <TYPES::SignatureKey as SignatureKey>::PrivateKey,
    upgrade_lock: UpgradeLock<TYPES, V>,
    epoch_height: u64,
) {
    spawn(async move {
        let lock = upgrade_lock;

        let _ = fetch_proposal(
            view,
            event_sender,
            event_receiver,
            membership,
            consensus,
            sender_public_key,
            sender_private_key,
            &lock,
            epoch_height,
        )
        .await;
    });
}

/// Update states in the event that the parent state is not found for a given `proposal`.
#[instrument(skip_all)]
pub async fn validate_proposal_liveness<
    TYPES: NodeType,
    I: NodeImplementation<TYPES>,
    V: Versions,
>(
    proposal: &Proposal<TYPES, QuorumProposalWrapper<TYPES>>,
    validation_info: &ValidationInfo<TYPES, I, V>,
) -> Result<()> {
    let mut valid_epoch_transition = false;
    if validation_info
        .upgrade_lock
        .version(proposal.data.view_number())
        .await
        .is_ok_and(|v| v >= V::Epochs::VERSION)
    {
        let Some(block_number) = proposal.data.justify_qc().data.block_number else {
            bail!("Quorum Proposal has no block number but it's after the epoch upgrade");
        };
        if is_epoch_transition(block_number, validation_info.epoch_height) {
            validate_epoch_transition_qc(proposal, validation_info).await?;
            valid_epoch_transition = true;
        }
    }
    let mut consensus_writer = validation_info.consensus.write().await;

    let leaf = Leaf2::from_quorum_proposal(&proposal.data);

    let state = Arc::new(
        <TYPES::ValidatedState as ValidatedState<TYPES>>::from_header(proposal.data.block_header()),
    );

    if let Err(e) = consensus_writer.update_leaf(leaf.clone(), state, None) {
        tracing::trace!("{e:?}");
    }

    let liveness_check = proposal.data.justify_qc().view_number() > consensus_writer.locked_view();
    // if we are using HS2 we update our locked view for any QC from a leader greater than our current lock
    if liveness_check
        && validation_info
            .upgrade_lock
            .version(leaf.view_number())
            .await
            .is_ok_and(|v| v >= V::Epochs::VERSION)
    {
        consensus_writer.update_locked_view(proposal.data.justify_qc().view_number())?;
    }

    drop(consensus_writer);

    if !liveness_check && !valid_epoch_transition {
        bail!("Quorum Proposal failed the liveness check");
    }

    Ok(())
}

async fn validate_epoch_transition_block<
    TYPES: NodeType,
    I: NodeImplementation<TYPES>,
    V: Versions,
>(
    proposal: &Proposal<TYPES, QuorumProposalWrapper<TYPES>>,
    validation_info: &ValidationInfo<TYPES, I, V>,
) -> Result<()> {
    if !validation_info
        .upgrade_lock
        .epochs_enabled(proposal.data.view_number())
        .await
    {
        return Ok(());
    }
    if !is_epoch_transition(
        proposal.data.block_header().block_number(),
        validation_info.epoch_height,
    ) {
        return Ok(());
    }
    // transition block does not have to be empty
    if is_transition_block(
        proposal.data.block_header().block_number(),
        validation_info.epoch_height,
    ) {
        return Ok(());
    }
    // TODO: Is this the best way to do this?
    let (empty_payload, metadata) = <TYPES as NodeType>::BlockPayload::empty();
    let header = proposal.data.block_header();
    ensure!(
        empty_payload.builder_commitment(&metadata) == header.builder_commitment()
            && &metadata == header.metadata(),
        "Block is not empty"
    );
    Ok(())
}

async fn validate_current_epoch<TYPES: NodeType, I: NodeImplementation<TYPES>, V: Versions>(
    proposal: &Proposal<TYPES, QuorumProposalWrapper<TYPES>>,
    validation_info: &ValidationInfo<TYPES, I, V>,
) -> Result<()> {
    if !validation_info
        .upgrade_lock
        .epochs_enabled(proposal.data.view_number())
        .await
        || proposal.data.justify_qc().view_number()
            <= validation_info
                .upgrade_lock
                .upgrade_view()
                .await
                .unwrap_or(TYPES::View::new(0))
    {
        return Ok(());
    }

    let block_number = proposal.data.block_header().block_number();

    let Some(high_block_number) = validation_info
        .consensus
        .read()
        .await
        .high_qc()
        .data
        .block_number
    else {
        bail!("High QC has no block number");
    };

    ensure!(
        epoch_from_block_number(block_number, validation_info.epoch_height)
            >= epoch_from_block_number(high_block_number + 1, validation_info.epoch_height),
        "Quorum proposal has an inconsistent epoch"
    );

    Ok(())
}

/// Validate that the proposal's block height is one greater than the justification QC's block height.
async fn validate_block_height<TYPES: NodeType>(
    proposal: &Proposal<TYPES, QuorumProposalWrapper<TYPES>>,
) -> Result<()> {
    let Some(qc_block_number) = proposal.data.justify_qc().data.block_number else {
        return Ok(());
    };
    ensure!(
        qc_block_number + 1 == proposal.data.block_header().block_number(),
        "Quorum proposal has an inconsistent block height"
    );
    Ok(())
}

/// Handles the `QuorumProposalRecv` event by first validating the cert itself for the view, and then
/// updating the states, which runs when the proposal cannot be found in the internal state map.
///
/// This code can fail when:
/// - The justify qc is invalid.
/// - The task is internally inconsistent.
/// - The sequencer storage update fails.
#[allow(clippy::too_many_lines)]
#[instrument(skip_all)]
pub(crate) async fn handle_quorum_proposal_recv<
    TYPES: NodeType,
    I: NodeImplementation<TYPES>,
    V: Versions,
>(
    proposal: &Proposal<TYPES, QuorumProposalWrapper<TYPES>>,
    quorum_proposal_sender_key: &TYPES::SignatureKey,
    event_sender: &Sender<Arc<HotShotEvent<TYPES>>>,
    event_receiver: &Receiver<Arc<HotShotEvent<TYPES>>>,
    validation_info: ValidationInfo<TYPES, I, V>,
) -> Result<()> {
    proposal
        .data
        .validate_epoch(&validation_info.upgrade_lock, validation_info.epoch_height)
        .await?;
    // validate the proposal's epoch matches ours
    validate_current_epoch(proposal, &validation_info).await?;
    let quorum_proposal_sender_key = quorum_proposal_sender_key.clone();

    validate_proposal_view_and_certs(proposal, &validation_info)
        .await
        .context(warn!("Failed to validate proposal view or attached certs"))?;

    validate_block_height(proposal).await?;

    let view_number = proposal.data.view_number();

    let justify_qc = proposal.data.justify_qc().clone();
    let maybe_next_epoch_justify_qc = proposal.data.next_epoch_justify_qc().clone();

    let proposal_block_number = proposal.data.block_header().block_number();
    let proposal_epoch = option_epoch_from_block_number::<TYPES>(
        proposal.data.epoch().is_some(),
        proposal_block_number,
        validation_info.epoch_height,
    );

    if justify_qc
        .data
        .block_number
        .is_some_and(|bn| is_epoch_root(bn, validation_info.epoch_height))
    {
        let Some(state_cert) = proposal.data.state_cert() else {
            bail!("Epoch root QC has no state cert");
        };
        ensure!(
<<<<<<< HEAD
            Some(state_cert.epoch) == justify_qc.data.epoch(),
=======
            check_qc_state_cert_correspondence(
                &justify_qc,
                state_cert,
                validation_info.epoch_height
            ),
>>>>>>> b3ee13fc
            "Epoch root QC has no corresponding state cert"
        );
        validate_light_client_state_update_certificate(
            state_cert,
            &validation_info.membership.coordinator,
        )
        .await?;
    }

    validate_epoch_transition_block(proposal, &validation_info).await?;

    validate_qc_and_next_epoch_qc(
        &justify_qc,
        maybe_next_epoch_justify_qc.as_ref(),
        &validation_info.consensus,
        &validation_info.membership.coordinator,
        &validation_info.upgrade_lock,
        validation_info.epoch_height,
    )
    .await?;

    broadcast_event(
        Arc::new(HotShotEvent::QuorumProposalPreliminarilyValidated(
            proposal.clone(),
        )),
        event_sender,
    )
    .await;

    // Get the parent leaf and state.
    let parent_leaf = validation_info
        .consensus
        .read()
        .await
        .saved_leaves()
        .get(&justify_qc.data.leaf_commit)
        .cloned();

    if parent_leaf.is_none() {
        spawn_fetch_proposal(
            justify_qc.view_number(),
            event_sender.clone(),
            event_receiver.clone(),
            validation_info.membership.coordinator.clone(),
            OuterConsensus::new(Arc::clone(&validation_info.consensus.inner_consensus)),
            // Note that we explicitly use the node key here instead of the provided key in the signature.
            // This is because the key that we receive is for the prior leader, so the payload would be routed
            // incorrectly.
            validation_info.public_key.clone(),
            validation_info.private_key.clone(),
            validation_info.upgrade_lock.clone(),
            validation_info.epoch_height,
        );
    }
    let consensus_reader = validation_info.consensus.read().await;

    let parent = match parent_leaf {
        Some(leaf) => {
            if let (Some(state), _) = consensus_reader.state_and_delta(leaf.view_number()) {
                Some((leaf, Arc::clone(&state)))
            } else {
                bail!("Parent state not found! Consensus internally inconsistent");
            }
        },
        None => None,
    };
    drop(consensus_reader);
    if justify_qc.view_number()
        > validation_info
            .consensus
            .read()
            .await
            .high_qc()
            .view_number()
    {
        update_high_qc(proposal, &validation_info).await?;
    }

    let Some((parent_leaf, _parent_state)) = parent else {
        tracing::warn!(
            "Proposal's parent missing from storage with commitment: {:?}",
            justify_qc.data.leaf_commit
        );
        validate_proposal_liveness(proposal, &validation_info).await?;
        tracing::trace!(
            "Sending ViewChange for view {} and epoch {:?}",
            view_number,
            proposal_epoch
        );
        validation_info
            .consensus
            .write()
            .await
            .update_highest_block(proposal_block_number);
        broadcast_event(
            Arc::new(HotShotEvent::ViewChange(view_number, proposal_epoch)),
            event_sender,
        )
        .await;
        return Ok(());
    };

    // Validate the proposal
    validate_proposal_safety_and_liveness::<TYPES, I, V>(
        proposal.clone(),
        parent_leaf,
        &validation_info,
        event_sender.clone(),
        quorum_proposal_sender_key,
    )
    .await?;

    tracing::trace!(
        "Sending ViewChange for view {} and epoch {:?}",
        view_number,
        proposal_epoch
    );
    validation_info
        .consensus
        .write()
        .await
        .update_highest_block(proposal_block_number);
    {
        validation_info.consensus.write().await.highest_block = proposal_block_number;
    }
    broadcast_event(
        Arc::new(HotShotEvent::ViewChange(view_number, proposal_epoch)),
        event_sender,
    )
    .await;

    Ok(())
}<|MERGE_RESOLUTION|>--- conflicted
+++ resolved
@@ -41,16 +41,10 @@
 use crate::{
     events::HotShotEvent,
     helpers::{
-<<<<<<< HEAD
-        broadcast_event, fetch_proposal, update_high_qc, validate_epoch_transition_qc,
-        validate_light_client_state_update_certificate, validate_proposal_safety_and_liveness,
-        validate_proposal_view_and_certs, validate_qc_and_next_epoch_qc,
-=======
         broadcast_event, check_qc_state_cert_correspondence, fetch_proposal, update_high_qc,
         validate_epoch_transition_qc, validate_light_client_state_update_certificate,
         validate_proposal_safety_and_liveness, validate_proposal_view_and_certs,
         validate_qc_and_next_epoch_qc,
->>>>>>> b3ee13fc
     },
     quorum_proposal_recv::{UpgradeLock, Versions},
 };
@@ -292,15 +286,11 @@
             bail!("Epoch root QC has no state cert");
         };
         ensure!(
-<<<<<<< HEAD
-            Some(state_cert.epoch) == justify_qc.data.epoch(),
-=======
             check_qc_state_cert_correspondence(
                 &justify_qc,
                 state_cert,
                 validation_info.epoch_height
             ),
->>>>>>> b3ee13fc
             "Epoch root QC has no corresponding state cert"
         );
         validate_light_client_state_update_certificate(
