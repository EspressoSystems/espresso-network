// Copyright (c) 2021-2024 Espresso Systems (espressosys.com)
// This file is part of the HotShot repository.

// You should have received a copy of the MIT License
// along with the HotShot repository. If not, see <https://mit-license.org/>.

use async_broadcast::{Receiver, SendError, Sender};
use async_lock::RwLock;
use committable::{Commitment, Committable};
use either::Either;
use hotshot_task::dependency::{Dependency, EventDependency};
use hotshot_types::{
    consensus::OuterConsensus,
    data::{Leaf2, QuorumProposalWrapper, ViewChangeEvidence2},
    epoch_membership::EpochMembershipCoordinator,
    event::{Event, EventType, LeafInfo},
    message::{Proposal, UpgradeLock},
    request_response::ProposalRequestPayload,
    simple_certificate::{NextEpochQuorumCertificate2, QuorumCertificate2, UpgradeCertificate},
    simple_vote::HasEpoch,
    traits::{
        block_contents::BlockHeader,
        election::Membership,
        node_implementation::{ConsensusTime, NodeImplementation, NodeType, Versions},
        signature_key::SignatureKey,
        BlockPayload, ValidatedState,
    },
    utils::{
        epoch_from_block_number, is_epoch_root, is_last_block_in_epoch,
        option_epoch_from_block_number, Terminator, View, ViewInner,
    },
    vote::{Certificate, HasViewNumber},
    StakeTableEntries,
};
use hotshot_utils::anytrace::*;
use std::{
    collections::{HashMap, HashSet},
    sync::Arc,
    time::{Duration, Instant},
};
use tokio::time::timeout;
use tracing::instrument;

use crate::{events::HotShotEvent, quorum_proposal_recv::ValidationInfo, request::REQUEST_TIMEOUT};

/// Trigger a request to the network for a proposal for a view and wait for the response or timeout.
#[instrument(skip_all)]
#[allow(clippy::too_many_arguments)]
pub(crate) async fn fetch_proposal<TYPES: NodeType, V: Versions>(
    view_number: TYPES::View,
    event_sender: Sender<Arc<HotShotEvent<TYPES>>>,
    event_receiver: Receiver<Arc<HotShotEvent<TYPES>>>,
    membership_coordinator: EpochMembershipCoordinator<TYPES>,
    consensus: OuterConsensus<TYPES>,
    sender_public_key: TYPES::SignatureKey,
    sender_private_key: <TYPES::SignatureKey as SignatureKey>::PrivateKey,
    upgrade_lock: &UpgradeLock<TYPES, V>,
    epoch_height: u64,
) -> Result<(Leaf2<TYPES>, View<TYPES>)> {
    // We need to be able to sign this request before submitting it to the network. Compute the
    // payload first.
    let signed_proposal_request = ProposalRequestPayload {
        view_number,
        key: sender_public_key,
    };

    // Finally, compute the signature for the payload.
    let signature = TYPES::SignatureKey::sign(
        &sender_private_key,
        signed_proposal_request.commit().as_ref(),
    )
    .wrap()
    .context(error!("Failed to sign proposal. This should never happen."))?;

    // First, broadcast that we need a proposal to the current leader
    broadcast_event(
        HotShotEvent::QuorumProposalRequestSend(signed_proposal_request, signature).into(),
        &event_sender,
    )
    .await;

    let mem_coordinator = membership_coordinator.clone();
    // Make a background task to await the arrival of the event data.
    let Ok(Some(proposal)) =
        // We want to explicitly timeout here so we aren't waiting around for the data.
        timeout(REQUEST_TIMEOUT, async move {
            // We want to iterate until the proposal is not None, or until we reach the timeout.
            let mut proposal = None;
            while proposal.is_none() {
                // First, capture the output from the event dependency
                let event = EventDependency::new(
                    event_receiver.clone(),
                    Box::new(move |event| {
                        let event = event.as_ref();
                        if let HotShotEvent::QuorumProposalResponseRecv(
                            quorum_proposal,
                        ) = event
                        {
                            quorum_proposal.data.view_number() == view_number
                        } else {
                            false
                        }
                    }),
                )
                    .completed()
                    .await;

                // Then, if it's `Some`, make sure that the data is correct
                if let Some(hs_event) = event.as_ref() {
                    if let HotShotEvent::QuorumProposalResponseRecv(quorum_proposal) =
                        hs_event.as_ref()
                    {
                        let proposal_epoch = option_epoch_from_block_number::<TYPES>(
                            quorum_proposal.data.proposal.epoch().is_some(),
                            quorum_proposal.data.block_header().block_number(),
                            epoch_height,
                        );
                        let epoch_membership = mem_coordinator.membership_for_epoch(proposal_epoch).await.ok()?;
                        // Make sure that the quorum_proposal is valid
                        if quorum_proposal.validate_signature(&epoch_membership).await.is_ok() {
                            proposal = Some(quorum_proposal.clone());
                        }

                    }
                } else {
                    // If the dep returns early return none
                    return None;
                }
            }
            proposal
        })
        .await
    else {
        bail!("Request for proposal failed");
    };

    let view_number = proposal.data.view_number();
    let justify_qc = proposal.data.justify_qc().clone();

    let justify_qc_epoch = justify_qc.data.epoch();

    let epoch_membership = membership_coordinator
        .membership_for_epoch(justify_qc_epoch)
        .await?;
    let membership_stake_table = epoch_membership.stake_table().await;
    let membership_success_threshold = epoch_membership.success_threshold().await;

    justify_qc
        .is_valid_cert(
            StakeTableEntries::<TYPES>::from(membership_stake_table).0,
            membership_success_threshold,
            upgrade_lock,
        )
        .await
        .context(|e| {
            warn!(
                "Invalid justify_qc in proposal for view {}: {}",
                *view_number, e
            )
        })?;

    let mut consensus_writer = consensus.write().await;
    let leaf = Leaf2::from_quorum_proposal(&proposal.data);
    let state = Arc::new(
        <TYPES::ValidatedState as ValidatedState<TYPES>>::from_header(proposal.data.block_header()),
    );

    if let Err(e) = consensus_writer.update_leaf(leaf.clone(), Arc::clone(&state), None) {
        tracing::trace!("{e:?}");
    }
    let view = View {
        view_inner: ViewInner::Leaf {
            leaf: leaf.commit(),
            state,
            delta: None,
            epoch: leaf.epoch(epoch_height),
        },
    };
    Ok((leaf, view))
}

/// Handles calling add_epoch_root and sync_l1 on Membership if necessary.
async fn decide_epoch_root<TYPES: NodeType>(
    decided_leaf: &Leaf2<TYPES>,
    epoch_height: u64,
    membership: &Arc<RwLock<TYPES::Membership>>,
) {
    let decided_block_number = decided_leaf.block_header().block_number();

    // Skip if this is not the expected block.
    if epoch_height != 0 && is_epoch_root(decided_block_number, epoch_height) {
        let next_epoch_number =
            TYPES::Epoch::new(epoch_from_block_number(decided_block_number, epoch_height) + 1);

        let write_callback = {
            let membership_reader = membership.read().await;
            membership_reader
                .add_epoch_root(next_epoch_number, decided_leaf.block_header().clone())
                .await
        };

        if let Some(write_callback) = write_callback {
            let mut membership_writer = membership.write().await;
            write_callback(&mut *membership_writer);
        }
    }
}

/// Helper type to give names and to the output values of the leaf chain traversal operation.
#[derive(Debug)]
pub struct LeafChainTraversalOutcome<TYPES: NodeType> {
    /// The new locked view obtained from a 2 chain starting from the proposal's parent.
    pub new_locked_view_number: Option<TYPES::View>,

    /// The new decided view obtained from a 3 chain starting from the proposal's parent.
    pub new_decided_view_number: Option<TYPES::View>,

    /// The qc for the decided chain.
    pub new_decide_qc: Option<QuorumCertificate2<TYPES>>,

    /// The decided leaves with corresponding validated state and VID info.
    pub leaf_views: Vec<LeafInfo<TYPES>>,

    /// The transactions in the block payload for each leaf.
    pub included_txns: Option<HashSet<Commitment<<TYPES as NodeType>::Transaction>>>,

    /// The most recent upgrade certificate from one of the leaves.
    pub decided_upgrade_cert: Option<UpgradeCertificate<TYPES>>,
}

/// We need Default to be implemented because the leaf ascension has very few failure branches,
/// and when they *do* happen, we still return intermediate states. Default makes the burden
/// of filling values easier.
impl<TYPES: NodeType + Default> Default for LeafChainTraversalOutcome<TYPES> {
    /// The default method for this type is to set all of the returned values to `None`.
    fn default() -> Self {
        Self {
            new_locked_view_number: None,
            new_decided_view_number: None,
            new_decide_qc: None,
            leaf_views: Vec::new(),
            included_txns: None,
            decided_upgrade_cert: None,
        }
    }
}

/// calculate the new decided leaf chain based on the rules of HotStuff 2
///
/// # Panics
/// If the leaf chain contains no decided leaf while reaching a decided view, which should be
/// impossible.
pub async fn decide_from_proposal_2<TYPES: NodeType>(
    proposal: &QuorumProposalWrapper<TYPES>,
    consensus: OuterConsensus<TYPES>,
    existing_upgrade_cert: Arc<RwLock<Option<UpgradeCertificate<TYPES>>>>,
    public_key: &TYPES::SignatureKey,
    with_epochs: bool,
    membership: &Arc<RwLock<TYPES::Membership>>,
) -> LeafChainTraversalOutcome<TYPES> {
    let mut res = LeafChainTraversalOutcome::default();
    let consensus_reader = consensus.read().await;
    let proposed_leaf = Leaf2::from_quorum_proposal(proposal);
    res.new_locked_view_number = Some(proposed_leaf.justify_qc().view_number());

    // If we don't have the proposals parent return early
    let Some(parent_info) = consensus_reader.parent_leaf_info(&proposed_leaf, public_key) else {
        return res;
    };
    // Get the parents parent and check if it's consecutive in view to the parent, if so we can decided
    // the grandparents view.  If not we're done.
    let Some(grand_parent_info) = consensus_reader.parent_leaf_info(&parent_info.leaf, public_key)
    else {
        return res;
    };
    if grand_parent_info.leaf.view_number() + 1 != parent_info.leaf.view_number() {
        return res;
    }
    res.new_decide_qc = Some(parent_info.leaf.justify_qc().clone());
    let decided_view_number = grand_parent_info.leaf.view_number();
    res.new_decided_view_number = Some(decided_view_number);
    // We've reached decide, now get the leaf chain all the way back to the last decided view, not including it.
    let old_anchor_view = consensus_reader.last_decided_view();
    let mut current_leaf_info = Some(grand_parent_info);
    let existing_upgrade_cert_reader = existing_upgrade_cert.read().await;
    let mut txns = HashSet::new();
    while current_leaf_info
        .as_ref()
        .is_some_and(|info| info.leaf.view_number() > old_anchor_view)
    {
        // unwrap is safe, we just checked that he option is some
        let info = &mut current_leaf_info.unwrap();
        // Check if there's a new upgrade certificate available.
        if let Some(cert) = info.leaf.upgrade_certificate() {
            if info.leaf.upgrade_certificate() != *existing_upgrade_cert_reader {
                if cert.data.decide_by < decided_view_number {
                    tracing::warn!("Failed to decide an upgrade certificate in time. Ignoring.");
                } else {
                    tracing::info!("Reached decide on upgrade certificate: {:?}", cert);
                    res.decided_upgrade_cert = Some(cert.clone());
                }
            }
        }

        res.leaf_views.push(info.clone());
        // If the block payload is available for this leaf, include it in
        // the leaf chain that we send to the client.
        if let Some(payload) = consensus_reader
            .saved_payloads()
            .get(&info.leaf.view_number())
        {
            info.leaf
                .fill_block_payload_unchecked(payload.as_ref().payload.clone());
        }

        if let Some(ref payload) = info.leaf.block_payload() {
            for txn in payload.transaction_commitments(info.leaf.block_header().metadata()) {
                txns.insert(txn);
            }
        }

        current_leaf_info = consensus_reader.parent_leaf_info(&info.leaf, public_key);
    }

    if !txns.is_empty() {
        res.included_txns = Some(txns);
    }

    if with_epochs && res.new_decided_view_number.is_some() {
        let epoch_height = consensus_reader.epoch_height;
        drop(consensus_reader);

        if let Some(decided_leaf_info) = res.leaf_views.last() {
            decide_epoch_root(&decided_leaf_info.leaf, epoch_height, membership).await;
        } else {
            tracing::info!("No decided leaf while a view has been decided.");
        }
    }

    res
}

/// Ascends the leaf chain by traversing through the parent commitments of the proposal. We begin
/// by obtaining the parent view, and if we are in a chain (i.e. the next view from the parent is
/// one view newer), then we begin attempting to form the chain. This is a direct impl from
/// [HotStuff](https://arxiv.org/pdf/1803.05069) section 5:
///
/// > When a node b* carries a QC that refers to a direct parent, i.e., b*.justify.node = b*.parent,
/// > we say that it forms a One-Chain. Denote by b'' = b*.justify.node. Node b* forms a Two-Chain,
/// > if in addition to forming a One-Chain, b''.justify.node = b''.parent.
/// > It forms a Three-Chain, if b'' forms a Two-Chain.
///
/// We follow this exact logic to determine if we are able to reach a commit and a decide. A commit
/// is reached when we have a two chain, and a decide is reached when we have a three chain.
///
/// # Example
/// Suppose we have a decide for view 1, and we then move on to get undecided views 2, 3, and 4. Further,
/// suppose that our *next* proposal is for view 5, but this leader did not see info for view 4, so the
/// justify qc of the proposal points to view 3. This is fine, and the undecided chain now becomes
/// 2-3-5.
///
/// Assuming we continue with honest leaders, we then eventually could get a chain like: 2-3-5-6-7-8. This
/// will prompt a decide event to occur (this code), where the `proposal` is for view 8. Now, since the
/// lowest value in the 3-chain here would be 5 (excluding 8 since we only walk the parents), we begin at
/// the first link in the chain, and walk back through all undecided views, making our new anchor view 5,
/// and out new locked view will be 6.
///
/// Upon receipt then of a proposal for view 9, assuming it is valid, this entire process will repeat, and
/// the anchor view will be set to view 6, with the locked view as view 7.
///
/// # Panics
/// If the leaf chain contains no decided leaf while reaching a decided view, which should be
/// impossible.
pub async fn decide_from_proposal<TYPES: NodeType>(
    proposal: &QuorumProposalWrapper<TYPES>,
    consensus: OuterConsensus<TYPES>,
    existing_upgrade_cert: Arc<RwLock<Option<UpgradeCertificate<TYPES>>>>,
    public_key: &TYPES::SignatureKey,
    with_epochs: bool,
    membership: &Arc<RwLock<TYPES::Membership>>,
) -> LeafChainTraversalOutcome<TYPES> {
    let consensus_reader = consensus.read().await;
    let existing_upgrade_cert_reader = existing_upgrade_cert.read().await;
    let view_number = proposal.view_number();
    let parent_view_number = proposal.justify_qc().view_number();
    let old_anchor_view = consensus_reader.last_decided_view();

    let mut last_view_number_visited = view_number;
    let mut current_chain_length = 0usize;
    let mut res = LeafChainTraversalOutcome::default();

    if let Err(e) = consensus_reader.visit_leaf_ancestors(
        parent_view_number,
        Terminator::Exclusive(old_anchor_view),
        true,
        |leaf, state, delta| {
            // This is the core paper logic. We're implementing the chain in chained hotstuff.
            if res.new_decided_view_number.is_none() {
                // If the last view number is the child of the leaf we've moved to...
                if last_view_number_visited == leaf.view_number() + 1 {
                    last_view_number_visited = leaf.view_number();

                    // The chain grows by one
                    current_chain_length += 1;

                    // We emit a locked view when the chain length is 2
                    if current_chain_length == 2 {
                        res.new_locked_view_number = Some(leaf.view_number());
                        // The next leaf in the chain, if there is one, is decided, so this
                        // leaf's justify_qc would become the QC for the decided chain.
                        res.new_decide_qc = Some(leaf.justify_qc().clone());
                    } else if current_chain_length == 3 {
                        // And we decide when the chain length is 3.
                        res.new_decided_view_number = Some(leaf.view_number());
                    }
                } else {
                    // There isn't a new chain extension available, so we signal to the callback
                    // owner that we can exit for now.
                    return false;
                }
            }

            // Now, if we *have* reached a decide, we need to do some state updates.
            if let Some(new_decided_view) = res.new_decided_view_number {
                // First, get a mutable reference to the provided leaf.
                let mut leaf = leaf.clone();

                // Update the metrics
                if leaf.view_number() == new_decided_view {
                    consensus_reader
                        .metrics
                        .last_synced_block_height
                        .set(usize::try_from(leaf.height()).unwrap_or(0));
                }

                // Check if there's a new upgrade certificate available.
                if let Some(cert) = leaf.upgrade_certificate() {
                    if leaf.upgrade_certificate() != *existing_upgrade_cert_reader {
                        if cert.data.decide_by < view_number {
                            tracing::warn!(
                                "Failed to decide an upgrade certificate in time. Ignoring."
                            );
                        } else {
                            tracing::info!("Reached decide on upgrade certificate: {:?}", cert);
                            res.decided_upgrade_cert = Some(cert.clone());
                        }
                    }
                }
                // If the block payload is available for this leaf, include it in
                // the leaf chain that we send to the client.
                if let Some(payload) = consensus_reader.saved_payloads().get(&leaf.view_number()) {
                    leaf.fill_block_payload_unchecked(payload.as_ref().payload.clone());
                }

                // Get the VID share at the leaf's view number, corresponding to our key
                // (if one exists)
                let vid_share = consensus_reader
                    .vid_shares()
                    .get(&leaf.view_number())
                    .unwrap_or(&HashMap::new())
                    .get(public_key)
                    .cloned()
                    .map(|prop| prop.data);

                // Add our data into a new `LeafInfo`
                res.leaf_views.push(LeafInfo::new(
                    leaf.clone(),
                    Arc::clone(&state),
                    delta.clone(),
                    vid_share,
                ));
                if let Some(ref payload) = leaf.block_payload() {
                    res.included_txns = Some(
                        payload
                            .transaction_commitments(leaf.block_header().metadata())
                            .into_iter()
                            .collect::<HashSet<_>>(),
                    );
                }
            }
            true
        },
    ) {
        tracing::debug!("Leaf ascension failed; error={e}");
    }

    if with_epochs && res.new_decided_view_number.is_some() {
        let epoch_height = consensus_reader.epoch_height;
        drop(consensus_reader);

        if let Some(decided_leaf_info) = res.leaf_views.last() {
            decide_epoch_root(&decided_leaf_info.leaf, epoch_height, membership).await;
        } else {
            tracing::info!("No decided leaf while a view has been decided.");
        }
    }

    res
}

/// Gets the parent leaf and state from the parent of a proposal, returning an [`utils::anytrace::Error`] if not.
#[instrument(skip_all)]
#[allow(clippy::too_many_arguments)]
pub(crate) async fn parent_leaf_and_state<TYPES: NodeType, V: Versions>(
    event_sender: &Sender<Arc<HotShotEvent<TYPES>>>,
    event_receiver: &Receiver<Arc<HotShotEvent<TYPES>>>,
    membership: EpochMembershipCoordinator<TYPES>,
    public_key: TYPES::SignatureKey,
    private_key: <TYPES::SignatureKey as SignatureKey>::PrivateKey,
    consensus: OuterConsensus<TYPES>,
    upgrade_lock: &UpgradeLock<TYPES, V>,
    parent_view_number: TYPES::View,
    epoch_height: u64,
) -> Result<(Leaf2<TYPES>, Arc<<TYPES as NodeType>::ValidatedState>)> {
    let consensus_reader = consensus.read().await;
    let vsm_contains_parent_view = consensus_reader
        .validated_state_map()
        .contains_key(&parent_view_number);
    drop(consensus_reader);

    if !vsm_contains_parent_view {
        let _ = fetch_proposal(
            parent_view_number,
            event_sender.clone(),
            event_receiver.clone(),
            membership,
            consensus.clone(),
            public_key.clone(),
            private_key.clone(),
            upgrade_lock,
            epoch_height,
        )
        .await
        .context(info!("Failed to fetch proposal"))?;
    }

    let consensus_reader = consensus.read().await;
    //let parent_view_number = consensus_reader.high_qc().view_number();
    let parent_view = consensus_reader.validated_state_map().get(&parent_view_number).context(
        debug!("Couldn't find parent view in state map, waiting for replica to see proposal; parent_view_number: {}", *parent_view_number)
    )?;

    let (leaf_commitment, state) = parent_view.leaf_and_state().context(
        info!("Parent of high QC points to a view without a proposal; parent_view_number: {parent_view_number:?}, parent_view {parent_view:?}")
    )?;

    if leaf_commitment != consensus_reader.high_qc().data().leaf_commit {
        // NOTE: This happens on the genesis block
        tracing::debug!(
            "They don't equal: {:?}   {:?}",
            leaf_commitment,
            consensus_reader.high_qc().data().leaf_commit
        );
    }

    let leaf = consensus_reader
        .saved_leaves()
        .get(&leaf_commitment)
        .context(info!("Failed to find high QC of parent"))?;

    Ok((leaf.clone(), Arc::clone(state)))
}

/// Validate the state and safety and liveness of a proposal then emit
/// a `QuorumProposalValidated` event.
///
///
/// # Errors
/// If any validation or state update fails.
#[allow(clippy::too_many_lines)]
#[instrument(skip_all, fields(id = validation_info.id, view = *proposal.data.view_number()))]
pub async fn validate_proposal_safety_and_liveness<
    TYPES: NodeType,
    I: NodeImplementation<TYPES>,
    V: Versions,
>(
    proposal: Proposal<TYPES, QuorumProposalWrapper<TYPES>>,
    parent_leaf: Leaf2<TYPES>,
    validation_info: &ValidationInfo<TYPES, I, V>,
    event_stream: Sender<Arc<HotShotEvent<TYPES>>>,
    sender: TYPES::SignatureKey,
) -> Result<()> {
    let view_number = proposal.data.view_number();

    let proposed_leaf = Leaf2::from_quorum_proposal(&proposal.data);
    ensure!(
        proposed_leaf.parent_commitment() == parent_leaf.commit(),
        "Proposed leaf does not extend the parent leaf."
    );
    let proposal_epoch = option_epoch_from_block_number::<TYPES>(
        validation_info
            .upgrade_lock
            .epochs_enabled(view_number)
            .await,
        proposed_leaf.height(),
        validation_info.epoch_height,
    );

    let state = Arc::new(
        <TYPES::ValidatedState as ValidatedState<TYPES>>::from_header(proposal.data.block_header()),
    );

    {
        let mut consensus_writer = validation_info.consensus.write().await;
        if let Err(e) = consensus_writer.update_leaf(proposed_leaf.clone(), state, None) {
            tracing::trace!("{e:?}");
        }

        // Update our internal storage of the proposal. The proposal is valid, so
        // we swallow this error and just log if it occurs.
        if let Err(e) = consensus_writer.update_proposed_view(proposal.clone()) {
            tracing::debug!("Internal proposal update failed; error = {e:#}");
        };
    }

    UpgradeCertificate::validate(
        proposal.data.upgrade_certificate(),
        &validation_info.membership,
        proposal_epoch,
        &validation_info.upgrade_lock,
    )
    .await?;

    // Validate that the upgrade certificate is re-attached, if we saw one on the parent
    proposed_leaf
        .extends_upgrade(
            &parent_leaf,
            &validation_info.upgrade_lock.decided_upgrade_certificate,
        )
        .await?;

    let justify_qc = proposal.data.justify_qc().clone();
    // Create a positive vote if either liveness or safety check
    // passes.

    {
        let consensus_reader = validation_info.consensus.read().await;
        // Epoch safety check:
        // The proposal is safe if
        // 1. the proposed block and the justify QC block belong to the same epoch or
        // 2. the justify QC is the eQC for the previous block
        let justify_qc_epoch = option_epoch_from_block_number::<TYPES>(
            validation_info
                .upgrade_lock
                .epochs_enabled(view_number)
                .await,
            parent_leaf.height(),
            validation_info.epoch_height,
        );
        ensure!(
            proposal_epoch == justify_qc_epoch
                || consensus_reader.check_eqc(&proposed_leaf, &parent_leaf),
            {
                error!(
                    "Failed epoch safety check \n Proposed leaf is {:?} \n justify QC leaf is {:?}",
                    proposed_leaf.clone(),
                    parent_leaf.clone(),
                )
            }
        );

        // Make sure that the epoch transition proposal includes the next epoch QC
        if is_last_block_in_epoch(parent_leaf.height(), validation_info.epoch_height)
            && validation_info
                .upgrade_lock
                .epochs_enabled(view_number)
                .await
        {
            ensure!(proposal.data.next_epoch_justify_qc().is_some(),
            "Epoch transition proposal does not include the next epoch justify QC. Do not vote!");
        }

        // Liveness check.
        let liveness_check = justify_qc.view_number() > consensus_reader.locked_view();

        // Safety check.
        // Check if proposal extends from the locked leaf.
        let outcome = consensus_reader.visit_leaf_ancestors(
            justify_qc.view_number(),
            Terminator::Inclusive(consensus_reader.locked_view()),
            false,
            |leaf, _, _| {
                // if leaf view no == locked view no then we're done, report success by
                // returning true
                leaf.view_number() != consensus_reader.locked_view()
            },
        );
        let safety_check = outcome.is_ok();

        ensure!(safety_check || liveness_check, {
            if let Err(e) = outcome {
                broadcast_event(
                    Event {
                        view_number,
                        event: EventType::Error { error: Arc::new(e) },
                    },
                    &validation_info.output_event_stream,
                )
                .await;
            }

            error!("Failed safety and liveness check \n High QC is {:?}  Proposal QC is {:?}  Locked view is {:?}", consensus_reader.high_qc(), proposal.data.clone(), consensus_reader.locked_view())
        });
    }

    // We accept the proposal, notify the application layer
    broadcast_event(
        Event {
            view_number,
            event: EventType::QuorumProposal {
                proposal: proposal.clone(),
                sender,
            },
        },
        &validation_info.output_event_stream,
    )
    .await;

    // Notify other tasks
    broadcast_event(
        Arc::new(HotShotEvent::QuorumProposalValidated(
            proposal.clone(),
            parent_leaf,
        )),
        &event_stream,
    )
    .await;

    Ok(())
}

/// Validates, from a given `proposal` that the view that it is being submitted for is valid when
/// compared to `cur_view` which is the highest proposed view (so far) for the caller. If the proposal
/// is for a view that's later than expected, that the proposal includes a timeout or view sync certificate.
///
/// # Errors
/// If any validation or view number check fails.
pub(crate) async fn validate_proposal_view_and_certs<
    TYPES: NodeType,
    I: NodeImplementation<TYPES>,
    V: Versions,
>(
    proposal: &Proposal<TYPES, QuorumProposalWrapper<TYPES>>,
    validation_info: &ValidationInfo<TYPES, I, V>,
) -> Result<()> {
    let view_number = proposal.data.view_number();
    ensure!(
        view_number >= validation_info.consensus.read().await.cur_view(),
        "Proposal is from an older view {:?}",
        proposal.data.clone()
    );

    // Validate the proposal's signature. This should also catch if the leaf_commitment does not equal our calculated parent commitment
    let mut membership = validation_info.membership.clone();
    proposal.validate_signature(&membership).await?;

    // Verify a timeout certificate OR a view sync certificate exists and is valid.
    if proposal.data.justify_qc().view_number() != view_number - 1 {
        let received_proposal_cert =
            proposal.data.view_change_evidence().clone().context(debug!(
                "Quorum proposal for view {} needed a timeout or view sync certificate, but did not have one",
                *view_number
        ))?;

        match received_proposal_cert {
            ViewChangeEvidence2::Timeout(timeout_cert) => {
                ensure!(
                    timeout_cert.data().view == view_number - 1,
                    "Timeout certificate for view {} was not for the immediately preceding view",
                    *view_number
                );
                let timeout_cert_epoch = timeout_cert.data().epoch();
                if timeout_cert_epoch < membership.epoch() {
                    membership = membership
                        .prev_epoch()
                        .await
                        .context(warn!("No stake table for epoch"))?;
                }

                let membership_stake_table = membership.stake_table().await;
                let membership_success_threshold = membership.success_threshold().await;

                timeout_cert
                    .is_valid_cert(
                        StakeTableEntries::<TYPES>::from(membership_stake_table).0,
                        membership_success_threshold,
                        &validation_info.upgrade_lock,
                    )
                    .await
                    .context(|e| {
                        warn!(
                            "Timeout certificate for view {} was invalid: {}",
                            *view_number, e
                        )
                    })?;
            }
            ViewChangeEvidence2::ViewSync(view_sync_cert) => {
                ensure!(
                    view_sync_cert.view_number == view_number,
                    "View sync cert view number {:?} does not match proposal view number {:?}",
                    view_sync_cert.view_number,
                    view_number
                );

                let view_sync_cert_epoch = view_sync_cert.data().epoch();
                if view_sync_cert_epoch < membership.epoch() {
                    membership = membership
                        .prev_epoch()
                        .await
                        .context(warn!("No stake table for epoch"))?;
                }
                let membership_stake_table = membership.stake_table().await;
                let membership_success_threshold = membership.success_threshold().await;

                // View sync certs must also be valid.
                view_sync_cert
                    .is_valid_cert(
                        StakeTableEntries::<TYPES>::from(membership_stake_table).0,
                        membership_success_threshold,
                        &validation_info.upgrade_lock,
                    )
                    .await
                    .context(|e| warn!("Invalid view sync finalize cert provided: {}", e))?;
            }
        }
    }

    // Validate the upgrade certificate -- this is just a signature validation.
    // Note that we don't do anything with the certificate directly if this passes; it eventually gets stored as part of the leaf if nothing goes wrong.
    {
        let epoch = option_epoch_from_block_number::<TYPES>(
            proposal.data.epoch().is_some(),
            proposal.data.block_header().block_number(),
            validation_info.epoch_height,
        );
        UpgradeCertificate::validate(
            proposal.data.upgrade_certificate(),
            &validation_info.membership,
            epoch,
            &validation_info.upgrade_lock,
        )
        .await?;
    }

    Ok(())
}

/// Helper function to send events and log errors
pub async fn broadcast_event<E: Clone + std::fmt::Debug>(event: E, sender: &Sender<E>) {
    match sender.broadcast_direct(event).await {
        Ok(None) => (),
        Ok(Some(overflowed)) => {
            tracing::error!(
                "Event sender queue overflow, Oldest event removed form queue: {:?}",
                overflowed
            );
        }
        Err(SendError(e)) => {
            tracing::warn!(
                "Event: {:?}\n Sending failed, event stream probably shutdown",
                e
            );
        }
    }
}

/// Gets the next epoch QC corresponding to this epoch QC from the shared consensus state;
/// if it's not yet available, waits for it with a given timeout.
pub async fn wait_for_next_epoch_qc<TYPES: NodeType>(
    high_qc: &QuorumCertificate2<TYPES>,
    consensus: &OuterConsensus<TYPES>,
    timeout: u64,
    view_start_time: Instant,
    receiver: &Receiver<Arc<HotShotEvent<TYPES>>>,
) -> Option<NextEpochQuorumCertificate2<TYPES>> {
    tracing::debug!("getting the next epoch QC");
    if let Some(next_epoch_qc) = consensus.read().await.next_epoch_high_qc() {
        if next_epoch_qc.data.leaf_commit == high_qc.data.leaf_commit {
            // We have it already, no reason to wait
            return Some(next_epoch_qc.clone());
        }
    };

    let wait_duration = Duration::from_millis(timeout / 2);

    // TODO configure timeout
    let Some(time_spent) = Instant::now().checked_duration_since(view_start_time) else {
        // Shouldn't be possible, now must be after the start
        return None;
    };
    let Some(time_left) = wait_duration.checked_sub(time_spent) else {
        // No time left
        return None;
    };
    let receiver = receiver.clone();
    let Ok(Some(event)) = tokio::time::timeout(time_left, async move {
        let this_epoch_high_qc = high_qc.clone();
        EventDependency::new(
            receiver,
            Box::new(move |event| {
                let event = event.as_ref();
                if let HotShotEvent::NextEpochQc2Formed(Either::Left(qc)) = event {
                    qc.data.leaf_commit == this_epoch_high_qc.data.leaf_commit
                } else {
                    false
                }
            }),
        )
        .completed()
        .await
    })
    .await
    else {
        // Check again, there is a chance we missed it
        if let Some(next_epoch_qc) = consensus.read().await.next_epoch_high_qc() {
            if next_epoch_qc.data.leaf_commit == high_qc.data.leaf_commit {
                return Some(next_epoch_qc.clone());
            }
        };
        return None;
    };
    let HotShotEvent::NextEpochQc2Formed(Either::Left(next_epoch_qc)) = event.as_ref() else {
        // this shouldn't happen
        return None;
    };
    Some(next_epoch_qc.clone())
}

/// Validates qc's signatures and, if provided, validates next_epoch_qc's signatures and whether it
/// corresponds to the provided high_qc.
pub async fn validate_qc_and_next_epoch_qc<TYPES: NodeType, V: Versions>(
    qc: &QuorumCertificate2<TYPES>,
    maybe_next_epoch_qc: Option<&NextEpochQuorumCertificate2<TYPES>>,
    consensus: &OuterConsensus<TYPES>,
    membership_coordinator: &EpochMembershipCoordinator<TYPES>,
    upgrade_lock: &UpgradeLock<TYPES, V>,
) -> Result<()> {
<<<<<<< HEAD
    let membership = membership_coordinator
        .membership_for_epoch(qc.data.epoch)
        .await?;
=======
    let membership_reader = membership.read().await;
    let membership_stake_table = membership_reader.stake_table(qc.data.epoch);
    let membership_success_threshold = membership_reader.success_threshold(qc.data.epoch);
    drop(membership_reader);

    {
        let consensus_reader = consensus.read().await;
        qc.is_valid_cert(
            StakeTableEntries::<TYPES>::from(membership_stake_table).0,
            membership_success_threshold,
            upgrade_lock,
        )
        .await
        .context(|e| {
            consensus_reader.metrics.invalid_qc.update(1);

            warn!("Invalid certificate: {}", e)
        })?;
    }

>>>>>>> c1431fb9
    if let Some(next_epoch_qc) = maybe_next_epoch_qc {
        ensure!(next_epoch_qc
            .data
            .epoch
            .is_some_and(|e| e == membership.epoch().unwrap()));
        // If the next epoch qc exists, make sure it's equal to the qc
        if qc.view_number() != next_epoch_qc.view_number() || qc.data != *next_epoch_qc.data {
            bail!("Next epoch qc exists but it's not equal with qc.");
        }
        if next_epoch_qc.data.epoch.is_none()
            || qc.data.epoch.is_none()
                && next_epoch_qc.data.epoch.unwrap() != qc.data.epoch.unwrap() + 1
        {
            bail!("eQC is not for the next epoch after QC");
        }
        let next_membership = membership.next_epoch().await?;

        let membership_next_stake_table = next_membership.stake_table().await;
        let membership_next_success_threshold = next_membership.success_threshold().await;

        // Validate the next epoch qc as well
        next_epoch_qc
            .is_valid_cert(
                StakeTableEntries::<TYPES>::from(membership_next_stake_table).0,
                membership_next_success_threshold,
                upgrade_lock,
            )
            .await
            .context(|e| warn!("Invalid next epoch certificate: {}", e))?;
    }
    let membership_stake_table = membership.stake_table().await;
    let membership_success_threshold = membership.success_threshold().await;

    {
        let consensus_reader = consensus.read().await;
        qc.is_valid_cert(
            membership_stake_table,
            membership_success_threshold,
            upgrade_lock,
        )
        .await
        .context(|e| {
            consensus_reader.metrics.invalid_qc.update(1);

            warn!("Invalid certificate: {}", e)
        })?;
    }

    Ok(())
}<|MERGE_RESOLUTION|>--- conflicted
+++ resolved
@@ -935,15 +935,41 @@
     membership_coordinator: &EpochMembershipCoordinator<TYPES>,
     upgrade_lock: &UpgradeLock<TYPES, V>,
 ) -> Result<()> {
-<<<<<<< HEAD
     let membership = membership_coordinator
         .membership_for_epoch(qc.data.epoch)
         .await?;
-=======
-    let membership_reader = membership.read().await;
-    let membership_stake_table = membership_reader.stake_table(qc.data.epoch);
-    let membership_success_threshold = membership_reader.success_threshold(qc.data.epoch);
-    drop(membership_reader);
+    if let Some(next_epoch_qc) = maybe_next_epoch_qc {
+        ensure!(next_epoch_qc
+            .data
+            .epoch
+            .is_some_and(|e| e == membership.epoch().unwrap()));
+        // If the next epoch qc exists, make sure it's equal to the qc
+        if qc.view_number() != next_epoch_qc.view_number() || qc.data != *next_epoch_qc.data {
+            bail!("Next epoch qc exists but it's not equal with qc.");
+        }
+        if next_epoch_qc.data.epoch.is_none()
+            || qc.data.epoch.is_none()
+                && next_epoch_qc.data.epoch.unwrap() != qc.data.epoch.unwrap() + 1
+        {
+            bail!("eQC is not for the next epoch after QC");
+        }
+        let next_membership = membership.next_epoch().await?;
+
+        let membership_next_stake_table = next_membership.stake_table().await;
+        let membership_next_success_threshold = next_membership.success_threshold().await;
+
+        // Validate the next epoch qc as well
+        next_epoch_qc
+            .is_valid_cert(
+                StakeTableEntries::<TYPES>::from(membership_next_stake_table).0,
+                membership_next_success_threshold,
+                upgrade_lock,
+            )
+            .await
+            .context(|e| warn!("Invalid next epoch certificate: {}", e))?;
+    }
+    let membership_stake_table = membership.stake_table().await;
+    let membership_success_threshold = membership.success_threshold().await;
 
     {
         let consensus_reader = consensus.read().await;
@@ -960,26 +986,18 @@
         })?;
     }
 
->>>>>>> c1431fb9
     if let Some(next_epoch_qc) = maybe_next_epoch_qc {
-        ensure!(next_epoch_qc
-            .data
-            .epoch
-            .is_some_and(|e| e == membership.epoch().unwrap()));
         // If the next epoch qc exists, make sure it's equal to the qc
         if qc.view_number() != next_epoch_qc.view_number() || qc.data != *next_epoch_qc.data {
             bail!("Next epoch qc exists but it's not equal with qc.");
         }
-        if next_epoch_qc.data.epoch.is_none()
-            || qc.data.epoch.is_none()
-                && next_epoch_qc.data.epoch.unwrap() != qc.data.epoch.unwrap() + 1
-        {
-            bail!("eQC is not for the next epoch after QC");
-        }
-        let next_membership = membership.next_epoch().await?;
-
-        let membership_next_stake_table = next_membership.stake_table().await;
-        let membership_next_success_threshold = next_membership.success_threshold().await;
+
+        let membership_reader = membership.next_epoch().await?;
+        let membership_next_stake_table =
+            membership_reader.stake_table().await;
+        let membership_next_success_threshold =
+            membership_reader.success_threshold().await;
+        drop(membership_reader);
 
         // Validate the next epoch qc as well
         next_epoch_qc
@@ -991,23 +1009,5 @@
             .await
             .context(|e| warn!("Invalid next epoch certificate: {}", e))?;
     }
-    let membership_stake_table = membership.stake_table().await;
-    let membership_success_threshold = membership.success_threshold().await;
-
-    {
-        let consensus_reader = consensus.read().await;
-        qc.is_valid_cert(
-            membership_stake_table,
-            membership_success_threshold,
-            upgrade_lock,
-        )
-        .await
-        .context(|e| {
-            consensus_reader.metrics.invalid_qc.update(1);
-
-            warn!("Invalid certificate: {}", e)
-        })?;
-    }
-
     Ok(())
 }