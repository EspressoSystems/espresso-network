// Copyright (c) 2021-2024 Espresso Systems (espressosys.com)
// This file is part of the HotShot repository.

// You should have received a copy of the MIT License
// along with the HotShot repository. If not, see <https://mit-license.org/>.

use std::{
    collections::{HashMap, HashSet},
    sync::Arc,
    time::{Duration, Instant},
};

use async_broadcast::{Receiver, SendError, Sender};
use async_lock::RwLock;
use committable::{Commitment, Committable};
use either::Either;
use hotshot_task::dependency::{Dependency, EventDependency};
use hotshot_types::{
    consensus::OuterConsensus,
    data::{Leaf2, QuorumProposalWrapper, ViewChangeEvidence2},
    drb::{DrbResult, DrbSeedInput},
    epoch_membership::EpochMembershipCoordinator,
    event::{Event, EventType, LeafInfo},
    message::{Proposal, UpgradeLock},
    request_response::ProposalRequestPayload,
    simple_certificate::{NextEpochQuorumCertificate2, QuorumCertificate2, UpgradeCertificate},
    simple_vote::HasEpoch,
    traits::{
        block_contents::BlockHeader,
        election::Membership,
        node_implementation::{ConsensusTime, NodeImplementation, NodeType, Versions},
        signature_key::SignatureKey,
        storage::Storage,
        BlockPayload, ValidatedState,
    },
    utils::{
        epoch_from_block_number, is_epoch_root, is_last_block_in_epoch,
        option_epoch_from_block_number, Terminator, View, ViewInner,
    },
    vote::{Certificate, HasViewNumber},
    StakeTableEntries,
};
use hotshot_utils::anytrace::*;
use tokio::time::timeout;
use tracing::instrument;

use crate::{events::HotShotEvent, quorum_proposal_recv::ValidationInfo, request::REQUEST_TIMEOUT};

/// Trigger a request to the network for a proposal for a view and wait for the response or timeout.
#[instrument(skip_all)]
#[allow(clippy::too_many_arguments)]
pub(crate) async fn fetch_proposal<TYPES: NodeType, V: Versions>(
    view_number: TYPES::View,
    event_sender: Sender<Arc<HotShotEvent<TYPES>>>,
    event_receiver: Receiver<Arc<HotShotEvent<TYPES>>>,
    membership_coordinator: EpochMembershipCoordinator<TYPES>,
    consensus: OuterConsensus<TYPES>,
    sender_public_key: TYPES::SignatureKey,
    sender_private_key: <TYPES::SignatureKey as SignatureKey>::PrivateKey,
    upgrade_lock: &UpgradeLock<TYPES, V>,
    epoch_height: u64,
) -> Result<(Leaf2<TYPES>, View<TYPES>)> {
    // We need to be able to sign this request before submitting it to the network. Compute the
    // payload first.
    let signed_proposal_request = ProposalRequestPayload {
        view_number,
        key: sender_public_key,
    };

    // Finally, compute the signature for the payload.
    let signature = TYPES::SignatureKey::sign(
        &sender_private_key,
        signed_proposal_request.commit().as_ref(),
    )
    .wrap()
    .context(error!("Failed to sign proposal. This should never happen."))?;

    // First, broadcast that we need a proposal to the current leader
    broadcast_event(
        HotShotEvent::QuorumProposalRequestSend(signed_proposal_request, signature).into(),
        &event_sender,
    )
    .await;

    let mem_coordinator = membership_coordinator.clone();
    // Make a background task to await the arrival of the event data.
    let Ok(Some(proposal)) =
        // We want to explicitly timeout here so we aren't waiting around for the data.
        timeout(REQUEST_TIMEOUT, async move {
            // We want to iterate until the proposal is not None, or until we reach the timeout.
            let mut proposal = None;
            while proposal.is_none() {
                // First, capture the output from the event dependency
                let event = EventDependency::new(
                    event_receiver.clone(),
                    Box::new(move |event| {
                        let event = event.as_ref();
                        if let HotShotEvent::QuorumProposalResponseRecv(
                            quorum_proposal,
                        ) = event
                        {
                            quorum_proposal.data.view_number() == view_number
                        } else {
                            false
                        }
                    }),
                )
                    .completed()
                    .await;

                // Then, if it's `Some`, make sure that the data is correct
                if let Some(hs_event) = event.as_ref() {
                    if let HotShotEvent::QuorumProposalResponseRecv(quorum_proposal) =
                        hs_event.as_ref()
                    {
                        let proposal_epoch = option_epoch_from_block_number::<TYPES>(
                            quorum_proposal.data.proposal.epoch().is_some(),
                            quorum_proposal.data.block_header().block_number(),
                            epoch_height,
                        );
                        let epoch_membership = mem_coordinator.membership_for_epoch(proposal_epoch).await.ok()?;
                        // Make sure that the quorum_proposal is valid
                        if quorum_proposal.validate_signature(&epoch_membership).await.is_ok() {
                            proposal = Some(quorum_proposal.clone());
                        }

                    }
                } else {
                    // If the dep returns early return none
                    return None;
                }
            }
            proposal
        })
        .await
    else {
        bail!("Request for proposal failed");
    };

    let view_number = proposal.data.view_number();
    let justify_qc = proposal.data.justify_qc().clone();

    let justify_qc_epoch = justify_qc.data.epoch();

    let epoch_membership = membership_coordinator
        .membership_for_epoch(justify_qc_epoch)
        .await?;
    let membership_stake_table = epoch_membership.stake_table().await;
    let membership_success_threshold = epoch_membership.success_threshold().await;

    justify_qc
        .is_valid_cert(
            StakeTableEntries::<TYPES>::from(membership_stake_table).0,
            membership_success_threshold,
            upgrade_lock,
        )
        .await
        .context(|e| {
            warn!(
                "Invalid justify_qc in proposal for view {}: {}",
                *view_number, e
            )
        })?;

    let mut consensus_writer = consensus.write().await;
    let leaf = Leaf2::from_quorum_proposal(&proposal.data);
    let state = Arc::new(
        <TYPES::ValidatedState as ValidatedState<TYPES>>::from_header(proposal.data.block_header()),
    );

    if let Err(e) = consensus_writer.update_leaf(leaf.clone(), Arc::clone(&state), None) {
        tracing::trace!("{e:?}");
    }
    let view = View {
        view_inner: ViewInner::Leaf {
            leaf: leaf.commit(),
            state,
            delta: None,
            epoch: leaf.epoch(epoch_height),
        },
    };
    Ok((leaf, view))
}
pub async fn handle_drb_result<TYPES: NodeType, I: NodeImplementation<TYPES>>(
    membership: &Arc<RwLock<TYPES::Membership>>,
    epoch: TYPES::Epoch,
    storage: &Arc<RwLock<I::Storage>>,
<<<<<<< HEAD
    drb_result: DrbResult,
) {
=======
    consensus: &OuterConsensus<TYPES>,
    drb_result: DrbResult,
) {
    let mut consensus_writer = consensus.write().await;
    consensus_writer.drb_results.store_result(epoch, drb_result);
    drop(consensus_writer);
>>>>>>> bd9d6304
    tracing::debug!("Calling add_drb_result for epoch {:?}", epoch);
    if let Err(e) = storage
        .write()
        .await
        .add_drb_result(epoch, drb_result)
        .await
    {
        tracing::error!("Failed to store drb result for epoch {:?}: {}", epoch, e);
    }
<<<<<<< HEAD

    membership.write().await.add_drb_result(epoch, drb_result)
}
/// Start the DRB computation task for the next epoch.
///
/// Uses the seed previously stored in `store_drb_seed_and_result`.
fn start_drb_task<TYPES: NodeType, I: NodeImplementation<TYPES>>(
    seed: DrbSeedInput,
    epoch: TYPES::Epoch,
    membership: &Arc<RwLock<TYPES::Membership>>,
    storage: &Arc<RwLock<I::Storage>>,
    consensus: &OuterConsensus<TYPES>,
) {
    let membership = membership.clone();
    let storage = storage.clone();
    let consensus = consensus.clone();
    tokio::spawn(async move {
        let drb_result = tokio::task::spawn_blocking(move || {
            hotshot_types::drb::compute_drb_result::<TYPES>(seed)
        })
        .await
        .unwrap();
        let mut consensus_writer = consensus.write().await;
        consensus_writer.drb_results.store_result(epoch, drb_result);
        drop(consensus_writer);
        handle_drb_result::<TYPES, I>(&membership, epoch, &storage, drb_result).await;
=======

    membership.write().await.add_drb_result(epoch, drb_result)
}
/// Start the DRB computation task for the next epoch.
fn start_drb_task<TYPES: NodeType, I: NodeImplementation<TYPES>>(
    seed: DrbSeedInput,
    epoch: TYPES::Epoch,
    membership: &Arc<RwLock<TYPES::Membership>>,
    storage: &Arc<RwLock<I::Storage>>,
    consensus: &OuterConsensus<TYPES>,
) {
    let membership = membership.clone();
    let storage = storage.clone();
    let consensus = consensus.clone();
    tokio::spawn(async move {
        let drb_result = tokio::task::spawn_blocking(move || {
            hotshot_types::drb::compute_drb_result::<TYPES>(seed)
        })
        .await
        .unwrap();

        handle_drb_result::<TYPES, I>(&membership, epoch, &storage, &consensus, drb_result).await;
>>>>>>> bd9d6304
        drb_result
    });
}
/// Handles calling add_epoch_root and sync_l1 on Membership if necessary.
async fn decide_epoch_root<TYPES: NodeType, I: NodeImplementation<TYPES>>(
    decided_leaf: &Leaf2<TYPES>,
    epoch_height: u64,
    membership: &Arc<RwLock<TYPES::Membership>>,
    storage: &Arc<RwLock<I::Storage>>,
    consensus: &OuterConsensus<TYPES>,
) {
    let decided_block_number = decided_leaf.block_header().block_number();

    // Skip if this is not the expected block.
    if epoch_height != 0 && is_epoch_root(decided_block_number, epoch_height) {
        let next_epoch_number =
            TYPES::Epoch::new(epoch_from_block_number(decided_block_number, epoch_height) + 2);

        if let Err(e) = storage
            .write()
            .await
            .add_epoch_root(next_epoch_number, decided_leaf.block_header().clone())
            .await
        {
            tracing::error!(
                "Failed to store epoch root for epoch {:?}: {}",
                next_epoch_number,
                e
            );
        }

        let write_callback = {
            tracing::debug!("Calling add_epoch_root for epoch {:?}", next_epoch_number);
            let membership_reader = membership.read().await;
            membership_reader
                .add_epoch_root(next_epoch_number, decided_leaf.block_header().clone())
                .await
        };
        if let Some(write_callback) = write_callback {
            let mut membership_writer = membership.write().await;
            write_callback(&mut *membership_writer);
        }
<<<<<<< HEAD
        // Cancel old DRB computation tasks.
=======

>>>>>>> bd9d6304
        let mut consensus_writer = consensus.write().await;
        consensus_writer
            .drb_results
            .garbage_collect(next_epoch_number);
        drop(consensus_writer);

<<<<<<< HEAD
        // Store the DRB seed input for the epoch after the next one.
=======
>>>>>>> bd9d6304
        let Ok(drb_seed_input_vec) = bincode::serialize(&decided_leaf.justify_qc().signatures)
        else {
            tracing::error!("Failed to serialize the QC signature.");
            return;
        };

        let mut drb_seed_input = [0u8; 32];
        let len = drb_seed_input_vec.len().min(32);
        drb_seed_input[..len].copy_from_slice(&drb_seed_input_vec[..len]);

        start_drb_task::<TYPES, I>(
            drb_seed_input,
            next_epoch_number,
            membership,
            storage,
            consensus,
        );
    }
}

/// Helper type to give names and to the output values of the leaf chain traversal operation.
#[derive(Debug)]
pub struct LeafChainTraversalOutcome<TYPES: NodeType> {
    /// The new locked view obtained from a 2 chain starting from the proposal's parent.
    pub new_locked_view_number: Option<TYPES::View>,

    /// The new decided view obtained from a 3 chain starting from the proposal's parent.
    pub new_decided_view_number: Option<TYPES::View>,

    /// The qc for the decided chain.
    pub new_decide_qc: Option<QuorumCertificate2<TYPES>>,

    /// The decided leaves with corresponding validated state and VID info.
    pub leaf_views: Vec<LeafInfo<TYPES>>,

    /// The transactions in the block payload for each leaf.
    pub included_txns: Option<HashSet<Commitment<<TYPES as NodeType>::Transaction>>>,

    /// The most recent upgrade certificate from one of the leaves.
    pub decided_upgrade_cert: Option<UpgradeCertificate<TYPES>>,
}

/// We need Default to be implemented because the leaf ascension has very few failure branches,
/// and when they *do* happen, we still return intermediate states. Default makes the burden
/// of filling values easier.
impl<TYPES: NodeType + Default> Default for LeafChainTraversalOutcome<TYPES> {
    /// The default method for this type is to set all of the returned values to `None`.
    fn default() -> Self {
        Self {
            new_locked_view_number: None,
            new_decided_view_number: None,
            new_decide_qc: None,
            leaf_views: Vec::new(),
            included_txns: None,
            decided_upgrade_cert: None,
        }
    }
}

/// calculate the new decided leaf chain based on the rules of HotStuff 2
///
/// # Panics
/// If the leaf chain contains no decided leaf while reaching a decided view, which should be
/// impossible.
pub async fn decide_from_proposal_2<TYPES: NodeType, I: NodeImplementation<TYPES>, V: Versions>(
    proposal: &QuorumProposalWrapper<TYPES>,
    consensus: OuterConsensus<TYPES>,
    existing_upgrade_cert: Arc<RwLock<Option<UpgradeCertificate<TYPES>>>>,
    public_key: &TYPES::SignatureKey,
    with_epochs: bool,
    membership: &Arc<RwLock<TYPES::Membership>>,
    storage: &Arc<RwLock<I::Storage>>,
) -> LeafChainTraversalOutcome<TYPES> {
    let mut res = LeafChainTraversalOutcome::default();
    let consensus_reader = consensus.read().await;
    let proposed_leaf = Leaf2::from_quorum_proposal(proposal);
    res.new_locked_view_number = Some(proposed_leaf.justify_qc().view_number());

    // If we don't have the proposals parent return early
    let Some(parent_info) = consensus_reader.parent_leaf_info(&proposed_leaf, public_key) else {
        return res;
    };
    // Get the parents parent and check if it's consecutive in view to the parent, if so we can decided
    // the grandparents view.  If not we're done.
    let Some(grand_parent_info) = consensus_reader.parent_leaf_info(&parent_info.leaf, public_key)
    else {
        return res;
    };
    if grand_parent_info.leaf.view_number() + 1 != parent_info.leaf.view_number() {
        return res;
    }
    res.new_decide_qc = Some(parent_info.leaf.justify_qc().clone());
    let decided_view_number = grand_parent_info.leaf.view_number();
    res.new_decided_view_number = Some(decided_view_number);
    // We've reached decide, now get the leaf chain all the way back to the last decided view, not including it.
    let old_anchor_view = consensus_reader.last_decided_view();
    let mut current_leaf_info = Some(grand_parent_info);
    let existing_upgrade_cert_reader = existing_upgrade_cert.read().await;
    let mut txns = HashSet::new();
    while current_leaf_info
        .as_ref()
        .is_some_and(|info| info.leaf.view_number() > old_anchor_view)
    {
        // unwrap is safe, we just checked that he option is some
        let info = &mut current_leaf_info.unwrap();
        // Check if there's a new upgrade certificate available.
        if let Some(cert) = info.leaf.upgrade_certificate() {
            if info.leaf.upgrade_certificate() != *existing_upgrade_cert_reader {
                if cert.data.decide_by < decided_view_number {
                    tracing::warn!("Failed to decide an upgrade certificate in time. Ignoring.");
                } else {
                    tracing::info!("Reached decide on upgrade certificate: {:?}", cert);
                    res.decided_upgrade_cert = Some(cert.clone());
                }
            }
        }

        // If the block payload is available for this leaf, include it in
        // the leaf chain that we send to the client.
        if let Some(payload) = consensus_reader
            .saved_payloads()
            .get(&info.leaf.view_number())
        {
            info.leaf
                .fill_block_payload_unchecked(payload.as_ref().payload.clone());
        }

        if let Some(ref payload) = info.leaf.block_payload() {
            for txn in payload.transaction_commitments(info.leaf.block_header().metadata()) {
                txns.insert(txn);
            }
        }

        current_leaf_info = consensus_reader.parent_leaf_info(&info.leaf, public_key);
        res.leaf_views.push(info.clone());
    }

    if !txns.is_empty() {
        res.included_txns = Some(txns);
    }

    if with_epochs && res.new_decided_view_number.is_some() {
        let epoch_height = consensus_reader.epoch_height;
        drop(consensus_reader);

        for decided_leaf_info in &res.leaf_views {
            decide_epoch_root::<TYPES, I>(
                &decided_leaf_info.leaf,
                epoch_height,
                membership,
                storage,
                &consensus,
            )
            .await;
        }
    }

    res
}

/// Ascends the leaf chain by traversing through the parent commitments of the proposal. We begin
/// by obtaining the parent view, and if we are in a chain (i.e. the next view from the parent is
/// one view newer), then we begin attempting to form the chain. This is a direct impl from
/// [HotStuff](https://arxiv.org/pdf/1803.05069) section 5:
///
/// > When a node b* carries a QC that refers to a direct parent, i.e., b*.justify.node = b*.parent,
/// > we say that it forms a One-Chain. Denote by b'' = b*.justify.node. Node b* forms a Two-Chain,
/// > if in addition to forming a One-Chain, b''.justify.node = b''.parent.
/// > It forms a Three-Chain, if b'' forms a Two-Chain.
///
/// We follow this exact logic to determine if we are able to reach a commit and a decide. A commit
/// is reached when we have a two chain, and a decide is reached when we have a three chain.
///
/// # Example
/// Suppose we have a decide for view 1, and we then move on to get undecided views 2, 3, and 4. Further,
/// suppose that our *next* proposal is for view 5, but this leader did not see info for view 4, so the
/// justify qc of the proposal points to view 3. This is fine, and the undecided chain now becomes
/// 2-3-5.
///
/// Assuming we continue with honest leaders, we then eventually could get a chain like: 2-3-5-6-7-8. This
/// will prompt a decide event to occur (this code), where the `proposal` is for view 8. Now, since the
/// lowest value in the 3-chain here would be 5 (excluding 8 since we only walk the parents), we begin at
/// the first link in the chain, and walk back through all undecided views, making our new anchor view 5,
/// and out new locked view will be 6.
///
/// Upon receipt then of a proposal for view 9, assuming it is valid, this entire process will repeat, and
/// the anchor view will be set to view 6, with the locked view as view 7.
///
/// # Panics
/// If the leaf chain contains no decided leaf while reaching a decided view, which should be
/// impossible.
pub async fn decide_from_proposal<TYPES: NodeType, I: NodeImplementation<TYPES>, V: Versions>(
    proposal: &QuorumProposalWrapper<TYPES>,
    consensus: OuterConsensus<TYPES>,
    existing_upgrade_cert: Arc<RwLock<Option<UpgradeCertificate<TYPES>>>>,
    public_key: &TYPES::SignatureKey,
    with_epochs: bool,
    membership: &Arc<RwLock<TYPES::Membership>>,
    storage: &Arc<RwLock<I::Storage>>,
) -> LeafChainTraversalOutcome<TYPES> {
    let consensus_reader = consensus.read().await;
    let existing_upgrade_cert_reader = existing_upgrade_cert.read().await;
    let view_number = proposal.view_number();
    let parent_view_number = proposal.justify_qc().view_number();
    let old_anchor_view = consensus_reader.last_decided_view();

    let mut last_view_number_visited = view_number;
    let mut current_chain_length = 0usize;
    let mut res = LeafChainTraversalOutcome::default();

    if let Err(e) = consensus_reader.visit_leaf_ancestors(
        parent_view_number,
        Terminator::Exclusive(old_anchor_view),
        true,
        |leaf, state, delta| {
            // This is the core paper logic. We're implementing the chain in chained hotstuff.
            if res.new_decided_view_number.is_none() {
                // If the last view number is the child of the leaf we've moved to...
                if last_view_number_visited == leaf.view_number() + 1 {
                    last_view_number_visited = leaf.view_number();

                    // The chain grows by one
                    current_chain_length += 1;

                    // We emit a locked view when the chain length is 2
                    if current_chain_length == 2 {
                        res.new_locked_view_number = Some(leaf.view_number());
                        // The next leaf in the chain, if there is one, is decided, so this
                        // leaf's justify_qc would become the QC for the decided chain.
                        res.new_decide_qc = Some(leaf.justify_qc().clone());
                    } else if current_chain_length == 3 {
                        // And we decide when the chain length is 3.
                        res.new_decided_view_number = Some(leaf.view_number());
                    }
                } else {
                    // There isn't a new chain extension available, so we signal to the callback
                    // owner that we can exit for now.
                    return false;
                }
            }

            // Now, if we *have* reached a decide, we need to do some state updates.
            if let Some(new_decided_view) = res.new_decided_view_number {
                // First, get a mutable reference to the provided leaf.
                let mut leaf = leaf.clone();

                // Update the metrics
                if leaf.view_number() == new_decided_view {
                    consensus_reader
                        .metrics
                        .last_synced_block_height
                        .set(usize::try_from(leaf.height()).unwrap_or(0));
                }

                // Check if there's a new upgrade certificate available.
                if let Some(cert) = leaf.upgrade_certificate() {
                    if leaf.upgrade_certificate() != *existing_upgrade_cert_reader {
                        if cert.data.decide_by < view_number {
                            tracing::warn!(
                                "Failed to decide an upgrade certificate in time. Ignoring."
                            );
                        } else {
                            tracing::info!("Reached decide on upgrade certificate: {:?}", cert);
                            res.decided_upgrade_cert = Some(cert.clone());
                        }
                    }
                }
                // If the block payload is available for this leaf, include it in
                // the leaf chain that we send to the client.
                if let Some(payload) = consensus_reader.saved_payloads().get(&leaf.view_number()) {
                    leaf.fill_block_payload_unchecked(payload.as_ref().payload.clone());
                }

                // Get the VID share at the leaf's view number, corresponding to our key
                // (if one exists)
                let vid_share = consensus_reader
                    .vid_shares()
                    .get(&leaf.view_number())
                    .unwrap_or(&HashMap::new())
                    .get(public_key)
                    .cloned()
                    .map(|prop| prop.data);

                // Add our data into a new `LeafInfo`
                res.leaf_views.push(LeafInfo::new(
                    leaf.clone(),
                    Arc::clone(&state),
                    delta.clone(),
                    vid_share,
                ));
                if let Some(ref payload) = leaf.block_payload() {
                    res.included_txns = Some(
                        payload
                            .transaction_commitments(leaf.block_header().metadata())
                            .into_iter()
                            .collect::<HashSet<_>>(),
                    );
                }
            }
            true
        },
    ) {
        tracing::debug!("Leaf ascension failed; error={e}");
    }

    let epoch_height = consensus_reader.epoch_height;
    drop(consensus_reader);

    if with_epochs && res.new_decided_view_number.is_some() {
        for decided_leaf_info in &res.leaf_views {
            decide_epoch_root::<TYPES, I>(
                &decided_leaf_info.leaf,
                epoch_height,
                membership,
                storage,
                &consensus,
            )
            .await;
        }
    }

    res
}

/// Gets the parent leaf and state from the parent of a proposal, returning an [`utils::anytrace::Error`] if not.
#[instrument(skip_all)]
#[allow(clippy::too_many_arguments)]
pub(crate) async fn parent_leaf_and_state<TYPES: NodeType, V: Versions>(
    event_sender: &Sender<Arc<HotShotEvent<TYPES>>>,
    event_receiver: &Receiver<Arc<HotShotEvent<TYPES>>>,
    membership: EpochMembershipCoordinator<TYPES>,
    public_key: TYPES::SignatureKey,
    private_key: <TYPES::SignatureKey as SignatureKey>::PrivateKey,
    consensus: OuterConsensus<TYPES>,
    upgrade_lock: &UpgradeLock<TYPES, V>,
    parent_view_number: TYPES::View,
    epoch_height: u64,
) -> Result<(Leaf2<TYPES>, Arc<<TYPES as NodeType>::ValidatedState>)> {
    let consensus_reader = consensus.read().await;
    let vsm_contains_parent_view = consensus_reader
        .validated_state_map()
        .contains_key(&parent_view_number);
    drop(consensus_reader);

    if !vsm_contains_parent_view {
        let _ = fetch_proposal(
            parent_view_number,
            event_sender.clone(),
            event_receiver.clone(),
            membership,
            consensus.clone(),
            public_key.clone(),
            private_key.clone(),
            upgrade_lock,
            epoch_height,
        )
        .await
        .context(info!("Failed to fetch proposal"))?;
    }

    let consensus_reader = consensus.read().await;
    //let parent_view_number = consensus_reader.high_qc().view_number();
    let parent_view = consensus_reader.validated_state_map().get(&parent_view_number).context(
        debug!("Couldn't find parent view in state map, waiting for replica to see proposal; parent_view_number: {}", *parent_view_number)
    )?;

    let (leaf_commitment, state) = parent_view.leaf_and_state().context(
        info!("Parent of high QC points to a view without a proposal; parent_view_number: {parent_view_number:?}, parent_view {parent_view:?}")
    )?;

    if leaf_commitment != consensus_reader.high_qc().data().leaf_commit {
        // NOTE: This happens on the genesis block
        tracing::debug!(
            "They don't equal: {:?}   {:?}",
            leaf_commitment,
            consensus_reader.high_qc().data().leaf_commit
        );
    }

    let leaf = consensus_reader
        .saved_leaves()
        .get(&leaf_commitment)
        .context(info!("Failed to find high QC of parent"))?;

    Ok((leaf.clone(), Arc::clone(state)))
}

/// Validate the state and safety and liveness of a proposal then emit
/// a `QuorumProposalValidated` event.
///
///
/// # Errors
/// If any validation or state update fails.
#[allow(clippy::too_many_lines)]
#[instrument(skip_all, fields(id = validation_info.id, view = *proposal.data.view_number()))]
pub async fn validate_proposal_safety_and_liveness<
    TYPES: NodeType,
    I: NodeImplementation<TYPES>,
    V: Versions,
>(
    proposal: Proposal<TYPES, QuorumProposalWrapper<TYPES>>,
    parent_leaf: Leaf2<TYPES>,
    validation_info: &ValidationInfo<TYPES, I, V>,
    event_stream: Sender<Arc<HotShotEvent<TYPES>>>,
    sender: TYPES::SignatureKey,
) -> Result<()> {
    let view_number = proposal.data.view_number();

    let proposed_leaf = Leaf2::from_quorum_proposal(&proposal.data);
    ensure!(
        proposed_leaf.parent_commitment() == parent_leaf.commit(),
        "Proposed leaf does not extend the parent leaf."
    );
    let proposal_epoch = option_epoch_from_block_number::<TYPES>(
        validation_info
            .upgrade_lock
            .epochs_enabled(view_number)
            .await,
        proposed_leaf.height(),
        validation_info.epoch_height,
    );

    let state = Arc::new(
        <TYPES::ValidatedState as ValidatedState<TYPES>>::from_header(proposal.data.block_header()),
    );

    {
        let mut consensus_writer = validation_info.consensus.write().await;
        if let Err(e) = consensus_writer.update_leaf(proposed_leaf.clone(), state, None) {
            tracing::trace!("{e:?}");
        }

        // Update our internal storage of the proposal. The proposal is valid, so
        // we swallow this error and just log if it occurs.
        if let Err(e) = consensus_writer.update_proposed_view(proposal.clone()) {
            tracing::debug!("Internal proposal update failed; error = {e:#}");
        };
    }

    UpgradeCertificate::validate(
        proposal.data.upgrade_certificate(),
        &validation_info.membership,
        proposal_epoch,
        &validation_info.upgrade_lock,
    )
    .await?;

    // Validate that the upgrade certificate is re-attached, if we saw one on the parent
    proposed_leaf
        .extends_upgrade(
            &parent_leaf,
            &validation_info.upgrade_lock.decided_upgrade_certificate,
        )
        .await?;

    let justify_qc = proposal.data.justify_qc().clone();
    // Create a positive vote if either liveness or safety check
    // passes.

    {
        let consensus_reader = validation_info.consensus.read().await;
        // Epoch safety check:
        // The proposal is safe if
        // 1. the proposed block and the justify QC block belong to the same epoch or
        // 2. the justify QC is the eQC for the previous block
        let justify_qc_epoch = option_epoch_from_block_number::<TYPES>(
            validation_info
                .upgrade_lock
                .epochs_enabled(view_number)
                .await,
            parent_leaf.height(),
            validation_info.epoch_height,
        );
        ensure!(
            proposal_epoch == justify_qc_epoch
                || consensus_reader.check_eqc(&proposed_leaf, &parent_leaf),
            {
                error!(
                    "Failed epoch safety check \n Proposed leaf is {:?} \n justify QC leaf is {:?}",
                    proposed_leaf.clone(),
                    parent_leaf.clone(),
                )
            }
        );

        // Make sure that the epoch transition proposal includes the next epoch QC
        if is_last_block_in_epoch(parent_leaf.height(), validation_info.epoch_height)
            && validation_info
                .upgrade_lock
                .epochs_enabled(view_number)
                .await
        {
            ensure!(proposal.data.next_epoch_justify_qc().is_some(),
            "Epoch transition proposal does not include the next epoch justify QC. Do not vote!");
        }

        // Liveness check.
        let liveness_check = justify_qc.view_number() > consensus_reader.locked_view();

        // Safety check.
        // Check if proposal extends from the locked leaf.
        let outcome = consensus_reader.visit_leaf_ancestors(
            justify_qc.view_number(),
            Terminator::Inclusive(consensus_reader.locked_view()),
            false,
            |leaf, _, _| {
                // if leaf view no == locked view no then we're done, report success by
                // returning true
                leaf.view_number() != consensus_reader.locked_view()
            },
        );
        let safety_check = outcome.is_ok();

        ensure!(safety_check || liveness_check, {
            if let Err(e) = outcome {
                broadcast_event(
                    Event {
                        view_number,
                        event: EventType::Error { error: Arc::new(e) },
                    },
                    &validation_info.output_event_stream,
                )
                .await;
            }

            error!("Failed safety and liveness check \n High QC is {:?}  Proposal QC is {:?}  Locked view is {:?}", consensus_reader.high_qc(), proposal.data.clone(), consensus_reader.locked_view())
        });
    }

    // We accept the proposal, notify the application layer
    broadcast_event(
        Event {
            view_number,
            event: EventType::QuorumProposal {
                proposal: proposal.clone(),
                sender,
            },
        },
        &validation_info.output_event_stream,
    )
    .await;

    // Notify other tasks
    broadcast_event(
        Arc::new(HotShotEvent::QuorumProposalValidated(
            proposal.clone(),
            parent_leaf,
        )),
        &event_stream,
    )
    .await;

    Ok(())
}

/// Validates, from a given `proposal` that the view that it is being submitted for is valid when
/// compared to `cur_view` which is the highest proposed view (so far) for the caller. If the proposal
/// is for a view that's later than expected, that the proposal includes a timeout or view sync certificate.
///
/// # Errors
/// If any validation or view number check fails.
pub(crate) async fn validate_proposal_view_and_certs<
    TYPES: NodeType,
    I: NodeImplementation<TYPES>,
    V: Versions,
>(
    proposal: &Proposal<TYPES, QuorumProposalWrapper<TYPES>>,
    validation_info: &ValidationInfo<TYPES, I, V>,
) -> Result<()> {
    let view_number = proposal.data.view_number();
    ensure!(
        view_number >= validation_info.consensus.read().await.cur_view(),
        "Proposal is from an older view {:?}",
        proposal.data.clone()
    );

    // Validate the proposal's signature. This should also catch if the leaf_commitment does not equal our calculated parent commitment
    let mut membership = validation_info.membership.clone();
    proposal.validate_signature(&membership).await?;

    // Verify a timeout certificate OR a view sync certificate exists and is valid.
    if proposal.data.justify_qc().view_number() != view_number - 1 {
        let received_proposal_cert =
            proposal.data.view_change_evidence().clone().context(debug!(
                "Quorum proposal for view {} needed a timeout or view sync certificate, but did not have one",
                *view_number
        ))?;

        match received_proposal_cert {
            ViewChangeEvidence2::Timeout(timeout_cert) => {
                ensure!(
                    timeout_cert.data().view == view_number - 1,
                    "Timeout certificate for view {} was not for the immediately preceding view",
                    *view_number
                );
                let timeout_cert_epoch = timeout_cert.data().epoch();
                membership = membership.get_new_epoch(timeout_cert_epoch).await?;

                let membership_stake_table = membership.stake_table().await;
                let membership_success_threshold = membership.success_threshold().await;

                timeout_cert
                    .is_valid_cert(
                        StakeTableEntries::<TYPES>::from(membership_stake_table).0,
                        membership_success_threshold,
                        &validation_info.upgrade_lock,
                    )
                    .await
                    .context(|e| {
                        warn!(
                            "Timeout certificate for view {} was invalid: {}",
                            *view_number, e
                        )
                    })?;
            },
            ViewChangeEvidence2::ViewSync(view_sync_cert) => {
                ensure!(
                    view_sync_cert.view_number == view_number,
                    "View sync cert view number {:?} does not match proposal view number {:?}",
                    view_sync_cert.view_number,
                    view_number
                );

                let view_sync_cert_epoch = view_sync_cert.data().epoch();
                membership = membership.get_new_epoch(view_sync_cert_epoch).await?;

                let membership_stake_table = membership.stake_table().await;
                let membership_success_threshold = membership.success_threshold().await;

                // View sync certs must also be valid.
                view_sync_cert
                    .is_valid_cert(
                        StakeTableEntries::<TYPES>::from(membership_stake_table).0,
                        membership_success_threshold,
                        &validation_info.upgrade_lock,
                    )
                    .await
                    .context(|e| warn!("Invalid view sync finalize cert provided: {}", e))?;
            },
        }
    }

    // Validate the upgrade certificate -- this is just a signature validation.
    // Note that we don't do anything with the certificate directly if this passes; it eventually gets stored as part of the leaf if nothing goes wrong.
    {
        let epoch = option_epoch_from_block_number::<TYPES>(
            proposal.data.epoch().is_some(),
            proposal.data.block_header().block_number(),
            validation_info.epoch_height,
        );
        UpgradeCertificate::validate(
            proposal.data.upgrade_certificate(),
            &validation_info.membership,
            epoch,
            &validation_info.upgrade_lock,
        )
        .await?;
    }

    Ok(())
}

/// Helper function to send events and log errors
pub async fn broadcast_event<E: Clone + std::fmt::Debug>(event: E, sender: &Sender<E>) {
    match sender.broadcast_direct(event).await {
        Ok(None) => (),
        Ok(Some(overflowed)) => {
            tracing::error!(
                "Event sender queue overflow, Oldest event removed form queue: {:?}",
                overflowed
            );
        },
        Err(SendError(e)) => {
            tracing::warn!(
                "Event: {:?}\n Sending failed, event stream probably shutdown",
                e
            );
        },
    }
}

/// Gets the next epoch QC corresponding to this epoch QC from the shared consensus state;
/// if it's not yet available, waits for it with a given timeout.
pub async fn wait_for_next_epoch_qc<TYPES: NodeType>(
    high_qc: &QuorumCertificate2<TYPES>,
    consensus: &OuterConsensus<TYPES>,
    timeout: u64,
    view_start_time: Instant,
    receiver: &Receiver<Arc<HotShotEvent<TYPES>>>,
) -> Option<NextEpochQuorumCertificate2<TYPES>> {
    tracing::debug!("getting the next epoch QC");
    if let Some(next_epoch_qc) = consensus.read().await.next_epoch_high_qc() {
        if next_epoch_qc.data.leaf_commit == high_qc.data.leaf_commit {
            // We have it already, no reason to wait
            return Some(next_epoch_qc.clone());
        }
    };

    let wait_duration = Duration::from_millis(timeout / 2);

    // TODO configure timeout
    let Some(time_spent) = Instant::now().checked_duration_since(view_start_time) else {
        // Shouldn't be possible, now must be after the start
        return None;
    };
    let Some(time_left) = wait_duration.checked_sub(time_spent) else {
        // No time left
        return None;
    };
    let receiver = receiver.clone();
    let event = tokio::time::timeout(time_left, async move {
        let this_epoch_high_qc = high_qc.clone();
        EventDependency::new(
            receiver,
            Box::new(move |event| {
                let event = event.as_ref();
                if let HotShotEvent::NextEpochQc2Formed(Either::Left(qc)) = event {
                    qc.data.leaf_commit == this_epoch_high_qc.data.leaf_commit
                } else {
                    false
                }
            }),
        )
        .completed()
        .await
    })
    .await
    .ok()??;
    let HotShotEvent::NextEpochQc2Formed(Either::Left(next_epoch_qc)) = event.as_ref() else {
        // this shouldn't happen
        return None;
    };
    Some(next_epoch_qc.clone())
}

/// Validates qc's signatures and, if provided, validates next_epoch_qc's signatures and whether it
/// corresponds to the provided high_qc.
pub async fn validate_qc_and_next_epoch_qc<TYPES: NodeType, V: Versions>(
    qc: &QuorumCertificate2<TYPES>,
    maybe_next_epoch_qc: Option<&NextEpochQuorumCertificate2<TYPES>>,
    consensus: &OuterConsensus<TYPES>,
    membership_coordinator: &EpochMembershipCoordinator<TYPES>,
    upgrade_lock: &UpgradeLock<TYPES, V>,
    epoch_height: u64,
) -> Result<()> {
    let mut epoch_membership = membership_coordinator
        .membership_for_epoch(qc.data.epoch)
        .await?;

    let membership_stake_table = epoch_membership.stake_table().await;
    let membership_success_threshold = epoch_membership.success_threshold().await;

    {
        let consensus_reader = consensus.read().await;
        qc.is_valid_cert(
            StakeTableEntries::<TYPES>::from(membership_stake_table).0,
            membership_success_threshold,
            upgrade_lock,
        )
        .await
        .context(|e| {
            consensus_reader.metrics.invalid_qc.update(1);

            warn!("Invalid certificate: {}", e)
        })?;
    }

    if qc
        .data
        .block_number
        .is_some_and(|b| is_last_block_in_epoch(b, epoch_height))
        && upgrade_lock.epochs_enabled(qc.view_number()).await
    {
        ensure!(
            maybe_next_epoch_qc.is_some(),
            error!("Received High QC for the last block but not the next epoch QC")
        );
    }

    if let Some(next_epoch_qc) = maybe_next_epoch_qc {
        // If the next epoch qc exists, make sure it's equal to the qc
        if qc.view_number() != next_epoch_qc.view_number() || qc.data != *next_epoch_qc.data {
            bail!("Next epoch qc exists but it's not equal with qc.");
        }
        epoch_membership = epoch_membership.next_epoch().await?;
        let membership_next_stake_table = epoch_membership.stake_table().await;
        let membership_next_success_threshold = epoch_membership.success_threshold().await;

        // Validate the next epoch qc as well
        next_epoch_qc
            .is_valid_cert(
                StakeTableEntries::<TYPES>::from(membership_next_stake_table).0,
                membership_next_success_threshold,
                upgrade_lock,
            )
            .await
            .context(|e| warn!("Invalid next epoch certificate: {}", e))?;
    }
    Ok(())
}<|MERGE_RESOLUTION|>--- conflicted
+++ resolved
@@ -185,17 +185,12 @@
     membership: &Arc<RwLock<TYPES::Membership>>,
     epoch: TYPES::Epoch,
     storage: &Arc<RwLock<I::Storage>>,
-<<<<<<< HEAD
-    drb_result: DrbResult,
-) {
-=======
     consensus: &OuterConsensus<TYPES>,
     drb_result: DrbResult,
 ) {
     let mut consensus_writer = consensus.write().await;
     consensus_writer.drb_results.store_result(epoch, drb_result);
     drop(consensus_writer);
->>>>>>> bd9d6304
     tracing::debug!("Calling add_drb_result for epoch {:?}", epoch);
     if let Err(e) = storage
         .write()
@@ -205,34 +200,6 @@
     {
         tracing::error!("Failed to store drb result for epoch {:?}: {}", epoch, e);
     }
-<<<<<<< HEAD
-
-    membership.write().await.add_drb_result(epoch, drb_result)
-}
-/// Start the DRB computation task for the next epoch.
-///
-/// Uses the seed previously stored in `store_drb_seed_and_result`.
-fn start_drb_task<TYPES: NodeType, I: NodeImplementation<TYPES>>(
-    seed: DrbSeedInput,
-    epoch: TYPES::Epoch,
-    membership: &Arc<RwLock<TYPES::Membership>>,
-    storage: &Arc<RwLock<I::Storage>>,
-    consensus: &OuterConsensus<TYPES>,
-) {
-    let membership = membership.clone();
-    let storage = storage.clone();
-    let consensus = consensus.clone();
-    tokio::spawn(async move {
-        let drb_result = tokio::task::spawn_blocking(move || {
-            hotshot_types::drb::compute_drb_result::<TYPES>(seed)
-        })
-        .await
-        .unwrap();
-        let mut consensus_writer = consensus.write().await;
-        consensus_writer.drb_results.store_result(epoch, drb_result);
-        drop(consensus_writer);
-        handle_drb_result::<TYPES, I>(&membership, epoch, &storage, drb_result).await;
-=======
 
     membership.write().await.add_drb_result(epoch, drb_result)
 }
@@ -255,7 +222,6 @@
         .unwrap();
 
         handle_drb_result::<TYPES, I>(&membership, epoch, &storage, &consensus, drb_result).await;
->>>>>>> bd9d6304
         drb_result
     });
 }
@@ -298,21 +264,13 @@
             let mut membership_writer = membership.write().await;
             write_callback(&mut *membership_writer);
         }
-<<<<<<< HEAD
-        // Cancel old DRB computation tasks.
-=======
-
->>>>>>> bd9d6304
+
         let mut consensus_writer = consensus.write().await;
         consensus_writer
             .drb_results
             .garbage_collect(next_epoch_number);
         drop(consensus_writer);
 
-<<<<<<< HEAD
-        // Store the DRB seed input for the epoch after the next one.
-=======
->>>>>>> bd9d6304
         let Ok(drb_seed_input_vec) = bincode::serialize(&decided_leaf.justify_qc().signatures)
         else {
             tracing::error!("Failed to serialize the QC signature.");
