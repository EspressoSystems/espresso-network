--- conflicted
+++ resolved
@@ -5,7 +5,7 @@
 // along with the HotShot repository. If not, see <https://mit-license.org/>.
 
 use std::{
-    collections::HashSet,
+    collections::{HashMap, HashSet},
     sync::Arc,
     time::{Duration, Instant},
 };
@@ -24,12 +24,8 @@
     message::{Proposal, UpgradeLock},
     request_response::ProposalRequestPayload,
     simple_certificate::{
-<<<<<<< HEAD
-        DaCertificate2, NextEpochQuorumCertificate2, QuorumCertificate2, UpgradeCertificate,
-=======
-        LightClientStateUpdateCertificate, NextEpochQuorumCertificate2, QuorumCertificate2,
-        UpgradeCertificate,
->>>>>>> b3ee13fc
+        DaCertificate2, LightClientStateUpdateCertificate, NextEpochQuorumCertificate2,
+        QuorumCertificate2, UpgradeCertificate,
     },
     simple_vote::HasEpoch,
     traits::{
@@ -1282,7 +1278,59 @@
     Ok(())
 }
 
-<<<<<<< HEAD
+/// Validates the light client state update certificate
+pub async fn validate_light_client_state_update_certificate<TYPES: NodeType>(
+    state_cert: &LightClientStateUpdateCertificate<TYPES>,
+    membership_coordinator: &EpochMembershipCoordinator<TYPES>,
+) -> Result<()> {
+    tracing::debug!("Validating light client state update certificate");
+
+    let epoch_membership = membership_coordinator
+        .membership_for_epoch(state_cert.epoch())
+        .await?;
+
+    let membership_stake_table = epoch_membership.stake_table().await;
+    let membership_success_threshold = epoch_membership.success_threshold().await;
+
+    let mut state_key_map = HashMap::new();
+    membership_stake_table.into_iter().for_each(|config| {
+        state_key_map.insert(
+            config.state_ver_key.clone(),
+            config.stake_table_entry.stake(),
+        );
+    });
+
+    let mut accumulated_stake = U256::from(0);
+    let state_msg = (&state_cert.light_client_state).into();
+    for (key, sig) in state_cert.signatures.iter() {
+        if let Some(stake) = state_key_map.get(key) {
+            accumulated_stake += *stake;
+            if !key.verify_state_sig(sig, &state_msg) {
+                bail!("Invalid light client state update certificate signature");
+            }
+        } else {
+            bail!("Invalid light client state update certificate signature");
+        }
+    }
+    if accumulated_stake < membership_success_threshold {
+        bail!("Light client state update certificate does not meet the success threshold");
+    }
+
+    Ok(())
+}
+
+pub(crate) fn check_qc_state_cert_correspondence<TYPES: NodeType>(
+    qc: &QuorumCertificate2<TYPES>,
+    state_cert: &LightClientStateUpdateCertificate<TYPES>,
+    epoch_height: u64,
+) -> bool {
+    qc.data
+        .block_number
+        .is_some_and(|bn| is_epoch_root(bn, epoch_height))
+        && Some(state_cert.epoch) == qc.data.epoch()
+        && qc.view_number().u64() == state_cert.light_client_state.view_number
+}
+
 /// Gets the second VID share, the current or the next epoch accordingly, from the shared consensus state;
 /// makes sure it corresponds to the given DA certificate;
 /// if it's not yet available, waits for it with the given timeout.
@@ -1360,57 +1408,4 @@
         return Err(warn!("Received event is not VidShareValidated but we checked it earlier. Shouldn't be possible."));
     };
     Ok(second_vid_share.clone())
-=======
-/// Validates the light client state update certificate
-pub async fn validate_light_client_state_update_certificate<TYPES: NodeType>(
-    state_cert: &LightClientStateUpdateCertificate<TYPES>,
-    membership_coordinator: &EpochMembershipCoordinator<TYPES>,
-) -> Result<()> {
-    tracing::debug!("Validating light client state update certificate");
-
-    let epoch_membership = membership_coordinator
-        .membership_for_epoch(state_cert.epoch())
-        .await?;
-
-    let membership_stake_table = epoch_membership.stake_table().await;
-    let membership_success_threshold = epoch_membership.success_threshold().await;
-
-    let mut state_key_map = HashMap::new();
-    membership_stake_table.into_iter().for_each(|config| {
-        state_key_map.insert(
-            config.state_ver_key.clone(),
-            config.stake_table_entry.stake(),
-        );
-    });
-
-    let mut accumulated_stake = U256::from(0);
-    let state_msg = (&state_cert.light_client_state).into();
-    for (key, sig) in state_cert.signatures.iter() {
-        if let Some(stake) = state_key_map.get(key) {
-            accumulated_stake += *stake;
-            if !key.verify_state_sig(sig, &state_msg) {
-                bail!("Invalid light client state update certificate signature");
-            }
-        } else {
-            bail!("Invalid light client state update certificate signature");
-        }
-    }
-    if accumulated_stake < membership_success_threshold {
-        bail!("Light client state update certificate does not meet the success threshold");
-    }
-
-    Ok(())
-}
-
-pub(crate) fn check_qc_state_cert_correspondence<TYPES: NodeType>(
-    qc: &QuorumCertificate2<TYPES>,
-    state_cert: &LightClientStateUpdateCertificate<TYPES>,
-    epoch_height: u64,
-) -> bool {
-    qc.data
-        .block_number
-        .is_some_and(|bn| is_epoch_root(bn, epoch_height))
-        && Some(state_cert.epoch) == qc.data.epoch()
-        && qc.view_number().u64() == state_cert.light_client_state.view_number
->>>>>>> b3ee13fc
 }