// Copyright (c) 2021-2024 Espresso Systems (espressosys.com)
// This file is part of the HotShot repository.

// You should have received a copy of the MIT License
// along with the HotShot repository. If not, see <https://mit-license.org/>.

use std::{
    collections::{HashMap, HashSet},
    sync::Arc,
    time::{Duration, Instant},
};

use async_broadcast::{Receiver, SendError, Sender};
use async_lock::RwLock;
use committable::{Commitment, Committable};
use either::Either;
use hotshot_task::dependency::{Dependency, EventDependency};
use hotshot_types::{
    consensus::OuterConsensus,
    data::{Leaf2, QuorumProposalWrapper, ViewChangeEvidence2},
    drb::{DrbResult, DrbSeedInput},
    epoch_membership::EpochMembershipCoordinator,
    event::{Event, EventType, LeafInfo},
    message::{Proposal, UpgradeLock},
    request_response::ProposalRequestPayload,
    simple_certificate::{
        LightClientStateUpdateCertificate, NextEpochQuorumCertificate2, QuorumCertificate2,
        UpgradeCertificate,
    },
    simple_vote::HasEpoch,
    traits::{
        block_contents::BlockHeader,
        election::Membership,
        node_implementation::{ConsensusTime, NodeImplementation, NodeType, Versions},
        signature_key::{SignatureKey, StakeTableEntryType, StateSignatureKey},
        storage::Storage,
        BlockPayload, ValidatedState,
    },
    utils::{
        epoch_from_block_number, is_epoch_root, is_epoch_transition, is_transition_block,
        option_epoch_from_block_number, Terminator, View, ViewInner,
    },
    vote::{Certificate, HasViewNumber},
    StakeTableEntries,
};
use hotshot_utils::anytrace::*;
use primitive_types::U256;
use tokio::time::timeout;
use tracing::instrument;
use vbs::version::StaticVersionType;

use crate::{events::HotShotEvent, quorum_proposal_recv::ValidationInfo, request::REQUEST_TIMEOUT};

/// Trigger a request to the network for a proposal for a view and wait for the response or timeout.
#[instrument(skip_all)]
#[allow(clippy::too_many_arguments)]
pub(crate) async fn fetch_proposal<TYPES: NodeType, V: Versions>(
    qc: &QuorumCertificate2<TYPES>,
    event_sender: Sender<Arc<HotShotEvent<TYPES>>>,
    event_receiver: Receiver<Arc<HotShotEvent<TYPES>>>,
    membership_coordinator: EpochMembershipCoordinator<TYPES>,
    consensus: OuterConsensus<TYPES>,
    sender_public_key: TYPES::SignatureKey,
    sender_private_key: <TYPES::SignatureKey as SignatureKey>::PrivateKey,
    upgrade_lock: &UpgradeLock<TYPES, V>,
    epoch_height: u64,
) -> Result<(Leaf2<TYPES>, View<TYPES>)> {
    let view_number = qc.view_number();
    let leaf_commit = qc.data.leaf_commit;
    // We need to be able to sign this request before submitting it to the network. Compute the
    // payload first.
    let signed_proposal_request = ProposalRequestPayload {
        view_number,
        key: sender_public_key,
    };

    // Finally, compute the signature for the payload.
    let signature = TYPES::SignatureKey::sign(
        &sender_private_key,
        signed_proposal_request.commit().as_ref(),
    )
    .wrap()
    .context(error!("Failed to sign proposal. This should never happen."))?;

    tracing::info!("Sending proposal request for view {}", view_number);

    // First, broadcast that we need a proposal to the current leader
    broadcast_event(
        HotShotEvent::QuorumProposalRequestSend(signed_proposal_request, signature).into(),
        &event_sender,
    )
    .await;

<<<<<<< HEAD
    let mem_coordinator = membership_coordinator.clone();
=======
>>>>>>> f6a4f88c
    let mut rx = event_receiver.clone();
    // Make a background task to await the arrival of the event data.
    let Ok(Some(proposal)) =
        // We want to explicitly timeout here so we aren't waiting around for the data.
        timeout(REQUEST_TIMEOUT, async move {
            // We want to iterate until the proposal is not None, or until we reach the timeout.
            while let Ok(event) = rx.recv_direct().await {
                if let HotShotEvent::QuorumProposalResponseRecv(quorum_proposal) = event.as_ref() {
<<<<<<< HEAD
                    if quorum_proposal.data.view_number() != view_number {
                        continue;
                    }

                        let proposal_epoch = option_epoch_from_block_number::<TYPES>(
                            quorum_proposal.data.proposal.epoch().is_some(),
                            quorum_proposal.data.block_header().block_number(),
                            epoch_height,
                        );
                        let epoch_membership = mem_coordinator.membership_for_epoch(proposal_epoch).await.ok()?;
                        // Make sure that the quorum_proposal is valid
                    if quorum_proposal.validate_signature(&epoch_membership).await.is_ok() {
=======
                    let leaf = Leaf2::from_quorum_proposal(&quorum_proposal.data);
                    if leaf.view_number() == view_number && leaf.commit() == leaf_commit {
>>>>>>> f6a4f88c
                        return Some(quorum_proposal.clone());
                    }
                }
            }
            None
        })
        .await
    else {
        bail!("Request for proposal failed");
    };

    let view_number = proposal.data.view_number();
    let justify_qc = proposal.data.justify_qc().clone();

    let justify_qc_epoch = justify_qc.data.epoch();

    let epoch_membership = membership_coordinator
        .stake_table_for_epoch(justify_qc_epoch)
        .await?;
    let membership_stake_table = epoch_membership.stake_table().await;
    let membership_success_threshold = epoch_membership.success_threshold().await;

    justify_qc
        .is_valid_cert(
            StakeTableEntries::<TYPES>::from(membership_stake_table).0,
            membership_success_threshold,
            upgrade_lock,
        )
        .await
        .context(|e| {
            warn!(
                "Invalid justify_qc in proposal for view {}: {}",
                *view_number, e
            )
        })?;

    let mut consensus_writer = consensus.write().await;
    let leaf = Leaf2::from_quorum_proposal(&proposal.data);
    let state = Arc::new(
        <TYPES::ValidatedState as ValidatedState<TYPES>>::from_header(proposal.data.block_header()),
    );

    if let Err(e) = consensus_writer.update_leaf(leaf.clone(), Arc::clone(&state), None) {
        tracing::trace!("{e:?}");
    }
    let view = View {
        view_inner: ViewInner::Leaf {
            leaf: leaf.commit(),
            state,
            delta: None,
            epoch: leaf.epoch(epoch_height),
        },
    };
    Ok((leaf, view))
}
pub async fn handle_drb_result<TYPES: NodeType, I: NodeImplementation<TYPES>>(
    membership: &Arc<RwLock<TYPES::Membership>>,
    epoch: TYPES::Epoch,
    storage: &Arc<RwLock<I::Storage>>,
    consensus: &OuterConsensus<TYPES>,
    drb_result: DrbResult,
) {
    let mut consensus_writer = consensus.write().await;
    consensus_writer.drb_results.store_result(epoch, drb_result);
    drop(consensus_writer);
    tracing::debug!("Calling add_drb_result for epoch {:?}", epoch);
    if let Err(e) = storage
        .write()
        .await
        .add_drb_result(epoch, drb_result)
        .await
    {
        tracing::error!("Failed to store drb result for epoch {:?}: {}", epoch, e);
    }

    membership.write().await.add_drb_result(epoch, drb_result)
}
/// Start the DRB computation task for the next epoch.
fn start_drb_task<TYPES: NodeType, I: NodeImplementation<TYPES>>(
    seed: DrbSeedInput,
    epoch: TYPES::Epoch,
    membership: &Arc<RwLock<TYPES::Membership>>,
    storage: &Arc<RwLock<I::Storage>>,
    consensus: &OuterConsensus<TYPES>,
) {
    let membership = membership.clone();
    let storage = storage.clone();
    let consensus = consensus.clone();
    tokio::spawn(async move {
        let drb_result = tokio::task::spawn_blocking(move || {
            hotshot_types::drb::compute_drb_result::<TYPES>(seed)
        })
        .await
        .unwrap();

        handle_drb_result::<TYPES, I>(&membership, epoch, &storage, &consensus, drb_result).await;
        drb_result
    });
}
/// Handles calling add_epoch_root and sync_l1 on Membership if necessary.
async fn decide_epoch_root<TYPES: NodeType, I: NodeImplementation<TYPES>>(
    decided_leaf: &Leaf2<TYPES>,
    epoch_height: u64,
    membership: &Arc<RwLock<TYPES::Membership>>,
    storage: &Arc<RwLock<I::Storage>>,
    consensus: &OuterConsensus<TYPES>,
) {
    let decided_block_number = decided_leaf.block_header().block_number();

    // Skip if this is not the expected block.
    if epoch_height != 0 && is_epoch_root(decided_block_number, epoch_height) {
        let next_epoch_number =
            TYPES::Epoch::new(epoch_from_block_number(decided_block_number, epoch_height) + 2);

        if let Err(e) = storage
            .write()
            .await
            .add_epoch_root(next_epoch_number, decided_leaf.block_header().clone())
            .await
        {
            tracing::error!(
                "Failed to store epoch root for epoch {:?}: {}",
                next_epoch_number,
                e
            );
        }

        let write_callback = {
            tracing::debug!("Calling add_epoch_root for epoch {:?}", next_epoch_number);
            let membership_reader = membership.read().await;
            membership_reader
                .add_epoch_root(next_epoch_number, decided_leaf.block_header().clone())
                .await
        };
        if let Some(write_callback) = write_callback {
            let mut membership_writer = membership.write().await;
            write_callback(&mut *membership_writer);
        }

        let mut consensus_writer = consensus.write().await;
        consensus_writer
            .drb_results
            .garbage_collect(next_epoch_number);
        drop(consensus_writer);

        let Ok(drb_seed_input_vec) = bincode::serialize(&decided_leaf.justify_qc().signatures)
        else {
            tracing::error!("Failed to serialize the QC signature.");
            return;
        };

        let mut drb_seed_input = [0u8; 32];
        let len = drb_seed_input_vec.len().min(32);
        drb_seed_input[..len].copy_from_slice(&drb_seed_input_vec[..len]);

        start_drb_task::<TYPES, I>(
            drb_seed_input,
            next_epoch_number,
            membership,
            storage,
            consensus,
        );
    }
}

/// Helper type to give names and to the output values of the leaf chain traversal operation.
#[derive(Debug)]
pub struct LeafChainTraversalOutcome<TYPES: NodeType> {
    /// The new locked view obtained from a 2 chain starting from the proposal's parent.
    pub new_locked_view_number: Option<TYPES::View>,

    /// The new decided view obtained from a 3 chain starting from the proposal's parent.
    pub new_decided_view_number: Option<TYPES::View>,

    /// The qc for the decided chain.
    pub new_decide_qc: Option<QuorumCertificate2<TYPES>>,

    /// The decided leaves with corresponding validated state and VID info.
    pub leaf_views: Vec<LeafInfo<TYPES>>,

    /// The transactions in the block payload for each leaf.
    pub included_txns: Option<HashSet<Commitment<<TYPES as NodeType>::Transaction>>>,

    /// The most recent upgrade certificate from one of the leaves.
    pub decided_upgrade_cert: Option<UpgradeCertificate<TYPES>>,
}

/// We need Default to be implemented because the leaf ascension has very few failure branches,
/// and when they *do* happen, we still return intermediate states. Default makes the burden
/// of filling values easier.
impl<TYPES: NodeType + Default> Default for LeafChainTraversalOutcome<TYPES> {
    /// The default method for this type is to set all of the returned values to `None`.
    fn default() -> Self {
        Self {
            new_locked_view_number: None,
            new_decided_view_number: None,
            new_decide_qc: None,
            leaf_views: Vec::new(),
            included_txns: None,
            decided_upgrade_cert: None,
        }
    }
}

/// calculate the new decided leaf chain based on the rules of HotStuff 2
///
/// # Panics
/// If the leaf chain contains no decided leaf while reaching a decided view, which should be
/// impossible.
pub async fn decide_from_proposal_2<TYPES: NodeType, I: NodeImplementation<TYPES>, V: Versions>(
    proposal: &QuorumProposalWrapper<TYPES>,
    consensus: OuterConsensus<TYPES>,
    existing_upgrade_cert: Arc<RwLock<Option<UpgradeCertificate<TYPES>>>>,
    public_key: &TYPES::SignatureKey,
    with_epochs: bool,
    membership: &Arc<RwLock<TYPES::Membership>>,
    storage: &Arc<RwLock<I::Storage>>,
) -> LeafChainTraversalOutcome<TYPES> {
    let mut res = LeafChainTraversalOutcome::default();
    let consensus_reader = consensus.read().await;
    let proposed_leaf = Leaf2::from_quorum_proposal(proposal);
    res.new_locked_view_number = Some(proposed_leaf.justify_qc().view_number());

    // If we don't have the proposals parent return early
    let Some(parent_info) = consensus_reader.parent_leaf_info(&proposed_leaf, public_key) else {
        return res;
    };
    // Get the parents parent and check if it's consecutive in view to the parent, if so we can decided
    // the grandparents view.  If not we're done.
    let Some(grand_parent_info) = consensus_reader.parent_leaf_info(&parent_info.leaf, public_key)
    else {
        return res;
    };
    if grand_parent_info.leaf.view_number() + 1 != parent_info.leaf.view_number() {
        return res;
    }
    res.new_decide_qc = Some(parent_info.leaf.justify_qc().clone());
    let decided_view_number = grand_parent_info.leaf.view_number();
    res.new_decided_view_number = Some(decided_view_number);
    // We've reached decide, now get the leaf chain all the way back to the last decided view, not including it.
    let old_anchor_view = consensus_reader.last_decided_view();
    let mut current_leaf_info = Some(grand_parent_info);
    let existing_upgrade_cert_reader = existing_upgrade_cert.read().await;
    let mut txns = HashSet::new();
    while current_leaf_info
        .as_ref()
        .is_some_and(|info| info.leaf.view_number() > old_anchor_view)
    {
        // unwrap is safe, we just checked that he option is some
        let info = &mut current_leaf_info.unwrap();
        // Check if there's a new upgrade certificate available.
        if let Some(cert) = info.leaf.upgrade_certificate() {
            if info.leaf.upgrade_certificate() != *existing_upgrade_cert_reader {
                if cert.data.decide_by < decided_view_number {
                    tracing::warn!("Failed to decide an upgrade certificate in time. Ignoring.");
                } else {
                    tracing::info!("Reached decide on upgrade certificate: {:?}", cert);
                    res.decided_upgrade_cert = Some(cert.clone());
                }
            }
        }

        // If the block payload is available for this leaf, include it in
        // the leaf chain that we send to the client.
        if let Some(payload) = consensus_reader
            .saved_payloads()
            .get(&info.leaf.view_number())
        {
            info.leaf
                .fill_block_payload_unchecked(payload.as_ref().payload.clone());
        }

        if let Some(ref payload) = info.leaf.block_payload() {
            for txn in payload.transaction_commitments(info.leaf.block_header().metadata()) {
                txns.insert(txn);
            }
        }

        current_leaf_info = consensus_reader.parent_leaf_info(&info.leaf, public_key);
        res.leaf_views.push(info.clone());
    }

    if !txns.is_empty() {
        res.included_txns = Some(txns);
    }

    if with_epochs && res.new_decided_view_number.is_some() {
        let epoch_height = consensus_reader.epoch_height;
        drop(consensus_reader);

        for decided_leaf_info in &res.leaf_views {
            decide_epoch_root::<TYPES, I>(
                &decided_leaf_info.leaf,
                epoch_height,
                membership,
                storage,
                &consensus,
            )
            .await;
        }
    }

    res
}

/// Ascends the leaf chain by traversing through the parent commitments of the proposal. We begin
/// by obtaining the parent view, and if we are in a chain (i.e. the next view from the parent is
/// one view newer), then we begin attempting to form the chain. This is a direct impl from
/// [HotStuff](https://arxiv.org/pdf/1803.05069) section 5:
///
/// > When a node b* carries a QC that refers to a direct parent, i.e., b*.justify.node = b*.parent,
/// > we say that it forms a One-Chain. Denote by b'' = b*.justify.node. Node b* forms a Two-Chain,
/// > if in addition to forming a One-Chain, b''.justify.node = b''.parent.
/// > It forms a Three-Chain, if b'' forms a Two-Chain.
///
/// We follow this exact logic to determine if we are able to reach a commit and a decide. A commit
/// is reached when we have a two chain, and a decide is reached when we have a three chain.
///
/// # Example
/// Suppose we have a decide for view 1, and we then move on to get undecided views 2, 3, and 4. Further,
/// suppose that our *next* proposal is for view 5, but this leader did not see info for view 4, so the
/// justify qc of the proposal points to view 3. This is fine, and the undecided chain now becomes
/// 2-3-5.
///
/// Assuming we continue with honest leaders, we then eventually could get a chain like: 2-3-5-6-7-8. This
/// will prompt a decide event to occur (this code), where the `proposal` is for view 8. Now, since the
/// lowest value in the 3-chain here would be 5 (excluding 8 since we only walk the parents), we begin at
/// the first link in the chain, and walk back through all undecided views, making our new anchor view 5,
/// and out new locked view will be 6.
///
/// Upon receipt then of a proposal for view 9, assuming it is valid, this entire process will repeat, and
/// the anchor view will be set to view 6, with the locked view as view 7.
///
/// # Panics
/// If the leaf chain contains no decided leaf while reaching a decided view, which should be
/// impossible.
pub async fn decide_from_proposal<TYPES: NodeType, I: NodeImplementation<TYPES>, V: Versions>(
    proposal: &QuorumProposalWrapper<TYPES>,
    consensus: OuterConsensus<TYPES>,
    existing_upgrade_cert: Arc<RwLock<Option<UpgradeCertificate<TYPES>>>>,
    public_key: &TYPES::SignatureKey,
    with_epochs: bool,
    membership: &Arc<RwLock<TYPES::Membership>>,
    storage: &Arc<RwLock<I::Storage>>,
) -> LeafChainTraversalOutcome<TYPES> {
    let consensus_reader = consensus.read().await;
    let existing_upgrade_cert_reader = existing_upgrade_cert.read().await;
    let view_number = proposal.view_number();
    let parent_view_number = proposal.justify_qc().view_number();
    let old_anchor_view = consensus_reader.last_decided_view();

    let mut last_view_number_visited = view_number;
    let mut current_chain_length = 0usize;
    let mut res = LeafChainTraversalOutcome::default();

    if let Err(e) = consensus_reader.visit_leaf_ancestors(
        parent_view_number,
        Terminator::Exclusive(old_anchor_view),
        true,
        |leaf, state, delta| {
            // This is the core paper logic. We're implementing the chain in chained hotstuff.
            if res.new_decided_view_number.is_none() {
                // If the last view number is the child of the leaf we've moved to...
                if last_view_number_visited == leaf.view_number() + 1 {
                    last_view_number_visited = leaf.view_number();

                    // The chain grows by one
                    current_chain_length += 1;

                    // We emit a locked view when the chain length is 2
                    if current_chain_length == 2 {
                        res.new_locked_view_number = Some(leaf.view_number());
                        // The next leaf in the chain, if there is one, is decided, so this
                        // leaf's justify_qc would become the QC for the decided chain.
                        res.new_decide_qc = Some(leaf.justify_qc().clone());
                    } else if current_chain_length == 3 {
                        // And we decide when the chain length is 3.
                        res.new_decided_view_number = Some(leaf.view_number());
                    }
                } else {
                    // There isn't a new chain extension available, so we signal to the callback
                    // owner that we can exit for now.
                    return false;
                }
            }

            // Now, if we *have* reached a decide, we need to do some state updates.
            if let Some(new_decided_view) = res.new_decided_view_number {
                // First, get a mutable reference to the provided leaf.
                let mut leaf = leaf.clone();

                // Update the metrics
                if leaf.view_number() == new_decided_view {
                    consensus_reader
                        .metrics
                        .last_synced_block_height
                        .set(usize::try_from(leaf.height()).unwrap_or(0));
                }

                // Check if there's a new upgrade certificate available.
                if let Some(cert) = leaf.upgrade_certificate() {
                    if leaf.upgrade_certificate() != *existing_upgrade_cert_reader {
                        if cert.data.decide_by < view_number {
                            tracing::warn!(
                                "Failed to decide an upgrade certificate in time. Ignoring."
                            );
                        } else {
                            tracing::info!("Reached decide on upgrade certificate: {:?}", cert);
                            res.decided_upgrade_cert = Some(cert.clone());
                        }
                    }
                }
                // If the block payload is available for this leaf, include it in
                // the leaf chain that we send to the client.
                if let Some(payload) = consensus_reader.saved_payloads().get(&leaf.view_number()) {
                    leaf.fill_block_payload_unchecked(payload.as_ref().payload.clone());
                }

                // Get the VID share at the leaf's view number, corresponding to our key
                // (if one exists)
                let vid_share = consensus_reader
                    .vid_shares()
                    .get(&leaf.view_number())
                    .unwrap_or(&HashMap::new())
                    .get(public_key)
                    .cloned()
                    .map(|prop| prop.data);

                // Add our data into a new `LeafInfo`
                res.leaf_views.push(LeafInfo::new(
                    leaf.clone(),
                    Arc::clone(&state),
                    delta.clone(),
                    vid_share,
                ));
                if let Some(ref payload) = leaf.block_payload() {
                    res.included_txns = Some(
                        payload
                            .transaction_commitments(leaf.block_header().metadata())
                            .into_iter()
                            .collect::<HashSet<_>>(),
                    );
                }
            }
            true
        },
    ) {
        tracing::debug!("Leaf ascension failed; error={e}");
    }

    let epoch_height = consensus_reader.epoch_height;
    drop(consensus_reader);

    if with_epochs && res.new_decided_view_number.is_some() {
        for decided_leaf_info in &res.leaf_views {
            decide_epoch_root::<TYPES, I>(
                &decided_leaf_info.leaf,
                epoch_height,
                membership,
                storage,
                &consensus,
            )
            .await;
        }
    }

    res
}

/// Gets the parent leaf and state from the parent of a proposal, returning an [`utils::anytrace::Error`] if not.
#[instrument(skip_all)]
#[allow(clippy::too_many_arguments)]
pub(crate) async fn parent_leaf_and_state<TYPES: NodeType, V: Versions>(
    event_sender: &Sender<Arc<HotShotEvent<TYPES>>>,
    event_receiver: &Receiver<Arc<HotShotEvent<TYPES>>>,
    membership: EpochMembershipCoordinator<TYPES>,
    public_key: TYPES::SignatureKey,
    private_key: <TYPES::SignatureKey as SignatureKey>::PrivateKey,
    consensus: OuterConsensus<TYPES>,
    upgrade_lock: &UpgradeLock<TYPES, V>,
    parent_qc: &QuorumCertificate2<TYPES>,
    epoch_height: u64,
) -> Result<(Leaf2<TYPES>, Arc<<TYPES as NodeType>::ValidatedState>)> {
    let consensus_reader = consensus.read().await;
    let vsm_contains_parent_view = consensus_reader
        .validated_state_map()
        .contains_key(&parent_qc.view_number());
    drop(consensus_reader);

    if !vsm_contains_parent_view {
        let _ = fetch_proposal(
            parent_qc,
            event_sender.clone(),
            event_receiver.clone(),
            membership,
            consensus.clone(),
            public_key.clone(),
            private_key.clone(),
            upgrade_lock,
            epoch_height,
        )
        .await
        .context(info!("Failed to fetch proposal"))?;
    }

    let consensus_reader = consensus.read().await;
    //let parent_view_number = consensus_reader.high_qc().view_number();
    let parent_view = consensus_reader.validated_state_map().get(&parent_qc.view_number()).context(
        debug!("Couldn't find parent view in state map, waiting for replica to see proposal; parent_view_number: {}", *parent_qc.view_number())
    )?;

    let (leaf_commitment, state) = parent_view.leaf_and_state().context(
        info!("Parent of high QC points to a view without a proposal; parent_view_number: {parent_view_number:?}, parent_view {parent_view:?}")
    )?;

    if leaf_commitment != consensus_reader.high_qc().data().leaf_commit {
        // NOTE: This happens on the genesis block
        tracing::debug!(
            "They don't equal: {:?}   {:?}",
            leaf_commitment,
            consensus_reader.high_qc().data().leaf_commit
        );
    }

    let leaf = consensus_reader
        .saved_leaves()
        .get(&leaf_commitment)
        .context(info!("Failed to find high QC of parent"))?;

    Ok((leaf.clone(), Arc::clone(state)))
}

pub(crate) async fn update_high_qc<TYPES: NodeType, I: NodeImplementation<TYPES>, V: Versions>(
    proposal: &Proposal<TYPES, QuorumProposalWrapper<TYPES>>,
    validation_info: &ValidationInfo<TYPES, I, V>,
) -> Result<()> {
    let in_transition_epoch = proposal
        .data
        .justify_qc()
        .data
        .block_number
        .is_some_and(|bn| {
            !is_transition_block(bn, validation_info.epoch_height)
                && bn % validation_info.epoch_height != 0
                && is_epoch_transition(bn, validation_info.epoch_height)
        });
    let justify_qc = proposal.data.justify_qc();
    let maybe_next_epoch_justify_qc = proposal.data.next_epoch_justify_qc();
    if !in_transition_epoch {
        tracing::debug!(
            "Storing high QC for view {:?} and height {:?}",
            justify_qc.view_number(),
            justify_qc.data.block_number
        );
        if let Err(e) = validation_info
            .storage
            .write()
            .await
            .update_high_qc2(justify_qc.clone())
            .await
        {
            bail!("Failed to store High QC, not voting; error = {:?}", e);
        }
        if justify_qc
            .data
            .block_number
            .is_some_and(|bn| is_epoch_root(bn, validation_info.epoch_height))
        {
            let Some(state_cert) = proposal.data.state_cert() else {
                bail!("Epoch root QC has no state cert, not voting!");
            };
            if let Err(e) = validation_info
                .storage
                .write()
                .await
                .update_state_cert(state_cert.clone())
                .await
            {
                bail!("Failed to store the light client state update certificate, not voting; error = {:?}", e);
            }
            validation_info
                .consensus
                .write()
                .await
                .update_state_cert(state_cert.clone())?;
        }
        if let Some(ref next_epoch_justify_qc) = maybe_next_epoch_justify_qc {
            if let Err(e) = validation_info
                .storage
                .write()
                .await
                .update_next_epoch_high_qc2(next_epoch_justify_qc.clone())
                .await
            {
                bail!(
                    "Failed to store next epoch High QC, not voting; error = {:?}",
                    e
                );
            }
        }
    }
    let mut consensus_writer = validation_info.consensus.write().await;
    if let Some(ref next_epoch_justify_qc) = maybe_next_epoch_justify_qc {
        if justify_qc
            .data
            .block_number
            .is_some_and(|bn| is_transition_block(bn, validation_info.epoch_height))
        {
            consensus_writer.reset_high_qc(justify_qc.clone(), next_epoch_justify_qc.clone())?;
            consensus_writer
                .update_transition_qc(justify_qc.clone(), next_epoch_justify_qc.clone());
            return Ok(());
        }
        consensus_writer.update_next_epoch_high_qc(next_epoch_justify_qc.clone())?;
    }
    consensus_writer.update_high_qc(justify_qc.clone())?;

    Ok(())
}

async fn transition_qc<TYPES: NodeType, I: NodeImplementation<TYPES>, V: Versions>(
    validation_info: &ValidationInfo<TYPES, I, V>,
) -> Option<(
    QuorumCertificate2<TYPES>,
    NextEpochQuorumCertificate2<TYPES>,
)> {
    validation_info
        .consensus
        .read()
        .await
        .transition_qc()
        .cloned()
}

pub(crate) async fn validate_epoch_transition_qc<
    TYPES: NodeType,
    I: NodeImplementation<TYPES>,
    V: Versions,
>(
    proposal: &Proposal<TYPES, QuorumProposalWrapper<TYPES>>,
    validation_info: &ValidationInfo<TYPES, I, V>,
) -> Result<()> {
    let proposed_qc = proposal.data.justify_qc();
    let Some(qc_block_number) = proposed_qc.data().block_number else {
        bail!("Justify QC has no block number");
    };
    if !is_epoch_transition(qc_block_number, validation_info.epoch_height)
        || qc_block_number % validation_info.epoch_height == 0
    {
        return Ok(());
    }
    let Some(next_epoch_qc) = proposal.data.next_epoch_justify_qc() else {
        bail!("Next epoch justify QC is not present");
    };
    ensure!(
        next_epoch_qc.data.leaf_commit == proposed_qc.data().leaf_commit,
        "Next epoch QC has different leaf commit to justify QC"
    );

    if is_transition_block(qc_block_number, validation_info.epoch_height) {
        // Height is epoch height - 2
        ensure!(
            transition_qc(validation_info).await.is_none_or(
                |(qc, _)| qc.view_number() <= proposed_qc.view_number()
            ),
            "Proposed transition qc must have view number greater than or equal to previous transition QC"
        );

        validation_info
            .consensus
            .write()
            .await
            .update_transition_qc(proposed_qc.clone(), next_epoch_qc.clone());
        // reset the high qc to the transition qc
        update_high_qc(proposal, validation_info).await?;
    } else {
        // Height is either epoch height - 1 or epoch height
        ensure!(
            transition_qc(validation_info)
                .await
                .is_none_or(|(qc, _)| qc.view_number() < proposed_qc.view_number()),
            "Transition block must have view number greater than previous transition QC"
        );
        ensure!(
            proposal.data.view_change_evidence().is_none(),
            "Second to last block and last block of epoch must directly extend previous block, Qc Block number: {qc_block_number}, Proposal Block number: {}",
            proposal.data.block_header().block_number()
        );
        ensure!(
            proposed_qc.view_number() + 1 == proposal.data.view_number()
            || transition_qc(validation_info).await.is_some_and(|(qc, _)| &qc == proposed_qc),
            "Transition proposals must extend the previous view directly, or extend the previous transition block"
        );
    }
    Ok(())
}

/// Validate the state and safety and liveness of a proposal then emit
/// a `QuorumProposalValidated` event.
///
///
/// # Errors
/// If any validation or state update fails.
#[allow(clippy::too_many_lines)]
#[instrument(skip_all, fields(id = validation_info.id, view = *proposal.data.view_number()))]
pub async fn validate_proposal_safety_and_liveness<
    TYPES: NodeType,
    I: NodeImplementation<TYPES>,
    V: Versions,
>(
    proposal: Proposal<TYPES, QuorumProposalWrapper<TYPES>>,
    parent_leaf: Leaf2<TYPES>,
    validation_info: &ValidationInfo<TYPES, I, V>,
    event_stream: Sender<Arc<HotShotEvent<TYPES>>>,
    sender: TYPES::SignatureKey,
) -> Result<()> {
    let view_number = proposal.data.view_number();

    let mut valid_epoch_transition = false;
    if validation_info
        .upgrade_lock
        .version(proposal.data.justify_qc().view_number())
        .await
        .is_ok_and(|v| v >= V::Epochs::VERSION)
    {
        let Some(block_number) = proposal.data.justify_qc().data.block_number else {
            bail!("Quorum Proposal has no block number but it's after the epoch upgrade");
        };
        if is_epoch_transition(block_number, validation_info.epoch_height) {
            validate_epoch_transition_qc(&proposal, validation_info).await?;
            valid_epoch_transition = true;
        }
    }

    let proposed_leaf = Leaf2::from_quorum_proposal(&proposal.data);
    ensure!(
        proposed_leaf.parent_commitment() == parent_leaf.commit(),
        "Proposed leaf does not extend the parent leaf."
    );
    let proposal_epoch = option_epoch_from_block_number::<TYPES>(
        validation_info
            .upgrade_lock
            .epochs_enabled(view_number)
            .await,
        proposed_leaf.height(),
        validation_info.epoch_height,
    );

    let state = Arc::new(
        <TYPES::ValidatedState as ValidatedState<TYPES>>::from_header(proposal.data.block_header()),
    );

    {
        let mut consensus_writer = validation_info.consensus.write().await;
        if let Err(e) = consensus_writer.update_leaf(proposed_leaf.clone(), state, None) {
            tracing::trace!("{e:?}");
        }

        // Update our internal storage of the proposal. The proposal is valid, so
        // we swallow this error and just log if it occurs.
        if let Err(e) = consensus_writer.update_proposed_view(proposal.clone()) {
            tracing::debug!("Internal proposal update failed; error = {e:#}");
        };
    }

    UpgradeCertificate::validate(
        proposal.data.upgrade_certificate(),
        &validation_info.membership,
        proposal_epoch,
        &validation_info.upgrade_lock,
    )
    .await?;

    // Validate that the upgrade certificate is re-attached, if we saw one on the parent
    proposed_leaf
        .extends_upgrade(
            &parent_leaf,
            &validation_info.upgrade_lock.decided_upgrade_certificate,
        )
        .await?;

    let justify_qc = proposal.data.justify_qc().clone();
    // Create a positive vote if either liveness or safety check
    // passes.

    {
        let consensus_reader = validation_info.consensus.read().await;
        // Epoch safety check:
        // The proposal is safe if
        // 1. the proposed block and the justify QC block belong to the same epoch or
        // 2. the justify QC is the eQC for the previous block
        let justify_qc_epoch = option_epoch_from_block_number::<TYPES>(
            validation_info
                .upgrade_lock
                .epochs_enabled(view_number)
                .await,
            parent_leaf.height(),
            validation_info.epoch_height,
        );
        ensure!(
            proposal_epoch == justify_qc_epoch
                || consensus_reader.check_eqc(&proposed_leaf, &parent_leaf),
            {
                error!(
                    "Failed epoch safety check \n Proposed leaf is {:?} \n justify QC leaf is {:?}",
                    proposed_leaf.clone(),
                    parent_leaf.clone(),
                )
            }
        );

        // Make sure that the epoch transition proposal includes the next epoch QC
        if is_epoch_transition(parent_leaf.height(), validation_info.epoch_height)
            && validation_info
                .upgrade_lock
                .epochs_enabled(view_number)
                .await
        {
            ensure!(proposal.data.next_epoch_justify_qc().is_some(),
            "Epoch transition proposal does not include the next epoch justify QC. Do not vote!");
        }

        // Liveness check.
        let liveness_check =
            justify_qc.view_number() > consensus_reader.locked_view() || valid_epoch_transition;

        // Safety check.
        // Check if proposal extends from the locked leaf.
        let outcome = consensus_reader.visit_leaf_ancestors(
            justify_qc.view_number(),
            Terminator::Inclusive(consensus_reader.locked_view()),
            false,
            |leaf, _, _| {
                // if leaf view no == locked view no then we're done, report success by
                // returning true
                leaf.view_number() != consensus_reader.locked_view()
            },
        );
        let safety_check = outcome.is_ok();

        ensure!(safety_check || liveness_check, {
            if let Err(e) = outcome {
                broadcast_event(
                    Event {
                        view_number,
                        event: EventType::Error { error: Arc::new(e) },
                    },
                    &validation_info.output_event_stream,
                )
                .await;
            }

            error!("Failed safety and liveness check \n High QC is {:?}  Proposal QC is {:?}  Locked view is {:?}", consensus_reader.high_qc(), proposal.data.clone(), consensus_reader.locked_view())
        });
    }

    // We accept the proposal, notify the application layer
    broadcast_event(
        Event {
            view_number,
            event: EventType::QuorumProposal {
                proposal: proposal.clone(),
                sender,
            },
        },
        &validation_info.output_event_stream,
    )
    .await;

    // Notify other tasks
    broadcast_event(
        Arc::new(HotShotEvent::QuorumProposalValidated(
            proposal.clone(),
            parent_leaf,
        )),
        &event_stream,
    )
    .await;

    Ok(())
}

/// Validates, from a given `proposal` that the view that it is being submitted for is valid when
/// compared to `cur_view` which is the highest proposed view (so far) for the caller. If the proposal
/// is for a view that's later than expected, that the proposal includes a timeout or view sync certificate.
///
/// # Errors
/// If any validation or view number check fails.
pub(crate) async fn validate_proposal_view_and_certs<
    TYPES: NodeType,
    I: NodeImplementation<TYPES>,
    V: Versions,
>(
    proposal: &Proposal<TYPES, QuorumProposalWrapper<TYPES>>,
    validation_info: &ValidationInfo<TYPES, I, V>,
) -> Result<()> {
    let view_number = proposal.data.view_number();
    ensure!(
        view_number >= validation_info.consensus.read().await.cur_view(),
        "Proposal is from an older view {:?}",
        proposal.data.clone()
    );

    // Validate the proposal's signature. This should also catch if the leaf_commitment does not equal our calculated parent commitment
    let mut membership = validation_info.membership.clone();
    proposal.validate_signature(&membership).await?;

    // Verify a timeout certificate OR a view sync certificate exists and is valid.
    if proposal.data.justify_qc().view_number() != view_number - 1 {
        let received_proposal_cert =
            proposal.data.view_change_evidence().clone().context(debug!(
                "Quorum proposal for view {} needed a timeout or view sync certificate, but did not have one",
                *view_number
        ))?;

        match received_proposal_cert {
            ViewChangeEvidence2::Timeout(timeout_cert) => {
                ensure!(
                    timeout_cert.data().view == view_number - 1,
                    "Timeout certificate for view {} was not for the immediately preceding view",
                    *view_number
                );
                let timeout_cert_epoch = timeout_cert.data().epoch();
                membership = membership.get_new_epoch(timeout_cert_epoch).await?;

                let membership_stake_table = membership.stake_table().await;
                let membership_success_threshold = membership.success_threshold().await;

                timeout_cert
                    .is_valid_cert(
                        StakeTableEntries::<TYPES>::from(membership_stake_table).0,
                        membership_success_threshold,
                        &validation_info.upgrade_lock,
                    )
                    .await
                    .context(|e| {
                        warn!(
                            "Timeout certificate for view {} was invalid: {}",
                            *view_number, e
                        )
                    })?;
            },
            ViewChangeEvidence2::ViewSync(view_sync_cert) => {
                ensure!(
                    view_sync_cert.view_number == view_number,
                    "View sync cert view number {:?} does not match proposal view number {:?}",
                    view_sync_cert.view_number,
                    view_number
                );

                let view_sync_cert_epoch = view_sync_cert.data().epoch();
                membership = membership.get_new_epoch(view_sync_cert_epoch).await?;

                let membership_stake_table = membership.stake_table().await;
                let membership_success_threshold = membership.success_threshold().await;

                // View sync certs must also be valid.
                view_sync_cert
                    .is_valid_cert(
                        StakeTableEntries::<TYPES>::from(membership_stake_table).0,
                        membership_success_threshold,
                        &validation_info.upgrade_lock,
                    )
                    .await
                    .context(|e| warn!("Invalid view sync finalize cert provided: {}", e))?;
            },
        }
    }

    // Validate the upgrade certificate -- this is just a signature validation.
    // Note that we don't do anything with the certificate directly if this passes; it eventually gets stored as part of the leaf if nothing goes wrong.
    {
        let epoch = option_epoch_from_block_number::<TYPES>(
            proposal.data.epoch().is_some(),
            proposal.data.block_header().block_number(),
            validation_info.epoch_height,
        );
        UpgradeCertificate::validate(
            proposal.data.upgrade_certificate(),
            &validation_info.membership,
            epoch,
            &validation_info.upgrade_lock,
        )
        .await?;
    }

    Ok(())
}

/// Helper function to send events and log errors
pub async fn broadcast_event<E: Clone + std::fmt::Debug>(event: E, sender: &Sender<E>) {
    match sender.broadcast_direct(event).await {
        Ok(None) => (),
        Ok(Some(overflowed)) => {
            tracing::error!(
                "Event sender queue overflow, Oldest event removed form queue: {:?}",
                overflowed
            );
        },
        Err(SendError(e)) => {
            tracing::warn!(
                "Event: {:?}\n Sending failed, event stream probably shutdown",
                e
            );
        },
    }
}

/// Gets the next epoch QC corresponding to this epoch QC from the shared consensus state;
/// if it's not yet available, waits for it with a given timeout.
pub async fn wait_for_next_epoch_qc<TYPES: NodeType>(
    high_qc: &QuorumCertificate2<TYPES>,
    consensus: &OuterConsensus<TYPES>,
    timeout: u64,
    view_start_time: Instant,
    receiver: &Receiver<Arc<HotShotEvent<TYPES>>>,
) -> Option<NextEpochQuorumCertificate2<TYPES>> {
    tracing::debug!("getting the next epoch QC");
    if let Some(next_epoch_qc) = consensus.read().await.next_epoch_high_qc() {
        if next_epoch_qc.data.leaf_commit == high_qc.data.leaf_commit {
            // We have it already, no reason to wait
            return Some(next_epoch_qc.clone());
        }
    };

    let wait_duration = Duration::from_millis(timeout / 2);

    // TODO configure timeout
    let Some(time_spent) = Instant::now().checked_duration_since(view_start_time) else {
        // Shouldn't be possible, now must be after the start
        return None;
    };
    let Some(time_left) = wait_duration.checked_sub(time_spent) else {
        // No time left
        return None;
    };
    let receiver = receiver.clone();
    let event = tokio::time::timeout(time_left, async move {
        let this_epoch_high_qc = high_qc.clone();
        EventDependency::new(
            receiver,
            Box::new(move |event| {
                let event = event.as_ref();
                if let HotShotEvent::NextEpochQc2Formed(Either::Left(qc)) = event {
                    qc.data.leaf_commit == this_epoch_high_qc.data.leaf_commit
                } else {
                    false
                }
            }),
        )
        .completed()
        .await
    })
    .await
    .ok()??;
    let HotShotEvent::NextEpochQc2Formed(Either::Left(next_epoch_qc)) = event.as_ref() else {
        // this shouldn't happen
        return None;
    };
    Some(next_epoch_qc.clone())
}

/// Validates qc's signatures and, if provided, validates next_epoch_qc's signatures and whether it
/// corresponds to the provided high_qc.
pub async fn validate_qc_and_next_epoch_qc<TYPES: NodeType, V: Versions>(
    qc: &QuorumCertificate2<TYPES>,
    maybe_next_epoch_qc: Option<&NextEpochQuorumCertificate2<TYPES>>,
    consensus: &OuterConsensus<TYPES>,
    membership_coordinator: &EpochMembershipCoordinator<TYPES>,
    upgrade_lock: &UpgradeLock<TYPES, V>,
    epoch_height: u64,
) -> Result<()> {
    let mut epoch_membership = membership_coordinator
        .membership_for_epoch(qc.data.epoch)
        .await?;

    let membership_stake_table = epoch_membership.stake_table().await;
    let membership_success_threshold = epoch_membership.success_threshold().await;

    {
        let consensus_reader = consensus.read().await;
        qc.is_valid_cert(
            StakeTableEntries::<TYPES>::from(membership_stake_table).0,
            membership_success_threshold,
            upgrade_lock,
        )
        .await
        .context(|e| {
            consensus_reader.metrics.invalid_qc.update(1);

            warn!("Invalid certificate: {}", e)
        })?;
    }

    if upgrade_lock.epochs_enabled(qc.view_number()).await {
        ensure!(
            qc.data.block_number.is_some(),
            "QC for epoch {:?} has no block number",
            qc.data.epoch
        );
    }

    if qc
        .data
        .block_number
        .is_some_and(|b| is_epoch_transition(b, epoch_height))
    {
        ensure!(
            maybe_next_epoch_qc.is_some(),
            error!("Received High QC for the transition block but not the next epoch QC")
        );
    }

    if let Some(next_epoch_qc) = maybe_next_epoch_qc {
        // If the next epoch qc exists, make sure it's equal to the qc
        if qc.view_number() != next_epoch_qc.view_number() || qc.data != *next_epoch_qc.data {
            bail!("Next epoch qc exists but it's not equal with qc.");
        }
        epoch_membership = epoch_membership.next_epoch_stake_table().await?;
        let membership_next_stake_table = epoch_membership.stake_table().await;
        let membership_next_success_threshold = epoch_membership.success_threshold().await;

        // Validate the next epoch qc as well
        next_epoch_qc
            .is_valid_cert(
                StakeTableEntries::<TYPES>::from(membership_next_stake_table).0,
                membership_next_success_threshold,
                upgrade_lock,
            )
            .await
            .context(|e| warn!("Invalid next epoch certificate: {}", e))?;
    }
    Ok(())
}

/// Validates the light client state update certificate
pub async fn validate_light_client_state_update_certificate<TYPES: NodeType>(
    state_cert: &LightClientStateUpdateCertificate<TYPES>,
    membership_coordinator: &EpochMembershipCoordinator<TYPES>,
) -> Result<()> {
    tracing::debug!("Validating light client state update certificate");

    let epoch_membership = membership_coordinator
        .membership_for_epoch(state_cert.epoch())
        .await?;

    let membership_stake_table = epoch_membership.stake_table().await;
    let membership_success_threshold = epoch_membership.success_threshold().await;

    let mut state_key_map = HashMap::new();
    membership_stake_table.into_iter().for_each(|config| {
        state_key_map.insert(
            config.state_ver_key.clone(),
            config.stake_table_entry.stake(),
        );
    });

    let mut accumulated_stake = U256::from(0);
    let state_msg = (&state_cert.light_client_state).into();
    for (key, sig) in state_cert.signatures.iter() {
        if let Some(stake) = state_key_map.get(key) {
            accumulated_stake += *stake;
            if !key.verify_state_sig(sig, &state_msg) {
                bail!("Invalid light client state update certificate signature");
            }
        } else {
            bail!("Invalid light client state update certificate signature");
        }
    }
    if accumulated_stake < membership_success_threshold {
        bail!("Light client state update certificate does not meet the success threshold");
    }

    Ok(())
}

pub(crate) fn check_qc_state_cert_correspondence<TYPES: NodeType>(
    qc: &QuorumCertificate2<TYPES>,
    state_cert: &LightClientStateUpdateCertificate<TYPES>,
    epoch_height: u64,
) -> bool {
    qc.data
        .block_number
        .is_some_and(|bn| is_epoch_root(bn, epoch_height))
        && Some(state_cert.epoch) == qc.data.epoch()
        && qc.view_number().u64() == state_cert.light_client_state.view_number
}<|MERGE_RESOLUTION|>--- conflicted
+++ resolved
@@ -91,10 +91,6 @@
     )
     .await;
 
-<<<<<<< HEAD
-    let mem_coordinator = membership_coordinator.clone();
-=======
->>>>>>> f6a4f88c
     let mut rx = event_receiver.clone();
     // Make a background task to await the arrival of the event data.
     let Ok(Some(proposal)) =
@@ -103,23 +99,8 @@
             // We want to iterate until the proposal is not None, or until we reach the timeout.
             while let Ok(event) = rx.recv_direct().await {
                 if let HotShotEvent::QuorumProposalResponseRecv(quorum_proposal) = event.as_ref() {
-<<<<<<< HEAD
-                    if quorum_proposal.data.view_number() != view_number {
-                        continue;
-                    }
-
-                        let proposal_epoch = option_epoch_from_block_number::<TYPES>(
-                            quorum_proposal.data.proposal.epoch().is_some(),
-                            quorum_proposal.data.block_header().block_number(),
-                            epoch_height,
-                        );
-                        let epoch_membership = mem_coordinator.membership_for_epoch(proposal_epoch).await.ok()?;
-                        // Make sure that the quorum_proposal is valid
-                    if quorum_proposal.validate_signature(&epoch_membership).await.is_ok() {
-=======
                     let leaf = Leaf2::from_quorum_proposal(&quorum_proposal.data);
                     if leaf.view_number() == view_number && leaf.commit() == leaf_commit {
->>>>>>> f6a4f88c
                         return Some(quorum_proposal.clone());
                     }
                 }
