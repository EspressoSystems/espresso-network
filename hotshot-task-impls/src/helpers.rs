--- conflicted
+++ resolved
@@ -4,31 +4,27 @@
 // You should have received a copy of the MIT License
 // along with the HotShot repository. If not, see <https://mit-license.org/>.
 
-<<<<<<< HEAD
-use crate::{events::HotShotEvent, quorum_proposal_recv::ValidationInfo, request::REQUEST_TIMEOUT};
-=======
 use std::{
-    collections::{HashMap, HashSet},
+    collections::HashSet,
     sync::Arc,
     time::{Duration, Instant},
 };
 
->>>>>>> f9060fd4
 use async_broadcast::{Receiver, SendError, Sender};
 use async_lock::RwLock;
 use committable::{Commitment, Committable};
 use either::Either;
 use hotshot_task::dependency::{Dependency, EventDependency};
-use hotshot_types::data::VidDisperseShare;
-use hotshot_types::simple_certificate::DaCertificate2;
 use hotshot_types::{
     consensus::OuterConsensus,
-    data::{Leaf2, QuorumProposalWrapper, ViewChangeEvidence2},
+    data::{Leaf2, QuorumProposalWrapper, VidDisperseShare, ViewChangeEvidence2},
     epoch_membership::EpochMembershipCoordinator,
     event::{Event, EventType, LeafInfo},
     message::{Proposal, UpgradeLock},
     request_response::ProposalRequestPayload,
-    simple_certificate::{NextEpochQuorumCertificate2, QuorumCertificate2, UpgradeCertificate},
+    simple_certificate::{
+        DaCertificate2, NextEpochQuorumCertificate2, QuorumCertificate2, UpgradeCertificate,
+    },
     simple_vote::HasEpoch,
     traits::{
         block_contents::BlockHeader,
@@ -46,16 +42,10 @@
     StakeTableEntries,
 };
 use hotshot_utils::anytrace::*;
-<<<<<<< HEAD
-use std::{
-    collections::HashSet,
-    sync::Arc,
-    time::{Duration, Instant},
-};
-=======
->>>>>>> f9060fd4
 use tokio::time::timeout;
 use tracing::instrument;
+
+use crate::{events::HotShotEvent, quorum_proposal_recv::ValidationInfo, request::REQUEST_TIMEOUT};
 
 /// Trigger a request to the network for a proposal for a view and wait for the response or timeout.
 #[instrument(skip_all)]
@@ -405,6 +395,7 @@
 /// # Panics
 /// If the leaf chain contains no decided leaf while reaching a decided view, which should be
 /// impossible.
+#[allow(clippy::too_many_arguments)]
 pub async fn decide_from_proposal<TYPES: NodeType, I: NodeImplementation<TYPES>, V: Versions>(
     proposal: &QuorumProposalWrapper<TYPES>,
     consensus: OuterConsensus<TYPES>,
@@ -412,11 +403,8 @@
     public_key: &TYPES::SignatureKey,
     with_epochs: bool,
     membership: &Arc<RwLock<TYPES::Membership>>,
-<<<<<<< HEAD
+    storage: &Arc<RwLock<I::Storage>>,
     epoch_height: u64,
-=======
-    storage: &Arc<RwLock<I::Storage>>,
->>>>>>> f9060fd4
 ) -> LeafChainTraversalOutcome<TYPES> {
     let consensus_reader = consensus.read().await;
     let existing_upgrade_cert_reader = existing_upgrade_cert.read().await;
