--- conflicted
+++ resolved
@@ -290,27 +290,19 @@
                     let upgrade_lock = self.upgrade_lock.clone();
                     let next_epoch = epoch_number.map(|epoch| epoch + 1);
 
-<<<<<<< HEAD
                     let mut target_epochs = vec![];
                     if membership.has_stake(&public_key).await {
                         target_epochs.push(epoch_number);
                     }
-                    if membership.next_epoch().await?.has_stake(&public_key).await {
-                        target_epochs.push(next_epoch);
-                    }
-                    if target_epochs.is_empty() {
-=======
-                    let target_epoch = if membership.has_stake(&public_key).await {
-                        epoch_number
-                    } else if membership
+                    if membership
                         .next_epoch_stake_table()
                         .await?
                         .has_stake(&public_key)
                         .await
                     {
-                        next_epoch
-                    } else {
->>>>>>> cec57add
+                        target_epochs.push(next_epoch);
+                    }
+                    if target_epochs.is_empty() {
                         bail!("Not calculating VID, the node doesn't belong to the current epoch or the next epoch.");
                     };
 
