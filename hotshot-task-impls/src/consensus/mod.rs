// Copyright (c) 2021-2024 Espresso Systems (espressosys.com)
// This file is part of the HotShot repository.

// You should have received a copy of the MIT License
// along with the HotShot repository. If not, see <https://mit-license.org/>.

use std::{sync::Arc, time::Instant};

use async_broadcast::{Receiver, Sender};
use async_lock::RwLock;
use async_trait::async_trait;
use handlers::handle_epoch_root_quorum_vote_recv;
use hotshot_task::task::TaskState;
use hotshot_types::{
    consensus::OuterConsensus,
    epoch_membership::EpochMembershipCoordinator,
    event::Event,
    message::UpgradeLock,
    simple_certificate::{
        EpochRootQuorumCertificate, NextEpochQuorumCertificate2, QuorumCertificate2,
        TimeoutCertificate2,
    },
    simple_vote::{HasEpoch, NextEpochQuorumVote2, QuorumVote2, TimeoutVote2},
    traits::{
        node_implementation::{ConsensusTime, NodeImplementation, NodeType, Versions},
        signature_key::SignatureKey,
        storage::Storage,
    },
    utils::{epoch_from_block_number, is_last_block},
    vote::HasViewNumber,
};
use hotshot_utils::anytrace::*;
use tokio::task::JoinHandle;
use tracing::instrument;

use self::handlers::{
    handle_quorum_vote_recv, handle_timeout, handle_timeout_vote_recv, handle_view_change,
};
use crate::{
    events::HotShotEvent,
    helpers::{
        broadcast_event, validate_light_client_state_update_certificate,
        validate_qc_and_next_epoch_qc,
    },
    vote_collection::{EpochRootVoteCollectorsMap, VoteCollectorsMap},
};

/// Event handlers for use in the `handle` method.
mod handlers;

/// Task state for the Consensus task.
pub struct ConsensusTaskState<TYPES: NodeType, I: NodeImplementation<TYPES>, V: Versions> {
    /// Our public key
    pub public_key: TYPES::SignatureKey,

    /// Our Private Key
    pub private_key: <TYPES::SignatureKey as SignatureKey>::PrivateKey,

    /// Immutable instance state
    pub instance_state: Arc<TYPES::InstanceState>,

    /// The underlying network
    pub network: Arc<I::Network>,

    /// Membership for Quorum Certs/votes
    pub membership_coordinator: EpochMembershipCoordinator<TYPES>,

    /// A map of `QuorumVote` collector tasks.
    pub vote_collectors: VoteCollectorsMap<TYPES, QuorumVote2<TYPES>, QuorumCertificate2<TYPES>, V>,

    /// A map of `EpochRootQuorumVote` collector tasks.
    pub epoch_root_vote_collectors: EpochRootVoteCollectorsMap<TYPES, V>,

    /// A map of `QuorumVote` collector tasks. They collect votes from the nodes in the next epoch.
    pub next_epoch_vote_collectors: VoteCollectorsMap<
        TYPES,
        NextEpochQuorumVote2<TYPES>,
        NextEpochQuorumCertificate2<TYPES>,
        V,
    >,

    /// A map of `TimeoutVote` collector tasks.
    pub timeout_vote_collectors:
        VoteCollectorsMap<TYPES, TimeoutVote2<TYPES>, TimeoutCertificate2<TYPES>, V>,

    /// The view number that this node is currently executing in.
    pub cur_view: TYPES::View,

    /// Timestamp this view starts at.
    pub cur_view_time: i64,

    /// The epoch number that this node is currently executing in.
    pub cur_epoch: Option<TYPES::Epoch>,

    /// Output events to application
    pub output_event_stream: async_broadcast::Sender<Event<TYPES>>,

    /// Timeout task handle
    pub timeout_task: JoinHandle<()>,

    /// View timeout from config.
    pub timeout: u64,

    /// A reference to the metrics trait.
    pub consensus: OuterConsensus<TYPES>,

    /// A reference to the storage trait.
    pub storage: Arc<RwLock<I::Storage>>,

    /// The node's id
    pub id: u64,

    /// Lock for a decided upgrade
    pub upgrade_lock: UpgradeLock<TYPES, V>,

    /// Number of blocks in an epoch, zero means there are no epochs
    pub epoch_height: u64,

    /// The time this view started
    pub view_start_time: Instant,
}

impl<TYPES: NodeType, I: NodeImplementation<TYPES>, V: Versions> ConsensusTaskState<TYPES, I, V> {
    /// Handles a consensus event received on the event stream
    #[instrument(skip_all, fields(id = self.id, cur_view = *self.cur_view, cur_epoch = self.cur_epoch.map(|x| *x)), name = "Consensus replica task", level = "error", target = "ConsensusTaskState")]
    pub async fn handle(
        &mut self,
        event: Arc<HotShotEvent<TYPES>>,
        sender: Sender<Arc<HotShotEvent<TYPES>>>,
        receiver: Receiver<Arc<HotShotEvent<TYPES>>>,
    ) -> Result<()> {
        match event.as_ref() {
            HotShotEvent::QuorumVoteRecv(ref vote) => {
                if let Err(e) =
                    handle_quorum_vote_recv(vote, Arc::clone(&event), &sender, self).await
                {
                    tracing::debug!("Failed to handle QuorumVoteRecv event; error = {e}");
                }
            },
            HotShotEvent::EpochRootQuorumVoteRecv(ref vote) => {
                if let Err(e) =
                    handle_epoch_root_quorum_vote_recv(vote, Arc::clone(&event), &sender, self)
                        .await
                {
                    tracing::debug!("Failed to handle EpochRootQuorumVoteRecv event; error = {e}");
                }
            },
            HotShotEvent::TimeoutVoteRecv(ref vote) => {
                if let Err(e) =
                    handle_timeout_vote_recv(vote, Arc::clone(&event), &sender, self).await
                {
                    tracing::debug!("Failed to handle TimeoutVoteRecv event; error = {e}");
                }
            },
            HotShotEvent::ViewChange(new_view_number, epoch_number) => {
                if let Err(e) =
                    handle_view_change(*new_view_number, *epoch_number, &sender, &receiver, self)
                        .await
                {
                    tracing::trace!("Failed to handle ViewChange event; error = {e}");
                }
                self.view_start_time = Instant::now();
            },
            HotShotEvent::Timeout(view_number, epoch) => {
                if let Err(e) = handle_timeout(*view_number, *epoch, &sender, self).await {
                    tracing::debug!("Failed to handle Timeout event; error = {e}");
                }
            },
            HotShotEvent::ExtendedQc2Formed(eqc) => {
                let cert_view = eqc.view_number();
                let Some(cert_block_number) = eqc.data.block_number else {
                    tracing::error!("Received extended QC but no block number");
                    return Ok(());
                };
                let cert_epoch = epoch_from_block_number(cert_block_number, self.epoch_height);
                tracing::error!(
                    "Formed Extended QC for view {:?} and epoch {:?}.",
                    cert_view,
                    cert_epoch
                );
                // Transition to the new epoch by sending ViewChange
                let next_epoch = TYPES::Epoch::new(cert_epoch + 1);
                tracing::info!("Entering new epoch: {:?}", next_epoch);
                broadcast_event(
                    Arc::new(HotShotEvent::ViewChange(cert_view + 1, Some(next_epoch))),
                    &sender,
                )
                .await;
            },
<<<<<<< HEAD
            HotShotEvent::HighQcRecv(high_qc, maybe_next_epoch_high_qc, _) => {
                if let Err(e) = validate_qc_and_next_epoch_qc(
                    high_qc,
                    maybe_next_epoch_high_qc.as_ref(),
                    &self.consensus,
                    &self.membership_coordinator,
                    &self.upgrade_lock,
                    self.epoch_height,
                )
                .await
                {
                    tracing::error!("Received invalid high QC: {}", e);
                    return Ok(());
                }
                let mut consensus_writer = self.consensus.write().await;

                if high_qc
                    .data
                    .block_number
                    .is_some_and(|bn| is_transition_block(bn, self.epoch_height))
                {
                    let Some(next_epoch_high_qc) = maybe_next_epoch_high_qc else {
                        tracing::error!("Received transition QC but no next epoch high QC");
                        return Ok(());
                    };
                    consensus_writer
                        .update_transition_qc(high_qc.clone(), next_epoch_high_qc.clone());
                }

                let high_qc_updated = consensus_writer.update_high_qc(high_qc.clone()).is_ok();
                let next_high_qc_updated =
                    if let Some(next_epoch_high_qc) = maybe_next_epoch_high_qc {
                        consensus_writer
                            .update_next_epoch_high_qc(next_epoch_high_qc.clone())
                            .is_ok()
                    } else {
                        false
                    };
                drop(consensus_writer);

                tracing::debug!(
                    "Received High QC for view {:?} and epoch {:?}. \
                    Received corresponding next epoch High QC? {:?}",
                    high_qc.view_number(),
                    high_qc.epoch(),
                    maybe_next_epoch_high_qc.is_some(),
                );
                if high_qc_updated || next_high_qc_updated {
                    // Send ViewChange indicating new view and new epoch.
                    tracing::trace!(
                        "Sending ViewChange for view {} and epoch {:?}",
                        high_qc.view_number() + 1,
                        high_qc.data.epoch(),
                    );
                    broadcast_event(
                        Arc::new(HotShotEvent::ViewChange(
                            high_qc.view_number() + 1,
                            high_qc.data.epoch(),
                        )),
                        &sender,
                    )
                    .await;
                }
            },
            HotShotEvent::EpochRootQcRecv(EpochRootQuorumCertificate { qc, state_cert }, _) => {
                if let Err(e) = validate_qc_and_next_epoch_qc(
                    qc,
                    None,
                    &self.consensus,
                    &self.membership_coordinator,
                    &self.upgrade_lock,
                    self.epoch_height,
                )
                .await
                {
                    tracing::error!("Received invalid high QC: {}", e);
                    return Ok(());
                }
                if let Err(e) = validate_light_client_state_update_certificate(
                    state_cert,
                    &self.membership_coordinator,
                )
                .await
                {
                    tracing::error!(
                        "Received invalid light client state update certificate: {}",
                        e
                    );
                    return Ok(());
                }
                let mut consensus_writer = self.consensus.write().await;

                let high_qc_updated = consensus_writer.update_high_qc(qc.clone()).is_ok();
                let state_cert_updated = consensus_writer
                    .update_state_cert(state_cert.clone())
                    .is_ok();
                drop(consensus_writer);

                tracing::debug!(
                    "Received Epoch Root QC for view {:?} and epoch {:?}.",
                    qc.view_number(),
                    qc.epoch(),
                );
                if high_qc_updated || state_cert_updated {
                    // Send ViewChange indicating new view and new epoch.
                    tracing::trace!(
                        "Sending ViewChange for view {} and epoch {:?}",
                        qc.view_number() + 1,
                        qc.data.epoch(),
                    );
                    broadcast_event(
                        Arc::new(HotShotEvent::ViewChange(
                            qc.view_number() + 1,
                            qc.data.epoch(),
                        )),
                        &sender,
                    )
                    .await;
                }
            },
=======
>>>>>>> cac3a231
            HotShotEvent::ExtendedQcRecv(high_qc, next_epoch_high_qc, _) => {
                if !high_qc
                    .data
                    .block_number
                    .is_some_and(|bn| is_last_block(bn, self.epoch_height))
                {
                    tracing::warn!("Received extended QC but we can't verify the leaf is extended");
                    return Ok(());
                }
                if let Err(e) = validate_qc_and_next_epoch_qc(
                    high_qc,
                    Some(next_epoch_high_qc),
                    &self.consensus,
                    &self.membership_coordinator,
                    &self.upgrade_lock,
                    self.epoch_height,
                )
                .await
                {
                    tracing::error!("Received invalid extended QC: {}", e);
                    return Ok(());
                }

                let mut consensus_writer = self.consensus.write().await;
                let high_qc_updated = consensus_writer.update_high_qc(high_qc.clone()).is_ok();
                let next_high_qc_updated = consensus_writer
                    .update_next_epoch_high_qc(next_epoch_high_qc.clone())
                    .is_ok();
                drop(consensus_writer);

                self.storage
                    .write()
                    .await
                    .update_high_qc2(high_qc.clone())
                    .await
                    .map_err(|_| warn!("Failed to update high QC"))?;
                self.storage
                    .write()
                    .await
                    .update_next_epoch_high_qc2(next_epoch_high_qc.clone())
                    .await
                    .map_err(|_| warn!("Failed to update next epoch high QC"))?;

                tracing::debug!(
                    "Received Extended QC for view {:?} and epoch {:?}.",
                    high_qc.view_number(),
                    high_qc.epoch()
                );
                if high_qc_updated || next_high_qc_updated {
                    // Send ViewChange indicating new view and new epoch.
                    let next_epoch = high_qc.data.epoch().map(|x| x + 1);
                    tracing::info!("Entering new epoch: {:?}", next_epoch);
                    broadcast_event(
                        Arc::new(HotShotEvent::ViewChange(
                            high_qc.view_number() + 1,
                            next_epoch,
                        )),
                        &sender,
                    )
                    .await;
                }
            },
            _ => {},
        }

        Ok(())
    }
}

#[async_trait]
impl<TYPES: NodeType, I: NodeImplementation<TYPES>, V: Versions> TaskState
    for ConsensusTaskState<TYPES, I, V>
{
    type Event = HotShotEvent<TYPES>;

    async fn handle_event(
        &mut self,
        event: Arc<Self::Event>,
        sender: &Sender<Arc<Self::Event>>,
        receiver: &Receiver<Arc<Self::Event>>,
    ) -> Result<()> {
        self.handle(event, sender.clone(), receiver.clone()).await
    }

    /// Joins all subtasks.
    fn cancel_subtasks(&mut self) {
        // Cancel the old timeout task
        std::mem::replace(&mut self.timeout_task, tokio::spawn(async {})).abort();
    }
}<|MERGE_RESOLUTION|>--- conflicted
+++ resolved
@@ -16,10 +16,7 @@
     epoch_membership::EpochMembershipCoordinator,
     event::Event,
     message::UpgradeLock,
-    simple_certificate::{
-        EpochRootQuorumCertificate, NextEpochQuorumCertificate2, QuorumCertificate2,
-        TimeoutCertificate2,
-    },
+    simple_certificate::{NextEpochQuorumCertificate2, QuorumCertificate2, TimeoutCertificate2},
     simple_vote::{HasEpoch, NextEpochQuorumVote2, QuorumVote2, TimeoutVote2},
     traits::{
         node_implementation::{ConsensusTime, NodeImplementation, NodeType, Versions},
@@ -38,10 +35,7 @@
 };
 use crate::{
     events::HotShotEvent,
-    helpers::{
-        broadcast_event, validate_light_client_state_update_certificate,
-        validate_qc_and_next_epoch_qc,
-    },
+    helpers::{broadcast_event, validate_qc_and_next_epoch_qc},
     vote_collection::{EpochRootVoteCollectorsMap, VoteCollectorsMap},
 };
 
@@ -187,129 +181,6 @@
                 )
                 .await;
             },
-<<<<<<< HEAD
-            HotShotEvent::HighQcRecv(high_qc, maybe_next_epoch_high_qc, _) => {
-                if let Err(e) = validate_qc_and_next_epoch_qc(
-                    high_qc,
-                    maybe_next_epoch_high_qc.as_ref(),
-                    &self.consensus,
-                    &self.membership_coordinator,
-                    &self.upgrade_lock,
-                    self.epoch_height,
-                )
-                .await
-                {
-                    tracing::error!("Received invalid high QC: {}", e);
-                    return Ok(());
-                }
-                let mut consensus_writer = self.consensus.write().await;
-
-                if high_qc
-                    .data
-                    .block_number
-                    .is_some_and(|bn| is_transition_block(bn, self.epoch_height))
-                {
-                    let Some(next_epoch_high_qc) = maybe_next_epoch_high_qc else {
-                        tracing::error!("Received transition QC but no next epoch high QC");
-                        return Ok(());
-                    };
-                    consensus_writer
-                        .update_transition_qc(high_qc.clone(), next_epoch_high_qc.clone());
-                }
-
-                let high_qc_updated = consensus_writer.update_high_qc(high_qc.clone()).is_ok();
-                let next_high_qc_updated =
-                    if let Some(next_epoch_high_qc) = maybe_next_epoch_high_qc {
-                        consensus_writer
-                            .update_next_epoch_high_qc(next_epoch_high_qc.clone())
-                            .is_ok()
-                    } else {
-                        false
-                    };
-                drop(consensus_writer);
-
-                tracing::debug!(
-                    "Received High QC for view {:?} and epoch {:?}. \
-                    Received corresponding next epoch High QC? {:?}",
-                    high_qc.view_number(),
-                    high_qc.epoch(),
-                    maybe_next_epoch_high_qc.is_some(),
-                );
-                if high_qc_updated || next_high_qc_updated {
-                    // Send ViewChange indicating new view and new epoch.
-                    tracing::trace!(
-                        "Sending ViewChange for view {} and epoch {:?}",
-                        high_qc.view_number() + 1,
-                        high_qc.data.epoch(),
-                    );
-                    broadcast_event(
-                        Arc::new(HotShotEvent::ViewChange(
-                            high_qc.view_number() + 1,
-                            high_qc.data.epoch(),
-                        )),
-                        &sender,
-                    )
-                    .await;
-                }
-            },
-            HotShotEvent::EpochRootQcRecv(EpochRootQuorumCertificate { qc, state_cert }, _) => {
-                if let Err(e) = validate_qc_and_next_epoch_qc(
-                    qc,
-                    None,
-                    &self.consensus,
-                    &self.membership_coordinator,
-                    &self.upgrade_lock,
-                    self.epoch_height,
-                )
-                .await
-                {
-                    tracing::error!("Received invalid high QC: {}", e);
-                    return Ok(());
-                }
-                if let Err(e) = validate_light_client_state_update_certificate(
-                    state_cert,
-                    &self.membership_coordinator,
-                )
-                .await
-                {
-                    tracing::error!(
-                        "Received invalid light client state update certificate: {}",
-                        e
-                    );
-                    return Ok(());
-                }
-                let mut consensus_writer = self.consensus.write().await;
-
-                let high_qc_updated = consensus_writer.update_high_qc(qc.clone()).is_ok();
-                let state_cert_updated = consensus_writer
-                    .update_state_cert(state_cert.clone())
-                    .is_ok();
-                drop(consensus_writer);
-
-                tracing::debug!(
-                    "Received Epoch Root QC for view {:?} and epoch {:?}.",
-                    qc.view_number(),
-                    qc.epoch(),
-                );
-                if high_qc_updated || state_cert_updated {
-                    // Send ViewChange indicating new view and new epoch.
-                    tracing::trace!(
-                        "Sending ViewChange for view {} and epoch {:?}",
-                        qc.view_number() + 1,
-                        qc.data.epoch(),
-                    );
-                    broadcast_event(
-                        Arc::new(HotShotEvent::ViewChange(
-                            qc.view_number() + 1,
-                            qc.data.epoch(),
-                        )),
-                        &sender,
-                    )
-                    .await;
-                }
-            },
-=======
->>>>>>> cac3a231
             HotShotEvent::ExtendedQcRecv(high_qc, next_epoch_high_qc, _) => {
                 if !high_qc
                     .data
