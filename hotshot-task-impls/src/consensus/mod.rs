// Copyright (c) 2021-2024 Espresso Systems (espressosys.com)
// This file is part of the HotShot repository.

// You should have received a copy of the MIT License
// along with the HotShot repository. If not, see <https://mit-license.org/>.

use async_broadcast::{Receiver, Sender};
use async_lock::RwLock;
use async_trait::async_trait;
use hotshot_task::task::TaskState;
use hotshot_types::{
    consensus::OuterConsensus,
    event::Event,
    message::UpgradeLock,
    simple_certificate::{NextEpochQuorumCertificate2, QuorumCertificate2, TimeoutCertificate2},
    simple_vote::{HasEpoch, NextEpochQuorumVote2, QuorumVote2, TimeoutVote2},
    traits::{
        node_implementation::{NodeImplementation, NodeType, Versions},
        signature_key::SignatureKey,
    },
    utils::option_epoch_from_block_number,
    vote::HasViewNumber,
};
use hotshot_utils::anytrace::*;
use std::{sync::Arc, time::Instant};
use tokio::task::JoinHandle;
use tracing::instrument;

use self::handlers::{
    handle_quorum_vote_recv, handle_timeout, handle_timeout_vote_recv, handle_view_change,
};
use crate::{
    events::HotShotEvent,
    helpers::{broadcast_event, validate_qc_and_next_epoch_qc},
    vote_collection::VoteCollectorsMap,
};

/// Event handlers for use in the `handle` method.
mod handlers;

/// Task state for the Consensus task.
pub struct ConsensusTaskState<TYPES: NodeType, I: NodeImplementation<TYPES>, V: Versions> {
    /// Our public key
    pub public_key: TYPES::SignatureKey,

    /// Our Private Key
    pub private_key: <TYPES::SignatureKey as SignatureKey>::PrivateKey,

    /// Immutable instance state
    pub instance_state: Arc<TYPES::InstanceState>,

    /// The underlying network
    pub network: Arc<I::Network>,

    /// Membership for Quorum Certs/votes
    pub membership: Arc<RwLock<TYPES::Membership>>,

    /// A map of `QuorumVote` collector tasks.
    pub vote_collectors: VoteCollectorsMap<TYPES, QuorumVote2<TYPES>, QuorumCertificate2<TYPES>, V>,

    /// A map of `QuorumVote` collector tasks. They collect votes from the nodes in the next epoch.
    pub next_epoch_vote_collectors: VoteCollectorsMap<
        TYPES,
        NextEpochQuorumVote2<TYPES>,
        NextEpochQuorumCertificate2<TYPES>,
        V,
    >,

    /// A map of `TimeoutVote` collector tasks.
    pub timeout_vote_collectors:
        VoteCollectorsMap<TYPES, TimeoutVote2<TYPES>, TimeoutCertificate2<TYPES>, V>,

    /// The view number that this node is currently executing in.
    pub cur_view: TYPES::View,

    /// Timestamp this view starts at.
    pub cur_view_time: i64,

    /// The epoch number that this node is currently executing in.
    pub cur_epoch: Option<TYPES::Epoch>,

    /// Output events to application
    pub output_event_stream: async_broadcast::Sender<Event<TYPES>>,

    /// Timeout task handle
    pub timeout_task: JoinHandle<()>,

    /// View timeout from config.
    pub timeout: u64,

    /// A reference to the metrics trait.
    pub consensus: OuterConsensus<TYPES>,

    /// The node's id
    pub id: u64,

    /// Lock for a decided upgrade
    pub upgrade_lock: UpgradeLock<TYPES, V>,

    /// Number of blocks in an epoch, zero means there are no epochs
    pub epoch_height: u64,

    /// The time this view started
    pub view_start_time: Instant,
}

impl<TYPES: NodeType, I: NodeImplementation<TYPES>, V: Versions> ConsensusTaskState<TYPES, I, V> {
    /// Handles a consensus event received on the event stream
    #[instrument(skip_all, fields(id = self.id, cur_view = *self.cur_view, cur_epoch = self.cur_epoch.map(|x| *x)), name = "Consensus replica task", level = "error", target = "ConsensusTaskState")]
    pub async fn handle(
        &mut self,
        event: Arc<HotShotEvent<TYPES>>,
        sender: Sender<Arc<HotShotEvent<TYPES>>>,
        receiver: Receiver<Arc<HotShotEvent<TYPES>>>,
    ) -> Result<()> {
        match event.as_ref() {
            HotShotEvent::QuorumVoteRecv(ref vote) => {
                if let Err(e) =
                    handle_quorum_vote_recv(vote, Arc::clone(&event), &sender, self).await
                {
                    tracing::debug!("Failed to handle QuorumVoteRecv event; error = {e}");
                }
            }
            HotShotEvent::TimeoutVoteRecv(ref vote) => {
                if let Err(e) =
                    handle_timeout_vote_recv(vote, Arc::clone(&event), &sender, self).await
                {
                    tracing::debug!("Failed to handle TimeoutVoteRecv event; error = {e}");
                }
            }
            HotShotEvent::ViewChange(new_view_number, epoch_number) => {
                if let Err(e) =
                    handle_view_change(*new_view_number, *epoch_number, &sender, &receiver, self)
                        .await
                {
                    tracing::trace!("Failed to handle ViewChange event; error = {e}");
                }
                self.view_start_time = Instant::now();
            }
            HotShotEvent::Timeout(view_number, epoch) => {
                if let Err(e) = handle_timeout(*view_number, *epoch, &sender, self).await {
                    tracing::debug!("Failed to handle Timeout event; error = {e}");
                }
            }
<<<<<<< HEAD
            HotShotEvent::Qc2Formed(Either::Left(quorum_cert)) => {
                let cert_view = quorum_cert.view_number();
                if !self.upgrade_lock.epochs_enabled(cert_view).await {
                    tracing::debug!("QC2 formed but epochs not enabled. Do nothing");
                    return Ok(());
                }
                if !self
                    .consensus
                    .read()
                    .await
                    .is_leaf_extended(quorum_cert.data.leaf_commit)
                {
                    tracing::debug!("We formed QC but not eQC. Do nothing");
                    return Ok(());
                }

                let consensus_reader = self.consensus.read().await;
                let Some(next_epoch_qc) = consensus_reader.next_epoch_high_qc() else {
                    tracing::debug!("We formed the current epoch eQC but we don't have the next epoch eQC at all.");
                    return Ok(());
                };
                if quorum_cert.view_number() != next_epoch_qc.view_number()
                    || quorum_cert.data != *next_epoch_qc.data
                {
                    tracing::debug!("We formed the current epoch eQC but we don't have the corresponding next epoch eQC.");
                    return Ok(());
                }
                drop(consensus_reader);

                broadcast_event(
                    Arc::new(HotShotEvent::ExtendedQc2Formed(quorum_cert.clone())),
                    &sender,
                )
                .await;
            }
            HotShotEvent::NextEpochQc2Formed(Either::Left(next_epoch_qc)) => {
                let cert_view = next_epoch_qc.view_number();
                if !self.upgrade_lock.epochs_enabled(cert_view).await {
                    tracing::debug!("Next epoch QC2 formed but epochs not enabled. Do nothing");
                    return Ok(());
                }
                if !self
                    .consensus
                    .read()
                    .await
                    .is_leaf_extended(next_epoch_qc.data.leaf_commit)
                {
                    tracing::debug!("We formed next epoch QC but not eQC. Do nothing");
                    return Ok(());
                }

                let consensus_reader = self.consensus.read().await;
                let high_qc = consensus_reader.high_qc();
                if high_qc.view_number() != next_epoch_qc.view_number()
                    || high_qc.data != *next_epoch_qc.data
                {
                    tracing::debug!("We formed the current epoch eQC but we don't have the corresponding next epoch eQC.");
                    return Ok(());
                }
                let high_qc = high_qc.clone();
                drop(consensus_reader);

                broadcast_event(Arc::new(HotShotEvent::ExtendedQc2Formed(high_qc)), &sender).await;
            }
=======
>>>>>>> 1d535dab
            HotShotEvent::ExtendedQc2Formed(eqc) => {
                let cert_view = eqc.view_number();
                let cert_block_number = self
                    .consensus
                    .read()
                    .await
                    .saved_leaves()
                    .get(&eqc.data.leaf_commit)
                    .context(error!(
                        "Could not find the leaf for the eQC. It shouldn't happen."
                    ))?
                    .height();

                let cert_epoch = option_epoch_from_block_number::<TYPES>(
                    true,
                    cert_block_number,
                    self.epoch_height,
                );
                // Transition to the new epoch by sending ViewChange
                let next_epoch = cert_epoch.map(|x| x + 1);
                tracing::info!("Entering new epoch: {:?}", next_epoch);
                broadcast_event(
                    Arc::new(HotShotEvent::ViewChange(cert_view + 1, next_epoch)),
                    &sender,
                )
                .await;
            }
            HotShotEvent::ExtendedQcRecv(high_qc, next_epoch_high_qc, _) => {
                if !self
                    .consensus
                    .read()
                    .await
                    .is_leaf_extended(high_qc.data.leaf_commit)
                {
                    tracing::warn!("Received extended QC but we can't verify the leaf is extended");
                    return Ok(());
                }
                if let Err(e) = validate_qc_and_next_epoch_qc(
                    high_qc,
                    Some(next_epoch_high_qc),
                    &self.consensus,
                    &self.membership,
                    &self.upgrade_lock,
                )
                .await
                {
                    tracing::error!("Received invalid extended QC: {}", e);
                    return Ok(());
                }

                let mut consensus_writer = self.consensus.write().await;
                let high_qc_updated = consensus_writer.update_high_qc(high_qc.clone()).is_ok();
                let next_high_qc_updated = consensus_writer
                    .update_next_epoch_high_qc(next_epoch_high_qc.clone())
                    .is_ok();
                drop(consensus_writer);

                tracing::debug!(
                    "Received Extended QC for view {:?} and epoch {:?}.",
                    high_qc.view_number(),
                    high_qc.epoch()
                );
                if high_qc_updated || next_high_qc_updated {
                    // Send ViewChange indicating new view and new epoch.
                    let next_epoch = high_qc.data.epoch().map(|x| x + 1);
                    tracing::info!("Entering new epoch: {:?}", next_epoch);
                    broadcast_event(
                        Arc::new(HotShotEvent::ViewChange(
                            high_qc.view_number() + 1,
                            next_epoch,
                        )),
                        &sender,
                    )
                    .await;
                }
            }
            _ => {}
        }

        Ok(())
    }
}

#[async_trait]
impl<TYPES: NodeType, I: NodeImplementation<TYPES>, V: Versions> TaskState
    for ConsensusTaskState<TYPES, I, V>
{
    type Event = HotShotEvent<TYPES>;

    async fn handle_event(
        &mut self,
        event: Arc<Self::Event>,
        sender: &Sender<Arc<Self::Event>>,
        receiver: &Receiver<Arc<Self::Event>>,
    ) -> Result<()> {
        self.handle(event, sender.clone(), receiver.clone()).await
    }

    /// Joins all subtasks.
    fn cancel_subtasks(&mut self) {
        // Cancel the old timeout task
        std::mem::replace(&mut self.timeout_task, tokio::spawn(async {})).abort();
    }
}<|MERGE_RESOLUTION|>--- conflicted
+++ resolved
@@ -142,73 +142,6 @@
                     tracing::debug!("Failed to handle Timeout event; error = {e}");
                 }
             }
-<<<<<<< HEAD
-            HotShotEvent::Qc2Formed(Either::Left(quorum_cert)) => {
-                let cert_view = quorum_cert.view_number();
-                if !self.upgrade_lock.epochs_enabled(cert_view).await {
-                    tracing::debug!("QC2 formed but epochs not enabled. Do nothing");
-                    return Ok(());
-                }
-                if !self
-                    .consensus
-                    .read()
-                    .await
-                    .is_leaf_extended(quorum_cert.data.leaf_commit)
-                {
-                    tracing::debug!("We formed QC but not eQC. Do nothing");
-                    return Ok(());
-                }
-
-                let consensus_reader = self.consensus.read().await;
-                let Some(next_epoch_qc) = consensus_reader.next_epoch_high_qc() else {
-                    tracing::debug!("We formed the current epoch eQC but we don't have the next epoch eQC at all.");
-                    return Ok(());
-                };
-                if quorum_cert.view_number() != next_epoch_qc.view_number()
-                    || quorum_cert.data != *next_epoch_qc.data
-                {
-                    tracing::debug!("We formed the current epoch eQC but we don't have the corresponding next epoch eQC.");
-                    return Ok(());
-                }
-                drop(consensus_reader);
-
-                broadcast_event(
-                    Arc::new(HotShotEvent::ExtendedQc2Formed(quorum_cert.clone())),
-                    &sender,
-                )
-                .await;
-            }
-            HotShotEvent::NextEpochQc2Formed(Either::Left(next_epoch_qc)) => {
-                let cert_view = next_epoch_qc.view_number();
-                if !self.upgrade_lock.epochs_enabled(cert_view).await {
-                    tracing::debug!("Next epoch QC2 formed but epochs not enabled. Do nothing");
-                    return Ok(());
-                }
-                if !self
-                    .consensus
-                    .read()
-                    .await
-                    .is_leaf_extended(next_epoch_qc.data.leaf_commit)
-                {
-                    tracing::debug!("We formed next epoch QC but not eQC. Do nothing");
-                    return Ok(());
-                }
-
-                let consensus_reader = self.consensus.read().await;
-                let high_qc = consensus_reader.high_qc();
-                if high_qc.view_number() != next_epoch_qc.view_number()
-                    || high_qc.data != *next_epoch_qc.data
-                {
-                    tracing::debug!("We formed the current epoch eQC but we don't have the corresponding next epoch eQC.");
-                    return Ok(());
-                }
-                let high_qc = high_qc.clone();
-                drop(consensus_reader);
-
-                broadcast_event(Arc::new(HotShotEvent::ExtendedQc2Formed(high_qc)), &sender).await;
-            }
-=======
->>>>>>> 1d535dab
             HotShotEvent::ExtendedQc2Formed(eqc) => {
                 let cert_view = eqc.view_number();
                 let cert_block_number = self
