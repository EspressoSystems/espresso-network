--- conflicted
+++ resolved
@@ -244,15 +244,9 @@
     /// The recipient source to use for the protocol
     pub recipient_source: RS,
     /// The data source to use for the protocol
-<<<<<<< HEAD
-    pub data_source: DS,
-    /// The map of currently active requests
-    active_requests: ActiveRequestsMap<Req>,
-=======
     data_source: DS,
     /// The map of currently active, outgoing requests
     outgoing_requests: OutgoingRequestsMap<Req>,
->>>>>>> fcc89a2e
     /// Phantom data to help with type inference
     phantom_data: PhantomData<(K, R, Req, DS)>,
 }
@@ -397,52 +391,6 @@
                         ))
                     })?,
             );
-<<<<<<< HEAD
-=======
-
-            // Get the current time so we can check when the timeout has elapsed
-            let start_time = Instant::now();
-
-            // Spawn a task that sends out requests to the network
-            let self_clone = Arc::clone(self);
-            let _handle = AbortOnDropHandle::new(spawn(async move {
-                // Create a bounded queue for the outgoing requests. We use this to make sure
-                // we have less than [`config.request_batch_size`] requests in flight at any time.
-                //
-                // When newer requests are added, older ones are removed from the queue. Because we use
-                // `AbortOnDropHandle`, the older ones will automatically get cancelled
-                let mut outgoing_requests =
-                    BoundedVecDeque::new(self_clone.config.request_batch_size);
-
-                // While the timeout hasn't elapsed, send out requests to the network
-                while start_time.elapsed() < timeout_duration {
-                    // Send out requests to the network in their own separate tasks
-                    for recipient_batch in recipients.chunks(self_clone.config.request_batch_size) {
-                        for recipient in recipient_batch {
-                            // Clone ourselves, the message, and the recipient so they can be moved
-                            let self_clone = Arc::clone(&self_clone);
-                            let recipient_clone = recipient.clone();
-                            let message_clone = Arc::clone(&message);
-                            let request_message_clone = request_message.clone();
-
-                            // Spawn the task that sends the request to the participant
-                            let individual_sending_task = spawn(async move {
-                                trace!(
-                                    "Sending request {:?} to {:?}",
-                                    request_message_clone,
-                                    recipient_clone
-                                );
-
-                                let _ = self_clone
-                                    .sender
-                                    .send_message(&message_clone, recipient_clone)
-                                    .await;
-                            });
-
-                            // Add the sending task to the queue
-                            outgoing_requests.push(AbortOnDropHandle::new(individual_sending_task));
-                        }
->>>>>>> fcc89a2e
 
             // Match on the type of request
             if request_type == RequestType::Broadcast {
