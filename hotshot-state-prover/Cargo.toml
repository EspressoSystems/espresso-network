--- conflicted
+++ resolved
@@ -21,10 +21,6 @@
 ethers = { workspace = true }
 futures = { workspace = true }
 hotshot-contract-adapter = { workspace = true }
-<<<<<<< HEAD
-hotshot-orchestrator = { workspace = true }
-=======
->>>>>>> 4968ecea
 hotshot-stake-table = { workspace = true }
 hotshot-types = { workspace = true }
 itertools = { workspace = true }
@@ -35,18 +31,10 @@
 jf-rescue = { workspace = true, features = ["gadgets"] }
 jf-signature = { workspace = true, features = ["schnorr", "bls", "gadgets"] }
 jf-utils = { workspace = true }
-<<<<<<< HEAD
-rand_chacha = { workspace = true }
-=======
->>>>>>> 4968ecea
 reqwest = { workspace = true }
 sequencer-utils = { path = "../utils" }
 serde = { workspace = true }
 surf-disco = { workspace = true }
-<<<<<<< HEAD
-tagged-base64 = { workspace = true }
-=======
->>>>>>> 4968ecea
 tide-disco = { workspace = true }
 time = { workspace = true }
 toml = "0.8"
