[package]
name = "hotshot-state-prover"
description = "Generate state update proof for HotShot light client"
version = { workspace = true }
authors = { workspace = true }
edition = { workspace = true }

[dependencies]
anyhow = "1.0"
ark-bn254 = { workspace = true }
ark-ec = { workspace = true }
ark-ed-on-bn254 = { workspace = true }
ark-ff = { workspace = true }
ark-serialize = { workspace = true }
ark-srs = { workspace = true }
ark-std = { workspace = true }
async-compatibility-layer = { workspace = true }
async-std = { workspace = true }
async-trait = { workspace = true }
blake3 = { workspace = true }
clap = { workspace = true }
cld = { workspace = true }
contract-bindings = { path = "../contract-bindings" }
derive_more = { workspace = true }
displaydoc = { version = "0.2.3", default-features = false }
es-version = { workspace = true }
ethers = { workspace = true }
futures = { workspace = true }
<<<<<<< HEAD
hotshot = { workspace = true }
hotshot-contract-adapter = { workspace = true }
=======
hotshot-contract-adapter = { path = "../contracts/rust/adapter" }
>>>>>>> 45c1d855
hotshot-orchestrator = { workspace = true }
hotshot-stake-table = { workspace = true }
hotshot-types = { workspace = true }
itertools = { workspace = true }
jf-plonk = { workspace = true }
jf-primitives = { workspace = true }
jf-relation = { workspace = true }
jf-utils = { workspace = true }
rand_chacha = { workspace = true }
sequencer-utils = { path = "../utils" }
serde = { workspace = true }
snafu = { workspace = true }
surf-disco = { workspace = true }
tagged-base64 = { git = "https://github.com/EspressoSystems/tagged-base64", tag = "0.3.4" }
tide-disco = { workspace = true }
time = { workspace = true }
toml = "0.8"
tracing = { workspace = true }
url = { workspace = true }
vbs = { workspace = true }

[features]
default = ["parallel"]
std = ["ark-std/std", "ark-ff/std"]
parallel = ["jf-primitives/parallel", "jf-utils/parallel", "ark-ff/parallel"]<|MERGE_RESOLUTION|>--- conflicted
+++ resolved
@@ -26,12 +26,7 @@
 es-version = { workspace = true }
 ethers = { workspace = true }
 futures = { workspace = true }
-<<<<<<< HEAD
-hotshot = { workspace = true }
 hotshot-contract-adapter = { workspace = true }
-=======
-hotshot-contract-adapter = { path = "../contracts/rust/adapter" }
->>>>>>> 45c1d855
 hotshot-orchestrator = { workspace = true }
 hotshot-stake-table = { workspace = true }
 hotshot-types = { workspace = true }
