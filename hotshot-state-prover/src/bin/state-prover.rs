--- conflicted
+++ resolved
@@ -94,20 +94,15 @@
     #[arg(short, long, env = "ESPRESSO_STATE_PROVER_MAX_GAS_PRICE_IN_GWEI")]
     pub max_gas_price: Option<String>,
 
-<<<<<<< HEAD
-     #[command(flatten)]
-  
-=======
     /// Indicated if the prover is using the old V1 LightClient contract
-    #[clap(
+    #[arg(
         long = "v1-contract",
         env = "ESPRESSO_STATE_PROVER_V1_CONTRACT",
         default_value = "false"
     )]
     pub v1_contract: bool,
 
-    #[clap(flatten)]
->>>>>>> 2b6b5505
+    #[command(flatten)]
     logging: logging::Config,
 }
 
