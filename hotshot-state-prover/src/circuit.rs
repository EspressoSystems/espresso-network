//! Circuit implementation for verifying light client state update

use ark_ec::twisted_edwards::TECurveConfig;
use ark_ff::PrimeField;
use ark_std::borrow::Borrow;
use ethers::types::U256;
use hotshot_types::light_client::{GenericLightClientState, GenericPublicInput};
use jf_plonk::PlonkError;
use jf_relation::{BoolVar, Circuit, CircuitError, PlonkCircuit, Variable};
use jf_rescue::{gadgets::RescueNativeGadget, RescueParameter};
use jf_signature::{
    gadgets::schnorr::{SignatureGadget, VerKeyVar},
    schnorr::{Signature, VerKey as SchnorrVerKey},
};

/// Lossy conversion of a U256 into a field element.
pub(crate) fn u256_to_field<F: PrimeField>(v: &U256) -> F {
    let mut bytes = vec![0u8; 32];
    v.to_little_endian(&mut bytes);
    F::from_le_bytes_mod_order(&bytes)
}

/// Variable for stake table entry
#[derive(Clone, Debug)]
pub struct StakeTableEntryVar {
    /// state verification keys
    pub state_ver_key: VerKeyVar,
    /// Stake amount
    pub stake_amount: Variable,
}

/// Light client state Variable
/// The stake table commitment is a triple `(qc_keys_comm, state_keys_comm, stake_amount_comm)`.
/// Variable for a stake table commitment
#[derive(Clone, Debug)]
pub struct StakeTableCommVar {
    /// Commitment for QC verification keys
    pub qc_keys_comm: Variable,
    /// Commitment for state verification keys
    pub state_keys_comm: Variable,
    /// Commitment for stake amount
    pub stake_amount_comm: Variable,
}

/// Light client state Variable
#[derive(Clone, Debug)]
pub struct LightClientStateVar {
    /// Private list holding all variables
    ///  `vars[0]`: view number
    ///  `vars[1]`: block height
    ///  `vars[2]`: block commitment root
    ///  `vars[3]`: fee ledger commitment
    ///  `vars[4-6]`: stake table commitment
    vars: [Variable; 7],
}

impl LightClientStateVar {
    /// # Errors
    /// if unable to create any of the public variables
    pub fn new<F: PrimeField>(
        circuit: &mut PlonkCircuit<F>,
        state: &GenericLightClientState<F>,
    ) -> Result<Self, CircuitError> {
        let view_number_f = F::from(state.view_number as u64);
        let block_height_f = F::from(state.block_height as u64);
        Ok(Self {
            vars: [
                circuit.create_public_variable(view_number_f)?,
                circuit.create_public_variable(block_height_f)?,
                circuit.create_public_variable(state.block_comm_root)?,
                circuit.create_public_variable(state.fee_ledger_comm)?,
                circuit.create_public_variable(state.stake_table_comm.0)?,
                circuit.create_public_variable(state.stake_table_comm.1)?,
                circuit.create_public_variable(state.stake_table_comm.2)?,
            ],
        })
    }

    /// Returns the view number
    #[must_use]
    pub fn view_number(&self) -> Variable {
        self.vars[0]
    }

    /// Returns the block height
    #[must_use]
    pub fn block_height(&self) -> Variable {
        self.vars[1]
    }

    /// Returns the Merkle root of the block commitments
    #[must_use]
    pub fn block_comm_root(&self) -> Variable {
        self.vars[2]
    }

    /// Returns the commitment of the fee ledger
    #[must_use]
    pub fn fee_ledger_comm(&self) -> Variable {
        self.vars[3]
    }

    /// Returns the commitment of the associated stake table
    #[must_use]
    pub fn stake_table_comm(&self) -> StakeTableCommVar {
        StakeTableCommVar {
            qc_keys_comm: self.vars[4],
            state_keys_comm: self.vars[5],
            stake_amount_comm: self.vars[6],
        }
    }
}

impl AsRef<[Variable]> for LightClientStateVar {
    fn as_ref(&self) -> &[Variable] {
        &self.vars
    }
}

/// A function that takes as input:
/// - a list of stake table entries (`Vec<(SchnorrVerKey, Amount)>`)
/// - a bit vector indicates the signers
/// - a list of schnorr signatures of the updated states (`Vec<SchnorrSignature>`), default if the node doesn't sign the state
/// - updated light client state (`(view_number, block_height, block_comm_root, fee_ledger_comm, stake_table_comm)`)
/// - a quorum threshold
<<<<<<< HEAD
///   Lengths of input vectors should not exceed the `stake_table_capacity`.
///   The list of stake table entries, bit indicators and signatures will be padded to the `stake_table_capacity`.
///   It checks that
=======
///
/// Lengths of input vectors should not exceed the `stake_table_capacity`.
/// The list of stake table entries, bit indicators and signatures will be padded to the `stake_table_capacity`.
/// It checks that
>>>>>>> a49e6af8
/// - the vector that indicates who signed is a bit vector
/// - the signers' accumulated weight exceeds the quorum threshold
/// - the stake table corresponds to the one committed in the light client state
/// - all Schnorr signatures over the light client state are valid
<<<<<<< HEAD
///   and returns
=======
///
/// and returns
>>>>>>> a49e6af8
/// - A circuit for proof generation
/// - A list of public inputs for verification
/// - A `PlonkError` if any error happens when building the circuit
#[allow(clippy::too_many_lines)]
pub(crate) fn build<F, P, STIter, BitIter, SigIter>(
    stake_table_entries: STIter,
    signer_bit_vec: BitIter,
    signatures: SigIter,
    lightclient_state: &GenericLightClientState<F>,
    threshold: &U256,
    stake_table_capacity: usize,
) -> Result<(PlonkCircuit<F>, GenericPublicInput<F>), PlonkError>
where
    F: RescueParameter,
    P: TECurveConfig<BaseField = F>,
    STIter: IntoIterator,
    STIter::Item: Borrow<(SchnorrVerKey<P>, U256)>,
    STIter::IntoIter: ExactSizeIterator,
    BitIter: IntoIterator,
    BitIter::Item: Borrow<F>,
    BitIter::IntoIter: ExactSizeIterator,
    SigIter: IntoIterator,
    SigIter::Item: Borrow<Signature<P>>,
    SigIter::IntoIter: ExactSizeIterator,
{
    let stake_table_entries = stake_table_entries.into_iter();
    let signer_bit_vec = signer_bit_vec.into_iter();
    let signatures = signatures.into_iter();
    if stake_table_entries.len() > stake_table_capacity {
        return Err(PlonkError::CircuitError(CircuitError::ParameterError(
            format!(
                "Number of input stake table entries {} exceeds the capacity {}",
                stake_table_entries.len(),
                stake_table_capacity,
            ),
        )));
    }
    if signer_bit_vec.len() > stake_table_capacity {
        return Err(PlonkError::CircuitError(CircuitError::ParameterError(
            format!(
                "Length of input bit vector {} exceeds the capacity {}",
                signer_bit_vec.len(),
                stake_table_capacity,
            ),
        )));
    }
    if signatures.len() > stake_table_capacity {
        return Err(PlonkError::CircuitError(CircuitError::ParameterError(
            format!(
                "Number of input signatures {} exceeds the capacity {}",
                signatures.len(),
                stake_table_capacity,
            ),
        )));
    }

    let mut circuit = PlonkCircuit::new_turbo_plonk();

    // creating variables for stake table entries
    let stake_table_entries_pad_len = stake_table_capacity - stake_table_entries.len();
    let mut stake_table_var = stake_table_entries
        .map(|item| {
            let item = item.borrow();
            let state_ver_key = circuit.create_signature_vk_variable(&item.0)?;
            let stake_amount = circuit.create_variable(u256_to_field::<F>(&item.1))?;
            Ok(StakeTableEntryVar {
                state_ver_key,
                stake_amount,
            })
        })
        .collect::<Result<Vec<_>, CircuitError>>()?;
    stake_table_var.extend(
        (0..stake_table_entries_pad_len)
            .map(|_| {
                let state_ver_key =
                    circuit.create_signature_vk_variable(&SchnorrVerKey::<P>::default())?;
                let stake_amount = circuit.create_variable(F::default())?;
                Ok(StakeTableEntryVar {
                    state_ver_key,
                    stake_amount,
                })
            })
            .collect::<Result<Vec<_>, CircuitError>>()?,
    );

    // creating variables for signatures
    let sig_pad_len = stake_table_capacity - signatures.len();
    let mut sig_vars = signatures
        .map(|sig| circuit.create_signature_variable(sig.borrow()))
        .collect::<Result<Vec<_>, CircuitError>>()?;
    sig_vars.extend(
        (0..sig_pad_len)
            .map(|_| circuit.create_signature_variable(&Signature::<P>::default()))
            .collect::<Result<Vec<_>, CircuitError>>()?,
    );

    // creating Boolean variables for the bit vector
    let bit_vec_pad_len = stake_table_capacity - signer_bit_vec.len();
    let collect = signer_bit_vec
        .map(|b| {
            let var = circuit.create_variable(*b.borrow())?;
            circuit.enforce_bool(var)?;
            Ok(BoolVar(var))
        })
        .collect::<Result<Vec<_>, CircuitError>>();
    let mut signer_bit_vec_var = collect?;
    signer_bit_vec_var.extend(
        (0..bit_vec_pad_len)
            .map(|_| circuit.create_boolean_variable(false))
            .collect::<Result<Vec<_>, CircuitError>>()?,
    );

    let threshold = u256_to_field::<F>(threshold);
    let threshold_pub_var = circuit.create_public_variable(threshold)?;

    let lightclient_state_pub_var = LightClientStateVar::new(&mut circuit, lightclient_state)?;

    let view_number_f = F::from(lightclient_state.view_number as u64);
    let block_height_f = F::from(lightclient_state.block_height as u64);
    let public_inputs = vec![
        threshold,
        view_number_f,
        block_height_f,
        lightclient_state.block_comm_root,
        lightclient_state.fee_ledger_comm,
        lightclient_state.stake_table_comm.0,
        lightclient_state.stake_table_comm.1,
        lightclient_state.stake_table_comm.2,
    ];

    // Checking whether the accumulated weight exceeds the quorum threshold
    let mut signed_amount_var = (0..stake_table_capacity / 2)
        .map(|i| {
            circuit.mul_add(
                &[
                    stake_table_var[2 * i].stake_amount,
                    signer_bit_vec_var[2 * i].0,
                    stake_table_var[2 * i + 1].stake_amount,
                    signer_bit_vec_var[2 * i + 1].0,
                ],
                &[F::one(), F::one()],
            )
        })
        .collect::<Result<Vec<_>, CircuitError>>()?;
    // Adding the last if stake_table_capacity is not a multiple of 2
    if stake_table_capacity % 2 == 1 {
        signed_amount_var.push(circuit.mul(
            stake_table_var[stake_table_capacity - 1].stake_amount,
            signer_bit_vec_var[stake_table_capacity - 1].0,
        )?);
    }
    let acc_amount_var = circuit.sum(&signed_amount_var)?;
    circuit.enforce_leq(threshold_pub_var, acc_amount_var)?;

    // checking the commitment for the list of schnorr keys
    let state_ver_key_preimage_vars = stake_table_var
        .iter()
        .flat_map(|var| [var.state_ver_key.0.get_x(), var.state_ver_key.0.get_y()])
        .collect::<Vec<_>>();
    let state_ver_key_comm = RescueNativeGadget::<F>::rescue_sponge_with_padding(
        &mut circuit,
        &state_ver_key_preimage_vars,
        1,
    )?[0];
    circuit.enforce_equal(
        state_ver_key_comm,
        lightclient_state_pub_var.stake_table_comm().state_keys_comm,
    )?;

    // checking the commitment for the list of stake amounts
    let stake_amount_preimage_vars = stake_table_var
        .iter()
        .map(|var| var.stake_amount)
        .collect::<Vec<_>>();
    let stake_amount_comm = RescueNativeGadget::<F>::rescue_sponge_with_padding(
        &mut circuit,
        &stake_amount_preimage_vars,
        1,
    )?[0];
    circuit.enforce_equal(
        stake_amount_comm,
        lightclient_state_pub_var
            .stake_table_comm()
            .stake_amount_comm,
    )?;

    // checking all signatures
    let verification_result_vars = stake_table_var
        .iter()
        .zip(sig_vars)
        .map(|(entry, sig)| {
            SignatureGadget::<_, P>::check_signature_validity(
                &mut circuit,
                &entry.state_ver_key,
                lightclient_state_pub_var.as_ref(),
                &sig,
            )
        })
        .collect::<Result<Vec<_>, CircuitError>>()?;
    let bit_x_result_vars = signer_bit_vec_var
        .iter()
        .zip(verification_result_vars)
        .map(|(&bit, result)| {
            let neg_bit = circuit.logic_neg(bit)?;
            circuit.logic_or(neg_bit, result)
        })
        .collect::<Result<Vec<_>, CircuitError>>()?;
    let sig_ver_result = circuit.logic_and_all(&bit_x_result_vars)?;
    circuit.enforce_true(sig_ver_result.0)?;

    circuit.finalize_for_arithmetization()?;
    Ok((circuit, public_inputs.into()))
}

/// Internal function to build a dummy circuit
pub(crate) fn build_for_preprocessing<F, P>(
    stake_table_capacity: usize,
) -> Result<(PlonkCircuit<F>, GenericPublicInput<F>), PlonkError>
where
    F: RescueParameter,
    P: TECurveConfig<BaseField = F>,
{
    let lightclient_state = GenericLightClientState {
        view_number: 0,
        block_height: 0,
        block_comm_root: F::default(),
        fee_ledger_comm: F::default(),
        stake_table_comm: (F::default(), F::default(), F::default()),
    };
    build::<F, P, _, _, _>(
        &[],
        &[],
        &[],
        &lightclient_state,
        &U256::zero(),
        stake_table_capacity,
    )
}

#[cfg(test)]
mod tests {
    use ark_ed_on_bn254::EdwardsConfig as Config;
    use ethers::types::U256;
    use hotshot_types::traits::stake_table::{SnapshotVersion, StakeTableScheme};
    use jf_crhf::CRHF;
    use jf_relation::Circuit;
    use jf_rescue::crhf::VariableLengthRescueCRHF;
    use jf_signature::{
        schnorr::{SchnorrSignatureScheme, Signature},
        SignatureScheme,
    };
    use jf_utils::test_rng;

    use super::{build, GenericLightClientState};
    use crate::test_utils::{key_pairs_for_testing, stake_table_for_testing};

    type F = ark_ed_on_bn254::Fq;
    const ST_CAPACITY: usize = 20;

    #[test]
    #[allow(clippy::too_many_lines)]
    fn test_circuit_building() {
        let num_validators = 10;
        let mut prng = test_rng();

        let (qc_keys, state_keys) = key_pairs_for_testing(num_validators, &mut prng);
        let st = stake_table_for_testing(ST_CAPACITY, &qc_keys, &state_keys);

        let entries = st
            .try_iter(SnapshotVersion::LastEpochStart)
            .unwrap()
            .map(|(_, stake_amount, state_key)| (state_key, stake_amount))
            .collect::<Vec<_>>();

        let block_comm_root =
            VariableLengthRescueCRHF::<F, 1>::evaluate(vec![F::from(1u32), F::from(2u32)]).unwrap()
                [0];
        let fee_ledger_comm =
            VariableLengthRescueCRHF::<F, 1>::evaluate(vec![F::from(3u32), F::from(5u32)]).unwrap()
                [0];

        let lightclient_state = GenericLightClientState {
            view_number: 100,
            block_height: 73,
            block_comm_root,
            fee_ledger_comm,
            stake_table_comm: st.commitment(SnapshotVersion::LastEpochStart).unwrap(),
        };
        let state_msg: [F; 7] = lightclient_state.clone().into();

        let sigs = state_keys
            .iter()
            .map(|(key, _)| SchnorrSignatureScheme::<Config>::sign(&(), key, state_msg, &mut prng))
            .collect::<Result<Vec<_>, _>>()
            .unwrap();

        // bit vector with total weight 26
        let bit_vec = [
            true, true, true, false, true, true, false, false, true, false,
        ];
        let bit_masked_sigs = bit_vec
            .iter()
            .zip(sigs.iter())
            .map(|(bit, sig)| {
                if *bit {
                    sig.clone()
                } else {
                    Signature::<Config>::default()
                }
            })
            .collect::<Vec<_>>();
        let bit_vec = bit_vec
            .into_iter()
            .map(|b| if b { F::from(1u64) } else { F::from(0u64) })
            .collect::<Vec<_>>();
        // good path
        let (circuit, public_inputs) = build(
            &entries,
            &bit_vec,
            &bit_masked_sigs,
            &lightclient_state,
            &U256::from(26u32),
            ST_CAPACITY,
        )
        .unwrap();
        assert!(circuit
            .check_circuit_satisfiability(public_inputs.as_ref())
            .is_ok());

        let (circuit, public_inputs) = build(
            &entries,
            &bit_vec,
            &bit_masked_sigs,
            &lightclient_state,
            &U256::from(10u32),
            ST_CAPACITY,
        )
        .unwrap();
        assert!(circuit
            .check_circuit_satisfiability(public_inputs.as_ref())
            .is_ok());

        // bad path: feeding non-bit vector
        let bit_vec = [F::from(2u64); 10];
        let (circuit, public_inputs) = build(
            &entries,
            &bit_vec,
            &bit_masked_sigs,
            &lightclient_state,
            &U256::from(26u32),
            ST_CAPACITY,
        )
        .unwrap();
        assert!(circuit
            .check_circuit_satisfiability(public_inputs.as_ref())
            .is_err());

        // bad path: total weight doesn't meet the threshold
        // bit vector with total weight 23
        let bad_bit_vec = [
            true, true, true, true, true, false, false, true, false, false,
        ];
        let bad_bit_masked_sigs = bad_bit_vec
            .iter()
            .zip(sigs.iter())
            .map(|(bit, sig)| {
                if *bit {
                    sig.clone()
                } else {
                    Signature::<Config>::default()
                }
            })
            .collect::<Vec<_>>();

        let bad_bit_vec = bad_bit_vec
            .into_iter()
            .map(|b| if b { F::from(1u64) } else { F::from(0u64) })
            .collect::<Vec<_>>();
        let (bad_circuit, public_inputs) = build(
            &entries,
            &bad_bit_vec,
            &bad_bit_masked_sigs,
            &lightclient_state,
            &U256::from(25u32),
            ST_CAPACITY,
        )
        .unwrap();
        assert!(bad_circuit
            .check_circuit_satisfiability(public_inputs.as_ref())
            .is_err());

        // bad path: bad stake table commitment
        let mut bad_lightclient_state = lightclient_state.clone();
        bad_lightclient_state.stake_table_comm.1 = F::default();
        let bad_state_msg: [F; 7] = bad_lightclient_state.clone().into();
        let sig_for_bad_state = state_keys
            .iter()
            .map(|(key, _)| {
                SchnorrSignatureScheme::<Config>::sign(&(), key, bad_state_msg, &mut prng)
            })
            .collect::<Result<Vec<_>, _>>()
            .unwrap();
        let (bad_circuit, public_inputs) = build(
            &entries,
            &bit_vec,
            &sig_for_bad_state,
            &bad_lightclient_state,
            &U256::from(26u32),
            ST_CAPACITY,
        )
        .unwrap();
        assert!(bad_circuit
            .check_circuit_satisfiability(public_inputs.as_ref())
            .is_err());

        // bad path: incorrect signatures
        let mut wrong_light_client_state = lightclient_state.clone();
        // state with a different qc key commitment
        wrong_light_client_state.stake_table_comm.0 = F::default();
        let wrong_state_msg: [F; 7] = wrong_light_client_state.into();
        let wrong_sigs = state_keys
            .iter()
            .map(|(key, _)| {
                SchnorrSignatureScheme::<Config>::sign(&(), key, wrong_state_msg, &mut prng)
            })
            .collect::<Result<Vec<_>, _>>()
            .unwrap();
        let (bad_circuit, public_inputs) = build(
            &entries,
            &bit_vec,
            &wrong_sigs,
            &lightclient_state,
            &U256::from(26u32),
            ST_CAPACITY,
        )
        .unwrap();
        assert!(bad_circuit
            .check_circuit_satisfiability(public_inputs.as_ref())
            .is_err());

        // bad path: overflowing stake table size
        assert!(build(
            &entries,
            &bit_vec,
            &bit_masked_sigs,
            &lightclient_state,
            &U256::from(26u32),
            9
        )
        .is_err());
    }
}<|MERGE_RESOLUTION|>--- conflicted
+++ resolved
@@ -123,26 +123,16 @@
 /// - a list of schnorr signatures of the updated states (`Vec<SchnorrSignature>`), default if the node doesn't sign the state
 /// - updated light client state (`(view_number, block_height, block_comm_root, fee_ledger_comm, stake_table_comm)`)
 /// - a quorum threshold
-<<<<<<< HEAD
-///   Lengths of input vectors should not exceed the `stake_table_capacity`.
-///   The list of stake table entries, bit indicators and signatures will be padded to the `stake_table_capacity`.
-///   It checks that
-=======
 ///
 /// Lengths of input vectors should not exceed the `stake_table_capacity`.
 /// The list of stake table entries, bit indicators and signatures will be padded to the `stake_table_capacity`.
 /// It checks that
->>>>>>> a49e6af8
 /// - the vector that indicates who signed is a bit vector
 /// - the signers' accumulated weight exceeds the quorum threshold
 /// - the stake table corresponds to the one committed in the light client state
 /// - all Schnorr signatures over the light client state are valid
-<<<<<<< HEAD
-///   and returns
-=======
 ///
 /// and returns
->>>>>>> a49e6af8
 /// - A circuit for proof generation
 /// - A list of public inputs for verification
 /// - A `PlonkError` if any error happens when building the circuit
