--- conflicted
+++ resolved
@@ -144,111 +144,6 @@
     }
 }
 
-<<<<<<< HEAD
-=======
-/// Get the epoch-related  from the sequencer's `PublicHotShotConfig` struct
-/// return (blocks_per_epoch, epoch_start_block)
-pub async fn fetch_epoch_config_from_sequencer(sequencer_url: &Url) -> anyhow::Result<(u64, u64)> {
-    // Request the configuration until it is successful
-    let epoch_config = loop {
-        match surf_disco::Client::<tide_disco::error::ServerError, StaticVersion<0, 1>>::new(
-            sequencer_url.clone(),
-        )
-        .get::<PublicNetworkConfig>("config/hotshot")
-        .send()
-        .await
-        {
-            Ok(resp) => {
-                let config = resp.hotshot_config();
-                break (config.blocks_per_epoch(), config.epoch_start_block());
-            },
-            Err(e) => {
-                tracing::error!("Failed to fetch the network config: {e}");
-                sleep(Duration::from_secs(5)).await;
-            },
-        }
-    };
-    Ok(epoch_config)
-}
-
-/// Initialize the stake table from a sequencer node given the epoch number
-///
-/// Does not error, runs until the stake table is provided.
-pub async fn fetch_stake_table_from_sequencer(
-    sequencer_url: &Url,
-    epoch: Option<<SeqTypes as NodeType>::Epoch>,
-    // stake_table_capacity: usize,
-) -> Result<Vec<PeerConfig<SeqTypes>>> {
-    tracing::info!("Initializing stake table from node for epoch {epoch:?}");
-
-    match epoch {
-        Some(epoch) => loop {
-            match surf_disco::Client::<tide_disco::error::ServerError, StaticVersion<0, 1>>::new(
-                sequencer_url.clone(),
-            )
-            .get::<Vec<PeerConfig<SeqTypes>>>(&format!("node/stake-table/{}", epoch.u64()))
-            .send()
-            .await
-            {
-                Ok(resp) => break Ok(resp),
-                Err(e) => {
-                    tracing::error!("Failed to fetch the network config: {e}");
-                    sleep(Duration::from_secs(5)).await;
-                },
-            }
-        },
-        None => loop {
-            match surf_disco::Client::<tide_disco::error::ServerError, StaticVersion<0, 1>>::new(
-                sequencer_url.clone(),
-            )
-            .get::<PublicNetworkConfig>("config/hotshot")
-            .send()
-            .await
-            {
-                Ok(resp) => break Ok(resp.hotshot_config().known_nodes_with_stake()),
-                Err(e) => {
-                    tracing::error!("Failed to fetch the network config: {e}");
-                    sleep(Duration::from_secs(5)).await;
-                },
-            }
-        },
-    }
-}
-
-/// Returns both genesis light client state and stake table state
-pub async fn light_client_genesis(
-    sequencer_url: &Url,
-    stake_table_capacity: usize,
-) -> anyhow::Result<(LightClientStateSol, StakeTableStateSol)> {
-    let st = fetch_stake_table_from_sequencer(sequencer_url, None)
-        .await
-        .with_context(|| "Failed to initialize stake table")?;
-    light_client_genesis_from_stake_table(&st, stake_table_capacity)
-}
-
-#[inline]
-pub fn light_client_genesis_from_stake_table(
-    st: &[PeerConfig<SeqTypes>],
-    stake_table_capacity: usize,
-) -> anyhow::Result<(LightClientStateSol, StakeTableStateSol)> {
-    let st_state = compute_stake_table_commitment(st, stake_table_capacity)
-        .with_context(|| "Failed to compute stake table commitment")?;
-    Ok((
-        LightClientStateSol {
-            viewNum: 0,
-            blockHeight: 0,
-            blockCommRoot: U256::from(0u32),
-        },
-        StakeTableStateSol {
-            blsKeyComm: field_to_u256(st_state.bls_key_comm),
-            schnorrKeyComm: field_to_u256(st_state.schnorr_key_comm),
-            amountComm: field_to_u256(st_state.amount_comm),
-            threshold: field_to_u256(st_state.threshold),
-        },
-    ))
-}
-
->>>>>>> 19385f52
 pub fn load_proving_key(stake_table_capacity: usize) -> ProvingKey {
     let srs = {
         let num_gates = crate::circuit::build_for_preprocessing::<
