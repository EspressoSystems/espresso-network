//! A light client prover service

use std::{
    iter,
    time::{Duration, Instant},
};

use anyhow::{anyhow, Context, Result};
use async_std::{
    io,
    sync::Arc,
    task::{sleep, spawn, spawn_blocking},
};
use contract_bindings::light_client::{LightClient, LightClientErrors};
use displaydoc::Display;
use ethers::{
    core::k256::ecdsa::SigningKey,
    middleware::SignerMiddleware,
    providers::{Http, Middleware, Provider, ProviderError},
    signers::{LocalWallet, Signer, Wallet},
    types::{Address, U256},
};
use futures::FutureExt;
use hotshot_contract_adapter::{
    jellyfish::{field_to_u256, ParsedPlonkProof},
    light_client::{ParsedLightClientState, ParsedStakeTableState},
};
use hotshot_stake_table::vec_based::{config::FieldType, StakeTable};
use hotshot_types::{
    light_client::{
        CircuitField, LightClientState, PublicInput, StakeTableState, StateSignaturesBundle,
        StateVerKey,
    },
    signature_key::BLSPubKey,
    traits::{
        signature_key::StakeTableEntryType,
        stake_table::{SnapshotVersion, StakeTableError, StakeTableScheme as _},
    },
    PeerConfig,
};
use jf_pcs::prelude::UnivariateUniversalParams;
use jf_plonk::errors::PlonkError;
use jf_relation::Circuit as _;
use jf_signature::constants::CS_ID_SCHNORR;
use sequencer_utils::deployer::is_proxy_contract;
use serde::Deserialize;
use surf_disco::Client;
use tide_disco::{error::ServerError, Api};
use time::ext::InstantExt;
use url::Url;
use vbs::version::StaticVersionType;

use crate::snark::{generate_state_update_proof, Proof, ProvingKey};

/// A wallet with local signer and connected to network via http
pub type SignerWallet = SignerMiddleware<Provider<Http>, LocalWallet>;

/// Configuration/Parameters used for hotshot state prover
#[derive(Debug, Clone)]
pub struct StateProverConfig {
    /// Url of the state relay server (a CDN that sequencers push their Schnorr signatures to)
    pub relay_server: Url,
    /// Interval between light client state update
    pub update_interval: Duration,
    /// Interval between retries if a state update fails
    pub retry_interval: Duration,
    /// URL of the chain (layer 1  or any layer 2) JSON-RPC provider.
    pub provider: Url,
    /// Address of LightClient contract
    pub light_client_address: Address,
    /// Transaction signing key for Ethereum or any other layer 2
    pub signing_key: SigningKey,
    /// URL of a node that is currently providing the HotShot config.
    /// This is used to initialize the stake table.
    pub sequencer_url: Url,
    /// If daemon and provided, the service will run a basic HTTP server on the given port.
    ///
    /// The server provides healthcheck and version endpoints.
    pub port: Option<u16>,
    /// Stake table capacity for the prover circuit.
    pub stake_table_capacity: usize,
}

impl StateProverConfig {
    pub async fn validate_light_client_contract(&self) -> anyhow::Result<()> {
        let provider = Provider::<Http>::try_from(self.provider.to_string())?;

        if !is_proxy_contract(provider, self.light_client_address).await? {
            anyhow::bail!("Light Client contract's address is not a proxy");
        }

        Ok(())
    }
}

#[inline]
/// A helper function to compute the quorum threshold given a total amount of stake.
pub fn one_honest_threshold(total_stake: U256) -> U256 {
    total_stake / 3 + 1
}

pub fn init_stake_table(
    bls_keys: &[BLSPubKey],
    state_keys: &[StateVerKey],
    stake_table_capacity: usize,
) -> Result<StakeTable<BLSPubKey, StateVerKey, CircuitField>, StakeTableError> {
    // We now initialize a static stake table as what hotshot orchestrator does.
    // In the future we should get the stake table from the contract.
    let mut st = StakeTable::<BLSPubKey, StateVerKey, CircuitField>::new(stake_table_capacity);
    st.batch_register(
        bls_keys.iter().cloned(),
        iter::repeat(U256::one()).take(bls_keys.len()),
        state_keys.iter().cloned(),
    )?;
    st.advance();
    st.advance();
    Ok(st)
}

#[derive(Debug, Deserialize)]
struct PublicHotShotConfig {
    known_nodes_with_stake: Vec<PeerConfig<BLSPubKey>>,
}

#[derive(Debug, Deserialize)]
struct PublicNetworkConfig {
    config: PublicHotShotConfig,
}

/// Initialize the stake table from a sequencer node that
/// is currently providing the HotShot config.
///
/// Does not error, runs until the stake table is provided.
async fn init_stake_table_from_sequencer(
    sequencer_url: &Url,
    stake_table_capacity: usize,
) -> Result<StakeTable<BLSPubKey, StateVerKey, CircuitField>> {
    tracing::info!("Initializing stake table from node at {sequencer_url}");

    // Construct the URL to fetch the network config
    let config_url = sequencer_url
        .join("/v0/config/hotshot")
        .with_context(|| "Invalid URL")?;

    // Request the configuration until it is successful
    let network_config: PublicHotShotConfig = loop {
        match reqwest::get(config_url.clone()).await {
            Ok(resp) => match resp.json::<PublicNetworkConfig>().await {
                Ok(config) => break config.config,
                Err(e) => {
                    tracing::error!("Failed to parse the network config: {e}");
                    sleep(Duration::from_secs(5)).await;
                }
            },
            Err(e) => {
                tracing::error!("Failed to fetch the network config: {e}");
                sleep(Duration::from_secs(5)).await;
            }
        }
    };

    // Create empty stake table
    let mut st = StakeTable::<BLSPubKey, StateVerKey, CircuitField>::new(stake_table_capacity);

    // Populate the stake table
    for node in network_config.known_nodes_with_stake.into_iter() {
        st.register(
            *node.stake_table_entry.key(),
            node.stake_table_entry.stake(),
            node.state_ver_key,
        )
        .expect("Key registration shouldn't fail.");
    }

    // Advance the stake table
    st.advance();
    st.advance();

    Ok(st)
}

/// Returns both genesis light client state and stake table state
pub async fn light_client_genesis(
    sequencer_url: &Url,
    stake_table_capacity: usize,
) -> anyhow::Result<(ParsedLightClientState, ParsedStakeTableState)> {
    let st = init_stake_table_from_sequencer(sequencer_url, stake_table_capacity)
        .await
        .with_context(|| "Failed to initialize stake table")?;
    light_client_genesis_from_stake_table(st)
}

#[inline]
pub fn light_client_genesis_from_stake_table(
    st: StakeTable<BLSPubKey, StateVerKey, CircuitField>,
) -> anyhow::Result<(ParsedLightClientState, ParsedStakeTableState)> {
    let (bls_comm, schnorr_comm, stake_comm) = st
        .commitment(SnapshotVersion::LastEpochStart)
        .expect("Commitment computation shouldn't fail.");
    let threshold = one_honest_threshold(st.total_stake(SnapshotVersion::LastEpochStart)?);

    Ok((
        ParsedLightClientState {
            view_num: 0,
            block_height: 0,
            block_comm_root: U256::from(0u32),
        },
        ParsedStakeTableState {
            bls_key_comm: field_to_u256(bls_comm),
            schnorr_key_comm: field_to_u256(schnorr_comm),
            amount_comm: field_to_u256(stake_comm),
            threshold,
        },
    ))
}

pub fn load_proving_key(stake_table_capacity: usize) -> ProvingKey {
    let srs = {
        let num_gates = crate::circuit::build_for_preprocessing::<
            CircuitField,
            ark_ed_on_bn254::EdwardsConfig,
        >(stake_table_capacity)
        .unwrap()
        .0
        .num_gates();

        std::println!("Loading SRS from Aztec's ceremony...");
        let srs_timer = Instant::now();
        let srs = ark_srs::kzg10::aztec20::setup(num_gates + 2).expect("Aztec SRS fail to load");
        let srs_elapsed = Instant::now().signed_duration_since(srs_timer);
        std::println!("Done in {srs_elapsed:.3}");

        // convert to Jellyfish type
        // TODO: (alex) use constructor instead https://github.com/EspressoSystems/jellyfish/issues/440
        UnivariateUniversalParams {
            powers_of_g: srs.powers_of_g,
            h: srs.h,
            beta_h: srs.beta_h,
            powers_of_h: vec![srs.h, srs.beta_h],
        }
    };

    std::println!("Generating proving key and verification key.");
    let key_gen_timer = Instant::now();
    let (pk, _) = crate::snark::preprocess(&srs, stake_table_capacity)
        .expect("Fail to preprocess state prover circuit");
    let key_gen_elapsed = Instant::now().signed_duration_since(key_gen_timer);
    std::println!("Done in {key_gen_elapsed:.3}");
    pk
}

pub async fn fetch_latest_state<ApiVer: StaticVersionType>(
    client: &Client<ServerError, ApiVer>,
) -> Result<StateSignaturesBundle, ServerError> {
    tracing::info!("Fetching the latest state signatures bundle from relay server.");
    client
        .get::<StateSignaturesBundle>("/api/state")
        .send()
        .await
}

/// prepare a contract interface ready to be read from or written to
async fn prepare_contract(
    provider: Url,
    key: SigningKey,
    light_client_address: Address,
) -> Result<LightClient<SignerWallet>, ProverError> {
    let provider = Provider::try_from(provider.as_str())
        .expect("unable to instantiate Provider, likely wrong URL");
    let signer = Wallet::from(key).with_chain_id(provider.get_chainid().await?.as_u64());
    let wallet = Arc::new(SignerWallet::new(provider, signer));

    let contract = LightClient::new(light_client_address, wallet);
    Ok(contract)
}

/// get the `finalizedState` from the LightClient contract storage on L1
pub async fn read_contract_state(
    provider: Url,
    key: SigningKey,
    light_client_address: Address,
) -> Result<(LightClientState, StakeTableState), ProverError> {
    let contract = prepare_contract(provider, key, light_client_address).await?;
    let state: ParsedLightClientState = match contract.finalized_state().call().await {
        Ok(s) => s.into(),
        Err(e) => {
            tracing::error!("unable to read finalized_state from contract: {}", e);
            return Err(ProverError::ContractError(e.into()));
        }
    };
    let st_state: ParsedStakeTableState = match contract.genesis_stake_table_state().call().await {
        Ok(s) => s.into(),
        Err(e) => {
            tracing::error!(
                "unable to read genesis_stake_table_state from contract: {}",
                e
            );
            return Err(ProverError::ContractError(e.into()));
        }
    };

    Ok((state.into(), st_state.into()))
}

/// submit the latest finalized state along with a proof to the L1 LightClient contract
pub async fn submit_state_and_proof(
    proof: Proof,
    public_input: PublicInput,
    provider: Url,
    key: SigningKey,
    light_client_address: Address,
) -> Result<(), ProverError> {
    let contract = prepare_contract(provider, key, light_client_address).await?;

    // prepare the input the contract call and the tx itself
    let proof: ParsedPlonkProof = proof.into();
    let new_state: ParsedLightClientState = public_input.into();
    let tx = contract.new_finalized_state(new_state.into(), proof.into());

    // send the tx
    let (receipt, included_block) = sequencer_utils::contract_send::<_, _, LightClientErrors>(&tx)
        .await
        .map_err(ProverError::ContractError)?;

    tracing::info!(
        "Submitted state and proof to L1: tx={:x} block={included_block}",
        receipt.transaction_hash,
    );

    Ok(())
}

pub async fn sync_state<ApiVer: StaticVersionType>(
    st: &StakeTable<BLSPubKey, StateVerKey, CircuitField>,
    proving_key: Arc<ProvingKey>,
    relay_server_client: &Client<ServerError, ApiVer>,
    config: &StateProverConfig,
) -> Result<(), ProverError> {
    let light_client_address = config.light_client_address;
    let provider = config.provider.clone();
    let key = config.signing_key.clone();

    tracing::info!(
        ?light_client_address,
        "Start syncing light client state for provider: {}",
        provider,
    );

    let bundle = fetch_latest_state(relay_server_client).await?;
    tracing::info!("Bundle accumulated weight: {}", bundle.accumulated_weight);
    tracing::info!("Latest HotShot block height: {}", bundle.state.block_height);
    let (old_state, st_state) =
        read_contract_state(provider.clone(), key.clone(), light_client_address).await?;
    tracing::info!(
        "Current HotShot block height on contract: {}",
        old_state.block_height
    );
    if old_state.block_height >= bundle.state.block_height {
        tracing::info!("No update needed.");
        return Ok(());
    }
    tracing::debug!("Old state: {old_state:?}");
    tracing::debug!("New state: {:?}", bundle.state);

    let entries = st
        .try_iter(SnapshotVersion::LastEpochStart)
        .unwrap()
        .map(|(_, stake_amount, state_key)| (state_key, stake_amount))
        .collect::<Vec<_>>();
    let mut signer_bit_vec = vec![false; entries.len()];
    let mut signatures = vec![Default::default(); entries.len()];
    let mut accumulated_weight = U256::zero();
    entries.iter().enumerate().for_each(|(i, (key, stake))| {
        if let Some(sig) = bundle.signatures.get(key) {
            // Check if the signature is valid
            let state_msg: [FieldType; 3] = (&bundle.state).into();
            if key.verify(&state_msg, sig, CS_ID_SCHNORR).is_ok() {
                signer_bit_vec[i] = true;
                signatures[i] = sig.clone();
                accumulated_weight += *stake;
            }
        }
    });

    if accumulated_weight < field_to_u256(st_state.threshold) {
        return Err(ProverError::InvalidState(
            "The signers' total weight doesn't reach the threshold.".to_string(),
        ));
    }

    tracing::info!("Collected latest state and signatures. Start generating SNARK proof.");
    let proof_gen_start = Instant::now();
    let proving_key_clone = proving_key.clone();
    let stake_table_capacity = config.stake_table_capacity;
    let (proof, public_input) = spawn_blocking(move || {
        generate_state_update_proof::<_, _, _, _>(
            &mut ark_std::rand::thread_rng(),
            &proving_key_clone,
            &entries,
            signer_bit_vec,
            signatures,
            &bundle.state,
            &st_state,
            stake_table_capacity,
        )
    })
    .await?;
    let proof_gen_elapsed = Instant::now().signed_duration_since(proof_gen_start);
    tracing::info!("Proof generation completed. Elapsed: {proof_gen_elapsed:.3}");

    submit_state_and_proof(proof, public_input, provider, key, light_client_address).await?;

    tracing::info!("Successfully synced light client state.");
    Ok(())
}

fn start_http_server<ApiVer: StaticVersionType + 'static>(
    port: u16,
    light_client_address: Address,
    bind_version: ApiVer,
) -> io::Result<()> {
    let mut app = tide_disco::App::<_, ServerError>::with_state(());
    let toml = toml::from_str::<toml::value::Value>(include_str!("../api/prover-service.toml"))
        .map_err(|err| io::Error::new(io::ErrorKind::Other, err))?;

    let mut api = Api::<_, ServerError, ApiVer>::new(toml)
        .map_err(|err| io::Error::new(io::ErrorKind::Other, err))?;

    api.get("getlightclientcontract", move |_, _| {
        async move { Ok(light_client_address) }.boxed()
    })
    .map_err(|err| io::Error::new(io::ErrorKind::Other, err))?;
    app.register_module("api", api)
        .map_err(|err| io::Error::new(io::ErrorKind::Other, err))?;

    spawn(app.serve(format!("0.0.0.0:{port}"), bind_version));
    Ok(())
}

pub async fn run_prover_service<ApiVer: StaticVersionType + 'static>(
    config: StateProverConfig,
    bind_version: ApiVer,
) -> Result<()> {
    let stake_table_capacity = config.stake_table_capacity;
    tracing::info!("Stake table capacity: {}", stake_table_capacity);
    // TODO(#1022): maintain the following stake table
    let st = Arc::new(
        init_stake_table_from_sequencer(&config.sequencer_url, stake_table_capacity)
            .await
            .with_context(|| "Failed to initialize stake table")?,
    );
    run_prover_service_with_stake_table(config, bind_version, st).await
}

pub async fn run_prover_service_with_stake_table<ApiVer: StaticVersionType + 'static>(
    config: StateProverConfig,
    bind_version: ApiVer,
    st: Arc<StakeTable<BLSPubKey, StateVerKey, CircuitField>>,
) -> Result<()> {
    tracing::info!("Light client address: {:?}", config.light_client_address);

    let relay_server_client = Arc::new(Client::<ServerError, ApiVer>::new(
        config.relay_server.clone(),
    ));

    // Start the HTTP server to get a functioning healthcheck before any heavy computations.
    if let Some(port) = config.port {
        if let Err(err) = start_http_server(port, config.light_client_address, bind_version) {
            tracing::error!("Error starting http server: {}", err);
        }
    }

    let proving_key =
        spawn_blocking(move || Arc::new(load_proving_key(config.stake_table_capacity))).await;

    let update_interval = config.update_interval;
    let retry_interval = config.retry_interval;
    loop {
        if let Err(err) = sync_state(&st, proving_key.clone(), &relay_server_client, &config).await
        {
            tracing::error!("Cannot sync the light client state, will retry: {}", err);
            sleep(retry_interval).await;
        } else {
            tracing::info!("Sleeping for {:?}", update_interval);
            sleep(update_interval).await;
        }
    }
}

/// Run light client state prover once
pub async fn run_prover_once<ApiVer: StaticVersionType>(
    config: StateProverConfig,
    _: ApiVer,
) -> Result<()> {
    let st = init_stake_table_from_sequencer(&config.sequencer_url, config.stake_table_capacity)
        .await
        .with_context(|| "Failed to initialize stake table")?;
    let stake_table_capacity = config.stake_table_capacity;
    let proving_key =
        spawn_blocking(move || Arc::new(load_proving_key(stake_table_capacity))).await;
    let relay_server_client = Client::<ServerError, ApiVer>::new(config.relay_server.clone());

    sync_state(&st, proving_key, &relay_server_client, &config)
        .await
        .expect("Error syncing the light client state.");

    Ok(())
}

#[derive(Debug, Display)]
pub enum ProverError {
    /// Invalid light client state or signatures
    InvalidState(String),
    /// Error when communicating with the smart contract: {0}
    ContractError(anyhow::Error),
    /// Error when communicating with the state relay server: {0}
    RelayServerError(ServerError),
    /// Internal error with the stake table
    StakeTableError(StakeTableError),
    /// Internal error when generating the SNARK proof
    PlonkError(PlonkError),
    /// Internal error
    Internal(String),
}

impl From<ServerError> for ProverError {
    fn from(err: ServerError) -> Self {
        Self::RelayServerError(err)
    }
}

impl From<PlonkError> for ProverError {
    fn from(err: PlonkError) -> Self {
        Self::PlonkError(err)
    }
}

impl From<StakeTableError> for ProverError {
    fn from(err: StakeTableError) -> Self {
        Self::StakeTableError(err)
    }
}

impl From<ProviderError> for ProverError {
    fn from(err: ProviderError) -> Self {
        Self::ContractError(anyhow!("{}", err))
    }
}

impl std::error::Error for ProverError {}

#[cfg(test)]
mod test {

    use anyhow::Result;
    use ark_ed_on_bn254::EdwardsConfig;
    use ethers::utils::{Anvil, AnvilInstance};
    use hotshot_contract_adapter::light_client::{
        LightClientConstructorArgs, ParsedStakeTableState,
    };
    use hotshot_stake_table::vec_based::StakeTable;
    use hotshot_types::light_client::StateSignKey;
    use jf_signature::{schnorr::SchnorrSignatureScheme, SignatureScheme};
    use jf_utils::test_rng;
    use sequencer_utils::{
<<<<<<< HEAD
        deployer::{self, is_valid_admin_light_client_proxy},
=======
        deployer::{self, test_helpers::deploy_light_client_contract_as_proxy_for_test},
>>>>>>> a877a042
        test_utils::setup_test,
    };

    use super::*;
    use crate::mock_ledger::{MockLedger, MockSystemParam};

    const STAKE_TABLE_CAPACITY_FOR_TEST: usize = 10;
    const MAX_HISTORY_SECONDS: u32 = 864000;

    const NUM_INIT_VALIDATORS: u32 = (STAKE_TABLE_CAPACITY_FOR_TEST / 2) as u32;

    /// Init a meaningful ledger state that prover can generate future valid proof.
    /// this is used for testing purposes, contract deployed to test proof verification should also be initialized with this genesis
    ///
    #[allow(clippy::type_complexity)]
    fn init_ledger_for_test() -> (
        ParsedLightClientState,
        ParsedStakeTableState,
        Vec<BLSPubKey>,
        Vec<(StateSignKey, StateVerKey)>,
        StakeTable<BLSPubKey, StateVerKey, CircuitField>,
    ) {
        let pp = MockSystemParam::init();
        let ledger = MockLedger::init(pp, NUM_INIT_VALIDATORS as usize);

        let genesis = ledger.get_state();
        let stake_genesis = ledger.get_stake_table_state();

        let qc_keys = ledger.qc_keys;
        let state_keys = ledger.state_keys;
        let st = ledger.st;

        eprintln!(
            "Genesis: view_num: {}, block_height: {}, block_comm_root: {}",
            genesis.view_num, genesis.block_height, genesis.block_comm_root,
        );
        (genesis, stake_genesis, qc_keys, state_keys, st)
    }

    // everybody signs, then generate a proof
    fn gen_state_proof(
        new_state: ParsedLightClientState,
        genesis_stake_state: &ParsedStakeTableState,
        state_keypairs: &[(StateSignKey, StateVerKey)],
        st: &StakeTable<BLSPubKey, StateVerKey, CircuitField>,
    ) -> (PublicInput, Proof) {
        let mut rng = test_rng();

        let new_state_msg: [CircuitField; 3] = {
            // sorry for the complicated .into() conversion chain, might improve in the future
            let pi_msg: LightClientState = new_state.clone().into();
            pi_msg.into()
        };
        let bit_vec = vec![true; st.len(SnapshotVersion::LastEpochStart).unwrap()];
        let sigs = state_keypairs
            .iter()
            .map(|(sk, _)| {
                SchnorrSignatureScheme::<EdwardsConfig>::sign(&(), sk, new_state_msg, &mut rng)
            })
            .collect::<Result<Vec<_>, _>>()
            .unwrap();

        let srs = {
            // load SRS from Aztec's ceremony
            let srs = ark_srs::kzg10::aztec20::setup(2u64.pow(16) as usize + 2)
                .expect("Aztec SRS fail to load");
            // convert to Jellyfish type
            // TODO: (alex) use constructor instead https://github.com/EspressoSystems/jellyfish/issues/440
            UnivariateUniversalParams {
                powers_of_g: srs.powers_of_g,
                h: srs.h,
                beta_h: srs.beta_h,
                powers_of_h: vec![srs.h, srs.beta_h],
            }
        };
        let (pk, _) = crate::preprocess(&srs, STAKE_TABLE_CAPACITY_FOR_TEST)
            .expect("Fail to preprocess state prover circuit");
        let stake_table_entries = st
            .try_iter(SnapshotVersion::LastEpochStart)
            .unwrap()
            .map(|(_, stake_amount, schnorr_key)| (schnorr_key, stake_amount))
            .collect::<Vec<_>>();
        let (proof, pi) = crate::generate_state_update_proof::<_, _, _, _>(
            &mut rng,
            &pk,
            &stake_table_entries,
            &bit_vec,
            &sigs,
            &new_state.into(),
            &genesis_stake_state.clone().into(),
            STAKE_TABLE_CAPACITY_FOR_TEST,
        )
        .expect("Fail to generate state proof");

        (pi, proof)
    }

    /// deploy LightClientMock.sol on local blockchain (via `anvil`) for testing
    /// return (signer-loaded wallet, contract instance)
    async fn deploy_contract_for_test(
        anvil: &AnvilInstance,
        genesis: ParsedLightClientState,
        stake_genesis: ParsedStakeTableState,
    ) -> Result<(Arc<SignerWallet>, LightClient<SignerWallet>)> {
        let provider = Provider::<Http>::try_from(anvil.endpoint())?;
        let signer = Wallet::from(anvil.keys()[0].clone())
            .with_chain_id(provider.get_chainid().await?.as_u64());
        let l1_wallet = Arc::new(SignerWallet::new(provider.clone(), signer));

        let genesis_constructor_args: LightClientConstructorArgs = LightClientConstructorArgs {
            light_client_state: genesis,
            stake_table_state: stake_genesis,
            max_history_seconds: MAX_HISTORY_SECONDS,
        };

        let mut contracts = deployer::Contracts::default();
        let address = deployer::deploy_mock_light_client_contract(
            l1_wallet.clone(),
            &mut contracts,
            Some(genesis_constructor_args),
        )
        .await?;

        let light_client_contract = LightClient::new(address, l1_wallet.clone());

        Ok((l1_wallet, light_client_contract))
    }

    async fn deploy_contract_as_proxy_for_test(
        anvil: &AnvilInstance,
        genesis: ParsedLightClientState,
        stake_genesis: ParsedStakeTableState,
    ) -> Result<(Arc<SignerWallet>, LightClient<SignerWallet>)> {
        let provider = Provider::<Http>::try_from(anvil.endpoint())?;
        let signer = Wallet::from(anvil.keys()[0].clone())
            .with_chain_id(provider.get_chainid().await?.as_u64());
        let l1_wallet = Arc::new(SignerWallet::new(provider.clone(), signer));
        let genesis_constructor_args: LightClientConstructorArgs = LightClientConstructorArgs {
            light_client_state: genesis,
            stake_table_state: stake_genesis,
            max_history_seconds: MAX_HISTORY_SECONDS,
        };

        let mut contracts = deployer::Contracts::default();
<<<<<<< HEAD
        let proxy_address = deployer::deploy_light_client_contract_as_proxy_for_test(
=======
        let proxy_address = deploy_light_client_contract_as_proxy_for_test(
>>>>>>> a877a042
            l1_wallet.clone(),
            &mut contracts,
            Some(genesis_constructor_args),
        )
        .await?;

        let light_client_contract = LightClient::new(proxy_address, l1_wallet.clone());

        Ok((l1_wallet, light_client_contract))
    }

    impl StateProverConfig {
        /// update only L1 related info
        fn update_l1_info(&mut self, anvil: &AnvilInstance, light_client_address: Address) {
            self.provider = Url::parse(&anvil.endpoint()).unwrap();
            self.light_client_address = light_client_address;
            self.signing_key = anvil.keys()[0].clone().into();
        }
    }
    // only for testing purposes
    impl Default for StateProverConfig {
        fn default() -> Self {
            Self {
                relay_server: Url::parse("http://localhost").unwrap(),
                update_interval: Duration::default(),
                retry_interval: Duration::default(),
                provider: Url::parse("http://localhost").unwrap(),
                light_client_address: Address::default(),
                signing_key: SigningKey::random(&mut test_rng()),
                sequencer_url: Url::parse("http://localhost").unwrap(),
                port: None,
                stake_table_capacity: 10,
            }
        }
    }

    #[async_std::test]
<<<<<<< HEAD
    async fn test_validate_light_contract_proxy() -> Result<()> {
        // Checks that the implementation address was set and the admin is as expected

=======
    async fn test_validate_light_contract_is_proxy() -> Result<()> {
>>>>>>> a877a042
        setup_test();

        let anvil = Anvil::new().spawn();
        let dummy_genesis = ParsedLightClientState::dummy_genesis();
        let dummy_stake_genesis = ParsedStakeTableState::dummy_genesis();
<<<<<<< HEAD
        let (wallet, contract) = deploy_contract_as_proxy_for_test(
=======
        let (_wallet, contract) = deploy_contract_as_proxy_for_test(
>>>>>>> a877a042
            &anvil,
            dummy_genesis.clone(),
            dummy_stake_genesis.clone(),
        )
        .await?;

        // now test if we can read from the contract
        let genesis: ParsedLightClientState = contract.genesis_state().await?.into();
        assert_eq!(genesis, dummy_genesis);

        let stake_genesis: ParsedStakeTableState =
            contract.genesis_stake_table_state().await?.into();
        assert_eq!(stake_genesis, dummy_stake_genesis);

        let config = StateProverConfig {
            provider: Url::parse(anvil.endpoint().as_str())
                .expect("Cannot parse anvil endpoint to URL."),
            light_client_address: contract.clone().address(),
            ..Default::default()
        };

        let result = config.validate_light_client_contract().await;

        // check if the result was ok
        assert!(
            result.is_ok(),
            "Expected Light Client contract to be a proxy, but it was not"
        );
<<<<<<< HEAD

        // validate that the admin is the deployer account
        let admin = wallet.clone().address();
        let admin_result =
            is_valid_admin_light_client_proxy(wallet, contract.clone().address(), admin).await?;
        assert!(
            admin_result,
            "Testing whether the admin on the contract is {}",
            admin
        );

=======
>>>>>>> a877a042
        Ok(())
    }

    #[async_std::test]
<<<<<<< HEAD

    async fn test_fail_validate_light_contract_proxy() -> Result<()> {
        // Checks that the implementation address was not set as we expect when we deploy as a regular contract without a proxy

=======
    async fn test_validate_light_contract_is_not_a_proxy() -> Result<()> {
>>>>>>> a877a042
        setup_test();

        let anvil = Anvil::new().spawn();
        let dummy_genesis = ParsedLightClientState::dummy_genesis();
        let dummy_stake_genesis = ParsedStakeTableState::dummy_genesis();
<<<<<<< HEAD
        //deploy as a regular contract and not a proxy so that the validation fails as we expect
        let (wallet, contract) =
=======
        let (_wallet, contract) =
>>>>>>> a877a042
            deploy_contract_for_test(&anvil, dummy_genesis.clone(), dummy_stake_genesis.clone())
                .await?;

        // now test if we can read from the contract
        let genesis: ParsedLightClientState = contract.genesis_state().await?.into();
        assert_eq!(genesis, dummy_genesis);

        let stake_genesis: ParsedStakeTableState =
            contract.genesis_stake_table_state().await?.into();
        assert_eq!(stake_genesis, dummy_stake_genesis);

        let config = StateProverConfig {
            provider: Url::parse(anvil.endpoint().as_str())
                .expect("Cannot parse anvil endpoint to URL."),
            light_client_address: contract.clone().address(),
            ..Default::default()
        };

        let result = config.validate_light_client_contract().await;
<<<<<<< HEAD

        // we expect the result to be an error because the contract is not a proxy
        assert!(
            result.is_err(),
            "Expected Light Client contract not to be a proxy, but it was"
        );

        // validate that there is no owner set
        let admin = wallet.clone().address();
        let admin_result =
            is_valid_admin_light_client_proxy(wallet, contract.clone().address(), admin).await?;
        assert!(
            !admin_result,
            "Testing whether the admin on the contract is the zero address"
        );

        Ok(())
    }

    #[async_std::test]
    async fn test_validate_light_contract_is_not_a_proxy() -> Result<()> {
        setup_test();

        let anvil = Anvil::new().spawn();
        let dummy_genesis = ParsedLightClientState::dummy_genesis();
        let dummy_stake_genesis = ParsedStakeTableState::dummy_genesis();
        let (_wallet, contract) =
            deploy_contract_for_test(&anvil, dummy_genesis.clone(), dummy_stake_genesis.clone())
                .await?;

        // now test if we can read from the contract
        let genesis: ParsedLightClientState = contract.genesis_state().await?.into();
        assert_eq!(genesis, dummy_genesis);

        let stake_genesis: ParsedStakeTableState =
            contract.genesis_stake_table_state().await?.into();
        assert_eq!(stake_genesis, dummy_stake_genesis);

        let config = StateProverConfig {
            provider: Url::parse(anvil.endpoint().as_str())
                .expect("Cannot parse anvil endpoint to URL."),
            light_client_address: contract.clone().address(),
            ..Default::default()
        };

        let result = config.validate_light_client_contract().await;
=======
>>>>>>> a877a042
        // check if the result is an error
        if let Err(e) = result {
            // assert that the error message contains "Light Client contract's address is not a proxy"
            assert!(e
                .to_string()
                .contains("Light Client contract's address is not a proxy"));
        } else {
            panic!("Expected the light contract to not be a proxy, but the validation succeeded");
        }
        Ok(())
    }

    #[async_std::test]
    async fn test_read_contract_state() -> Result<()> {
        setup_test();
        let anvil = Anvil::new().spawn();
        let dummy_genesis = ParsedLightClientState::dummy_genesis();
        let dummy_stake_genesis = ParsedStakeTableState::dummy_genesis();
        let (_wallet, contract) =
            deploy_contract_for_test(&anvil, dummy_genesis.clone(), dummy_stake_genesis.clone())
                .await?;

        // now test if we can read from the contract
        let genesis: ParsedLightClientState = contract.genesis_state().await?.into();
        assert_eq!(genesis, dummy_genesis);

        let stake_genesis: ParsedStakeTableState =
            contract.genesis_stake_table_state().await?.into();
        assert_eq!(stake_genesis, dummy_stake_genesis);

        let mut config = StateProverConfig::default();
        config.update_l1_info(&anvil, contract.address());
        let (state, st_state) = super::read_contract_state(
            config.provider,
            config.signing_key,
            config.light_client_address,
        )
        .await?;

        assert_eq!(state, genesis.into());
        assert_eq!(st_state, stake_genesis.into());

        Ok(())
    }

    // This test is temporarily ignored. We are unifying the contract deployment in #1071.
    #[async_std::test]
    async fn test_submit_state_and_proof() -> Result<()> {
        setup_test();

        let (genesis, stake_genesis, _qc_keys, state_keys, st) = init_ledger_for_test();

        let anvil = Anvil::new().spawn();
        let (_wallet, contract) =
            deploy_contract_for_test(&anvil, genesis.clone(), stake_genesis.clone()).await?;
        let mut config = StateProverConfig::default();
        config.update_l1_info(&anvil, contract.address());

        let genesis_l1: ParsedLightClientState = contract.genesis_state().await?.into();
        assert_eq!(genesis_l1, genesis, "mismatched genesis, aborting tests");

        let mut new_state = genesis.clone();
        new_state.view_num = 5;
        new_state.block_height = 1;

        let (pi, proof) = gen_state_proof(new_state.clone(), &stake_genesis, &state_keys, &st);
        tracing::info!("Successfully generated proof for new state.");

        super::submit_state_and_proof(
            proof,
            pi,
            config.provider,
            config.signing_key,
            config.light_client_address,
        )
        .await?;
        tracing::info!("Successfully submitted new finalized state to L1.");
        // test if new state is updated in l1
        let finalized_l1: ParsedLightClientState = contract.finalized_state().await?.into();
        assert_eq!(finalized_l1, new_state);
        Ok(())
    }
}<|MERGE_RESOLUTION|>--- conflicted
+++ resolved
@@ -563,11 +563,7 @@
     use jf_signature::{schnorr::SchnorrSignatureScheme, SignatureScheme};
     use jf_utils::test_rng;
     use sequencer_utils::{
-<<<<<<< HEAD
-        deployer::{self, is_valid_admin_light_client_proxy},
-=======
-        deployer::{self, test_helpers::deploy_light_client_contract_as_proxy_for_test},
->>>>>>> a877a042
+        deployer::{self, test_helpers::deploy_light_client_contract_as_proxy_for_test, is_valid_admin_light_client_proxy},
         test_utils::setup_test,
     };
 
@@ -712,11 +708,7 @@
         };
 
         let mut contracts = deployer::Contracts::default();
-<<<<<<< HEAD
-        let proxy_address = deployer::deploy_light_client_contract_as_proxy_for_test(
-=======
         let proxy_address = deploy_light_client_contract_as_proxy_for_test(
->>>>>>> a877a042
             l1_wallet.clone(),
             &mut contracts,
             Some(genesis_constructor_args),
@@ -754,23 +746,14 @@
     }
 
     #[async_std::test]
-<<<<<<< HEAD
     async fn test_validate_light_contract_proxy() -> Result<()> {
         // Checks that the implementation address was set and the admin is as expected
-
-=======
-    async fn test_validate_light_contract_is_proxy() -> Result<()> {
->>>>>>> a877a042
         setup_test();
 
         let anvil = Anvil::new().spawn();
         let dummy_genesis = ParsedLightClientState::dummy_genesis();
         let dummy_stake_genesis = ParsedStakeTableState::dummy_genesis();
-<<<<<<< HEAD
         let (wallet, contract) = deploy_contract_as_proxy_for_test(
-=======
-        let (_wallet, contract) = deploy_contract_as_proxy_for_test(
->>>>>>> a877a042
             &anvil,
             dummy_genesis.clone(),
             dummy_stake_genesis.clone(),
@@ -799,8 +782,6 @@
             result.is_ok(),
             "Expected Light Client contract to be a proxy, but it was not"
         );
-<<<<<<< HEAD
-
         // validate that the admin is the deployer account
         let admin = wallet.clone().address();
         let admin_result =
@@ -811,31 +792,21 @@
             admin
         );
 
-=======
->>>>>>> a877a042
         Ok(())
     }
 
     #[async_std::test]
-<<<<<<< HEAD
 
     async fn test_fail_validate_light_contract_proxy() -> Result<()> {
         // Checks that the implementation address was not set as we expect when we deploy as a regular contract without a proxy
 
-=======
-    async fn test_validate_light_contract_is_not_a_proxy() -> Result<()> {
->>>>>>> a877a042
         setup_test();
 
         let anvil = Anvil::new().spawn();
         let dummy_genesis = ParsedLightClientState::dummy_genesis();
         let dummy_stake_genesis = ParsedStakeTableState::dummy_genesis();
-<<<<<<< HEAD
         //deploy as a regular contract and not a proxy so that the validation fails as we expect
         let (wallet, contract) =
-=======
-        let (_wallet, contract) =
->>>>>>> a877a042
             deploy_contract_for_test(&anvil, dummy_genesis.clone(), dummy_stake_genesis.clone())
                 .await?;
 
@@ -855,7 +826,6 @@
         };
 
         let result = config.validate_light_client_contract().await;
-<<<<<<< HEAD
 
         // we expect the result to be an error because the contract is not a proxy
         assert!(
@@ -902,8 +872,6 @@
         };
 
         let result = config.validate_light_client_contract().await;
-=======
->>>>>>> a877a042
         // check if the result is an error
         if let Err(e) = result {
             // assert that the error message contains "Light Client contract's address is not a proxy"
