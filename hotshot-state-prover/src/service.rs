--- conflicted
+++ resolved
@@ -14,22 +14,7 @@
 };
 use anyhow::{anyhow, Context, Result};
 use displaydoc::Display;
-<<<<<<< HEAD
 use espresso_types::config::PublicNetworkConfig;
-=======
-use espresso_types::SeqTypes;
-use ethers::{
-    core::k256::ecdsa::SigningKey,
-    middleware::{
-        gas_oracle::{GasCategory, GasOracle},
-        signer::SignerMiddlewareError,
-        SignerMiddleware,
-    },
-    providers::{Http, Middleware, Provider, ProviderError},
-    signers::{LocalWallet, Signer, Wallet},
-    types::{transaction::eip2718::TypedTransaction, Address, U256},
-};
->>>>>>> edb9ac34
 use futures::FutureExt;
 use hotshot_contract_adapter::{
     field_to_u256,
@@ -49,7 +34,7 @@
         signature_key::StakeTableEntryType,
         stake_table::{SnapshotVersion, StakeTableError, StakeTableScheme as _},
     },
-    utils::is_last_block_in_epoch,
+    utils::is_last_block,
 };
 use jf_pcs::prelude::UnivariateUniversalParams;
 use jf_plonk::errors::PlonkError;
@@ -104,39 +89,6 @@
 
         Ok(())
     }
-<<<<<<< HEAD
-=======
-}
-
-#[inline]
-/// A helper function to compute the quorum threshold given a total amount of stake.
-pub fn one_honest_threshold(total_stake: U256) -> U256 {
-    total_stake / 3 + 1
-}
-
-pub fn init_stake_table(
-    bls_keys: &[BLSPubKey],
-    state_keys: &[StateVerKey],
-    stake_table_capacity: usize,
-) -> Result<StakeTable<BLSPubKey, StateVerKey, CircuitField>, StakeTableError> {
-    // We now initialize a static stake table as what hotshot orchestrator does.
-    // In the future we should get the stake table from the contract.
-    let mut st = StakeTable::<BLSPubKey, StateVerKey, CircuitField>::new(stake_table_capacity);
-    st.batch_register(
-        bls_keys.iter().cloned(),
-        iter::repeat(U256::one()).take(bls_keys.len()),
-        state_keys.iter().cloned(),
-    )?;
-    st.advance();
-    st.advance();
-    Ok(st)
-}
-
-#[derive(Debug, Deserialize)]
-struct PublicHotShotConfig {
-    known_nodes_with_stake: Vec<PeerConfig<SeqTypes>>,
-}
->>>>>>> edb9ac34
 
     /// Get the BLOCKS_PER_EPOCH / EPOCH_HEIGHT from the sequencer's `PublicHotShotConfig` struct
     pub async fn blocks_per_epoch(&self) -> anyhow::Result<u64> {
@@ -399,7 +351,7 @@
         .blocks_per_epoch()
         .await
         .map_err(ProverError::NetworkError)?;
-    let next_stake = if is_last_block_in_epoch(bundle.state.block_height as u64, blocks_per_epoch) {
+    let next_stake = if is_last_block(bundle.state.block_height as u64, blocks_per_epoch) {
         st.next_voting_state()?
     } else {
         st_state
