--- conflicted
+++ resolved
@@ -331,13 +331,8 @@
     // );
 
     tracing::info!("Collected latest state and signatures. Start generating SNARK proof.");
-<<<<<<< HEAD
     let proof_gen_start = Instant::now();
-    let (proof, public_input) = generate_state_update_proof::<_, _, _, _, STAKE_TABLE_CAPACITY>(
-=======
-    let proof_gen_start = time::Instant::now();
     let (proof, public_input) = generate_state_update_proof::<_, _, _, _>(
->>>>>>> 656211fd
         &mut ark_std::rand::thread_rng(),
         proving_key,
         &entries,
