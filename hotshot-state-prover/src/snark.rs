use ark_bn254::Bn254;
use ark_ed_on_bn254::EdwardsConfig;
use ark_std::{
    borrow::Borrow,
    rand::{CryptoRng, RngCore},
};
use ethers::types::U256;
/// BLS verification key, base field and Schnorr verification key
pub use hotshot_stake_table::vec_based::config::QCVerKey;
use hotshot_types::light_client::{CircuitField, LightClientState, PublicInput, StateVerKey};
use jf_plonk::{
    errors::PlonkError,
    proof_system::{PlonkKzgSnark, UniversalSNARK},
    transcript::SolidityTranscript,
};
use jf_signature::schnorr::Signature;
<<<<<<< HEAD

/// BLS verification key, base field and Schnorr verification key
pub use hotshot_stake_table::vec_based::config::QCVerKey;
=======
>>>>>>> 4968ecea
/// Proving key
pub type ProvingKey = jf_plonk::proof_system::structs::ProvingKey<Bn254>;
/// Verifying key
pub type VerifyingKey = jf_plonk::proof_system::structs::VerifyingKey<Bn254>;
/// Proof
pub type Proof = jf_plonk::proof_system::structs::Proof<Bn254>;
/// Universal SRS
pub type UniversalSrs = jf_plonk::proof_system::structs::UniversalSrs<Bn254>;

/// Given a SRS, returns the proving key and verifying key for state update
/// # Errors
/// Errors if unable to preprocess
#[allow(clippy::cast_possible_truncation)]
pub fn preprocess(
    srs: &UniversalSrs,
    stake_table_capacity: usize,
) -> Result<(ProvingKey, VerifyingKey), PlonkError> {
    let (circuit, _) = crate::circuit::build_for_preprocessing::<CircuitField, EdwardsConfig>(
        stake_table_capacity,
    )?;
    PlonkKzgSnark::preprocess(srs, &circuit)
}

/// Given a proving key and
/// - a list of stake table entries (`Vec<(BLSVerKey, Amount, SchnorrVerKey)>`)
/// - a list of schnorr signatures of the updated states (`Vec<SchnorrSignature>`), default if the node doesn't sign the state
/// - updated light client state (`(view_number, block_height, block_comm_root, fee_ledger_comm, stake_table_comm)`)
/// - a bit vector indicates the signers
/// - a quorum threshold
///
/// Returns error or a pair `(proof, public_inputs)` asserting that
/// - the signer's accumulated weight exceeds the quorum threshold
/// - the stake table corresponds to the one committed in the light client state
/// - all schnorr signatures over the light client state are valid
///
/// # Errors
/// Errors if unable to generate proof
///
/// # Panics
/// if the stake table is not up to date
#[allow(clippy::too_many_arguments)]
pub fn generate_state_update_proof<STIter, R, BitIter, SigIter>(
    rng: &mut R,
    pk: &ProvingKey,
    stake_table_entries: STIter,
    signer_bit_vec: BitIter,
    signatures: SigIter,
    lightclient_state: &LightClientState,
    threshold: &U256,
    stake_table_capacity: usize,
) -> Result<(Proof, PublicInput), PlonkError>
where
    STIter: IntoIterator,
    STIter::Item: Borrow<(StateVerKey, U256)>,
    STIter::IntoIter: ExactSizeIterator,
    R: CryptoRng + RngCore,
    BitIter: IntoIterator,
    BitIter::Item: Borrow<bool>,
    BitIter::IntoIter: ExactSizeIterator,
    SigIter: IntoIterator,
    SigIter::Item: Borrow<Signature<EdwardsConfig>>,
    SigIter::IntoIter: ExactSizeIterator,
{
    let signer_bit_vec = signer_bit_vec.into_iter().map(|b| {
        if *b.borrow() {
            CircuitField::from(1u64)
        } else {
            CircuitField::from(0u64)
        }
    });
    let (circuit, public_inputs) = crate::circuit::build(
        stake_table_entries,
        signer_bit_vec,
        signatures,
        lightclient_state,
        threshold,
        stake_table_capacity,
    )?;
    let proof = PlonkKzgSnark::<Bn254>::prove::<_, _, SolidityTranscript>(rng, &circuit, pk, None)?;
    Ok((proof, public_inputs))
}

#[cfg(test)]
mod tests {
    use ark_bn254::Bn254;
    use ark_ec::pairing::Pairing;
    use ark_ed_on_bn254::EdwardsConfig as Config;
    use ark_std::{
        rand::{CryptoRng, RngCore},
        One,
    };
    use ethers::types::U256;
    use hotshot_types::{
        light_client::GenericLightClientState,
        traits::stake_table::{SnapshotVersion, StakeTableScheme},
    };
    use jf_crhf::CRHF;
    use jf_plonk::{
        proof_system::{PlonkKzgSnark, UniversalSNARK},
        transcript::SolidityTranscript,
    };
    use jf_relation::Circuit;
    use jf_rescue::crhf::VariableLengthRescueCRHF;
    use jf_signature::{
        schnorr::{SchnorrSignatureScheme, Signature},
        SignatureScheme,
    };
    use jf_utils::test_rng;

    use super::{generate_state_update_proof, preprocess, CircuitField, UniversalSrs};
    use crate::{
        circuit::build_for_preprocessing,
        test_utils::{key_pairs_for_testing, stake_table_for_testing},
    };

    const ST_CAPACITY: usize = 20;

    // FIXME(Chengyu): see <https://github.com/EspressoSystems/jellyfish/issues/249>
    #[allow(clippy::unnecessary_wraps)]
    fn universal_setup_for_testing<R>(
        max_degree: usize,
        rng: &mut R,
    ) -> anyhow::Result<UniversalSrs>
    where
        R: RngCore + CryptoRng,
    {
        use ark_ec::{scalar_mul::fixed_base::FixedBase, CurveGroup};
        use ark_ff::PrimeField;
        use ark_std::{end_timer, start_timer, UniformRand};

        let setup_time = start_timer!(|| format!("KZG10::Setup with degree {}", max_degree));
        let beta = <Bn254 as Pairing>::ScalarField::rand(rng);
        let g = <Bn254 as Pairing>::G1::rand(rng);
        let h = <Bn254 as Pairing>::G2::rand(rng);

        let mut powers_of_beta = vec![<Bn254 as Pairing>::ScalarField::one()];

        let mut cur = beta;
        for _ in 0..max_degree {
            powers_of_beta.push(cur);
            cur *= &beta;
        }

        let window_size = FixedBase::get_mul_window_size(max_degree + 1);

        let scalar_bits = <Bn254 as Pairing>::ScalarField::MODULUS_BIT_SIZE as usize;
        let g_time = start_timer!(|| "Generating powers of G");
        // TODO: parallelization
        let g_table = FixedBase::get_window_table(scalar_bits, window_size, g);
        let powers_of_g = FixedBase::msm::<<Bn254 as Pairing>::G1>(
            scalar_bits,
            window_size,
            &g_table,
            &powers_of_beta,
        );
        end_timer!(g_time);

        let powers_of_g = <Bn254 as Pairing>::G1::normalize_batch(&powers_of_g);

        let h = h.into_affine();
        let beta_h = (h * beta).into_affine();

        let pp = UniversalSrs {
            powers_of_g,
            h,
            beta_h,
            powers_of_h: vec![h, beta_h],
        };
        end_timer!(setup_time);
        Ok(pp)
    }

    #[test]
    fn test_proof_generation() {
        let num_validators = 10;
        let mut prng = test_rng();

        let (bls_keys, schnorr_keys) = key_pairs_for_testing(num_validators, &mut prng);
        let st = stake_table_for_testing(ST_CAPACITY, &bls_keys, &schnorr_keys);

        let stake_table_entries = st
            .try_iter(SnapshotVersion::LastEpochStart)
            .unwrap()
            .map(|(_, stake_amount, schnorr_key)| (schnorr_key, stake_amount))
            .collect::<Vec<_>>();

        let block_comm_root = VariableLengthRescueCRHF::<CircuitField, 1>::evaluate(vec![
            CircuitField::from(1u32),
            CircuitField::from(2u32),
        ])
        .unwrap()[0];
        let fee_ledger_comm = VariableLengthRescueCRHF::<CircuitField, 1>::evaluate(vec![
            CircuitField::from(3u32),
            CircuitField::from(5u32),
        ])
        .unwrap()[0];

        let lightclient_state = GenericLightClientState {
            view_number: 100,
            block_height: 73,
            block_comm_root,
            fee_ledger_comm,
            stake_table_comm: st.commitment(SnapshotVersion::LastEpochStart).unwrap(),
        };
        let state_msg: [CircuitField; 7] = lightclient_state.clone().into();

        let sigs = schnorr_keys
            .iter()
            .map(|(key, _)| SchnorrSignatureScheme::<Config>::sign(&(), key, state_msg, &mut prng))
            .collect::<Result<Vec<_>, _>>()
            .unwrap();

        // bit vector with total weight 26
        let bit_vec = [
            true, true, true, false, true, true, false, false, true, false,
        ];
        let bit_masked_sigs = bit_vec
            .iter()
            .zip(sigs.iter())
            .map(|(bit, sig)| {
                if *bit {
                    sig.clone()
                } else {
                    Signature::<Config>::default()
                }
            })
            .collect::<Vec<_>>();

        // good path
        let num_gates =
            build_for_preprocessing::<CircuitField, ark_ed_on_bn254::EdwardsConfig>(ST_CAPACITY)
                .unwrap()
                .0
                .num_gates();
        let test_srs = universal_setup_for_testing(num_gates + 2, &mut prng).unwrap();
        ark_std::println!("Number of constraint in the circuit: {num_gates}");

        let result = preprocess(&test_srs, ST_CAPACITY);
        assert!(result.is_ok());
        let (pk, vk) = result.unwrap();

        let result = generate_state_update_proof::<_, _, _, _>(
            &mut prng,
            &pk,
            &stake_table_entries,
            &bit_vec,
            &bit_masked_sigs,
            &lightclient_state,
            &U256::from(26u32),
            ST_CAPACITY,
        );
        assert!(result.is_ok());

        let (proof, public_inputs) = result.unwrap();
        assert!(PlonkKzgSnark::<Bn254>::verify::<SolidityTranscript>(
            &vk,
            public_inputs.as_ref(),
            &proof,
            None
        )
        .is_ok());

        // minimum bad path, other bad cases are checked inside `circuit.rs`
        let result = generate_state_update_proof::<_, _, _, _>(
            &mut prng,
            &pk,
            &stake_table_entries,
            &bit_vec,
            &bit_masked_sigs,
            &lightclient_state,
            &U256::from(100u32),
            ST_CAPACITY,
        );
        assert!(result.is_err());
    }
}<|MERGE_RESOLUTION|>--- conflicted
+++ resolved
@@ -14,12 +14,6 @@
     transcript::SolidityTranscript,
 };
 use jf_signature::schnorr::Signature;
-<<<<<<< HEAD
-
-/// BLS verification key, base field and Schnorr verification key
-pub use hotshot_stake_table::vec_based::config::QCVerKey;
-=======
->>>>>>> 4968ecea
 /// Proving key
 pub type ProvingKey = jf_plonk::proof_system::structs::ProvingKey<Bn254>;
 /// Verifying key
