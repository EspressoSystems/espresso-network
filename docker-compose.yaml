--- conflicted
+++ resolved
@@ -15,11 +15,7 @@
 
   deploy-sequencer-contracts:
     image: ghcr.io/espressosystems/espresso-sequencer/deploy:${DOCKER_TAG:-main}
-<<<<<<< HEAD
-    command: deploy --deploy-fee --deploy-esp-token --deploy-stake-table  --upgrade-stake-table-v2
-=======
     command: deploy --deploy-timelock --deploy-fee --deploy-esp-token --deploy-stake-table --upgrade-stake-table-v2
->>>>>>> f66d2db0
     environment:
       - ESPRESSO_SEQUENCER_ETH_MULTISIG_ADDRESS
       - ESPRESSO_SEQUENCER_L1_PROVIDER
