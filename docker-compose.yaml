--- conflicted
+++ resolved
@@ -15,11 +15,7 @@
 
   deploy-sequencer-contracts:
     image: ghcr.io/espressosystems/espresso-sequencer/deploy:${DOCKER_TAG:-main}
-<<<<<<< HEAD
-    command: deploy --deploy-timelock --deploy-fee --deploy-esp-token --upgrade-esp-token-v2 --deploy-stake-table --upgrade-stake-table-v2
-=======
     command: deploy --deploy-ops-timelock --deploy-safe-exit-timelock --deploy-fee --deploy-esp-token --deploy-stake-table --upgrade-stake-table-v2
->>>>>>> 35afd6bf
     environment:
       - ESPRESSO_SEQUENCER_ETH_MULTISIG_ADDRESS
       - ESPRESSO_SEQUENCER_L1_PROVIDER
@@ -29,15 +25,9 @@
       - ESPRESSO_SEQUENCER_LIGHT_CLIENT_PROXY_ADDRESS
       - ESPRESSO_SEQUENCER_ETH_MULTISIG_PAUSER_ADDRESS
       - ESP_TOKEN_INITIAL_GRANT_RECIPIENT_ADDRESS
-<<<<<<< HEAD
       - ESP_TOKEN_INITIAL_SUPPLY
       - ESP_TOKEN_NAME
       - ESP_TOKEN_SYMBOL
-      - ESPRESSO_TIMELOCK_ADMIN
-      - ESPRESSO_TIMELOCK_DELAY
-      - ESPRESSO_TIMELOCK_EXECUTORS
-      - ESPRESSO_TIMELOCK_PROPOSERS
-=======
       - ESPRESSO_OPS_TIMELOCK_ADMIN
       - ESPRESSO_OPS_TIMELOCK_DELAY
       - ESPRESSO_OPS_TIMELOCK_EXECUTORS
@@ -46,7 +36,6 @@
       - ESPRESSO_SAFE_EXIT_TIMELOCK_DELAY
       - ESPRESSO_SAFE_EXIT_TIMELOCK_EXECUTORS
       - ESPRESSO_SAFE_EXIT_TIMELOCK_PROPOSERS
->>>>>>> 35afd6bf
       - RUST_LOG
       - RUST_LOG_FORMAT
       - ASYNC_STD_THREAD_COUNT
