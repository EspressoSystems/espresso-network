--- conflicted
+++ resolved
@@ -85,7 +85,7 @@
   # different parts of the CDN
   keydb:
     image: docker.io/eqalpha/keydb:latest
-    command: [ "--requirepass", "changemeplease!!" ]
+    command: ["--requirepass", "changemeplease!!"]
     healthcheck:
       # Attempt to PING the database
       test: keydb-cli --pass changemeplease!! --raw incr PING
@@ -392,8 +392,6 @@
       - ESPRESSO_SEQUENCER_PRIVATE_STATE_KEY=$ESPRESSO_DEMO_SEQUENCER_STATE_PRIVATE_KEY_3
       - ESPRESSO_SEQUENCER_LIBP2P_BIND_ADDRESS=0.0.0.0:$ESPRESSO_DEMO_SEQUENCER_LIBP2P_PORT_3
       - ESPRESSO_SEQUENCER_LIBP2P_ADVERTISE_ADDRESS=sequencer3:$ESPRESSO_DEMO_SEQUENCER_LIBP2P_PORT_3
-<<<<<<< HEAD
-=======
       - ESPRESSO_SEQUENCER_IDENTITY_NODE_NAME=sequencer3
       - ESPRESSO_SEQUENCER_IDENTITY_WALLET_ADDRESS=0x0000000000000000000000000000000000000003
       - ESPRESSO_SEQUENCER_IDENTITY_COMPANY_NAME=Espresso Systems
@@ -405,7 +403,6 @@
       - ESPRESSO_SEQUENCER_IDENTITY_LATITUDE=35.8617
       - ESPRESSO_SEQUENCER_IDENTITY_LONGITUDE=104.1954
       - ESPRESSO_SEQUENCER_PUBLIC_API_URL=http://sequencer3:$ESPRESSO_SEQUENCER_API_PORT/
->>>>>>> 4968ecea
       - RUST_LOG
       - RUST_LOG_FORMAT
       - ASYNC_STD_THREAD_COUNT
@@ -444,8 +441,6 @@
       - ESPRESSO_SEQUENCER_PRIVATE_STATE_KEY=$ESPRESSO_DEMO_SEQUENCER_STATE_PRIVATE_KEY_4
       - ESPRESSO_SEQUENCER_LIBP2P_BIND_ADDRESS=0.0.0.0:$ESPRESSO_DEMO_SEQUENCER_LIBP2P_PORT_4
       - ESPRESSO_SEQUENCER_LIBP2P_ADVERTISE_ADDRESS=sequencer4:$ESPRESSO_DEMO_SEQUENCER_LIBP2P_PORT_4
-<<<<<<< HEAD
-=======
       - ESPRESSO_SEQUENCER_IDENTITY_NODE_NAME=sequencer4
       - ESPRESSO_SEQUENCER_IDENTITY_WALLET_ADDRESS=0x0000000000000000000000000000000000000004
       - ESPRESSO_SEQUENCER_IDENTITY_COMPANY_NAME=Espresso Systems
@@ -456,7 +451,6 @@
       - ESPRESSO_SEQUENCER_IDENTITY_LATITUDE=-25.2744
       - ESPRESSO_SEQUENCER_IDENTITY_LONGITUDE=133.7751
       - ESPRESSO_SEQUENCER_PUBLIC_API_URL=http://sequencer4:$ESPRESSO_SEQUENCER_API_PORT/
->>>>>>> 4968ecea
       - RUST_LOG
       - RUST_LOG_FORMAT
       - ASYNC_STD_THREAD_COUNT
@@ -625,11 +619,8 @@
       - RUST_LOG_FORMAT
       - ASYNC_STD_THREAD_COUNT
     depends_on:
-<<<<<<< HEAD
-=======
-      sequencer0:
-        condition: service_healthy
->>>>>>> 4968ecea
+      sequencer0:
+        condition: service_healthy
       fund-builder:
         condition: service_completed_successfully
 
@@ -648,9 +639,6 @@
       sequencer0:
         condition: service_healthy
 
-<<<<<<< HEAD
-  sequencer-db-0:
-=======
   marketplace-solver:
     image: ghcr.io/espressosystems/espresso-sequencer/marketplace-solver:main
     ports:
@@ -727,23 +715,14 @@
       retries: 20
 
   solver-db:
->>>>>>> 4968ecea
     image: postgres
     user: root
     ports:
-<<<<<<< HEAD
-      - "$ESPRESSO_SEQUENCER0_DB_PORT:5432"
-    environment:
-      - POSTGRES_PASSWORD=password
-      - POSTGRES_USER=root
-      - POSTGRES_DB=sequencer
-=======
       - "$MARKETPLACE_SOLVER_POSTGRES_PORT:5432"
     environment:
       - POSTGRES_PASSWORD=password
       - POSTGRES_USER=root
       - POSTGRES_DB=solver
->>>>>>> 4968ecea
     healthcheck:
       # Postgres can be falsely "ready" once before running init scripts.
       # See https://github.com/docker-library/postgres/issues/146 for discussion.
@@ -752,36 +731,11 @@
       timeout: 4s
       retries: 20
 
-<<<<<<< HEAD
-  sequencer-db-1:
-    image: postgres
-    user: postgres
-    ports:
-      - "$ESPRESSO_SEQUENCER1_DB_PORT:5432"
-    environment:
-      - POSTGRES_PASSWORD=password
-      - POSTGRES_USER=root
-      - POSTGRES_DB=sequencer
-    healthcheck:
-      # Postgres can be falsely "ready" once before running init scripts.
-      # See https://github.com/docker-library/postgres/issues/146 for discussion.
-      test: "pg_isready -U root && sleep 1 && pg_isready -U root"
-      interval: 5s
-      timeout: 4s
-      retries: 20
-
-=======
->>>>>>> 4968ecea
   block-explorer:
     image: ghcr.io/espressosystems/espresso-block-explorer:main
     ports:
       - "$ESPRESSO_BLOCK_EXPLORER_PORT:3000"
     environment:
-<<<<<<< HEAD
-      - QUERY_SERVICE_URI:http://localhost:$ESPRESSO_SEQUENCER1_API_PORT/v0/
-    depends_on:
-      sequencer1:
-=======
       - QUERY_SERVICE_URI=http://localhost:$ESPRESSO_SEQUENCER1_API_PORT/v0/
       - NODE_VALIDATOR_URI=ws://localhost:$ESPRESSO_NODE_VALIDATOR_PORT/v0/
     depends_on:
@@ -796,5 +750,4 @@
       - ESPRESSO_MARKETPLACE_SOLVER_API_URL=http://marketplace-solver:$ESPRESSO_MARKETPLACE_SOLVER_API_PORT
     depends_on:
       marketplace-solver:
->>>>>>> 4968ecea
         condition: service_healthy