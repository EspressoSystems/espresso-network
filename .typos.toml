--- conflicted
+++ resolved
@@ -1,5 +1,6 @@
 [files]
 extend-exclude = [
+  "data/initial_stake_table.toml",
   ".env",
   "*.json",
   "**/*.pdf",
@@ -16,16 +17,13 @@
   "sdks/go/types/common/consts.go",
   "sequencer/src/genesis.rs",
   "data/insta_snapshots",
-<<<<<<< HEAD
-  "tests/proof_of_stake.rs",
-  "data/genesis/demo-da-committees.toml"
-=======
   "data/initial_stake_table.toml",
   "data/initial_staging_stake_table.toml",
   "data/genesis/staging.toml",
   "data/genesis/staging-proposer.toml",
   "data/genesis/staging-new.toml",
->>>>>>> c181add7
+  "data/genesis/demo-da-committees.toml",
+  "tests/proof_of_stake.rs",
 ]
 
 [default.extend-words]
