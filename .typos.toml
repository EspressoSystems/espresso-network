--- conflicted
+++ resolved
@@ -15,16 +15,12 @@
   "crates/hotshot/types/src/light_client.rs",
   "staking-cli/tests/cli.rs",
   "sdks/go/types/common/consts.go",
-<<<<<<< HEAD
   "crates/libp2p_test/config/**/libp2p_test.toml",
   "crates/libp2p_test/terraform/variables.tf",
-]
-=======
   "data/insta_snapshots",
 ]
 
 [default.extend-words]
 Forgetten = "Forgetten"
 # Common "spelling" of "type" in Rust/go
-typ = "typ"
->>>>>>> f1cecc9f
+typ = "typ"