// Copyright (c) 2021-2024 Espresso Systems (espressosys.com)
// This file is part of the HotShot repository.

// You should have received a copy of the MIT License
// along with the HotShot repository. If not, see <https://mit-license.org/>.

//! Provides a number of tasks that run continuously

/// Provides trait to create task states from a `SystemContextHandle`
pub mod task_state;
use std::{collections::BTreeMap, fmt::Debug, num::NonZeroUsize, sync::Arc, time::Duration};

use async_broadcast::{broadcast, RecvError};
use async_lock::RwLock;
use async_trait::async_trait;
use futures::{
    future::{BoxFuture, FutureExt},
    stream, StreamExt,
};
use hotshot_task::task::Task;
#[cfg(feature = "rewind")]
use hotshot_task_impls::rewind::RewindTaskState;
use hotshot_task_impls::{
    block_builder::BlockBuilderTaskState,
    da::DaTaskState,
    events::HotShotEvent,
    network::{NetworkEventTaskState, NetworkMessageTaskState},
    request::NetworkRequestState,
    response::{run_response_task, NetworkResponseState},
<<<<<<< HEAD
    // transactions::TransactionTaskState,
=======
    stats::StatsTaskState,
    transactions::TransactionTaskState,
>>>>>>> b3ee085d
    upgrade::UpgradeTaskState,
    vid::VidTaskState,
    view_sync::ViewSyncTaskState,
};
use hotshot_types::{
    consensus::OuterConsensus,
    constants::EVENT_CHANNEL_SIZE,
    message::{Message, UpgradeLock},
    storage_metrics::StorageMetricsValue,
    traits::{
        network::ConnectedNetwork,
        node_implementation::{ConsensusTime, NodeImplementation, NodeType},
    },
};
use tokio::{spawn, time::sleep};
use vbs::version::StaticVersionType;

use crate::{
    genesis_epoch_from_version, tasks::task_state::CreateTaskState, types::SystemContextHandle,
    ConsensusApi, ConsensusMetricsValue, ConsensusTaskRegistry, EpochMembershipCoordinator,
    HotShotConfig, HotShotInitializer, NetworkTaskRegistry, SignatureKey, StateSignatureKey,
    SystemContext, Versions,
};

/// event for global event stream
#[derive(Clone, Debug)]
pub enum GlobalEvent {
    /// shut everything down
    Shutdown,
    /// dummy (TODO delete later)
    Dummy,
}

/// Add tasks for network requests and responses
pub async fn add_request_network_task<
    TYPES: NodeType,
    I: NodeImplementation<TYPES>,
    V: Versions,
>(
    handle: &mut SystemContextHandle<TYPES, I, V>,
) {
    let state = NetworkRequestState::<TYPES, I>::create_from(handle).await;

    let task = Task::new(
        state,
        handle.internal_event_stream.0.clone(),
        handle.internal_event_stream.1.activate_cloned(),
    );
    handle.consensus_registry.run_task(task);
}

/// Add a task which responds to requests on the network.
pub fn add_response_task<TYPES: NodeType, I: NodeImplementation<TYPES>, V: Versions>(
    handle: &mut SystemContextHandle<TYPES, I, V>,
) {
    let state = NetworkResponseState::<TYPES, V>::new(
        handle.hotshot.consensus(),
        handle.membership_coordinator.clone(),
        handle.public_key().clone(),
        handle.private_key().clone(),
        handle.hotshot.id,
        handle.hotshot.upgrade_lock.clone(),
    );
    handle
        .network_registry
        .register(run_response_task::<TYPES, V>(
            state,
            handle.internal_event_stream.1.activate_cloned(),
            handle.internal_event_stream.0.clone(),
        ));
}

/// Add a task which updates our queue length metric at a set interval
pub fn add_queue_len_task<TYPES: NodeType, I: NodeImplementation<TYPES>, V: Versions>(
    handle: &mut SystemContextHandle<TYPES, I, V>,
) {
    let consensus = handle.hotshot.consensus();
    let rx = handle.internal_event_stream.1.clone();
    let shutdown_signal = create_shutdown_event_monitor(handle).fuse();
    let task_handle = spawn(async move {
        futures::pin_mut!(shutdown_signal);
        loop {
            futures::select! {
                () = shutdown_signal => {
                    return;
                },
                () = sleep(Duration::from_millis(500)).fuse() => {
                    consensus.read().await.metrics.internal_event_queue_len.set(rx.len());
                }
            }
        }
    });
    handle.network_registry.register(task_handle);
}

/// Add the network task to handle messages and publish events.
#[allow(clippy::missing_panics_doc)]
pub fn add_network_message_task<
    TYPES: NodeType,
    I: NodeImplementation<TYPES>,
    NET: ConnectedNetwork<TYPES::SignatureKey>,
    V: Versions,
>(
    handle: &mut SystemContextHandle<TYPES, I, V>,
    channel: &Arc<NET>,
) {
    let upgrade_lock = handle.hotshot.upgrade_lock.clone();

    let network_state: NetworkMessageTaskState<TYPES, V> = NetworkMessageTaskState {
        internal_event_stream: handle.internal_event_stream.0.clone(),
        external_event_stream: handle.output_event_stream.0.clone(),
        public_key: handle.public_key().clone(),
        transactions_cache: lru::LruCache::new(NonZeroUsize::new(100_000).unwrap()),
        upgrade_lock: upgrade_lock.clone(),
        id: handle.hotshot.id,
    };

    let network = Arc::clone(channel);
    let mut state = network_state.clone();
    let shutdown_signal = create_shutdown_event_monitor(handle).fuse();
    let task_handle = spawn(async move {
        futures::pin_mut!(shutdown_signal);

        loop {
            // Wait for one of the following to resolve:
            futures::select! {
                // Wait for a shutdown signal
                () = shutdown_signal => {
                    tracing::error!("Shutting down network message task");
                    return;
                }

                // Wait for a message from the network
                message = network.recv_message().fuse() => {
                    // Make sure the message did not fail
                    let Ok(message) = message else {
                        continue;
                    };

                    // Deserialize the message
                    let deserialized_message: Message<TYPES> = match upgrade_lock.deserialize(&message).await {
                        Ok(message) => message,
                        Err(e) => {
                            tracing::error!("Failed to deserialize message: {:?}", e);
                            continue;
                        }
                    };

                    // Handle the message
                    state.handle_message(deserialized_message).await;
                }
            }
        }
    });
    handle.network_registry.register(task_handle);
}

/// Add the network task to handle events and send messages.
pub fn add_network_event_task<
    TYPES: NodeType,
    I: NodeImplementation<TYPES>,
    V: Versions,
    NET: ConnectedNetwork<TYPES::SignatureKey>,
>(
    handle: &mut SystemContextHandle<TYPES, I, V>,
    network: Arc<NET>,
) {
    let network_state: NetworkEventTaskState<_, V, _, _> = NetworkEventTaskState {
        network,
        view: TYPES::View::genesis(),
        epoch: genesis_epoch_from_version::<V, TYPES>(),
        membership_coordinator: handle.membership_coordinator.clone(),
        storage: handle.storage(),
        storage_metrics: handle.storage_metrics(),
        consensus: OuterConsensus::new(handle.consensus()),
        upgrade_lock: handle.hotshot.upgrade_lock.clone(),
        transmit_tasks: BTreeMap::new(),
        epoch_height: handle.epoch_height,
        id: handle.hotshot.id,
    };
    let task = Task::new(
        network_state,
        handle.internal_event_stream.0.clone(),
        handle.internal_event_stream.1.activate_cloned(),
    );
    handle.consensus_registry.run_task(task);
}

/// Adds consensus-related tasks to a `SystemContextHandle`.
pub async fn add_consensus_tasks<TYPES: NodeType, I: NodeImplementation<TYPES>, V: Versions>(
    handle: &mut SystemContextHandle<TYPES, I, V>,
) {
    handle.add_task(ViewSyncTaskState::<TYPES, V>::create_from(handle).await);
    handle.add_task(VidTaskState::<TYPES, I, V>::create_from(handle).await);
    handle.add_task(DaTaskState::<TYPES, I, V>::create_from(handle).await);
    // handle.add_task(TransactionTaskState::<TYPES, V>::create_from(handle).await);
    handle.add_task(BlockBuilderTaskState::<TYPES, V>::create_from(handle).await);

    {
        let mut upgrade_certificate_lock = handle
            .hotshot
            .upgrade_lock
            .decided_upgrade_certificate
            .write()
            .await;

        // clear the loaded certificate if it's now outdated
        if upgrade_certificate_lock
            .as_ref()
            .is_some_and(|cert| V::Base::VERSION >= cert.data.new_version)
        {
            tracing::warn!("Discarding loaded upgrade certificate due to version configuration.");
            *upgrade_certificate_lock = None;
        }
    }

    // only spawn the upgrade task if we are actually configured to perform an upgrade.
    if V::Base::VERSION < V::Upgrade::VERSION {
        tracing::warn!("Consensus was started with an upgrade configured. Spawning upgrade task.");
        handle.add_task(UpgradeTaskState::<TYPES, V>::create_from(handle).await);
    }

    {
        use hotshot_task_impls::{
            consensus::ConsensusTaskState, quorum_proposal::QuorumProposalTaskState,
            quorum_proposal_recv::QuorumProposalRecvTaskState, quorum_vote::QuorumVoteTaskState,
        };

        handle.add_task(QuorumProposalTaskState::<TYPES, I, V>::create_from(handle).await);
        handle.add_task(QuorumVoteTaskState::<TYPES, I, V>::create_from(handle).await);
        handle.add_task(QuorumProposalRecvTaskState::<TYPES, I, V>::create_from(handle).await);
        handle.add_task(ConsensusTaskState::<TYPES, I, V>::create_from(handle).await);
        handle.add_task(StatsTaskState::<TYPES>::create_from(handle).await);
    }
    add_queue_len_task(handle);
    #[cfg(feature = "rewind")]
    handle.add_task(RewindTaskState::<TYPES>::create_from(&handle).await);
}

/// Creates a monitor for shutdown events.
///
/// # Returns
/// A `BoxFuture<'static, ()>` that resolves when a `HotShotEvent::Shutdown` is detected.
///
/// # Usage
/// Use in `select!` macros or similar constructs for graceful shutdowns:
#[must_use]
pub fn create_shutdown_event_monitor<TYPES: NodeType, I: NodeImplementation<TYPES>, V: Versions>(
    handle: &SystemContextHandle<TYPES, I, V>,
) -> BoxFuture<'static, ()> {
    // Activate the cloned internal event stream
    let mut event_stream = handle.internal_event_stream.1.activate_cloned();

    // Create a future that completes when the `HotShotEvent::Shutdown` is received
    async move {
        loop {
            match event_stream.recv_direct().await {
                Ok(event) => {
                    if matches!(event.as_ref(), HotShotEvent::Shutdown) {
                        return;
                    }
                },
                Err(RecvError::Closed) => {
                    return;
                },
                Err(e) => {
                    tracing::error!("Shutdown event monitor channel recv error: {}", e);
                },
            }
        }
    }
    .boxed()
}

#[allow(clippy::too_many_arguments)]
#[async_trait]
/// Trait for intercepting and modifying messages between the network and consensus layers.
///
/// Consensus <-> [Byzantine logic layer] <-> Network
pub trait EventTransformerState<TYPES: NodeType, I: NodeImplementation<TYPES>, V: Versions>
where
    Self: std::fmt::Debug + Send + Sync + 'static,
{
    /// modify incoming messages from the network
    async fn recv_handler(&mut self, event: &HotShotEvent<TYPES>) -> Vec<HotShotEvent<TYPES>>;

    /// modify outgoing messages from the network
    async fn send_handler(
        &mut self,
        event: &HotShotEvent<TYPES>,
        public_key: &TYPES::SignatureKey,
        private_key: &<TYPES::SignatureKey as SignatureKey>::PrivateKey,
        upgrade_lock: &UpgradeLock<TYPES, V>,
        consensus: OuterConsensus<TYPES>,
        membership_coordinator: EpochMembershipCoordinator<TYPES>,
        network: Arc<I::Network>,
    ) -> Vec<HotShotEvent<TYPES>>;

    #[allow(clippy::too_many_arguments)]
    /// Creates a `SystemContextHandle` with the given even transformer
    async fn spawn_handle(
        &'static mut self,
        public_key: TYPES::SignatureKey,
        private_key: <TYPES::SignatureKey as SignatureKey>::PrivateKey,
        state_private_key: <TYPES::StateSignatureKey as StateSignatureKey>::StatePrivateKey,
        nonce: u64,
        config: HotShotConfig<TYPES>,
        memberships: EpochMembershipCoordinator<TYPES>,
        network: Arc<I::Network>,
        initializer: HotShotInitializer<TYPES>,
        consensus_metrics: ConsensusMetricsValue,
        storage: I::Storage,
        storage_metrics: StorageMetricsValue,
    ) -> SystemContextHandle<TYPES, I, V> {
        let epoch_height = config.epoch_height;

        let hotshot = SystemContext::new(
            public_key,
            private_key,
            state_private_key,
            nonce,
            config,
            memberships.clone(),
            network,
            initializer,
            consensus_metrics,
            storage.clone(),
            storage_metrics,
        )
        .await;
        let consensus_registry = ConsensusTaskRegistry::new();
        let network_registry = NetworkTaskRegistry::new();

        let output_event_stream = hotshot.external_event_stream.clone();
        let internal_event_stream = hotshot.internal_event_stream.clone();

        let mut handle = SystemContextHandle {
            consensus_registry,
            network_registry,
            output_event_stream: output_event_stream.clone(),
            internal_event_stream: internal_event_stream.clone(),
            hotshot: Arc::clone(&hotshot),
            storage,
            network: Arc::clone(&hotshot.network),
            membership_coordinator: memberships.clone(),
            epoch_height,
        };

        add_consensus_tasks::<TYPES, I, V>(&mut handle).await;
        self.add_network_tasks(&mut handle).await;

        handle
    }

    /// Add byzantine network tasks with the trait
    #[allow(clippy::too_many_lines)]
    async fn add_network_tasks(&'static mut self, handle: &mut SystemContextHandle<TYPES, I, V>) {
        // channels between the task spawned in this function and the network tasks.
        // with this, we can control exactly what events the network tasks see.

        // channel to the network task
        let (sender_to_network, network_task_receiver) = broadcast(EVENT_CHANNEL_SIZE);
        // channel from the network task
        let (network_task_sender, receiver_from_network) = broadcast(EVENT_CHANNEL_SIZE);
        // create a copy of the original receiver
        let (original_sender, original_receiver) = (
            handle.internal_event_stream.0.clone(),
            handle.internal_event_stream.1.activate_cloned(),
        );

        // replace the internal event stream with the one we just created,
        // so that the network tasks are spawned with our channel.
        let mut internal_event_stream = (
            network_task_sender.clone(),
            network_task_receiver.clone().deactivate(),
        );
        std::mem::swap(
            &mut internal_event_stream,
            &mut handle.internal_event_stream,
        );

        // spawn the network tasks with our newly-created channel
        add_network_message_and_request_receiver_tasks(handle).await;
        self.add_network_event_tasks(handle);

        std::mem::swap(
            &mut internal_event_stream,
            &mut handle.internal_event_stream,
        );

        let state_in = Arc::new(RwLock::new(self));
        let state_out = Arc::clone(&state_in);
        // spawn a task to listen on the (original) internal event stream,
        // and broadcast the transformed events to the replacement event stream we just created.
        let shutdown_signal = create_shutdown_event_monitor(handle).fuse();
        let public_key = handle.public_key().clone();
        let private_key = handle.private_key().clone();
        let upgrade_lock = handle.hotshot.upgrade_lock.clone();
        let consensus = OuterConsensus::new(handle.consensus());
        let membership_coordinator = handle.membership_coordinator.clone();
        let network = Arc::clone(&handle.network);
        let send_handle = spawn(async move {
            futures::pin_mut!(shutdown_signal);

            let recv_stream = stream::unfold(original_receiver, |mut recv| async move {
                match recv.recv().await {
                    Ok(event) => Some((Ok(event), recv)),
                    Err(async_broadcast::RecvError::Closed) => None,
                    Err(e) => Some((Err(e), recv)),
                }
            })
            .boxed();

            let fused_recv_stream = recv_stream.fuse();
            futures::pin_mut!(fused_recv_stream);

            loop {
                futures::select! {
                    () = shutdown_signal => {
                        tracing::error!("Shutting down relay send task");
                        let _ = sender_to_network.broadcast(HotShotEvent::<TYPES>::Shutdown.into()).await;
                        return;
                    }
                    event = fused_recv_stream.next() => {
                        match event {
                            Some(Ok(msg)) => {
                                let mut state = state_out.write().await;
                                let mut results = state.send_handler(
                                    &msg,
                                    &public_key,
                                    &private_key,
                                    &upgrade_lock,
                                    consensus.clone(),
                                    membership_coordinator.clone(),
                                    Arc::clone(&network),
                                ).await;
                                results.reverse();
                                while let Some(event) = results.pop() {
                                    let _ = sender_to_network.broadcast(event.into()).await;
                                }
                            }
                            Some(Err(e)) => {
                                tracing::error!("Relay Task, send_handle, Error receiving event: {e:?}");
                            }
                            None => {
                                tracing::info!("Relay Task, send_handle, Event stream closed");
                                return;
                            }
                        }
                    }
                }
            }
        });

        // spawn a task to listen on the newly created event stream,
        // and broadcast the transformed events to the original internal event stream
        let shutdown_signal = create_shutdown_event_monitor(handle).fuse();
        let recv_handle = spawn(async move {
            futures::pin_mut!(shutdown_signal);

            let network_recv_stream =
                stream::unfold(receiver_from_network, |mut recv| async move {
                    match recv.recv().await {
                        Ok(event) => Some((Ok(event), recv)),
                        Err(async_broadcast::RecvError::Closed) => None,
                        Err(e) => Some((Err(e), recv)),
                    }
                });

            let fused_network_recv_stream = network_recv_stream.boxed().fuse();
            futures::pin_mut!(fused_network_recv_stream);

            loop {
                futures::select! {
                    () = shutdown_signal => {
                        tracing::error!("Shutting down relay receive task");
                        return;
                    }
                    event = fused_network_recv_stream.next() => {
                        match event {
                            Some(Ok(msg)) => {
                                let mut state = state_in.write().await;
                                let mut results = state.recv_handler(&msg).await;
                                results.reverse();
                                while let Some(event) = results.pop() {
                                    let _ = original_sender.broadcast(event.into()).await;
                                }
                            }
                            Some(Err(e)) => {
                                tracing::error!("Relay Task, recv_handle, Error receiving event from network: {e:?}");
                            }
                            None => {
                                tracing::info!("Relay Task, recv_handle, Network event stream closed");
                                return;
                            }
                        }
                    }
                }
            }
        });

        handle.network_registry.register(send_handle);
        handle.network_registry.register(recv_handle);
    }

    /// Adds the `NetworkEventTaskState` tasks possibly modifying them as well.
    fn add_network_event_tasks(&self, handle: &mut SystemContextHandle<TYPES, I, V>) {
        let network = Arc::clone(&handle.network);

        self.add_network_event_task(handle, network);
    }

    /// Adds a `NetworkEventTaskState` task. Can be reimplemented to modify its behaviour.
    fn add_network_event_task(
        &self,
        handle: &mut SystemContextHandle<TYPES, I, V>,
        channel: Arc<<I as NodeImplementation<TYPES>>::Network>,
    ) {
        add_network_event_task(handle, channel);
    }
}

/// adds tasks for sending/receiving messages to/from the network.
pub async fn add_network_tasks<TYPES: NodeType, I: NodeImplementation<TYPES>, V: Versions>(
    handle: &mut SystemContextHandle<TYPES, I, V>,
) {
    add_network_message_and_request_receiver_tasks(handle).await;

    add_network_event_tasks(handle);
}

/// Adds the `NetworkMessageTaskState` tasks and the request / receiver tasks.
pub async fn add_network_message_and_request_receiver_tasks<
    TYPES: NodeType,
    I: NodeImplementation<TYPES>,
    V: Versions,
>(
    handle: &mut SystemContextHandle<TYPES, I, V>,
) {
    let network = Arc::clone(&handle.network);

    add_network_message_task(handle, &network);

    add_request_network_task(handle).await;
    add_response_task(handle);
}

/// Adds the `NetworkEventTaskState` tasks.
pub fn add_network_event_tasks<TYPES: NodeType, I: NodeImplementation<TYPES>, V: Versions>(
    handle: &mut SystemContextHandle<TYPES, I, V>,
) {
    add_network_event_task(handle, Arc::clone(&handle.network));
}<|MERGE_RESOLUTION|>--- conflicted
+++ resolved
@@ -27,12 +27,8 @@
     network::{NetworkEventTaskState, NetworkMessageTaskState},
     request::NetworkRequestState,
     response::{run_response_task, NetworkResponseState},
-<<<<<<< HEAD
+    stats::StatsTaskState,
     // transactions::TransactionTaskState,
-=======
-    stats::StatsTaskState,
-    transactions::TransactionTaskState,
->>>>>>> b3ee085d
     upgrade::UpgradeTaskState,
     vid::VidTaskState,
     view_sync::ViewSyncTaskState,
