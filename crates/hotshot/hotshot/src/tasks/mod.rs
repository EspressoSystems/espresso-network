--- conflicted
+++ resolved
@@ -28,10 +28,7 @@
     request::NetworkRequestState,
     response::{run_response_task, NetworkResponseState},
     stats::StatsTaskState,
-<<<<<<< HEAD
-=======
     transactions::TransactionTaskState,
->>>>>>> 85747e90
     upgrade::UpgradeTaskState,
     vid::VidTaskState,
     view_sync::ViewSyncTaskState,
