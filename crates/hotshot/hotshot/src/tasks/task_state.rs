--- conflicted
+++ resolved
@@ -5,12 +5,8 @@
 // along with the HotShot repository. If not, see <https://mit-license.org/>.
 
 use std::{
-<<<<<<< HEAD
-    collections::{BTreeMap, HashMap, HashSet},
+    collections::{BTreeMap, HashSet},
     num::NonZero,
-=======
-    collections::BTreeMap,
->>>>>>> b3ee085d
     sync::{atomic::AtomicBool, Arc},
     time::Instant,
 };
@@ -18,19 +14,12 @@
 use async_trait::async_trait;
 use chrono::Utc;
 use hotshot_task_impls::{
-<<<<<<< HEAD
     block_builder::BlockBuilderTaskState, builder::BuilderClient, consensus::ConsensusTaskState,
     da::DaTaskState, quorum_proposal::QuorumProposalTaskState,
     quorum_proposal_recv::QuorumProposalRecvTaskState, quorum_vote::QuorumVoteTaskState,
-    request::NetworkRequestState, rewind::RewindTaskState, transactions::TransactionTaskState,
-    upgrade::UpgradeTaskState, vid::VidTaskState, view_sync::ViewSyncTaskState,
-=======
-    builder::BuilderClient, consensus::ConsensusTaskState, da::DaTaskState,
-    quorum_proposal::QuorumProposalTaskState, quorum_proposal_recv::QuorumProposalRecvTaskState,
-    quorum_vote::QuorumVoteTaskState, request::NetworkRequestState, rewind::RewindTaskState,
-    stats::StatsTaskState, transactions::TransactionTaskState, upgrade::UpgradeTaskState,
-    vid::VidTaskState, view_sync::ViewSyncTaskState,
->>>>>>> b3ee085d
+    request::NetworkRequestState, rewind::RewindTaskState, stats::StatsTaskState,
+    transactions::TransactionTaskState, upgrade::UpgradeTaskState, vid::VidTaskState,
+    view_sync::ViewSyncTaskState,
 };
 use hotshot_types::{
     consensus::OuterConsensus,
