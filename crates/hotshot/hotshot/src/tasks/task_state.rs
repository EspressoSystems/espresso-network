--- conflicted
+++ resolved
@@ -5,14 +5,7 @@
 // along with the HotShot repository. If not, see <https://mit-license.org/>.
 
 use std::{
-<<<<<<< HEAD
-    collections::{BTreeMap, HashSet},
-    num::NonZero,
-=======
-    collections::BTreeMap,
->>>>>>> 482c9037
-    sync::{atomic::AtomicBool, Arc},
-    time::Instant,
+    collections::{BTreeMap, HashSet}, num::NonZero, sync::{atomic::AtomicBool, Arc}, time::Instant
 };
 
 use async_trait::async_trait;
