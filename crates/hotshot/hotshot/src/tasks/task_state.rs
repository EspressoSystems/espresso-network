// Copyright (c) 2021-2024 Espresso Systems (espressosys.com)
// This file is part of the HotShot repository.

// You should have received a copy of the MIT License
// along with the HotShot repository. If not, see <https://mit-license.org/>.

use std::{
    collections::{BTreeMap, HashMap},
    sync::{atomic::AtomicBool, Arc},
    time::Instant,
};

use async_trait::async_trait;
use chrono::Utc;
use hotshot_task_impls::{
    builder::BuilderClient, consensus::ConsensusTaskState, da::DaTaskState,
    quorum_proposal::QuorumProposalTaskState, quorum_proposal_recv::QuorumProposalRecvTaskState,
    quorum_vote::QuorumVoteTaskState, request::NetworkRequestState, rewind::RewindTaskState,
    transactions::TransactionTaskState, upgrade::UpgradeTaskState, vid::VidTaskState,
    view_sync::ViewSyncTaskState,
};
use hotshot_types::{
    consensus::OuterConsensus,
    traits::{
        consensus_api::ConsensusApi,
        node_implementation::{ConsensusTime, NodeImplementation, NodeType},
    },
};
use tokio::spawn;

use crate::{types::SystemContextHandle, Versions};

/// Trait for creating task states.
#[async_trait]
pub trait CreateTaskState<TYPES, I, V>
where
    TYPES: NodeType,
    I: NodeImplementation<TYPES>,
    V: Versions,
{
    /// Function to create the task state from a given `SystemContextHandle`.
    async fn create_from(handle: &SystemContextHandle<TYPES, I, V>) -> Self;
}

#[async_trait]
impl<TYPES: NodeType, I: NodeImplementation<TYPES>, V: Versions> CreateTaskState<TYPES, I, V>
    for NetworkRequestState<TYPES, I>
{
    async fn create_from(handle: &SystemContextHandle<TYPES, I, V>) -> Self {
        Self {
            network: Arc::clone(&handle.hotshot.network),
            consensus: OuterConsensus::new(handle.hotshot.consensus()),
            view: handle.cur_view().await,
            delay: handle.hotshot.config.data_request_delay,
            membership_coordinator: handle.hotshot.membership_coordinator.clone(),
            public_key: handle.public_key().clone(),
            private_key: handle.private_key().clone(),
            id: handle.hotshot.id,
            shutdown_flag: Arc::new(AtomicBool::new(false)),
            spawned_tasks: BTreeMap::new(),
            epoch_height: handle.epoch_height,
        }
    }
}

#[async_trait]
impl<TYPES: NodeType, I: NodeImplementation<TYPES>, V: Versions> CreateTaskState<TYPES, I, V>
    for UpgradeTaskState<TYPES, V>
{
    async fn create_from(handle: &SystemContextHandle<TYPES, I, V>) -> Self {
        #[cfg(not(feature = "example-upgrade"))]
        return Self {
            output_event_stream: handle.hotshot.external_event_stream.0.clone(),
            cur_view: handle.cur_view().await,
            cur_epoch: handle.cur_epoch().await,
            membership_coordinator: handle.hotshot.membership_coordinator.clone(),
            vote_collectors: BTreeMap::default(),
            public_key: handle.public_key().clone(),
            private_key: handle.private_key().clone(),
            id: handle.hotshot.id,
            start_proposing_view: handle.hotshot.config.start_proposing_view,
            stop_proposing_view: handle.hotshot.config.stop_proposing_view,
            start_voting_view: handle.hotshot.config.start_voting_view,
            stop_voting_view: handle.hotshot.config.stop_voting_view,
            start_proposing_time: handle.hotshot.config.start_proposing_time,
            stop_proposing_time: handle.hotshot.config.stop_proposing_time,
            start_voting_time: handle.hotshot.config.start_voting_time,
            stop_voting_time: handle.hotshot.config.stop_voting_time,
            epoch_start_block: handle.hotshot.config.epoch_start_block,
            upgrade_lock: handle.hotshot.upgrade_lock.clone(),
            epoch_height: handle.epoch_height,
            consensus: OuterConsensus::new(handle.hotshot.consensus()),
        };

        #[cfg(feature = "example-upgrade")]
        return Self {
            output_event_stream: handle.hotshot.external_event_stream.0.clone(),
            cur_view: handle.cur_view().await,
            cur_epoch: handle.cur_epoch().await,
            membership: Arc::clone(&handle.hotshot.memberships),
            network: Arc::clone(&handle.hotshot.network),
            vote_collector: None.into(),
            public_key: handle.public_key().clone(),
            private_key: handle.private_key().clone(),
            id: handle.hotshot.id,
            start_proposing_view: 5,
            stop_proposing_view: 10,
            start_voting_view: 0,
            stop_voting_view: 20,
            start_proposing_time: 0,
            stop_proposing_time: u64::MAX,
            start_voting_time: 0,
            stop_voting_time: u64::MAX,
            upgrade_lock: handle.hotshot.upgrade_lock.clone(),
        };
    }
}

#[async_trait]
impl<TYPES: NodeType, I: NodeImplementation<TYPES>, V: Versions> CreateTaskState<TYPES, I, V>
    for VidTaskState<TYPES, I, V>
{
    async fn create_from(handle: &SystemContextHandle<TYPES, I, V>) -> Self {
        Self {
            consensus: OuterConsensus::new(handle.hotshot.consensus()),
            cur_view: handle.cur_view().await,
            cur_epoch: handle.cur_epoch().await,
            network: Arc::clone(&handle.hotshot.network),
            membership_coordinator: handle.hotshot.membership_coordinator.clone(),
            public_key: handle.public_key().clone(),
            private_key: handle.private_key().clone(),
            id: handle.hotshot.id,
            upgrade_lock: handle.hotshot.upgrade_lock.clone(),
            epoch_height: handle.epoch_height,
        }
    }
}

#[async_trait]
impl<TYPES: NodeType, I: NodeImplementation<TYPES>, V: Versions> CreateTaskState<TYPES, I, V>
    for DaTaskState<TYPES, I, V>
{
    async fn create_from(handle: &SystemContextHandle<TYPES, I, V>) -> Self {
        Self {
            consensus: OuterConsensus::new(handle.hotshot.consensus()),
            output_event_stream: handle.hotshot.external_event_stream.0.clone(),
            membership_coordinator: handle.hotshot.membership_coordinator.clone(),
            network: Arc::clone(&handle.hotshot.network),
            cur_view: handle.cur_view().await,
            cur_epoch: handle.cur_epoch().await,
            vote_collectors: BTreeMap::default(),
            public_key: handle.public_key().clone(),
            private_key: handle.private_key().clone(),
            id: handle.hotshot.id,
            storage: handle.storage.clone(),
            upgrade_lock: handle.hotshot.upgrade_lock.clone(),
        }
    }
}

#[async_trait]
impl<TYPES: NodeType, I: NodeImplementation<TYPES>, V: Versions> CreateTaskState<TYPES, I, V>
    for ViewSyncTaskState<TYPES, V>
{
    async fn create_from(handle: &SystemContextHandle<TYPES, I, V>) -> Self {
        let cur_view = handle.cur_view().await;

        Self {
            cur_view,
            next_view: cur_view,
            cur_epoch: handle.cur_epoch().await,
            membership_coordinator: handle.hotshot.membership_coordinator.clone(),
            public_key: handle.public_key().clone(),
            private_key: handle.private_key().clone(),
            num_timeouts_tracked: 0,
            replica_task_map: HashMap::default().into(),
            pre_commit_relay_map: HashMap::default().into(),
            commit_relay_map: HashMap::default().into(),
            finalize_relay_map: HashMap::default().into(),
            view_sync_timeout: handle.hotshot.config.view_sync_timeout,
            id: handle.hotshot.id,
            last_garbage_collected_view: TYPES::View::new(0),
            upgrade_lock: handle.hotshot.upgrade_lock.clone(),
            first_epoch: None,
        }
    }
}

#[async_trait]
impl<TYPES: NodeType, I: NodeImplementation<TYPES>, V: Versions> CreateTaskState<TYPES, I, V>
    for TransactionTaskState<TYPES, I, V>
{
    async fn create_from(handle: &SystemContextHandle<TYPES, I, V>) -> Self {
        Self {
            builder_timeout: handle.builder_timeout(),
            output_event_stream: handle.hotshot.external_event_stream.0.clone(),
            consensus: OuterConsensus::new(handle.hotshot.consensus()),
            cur_view: handle.cur_view().await,
            cur_epoch: handle.cur_epoch().await,
            membership_coordinator: handle.hotshot.membership_coordinator.clone(),
            public_key: handle.public_key().clone(),
            private_key: handle.private_key().clone(),
            instance_state: handle.hotshot.instance_state(),
            id: handle.hotshot.id,
            builder_clients: handle
                .hotshot
                .config
                .builder_urls
                .iter()
                .cloned()
                .map(BuilderClient::new)
                .collect(),
            upgrade_lock: handle.hotshot.upgrade_lock.clone(),
            auction_results_provider: Arc::clone(
                &handle.hotshot.marketplace_config.auction_results_provider,
            ),
            fallback_builder_url: handle
                .hotshot
                .marketplace_config
                .fallback_builder_url
                .clone(),
            epoch_height: handle.epoch_height,
        }
    }
}

#[async_trait]
impl<TYPES: NodeType, I: NodeImplementation<TYPES>, V: Versions> CreateTaskState<TYPES, I, V>
    for QuorumVoteTaskState<TYPES, I, V>
{
    async fn create_from(handle: &SystemContextHandle<TYPES, I, V>) -> Self {
        let consensus = handle.hotshot.consensus();

        // Clone the consensus metrics
        let consensus_metrics = Arc::clone(&consensus.read().await.metrics);

        Self {
            public_key: handle.public_key().clone(),
            private_key: handle.private_key().clone(),
            state_private_key: handle.state_private_key().clone(),
            consensus: OuterConsensus::new(consensus),
            instance_state: handle.hotshot.instance_state(),
            latest_voted_view: handle.cur_view().await,
            vote_dependencies: BTreeMap::new(),
            network: Arc::clone(&handle.hotshot.network),
            membership: handle.hotshot.membership_coordinator.clone(),
            output_event_stream: handle.hotshot.external_event_stream.0.clone(),
            id: handle.hotshot.id,
            storage: handle.storage.clone(),
            upgrade_lock: handle.hotshot.upgrade_lock.clone(),
            epoch_height: handle.hotshot.config.epoch_height,
            consensus_metrics,
<<<<<<< HEAD
            timeout: handle.hotshot.config.next_view_timeout,
            first_epoch: None,
=======
>>>>>>> c7675f11
        }
    }
}

#[async_trait]
impl<TYPES: NodeType, I: NodeImplementation<TYPES>, V: Versions> CreateTaskState<TYPES, I, V>
    for QuorumProposalTaskState<TYPES, I, V>
{
    async fn create_from(handle: &SystemContextHandle<TYPES, I, V>) -> Self {
        let consensus = handle.hotshot.consensus();

        Self {
            latest_proposed_view: handle.cur_view().await,
            cur_epoch: handle.cur_epoch().await,
            proposal_dependencies: BTreeMap::new(),
            formed_state_cert: BTreeMap::new(),
            formed_quorum_certificates: BTreeMap::new(),
            formed_next_epoch_quorum_certificates: BTreeMap::new(),
            consensus: OuterConsensus::new(consensus),
            instance_state: handle.hotshot.instance_state(),
            membership_coordinator: handle.hotshot.membership_coordinator.clone(),
            public_key: handle.public_key().clone(),
            private_key: handle.private_key().clone(),
            storage: handle.storage.clone(),
            timeout: handle.hotshot.config.next_view_timeout,
            id: handle.hotshot.id,
            formed_upgrade_certificate: None,
            upgrade_lock: handle.hotshot.upgrade_lock.clone(),
            epoch_height: handle.hotshot.config.epoch_height,
        }
    }
}

#[async_trait]
impl<TYPES: NodeType, I: NodeImplementation<TYPES>, V: Versions> CreateTaskState<TYPES, I, V>
    for QuorumProposalRecvTaskState<TYPES, I, V>
{
    async fn create_from(handle: &SystemContextHandle<TYPES, I, V>) -> Self {
        let consensus = handle.hotshot.consensus();

        Self {
            public_key: handle.public_key().clone(),
            private_key: handle.private_key().clone(),
            consensus: OuterConsensus::new(consensus),
            cur_view: handle.cur_view().await,
            cur_epoch: handle.cur_epoch().await,
            membership: handle.hotshot.membership_coordinator.clone(),
            timeout: handle.hotshot.config.next_view_timeout,
            output_event_stream: handle.hotshot.external_event_stream.0.clone(),
            storage: handle.storage.clone(),
            spawned_tasks: BTreeMap::new(),
            id: handle.hotshot.id,
            upgrade_lock: handle.hotshot.upgrade_lock.clone(),
            epoch_height: handle.hotshot.config.epoch_height,
            first_epoch: None,
        }
    }
}

#[async_trait]
impl<TYPES: NodeType, I: NodeImplementation<TYPES>, V: Versions> CreateTaskState<TYPES, I, V>
    for ConsensusTaskState<TYPES, I, V>
{
    async fn create_from(handle: &SystemContextHandle<TYPES, I, V>) -> Self {
        let consensus = handle.hotshot.consensus();

        Self {
            public_key: handle.public_key().clone(),
            private_key: handle.private_key().clone(),
            instance_state: handle.hotshot.instance_state(),
            network: Arc::clone(&handle.hotshot.network),
            membership_coordinator: handle.hotshot.membership_coordinator.clone(),
            vote_collectors: BTreeMap::default(),
            epoch_root_vote_collectors: BTreeMap::default(),
            next_epoch_vote_collectors: BTreeMap::default(),
            timeout_vote_collectors: BTreeMap::default(),
            cur_view: handle.cur_view().await,
            cur_view_time: Utc::now().timestamp(),
            cur_epoch: handle.cur_epoch().await,
            output_event_stream: handle.hotshot.external_event_stream.0.clone(),
            timeout_task: spawn(async {}),
            timeout: handle.hotshot.config.next_view_timeout,
            consensus: OuterConsensus::new(consensus),
            storage: handle.storage.clone(),
            id: handle.hotshot.id,
            upgrade_lock: handle.hotshot.upgrade_lock.clone(),
            epoch_height: handle.hotshot.config.epoch_height,
            view_start_time: Instant::now(),
            first_epoch: None,
        }
    }
}

#[async_trait]
impl<TYPES: NodeType, I: NodeImplementation<TYPES>, V: Versions> CreateTaskState<TYPES, I, V>
    for RewindTaskState<TYPES>
{
    async fn create_from(handle: &SystemContextHandle<TYPES, I, V>) -> Self {
        Self {
            events: Vec::new(),
            id: handle.hotshot.id,
        }
    }
}<|MERGE_RESOLUTION|>--- conflicted
+++ resolved
@@ -250,11 +250,7 @@
             upgrade_lock: handle.hotshot.upgrade_lock.clone(),
             epoch_height: handle.hotshot.config.epoch_height,
             consensus_metrics,
-<<<<<<< HEAD
-            timeout: handle.hotshot.config.next_view_timeout,
             first_epoch: None,
-=======
->>>>>>> c7675f11
         }
     }
 }
