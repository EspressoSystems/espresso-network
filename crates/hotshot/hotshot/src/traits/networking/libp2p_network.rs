// Copyright (c) 2021-2024 Espresso Systems (espressosys.com)
// This file is part of the HotShot repository.

// You should have received a copy of the MIT License
// along with the HotShot repository. If not, see <https://mit-license.org/>.

//! Libp2p based/production networking implementation
//! This module provides a libp2p based networking implementation where each node in the
//! network forms a tcp or udp connection to a subset of other nodes in the network
#[cfg(feature = "hotshot-testing")]
use std::str::FromStr;
use std::{
    cmp::min,
    collections::{BTreeSet, HashSet},
    fmt::Debug,
    net::{IpAddr, ToSocketAddrs},
    num::NonZeroUsize,
    sync::{
        atomic::{AtomicBool, AtomicU64, Ordering},
        Arc,
    },
    time::Duration,
};

use anyhow::{anyhow, Context};
use async_lock::RwLock;
use async_trait::async_trait;
use bimap::BiMap;
use futures::future::join_all;
#[cfg(feature = "hotshot-testing")]
use hotshot_libp2p_networking::network::behaviours::dht::store::persistent::DhtNoPersistence;
pub use hotshot_libp2p_networking::network::{GossipConfig, RequestResponseConfig};
use hotshot_libp2p_networking::{
    network::{
        behaviours::dht::{
            record::{Namespace, RecordKey, RecordValue},
            store::persistent::DhtPersistentStorage,
        },
        spawn_network_node,
        transport::construct_auth_message,
        NetworkEvent::{self, DirectRequest, DirectResponse, GossipMsg},
        NetworkNodeConfig, NetworkNodeConfigBuilder, NetworkNodeHandle, NetworkNodeReceiver,
        DEFAULT_REPLICATION_FACTOR,
    },
    reexport::Multiaddr,
};
#[cfg(feature = "hotshot-testing")]
use hotshot_types::traits::network::{
    AsyncGenerator, NetworkReliability, TestableNetworkingImplementation,
};
use hotshot_types::{
    boxed_sync,
    constants::LOOK_AHEAD,
    data::ViewNumber,
    network::NetworkConfig,
    traits::{
        metrics::{Counter, Gauge, Metrics, NoMetrics},
        network::{ConnectedNetwork, NetworkError, Topic},
        node_implementation::{ConsensusTime, NodeType},
        signature_key::{PrivateSignatureKey, SignatureKey},
    },
    BoxSyncFuture,
};
use libp2p_identity::{
    ed25519::{self, SecretKey},
    Keypair, PeerId,
};
use serde::Serialize;
use tokio::{
    select, spawn,
    sync::{
        mpsc::{channel, error::TrySendError, Receiver, Sender},
        Mutex,
    },
    time::sleep,
};
use tracing::{error, info, instrument, trace, warn};

use crate::{BroadcastDelay, EpochMembershipCoordinator};

/// Libp2p-specific metrics
#[derive(Clone, Debug)]
pub struct Libp2pMetricsValue {
    /// The number of currently connected peers
    pub num_connected_peers: Box<dyn Gauge>,
    /// The number of failed messages
    pub num_failed_messages: Box<dyn Counter>,
    /// Whether or not the network is considered ready
    pub is_ready: Box<dyn Gauge>,
}

impl Libp2pMetricsValue {
    /// Populate the metrics with Libp2p-specific metrics
    pub fn new(metrics: &dyn Metrics) -> Self {
        // Create a `libp2p subgroup
        let subgroup = metrics.subgroup("libp2p".into());

        // Create the metrics
        Self {
            num_connected_peers: subgroup.create_gauge("num_connected_peers".into(), None),
            num_failed_messages: subgroup.create_counter("num_failed_messages".into(), None),
            is_ready: subgroup.create_gauge("is_ready".into(), None),
        }
    }
}

impl Default for Libp2pMetricsValue {
    /// Initialize with empty metrics
    fn default() -> Self {
        Self::new(&*NoMetrics::boxed())
    }
}

/// convenience alias for the type for bootstrap addresses
/// concurrency primitives are needed for having tests
pub type BootstrapAddrs = Arc<RwLock<Vec<(PeerId, Multiaddr)>>>;

/// hardcoded topic of QC used
pub const QC_TOPIC: &str = "global";

/// Stubbed out Ack
///
/// Note: as part of versioning for upgradability,
/// all network messages must begin with a 4-byte version number.
///
/// Hence:
///   * `Empty` *must* be a struct (enums are serialized with a leading byte for the variant), and
///   * we must have an explicit version field.
#[derive(Serialize)]
pub struct Empty {
    /// This should not be required, but it is. Version automatically gets prepended.
    /// Perhaps this could be replaced with something zero-sized and serializable.
    byte: u8,
}

impl<T: NodeType> Debug for Libp2pNetwork<T> {
    fn fmt(&self, f: &mut std::fmt::Formatter<'_>) -> std::fmt::Result {
        f.debug_struct("Libp2p").field("inner", &"inner").finish()
    }
}

/// Type alias for a shared collection of peerid, multiaddrs
pub type PeerInfoVec = Arc<RwLock<Vec<(PeerId, Multiaddr)>>>;

/// The underlying state of the libp2p network
#[derive(Debug)]
struct Libp2pNetworkInner<T: NodeType> {
    /// this node's public key
    pk: T::SignatureKey,
    /// handle to control the network
    handle: Arc<NetworkNodeHandle<T>>,
    /// Message Receiver
    receiver: Mutex<Receiver<Vec<u8>>>,
    /// Sender for broadcast messages
    sender: Sender<Vec<u8>>,
    /// Sender for node lookup (relevant view number, key of node) (None for shutdown)
    node_lookup_send: Sender<Option<(ViewNumber, T::SignatureKey)>>,
    /// this is really cheating to enable local tests
    /// hashset of (bootstrap_addr, peer_id)
    bootstrap_addrs: PeerInfoVec,
    /// whether or not the network is ready to send
    is_ready: Arc<AtomicBool>,
    /// max time before dropping message due to DHT error
    dht_timeout: Duration,
    /// whether or not we've bootstrapped into the DHT yet
    is_bootstrapped: Arc<AtomicBool>,
    /// The Libp2p metrics we're managing
    metrics: Libp2pMetricsValue,
    /// The list of topics we're subscribed to
    subscribed_topics: HashSet<String>,
    /// the latest view number (for node lookup purposes)
    /// NOTE: supposed to represent a ViewNumber but we
    /// haven't made that atomic yet and we prefer lock-free
    latest_seen_view: Arc<AtomicU64>,
    #[cfg(feature = "hotshot-testing")]
    /// reliability_config
    reliability_config: Option<Box<dyn NetworkReliability>>,
    /// Killswitch sender
    kill_switch: Sender<()>,
}

/// Networking implementation that uses libp2p
/// generic over `M` which is the message type
#[derive(Clone)]
pub struct Libp2pNetwork<T: NodeType> {
    /// holds the state of the libp2p network
    inner: Arc<Libp2pNetworkInner<T>>,
}

#[cfg(feature = "hotshot-testing")]
impl<T: NodeType> TestableNetworkingImplementation<T> for Libp2pNetwork<T> {
    /// Returns a boxed function `f(node_id, public_key) -> Libp2pNetwork`
    /// with the purpose of generating libp2p networks.
    /// Generates `num_bootstrap` bootstrap nodes. The remainder of nodes are normal
    /// nodes with sane defaults.
    /// # Panics
    /// Returned function may panic either:
    /// - An invalid configuration
    ///   (probably an issue with the defaults of this function)
    /// - An inability to spin up the replica's network
    #[allow(clippy::panic, clippy::too_many_lines)]
    fn generator(
        expected_node_count: usize,
        num_bootstrap: usize,
        _network_id: usize,
        da_committee_size: usize,
        reliability_config: Option<Box<dyn NetworkReliability>>,
        _secondary_network_delay: Duration,
    ) -> AsyncGenerator<Arc<Self>> {
        assert!(
            da_committee_size <= expected_node_count,
            "DA committee size must be less than or equal to total # nodes"
        );
        let bootstrap_addrs: PeerInfoVec = Arc::default();
        let node_ids: Arc<RwLock<HashSet<u64>>> = Arc::default();

        // NOTE uncomment this for easier debugging
        // let start_port = 5000;
        Box::pin({
            move |node_id| {
                info!(
                    "GENERATOR: Node id {:?}, is bootstrap: {:?}",
                    node_id,
                    node_id < num_bootstrap as u64
                );

                // pick a free, unused UDP port for testing
                let port = portpicker::pick_unused_port().expect("Could not find an open port");

                let addr =
                    Multiaddr::from_str(&format!("/ip4/127.0.0.1/udp/{port}/quic-v1")).unwrap();

                // We assign node's public key and stake value rather than read from config file since it's a test
                let privkey = T::SignatureKey::generated_from_seed_indexed([0u8; 32], node_id).1;
                let pubkey = T::SignatureKey::from_private(&privkey);

                // Derive the Libp2p keypair from the private key
                let libp2p_keypair = derive_libp2p_keypair::<T::SignatureKey>(&privkey)
                    .expect("Failed to derive libp2p keypair");

                // Sign the lookup record
                let lookup_record_value = RecordValue::new_signed(
                    &RecordKey::new(Namespace::Lookup, pubkey.to_bytes()),
                    libp2p_keypair.public().to_peer_id().to_bytes(),
                    &privkey,
                )
                .expect("Failed to sign DHT lookup record");

                // We want at least 2/3 of the nodes to have any given record in the DHT
                let replication_factor =
                    NonZeroUsize::new((2 * expected_node_count).div_ceil(3)).unwrap();

                // Build the network node configuration
                let config = NetworkNodeConfigBuilder::default()
                    .keypair(libp2p_keypair)
                    .replication_factor(replication_factor)
                    .bind_address(Some(addr))
                    .to_connect_addrs(HashSet::default())
                    .republication_interval(None)
                    .build()
                    .expect("Failed to build network node config");

                let bootstrap_addrs_ref = Arc::clone(&bootstrap_addrs);
                let node_ids_ref = Arc::clone(&node_ids);
                let reliability_config_dup = reliability_config.clone();

                Box::pin(async move {
                    // If it's the second time we are starting this network, clear the bootstrap info
                    let mut write_ids = node_ids_ref.write().await;
                    if write_ids.contains(&node_id) {
                        write_ids.clear();
                        bootstrap_addrs_ref.write().await.clear();
                    }
                    write_ids.insert(node_id);
                    drop(write_ids);
                    Arc::new(
                        match Libp2pNetwork::new(
                            Libp2pMetricsValue::default(),
                            DhtNoPersistence,
                            config,
                            pubkey.clone(),
                            lookup_record_value,
                            bootstrap_addrs_ref,
                            usize::try_from(node_id).unwrap(),
                            #[cfg(feature = "hotshot-testing")]
                            reliability_config_dup,
                        )
                        .await
                        {
                            Ok(network) => network,
                            Err(err) => {
                                panic!("Failed to create libp2p network: {err:?}");
                            },
                        },
                    )
                })
            }
        })
    }

    fn in_flight_message_count(&self) -> Option<usize> {
        None
    }
}

/// Derive a Libp2p keypair from a given private key
///
/// # Errors
/// If we are unable to derive a new `SecretKey` from the `blake3`-derived
/// bytes.
pub fn derive_libp2p_keypair<K: SignatureKey>(
    private_key: &K::PrivateKey,
) -> anyhow::Result<Keypair> {
    // Derive a secondary key from our primary private key
    let derived_key = blake3::derive_key("libp2p key", &private_key.to_bytes());
    let derived_key = SecretKey::try_from_bytes(derived_key)?;

    // Create an `ed25519` keypair from the derived key
    Ok(ed25519::Keypair::from(derived_key).into())
}

/// Derive a Libp2p Peer ID from a given private key
///
/// # Errors
/// If we are unable to derive a Libp2p keypair
pub fn derive_libp2p_peer_id<K: SignatureKey>(
    private_key: &K::PrivateKey,
) -> anyhow::Result<PeerId> {
    // Get the derived keypair
    let keypair = derive_libp2p_keypair::<K>(private_key)?;

    // Return the PeerID derived from the public key
    Ok(PeerId::from_public_key(&keypair.public()))
}

/// Parse a Libp2p Multiaddr from a string. The input string should be in the format
/// `hostname:port` or `ip:port`. This function derives a `Multiaddr` from the input string.
///
/// This borrows from Rust's implementation of `to_socket_addrs` but will only warn if the domain
/// does not yet resolve.
///
/// # Errors
/// - If the input string is not in the correct format
pub fn derive_libp2p_multiaddr(addr: &String) -> anyhow::Result<Multiaddr> {
    // Split the address into the host and port parts
    let (host, port) = match addr.rfind(':') {
        Some(idx) => (&addr[..idx], &addr[idx + 1..]),
        None => return Err(anyhow!("Invalid address format, no port supplied")),
    };

    // Try parsing the host as an IP address
    let ip = host.parse::<IpAddr>();

    // Conditionally build the multiaddr string
    let multiaddr_string = match ip {
        Ok(IpAddr::V4(ip)) => format!("/ip4/{ip}/udp/{port}/quic-v1"),
        Ok(IpAddr::V6(ip)) => format!("/ip6/{ip}/udp/{port}/quic-v1"),
        Err(_) => {
            // Try resolving the host. If it fails, continue but warn the user
            let lookup_result = addr.to_socket_addrs();

            // See if the lookup failed
            let failed = lookup_result
                .map(|result| result.collect::<Vec<_>>().is_empty())
                .unwrap_or(true);

            // If it did, warn the user
            if failed {
                warn!(
                    "Failed to resolve domain name {host}, assuming it has not yet been provisioned"
                );
            }

            format!("/dns/{host}/udp/{port}/quic-v1")
        },
    };

    // Convert the multiaddr string to a `Multiaddr`
    multiaddr_string.parse().with_context(|| {
        format!("Failed to convert Multiaddr string to Multiaddr: {multiaddr_string}")
    })
}

impl<T: NodeType> Libp2pNetwork<T> {
    /// Create and return a Libp2p network from a network config file
    /// and various other configuration-specific values.
    ///
    /// # Errors
    /// If we are unable to parse a Multiaddress
    ///
    /// # Panics
    /// If we are unable to calculate the replication factor
    #[allow(clippy::too_many_arguments)]
    pub async fn from_config<D: DhtPersistentStorage>(
        mut config: NetworkConfig<T>,
        dht_persistent_storage: D,
        quorum_membership: Arc<RwLock<T::Membership>>,
        gossip_config: GossipConfig,
        request_response_config: RequestResponseConfig,
        bind_address: Multiaddr,
        pub_key: &T::SignatureKey,
        priv_key: &<T::SignatureKey as SignatureKey>::PrivateKey,
        metrics: Libp2pMetricsValue,
    ) -> anyhow::Result<Self> {
        // Try to take our Libp2p config from our broader network config
        let libp2p_config = config
            .libp2p_config
            .take()
            .ok_or(anyhow!("Libp2p config not supplied"))?;

        // Derive our Libp2p keypair from our supplied private key
        let keypair = derive_libp2p_keypair::<T::SignatureKey>(priv_key)?;

        // Build our libp2p configuration
        let mut config_builder = NetworkNodeConfigBuilder::default();

        // Set the gossip configuration
        config_builder.gossip_config(gossip_config.clone());
        config_builder.request_response_config(request_response_config);

        // Construct the auth message
        let auth_message =
            construct_auth_message(pub_key, &keypair.public().to_peer_id(), priv_key)
                .with_context(|| "Failed to construct auth message")?;

        // Set the auth message and stake table
        config_builder
            .membership(Some(quorum_membership))
            .auth_message(Some(auth_message));

        // The replication factor is the minimum of [the default and 2/3 the number of nodes]
        let Some(default_replication_factor) = DEFAULT_REPLICATION_FACTOR else {
            return Err(anyhow!("Default replication factor not supplied"));
        };

        let replication_factor = NonZeroUsize::new(min(
            default_replication_factor.get(),
            config.config.num_nodes_with_stake.get() * 2 / 3,
        ))
        .with_context(|| "Failed to calculate replication factor")?;

        // Sign our DHT lookup record
        let lookup_record_value = RecordValue::new_signed(
            &RecordKey::new(Namespace::Lookup, pub_key.to_bytes()),
            // The value is our Libp2p Peer ID
            keypair.public().to_peer_id().to_bytes(),
            priv_key,
        )
        .with_context(|| "Failed to sign DHT lookup record")?;

        config_builder
            .keypair(keypair)
            .replication_factor(replication_factor)
            .bind_address(Some(bind_address.clone()));

        // Connect to the provided bootstrap nodes
        config_builder.to_connect_addrs(HashSet::from_iter(libp2p_config.bootstrap_nodes.clone()));

        // Build the node's configuration
        let node_config = config_builder.build()?;

        // Calculate all keys so we can keep track of direct message recipients
        let mut all_keys = BTreeSet::new();

        // Insert all known nodes into the set of all keys
        for node in config.config.known_nodes_with_stake {
            all_keys.insert(T::SignatureKey::public_key(&node.stake_table_entry));
        }

        Ok(Libp2pNetwork::new(
            metrics,
            dht_persistent_storage,
            node_config,
            pub_key.clone(),
            lookup_record_value,
            Arc::new(RwLock::new(libp2p_config.bootstrap_nodes)),
            usize::try_from(config.node_index)?,
            #[cfg(feature = "hotshot-testing")]
            None,
        )
        .await?)
    }

    /// Returns whether or not the network has any peers.
    #[must_use]
    pub fn has_peers(&self) -> bool {
        self.inner.is_ready.load(Ordering::Relaxed)
    }

    /// Returns only when the network is ready.
    pub async fn wait_for_peers(&self) {
        loop {
            if self.has_peers() {
                break;
            }
            sleep(Duration::from_secs(1)).await;
        }
    }

    /// Constructs new network for a node. Note that this network is unconnected.
    /// One must call `connect` in order to connect.
    /// * `config`: the configuration of the node
    /// * `pk`: public key associated with the node
    /// * `bootstrap_addrs`: rwlock containing the bootstrap addrs
    /// # Errors
    /// Returns error in the event that the underlying libp2p network
    /// is unable to create a network.
    ///
    /// # Panics
    ///
    /// This will panic if there are less than 5 bootstrap nodes
    #[allow(clippy::too_many_arguments)]
    pub async fn new<D: DhtPersistentStorage>(
        metrics: Libp2pMetricsValue,
        dht_persistent_storage: D,
        config: NetworkNodeConfig<T>,
        pk: T::SignatureKey,
        lookup_record_value: RecordValue<T::SignatureKey>,
        bootstrap_addrs: BootstrapAddrs,
        id: usize,
        #[cfg(feature = "hotshot-testing")] reliability_config: Option<Box<dyn NetworkReliability>>,
    ) -> Result<Libp2pNetwork<T>, NetworkError> {
        // Create a map from consensus keys to Libp2p peer IDs
        let consensus_key_to_pid_map = Arc::new(parking_lot::Mutex::new(BiMap::new()));

        let (mut rx, network_handle) = spawn_network_node::<T, D>(
            config.clone(),
            dht_persistent_storage,
            Arc::clone(&consensus_key_to_pid_map),
            id,
        )
        .await
        .map_err(|e| NetworkError::ConfigError(format!("failed to spawn network node: {e}")))?;

        // Add our own address to the bootstrap addresses
        let addr = network_handle.listen_addr();
        let pid = network_handle.peer_id();
        bootstrap_addrs.write().await.push((pid, addr));

        // Subscribe to the relevant topics
        let subscribed_topics = HashSet::from_iter(vec![QC_TOPIC.to_string()]);

        // unbounded channels may not be the best choice (spammed?)
        // if bounded figure out a way to log dropped msgs
        let (sender, receiver) = channel(1000);
        let (node_lookup_send, node_lookup_recv) = channel(10);
        let (kill_tx, kill_rx) = channel(1);
        rx.set_kill_switch(kill_rx);

        let mut result = Libp2pNetwork {
            inner: Arc::new(Libp2pNetworkInner {
                handle: Arc::new(network_handle),
                receiver: Mutex::new(receiver),
                sender: sender.clone(),
                pk,
                bootstrap_addrs,
                is_ready: Arc::new(AtomicBool::new(false)),
                // This is optimal for 10-30 nodes. TODO: parameterize this for both tests and examples
                dht_timeout: config.dht_timeout.unwrap_or(Duration::from_secs(120)),
                is_bootstrapped: Arc::new(AtomicBool::new(false)),
                metrics,
                subscribed_topics,
                node_lookup_send,
                // Start the latest view from 0. "Latest" refers to "most recent view we are polling for
                // proposals on". We need this because to have consensus info injected we need a working
                // network already. In the worst case, we send a few lookups we don't need.
                latest_seen_view: Arc::new(AtomicU64::new(0)),
                #[cfg(feature = "hotshot-testing")]
                reliability_config,
                kill_switch: kill_tx,
            }),
        };

        // Set the network as not ready
        result.inner.metrics.is_ready.set(0);

        result.handle_event_generator(sender, rx);
        result.spawn_node_lookup(node_lookup_recv);
        result.spawn_connect(id, lookup_record_value);

        Ok(result)
    }

    /// Spawns task for looking up nodes pre-emptively
    #[allow(clippy::cast_sign_loss, clippy::cast_precision_loss)]
    fn spawn_node_lookup(
        &self,
        mut node_lookup_recv: Receiver<Option<(ViewNumber, T::SignatureKey)>>,
    ) {
        let handle = Arc::clone(&self.inner.handle);
        let dht_timeout = self.inner.dht_timeout;
        let latest_seen_view = Arc::clone(&self.inner.latest_seen_view);

        // deals with handling lookup queue. should be infallible
        spawn(async move {
            // cancels on shutdown
            while let Some(Some((view_number, pk))) = node_lookup_recv.recv().await {
                /// defines lookahead threshold based on the constant
                #[allow(clippy::cast_possible_truncation)]
                const THRESHOLD: u64 = (LOOK_AHEAD as f64 * 0.8) as u64;

                trace!("Performing lookup for peer {pk}");

                // only run if we are not too close to the next view number
                if latest_seen_view.load(Ordering::Relaxed) + THRESHOLD <= *view_number {
                    // look up
<<<<<<< HEAD
                    if let Err(err) = handle.lookup_node(&pk, dht_timeout).await {
                        warn!("Failed to perform lookup for key {:?}: {}", pk, err);
=======
                    if let Err(err) = handle.lookup_node(&pk.to_bytes(), dht_timeout).await {
                        warn!("Failed to perform lookup for key {pk}: {err}");
>>>>>>> 8fb40e2d
                    };
                }
            }
        });
    }

    /// Initiates connection to the outside world
    fn spawn_connect(&mut self, id: usize, lookup_record_value: RecordValue<T::SignatureKey>) {
        let pk = self.inner.pk.clone();
        let bootstrap_ref = Arc::clone(&self.inner.bootstrap_addrs);
        let handle = Arc::clone(&self.inner.handle);
        let is_bootstrapped = Arc::clone(&self.inner.is_bootstrapped);
        let inner = Arc::clone(&self.inner);

        spawn({
            let is_ready = Arc::clone(&self.inner.is_ready);
            async move {
                let bs_addrs = bootstrap_ref.read().await.clone();

                // Add known peers to the network
                handle.add_known_peers(bs_addrs).unwrap();

                // Begin the bootstrap process
                handle.begin_bootstrap()?;
                while !is_bootstrapped.load(Ordering::Relaxed) {
                    sleep(Duration::from_secs(1)).await;
                    handle.begin_bootstrap()?;
                }

                // Subscribe to the QC topic
                handle.subscribe(QC_TOPIC.to_string()).await.unwrap();

                // Map our staking key to our Libp2p Peer ID so we can properly
                // route direct messages
                while handle
                    .put_record(
                        RecordKey::new(Namespace::Lookup, pk.to_bytes()),
                        lookup_record_value.clone(),
                    )
                    .await
                    .is_err()
                {
                    sleep(Duration::from_secs(1)).await;
                }

                // Wait for the network to connect to at least 1 peer
                if let Err(e) = handle.wait_to_connect(1, id).await {
                    error!("Failed to connect to peers: {e:?}");
                    return Err::<(), NetworkError>(e);
                }
                info!("Connected to required number of peers");

                // Set the network as ready
                is_ready.store(true, Ordering::Relaxed);
                inner.metrics.is_ready.set(1);

                Ok::<(), NetworkError>(())
            }
        });
    }

    /// Handle events
    fn handle_recvd_events(
        &self,
        msg: NetworkEvent,
        sender: &Sender<Vec<u8>>,
    ) -> Result<(), NetworkError> {
        match msg {
            GossipMsg(msg) => {
                sender.try_send(msg).map_err(|err| {
                    NetworkError::ChannelSendError(format!("failed to send gossip message: {err}"))
                })?;
            },
            DirectRequest(msg, _pid, chan) => {
                sender.try_send(msg).map_err(|err| {
                    NetworkError::ChannelSendError(format!(
                        "failed to send direct request message: {err}"
                    ))
                })?;
                if self
                    .inner
                    .handle
                    .direct_response(
                        chan,
                        &bincode::serialize(&Empty { byte: 0u8 }).map_err(|e| {
                            NetworkError::FailedToSerialize(format!(
                                "failed to serialize acknowledgement: {e}"
                            ))
                        })?,
                    )
                    .is_err()
                {
                    error!("failed to ack!");
                };
            },
            DirectResponse(_msg, _) => {},
            NetworkEvent::IsBootstrapped => {
                error!("handle_recvd_events received `NetworkEvent::IsBootstrapped`, which should be impossible.");
            },
            NetworkEvent::ConnectedPeersUpdate(_) => {},
        }
        Ok::<(), NetworkError>(())
    }

    /// task to propagate messages to handlers
    /// terminates on shut down of network
    fn handle_event_generator(&self, sender: Sender<Vec<u8>>, mut network_rx: NetworkNodeReceiver) {
        let handle = self.clone();
        let is_bootstrapped = Arc::clone(&self.inner.is_bootstrapped);
        spawn(async move {
            let Some(mut kill_switch) = network_rx.take_kill_switch() else {
                tracing::error!(
                    "`spawn_handle` was called on a network handle that was already closed"
                );
                return;
            };

            loop {
                select! {
                    msg = network_rx.recv() => {
                        let Ok(message) = msg else {
                            warn!("Network receiver shut down!");
                            return;
                        };

                        match message {
                            NetworkEvent::IsBootstrapped => {
                                is_bootstrapped.store(true, Ordering::Relaxed);
                            }
                            GossipMsg(_) | DirectRequest(_, _, _) | DirectResponse(_, _) => {
                                let _ = handle.handle_recvd_events(message, &sender);
                            }
                            NetworkEvent::ConnectedPeersUpdate(num_peers) => {
                                handle.inner.metrics.num_connected_peers.set(num_peers);
                            }
                        }
                    }

                    _kill_switch = kill_switch.recv() => {
                        warn!("Event Handler shutdown");
                        return;
                    }
                }
            }
        });
    }
}

#[async_trait]
impl<T: NodeType> ConnectedNetwork<T::SignatureKey> for Libp2pNetwork<T> {
    #[instrument(name = "Libp2pNetwork::ready_blocking", skip_all)]
    async fn wait_for_ready(&self) {
        self.wait_for_peers().await;
    }

    fn pause(&self) {
        unimplemented!("Pausing not implemented for the Libp2p network");
    }

    fn resume(&self) {
        unimplemented!("Resuming not implemented for the Libp2p network");
    }

    #[instrument(name = "Libp2pNetwork::shut_down", skip_all)]
    fn shut_down<'a, 'b>(&'a self) -> BoxSyncFuture<'b, ()>
    where
        'a: 'b,
        Self: 'b,
    {
        let closure = async move {
            let _ = self.inner.handle.shutdown().await;
            let _ = self.inner.node_lookup_send.send(None).await;
            let _ = self.inner.kill_switch.send(()).await;
        };
        boxed_sync(closure)
    }

    #[instrument(name = "Libp2pNetwork::broadcast_message", skip_all)]
    async fn broadcast_message(
        &self,
        message: Vec<u8>,
        topic: Topic,
        _broadcast_delay: BroadcastDelay,
    ) -> Result<(), NetworkError> {
        // If we're not ready yet (we don't have any peers, error)
        if !self.has_peers() {
            self.inner.metrics.num_failed_messages.add(1);
            return Err(NetworkError::NoPeersYet);
        };

        // If we are subscribed to the topic,
        let topic = topic.to_string();
        if self.inner.subscribed_topics.contains(&topic) {
            // Short-circuit-send the message to ourselves
            self.inner.sender.try_send(message.clone()).map_err(|_| {
                self.inner.metrics.num_failed_messages.add(1);
                NetworkError::ShutDown
            })?;
        }

        // NOTE: metrics is threadsafe, so clone is fine (and lightweight)
        #[cfg(feature = "hotshot-testing")]
        {
            let metrics = self.inner.metrics.clone();
            if let Some(ref config) = &self.inner.reliability_config {
                let handle = Arc::clone(&self.inner.handle);

                let fut = config.clone().chaos_send_msg(
                    message,
                    Arc::new(move |msg: Vec<u8>| {
                        let topic_2 = topic.clone();
                        let handle_2 = Arc::clone(&handle);
                        let metrics_2 = metrics.clone();
                        boxed_sync(async move {
                            if let Err(e) = handle_2.gossip_no_serialize(topic_2, msg) {
                                metrics_2.num_failed_messages.add(1);
                                warn!("Failed to broadcast to libp2p: {e:?}");
                            }
                        })
                    }),
                );
                spawn(fut);
                return Ok(());
            }
        }

        if let Err(e) = self.inner.handle.gossip(topic, &message) {
            self.inner.metrics.num_failed_messages.add(1);
            return Err(e);
        }

        Ok(())
    }

    #[instrument(name = "Libp2pNetwork::da_broadcast_message", skip_all)]
    async fn da_broadcast_message(
        &self,
        message: Vec<u8>,
        recipients: Vec<T::SignatureKey>,
        _broadcast_delay: BroadcastDelay,
    ) -> Result<(), NetworkError> {
        // If we're not ready yet (we don't have any peers, error)
        if !self.has_peers() {
            self.inner.metrics.num_failed_messages.add(1);
            return Err(NetworkError::NoPeersYet);
        };

        let future_results = recipients
            .into_iter()
            .map(|r| self.direct_message(message.clone(), r));
        let results = join_all(future_results).await;

        let errors: Vec<_> = results.into_iter().filter_map(|r| r.err()).collect();

        if errors.is_empty() {
            Ok(())
        } else {
            Err(NetworkError::Multiple(errors))
        }
    }

    #[instrument(name = "Libp2pNetwork::direct_message", skip_all)]
    async fn direct_message(
        &self,
        message: Vec<u8>,
        recipient: T::SignatureKey,
    ) -> Result<(), NetworkError> {
        // If we're not ready yet (we don't have any peers, error)
        if !self.has_peers() {
            self.inner.metrics.num_failed_messages.add(1);
            return Err(NetworkError::NoPeersYet);
        };

        // short circuit if we're dming ourselves
        if recipient == self.inner.pk {
            // panic if we already shut down?
            self.inner.sender.try_send(message).map_err(|_x| {
                self.inner.metrics.num_failed_messages.add(1);
                NetworkError::ShutDown
            })?;
            return Ok(());
        }

        let pid = match self
            .inner
            .handle
            .lookup_node(&recipient, self.inner.dht_timeout)
            .await
        {
            Ok(pid) => pid,
            Err(err) => {
                self.inner.metrics.num_failed_messages.add(1);
                return Err(NetworkError::LookupError(format!(
                    "failed to look up node for direct message: {err}"
                )));
            },
        };

        #[cfg(feature = "hotshot-testing")]
        {
            let metrics = self.inner.metrics.clone();
            if let Some(ref config) = &self.inner.reliability_config {
                let handle = Arc::clone(&self.inner.handle);

                let fut = config.clone().chaos_send_msg(
                    message,
                    Arc::new(move |msg: Vec<u8>| {
                        let handle_2 = Arc::clone(&handle);
                        let metrics_2 = metrics.clone();
                        boxed_sync(async move {
                            if let Err(e) = handle_2.direct_request_no_serialize(pid, msg) {
                                metrics_2.num_failed_messages.add(1);
                                warn!("Failed to broadcast to libp2p: {e:?}");
                            }
                        })
                    }),
                );
                spawn(fut);
                return Ok(());
            }
        }

        match self.inner.handle.direct_request(pid, &message) {
            Ok(()) => Ok(()),
            Err(e) => {
                self.inner.metrics.num_failed_messages.add(1);
                Err(e)
            },
        }
    }

    /// Receive one or many messages from the underlying network.
    ///
    /// # Errors
    /// If there is a network-related failure.
    #[instrument(name = "Libp2pNetwork::recv_message", skip_all)]
    async fn recv_message(&self) -> Result<Vec<u8>, NetworkError> {
        let result = self
            .inner
            .receiver
            .lock()
            .await
            .recv()
            .await
            .ok_or(NetworkError::ShutDown)?;

        Ok(result)
    }

    #[instrument(name = "Libp2pNetwork::queue_node_lookup", skip_all)]
    #[allow(clippy::type_complexity)]
    fn queue_node_lookup(
        &self,
        view_number: ViewNumber,
        pk: T::SignatureKey,
    ) -> Result<(), TrySendError<Option<(ViewNumber, T::SignatureKey)>>> {
        self.inner
            .node_lookup_send
            .try_send(Some((view_number, pk)))
    }

    /// The libp2p view update is a special operation intrinsic to its internal behavior.
    ///
    /// Libp2p needs to do a lookup because a libp2p address is not related to
    /// hotshot keys. So in libp2p we store a mapping of HotShot key to libp2p address
    /// in a distributed hash table.
    ///
    /// This means to directly message someone on libp2p we need to lookup in the hash
    /// table what their libp2p address is, using their HotShot public key as the key.
    ///
    /// So the logic with libp2p is to prefetch upcoming leaders libp2p address to
    /// save time when we later need to direct message the leader our vote. Hence the
    /// use of the future view and leader to queue the lookups.
    async fn update_view<'a, TYPES>(
        &'a self,
        view: u64,
        epoch: Option<u64>,
        membership_coordinator: EpochMembershipCoordinator<TYPES>,
    ) where
        TYPES: NodeType<SignatureKey = T::SignatureKey> + 'a,
    {
        let future_view = <TYPES as NodeType>::View::new(view) + LOOK_AHEAD;
        let epoch = epoch.map(<TYPES as NodeType>::Epoch::new);

        let membership = match membership_coordinator.membership_for_epoch(epoch).await {
            Ok(m) => m,
            Err(e) => {
                return tracing::warn!(e.message);
            },
        };
        let future_leader = match membership.leader(future_view).await {
            Ok(l) => l,
            Err(e) => {
                return tracing::info!("Failed to calculate leader for view {future_view}: {e}");
            },
        };

        let _ = self
            .queue_node_lookup(ViewNumber::new(*future_view), future_leader)
            .map_err(|err| tracing::warn!("failed to process node lookup request: {err}"));
    }
}

#[cfg(test)]
mod test {
    mod derive_multiaddr {
        use std::net::Ipv6Addr;

        use super::super::*;

        /// Test derivation of a valid IPv4 address -> Multiaddr
        #[test]
        fn test_v4_valid() {
            // Derive a multiaddr from a valid IPv4 address
            let addr = "1.1.1.1:8080".to_string();
            let multiaddr =
                derive_libp2p_multiaddr(&addr).expect("Failed to derive valid multiaddr, {}");

            // Make sure it's the correct (quic) multiaddr
            assert_eq!(multiaddr.to_string(), "/ip4/1.1.1.1/udp/8080/quic-v1");
        }

        /// Test derivation of a valid IPv6 address -> Multiaddr
        #[test]
        fn test_v6_valid() {
            // Derive a multiaddr from a valid IPv6 address
            let ipv6_addr = Ipv6Addr::new(1, 2, 3, 4, 5, 6, 7, 8);
            let addr = format!("{ipv6_addr}:8080");
            let multiaddr =
                derive_libp2p_multiaddr(&addr).expect("Failed to derive valid multiaddr, {}");

            // Make sure it's the correct (quic) multiaddr
            assert_eq!(
                multiaddr.to_string(),
                format!("/ip6/{ipv6_addr}/udp/8080/quic-v1")
            );
        }

        /// Test that an invalid address fails to derive to a Multiaddr
        #[test]
        fn test_no_port() {
            // Derive a multiaddr from an invalid port
            let addr = "1.1.1.1".to_string();
            let multiaddr = derive_libp2p_multiaddr(&addr);

            // Make sure it fails
            assert!(multiaddr.is_err());
        }

        /// Test that an existing domain name resolves to a Multiaddr
        #[test]
        fn test_fqdn_exists() {
            // Derive a multiaddr from a valid FQDN
            let addr = "example.com:8080".to_string();
            let multiaddr =
                derive_libp2p_multiaddr(&addr).expect("Failed to derive valid multiaddr, {}");

            // Make sure it's the correct (quic) multiaddr
            assert_eq!(multiaddr.to_string(), "/dns/example.com/udp/8080/quic-v1");
        }

        /// Test that a non-existent domain name still resolves to a Multiaddr
        #[test]
        fn test_fqdn_does_not_exist() {
            // Derive a multiaddr from an invalid FQDN
            let addr = "libp2p.example.com:8080".to_string();
            let multiaddr =
                derive_libp2p_multiaddr(&addr).expect("Failed to derive valid multiaddr, {}");

            // Make sure it still worked
            assert_eq!(
                multiaddr.to_string(),
                "/dns/libp2p.example.com/udp/8080/quic-v1"
            );
        }

        /// Test that a domain name without a port fails to derive to a Multiaddr
        #[test]
        fn test_fqdn_no_port() {
            // Derive a multiaddr from an invalid port
            let addr = "example.com".to_string();
            let multiaddr = derive_libp2p_multiaddr(&addr);

            // Make sure it fails
            assert!(multiaddr.is_err());
        }
    }
}<|MERGE_RESOLUTION|>--- conflicted
+++ resolved
@@ -604,13 +604,8 @@
                 // only run if we are not too close to the next view number
                 if latest_seen_view.load(Ordering::Relaxed) + THRESHOLD <= *view_number {
                     // look up
-<<<<<<< HEAD
                     if let Err(err) = handle.lookup_node(&pk, dht_timeout).await {
-                        warn!("Failed to perform lookup for key {:?}: {}", pk, err);
-=======
-                    if let Err(err) = handle.lookup_node(&pk.to_bytes(), dht_timeout).await {
                         warn!("Failed to perform lookup for key {pk}: {err}");
->>>>>>> 8fb40e2d
                     };
                 }
             }
