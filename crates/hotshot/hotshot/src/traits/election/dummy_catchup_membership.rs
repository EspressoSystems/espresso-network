use std::{
    collections::HashSet, marker::PhantomData, result::Result::Ok, sync::Arc, time::Duration,
};

use alloy::primitives::U256;
use async_lock::RwLock;
use hotshot_types::{
    data::Leaf2,
    drb::{compute_drb_result, DrbInput, DrbResult},
    stake_table::HSStakeTable,
    traits::{
        election::Membership,
        node_implementation::{NodeType, Versions},
        signature_key::SignatureKey,
        storage::{null_load_drb_progress_fn, null_store_drb_progress_fn},
    },
    PeerConfig,
};

#[derive(Clone, Debug, Eq, PartialEq)]
pub struct DummyCatchupCommittee<TYPES: NodeType, V: Versions, InnerTypes: NodeType> {
    inner: InnerTypes::Membership,
    epochs: HashSet<TYPES::Epoch>,
    drbs: HashSet<TYPES::Epoch>,
    _phantom: PhantomData<V>,
}

impl<TYPES: NodeType, V: Versions, InnerTypes: NodeType>
    DummyCatchupCommittee<TYPES, V, InnerTypes>
{
    fn assert_has_stake_table(&self, epoch: Option<TYPES::Epoch>) {
        let Some(epoch) = epoch else {
            return;
        };
        assert!(
            self.epochs.contains(&epoch),
            "Failed stake table check for epoch {epoch}"
        );
    }
    fn assert_has_randomized_stake_table(&self, epoch: Option<TYPES::Epoch>) {
        let Some(epoch) = epoch else {
            return;
        };
        assert!(
            self.drbs.contains(&epoch),
            "Failed drb check for epoch {epoch}"
        );
    }

    fn convert_peer_config<FromTypes, IntoTypes>(
        peer_config: PeerConfig<FromTypes>,
    ) -> PeerConfig<IntoTypes>
    where
        FromTypes: NodeType,
        IntoTypes: NodeType,
        <IntoTypes::SignatureKey as SignatureKey>::StakeTableEntry:
            From<<FromTypes::SignatureKey as SignatureKey>::StakeTableEntry>,
        IntoTypes::StateSignatureKey: From<FromTypes::StateSignatureKey>,
    {
        PeerConfig {
            stake_table_entry: peer_config.stake_table_entry.into(),
            state_ver_key: Into::<IntoTypes::StateSignatureKey>::into(peer_config.state_ver_key),
        }
    }
}

impl<TYPES: NodeType, V: Versions, InnerTypes: NodeType> Membership<TYPES>
    for DummyCatchupCommittee<TYPES, V, InnerTypes>
where
    TYPES::BlockHeader: Default,
    TYPES::InstanceState: Default,
    InnerTypes::Epoch: From<TYPES::Epoch>,
    TYPES::Epoch: From<InnerTypes::Epoch>,
    InnerTypes::View: From<TYPES::View>,
    TYPES::SignatureKey: From<InnerTypes::SignatureKey>,
    for<'a> &'a InnerTypes::SignatureKey: From<&'a TYPES::SignatureKey>,
    <InnerTypes::SignatureKey as SignatureKey>::StakeTableEntry:
        From<<TYPES::SignatureKey as SignatureKey>::StakeTableEntry>,
    InnerTypes::StateSignatureKey: From<TYPES::StateSignatureKey>,
    <TYPES::SignatureKey as SignatureKey>::StakeTableEntry:
        From<<InnerTypes::SignatureKey as SignatureKey>::StakeTableEntry>,
    TYPES::StateSignatureKey: From<InnerTypes::StateSignatureKey>,
{
    type Error = <InnerTypes::Membership as Membership<InnerTypes>>::Error;

    fn new(
        // Note: eligible_leaders is currently a haMemck because the DA leader == the quorum leader
        // but they should not have voting power.
        stake_committee_members: Vec<hotshot_types::PeerConfig<TYPES>>,
        da_committee_members: Vec<hotshot_types::PeerConfig<TYPES>>,
    ) -> Self {
        Self {
            inner: Membership::new(
                stake_committee_members
                    .into_iter()
                    .map(Self::convert_peer_config)
                    .collect(),
                da_committee_members
                    .into_iter()
                    .map(Self::convert_peer_config)
                    .collect(),
            ),
            epochs: HashSet::new(),
            drbs: HashSet::new(),
            _phantom: PhantomData,
        }
    }

    fn stake_table(&self, epoch: Option<TYPES::Epoch>) -> HSStakeTable<TYPES> {
        self.assert_has_stake_table(epoch);
        let peer_configs = self.inner.stake_table(epoch.map(Into::into)).0;
        HSStakeTable(
            peer_configs
                .into_iter()
                .map(Self::convert_peer_config)
                .collect(),
        )
    }

    fn da_stake_table(&self, epoch: Option<TYPES::Epoch>) -> HSStakeTable<TYPES> {
        self.assert_has_stake_table(epoch);
        let peer_configs = self.inner.da_stake_table(epoch.map(Into::into)).0;
        HSStakeTable(
            peer_configs
                .into_iter()
                .map(Self::convert_peer_config)
                .collect(),
        )
    }

    fn committee_members(
        &self,
        view_number: TYPES::View,
        epoch: Option<TYPES::Epoch>,
    ) -> std::collections::BTreeSet<TYPES::SignatureKey> {
        self.assert_has_stake_table(epoch);
        self.inner
            .committee_members(view_number.into(), epoch.map(Into::into))
            .into_iter()
            .map(Into::<TYPES::SignatureKey>::into)
            .collect()
    }

    fn da_committee_members(
        &self,
        view_number: TYPES::View,
        epoch: Option<TYPES::Epoch>,
    ) -> std::collections::BTreeSet<TYPES::SignatureKey> {
        self.assert_has_stake_table(epoch);
        self.inner
            .da_committee_members(view_number.into(), epoch.map(Into::into))
            .into_iter()
            .map(Into::<TYPES::SignatureKey>::into)
            .collect()
    }

    fn stake(
        &self,
        pub_key: &TYPES::SignatureKey,
        epoch: Option<TYPES::Epoch>,
    ) -> Option<hotshot_types::PeerConfig<TYPES>> {
        self.assert_has_stake_table(epoch);
        self.inner
            .stake(pub_key.into(), epoch.map(Into::into))
            .map(Self::convert_peer_config)
    }

    fn da_stake(
        &self,
        pub_key: &TYPES::SignatureKey,
        epoch: Option<TYPES::Epoch>,
    ) -> Option<hotshot_types::PeerConfig<TYPES>> {
        self.assert_has_stake_table(epoch);
        self.inner
            .da_stake(pub_key.into(), epoch.map(Into::into))
            .map(Self::convert_peer_config)
    }

    fn has_stake(&self, pub_key: &TYPES::SignatureKey, epoch: Option<TYPES::Epoch>) -> bool {
        self.assert_has_stake_table(epoch);
        self.inner.has_stake(pub_key.into(), epoch.map(Into::into))
    }

    fn has_da_stake(&self, pub_key: &TYPES::SignatureKey, epoch: Option<TYPES::Epoch>) -> bool {
        self.assert_has_stake_table(epoch);
        self.inner
            .has_da_stake(pub_key.into(), epoch.map(Into::into))
    }

    fn lookup_leader(
        &self,
        view: TYPES::View,
        epoch: Option<TYPES::Epoch>,
    ) -> std::result::Result<TYPES::SignatureKey, Self::Error> {
        self.assert_has_randomized_stake_table(epoch);
        self.inner
            .lookup_leader(view.into(), epoch.map(Into::into))
            .map(Into::<TYPES::SignatureKey>::into)
    }

    fn total_nodes(&self, epoch: Option<TYPES::Epoch>) -> usize {
        self.assert_has_stake_table(epoch);
        self.inner.total_nodes(epoch.map(Into::into))
    }

    fn da_total_nodes(&self, epoch: Option<TYPES::Epoch>) -> usize {
        self.assert_has_stake_table(epoch);
        self.inner.da_total_nodes(epoch.map(Into::into))
    }

    fn success_threshold(&self, epoch: Option<TYPES::Epoch>) -> U256 {
        self.assert_has_stake_table(epoch);
        self.inner.success_threshold(epoch.map(Into::into))
    }

    fn da_success_threshold(&self, epoch: Option<TYPES::Epoch>) -> U256 {
        self.assert_has_stake_table(epoch);
        self.inner.da_success_threshold(epoch.map(Into::into))
    }

    fn failure_threshold(&self, epoch: Option<TYPES::Epoch>) -> U256 {
        self.assert_has_stake_table(epoch);
        self.inner.failure_threshold(epoch.map(Into::into))
    }

    fn upgrade_threshold(&self, epoch: Option<TYPES::Epoch>) -> U256 {
        self.assert_has_stake_table(epoch);
        self.inner.upgrade_threshold(epoch.map(Into::into))
    }

    fn has_stake_table(&self, epoch: TYPES::Epoch) -> bool {
        self.epochs.contains(&epoch)
    }

    fn has_randomized_stake_table(&self, epoch: TYPES::Epoch) -> anyhow::Result<bool> {
        Ok(self.drbs.contains(&epoch))
    }

    async fn get_epoch_root(
        _membership: Arc<RwLock<Self>>,
        _block_height: u64,
        _epoch: TYPES::Epoch,
    ) -> anyhow::Result<Leaf2<TYPES>> {
        tokio::time::sleep(Duration::from_millis(10)).await;
        let leaf = Leaf2::genesis::<V>(
            &TYPES::ValidatedState::default(),
            &TYPES::InstanceState::default(),
        )
        .await;
        Ok(leaf)
    }

    async fn get_epoch_drb(
<<<<<<< HEAD
        _membership: Arc<RwLock<Self>>,
        _epoch: TYPES::Epoch,
=======
        membership: Arc<RwLock<Self>>,
        epoch: TYPES::Epoch,
>>>>>>> 482c9037
    ) -> anyhow::Result<DrbResult> {
        tokio::time::sleep(Duration::from_millis(10)).await;
        if !membership.read().await.drbs.contains(&epoch) {
            anyhow::bail!("Missing DRB for epoch {epoch}");
        }

        let default_drb = {
            let root_leaf: Leaf2<TYPES> = Leaf2::genesis::<V>(
                &TYPES::ValidatedState::default(),
                &TYPES::InstanceState::default(),
            )
            .await;

            let Ok(drb_seed_input_vec) = bincode::serialize(&root_leaf.justify_qc().signatures)
            else {
                panic!("Failed to serialize root leaf");
            };
            let drb_difficulty = 10;
            let mut drb_seed_input = [0u8; 32];
            let len = drb_seed_input_vec.len().min(32);
            drb_seed_input[..len].copy_from_slice(&drb_seed_input_vec[..len]);
            let drb_input = DrbInput {
                epoch: 0,
                iteration: 0,
                value: drb_seed_input,
                difficulty_level: drb_difficulty,
            };

            let store_drb_progress_fn = null_store_drb_progress_fn();
            let load_drb_progress_fn = null_load_drb_progress_fn();

            compute_drb_result(drb_input, store_drb_progress_fn, load_drb_progress_fn).await
        };
        Ok(default_drb)
    }

    fn add_drb_result(&mut self, epoch: TYPES::Epoch, drb_result: hotshot_types::drb::DrbResult) {
        self.drbs.insert(epoch);
        self.inner.add_drb_result(epoch.into(), drb_result);
    }

    fn set_first_epoch(
        &mut self,
        epoch: TYPES::Epoch,
        initial_drb_result: hotshot_types::drb::DrbResult,
    ) {
        self.epochs.insert(epoch);
        self.epochs.insert(epoch + 1);
        self.drbs.insert(epoch);
        self.drbs.insert(epoch + 1);
        self.inner.set_first_epoch(epoch.into(), initial_drb_result);
    }

    async fn add_epoch_root(
        membership: Arc<RwLock<Self>>,
        epoch: TYPES::Epoch,
        _block_header: TYPES::BlockHeader,
    ) -> anyhow::Result<()> {
        let mut membership_writer = membership.write().await;
        tracing::error!("Adding epoch root for {epoch}");
        membership_writer.epochs.insert(epoch);
        Ok(())
    }

    fn first_epoch(&self) -> Option<TYPES::Epoch> {
        self.inner.first_epoch().map(Into::into)
    }
}<|MERGE_RESOLUTION|>--- conflicted
+++ resolved
@@ -251,13 +251,8 @@
     }
 
     async fn get_epoch_drb(
-<<<<<<< HEAD
-        _membership: Arc<RwLock<Self>>,
-        _epoch: TYPES::Epoch,
-=======
         membership: Arc<RwLock<Self>>,
         epoch: TYPES::Epoch,
->>>>>>> 482c9037
     ) -> anyhow::Result<DrbResult> {
         tokio::time::sleep(Duration::from_millis(10)).await;
         if !membership.read().await.drbs.contains(&epoch) {
