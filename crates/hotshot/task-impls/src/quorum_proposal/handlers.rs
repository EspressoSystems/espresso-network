// Copyright (c) 2021-2024 Espresso Systems (espressosys.com)
// This file is part of the HotShot repository.

// You should have received a copy of the MIT License
// along with the HotShot repository. If not, see <https://mit-license.org/>.

//! This module holds the dependency task for the QuorumProposalTask. It is spawned whenever an event that could
//! initiate a proposal occurs.

use std::{
    marker::PhantomData,
    sync::Arc,
    time::{Duration, Instant},
};

use async_broadcast::{Receiver, Sender};
use committable::{Commitment, Committable};
use hotshot_task::dependency_task::HandleDepOutput;
use hotshot_types::{
    consensus::{CommitmentAndMetadata, OuterConsensus},
    data::{Leaf2, QuorumProposal2, QuorumProposalWrapper, VidDisperse, ViewChangeEvidence2},
    epoch_membership::EpochMembership,
    message::Proposal,
    simple_certificate::{
        LightClientStateUpdateCertificateV2, NextEpochQuorumCertificate2, QuorumCertificate2,
        UpgradeCertificate,
    },
    traits::{
        block_contents::BlockHeader,
        node_implementation::{ConsensusTime, NodeImplementation, NodeType},
        signature_key::SignatureKey,
        BlockPayload,
    },
    utils::{
        epoch_from_block_number, is_epoch_root, is_epoch_transition, is_last_block,
        is_transition_block, option_epoch_from_block_number,
    },
    vote::HasViewNumber,
};
use hotshot_utils::anytrace::*;
use tracing::instrument;
use vbs::version::StaticVersionType;

use crate::{
    events::HotShotEvent,
    helpers::{
        broadcast_event, check_qc_state_cert_correspondence, parent_leaf_and_state,
        validate_light_client_state_update_certificate, validate_qc_and_next_epoch_qc,
    },
    quorum_proposal::{QuorumProposalTaskState, UpgradeLock, Versions},
};

/// Proposal dependency types. These types represent events that precipitate a proposal.
#[derive(PartialEq, Debug)]
pub(crate) enum ProposalDependency {
    /// For the `SendPayloadCommitmentAndMetadata` event.
    PayloadAndMetadata,

    /// For the `Qc2Formed`, `ExtendedQc2Formed`, and `EpochRootQcFormed` event.
    Qc,

    /// For the `ViewSyncFinalizeCertificateRecv` event.
    ViewSyncCert,

    /// For the `Qc2Formed`, `ExtendedQc2Formed`, and `EpochRootQcFormed` event timeout branch.
    TimeoutCert,

    /// For the `QuorumProposalRecv` event.
    Proposal,

    /// For the `VidShareValidated` event.
    VidShare,
}

/// Handler for the proposal dependency
pub struct ProposalDependencyHandle<TYPES: NodeType, V: Versions> {
    /// Latest view number that has been proposed for (proxy for cur_view).
    pub latest_proposed_view: TYPES::View,

    /// The view number to propose for.
    pub view_number: TYPES::View,

    /// The event sender.
    pub sender: Sender<Arc<HotShotEvent<TYPES>>>,

    /// The event receiver.
    pub receiver: Receiver<Arc<HotShotEvent<TYPES>>>,

    /// Immutable instance state
    pub instance_state: Arc<TYPES::InstanceState>,

    /// Membership for Quorum Certs/votes
    pub membership: EpochMembership<TYPES>,

    /// Our public key
    pub public_key: TYPES::SignatureKey,

    /// Our Private Key
    pub private_key: <TYPES::SignatureKey as SignatureKey>::PrivateKey,

    /// Shared consensus task state
    pub consensus: OuterConsensus<TYPES>,

    /// View timeout from config.
    pub timeout: u64,

    /// The most recent upgrade certificate this node formed.
    /// Note: this is ONLY for certificates that have been formed internally,
    /// so that we can propose with them.
    ///
    /// Certificates received from other nodes will get reattached regardless of this fields,
    /// since they will be present in the leaf we propose off of.
    pub formed_upgrade_certificate: Option<UpgradeCertificate<TYPES>>,

    /// Lock for a decided upgrade
    pub upgrade_lock: UpgradeLock<TYPES, V>,

    /// The node's id
    pub id: u64,

    /// The time this view started
    pub view_start_time: Instant,

    /// Number of blocks in an epoch, zero means there are no epochs
    pub epoch_height: u64,
}

impl<TYPES: NodeType, V: Versions> ProposalDependencyHandle<TYPES, V> {
    /// Return the next HighQc we get from the event stream
    async fn wait_for_qc_event(
        &self,
        mut rx: Receiver<Arc<HotShotEvent<TYPES>>>,
    ) -> Option<(
        QuorumCertificate2<TYPES>,
        Option<NextEpochQuorumCertificate2<TYPES>>,
        Option<LightClientStateUpdateCertificateV2<TYPES>>,
    )> {
        while let Ok(event) = rx.recv_direct().await {
            let (qc, maybe_next_epoch_qc, mut maybe_state_cert) = match event.as_ref() {
                HotShotEvent::HighQcRecv(qc, maybe_next_epoch_qc, _sender) => {
                    (qc, maybe_next_epoch_qc, None)
                },
                HotShotEvent::EpochRootQcRecv(root_qc, _sender) => {
                    (&root_qc.qc, &None, Some(root_qc.state_cert.clone()))
                },
                _ => continue,
            };
            if validate_qc_and_next_epoch_qc(
                qc,
                maybe_next_epoch_qc.as_ref(),
                &self.consensus,
                &self.membership.coordinator,
                &self.upgrade_lock,
                self.epoch_height,
            )
            .await
            .is_ok()
            {
                if qc
                    .data
                    .block_number
                    .is_some_and(|bn| is_epoch_root(bn, self.epoch_height))
                {
                    // Validate the state cert
                    if let Some(state_cert) = &maybe_state_cert {
                        if validate_light_client_state_update_certificate(
                            state_cert,
                            &self.membership.coordinator,
                        )
                        .await
                        .is_err()
                            || !check_qc_state_cert_correspondence(
                                qc,
                                state_cert,
                                self.epoch_height,
                            )
                        {
                            tracing::error!("Failed to validate state cert");
                            return None;
                        }
                    } else {
                        tracing::error!(
                            "Received an epoch root QC but we don't have the corresponding state \
                             cert."
                        );
                        return None;
                    }
                } else {
                    maybe_state_cert = None;
                }
                return Some((qc.clone(), maybe_next_epoch_qc.clone(), maybe_state_cert));
            }
        }
        None
    }

    async fn wait_for_transition_qc(
        &self,
    ) -> Result<
        Option<(
            QuorumCertificate2<TYPES>,
            NextEpochQuorumCertificate2<TYPES>,
        )>,
    > {
        ensure!(
            self.upgrade_lock.epochs_enabled(self.view_number).await,
            error!("Epochs are not enabled yet we tried to wait for Highest QC.")
        );

        let mut transition_qc = self.consensus.read().await.transition_qc().cloned();

        let wait_duration = Duration::from_millis(self.timeout / 2);

        let mut rx = self.receiver.clone();

        // drain any qc off the queue
        // We don't watch for EpochRootQcRecv events here because it's not in transition.
        while let Ok(event) = rx.try_recv() {
            if let HotShotEvent::HighQcRecv(qc, maybe_next_epoch_qc, _sender) = event.as_ref() {
                if let Some(block_number) = qc.data.block_number {
                    if !is_transition_block(block_number, self.epoch_height) {
                        continue;
                    }
                } else {
                    continue;
                }
                let Some(next_epoch_qc) = maybe_next_epoch_qc else {
                    continue;
                };
                if validate_qc_and_next_epoch_qc(
                    qc,
                    Some(next_epoch_qc),
                    &self.consensus,
                    &self.membership.coordinator,
                    &self.upgrade_lock,
                    self.epoch_height,
                )
                .await
                .is_ok()
                    && transition_qc
                        .as_ref()
                        .is_none_or(|tqc| qc.view_number() > tqc.0.view_number())
                {
                    transition_qc = Some((qc.clone(), next_epoch_qc.clone()));
                }
            }
        }
        // TODO configure timeout
        while self.view_start_time.elapsed() < wait_duration {
            let time_spent = Instant::now()
                .checked_duration_since(self.view_start_time)
                .ok_or(error!(
                    "Time elapsed since the start of the task is negative. This should never \
                     happen."
                ))?;
            let time_left = wait_duration
                .checked_sub(time_spent)
                .ok_or(info!("No time left"))?;
            let Ok(Ok(event)) = tokio::time::timeout(time_left, rx.recv_direct()).await else {
                return Ok(transition_qc);
            };
            if let HotShotEvent::HighQcRecv(qc, maybe_next_epoch_qc, _sender) = event.as_ref() {
                if let Some(block_number) = qc.data.block_number {
                    if !is_transition_block(block_number, self.epoch_height) {
                        continue;
                    }
                } else {
                    continue;
                }
                let Some(next_epoch_qc) = maybe_next_epoch_qc else {
                    continue;
                };
                if validate_qc_and_next_epoch_qc(
                    qc,
                    Some(next_epoch_qc),
                    &self.consensus,
                    &self.membership.coordinator,
                    &self.upgrade_lock,
                    self.epoch_height,
                )
                .await
                .is_ok()
                    && transition_qc
                        .as_ref()
                        .is_none_or(|tqc| qc.view_number() > tqc.0.view_number())
                {
                    transition_qc = Some((qc.clone(), next_epoch_qc.clone()));
                }
            }
        }
        Ok(transition_qc)
    }
    /// Waits for the configured timeout for nodes to send HighQc messages to us.  We'll
    /// then propose with the highest QC from among these proposals. A light client state
    /// update certificate is also returned if the highest QC is an epoch root QC.
    async fn wait_for_highest_qc(
        &self,
    ) -> Result<(
        QuorumCertificate2<TYPES>,
        Option<NextEpochQuorumCertificate2<TYPES>>,
        Option<LightClientStateUpdateCertificateV2<TYPES>>,
    )> {
        tracing::debug!("waiting for QC");
        // If we haven't upgraded to Hotstuff 2 just return the high qc right away
        ensure!(
            self.upgrade_lock.epochs_enabled(self.view_number).await,
            error!("Epochs are not enabled yet we tried to wait for Highest QC.")
        );

        let consensus_reader = self.consensus.read().await;
        let mut highest_qc = consensus_reader.high_qc().clone();
        let mut state_cert = if highest_qc
            .data
            .block_number
            .is_some_and(|bn| is_epoch_root(bn, self.epoch_height))
        {
            consensus_reader.state_cert().cloned()
        } else {
            None
        };
        let mut next_epoch_qc = if highest_qc
            .data
            .block_number
            .is_some_and(|bn| is_last_block(bn, self.epoch_height))
        {
            let maybe_neqc = consensus_reader.next_epoch_high_qc().cloned();
            if maybe_neqc
                .as_ref()
                .is_some_and(|neqc| neqc.data.leaf_commit == highest_qc.data.leaf_commit)
            {
                maybe_neqc
            } else {
                None
            }
        } else {
            None
        };
        drop(consensus_reader);

        let wait_duration = Duration::from_millis(self.timeout / 2);

        let mut rx = self.receiver.clone();

        // drain any qc off the queue
        while let Ok(event) = rx.try_recv() {
            let (qc, maybe_next_epoch_qc, mut maybe_state_cert) = match event.as_ref() {
                HotShotEvent::HighQcRecv(qc, maybe_next_epoch_qc, _sender) => {
                    (qc, maybe_next_epoch_qc, None)
                },
                HotShotEvent::EpochRootQcRecv(root_qc, _sender) => {
                    (&root_qc.qc, &None, Some(root_qc.state_cert.clone()))
                },
                _ => continue,
            };
            if validate_qc_and_next_epoch_qc(
                qc,
                maybe_next_epoch_qc.as_ref(),
                &self.consensus,
                &self.membership.coordinator,
                &self.upgrade_lock,
                self.epoch_height,
            )
            .await
            .is_ok()
            {
                if qc
                    .data
                    .block_number
                    .is_some_and(|bn| is_epoch_root(bn, self.epoch_height))
                {
                    // Validate the state cert
                    if let Some(state_cert) = &maybe_state_cert {
                        if validate_light_client_state_update_certificate(
                            state_cert,
                            &self.membership.coordinator,
                        )
                        .await
                        .is_err()
                            || !check_qc_state_cert_correspondence(
                                qc,
                                state_cert,
                                self.epoch_height,
                            )
                        {
                            tracing::error!("Failed to validate state cert");
                            continue;
                        }
                    } else {
                        tracing::error!(
                            "Received an epoch root QC but we don't have the corresponding state \
                             cert."
                        );
                        continue;
                    }
                } else {
                    maybe_state_cert = None;
                }
                if qc.view_number() > highest_qc.view_number() {
                    highest_qc = qc.clone();
                    next_epoch_qc = maybe_next_epoch_qc.clone();
                    state_cert = maybe_state_cert;
                }
            }
        }

        // TODO configure timeout
        while self.view_start_time.elapsed() < wait_duration {
            let time_spent = Instant::now()
                .checked_duration_since(self.view_start_time)
                .ok_or(error!(
                    "Time elapsed since the start of the task is negative. This should never \
                     happen."
                ))?;
            let time_left = wait_duration
                .checked_sub(time_spent)
                .ok_or(info!("No time left"))?;
            let Ok(maybe_qc_state_cert) =
                tokio::time::timeout(time_left, self.wait_for_qc_event(rx.clone())).await
            else {
                tracing::info!(
                    "Some nodes did not respond with their HighQc in time. Continuing with the \
                     highest QC that we received: {highest_qc:?}"
                );
                return Ok((highest_qc, next_epoch_qc, state_cert));
            };
            let Some((qc, maybe_next_epoch_qc, maybe_state_cert)) = maybe_qc_state_cert else {
                continue;
            };
            if qc.view_number() > highest_qc.view_number() {
                highest_qc = qc;
                next_epoch_qc = maybe_next_epoch_qc;
                state_cert = maybe_state_cert;
            }
        }
        Ok((highest_qc, next_epoch_qc, state_cert))
    }
    /// Publishes a proposal given the [`CommitmentAndMetadata`], [`VidDisperse`]
    /// and high qc [`hotshot_types::simple_certificate::QuorumCertificate`],
    /// with optional [`ViewChangeEvidence`].
    #[allow(clippy::too_many_arguments)]
    #[instrument(skip_all, fields(id = self.id, view_number = *self.view_number, latest_proposed_view = *self.latest_proposed_view))]
    async fn publish_proposal(
        &self,
        commitment_and_metadata: CommitmentAndMetadata<TYPES>,
        _vid_share: Proposal<TYPES, VidDisperse<TYPES>>,
        view_change_evidence: Option<ViewChangeEvidence2<TYPES>>,
        formed_upgrade_certificate: Option<UpgradeCertificate<TYPES>>,
        parent_qc: QuorumCertificate2<TYPES>,
        maybe_next_epoch_qc: Option<NextEpochQuorumCertificate2<TYPES>>,
        maybe_state_cert: Option<LightClientStateUpdateCertificateV2<TYPES>>,
    ) -> Result<()> {
        let (parent_leaf, state) = parent_leaf_and_state(
            &self.sender,
            &self.receiver,
            self.membership.coordinator.clone(),
            self.public_key.clone(),
            self.private_key.clone(),
            OuterConsensus::new(Arc::clone(&self.consensus.inner_consensus)),
            &self.upgrade_lock,
            &parent_qc,
            self.epoch_height,
        )
        .await?;

        // In order of priority, we should try to attach:
        //   - the parent certificate if it exists, or
        //   - our own certificate that we formed.
        // In either case, we need to ensure that the certificate is still relevant.
        //
        // Note: once we reach a point of potentially propose with our formed upgrade certificate,
        // we will ALWAYS drop it. If we cannot immediately use it for whatever reason, we choose
        // to discard it.
        //
        // It is possible that multiple nodes form separate upgrade certificates for the some
        // upgrade if we are not careful about voting. But this shouldn't bother us: the first
        // leader to propose is the one whose certificate will be used. And if that fails to reach
        // a decide for whatever reason, we may lose our own certificate, but something will likely
        // have gone wrong there anyway.
        let mut upgrade_certificate = parent_leaf
            .upgrade_certificate()
            .or(formed_upgrade_certificate);

        if let Some(cert) = upgrade_certificate.clone() {
            if cert.is_relevant(self.view_number).await.is_err() {
                upgrade_certificate = None;
            }
        }

        let proposal_certificate = view_change_evidence
            .as_ref()
            .filter(|cert| cert.is_valid_for_view(&self.view_number))
            .cloned();

        ensure!(
            commitment_and_metadata.block_view == self.view_number,
            "Cannot propose because our VID payload commitment and metadata is for an older view."
        );

        let version = self.upgrade_lock.version(self.view_number).await?;

        let builder_commitment = commitment_and_metadata.builder_commitment.clone();
        let metadata = commitment_and_metadata.metadata.clone();

        if version >= V::Epochs::VERSION
            && parent_qc.view_number()
                > self
                    .upgrade_lock
                    .upgrade_view()
                    .await
                    .unwrap_or(TYPES::View::new(0))
        {
            let Some(parent_block_number) = parent_qc.data.block_number else {
                tracing::error!("Parent QC does not have a block number. Do not propose.");
                return Ok(());
            };
            if is_epoch_transition(parent_block_number, self.epoch_height)
                && !is_last_block(parent_block_number, self.epoch_height)
            {
                let (empty_payload, empty_metadata) = <TYPES as NodeType>::BlockPayload::empty();
                tracing::info!("Reached end of epoch.");
                ensure!(
                    builder_commitment == empty_payload.builder_commitment(&metadata)
                        && metadata == empty_metadata,
                    "We're trying to propose non empty block in the epoch transition. Do not \
                     propose. View number: {}. Parent Block number: {}",
                    self.view_number,
                    parent_block_number,
                );
            }
            if is_epoch_root(parent_block_number, self.epoch_height) {
                ensure!(
                    maybe_state_cert.as_ref().is_some_and(|state_cert| {
                        check_qc_state_cert_correspondence(
                            &parent_qc,
                            state_cert,
                            self.epoch_height,
                        )
                    }),
                    "We are proposing with parent epoch root QC but we don't have the \
                     corresponding state cert."
                );
            }
        }
        let block_header = TYPES::BlockHeader::new(
            state.as_ref(),
            self.instance_state.as_ref(),
            &parent_leaf,
            commitment_and_metadata.commitment,
            builder_commitment,
            metadata,
            commitment_and_metadata.fees.first().clone(),
            version,
            *self.view_number,
        )
        .await
        .wrap()
        .context(warn!("Failed to construct block header"))?;
        let epoch = option_epoch_from_block_number::<TYPES>(
            version >= V::Epochs::VERSION,
            block_header.block_number(),
            self.epoch_height,
        );

        let epoch_membership = self
            .membership
            .coordinator
            .membership_for_epoch(epoch)
            .await?;
        // Make sure we are the leader for the view and epoch.
        // We might have ended up here because we were in the epoch transition.
        if epoch_membership.leader(self.view_number).await? != self.public_key {
            tracing::warn!(
                "We are not the leader in the epoch for which we are about to propose. Do not \
                 send the quorum proposal."
            );
            return Ok(());
        }
        let is_high_qc_for_transition_block = parent_qc
            .data
            .block_number
            .is_some_and(|block_number| is_epoch_transition(block_number, self.epoch_height));
        let next_epoch_qc = if self.upgrade_lock.epochs_enabled(self.view_number).await
            && is_high_qc_for_transition_block
        {
            ensure!(
                maybe_next_epoch_qc
                    .as_ref()
                    .is_some_and(|neqc| neqc.data.leaf_commit == parent_qc.data.leaf_commit),
                "Jusify QC on our proposal is for an epoch transition block but we don't have the \
                 corresponding next epoch QC. Do not propose."
            );
            maybe_next_epoch_qc
        } else {
            None
        };
        let next_drb_result = if is_epoch_transition(block_header.block_number(), self.epoch_height)
        {
            if let Some(epoch_val) = &epoch {
<<<<<<< HEAD
                tracing::error!("DRB LOG: Getting next_drb_result for proposal");
=======
>>>>>>> 482c9037
                let drb_result = epoch_membership
                    .next_epoch()
                    .await
                    .context(warn!("No stake table for epoch {}", *epoch_val + 1))?
                    .get_epoch_drb()
                    .await
                    .clone()
                    .context(warn!("No DRB result for epoch {}", *epoch_val + 1))?;

<<<<<<< HEAD
                tracing::error!("DRB LOG: Got next_drb_result");

=======
>>>>>>> 482c9037
                Some(drb_result)
            } else {
                None
            }
        } else {
            None
        };

        let proposal = QuorumProposalWrapper {
            proposal: QuorumProposal2 {
                block_header,
                view_number: self.view_number,
                epoch,
                justify_qc: parent_qc,
                next_epoch_justify_qc: next_epoch_qc,
                upgrade_certificate,
                view_change_evidence: proposal_certificate,
                next_drb_result,
                state_cert: maybe_state_cert,
            },
        };

        let proposed_leaf = Leaf2::from_quorum_proposal(&proposal);
        ensure!(
            proposed_leaf.parent_commitment() == parent_leaf.commit(),
            "Proposed leaf parent does not equal high qc"
        );

        let signature =
            TYPES::SignatureKey::sign(&self.private_key, proposed_leaf.commit().as_ref())
                .wrap()
                .context(error!("Failed to compute proposed_leaf.commit()"))?;

        let message = Proposal {
            data: proposal,
            signature,
            _pd: PhantomData,
        };
        tracing::info!(
            "Sending proposal for view {}, height {}, justify_qc view: {}",
            proposed_leaf.view_number(),
            proposed_leaf.height(),
            proposed_leaf.justify_qc().view_number()
        );

        broadcast_event(
            Arc::new(HotShotEvent::QuorumProposalSend(
                message.clone(),
                self.public_key.clone(),
            )),
            &self.sender,
        )
        .await;

        Ok(())
    }

    fn print_proposal_events(&self, res: &[Vec<Vec<Arc<HotShotEvent<TYPES>>>>]) {
        let events: Vec<_> = res.iter().flatten().flatten().map(Arc::as_ref).collect();
        tracing::warn!("Failed to propose, events: {:#?}", events);
    }

    async fn handle_proposal_deps(&self, res: &[Vec<Vec<Arc<HotShotEvent<TYPES>>>>]) -> Result<()> {
        let mut commit_and_metadata: Option<CommitmentAndMetadata<TYPES>> = None;
        let mut timeout_certificate = None;
        let mut view_sync_finalize_cert = None;
        let mut vid_share = None;
        let mut parent_qc = None;
        let mut next_epoch_qc = None;
        let mut state_cert = None;
        for event in res.iter().flatten().flatten() {
            match event.as_ref() {
                HotShotEvent::SendPayloadCommitmentAndMetadata(
                    payload_commitment,
                    builder_commitment,
                    metadata,
                    view,
                    fees,
                ) => {
                    commit_and_metadata = Some(CommitmentAndMetadata {
                        commitment: *payload_commitment,
                        builder_commitment: builder_commitment.clone(),
                        metadata: metadata.clone(),
                        fees: fees.clone(),
                        block_view: *view,
                    });
                },
                HotShotEvent::Qc2Formed(cert) => match cert {
                    either::Right(timeout) => {
                        timeout_certificate = Some(timeout.clone());
                    },
                    either::Left(qc) => {
                        parent_qc = Some(qc.clone());
                    },
                },
                HotShotEvent::EpochRootQcFormed(root_qc) => {
                    parent_qc = Some(root_qc.qc.clone());
                    state_cert = Some(root_qc.state_cert.clone());
                },
                HotShotEvent::ViewSyncFinalizeCertificateRecv(cert) => {
                    view_sync_finalize_cert = Some(cert.clone());
                },
                HotShotEvent::VidDisperseSend(share, _) => {
                    vid_share = Some(share.clone());
                },
                HotShotEvent::NextEpochQc2Formed(either::Left(qc)) => {
                    next_epoch_qc = Some(qc.clone());
                },
                _ => {},
            }
        }

        let Ok(version) = self.upgrade_lock.version(self.view_number).await else {
            bail!(error!(
                "Failed to get version for view {:?}, not proposing",
                self.view_number
            ));
        };

        let mut maybe_epoch = None;
        let proposal_cert = if let Some(view_sync_cert) = view_sync_finalize_cert {
            maybe_epoch = view_sync_cert.data.epoch;
            Some(ViewChangeEvidence2::ViewSync(view_sync_cert))
        } else {
            match timeout_certificate {
                Some(timeout_cert) => {
                    maybe_epoch = timeout_cert.data.epoch;
                    Some(ViewChangeEvidence2::Timeout(timeout_cert))
                },
                None => None,
            }
        };

        let (parent_qc, maybe_next_epoch_qc, maybe_state_cert) = if let Some(qc) = parent_qc {
            if qc
                .data
                .block_number
                .is_some_and(|bn| is_transition_block(bn, self.epoch_height))
                && next_epoch_qc
                    .as_ref()
                    .is_none_or(|neqc| neqc.data.leaf_commit != qc.data.leaf_commit)
            {
                bail!(error!(
                    "We've formed a transition QC but we haven't formed the corresponding next \
                     epoch QC. Do not propose."
                ));
            }
            (qc, next_epoch_qc, state_cert)
        } else if version < V::Epochs::VERSION {
            (self.consensus.read().await.high_qc().clone(), None, None)
        } else if proposal_cert.is_some() {
            // If we have a view change evidence, we need to wait to propose with the transition QC
            if let Ok(Some((qc, next_epoch_qc))) = self.wait_for_transition_qc().await {
                let Some(epoch) = maybe_epoch else {
                    bail!(error!(
                        "No epoch found on view change evidence, but we are in epoch mode"
                    ));
                };
                if qc
                    .data
                    .block_number
                    .is_some_and(|bn| epoch_from_block_number(bn, self.epoch_height) == *epoch)
                {
                    (qc, Some(next_epoch_qc), None)
                } else {
                    match self.wait_for_highest_qc().await {
                        Ok((qc, maybe_next_epoch_qc, maybe_state_cert)) => {
                            (qc, maybe_next_epoch_qc, maybe_state_cert)
                        },
                        Err(e) => {
                            bail!(error!("Error while waiting for highest QC: {e:?}"));
                        },
                    }
                }
            } else {
                let Ok((qc, maybe_next_epoch_qc, maybe_state_cert)) =
                    self.wait_for_highest_qc().await
                else {
                    bail!(error!("Error while waiting for highest QC"));
                };
                if qc.data.block_number.is_some_and(|bn| {
                    is_epoch_transition(bn, self.epoch_height)
                        && !is_last_block(bn, self.epoch_height)
                }) {
                    bail!(error!(
                        "High is in transition but we need to propose with transition QC, do \
                         nothing"
                    ));
                }
                (qc, maybe_next_epoch_qc, maybe_state_cert)
            }
        } else {
            match self.wait_for_highest_qc().await {
                Ok((qc, maybe_next_epoch_qc, maybe_state_cert)) => {
                    (qc, maybe_next_epoch_qc, maybe_state_cert)
                },
                Err(e) => {
                    bail!(error!("Error while waiting for highest QC: {e:?}"));
                },
            }
        };

        ensure!(
            commit_and_metadata.is_some(),
            error!(
                "Somehow completed the proposal dependency task without a commitment and metadata"
            )
        );

        ensure!(
            vid_share.is_some(),
            error!("Somehow completed the proposal dependency task without a VID share")
        );

        self.publish_proposal(
            commit_and_metadata.unwrap(),
            vid_share.unwrap(),
            proposal_cert,
            self.formed_upgrade_certificate.clone(),
            parent_qc,
            maybe_next_epoch_qc,
            maybe_state_cert,
        )
        .await
    }
}

impl<TYPES: NodeType, V: Versions> HandleDepOutput for ProposalDependencyHandle<TYPES, V> {
    type Output = Vec<Vec<Vec<Arc<HotShotEvent<TYPES>>>>>;

    #[allow(clippy::no_effect_underscore_binding, clippy::too_many_lines)]
    #[instrument(skip_all, fields(id = self.id, view_number = *self.view_number, latest_proposed_view = *self.latest_proposed_view))]
    async fn handle_dep_result(self, res: Self::Output) {
        let result = self.handle_proposal_deps(&res).await;
        if result.is_err() {
            log!(result);
            self.print_proposal_events(&res)
        }
    }
}

pub(super) async fn handle_eqc_formed<
    TYPES: NodeType,
    I: NodeImplementation<TYPES>,
    V: Versions,
>(
    cert_view: TYPES::View,
    leaf_commit: Commitment<Leaf2<TYPES>>,
    block_number: Option<u64>,
    task_state: &mut QuorumProposalTaskState<TYPES, I, V>,
    event_sender: &Sender<Arc<HotShotEvent<TYPES>>>,
) {
    if !task_state.upgrade_lock.epochs_enabled(cert_view).await {
        tracing::debug!("QC2 formed but epochs not enabled. Do nothing");
        return;
    }
    if !block_number.is_some_and(|bn| is_last_block(bn, task_state.epoch_height)) {
        tracing::debug!("We formed QC but not eQC. Do nothing");
        return;
    }

    let Some(current_epoch_qc) = task_state.formed_quorum_certificates.get(&cert_view) else {
        tracing::debug!("We formed the eQC but we don't have the current epoch QC at all.");
        return;
    };
    if current_epoch_qc.view_number() != cert_view
        || current_epoch_qc.data.leaf_commit != leaf_commit
    {
        tracing::debug!("We haven't yet formed the eQC. Do nothing");
        return;
    }
    let Some(next_epoch_qc) = task_state
        .formed_next_epoch_quorum_certificates
        .get(&cert_view)
    else {
        tracing::debug!("We formed the eQC but we don't have the next epoch eQC at all.");
        return;
    };
    if current_epoch_qc.view_number() != cert_view || current_epoch_qc.data != *next_epoch_qc.data {
        tracing::debug!(
            "We formed the eQC but the current and next epoch QCs do not correspond to each other."
        );
        return;
    }
    let current_epoch_qc_clone = current_epoch_qc.clone();

    let mut consensus_writer = task_state.consensus.write().await;
    let _ = consensus_writer.update_high_qc(current_epoch_qc_clone.clone());
    let _ = consensus_writer.update_next_epoch_high_qc(next_epoch_qc.clone());
    drop(consensus_writer);

    task_state.formed_quorum_certificates =
        task_state.formed_quorum_certificates.split_off(&cert_view);
    task_state.formed_next_epoch_quorum_certificates = task_state
        .formed_next_epoch_quorum_certificates
        .split_off(&cert_view);

    broadcast_event(
        Arc::new(HotShotEvent::ExtendedQc2Formed(current_epoch_qc_clone)),
        event_sender,
    )
    .await;
}<|MERGE_RESOLUTION|>--- conflicted
+++ resolved
@@ -596,10 +596,6 @@
         let next_drb_result = if is_epoch_transition(block_header.block_number(), self.epoch_height)
         {
             if let Some(epoch_val) = &epoch {
-<<<<<<< HEAD
-                tracing::error!("DRB LOG: Getting next_drb_result for proposal");
-=======
->>>>>>> 482c9037
                 let drb_result = epoch_membership
                     .next_epoch()
                     .await
@@ -609,11 +605,6 @@
                     .clone()
                     .context(warn!("No DRB result for epoch {}", *epoch_val + 1))?;
 
-<<<<<<< HEAD
-                tracing::error!("DRB LOG: Got next_drb_result");
-
-=======
->>>>>>> 482c9037
                 Some(drb_result)
             } else {
                 None
