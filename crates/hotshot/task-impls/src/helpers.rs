--- conflicted
+++ resolved
@@ -39,13 +39,8 @@
         block_contents::BlockHeader,
         election::Membership,
         node_implementation::{ConsensusTime, NodeImplementation, NodeType, Versions},
-<<<<<<< HEAD
-        signature_key::{SignatureKey, StakeTableEntryType, StateSignatureKey},
+        signature_key::{LCV2StateSignatureKey, SignatureKey, StakeTableEntryType},
         storage::Storage,
-=======
-        signature_key::{LCV2StateSignatureKey, SignatureKey, StakeTableEntryType},
-        storage::{load_drb_progress_fn, store_drb_progress_fn, Storage},
->>>>>>> 1fd3721b
         BlockPayload, ValidatedState,
     },
     utils::{
