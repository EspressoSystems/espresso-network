// Copyright (c) 2021-2024 Espresso Systems (espressosys.com)
// This file is part of the HotShot repository.

// You should have received a copy of the MIT License
// along with the HotShot repository. If not, see <https://mit-license.org/>.

use std::{
    collections::{HashMap, HashSet},
    sync::Arc,
    time::Instant,
};

use alloy::{
    primitives::{FixedBytes, U256},
    sol_types::SolValue,
};
use ark_ff::PrimeField;
use async_broadcast::{Receiver, SendError, Sender};
use async_lock::RwLock;
use committable::{Commitment, Committable};
use hotshot_contract_adapter::sol_types::{LightClientStateSol, StakeTableStateSol};
use hotshot_task::dependency::{Dependency, EventDependency};
use hotshot_types::{
    consensus::OuterConsensus,
    data::{Leaf2, QuorumProposalWrapper, VidDisperseShare, ViewChangeEvidence2},
    drb::DrbResult,
    epoch_membership::EpochMembershipCoordinator,
    event::{Event, EventType, LeafInfo},
    light_client::{CircuitField, LightClientState, StakeTableState},
    message::{Proposal, UpgradeLock},
    request_response::ProposalRequestPayload,
    simple_certificate::{
        DaCertificate2, LightClientStateUpdateCertificateV2, NextEpochQuorumCertificate2,
        QuorumCertificate2, UpgradeCertificate,
    },
    simple_vote::HasEpoch,
    stake_table::StakeTableEntries,
    traits::{
        block_contents::BlockHeader,
        election::Membership,
        node_implementation::{ConsensusTime, NodeImplementation, NodeType, Versions},
        signature_key::{LCV2StateSignatureKey, SignatureKey, StakeTableEntryType},
        storage::Storage,
        BlockPayload, ValidatedState,
    },
    utils::{
        epoch_from_block_number, is_epoch_root, is_epoch_transition, is_transition_block,
        option_epoch_from_block_number, Terminator, View, ViewInner,
    },
    vote::{Certificate, HasViewNumber},
};
use hotshot_utils::anytrace::*;
use time::OffsetDateTime;
use tokio::time::timeout;
use tracing::instrument;
use vbs::version::StaticVersionType;

use crate::{events::HotShotEvent, quorum_proposal_recv::ValidationInfo, request::REQUEST_TIMEOUT};

/// Trigger a request to the network for a proposal for a view and wait for the response or timeout.
#[instrument(skip_all)]
#[allow(clippy::too_many_arguments)]
pub(crate) async fn fetch_proposal<TYPES: NodeType, V: Versions>(
    qc: &QuorumCertificate2<TYPES>,
    event_sender: Sender<Arc<HotShotEvent<TYPES>>>,
    event_receiver: Receiver<Arc<HotShotEvent<TYPES>>>,
    membership_coordinator: EpochMembershipCoordinator<TYPES>,
    consensus: OuterConsensus<TYPES>,
    sender_public_key: TYPES::SignatureKey,
    sender_private_key: <TYPES::SignatureKey as SignatureKey>::PrivateKey,
    upgrade_lock: &UpgradeLock<TYPES, V>,
    epoch_height: u64,
) -> Result<(Leaf2<TYPES>, View<TYPES>)> {
    let view_number = qc.view_number();
    let leaf_commit = qc.data.leaf_commit;
    // We need to be able to sign this request before submitting it to the network. Compute the
    // payload first.
    let signed_proposal_request = ProposalRequestPayload {
        view_number,
        key: sender_public_key,
    };

    // Finally, compute the signature for the payload.
    let signature = TYPES::SignatureKey::sign(
        &sender_private_key,
        signed_proposal_request.commit().as_ref(),
    )
    .wrap()
    .context(error!("Failed to sign proposal. This should never happen."))?;

    tracing::info!("Sending proposal request for view {view_number}");

    // First, broadcast that we need a proposal to the current leader
    broadcast_event(
        HotShotEvent::QuorumProposalRequestSend(signed_proposal_request, signature).into(),
        &event_sender,
    )
    .await;

    let mut rx = event_receiver.clone();
    // Make a background task to await the arrival of the event data.
    let Ok(Some(proposal)) =
        // We want to explicitly timeout here so we aren't waiting around for the data.
        timeout(REQUEST_TIMEOUT, async move {
            // We want to iterate until the proposal is not None, or until we reach the timeout.
            while let Ok(event) = rx.recv_direct().await {
                if let HotShotEvent::QuorumProposalResponseRecv(quorum_proposal) = event.as_ref() {
                    let leaf = Leaf2::from_quorum_proposal(&quorum_proposal.data);
                    if leaf.view_number() == view_number && leaf.commit() == leaf_commit {
                        return Some(quorum_proposal.clone());
                    }
                }
            }
            None
        })
        .await
    else {
        bail!("Request for proposal failed");
    };

    let view_number = proposal.data.view_number();
    let justify_qc = proposal.data.justify_qc().clone();

    let justify_qc_epoch = justify_qc.data.epoch();

    let epoch_membership = membership_coordinator
        .stake_table_for_epoch(justify_qc_epoch)
        .await?;
    let membership_stake_table = epoch_membership.stake_table().await;
    let membership_success_threshold = epoch_membership.success_threshold().await;

    justify_qc
        .is_valid_cert(
            &StakeTableEntries::<TYPES>::from(membership_stake_table).0,
            membership_success_threshold,
            upgrade_lock,
        )
        .await
        .context(|e| warn!("Invalid justify_qc in proposal for view {view_number}: {e}"))?;

    let mut consensus_writer = consensus.write().await;
    let leaf = Leaf2::from_quorum_proposal(&proposal.data);
    let state = Arc::new(
        <TYPES::ValidatedState as ValidatedState<TYPES>>::from_header(proposal.data.block_header()),
    );

    if let Err(e) = consensus_writer.update_leaf(leaf.clone(), Arc::clone(&state), None) {
        tracing::trace!("{e:?}");
    }
    let view = View {
        view_inner: ViewInner::Leaf {
            leaf: leaf.commit(),
            state,
            delta: None,
            epoch: leaf.epoch(epoch_height),
        },
    };
    Ok((leaf, view))
}
pub async fn handle_drb_result<TYPES: NodeType, I: NodeImplementation<TYPES>>(
    membership: &Arc<RwLock<TYPES::Membership>>,
    epoch: TYPES::Epoch,
    storage: &I::Storage,
    drb_result: DrbResult,
) {
    tracing::debug!("Calling store_drb_result for epoch {epoch}");
    if let Err(e) = storage.store_drb_result(epoch, drb_result).await {
        tracing::error!("Failed to store drb result for epoch {epoch}: {e}");
    }

    membership.write().await.add_drb_result(epoch, drb_result)
}

/// Verify the DRB result from the proposal for the next epoch if this is the last block of the
/// current epoch.
///
/// Uses the result from `start_drb_task`.
///
/// Returns an error if we should not vote.
pub(crate) async fn verify_drb_result<
    TYPES: NodeType,
    I: NodeImplementation<TYPES>,
    V: Versions,
>(
    proposal: &QuorumProposalWrapper<TYPES>,
    validation_info: &ValidationInfo<TYPES, I, V>,
) -> Result<()> {
    // Skip if this is not the expected block.
    if validation_info.epoch_height == 0
        || !is_epoch_transition(
            proposal.block_header().block_number(),
            validation_info.epoch_height,
        )
    {
        tracing::debug!("Skipping DRB result verification");
        return Ok(());
    }

    // #3967 REVIEW NOTE: Check if this is the right way to decide if we're doing epochs
    // Alternatively, should we just return Err() if epochs aren't happening here? Or can we assume
    // that epochs are definitely happening by virtue of getting here?
    let epoch = option_epoch_from_block_number::<TYPES>(
        validation_info
            .upgrade_lock
            .epochs_enabled(proposal.view_number())
            .await,
        proposal.block_header().block_number(),
        validation_info.epoch_height,
    );

    let proposal_result = proposal
        .next_drb_result()
        .context(info!("Proposal is missing the next epoch's DRB result."))?;

    if let Some(epoch_val) = epoch {
        let current_epoch_membership = validation_info
            .membership
            .coordinator
            .stake_table_for_epoch(epoch)
            .await
            .context(warn!("No stake table for epoch {}", epoch_val))?;

        let has_stake_current_epoch = current_epoch_membership
            .has_stake(&validation_info.public_key)
            .await;

        if has_stake_current_epoch {
            let computed_result = current_epoch_membership
                .next_epoch()
                .await
                .context(warn!("No stake table for epoch {}", epoch_val + 1))?
                .get_epoch_drb()
                .await
                .clone()
                .context(warn!("DRB result not found"))?;

            ensure!(
                proposal_result == computed_result,
                warn!(
                    "Our calculated DRB result is {computed_result:?}, which does not match the \
                     proposed DRB result of {proposal_result:?}"
                )
            );
        }

        Ok(())
    } else {
        Err(error!("Epochs are not available"))
    }
}

/// Handles calling add_epoch_root and sync_l1 on Membership if necessary.
async fn decide_epoch_root<TYPES: NodeType, I: NodeImplementation<TYPES>>(
    decided_leaf: &Leaf2<TYPES>,
    epoch_height: u64,
    membership: &EpochMembershipCoordinator<TYPES>,
    storage: &I::Storage,
    consensus: &OuterConsensus<TYPES>,
) {
    let decided_leaf = decided_leaf.clone();
    let decided_block_number = decided_leaf.block_header().block_number();

    // Skip if this is not the expected block.
    if epoch_height != 0 && is_epoch_root(decided_block_number, epoch_height) {
        let next_epoch_number =
            TYPES::Epoch::new(epoch_from_block_number(decided_block_number, epoch_height) + 2);

        let start = Instant::now();
        if let Err(e) = storage
            .store_epoch_root(next_epoch_number, decided_leaf.block_header().clone())
            .await
        {
            tracing::error!("Failed to store epoch root for epoch {next_epoch_number}: {e}");
        }
        tracing::info!("Time taken to store epoch root: {:?}", start.elapsed());

        let membership = membership.clone();
        let decided_block_header = decided_leaf.block_header().clone();
        let storage = storage.clone();
        let consensus = consensus.clone();

        let consensus_reader = consensus.read().await;

        drop(consensus_reader);

        tokio::spawn(async move {
            let membership_clone = membership.clone();
            let epoch_root_future = tokio::spawn(async move {
                let start = Instant::now();
                if let Err(e) = Membership::add_epoch_root(
                    Arc::clone(membership_clone.membership()),
                    next_epoch_number,
                    decided_block_header,
                )
                .await
                {
                    tracing::error!("Failed to add epoch root for epoch {next_epoch_number}: {e}");
                }
                tracing::info!("Time taken to add epoch root: {:?}", start.elapsed());
            });

<<<<<<< HEAD
            let drb_result_future = tokio::spawn(async move {
                let start = Instant::now();
                let mut drb_seed_input = [0u8; 32];
                let len = drb_seed_input_vec.len().min(32);
                drb_seed_input[..len].copy_from_slice(&drb_seed_input_vec[..len]);

                let drb_input = DrbInput {
                    epoch: *next_epoch_number,
                    iteration: 0,
                    value: drb_seed_input,
                    difficulty_level,
                };

                tracing::error!(
                    "DRB LOG: compute_drb_result spawned from consensus for epoch \
                     {next_epoch_number}"
                );
                let drb_result = hotshot_types::drb::compute_drb_result(
                    drb_input,
                    store_drb_progress_fn,
                    load_drb_progress_fn,
                )
                .await;

                tracing::info!("Time taken to calculate drb result: {:?}", start.elapsed());

                drb_result
=======
            let membership_clone = membership.clone();

            let drb_result_future = tokio::spawn(async move {
                membership_clone
                    .compute_drb_result(next_epoch_number, decided_leaf.clone())
                    .await
>>>>>>> 482c9037
            });

            let (_, drb_result) = tokio::join!(epoch_root_future, drb_result_future);

            let drb_result = match drb_result {
                Ok(Ok(result)) => result,
                Err(e) => {
                    tracing::error!("Failed to compute DRB result from decide: {e}");
                    return;
                },
                Ok(Err(e)) => {
                    tracing::error!("Failed to compute DRB result from decide: {e}");
                    return;
                },
            };

            let start = Instant::now();
<<<<<<< HEAD
            handle_drb_result::<TYPES, I>(&membership, next_epoch_number, &storage, drb_result)
                .await;
=======
            handle_drb_result::<TYPES, I>(
                membership.membership(),
                next_epoch_number,
                &storage,
                drb_result,
            )
            .await;
>>>>>>> 482c9037
            tracing::info!("Time taken to handle drb result: {:?}", start.elapsed());
        });
    }
}

/// Helper type to give names and to the output values of the leaf chain traversal operation.
#[derive(Debug)]
pub struct LeafChainTraversalOutcome<TYPES: NodeType> {
    /// The new locked view obtained from a 2 chain starting from the proposal's parent.
    pub new_locked_view_number: Option<TYPES::View>,

    /// The new decided view obtained from a 3 chain starting from the proposal's parent.
    pub new_decided_view_number: Option<TYPES::View>,

    /// The qc for the decided chain.
    pub new_decide_qc: Option<QuorumCertificate2<TYPES>>,

    /// The decided leaves with corresponding validated state and VID info.
    pub leaf_views: Vec<LeafInfo<TYPES>>,

    /// The transactions in the block payload for each leaf.
    pub included_txns: Option<HashSet<Commitment<<TYPES as NodeType>::Transaction>>>,

    /// The most recent upgrade certificate from one of the leaves.
    pub decided_upgrade_cert: Option<UpgradeCertificate<TYPES>>,
}

/// We need Default to be implemented because the leaf ascension has very few failure branches,
/// and when they *do* happen, we still return intermediate states. Default makes the burden
/// of filling values easier.
impl<TYPES: NodeType + Default> Default for LeafChainTraversalOutcome<TYPES> {
    /// The default method for this type is to set all of the returned values to `None`.
    fn default() -> Self {
        Self {
            new_locked_view_number: None,
            new_decided_view_number: None,
            new_decide_qc: None,
            leaf_views: Vec::new(),
            included_txns: None,
            decided_upgrade_cert: None,
        }
    }
}

async fn update_metrics<TYPES: NodeType>(
    consensus: &OuterConsensus<TYPES>,
    leaf_views: &[LeafInfo<TYPES>],
) {
    let consensus_reader = consensus.read().await;
    let now = OffsetDateTime::now_utc().unix_timestamp() as u64;

    for leaf_view in leaf_views {
        let proposal_timestamp = leaf_view.leaf.block_header().timestamp();

        let Some(proposal_to_decide_time) = now.checked_sub(proposal_timestamp) else {
            tracing::error!("Failed to calculate proposal to decide time: {proposal_timestamp}");
            continue;
        };
        consensus_reader
            .metrics
            .proposal_to_decide_time
            .add_point(proposal_to_decide_time as f64);
        if let Some(txn_bytes) = leaf_view.leaf.block_payload().map(|p| p.txn_bytes()) {
            consensus_reader
                .metrics
                .finalized_bytes
                .add_point(txn_bytes as f64);
        }
    }
}

/// calculate the new decided leaf chain based on the rules of HotStuff 2
///
/// # Panics
/// If the leaf chain contains no decided leaf while reaching a decided view, which should be
/// impossible.
#[allow(clippy::too_many_arguments)]
pub async fn decide_from_proposal_2<TYPES: NodeType, I: NodeImplementation<TYPES>>(
    proposal: &QuorumProposalWrapper<TYPES>,
    consensus: OuterConsensus<TYPES>,
    existing_upgrade_cert: Arc<RwLock<Option<UpgradeCertificate<TYPES>>>>,
    public_key: &TYPES::SignatureKey,
    with_epochs: bool,
    membership: &EpochMembershipCoordinator<TYPES>,
    storage: &I::Storage,
) -> LeafChainTraversalOutcome<TYPES> {
    let mut res = LeafChainTraversalOutcome::default();
    let consensus_reader = consensus.read().await;
    let proposed_leaf = Leaf2::from_quorum_proposal(proposal);
    res.new_locked_view_number = Some(proposed_leaf.justify_qc().view_number());

    // If we don't have the proposals parent return early
    let Some(parent_info) = consensus_reader
        .parent_leaf_info(&proposed_leaf, public_key)
        .await
    else {
        return res;
    };
    // Get the parents parent and check if it's consecutive in view to the parent, if so we can decided
    // the grandparents view.  If not we're done.
    let Some(grand_parent_info) = consensus_reader
        .parent_leaf_info(&parent_info.leaf, public_key)
        .await
    else {
        return res;
    };
    if grand_parent_info.leaf.view_number() + 1 != parent_info.leaf.view_number() {
        return res;
    }
    res.new_decide_qc = Some(parent_info.leaf.justify_qc().clone());
    let decided_view_number = grand_parent_info.leaf.view_number();
    res.new_decided_view_number = Some(decided_view_number);
    // We've reached decide, now get the leaf chain all the way back to the last decided view, not including it.
    let old_anchor_view = consensus_reader.last_decided_view();
    let mut current_leaf_info = Some(grand_parent_info);
    let existing_upgrade_cert_reader = existing_upgrade_cert.read().await;
    let mut txns = HashSet::new();
    while current_leaf_info
        .as_ref()
        .is_some_and(|info| info.leaf.view_number() > old_anchor_view)
    {
        // unwrap is safe, we just checked that he option is some
        let info = &mut current_leaf_info.unwrap();
        // Check if there's a new upgrade certificate available.
        if let Some(cert) = info.leaf.upgrade_certificate() {
            if info.leaf.upgrade_certificate() != *existing_upgrade_cert_reader {
                if cert.data.decide_by < decided_view_number {
                    tracing::warn!("Failed to decide an upgrade certificate in time. Ignoring.");
                } else {
                    tracing::info!("Reached decide on upgrade certificate: {cert:?}");
                    res.decided_upgrade_cert = Some(cert.clone());
                }
            }
        }

        // If the block payload is available for this leaf, include it in
        // the leaf chain that we send to the client.
        if let Some(payload) = consensus_reader
            .saved_payloads()
            .get(&info.leaf.view_number())
        {
            info.leaf
                .fill_block_payload_unchecked(payload.as_ref().payload.clone());
        }

        if let Some(ref payload) = info.leaf.block_payload() {
            for txn in payload.transaction_commitments(info.leaf.block_header().metadata()) {
                txns.insert(txn);
            }
        }

        current_leaf_info = consensus_reader
            .parent_leaf_info(&info.leaf, public_key)
            .await;
        res.leaf_views.push(info.clone());
    }

    if !txns.is_empty() {
        res.included_txns = Some(txns);
    }

    if with_epochs && res.new_decided_view_number.is_some() {
        let Some(first_leaf) = res.leaf_views.first() else {
            return res;
        };
        let epoch_height = consensus_reader.epoch_height;
        consensus_reader
            .metrics
            .last_synced_block_height
            .set(usize::try_from(first_leaf.leaf.height()).unwrap_or(0));
        drop(consensus_reader);

        for decided_leaf_info in &res.leaf_views {
            decide_epoch_root::<TYPES, I>(
                &decided_leaf_info.leaf,
                epoch_height,
                membership,
                storage,
                &consensus,
            )
            .await;
        }
        update_metrics(&consensus, &res.leaf_views).await;
    }

    res
}

/// Ascends the leaf chain by traversing through the parent commitments of the proposal. We begin
/// by obtaining the parent view, and if we are in a chain (i.e. the next view from the parent is
/// one view newer), then we begin attempting to form the chain. This is a direct impl from
/// [HotStuff](https://arxiv.org/pdf/1803.05069) section 5:
///
/// > When a node b* carries a QC that refers to a direct parent, i.e., b*.justify.node = b*.parent,
/// > we say that it forms a One-Chain. Denote by b'' = b*.justify.node. Node b* forms a Two-Chain,
/// > if in addition to forming a One-Chain, b''.justify.node = b''.parent.
/// > It forms a Three-Chain, if b'' forms a Two-Chain.
///
/// We follow this exact logic to determine if we are able to reach a commit and a decide. A commit
/// is reached when we have a two chain, and a decide is reached when we have a three chain.
///
/// # Example
/// Suppose we have a decide for view 1, and we then move on to get undecided views 2, 3, and 4. Further,
/// suppose that our *next* proposal is for view 5, but this leader did not see info for view 4, so the
/// justify qc of the proposal points to view 3. This is fine, and the undecided chain now becomes
/// 2-3-5.
///
/// Assuming we continue with honest leaders, we then eventually could get a chain like: 2-3-5-6-7-8. This
/// will prompt a decide event to occur (this code), where the `proposal` is for view 8. Now, since the
/// lowest value in the 3-chain here would be 5 (excluding 8 since we only walk the parents), we begin at
/// the first link in the chain, and walk back through all undecided views, making our new anchor view 5,
/// and out new locked view will be 6.
///
/// Upon receipt then of a proposal for view 9, assuming it is valid, this entire process will repeat, and
/// the anchor view will be set to view 6, with the locked view as view 7.
///
/// # Panics
/// If the leaf chain contains no decided leaf while reaching a decided view, which should be
/// impossible.
#[allow(clippy::too_many_arguments)]
pub async fn decide_from_proposal<TYPES: NodeType, I: NodeImplementation<TYPES>>(
    proposal: &QuorumProposalWrapper<TYPES>,
    consensus: OuterConsensus<TYPES>,
    existing_upgrade_cert: Arc<RwLock<Option<UpgradeCertificate<TYPES>>>>,
    public_key: &TYPES::SignatureKey,
    with_epochs: bool,
    membership: &EpochMembershipCoordinator<TYPES>,
    storage: &I::Storage,
    epoch_height: u64,
) -> LeafChainTraversalOutcome<TYPES> {
    let consensus_reader = consensus.read().await;
    let existing_upgrade_cert_reader = existing_upgrade_cert.read().await;
    let view_number = proposal.view_number();
    let parent_view_number = proposal.justify_qc().view_number();
    let old_anchor_view = consensus_reader.last_decided_view();

    let mut last_view_number_visited = view_number;
    let mut current_chain_length = 0usize;
    let mut res = LeafChainTraversalOutcome::default();

    if let Err(e) = consensus_reader.visit_leaf_ancestors(
        parent_view_number,
        Terminator::Exclusive(old_anchor_view),
        true,
        |leaf, state, delta| {
            // This is the core paper logic. We're implementing the chain in chained hotstuff.
            if res.new_decided_view_number.is_none() {
                // If the last view number is the child of the leaf we've moved to...
                if last_view_number_visited == leaf.view_number() + 1 {
                    last_view_number_visited = leaf.view_number();

                    // The chain grows by one
                    current_chain_length += 1;

                    // We emit a locked view when the chain length is 2
                    if current_chain_length == 2 {
                        res.new_locked_view_number = Some(leaf.view_number());
                        // The next leaf in the chain, if there is one, is decided, so this
                        // leaf's justify_qc would become the QC for the decided chain.
                        res.new_decide_qc = Some(leaf.justify_qc().clone());
                    } else if current_chain_length == 3 {
                        // And we decide when the chain length is 3.
                        res.new_decided_view_number = Some(leaf.view_number());
                    }
                } else {
                    // There isn't a new chain extension available, so we signal to the callback
                    // owner that we can exit for now.
                    return false;
                }
            }

            // Now, if we *have* reached a decide, we need to do some state updates.
            if let Some(new_decided_view) = res.new_decided_view_number {
                // First, get a mutable reference to the provided leaf.
                let mut leaf = leaf.clone();

                // Update the metrics
                if leaf.view_number() == new_decided_view {
                    consensus_reader
                        .metrics
                        .last_synced_block_height
                        .set(usize::try_from(leaf.height()).unwrap_or(0));
                }

                // Check if there's a new upgrade certificate available.
                if let Some(cert) = leaf.upgrade_certificate() {
                    if leaf.upgrade_certificate() != *existing_upgrade_cert_reader {
                        if cert.data.decide_by < view_number {
                            tracing::warn!(
                                "Failed to decide an upgrade certificate in time. Ignoring."
                            );
                        } else {
                            tracing::info!("Reached decide on upgrade certificate: {cert:?}");
                            res.decided_upgrade_cert = Some(cert.clone());
                        }
                    }
                }
                // If the block payload is available for this leaf, include it in
                // the leaf chain that we send to the client.
                if let Some(payload) = consensus_reader.saved_payloads().get(&leaf.view_number()) {
                    leaf.fill_block_payload_unchecked(payload.as_ref().payload.clone());
                }

                // Get the VID share at the leaf's view number, corresponding to our key
                // (if one exists)
                let vid_share = consensus_reader
                    .vid_shares()
                    .get(&leaf.view_number())
                    .and_then(|key_map| key_map.get(public_key))
                    .and_then(|epoch_map| epoch_map.get(&leaf.epoch(epoch_height)))
                    .map(|prop| prop.data.clone());

                let state_cert = if leaf.with_epoch
                    && is_epoch_root(
                        leaf.block_header().block_number(),
                        consensus_reader.epoch_height,
                    ) {
                    match consensus_reader.state_cert() {
                        // Sanity check that the state cert is for the same view as the decided leaf
                        Some(state_cert)
                            if state_cert.light_client_state.view_number
                                == leaf.view_number().u64() =>
                        {
                            Some(state_cert.clone())
                        },
                        _ => None,
                    }
                } else {
                    None
                };

                // Add our data into a new `LeafInfo`
                res.leaf_views.push(LeafInfo::new(
                    leaf.clone(),
                    Arc::clone(&state),
                    delta.clone(),
                    vid_share,
                    state_cert,
                ));
                if let Some(ref payload) = leaf.block_payload() {
                    res.included_txns = Some(
                        payload
                            .transaction_commitments(leaf.block_header().metadata())
                            .into_iter()
                            .collect::<HashSet<_>>(),
                    );
                }
            }
            true
        },
    ) {
        tracing::debug!("Leaf ascension failed; error={e}");
    }

    let epoch_height = consensus_reader.epoch_height;
    drop(consensus_reader);

    if with_epochs && res.new_decided_view_number.is_some() {
        for decided_leaf_info in &res.leaf_views {
            decide_epoch_root::<TYPES, I>(
                &decided_leaf_info.leaf,
                epoch_height,
                membership,
                storage,
                &consensus,
            )
            .await;
        }
    }

    res
}

/// Gets the parent leaf and state from the parent of a proposal, returning an [`utils::anytrace::Error`] if not.
#[instrument(skip_all)]
#[allow(clippy::too_many_arguments)]
pub(crate) async fn parent_leaf_and_state<TYPES: NodeType, V: Versions>(
    event_sender: &Sender<Arc<HotShotEvent<TYPES>>>,
    event_receiver: &Receiver<Arc<HotShotEvent<TYPES>>>,
    membership: EpochMembershipCoordinator<TYPES>,
    public_key: TYPES::SignatureKey,
    private_key: <TYPES::SignatureKey as SignatureKey>::PrivateKey,
    consensus: OuterConsensus<TYPES>,
    upgrade_lock: &UpgradeLock<TYPES, V>,
    parent_qc: &QuorumCertificate2<TYPES>,
    epoch_height: u64,
) -> Result<(Leaf2<TYPES>, Arc<<TYPES as NodeType>::ValidatedState>)> {
    let consensus_reader = consensus.read().await;
    let vsm_contains_parent_view = consensus_reader
        .validated_state_map()
        .contains_key(&parent_qc.view_number());
    drop(consensus_reader);

    if !vsm_contains_parent_view {
        let _ = fetch_proposal(
            parent_qc,
            event_sender.clone(),
            event_receiver.clone(),
            membership,
            consensus.clone(),
            public_key.clone(),
            private_key.clone(),
            upgrade_lock,
            epoch_height,
        )
        .await
        .context(info!("Failed to fetch proposal"))?;
    }

    let consensus_reader = consensus.read().await;
    let parent_view = consensus_reader
        .validated_state_map()
        .get(&parent_qc.view_number())
        .context(debug!(
            "Couldn't find parent view in state map, waiting for replica to see proposal; \
             parent_view_number: {}",
            *parent_qc.view_number()
        ))?;

    let (leaf_commitment, state) = parent_view.leaf_and_state().context(info!(
        "Parent of high QC points to a view without a proposal; parent_view_number: {}, \
         parent_view {:?}",
        *parent_qc.view_number(),
        parent_view
    ))?;

    if leaf_commitment != consensus_reader.high_qc().data().leaf_commit {
        // NOTE: This happens on the genesis block
        tracing::debug!(
            "They don't equal: {:?}   {:?}",
            leaf_commitment,
            consensus_reader.high_qc().data().leaf_commit
        );
    }

    let leaf = consensus_reader
        .saved_leaves()
        .get(&leaf_commitment)
        .context(info!("Failed to find high QC of parent"))?;

    Ok((leaf.clone(), Arc::clone(state)))
}

pub(crate) async fn update_high_qc<TYPES: NodeType, I: NodeImplementation<TYPES>, V: Versions>(
    proposal: &Proposal<TYPES, QuorumProposalWrapper<TYPES>>,
    validation_info: &ValidationInfo<TYPES, I, V>,
) -> Result<()> {
    let in_transition_epoch = proposal
        .data
        .justify_qc()
        .data
        .block_number
        .is_some_and(|bn| {
            !is_transition_block(bn, validation_info.epoch_height)
                && is_epoch_transition(bn, validation_info.epoch_height)
                && bn % validation_info.epoch_height != 0
        });
    let justify_qc = proposal.data.justify_qc();
    let maybe_next_epoch_justify_qc = proposal.data.next_epoch_justify_qc();
    if !in_transition_epoch {
        tracing::debug!(
            "Storing high QC for view {:?} and height {:?}",
            justify_qc.view_number(),
            justify_qc.data.block_number
        );
        if let Err(e) = validation_info
            .storage
            .update_high_qc2(justify_qc.clone())
            .await
        {
            bail!("Failed to store High QC, not voting; error = {e:?}");
        }
        if justify_qc
            .data
            .block_number
            .is_some_and(|bn| is_epoch_root(bn, validation_info.epoch_height))
        {
            let Some(state_cert) = proposal.data.state_cert() else {
                bail!("Epoch root QC has no state cert, not voting!");
            };
            if let Err(e) = validation_info
                .storage
                .update_state_cert(state_cert.clone())
                .await
            {
                bail!(
                    "Failed to store the light client state update certificate, not voting; error \
                     = {:?}",
                    e
                );
            }
            validation_info
                .consensus
                .write()
                .await
                .update_state_cert(state_cert.clone())?;
        }
        if let Some(ref next_epoch_justify_qc) = maybe_next_epoch_justify_qc {
            if let Err(e) = validation_info
                .storage
                .update_next_epoch_high_qc2(next_epoch_justify_qc.clone())
                .await
            {
                bail!("Failed to store next epoch High QC, not voting; error = {e:?}");
            }
        }
    }
    let mut consensus_writer = validation_info.consensus.write().await;
    if let Some(ref next_epoch_justify_qc) = maybe_next_epoch_justify_qc {
        if justify_qc
            .data
            .block_number
            .is_some_and(|bn| is_transition_block(bn, validation_info.epoch_height))
        {
            consensus_writer.reset_high_qc(justify_qc.clone(), next_epoch_justify_qc.clone())?;
            consensus_writer
                .update_transition_qc(justify_qc.clone(), next_epoch_justify_qc.clone());
            return Ok(());
        }
        consensus_writer.update_next_epoch_high_qc(next_epoch_justify_qc.clone())?;
    }
    consensus_writer.update_high_qc(justify_qc.clone())?;

    Ok(())
}

async fn transition_qc<TYPES: NodeType, I: NodeImplementation<TYPES>, V: Versions>(
    validation_info: &ValidationInfo<TYPES, I, V>,
) -> Option<(
    QuorumCertificate2<TYPES>,
    NextEpochQuorumCertificate2<TYPES>,
)> {
    validation_info
        .consensus
        .read()
        .await
        .transition_qc()
        .cloned()
}

pub(crate) async fn validate_epoch_transition_qc<
    TYPES: NodeType,
    I: NodeImplementation<TYPES>,
    V: Versions,
>(
    proposal: &Proposal<TYPES, QuorumProposalWrapper<TYPES>>,
    validation_info: &ValidationInfo<TYPES, I, V>,
) -> Result<()> {
    let proposed_qc = proposal.data.justify_qc();
    let Some(qc_block_number) = proposed_qc.data().block_number else {
        bail!("Justify QC has no block number");
    };
    if !is_epoch_transition(qc_block_number, validation_info.epoch_height)
        || qc_block_number % validation_info.epoch_height == 0
    {
        return Ok(());
    }
    let Some(next_epoch_qc) = proposal.data.next_epoch_justify_qc() else {
        bail!("Next epoch justify QC is not present");
    };
    ensure!(
        next_epoch_qc.data.leaf_commit == proposed_qc.data().leaf_commit,
        "Next epoch QC has different leaf commit to justify QC"
    );

    if is_transition_block(qc_block_number, validation_info.epoch_height) {
        // Height is epoch height - 2
        ensure!(
            transition_qc(validation_info)
                .await
                .is_none_or(|(qc, _)| qc.view_number() <= proposed_qc.view_number()),
            "Proposed transition qc must have view number greater than or equal to previous \
             transition QC"
        );

        validation_info
            .consensus
            .write()
            .await
            .update_transition_qc(proposed_qc.clone(), next_epoch_qc.clone());
        // reset the high qc to the transition qc
        update_high_qc(proposal, validation_info).await?;
    } else {
        // Height is either epoch height - 1 or epoch height
        ensure!(
            transition_qc(validation_info)
                .await
                .is_none_or(|(qc, _)| qc.view_number() < proposed_qc.view_number()),
            "Transition block must have view number greater than previous transition QC"
        );
        ensure!(
            proposal.data.view_change_evidence().is_none(),
            "Second to last block and last block of epoch must directly extend previous block, Qc \
             Block number: {qc_block_number}, Proposal Block number: {}",
            proposal.data.block_header().block_number()
        );
        ensure!(
            proposed_qc.view_number() + 1 == proposal.data.view_number()
                || transition_qc(validation_info)
                    .await
                    .is_some_and(|(qc, _)| &qc == proposed_qc),
            "Transition proposals must extend the previous view directly, or extend the previous \
             transition block"
        );
    }
    Ok(())
}

/// Validate the state and safety and liveness of a proposal then emit
/// a `QuorumProposalValidated` event.
///
///
/// # Errors
/// If any validation or state update fails.
#[allow(clippy::too_many_lines)]
#[instrument(skip_all, fields(id = validation_info.id, view = *proposal.data.view_number()))]
pub(crate) async fn validate_proposal_safety_and_liveness<
    TYPES: NodeType,
    I: NodeImplementation<TYPES>,
    V: Versions,
>(
    proposal: Proposal<TYPES, QuorumProposalWrapper<TYPES>>,
    parent_leaf: Leaf2<TYPES>,
    validation_info: &ValidationInfo<TYPES, I, V>,
    event_stream: Sender<Arc<HotShotEvent<TYPES>>>,
    sender: TYPES::SignatureKey,
) -> Result<()> {
    let view_number = proposal.data.view_number();

    let mut valid_epoch_transition = false;
    if validation_info
        .upgrade_lock
        .version(proposal.data.justify_qc().view_number())
        .await
        .is_ok_and(|v| v >= V::Epochs::VERSION)
    {
        let Some(block_number) = proposal.data.justify_qc().data.block_number else {
            bail!("Quorum Proposal has no block number but it's after the epoch upgrade");
        };
        if is_epoch_transition(block_number, validation_info.epoch_height) {
            validate_epoch_transition_qc(&proposal, validation_info).await?;
            valid_epoch_transition = true;
        }
    }

    let proposed_leaf = Leaf2::from_quorum_proposal(&proposal.data);
    ensure!(
        proposed_leaf.parent_commitment() == parent_leaf.commit(),
        "Proposed leaf does not extend the parent leaf."
    );
    let proposal_epoch = option_epoch_from_block_number::<TYPES>(
        validation_info
            .upgrade_lock
            .epochs_enabled(view_number)
            .await,
        proposed_leaf.height(),
        validation_info.epoch_height,
    );

    let state = Arc::new(
        <TYPES::ValidatedState as ValidatedState<TYPES>>::from_header(proposal.data.block_header()),
    );

    {
        let mut consensus_writer = validation_info.consensus.write().await;
        if let Err(e) = consensus_writer.update_leaf(proposed_leaf.clone(), state, None) {
            tracing::trace!("{e:?}");
        }

        // Update our internal storage of the proposal. The proposal is valid, so
        // we swallow this error and just log if it occurs.
        if let Err(e) = consensus_writer.update_proposed_view(proposal.clone()) {
            tracing::debug!("Internal proposal update failed; error = {e:#}");
        };
    }

    UpgradeCertificate::validate(
        proposal.data.upgrade_certificate(),
        &validation_info.membership,
        proposal_epoch,
        &validation_info.upgrade_lock,
    )
    .await?;

    // Validate that the upgrade certificate is re-attached, if we saw one on the parent
    proposed_leaf
        .extends_upgrade(
            &parent_leaf,
            &validation_info.upgrade_lock.decided_upgrade_certificate,
        )
        .await?;

    let justify_qc = proposal.data.justify_qc().clone();
    // Create a positive vote if either liveness or safety check
    // passes.

    {
        let consensus_reader = validation_info.consensus.read().await;
        // Epoch safety check:
        // The proposal is safe if
        // 1. the proposed block and the justify QC block belong to the same epoch or
        // 2. the justify QC is the eQC for the previous block
        let justify_qc_epoch = option_epoch_from_block_number::<TYPES>(
            validation_info
                .upgrade_lock
                .epochs_enabled(view_number)
                .await,
            parent_leaf.height(),
            validation_info.epoch_height,
        );
        ensure!(
            proposal_epoch == justify_qc_epoch
                || consensus_reader.check_eqc(&proposed_leaf, &parent_leaf),
            {
                error!(
                    "Failed epoch safety check \n Proposed leaf is {proposed_leaf:?} \n justify \
                     QC leaf is {parent_leaf:?}"
                )
            }
        );

        // Make sure that the epoch transition proposal includes the next epoch QC
        if is_epoch_transition(parent_leaf.height(), validation_info.epoch_height)
            && validation_info
                .upgrade_lock
                .epochs_enabled(view_number)
                .await
        {
            ensure!(
                proposal.data.next_epoch_justify_qc().is_some(),
                "Epoch transition proposal does not include the next epoch justify QC. Do not \
                 vote!"
            );
        }

        // Liveness check.
        let liveness_check =
            justify_qc.view_number() > consensus_reader.locked_view() || valid_epoch_transition;

        // Safety check.
        // Check if proposal extends from the locked leaf.
        let outcome = consensus_reader.visit_leaf_ancestors(
            justify_qc.view_number(),
            Terminator::Inclusive(consensus_reader.locked_view()),
            false,
            |leaf, _, _| {
                // if leaf view no == locked view no then we're done, report success by
                // returning true
                leaf.view_number() != consensus_reader.locked_view()
            },
        );
        let safety_check = outcome.is_ok();

        ensure!(safety_check || liveness_check, {
            if let Err(e) = outcome {
                broadcast_event(
                    Event {
                        view_number,
                        event: EventType::Error { error: Arc::new(e) },
                    },
                    &validation_info.output_event_stream,
                )
                .await;
            }

            error!(
                "Failed safety and liveness check \n High QC is {:?}  Proposal QC is {:?}  Locked \
                 view is {:?}",
                consensus_reader.high_qc(),
                proposal.data,
                consensus_reader.locked_view()
            )
        });
    }

    // We accept the proposal, notify the application layer
    broadcast_event(
        Event {
            view_number,
            event: EventType::QuorumProposal {
                proposal: proposal.clone(),
                sender,
            },
        },
        &validation_info.output_event_stream,
    )
    .await;

    // Notify other tasks
    broadcast_event(
        Arc::new(HotShotEvent::QuorumProposalValidated(
            proposal.clone(),
            parent_leaf,
        )),
        &event_stream,
    )
    .await;

    Ok(())
}

/// Validates, from a given `proposal` that the view that it is being submitted for is valid when
/// compared to `cur_view` which is the highest proposed view (so far) for the caller. If the proposal
/// is for a view that's later than expected, that the proposal includes a timeout or view sync certificate.
///
/// # Errors
/// If any validation or view number check fails.
pub(crate) async fn validate_proposal_view_and_certs<
    TYPES: NodeType,
    I: NodeImplementation<TYPES>,
    V: Versions,
>(
    proposal: &Proposal<TYPES, QuorumProposalWrapper<TYPES>>,
    validation_info: &ValidationInfo<TYPES, I, V>,
) -> Result<()> {
    let view_number = proposal.data.view_number();
    ensure!(
        view_number >= validation_info.consensus.read().await.cur_view(),
        "Proposal is from an older view {:?}",
        proposal.data
    );

    // Validate the proposal's signature. This should also catch if the leaf_commitment does not equal our calculated parent commitment
    let mut membership = validation_info.membership.clone();
    proposal.validate_signature(&membership).await?;

    // Verify a timeout certificate OR a view sync certificate exists and is valid.
    if proposal.data.justify_qc().view_number() != view_number - 1 {
        let received_proposal_cert =
            proposal
                .data
                .view_change_evidence()
                .clone()
                .context(debug!(
                    "Quorum proposal for view {view_number} needed a timeout or view sync \
                     certificate, but did not have one",
                ))?;

        match received_proposal_cert {
            ViewChangeEvidence2::Timeout(timeout_cert) => {
                ensure!(
                    timeout_cert.data().view == view_number - 1,
                    "Timeout certificate for view {view_number} was not for the immediately \
                     preceding view"
                );
                let timeout_cert_epoch = timeout_cert.data().epoch();
                membership = membership.get_new_epoch(timeout_cert_epoch).await?;

                let membership_stake_table = membership.stake_table().await;
                let membership_success_threshold = membership.success_threshold().await;

                timeout_cert
                    .is_valid_cert(
                        &StakeTableEntries::<TYPES>::from(membership_stake_table).0,
                        membership_success_threshold,
                        &validation_info.upgrade_lock,
                    )
                    .await
                    .context(|e| {
                        warn!("Timeout certificate for view {view_number} was invalid: {e}")
                    })?;
            },
            ViewChangeEvidence2::ViewSync(view_sync_cert) => {
                ensure!(
                    view_sync_cert.view_number == view_number,
                    "View sync cert view number {:?} does not match proposal view number {:?}",
                    view_sync_cert.view_number,
                    view_number
                );

                let view_sync_cert_epoch = view_sync_cert.data().epoch();
                membership = membership.get_new_epoch(view_sync_cert_epoch).await?;

                let membership_stake_table = membership.stake_table().await;
                let membership_success_threshold = membership.success_threshold().await;

                // View sync certs must also be valid.
                view_sync_cert
                    .is_valid_cert(
                        &StakeTableEntries::<TYPES>::from(membership_stake_table).0,
                        membership_success_threshold,
                        &validation_info.upgrade_lock,
                    )
                    .await
                    .context(|e| warn!("Invalid view sync finalize cert provided: {e}"))?;
            },
        }
    }

    // Validate the upgrade certificate -- this is just a signature validation.
    // Note that we don't do anything with the certificate directly if this passes; it eventually gets stored as part of the leaf if nothing goes wrong.
    {
        let epoch = option_epoch_from_block_number::<TYPES>(
            proposal.data.epoch().is_some(),
            proposal.data.block_header().block_number(),
            validation_info.epoch_height,
        );
        UpgradeCertificate::validate(
            proposal.data.upgrade_certificate(),
            &validation_info.membership,
            epoch,
            &validation_info.upgrade_lock,
        )
        .await?;
    }

    Ok(())
}

/// Helper function to send events and log errors
pub async fn broadcast_event<E: Clone + std::fmt::Debug>(event: E, sender: &Sender<E>) {
    match sender.broadcast_direct(event).await {
        Ok(None) => (),
        Ok(Some(overflowed)) => {
            tracing::error!(
                "Event sender queue overflow, Oldest event removed form queue: {overflowed:?}"
            );
        },
        Err(SendError(e)) => {
            tracing::warn!("Event: {e:?}\n Sending failed, event stream probably shutdown");
        },
    }
}

/// Validates qc's signatures and, if provided, validates next_epoch_qc's signatures and whether it
/// corresponds to the provided high_qc.
pub async fn validate_qc_and_next_epoch_qc<TYPES: NodeType, V: Versions>(
    qc: &QuorumCertificate2<TYPES>,
    maybe_next_epoch_qc: Option<&NextEpochQuorumCertificate2<TYPES>>,
    consensus: &OuterConsensus<TYPES>,
    membership_coordinator: &EpochMembershipCoordinator<TYPES>,
    upgrade_lock: &UpgradeLock<TYPES, V>,
    epoch_height: u64,
) -> Result<()> {
    let mut epoch_membership = membership_coordinator
        .stake_table_for_epoch(qc.data.epoch)
        .await?;

    let membership_stake_table = epoch_membership.stake_table().await;
    let membership_success_threshold = epoch_membership.success_threshold().await;

    if let Err(e) = qc
        .is_valid_cert(
            &StakeTableEntries::<TYPES>::from(membership_stake_table).0,
            membership_success_threshold,
            upgrade_lock,
        )
        .await
    {
        consensus.read().await.metrics.invalid_qc.update(1);
        return Err(warn!("Invalid certificate: {e}"));
    }

    if upgrade_lock.epochs_enabled(qc.view_number()).await {
        ensure!(
            qc.data.block_number.is_some(),
            "QC for epoch {:?} has no block number",
            qc.data.epoch
        );
    }

    if qc
        .data
        .block_number
        .is_some_and(|b| is_epoch_transition(b, epoch_height))
    {
        ensure!(
            maybe_next_epoch_qc.is_some(),
            error!("Received High QC for the transition block but not the next epoch QC")
        );
    }

    if let Some(next_epoch_qc) = maybe_next_epoch_qc {
        // If the next epoch qc exists, make sure it's equal to the qc
        if qc.view_number() != next_epoch_qc.view_number() || qc.data != *next_epoch_qc.data {
            bail!("Next epoch qc exists but it's not equal with qc.");
        }
        epoch_membership = epoch_membership.next_epoch_stake_table().await?;
        let membership_next_stake_table = epoch_membership.stake_table().await;
        let membership_next_success_threshold = epoch_membership.success_threshold().await;

        // Validate the next epoch qc as well
        next_epoch_qc
            .is_valid_cert(
                &StakeTableEntries::<TYPES>::from(membership_next_stake_table).0,
                membership_next_success_threshold,
                upgrade_lock,
            )
            .await
            .context(|e| warn!("Invalid next epoch certificate: {e}"))?;
    }
    Ok(())
}

/// Validates the light client state update certificate
pub async fn validate_light_client_state_update_certificate<TYPES: NodeType>(
    state_cert: &LightClientStateUpdateCertificateV2<TYPES>,
    membership_coordinator: &EpochMembershipCoordinator<TYPES>,
) -> Result<()> {
    tracing::debug!("Validating light client state update certificate");

    let epoch_membership = membership_coordinator
        .membership_for_epoch(state_cert.epoch())
        .await?;

    let membership_stake_table = epoch_membership.stake_table().await;
    let membership_success_threshold = epoch_membership.success_threshold().await;

    let mut state_key_map = HashMap::new();
    membership_stake_table.into_iter().for_each(|config| {
        state_key_map.insert(
            config.state_ver_key.clone(),
            config.stake_table_entry.stake(),
        );
    });

    let mut accumulated_stake = U256::from(0);
    for (key, sig) in state_cert.signatures.iter() {
        if let Some(stake) = state_key_map.get(key) {
            accumulated_stake += *stake;
            if !<TYPES::StateSignatureKey as LCV2StateSignatureKey>::verify_state_sig(
                key,
                sig,
                &state_cert.light_client_state,
                &state_cert.next_stake_table_state,
            ) {
                bail!("Invalid light client state update certificate signature");
            }
        } else {
            bail!("Invalid light client state update certificate signature");
        }
    }
    if accumulated_stake < membership_success_threshold {
        bail!("Light client state update certificate does not meet the success threshold");
    }

    Ok(())
}

pub(crate) fn check_qc_state_cert_correspondence<TYPES: NodeType>(
    qc: &QuorumCertificate2<TYPES>,
    state_cert: &LightClientStateUpdateCertificateV2<TYPES>,
    epoch_height: u64,
) -> bool {
    qc.data
        .block_number
        .is_some_and(|bn| is_epoch_root(bn, epoch_height))
        && Some(state_cert.epoch) == qc.data.epoch()
        && qc.view_number().u64() == state_cert.light_client_state.view_number
}

/// Gets the second VID share, the current or the next epoch accordingly, from the shared consensus state;
/// makes sure it corresponds to the given DA certificate;
/// if it's not yet available, waits for it with the given timeout.
pub async fn wait_for_second_vid_share<TYPES: NodeType>(
    target_epoch: Option<TYPES::Epoch>,
    vid_share: &Proposal<TYPES, VidDisperseShare<TYPES>>,
    da_cert: &DaCertificate2<TYPES>,
    consensus: &OuterConsensus<TYPES>,
    receiver: &Receiver<Arc<HotShotEvent<TYPES>>>,
    cancel_receiver: Receiver<()>,
    id: u64,
) -> Result<Proposal<TYPES, VidDisperseShare<TYPES>>> {
    tracing::debug!("getting the second VID share for epoch {:?}", target_epoch);
    let maybe_second_vid_share = consensus
        .read()
        .await
        .vid_shares()
        .get(&vid_share.data.view_number())
        .and_then(|key_map| key_map.get(vid_share.data.recipient_key()))
        .and_then(|epoch_map| epoch_map.get(&target_epoch))
        .cloned();
    if let Some(second_vid_share) = maybe_second_vid_share {
        if (target_epoch == da_cert.epoch()
            && second_vid_share.data.payload_commitment() == da_cert.data().payload_commit)
            || (target_epoch != da_cert.epoch()
                && Some(second_vid_share.data.payload_commitment())
                    == da_cert.data().next_epoch_payload_commit)
        {
            return Ok(second_vid_share);
        }
    }

    let receiver = receiver.clone();
    let da_cert_clone = da_cert.clone();
    let Some(event) = EventDependency::new(
        receiver,
        cancel_receiver,
        format!(
            "VoteDependency Second VID share for view {:?}, my id {:?}",
            vid_share.data.view_number(),
            id
        ),
        Box::new(move |event| {
            let event = event.as_ref();
            if let HotShotEvent::VidShareValidated(second_vid_share) = event {
                if target_epoch == da_cert_clone.epoch() {
                    second_vid_share.data.payload_commitment()
                        == da_cert_clone.data().payload_commit
                } else {
                    Some(second_vid_share.data.payload_commitment())
                        == da_cert_clone.data().next_epoch_payload_commit
                }
            } else {
                false
            }
        }),
    )
    .completed()
    .await
    else {
        return Err(warn!("Error while waiting for the second VID share."));
    };
    let HotShotEvent::VidShareValidated(second_vid_share) = event.as_ref() else {
        // this shouldn't happen
        return Err(warn!(
            "Received event is not VidShareValidated but we checked it earlier. Shouldn't be \
             possible."
        ));
    };
    Ok(second_vid_share.clone())
}

pub async fn broadcast_view_change<TYPES: NodeType>(
    sender: &Sender<Arc<HotShotEvent<TYPES>>>,
    new_view_number: TYPES::View,
    epoch: Option<TYPES::Epoch>,
    first_epoch: Option<(TYPES::View, TYPES::Epoch)>,
) {
    let mut broadcast_epoch = epoch;
    if let Some((first_epoch_view, first_epoch)) = first_epoch {
        if new_view_number == first_epoch_view && broadcast_epoch != Some(first_epoch) {
            broadcast_epoch = Some(first_epoch);
        }
    }
    tracing::trace!("Sending ViewChange for view {new_view_number} and epoch {broadcast_epoch:?}");
    broadcast_event(
        Arc::new(HotShotEvent::ViewChange(new_view_number, broadcast_epoch)),
        sender,
    )
    .await
}

pub fn derive_signed_state_digest(
    lc_state: &LightClientState,
    next_stake_state: &StakeTableState,
    auth_root: &FixedBytes<32>,
) -> CircuitField {
    let lc_state_sol: LightClientStateSol = (*lc_state).into();
    let stake_st_sol: StakeTableStateSol = (*next_stake_state).into();

    let res = alloy::primitives::keccak256(
        (
            lc_state_sol.abi_encode(),
            stake_st_sol.abi_encode(),
            auth_root.abi_encode(),
        )
            .abi_encode_packed(),
    );
    CircuitField::from_be_bytes_mod_order(res.as_ref())
}<|MERGE_RESOLUTION|>--- conflicted
+++ resolved
@@ -299,42 +299,12 @@
                 tracing::info!("Time taken to add epoch root: {:?}", start.elapsed());
             });
 
-<<<<<<< HEAD
-            let drb_result_future = tokio::spawn(async move {
-                let start = Instant::now();
-                let mut drb_seed_input = [0u8; 32];
-                let len = drb_seed_input_vec.len().min(32);
-                drb_seed_input[..len].copy_from_slice(&drb_seed_input_vec[..len]);
-
-                let drb_input = DrbInput {
-                    epoch: *next_epoch_number,
-                    iteration: 0,
-                    value: drb_seed_input,
-                    difficulty_level,
-                };
-
-                tracing::error!(
-                    "DRB LOG: compute_drb_result spawned from consensus for epoch \
-                     {next_epoch_number}"
-                );
-                let drb_result = hotshot_types::drb::compute_drb_result(
-                    drb_input,
-                    store_drb_progress_fn,
-                    load_drb_progress_fn,
-                )
-                .await;
-
-                tracing::info!("Time taken to calculate drb result: {:?}", start.elapsed());
-
-                drb_result
-=======
             let membership_clone = membership.clone();
 
             let drb_result_future = tokio::spawn(async move {
                 membership_clone
                     .compute_drb_result(next_epoch_number, decided_leaf.clone())
                     .await
->>>>>>> 482c9037
             });
 
             let (_, drb_result) = tokio::join!(epoch_root_future, drb_result_future);
@@ -352,10 +322,6 @@
             };
 
             let start = Instant::now();
-<<<<<<< HEAD
-            handle_drb_result::<TYPES, I>(&membership, next_epoch_number, &storage, drb_result)
-                .await;
-=======
             handle_drb_result::<TYPES, I>(
                 membership.membership(),
                 next_epoch_number,
@@ -363,7 +329,6 @@
                 drb_result,
             )
             .await;
->>>>>>> 482c9037
             tracing::info!("Time taken to handle drb result: {:?}", start.elapsed());
         });
     }
