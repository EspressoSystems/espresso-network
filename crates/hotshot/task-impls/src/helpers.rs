--- conflicted
+++ resolved
@@ -1138,16 +1138,9 @@
     let membership_stake_table = epoch_membership.stake_table().await;
     let membership_success_threshold = epoch_membership.success_threshold().await;
 
-<<<<<<< HEAD
     if let Err(e) = qc
         .is_valid_cert(
-            StakeTableEntries::<TYPES>::from(membership_stake_table).0,
-=======
-    {
-        let consensus_reader = consensus.read().await;
-        qc.is_valid_cert(
             &StakeTableEntries::<TYPES>::from(membership_stake_table).0,
->>>>>>> d0660503
             membership_success_threshold,
             upgrade_lock,
         )
