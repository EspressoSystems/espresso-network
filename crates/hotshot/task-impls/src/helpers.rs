--- conflicted
+++ resolved
@@ -335,15 +335,12 @@
             .metrics
             .proposal_to_decide_time
             .add_point(proposal_to_decide_time as f64);
-<<<<<<< HEAD
         if let Some(txn_bytes) = leaf_view.leaf.block_payload().map(|p| p.txn_bytes()) {
             consensus_reader
                 .metrics
                 .finalized_bytes
                 .add_point(txn_bytes as f64);
         }
-=======
->>>>>>> 2d52e74d
     }
 }
 
