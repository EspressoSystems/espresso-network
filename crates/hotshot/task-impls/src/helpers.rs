--- conflicted
+++ resolved
@@ -168,48 +168,6 @@
 
     membership.write().await.add_drb_result(epoch, drb_result)
 }
-<<<<<<< HEAD
-/// Start the DRB computation task for the next epoch.
-async fn start_drb_task<TYPES: NodeType, I: NodeImplementation<TYPES>, V: Versions>(
-    seed: DrbSeedInput,
-    view: TYPES::View,
-    epoch: TYPES::Epoch,
-    membership: &Arc<RwLock<TYPES::Membership>>,
-    storage: &I::Storage,
-    consensus: &OuterConsensus<TYPES>,
-    upgrade_lock: &UpgradeLock<TYPES, V>,
-) {
-    let membership = membership.clone();
-    let storage = storage.clone();
-    let store_drb_progress_fn = store_drb_progress_fn(storage.clone());
-    let load_drb_progress_fn = load_drb_progress_fn(storage.clone());
-
-    let consensus_reader = consensus.read().await;
-    let difficulty_level = if upgrade_lock.upgraded_drb_and_header(view).await {
-        consensus_reader.drb_difficulty
-    } else {
-        consensus_reader.drb_upgrade_difficulty
-    };
-
-    drop(consensus_reader);
-
-    let drb_input = DrbInput {
-        epoch: *epoch,
-        iteration: 0,
-        value: seed,
-        difficulty_level,
-    };
-
-    let consensus = consensus.clone();
-    tokio::spawn(async move {
-        let drb_result = hotshot_types::drb::compute_drb_result(
-            drb_input,
-            store_drb_progress_fn,
-            load_drb_progress_fn,
-        )
-        .await;
-=======
->>>>>>> 2b6b5505
 
 /// Handles calling add_epoch_root and sync_l1 on Membership if necessary.
 async fn decide_epoch_root<TYPES: NodeType, I: NodeImplementation<TYPES>, V: Versions>(
@@ -249,7 +207,15 @@
         let store_drb_progress_fn = store_drb_progress_fn(storage.clone());
         let load_drb_progress_fn = load_drb_progress_fn(storage.clone());
         let consensus = consensus.clone();
-        let difficulty_level = consensus.read().await.drb_difficulty;
+
+        let consensus_reader = consensus.read().await;
+        let difficulty_level = if upgrade_lock.upgraded_drb_and_header(view_number).await {
+            consensus_reader.drb_difficulty
+        } else {
+            consensus_reader.drb_upgrade_difficulty
+        };
+
+        drop(consensus_reader);
 
         tokio::spawn(async move {
             let membership_clone = membership.clone();
@@ -267,18 +233,6 @@
                 tracing::info!("Time taken to add epoch root: {:?}", start.elapsed());
             });
 
-<<<<<<< HEAD
-        start_drb_task::<TYPES, I, V>(
-            drb_seed_input,
-            view_number,
-            next_epoch_number,
-            membership,
-            storage,
-            consensus,
-            upgrade_lock,
-        )
-        .await;
-=======
             let mut consensus_writer = consensus.write().await;
             consensus_writer
                 .drb_results
@@ -331,7 +285,6 @@
             .await;
             tracing::info!("Time taken to handle drb result: {:?}", start.elapsed());
         });
->>>>>>> 2b6b5505
     }
 }
 
