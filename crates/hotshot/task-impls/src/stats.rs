use std::{
    collections::{BTreeMap, BTreeSet},
    sync::Arc,
};

use async_broadcast::{Receiver, Sender};
use async_trait::async_trait;
use either::Either;
use hotshot_orchestrator::client::{BenchResults, OrchestratorClient};
use hotshot_task::task::TaskState;
use hotshot_types::{
    benchmarking::{LeaderViewStats, ReplicaViewStats},
    consensus::OuterConsensus,
    epoch_membership::EpochMembershipCoordinator,
    traits::{
        block_contents::BlockHeader,
        node_implementation::{ConsensusTime, NodeType},
        BlockPayload,
    },
    vote::HasViewNumber,
};
use hotshot_utils::{
    anytrace::{Error, Level, Result},
    line_info, warn,
};
use time::OffsetDateTime;
use url::Url;

use crate::events::HotShotEvent;

pub struct StatsTaskState<TYPES: NodeType> {
    node_index: u64,
    view: TYPES::View,
    epoch: Option<TYPES::Epoch>,
    public_key: TYPES::SignatureKey,
    consensus: OuterConsensus<TYPES>,
    membership_coordinator: EpochMembershipCoordinator<TYPES>,
    leader_stats: BTreeMap<TYPES::View, LeaderViewStats<TYPES::View>>,
    replica_stats: BTreeMap<TYPES::View, ReplicaViewStats<TYPES::View>>,
    latencies_by_view: BTreeMap<TYPES::View, i128>,
    sizes_by_view: BTreeMap<TYPES::View, i128>,
    epoch_start_times: BTreeMap<TYPES::Epoch, i128>,
    timeouts: BTreeSet<TYPES::View>,
    orchestrator_client: Option<OrchestratorClient>,
}

impl<TYPES: NodeType> StatsTaskState<TYPES> {
    pub fn new(
        node_index: u64,
        view: TYPES::View,
        epoch: Option<TYPES::Epoch>,
        public_key: TYPES::SignatureKey,
        consensus: OuterConsensus<TYPES>,
        membership_coordinator: EpochMembershipCoordinator<TYPES>,
        orchestrator_url: Option<Url>,
    ) -> Self {
        Self {
            node_index,
            view,
            epoch,
            public_key,
            consensus,
            membership_coordinator,
            leader_stats: BTreeMap::new(),
            replica_stats: BTreeMap::new(),
            latencies_by_view: BTreeMap::new(),
            sizes_by_view: BTreeMap::new(),
            epoch_start_times: BTreeMap::new(),
            timeouts: BTreeSet::new(),
            orchestrator_client: orchestrator_url.map(OrchestratorClient::new),
        }
    }
    fn leader_entry(&mut self, view: TYPES::View) -> &mut LeaderViewStats<TYPES::View> {
        self.leader_stats
            .entry(view)
            .or_insert_with(|| LeaderViewStats::new(view))
    }
    fn replica_entry(&mut self, view: TYPES::View) -> &mut ReplicaViewStats<TYPES::View> {
        self.replica_stats
            .entry(view)
            .or_insert_with(|| ReplicaViewStats::new(view))
    }
    fn garbage_collect(&mut self, view: TYPES::View) {
        self.leader_stats = self.leader_stats.split_off(&view);
        self.replica_stats = self.replica_stats.split_off(&view);
        self.latencies_by_view = self.latencies_by_view.split_off(&view);
        self.sizes_by_view = self.sizes_by_view.split_off(&view);
        self.timeouts = BTreeSet::new();
    }

    fn dump_stats(&self) -> Result<()> {
        let mut writer = csv::Writer::from_writer(vec![]);
        for (_, leader_stats) in self.leader_stats.iter() {
            writer
                .serialize(leader_stats)
                .map_err(|e| warn!("Failed to serialize leader stats: {}", e))?;
        }
        let output = writer
            .into_inner()
            .map_err(|e| warn!("Failed to serialize replica stats: {}", e))?;
        tracing::warn!(
            "Leader stats: {}",
            String::from_utf8(output)
                .map_err(|e| warn!("Failed to convert leader stats to string: {}", e))?
        );
        let mut writer = csv::Writer::from_writer(vec![]);
        for (_, replica_stats) in self.replica_stats.iter() {
            writer
                .serialize(replica_stats)
                .map_err(|e| warn!("Failed to serialize replica stats: {}", e))?;
        }
        let output = writer
            .into_inner()
            .map_err(|e| warn!("Failed to serialize replica stats: {}", e))?;
        tracing::warn!(
            "Replica stats: {}",
            String::from_utf8(output)
                .map_err(|e| warn!("Failed to convert replica stats to string: {}", e))?
        );
        Ok(())
    }

    fn log_basic_stats(&self, now: i128, epoch: &TYPES::Epoch) -> i128 {
        let num_views = self.latencies_by_view.len();
        let total_size = self.sizes_by_view.values().sum::<i128>();

        // Either we have no views logged yet, no TXNs or we are not in the DA committee and don't know block sizes
        if num_views == 0 || total_size == 0 {
            return;
        }

        let total_latency = self.latencies_by_view.values().sum::<i128>();
        let elapsed_time = if let Some(epoch_start_time) = self.epoch_start_times.get(epoch) {
            now - epoch_start_time
        } else {
            0
        };
        let average_latency = total_latency / num_views as i128;
        tracing::warn!("Average latency: {}ms", average_latency);
        tracing::warn!(
            "Number of timeouts in epoch: {}, is {}",
            epoch,
            self.timeouts.len()
        );
<<<<<<< HEAD
        let total_size = self.sizes_by_view.values().sum::<i128>();
        if total_size == 0 {
            // Either no TXNs or we are not in the DA committee and don't know block sizes
            return elapsed_time;
        }
        if elapsed_time > 0 {
=======
        if let Some(epoch_start_time) = self.epoch_start_times.get(epoch) {
            let elapsed_time = now - epoch_start_time;
>>>>>>> ba5a1baf
            // multiply by 1000 to convert to seconds
            let throughput = (total_size / elapsed_time) * 1000;
            tracing::warn!("Throughput: {} bytes/s", throughput);
            return elapsed_time;
        }
        elapsed_time
    }
}

#[async_trait]
impl<TYPES: NodeType> TaskState for StatsTaskState<TYPES> {
    type Event = HotShotEvent<TYPES>;

    async fn handle_event(
        &mut self,
        event: Arc<Self::Event>,
        _sender: &Sender<Arc<Self::Event>>,
        _receiver: &Receiver<Arc<Self::Event>>,
    ) -> Result<()> {
        let now = OffsetDateTime::now_utc().unix_timestamp_nanos();

        match event.as_ref() {
            HotShotEvent::BlockRecv(block_recv) => {
                self.leader_entry(block_recv.view_number).block_built = Some(now);
            },
            HotShotEvent::QuorumProposalRecv(proposal, _) => {
                self.replica_entry(proposal.data.view_number())
                    .proposal_recv = Some(now);
            },
            HotShotEvent::QuorumVoteRecv(_vote) => {},
            HotShotEvent::TimeoutVoteRecv(_vote) => {},
            HotShotEvent::TimeoutVoteSend(vote) => {
                self.replica_entry(vote.view_number()).timeout_vote_send = Some(now);
            },
            HotShotEvent::DaProposalRecv(proposal, _) => {
                self.replica_entry(proposal.data.view_number())
                    .da_proposal_received = Some(now);
            },
            HotShotEvent::DaProposalValidated(proposal, _) => {
                self.replica_entry(proposal.data.view_number())
                    .da_proposal_validated = Some(now);
            },
            HotShotEvent::DaVoteRecv(_simple_vote) => {},
            HotShotEvent::DaCertificateRecv(simple_certificate) => {
                self.replica_entry(simple_certificate.view_number())
                    .da_certificate_recv = Some(now);
            },
            HotShotEvent::DaCertificateValidated(_simple_certificate) => {},
            HotShotEvent::QuorumProposalSend(proposal, _) => {
                self.leader_entry(proposal.data.view_number()).proposal_send = Some(now);

                // If the last view succeeded, add the metric for time between proposals
                if proposal.data.view_change_evidence().is_none() {
                    if let Some(previous_proposal_time) = self
                        .replica_entry(proposal.data.view_number() - 1)
                        .proposal_recv
                    {
                        self.leader_entry(proposal.data.view_number())
                            .prev_proposal_send = Some(previous_proposal_time);

                        // calculate the elapsed time as milliseconds (from nanoseconds)
                        let elapsed_time = (now - previous_proposal_time) / 1_000_000;
                        if elapsed_time > 0 {
                            self.consensus
                                .read()
                                .await
                                .metrics
                                .previous_proposal_to_proposal_time
                                .add_point(elapsed_time as f64);
                        } else {
                            tracing::warn!("Previous proposal time is in the future");
                        }
                    }
                }
            },
            HotShotEvent::QuorumVoteSend(simple_vote) => {
                self.replica_entry(simple_vote.view_number()).vote_send = Some(now);
            },
            HotShotEvent::ExtendedQuorumVoteSend(simple_vote) => {
                self.replica_entry(simple_vote.view_number()).vote_send = Some(now);
            },
            HotShotEvent::QuorumProposalValidated(proposal, _) => {
                self.replica_entry(proposal.data.view_number())
                    .proposal_validated = Some(now);
                self.replica_entry(proposal.data.view_number())
                    .proposal_timestamp =
                    Some(proposal.data.block_header().timestamp_millis() as i128);
            },
            HotShotEvent::DaProposalSend(proposal, _) => {
                self.leader_entry(proposal.data.view_number())
                    .da_proposal_send = Some(now);
            },
            HotShotEvent::DaVoteSend(simple_vote) => {
                self.replica_entry(simple_vote.view_number()).vote_send = Some(now);
            },
            HotShotEvent::QcFormed(either) => {
                match either {
                    Either::Left(qc) => {
                        self.leader_entry(qc.view_number() + 1).qc_formed = Some(now)
                    },
                    Either::Right(tc) => {
                        self.leader_entry(tc.view_number())
                            .timeout_certificate_formed = Some(now)
                    },
                };
            },
            HotShotEvent::Qc2Formed(either) => {
                match either {
                    Either::Left(qc) => {
                        self.leader_entry(qc.view_number() + 1).qc_formed = Some(now)
                    },
                    Either::Right(tc) => {
                        self.leader_entry(tc.view_number())
                            .timeout_certificate_formed = Some(now)
                    },
                };
            },
            HotShotEvent::DacSend(simple_certificate, _) => {
                self.leader_entry(simple_certificate.view_number())
                    .da_cert_send = Some(now);
            },
            HotShotEvent::ViewChange(view, epoch) => {
                // Record the timestamp of the first observed view change
                // This can happen when transitioning to the next view, either due to voting
                // or receiving a proposal, but we only store the first one
                if self.replica_entry(*view + 1).view_change.is_none() {
                    self.replica_entry(*view + 1).view_change = Some(now);
                }

                if *epoch <= self.epoch && *view <= self.view {
                    return Ok(());
                }
                if self.view < *view {
                    self.view = *view;
                }
                let prev_epoch = self.epoch;
                let mut new_epoch = false;
                if self.epoch < *epoch {
                    self.epoch = *epoch;
                    new_epoch = true;
                }
                if *view == TYPES::View::new(0) {
                    return Ok(());
                }

                if new_epoch {
                    let elapsed_time = if let Some(prev_epoch) = prev_epoch {
                        self.log_basic_stats(now, &prev_epoch)
                    } else {
                        0
                    };
                    let _ = self.dump_stats();
                    if let Some(orchestrator_client) = self.orchestrator_client.as_ref() {
                        orchestrator_client
                            .post_bench_results::<TYPES>(BenchResults::<TYPES::View> {
                                node_index: self.node_index,
                                leader_view_stats: self.leader_stats.clone(),
                                replica_view_stats: self.replica_stats.clone(),
                                latencies_by_view: self.latencies_by_view.clone(),
                                sizes_by_view: self.sizes_by_view.clone(),
                                timeouts: self.timeouts.clone(),
                                total_time_millis: elapsed_time,
                            })
                            .await;
                    }
                    self.garbage_collect(*view - 1);
                }

                let leader = self
                    .membership_coordinator
                    .membership_for_epoch(*epoch)
                    .await?
                    .leader(*view)
                    .await?;
                if leader == self.public_key {
                    self.leader_entry(*view).builder_start = Some(now);
                }
            },
            HotShotEvent::Timeout(view, _) => {
                self.replica_entry(*view).timeout_triggered = Some(now);
                self.timeouts.insert(*view);
            },
            HotShotEvent::TransactionsRecv(_txns) => {
                // TODO: Track transactions by time
                // #3526 https://github.com/EspressoSystems/espresso-network/issues/3526
            },
            HotShotEvent::SendPayloadCommitmentAndMetadata(_, _, _, view, _) => {
                self.leader_entry(*view).vid_disperse_send = Some(now);
            },
            HotShotEvent::VidShareRecv(_, proposal) => {
                self.replica_entry(proposal.data.view_number())
                    .vid_share_recv = Some(now);
            },
            HotShotEvent::VidShareValidated(proposal) => {
                self.replica_entry(proposal.data.view_number())
                    .vid_share_validated = Some(now);
            },
            HotShotEvent::QuorumProposalPreliminarilyValidated(proposal) => {
                self.replica_entry(proposal.data.view_number())
                    .proposal_prelim_validated = Some(now);
            },
            HotShotEvent::LeavesDecided(leaves) => {
                for leaf in leaves {
                    if leaf.view_number() == TYPES::View::genesis() {
                        continue;
                    }
                    let view = leaf.view_number();
                    let timestamp = leaf.block_header().timestamp_millis() as i128;
                    let now_millis = now / 1_000_000;
                    let latency = now_millis - timestamp;
                    tracing::debug!("View {} Latency: {}ms", view, latency);
                    self.latencies_by_view.insert(view, latency);
                    self.sizes_by_view.insert(
                        view,
                        leaf.block_payload().map(|p| p.txn_bytes()).unwrap_or(0) as i128,
                    );
                }
            },
            _ => {},
        }
        Ok(())
    }

    fn cancel_subtasks(&mut self) {
        // No subtasks to cancel
    }
}<|MERGE_RESOLUTION|>--- conflicted
+++ resolved
@@ -126,7 +126,7 @@
 
         // Either we have no views logged yet, no TXNs or we are not in the DA committee and don't know block sizes
         if num_views == 0 || total_size == 0 {
-            return;
+            return 0;
         }
 
         let total_latency = self.latencies_by_view.values().sum::<i128>();
@@ -142,17 +142,12 @@
             epoch,
             self.timeouts.len()
         );
-<<<<<<< HEAD
         let total_size = self.sizes_by_view.values().sum::<i128>();
         if total_size == 0 {
             // Either no TXNs or we are not in the DA committee and don't know block sizes
             return elapsed_time;
         }
         if elapsed_time > 0 {
-=======
-        if let Some(epoch_start_time) = self.epoch_start_times.get(epoch) {
-            let elapsed_time = now - epoch_start_time;
->>>>>>> ba5a1baf
             // multiply by 1000 to convert to seconds
             let throughput = (total_size / elapsed_time) * 1000;
             tracing::warn!("Throughput: {} bytes/s", throughput);
