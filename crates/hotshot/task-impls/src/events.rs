// Copyright (c) 2021-2024 Espresso Systems (espressosys.com)
// This file is part of the HotShot repository.

// You should have received a copy of the MIT License
// along with the HotShot repository. If not, see <https://mit-license.org/>.

use std::fmt::Display;

use async_broadcast::Sender;
use committable::Commitment;
use either::Either;
use hotshot_task::task::TaskEvent;
use hotshot_types::{
    data::{
        DaProposal2, Leaf2, PackedBundle, QuorumProposal2, QuorumProposalWrapper, UpgradeProposal,
        VidCommitment, VidDisperse, VidDisperseShare,
    },
    message::Proposal,
    request_response::ProposalRequestPayload,
    simple_certificate::{
        DaCertificate2, EpochRootQuorumCertificateV2, NextEpochQuorumCertificate2,
        QuorumCertificate, QuorumCertificate2, TimeoutCertificate, TimeoutCertificate2,
        UpgradeCertificate, ViewSyncCommitCertificate2, ViewSyncFinalizeCertificate2,
        ViewSyncPreCommitCertificate2,
    },
    simple_vote::{
        DaVote2, EpochRootQuorumVote2, QuorumVote2, TimeoutVote2, UpgradeVote, ViewSyncCommitVote2,
        ViewSyncFinalizeVote2, ViewSyncPreCommitVote2,
    },
    traits::{
        block_contents::BuilderFee, network::DataRequest, node_implementation::NodeType,
        signature_key::SignatureKey, BlockPayload,
    },
    utils::BuilderCommitment,
    vote::HasViewNumber,
};
use vec1::Vec1;

use crate::view_sync::ViewSyncPhase;

impl<TYPES: NodeType> TaskEvent for HotShotEvent<TYPES> {
    fn shutdown_event() -> Self {
        HotShotEvent::Shutdown
    }
}

/// Wrapper type for the event to notify tasks that a proposal for a view is missing
/// and the channel to send the event back to
#[derive(Debug, Clone)]
pub struct ProposalMissing<TYPES: NodeType> {
    /// View of missing proposal
    pub view: TYPES::View,
    /// Channel to send the response back to
    pub response_chan: Sender<Option<Proposal<TYPES, QuorumProposal2<TYPES>>>>,
}

impl<TYPES: NodeType> PartialEq for ProposalMissing<TYPES> {
    fn eq(&self, other: &Self) -> bool {
        self.view == other.view
    }
}

impl<TYPES: NodeType> Eq for ProposalMissing<TYPES> {}

/// Marker that the task completed
#[derive(Eq, PartialEq, Debug, Clone)]
pub struct HotShotTaskCompleted;

/// All of the possible events that can be passed between Sequencing `HotShot` tasks
#[derive(Eq, PartialEq, Debug, Clone)]
#[allow(clippy::large_enum_variant)]
pub enum HotShotEvent<TYPES: NodeType> {
    /// Shutdown the task
    Shutdown,
    /// A quorum proposal has been received from the network; handled by the consensus task
    QuorumProposalRecv(
        Proposal<TYPES, QuorumProposalWrapper<TYPES>>,
        TYPES::SignatureKey,
    ),
    /// A quorum vote has been received from the network; handled by the consensus task
    QuorumVoteRecv(QuorumVote2<TYPES>),
    /// A quorum vote for the epoch root has been received from the network; handled by the consensus task
    /// An additional light client state update vote is bundled with the quorum vote
    EpochRootQuorumVoteRecv(EpochRootQuorumVote2<TYPES>),
    /// A timeout vote received from the network; handled by consensus task
    TimeoutVoteRecv(TimeoutVote2<TYPES>),
    /// Send a timeout vote to the network; emitted by consensus task replicas
    TimeoutVoteSend(TimeoutVote2<TYPES>),
    /// A DA proposal has been received from the network; handled by the DA task
    DaProposalRecv(Proposal<TYPES, DaProposal2<TYPES>>, TYPES::SignatureKey),
    /// A DA proposal has been validated; handled by the DA task and VID task
    DaProposalValidated(Proposal<TYPES, DaProposal2<TYPES>>, TYPES::SignatureKey),
    /// A DA vote has been received by the network; handled by the DA task
    DaVoteRecv(DaVote2<TYPES>),
    /// A Data Availability Certificate (DAC) has been received by the network; handled by the consensus task
    DaCertificateRecv(DaCertificate2<TYPES>),
    /// A DAC is validated.
    DaCertificateValidated(DaCertificate2<TYPES>),
    /// Send a quorum proposal to the network; emitted by the leader in the consensus task
    QuorumProposalSend(
        Proposal<TYPES, QuorumProposalWrapper<TYPES>>,
        TYPES::SignatureKey,
    ),
    /// Send a quorum vote to the next leader; emitted by a replica in the consensus task after seeing a valid quorum proposal
    QuorumVoteSend(QuorumVote2<TYPES>),
    /// Broadcast a quorum vote to form an eQC; emitted by a replica in the consensus task after seeing a valid quorum proposal
    ExtendedQuorumVoteSend(QuorumVote2<TYPES>),
    /// Send a epoch root quorum vote to the next leader; emitted by a replica in the consensus task after seeing a valid quorum proposal
    EpochRootQuorumVoteSend(EpochRootQuorumVote2<TYPES>),
    /// A quorum proposal with the given parent leaf is validated.
    /// The full validation checks include:
    /// 1. The proposal is not for an old view
    /// 2. The proposal has been correctly signed by the leader of the current view
    /// 3. The justify QC is valid
    /// 4. The proposal passes either liveness or safety check.
    QuorumProposalValidated(Proposal<TYPES, QuorumProposalWrapper<TYPES>>, Leaf2<TYPES>),
    /// A quorum proposal is missing for a view that we need.
    QuorumProposalRequestSend(
        ProposalRequestPayload<TYPES>,
        <TYPES::SignatureKey as SignatureKey>::PureAssembledSignatureType,
    ),
    /// A quorum proposal was requested by a node for a view.
    QuorumProposalRequestRecv(
        ProposalRequestPayload<TYPES>,
        <TYPES::SignatureKey as SignatureKey>::PureAssembledSignatureType,
    ),
    /// A quorum proposal was missing for a view. As the leader, we send a reply to the recipient with their key.
    QuorumProposalResponseSend(
        TYPES::SignatureKey,
        Proposal<TYPES, QuorumProposalWrapper<TYPES>>,
    ),
    /// A quorum proposal was requested by a node for a view.
    QuorumProposalResponseRecv(Proposal<TYPES, QuorumProposalWrapper<TYPES>>),
    /// Send a DA proposal to the DA committee; emitted by the DA leader (which is the same node as the leader of view v + 1) in the DA task
    DaProposalSend(Proposal<TYPES, DaProposal2<TYPES>>, TYPES::SignatureKey),
    /// Send a DA vote to the DA leader; emitted by DA committee members in the DA task after seeing a valid DA proposal
    DaVoteSend(DaVote2<TYPES>),
    /// The next leader has collected enough votes to form a QC; emitted by the next leader in the consensus task; an internal event only
    QcFormed(Either<QuorumCertificate<TYPES>, TimeoutCertificate<TYPES>>),
    /// The next leader has collected enough votes to form a QC; emitted by the next leader in the consensus task; an internal event only
    Qc2Formed(Either<QuorumCertificate2<TYPES>, TimeoutCertificate2<TYPES>>),
    /// The next leader has collected enough votes to form an epoch root QC; emitted by the next leader in the consensus task; an internal event only
    EpochRootQcFormed(EpochRootQuorumCertificateV2<TYPES>),
    /// The next leader has collected enough votes from the next epoch nodes to form a QC; emitted by the next leader in the consensus task; an internal event only
    NextEpochQc2Formed(Either<NextEpochQuorumCertificate2<TYPES>, TimeoutCertificate<TYPES>>),
    /// A validator formed both a current epoch eQC and a next epoch eQC
    ExtendedQc2Formed(QuorumCertificate2<TYPES>),
    /// The DA leader has collected enough votes to form a DAC; emitted by the DA leader in the DA task; sent to the entire network via the networking task
    DacSend(DaCertificate2<TYPES>, TYPES::SignatureKey),
    /// The current view has changed; emitted by the replica in the consensus task or replica in the view sync task; received by almost all other tasks
    ViewChange(TYPES::View, Option<TYPES::Epoch>),
    /// The view and epoch number of the first epoch
    SetFirstEpoch(TYPES::View, TYPES::Epoch),
    /// Timeout for the view sync protocol; emitted by a replica in the view sync task
    ViewSyncTimeout(TYPES::View, u64, ViewSyncPhase),

    /// Receive a `ViewSyncPreCommitVote` from the network; received by a relay in the view sync task
    ViewSyncPreCommitVoteRecv(ViewSyncPreCommitVote2<TYPES>),
    /// Receive a `ViewSyncCommitVote` from the network; received by a relay in the view sync task
    ViewSyncCommitVoteRecv(ViewSyncCommitVote2<TYPES>),
    /// Receive a `ViewSyncFinalizeVote` from the network; received by a relay in the view sync task
    ViewSyncFinalizeVoteRecv(ViewSyncFinalizeVote2<TYPES>),

    /// Send a `ViewSyncPreCommitVote` from the network; emitted by a replica in the view sync task
    ViewSyncPreCommitVoteSend(ViewSyncPreCommitVote2<TYPES>),
    /// Send a `ViewSyncCommitVote` from the network; emitted by a replica in the view sync task
    ViewSyncCommitVoteSend(ViewSyncCommitVote2<TYPES>),
    /// Send a `ViewSyncFinalizeVote` from the network; emitted by a replica in the view sync task
    ViewSyncFinalizeVoteSend(ViewSyncFinalizeVote2<TYPES>),

    /// Receive a `ViewSyncPreCommitCertificate` from the network; received by a replica in the view sync task
    ViewSyncPreCommitCertificateRecv(ViewSyncPreCommitCertificate2<TYPES>),
    /// Receive a `ViewSyncCommitCertificate` from the network; received by a replica in the view sync task
    ViewSyncCommitCertificateRecv(ViewSyncCommitCertificate2<TYPES>),
    /// Receive a `ViewSyncFinalizeCertificate` from the network; received by a replica in the view sync task
    ViewSyncFinalizeCertificateRecv(ViewSyncFinalizeCertificate2<TYPES>),

    /// Send a `ViewSyncPreCommitCertificate` from the network; emitted by a relay in the view sync task
    ViewSyncPreCommitCertificateSend(ViewSyncPreCommitCertificate2<TYPES>, TYPES::SignatureKey),
    /// Send a `ViewSyncCommitCertificate` from the network; emitted by a relay in the view sync task
    ViewSyncCommitCertificateSend(ViewSyncCommitCertificate2<TYPES>, TYPES::SignatureKey),
    /// Send a `ViewSyncFinalizeCertificate` from the network; emitted by a relay in the view sync task
    ViewSyncFinalizeCertificateSend(ViewSyncFinalizeCertificate2<TYPES>, TYPES::SignatureKey),

    /// Trigger the start of the view sync protocol; emitted by view sync task; internal trigger only
    ViewSyncTrigger(TYPES::View),
    /// A consensus view has timed out; emitted by a replica in the consensus task; received by the view sync task; internal event only
    Timeout(TYPES::View, Option<TYPES::Epoch>),
    /// Receive transactions from the network
    TransactionsRecv(Vec<TYPES::Transaction>),
    /// Send transactions to the network
    TransactionSend(TYPES::Transaction, TYPES::SignatureKey),
    /// Event to send block payload commitment and metadata from DA leader to the quorum; internal event only
    SendPayloadCommitmentAndMetadata(
        VidCommitment,
        BuilderCommitment,
        <TYPES::BlockPayload as BlockPayload<TYPES>>::Metadata,
        TYPES::View,
        Vec1<BuilderFee<TYPES>>,
    ),
    /// Event when the transactions task has sequenced transactions. Contains the encoded transactions, the metadata, and the view number
    BlockRecv(PackedBundle<TYPES>),
    /// Send VID shares to VID storage nodes; emitted by the DA leader
    ///
    /// Like [`HotShotEvent::DaProposalSend`].
    VidDisperseSend(Proposal<TYPES, VidDisperse<TYPES>>, TYPES::SignatureKey),
    /// Vid disperse share has been received from the network; handled by the consensus task
    ///
    /// Like [`HotShotEvent::DaProposalRecv`].
    VidShareRecv(
        TYPES::SignatureKey,
        Proposal<TYPES, VidDisperseShare<TYPES>>,
    ),
    /// VID share data is validated.
    VidShareValidated(Proposal<TYPES, VidDisperseShare<TYPES>>),
    /// Upgrade proposal has been received from the network
    UpgradeProposalRecv(Proposal<TYPES, UpgradeProposal<TYPES>>, TYPES::SignatureKey),
    /// Upgrade proposal has been sent to the network
    UpgradeProposalSend(Proposal<TYPES, UpgradeProposal<TYPES>>, TYPES::SignatureKey),
    /// Upgrade vote has been received from the network
    UpgradeVoteRecv(UpgradeVote<TYPES>),
    /// Upgrade vote has been sent to the network
    UpgradeVoteSend(UpgradeVote<TYPES>),
    /// Upgrade certificate has been sent to the network
    UpgradeCertificateFormed(UpgradeCertificate<TYPES>),
    /// A quorum proposal has been preliminarily validated.
    /// The preliminary checks include:
    /// 1. The proposal is not for an old view
    /// 2. The proposal has been correctly signed by the leader of the current view
    /// 3. The justify QC is valid
    QuorumProposalPreliminarilyValidated(Proposal<TYPES, QuorumProposalWrapper<TYPES>>),

    /// Send a VID request to the network; emitted to on of the members of DA committee.
    /// Includes the data request, node's public key and signature as well as public key of DA committee who we want to send to.
    VidRequestSend(
        DataRequest<TYPES>,
        // Sender
        TYPES::SignatureKey,
        // Recipient
        TYPES::SignatureKey,
    ),

    /// Receive a VID request from the network; Received by a node in the DA committee.
    /// Includes the data request and nodes public key.
    VidRequestRecv(DataRequest<TYPES>, TYPES::SignatureKey),

    /// Send a VID response to the network; emitted to the sending node.
    /// Includes nodes public key, recipient public key, and vid disperse
    VidResponseSend(
        /// Sender key
        TYPES::SignatureKey,
        /// Recipient key
        TYPES::SignatureKey,
        Proposal<TYPES, VidDisperseShare<TYPES>>,
    ),

    /// Receive a VID response from the network; received by the node that triggered the VID request.
    VidResponseRecv(
        TYPES::SignatureKey,
        Proposal<TYPES, VidDisperseShare<TYPES>>,
    ),

    /// A replica send us a High QC
    HighQcRecv(
        QuorumCertificate2<TYPES>,
        Option<NextEpochQuorumCertificate2<TYPES>>,
        TYPES::SignatureKey,
    ),

    /// Send our HighQc to the next leader, should go to the same leader as our vote
    HighQcSend(
        QuorumCertificate2<TYPES>,
        Option<NextEpochQuorumCertificate2<TYPES>>,
        TYPES::SignatureKey,
        TYPES::SignatureKey,
    ),

    /// A replica sent us an extended QuorumCertificate and NextEpochQuorumCertificate
    ExtendedQcRecv(
        QuorumCertificate2<TYPES>,
        NextEpochQuorumCertificate2<TYPES>,
        TYPES::SignatureKey,
    ),

    /// Send our extended QuorumCertificate and NextEpochQuorumCertificate to all nodes in the old and new epoch
    ExtendedQcSend(
        QuorumCertificate2<TYPES>,
        NextEpochQuorumCertificate2<TYPES>,
        TYPES::SignatureKey,
    ),

    /// A replica sends us an epoch root QC
    EpochRootQcSend(
        EpochRootQuorumCertificateV2<TYPES>,
        TYPES::SignatureKey,
        TYPES::SignatureKey,
    ),
    /// A replica receives an epoch root QC
<<<<<<< HEAD
    EpochRootQcRecv(EpochRootQuorumCertificate<TYPES>, TYPES::SignatureKey),

    /// A view has been decided
    ViewDecided(
        Vec<Leaf2<TYPES>>,
        Vec<Commitment<<TYPES as NodeType>::Transaction>>,
    ),
=======
    EpochRootQcRecv(EpochRootQuorumCertificateV2<TYPES>, TYPES::SignatureKey),
    /// We decided the given leaves
    LeavesDecided(Vec<Leaf2<TYPES>>),
>>>>>>> 85747e90
}

impl<TYPES: NodeType> HotShotEvent<TYPES> {
    #[allow(clippy::too_many_lines)]
    /// Return the view number for a hotshot event if present
    pub fn view_number(&self) -> Option<TYPES::View> {
        match self {
            HotShotEvent::QuorumVoteSend(v)
            | HotShotEvent::QuorumVoteRecv(v)
            | HotShotEvent::ExtendedQuorumVoteSend(v) => Some(v.view_number()),
            HotShotEvent::EpochRootQuorumVoteRecv(v) | HotShotEvent::EpochRootQuorumVoteSend(v) => {
                Some(v.view_number())
            },
            HotShotEvent::TimeoutVoteRecv(v) | HotShotEvent::TimeoutVoteSend(v) => {
                Some(v.view_number())
            },
            HotShotEvent::QuorumProposalRecv(proposal, _)
            | HotShotEvent::QuorumProposalSend(proposal, _)
            | HotShotEvent::QuorumProposalValidated(proposal, _)
            | HotShotEvent::QuorumProposalResponseRecv(proposal)
            | HotShotEvent::QuorumProposalResponseSend(_, proposal)
            | HotShotEvent::QuorumProposalPreliminarilyValidated(proposal) => {
                Some(proposal.data.view_number())
            },
            HotShotEvent::DaProposalRecv(proposal, _)
            | HotShotEvent::DaProposalValidated(proposal, _)
            | HotShotEvent::DaProposalSend(proposal, _) => Some(proposal.data.view_number()),
            HotShotEvent::DaVoteRecv(vote) | HotShotEvent::DaVoteSend(vote) => {
                Some(vote.view_number())
            },
            HotShotEvent::QcFormed(cert) => match cert {
                either::Left(qc) => Some(qc.view_number()),
                either::Right(tc) => Some(tc.view_number()),
            },
            HotShotEvent::Qc2Formed(cert) => match cert {
                either::Left(qc) => Some(qc.view_number()),
                either::Right(tc) => Some(tc.view_number()),
            },
            HotShotEvent::NextEpochQc2Formed(cert) => match cert {
                either::Left(qc) => Some(qc.view_number()),
                either::Right(tc) => Some(tc.view_number()),
            },
            HotShotEvent::EpochRootQcFormed(root_qc) => Some(root_qc.view_number()),
            HotShotEvent::ExtendedQc2Formed(cert) => Some(cert.view_number()),
            HotShotEvent::ViewSyncCommitVoteSend(vote)
            | HotShotEvent::ViewSyncCommitVoteRecv(vote) => Some(vote.view_number()),
            HotShotEvent::ViewSyncPreCommitVoteRecv(vote)
            | HotShotEvent::ViewSyncPreCommitVoteSend(vote) => Some(vote.view_number()),
            HotShotEvent::ViewSyncFinalizeVoteRecv(vote)
            | HotShotEvent::ViewSyncFinalizeVoteSend(vote) => Some(vote.view_number()),
            HotShotEvent::ViewSyncPreCommitCertificateRecv(cert)
            | HotShotEvent::ViewSyncPreCommitCertificateSend(cert, _) => Some(cert.view_number()),
            HotShotEvent::ViewSyncCommitCertificateRecv(cert)
            | HotShotEvent::ViewSyncCommitCertificateSend(cert, _) => Some(cert.view_number()),
            HotShotEvent::ViewSyncFinalizeCertificateRecv(cert)
            | HotShotEvent::ViewSyncFinalizeCertificateSend(cert, _) => Some(cert.view_number()),
            HotShotEvent::SendPayloadCommitmentAndMetadata(_, _, _, view_number, ..) => {
                Some(*view_number)
            },
            HotShotEvent::BlockRecv(packed_bundle) => Some(packed_bundle.view_number),
            HotShotEvent::Shutdown
            | HotShotEvent::TransactionSend(..)
            | HotShotEvent::TransactionsRecv(_) => None,
            HotShotEvent::VidDisperseSend(proposal, _) => Some(proposal.data.view_number()),
            HotShotEvent::VidShareRecv(_, proposal) | HotShotEvent::VidShareValidated(proposal) => {
                Some(proposal.data.view_number())
            },
            HotShotEvent::UpgradeProposalRecv(proposal, _)
            | HotShotEvent::UpgradeProposalSend(proposal, _) => Some(proposal.data.view_number()),
            HotShotEvent::UpgradeVoteRecv(vote) | HotShotEvent::UpgradeVoteSend(vote) => {
                Some(vote.view_number())
            },
            HotShotEvent::QuorumProposalRequestSend(req, _)
            | HotShotEvent::QuorumProposalRequestRecv(req, _) => Some(req.view_number),
            HotShotEvent::ViewChange(view_number, _)
            | HotShotEvent::ViewSyncTimeout(view_number, ..)
            | HotShotEvent::ViewSyncTrigger(view_number)
            | HotShotEvent::Timeout(view_number, ..) => Some(*view_number),
            HotShotEvent::DaCertificateRecv(cert) | HotShotEvent::DacSend(cert, _) => {
                Some(cert.view_number())
            },
            HotShotEvent::DaCertificateValidated(cert) => Some(cert.view_number),
            HotShotEvent::UpgradeCertificateFormed(cert) => Some(cert.view_number()),
            HotShotEvent::VidRequestSend(request, ..)
            | HotShotEvent::VidRequestRecv(request, _) => Some(request.view),
            HotShotEvent::VidResponseSend(_, _, proposal)
            | HotShotEvent::VidResponseRecv(_, proposal) => Some(proposal.data.view_number()),
            HotShotEvent::HighQcRecv(qc, ..)
            | HotShotEvent::HighQcSend(qc, ..)
            | HotShotEvent::ExtendedQcRecv(qc, ..)
            | HotShotEvent::ExtendedQcSend(qc, ..) => Some(qc.view_number()),
            HotShotEvent::EpochRootQcSend(cert, ..) | HotShotEvent::EpochRootQcRecv(cert, _) => {
                Some(cert.view_number())
            },
            HotShotEvent::SetFirstEpoch(..) => None,
<<<<<<< HEAD
            HotShotEvent::ViewDecided(leaves, _) => leaves.first().map(|leaf| leaf.view_number()),
=======
            HotShotEvent::LeavesDecided(..) => None,
>>>>>>> 85747e90
        }
    }
}

impl<TYPES: NodeType> Display for HotShotEvent<TYPES> {
    #[allow(clippy::too_many_lines)]
    fn fmt(&self, f: &mut std::fmt::Formatter<'_>) -> std::fmt::Result {
        match self {
            HotShotEvent::Shutdown => write!(f, "Shutdown"),
            HotShotEvent::QuorumProposalRecv(proposal, _) => write!(
                f,
                "QuorumProposalRecv(view_number={:?})",
                proposal.data.view_number()
            ),
            HotShotEvent::QuorumVoteRecv(v) => {
                write!(f, "QuorumVoteRecv(view_number={:?})", v.view_number())
            },
            HotShotEvent::EpochRootQuorumVoteRecv(v) => {
                write!(
                    f,
                    "EpochRootQuorumVoteRecv(view_number={:?})",
                    v.view_number()
                )
            },
            HotShotEvent::EpochRootQuorumVoteSend(v) => {
                write!(
                    f,
                    "EpochRootQuorumVoteSend(view_number={:?})",
                    v.view_number()
                )
            },
            HotShotEvent::ExtendedQuorumVoteSend(v) => {
                write!(
                    f,
                    "ExtendedQuorumVoteSend(view_number={:?})",
                    v.view_number()
                )
            },
            HotShotEvent::TimeoutVoteRecv(v) => {
                write!(f, "TimeoutVoteRecv(view_number={:?})", v.view_number())
            },
            HotShotEvent::TimeoutVoteSend(v) => {
                write!(f, "TimeoutVoteSend(view_number={:?})", v.view_number())
            },
            HotShotEvent::DaProposalRecv(proposal, _) => write!(
                f,
                "DaProposalRecv(view_number={:?})",
                proposal.data.view_number()
            ),
            HotShotEvent::DaProposalValidated(proposal, _) => write!(
                f,
                "DaProposalValidated(view_number={:?})",
                proposal.data.view_number()
            ),
            HotShotEvent::DaVoteRecv(vote) => {
                write!(f, "DaVoteRecv(view_number={:?})", vote.view_number())
            },
            HotShotEvent::DaCertificateRecv(cert) => {
                write!(f, "DaCertificateRecv(view_number={:?})", cert.view_number())
            },
            HotShotEvent::DaCertificateValidated(cert) => write!(
                f,
                "DaCertificateValidated(view_number={:?})",
                cert.view_number()
            ),
            HotShotEvent::QuorumProposalSend(proposal, _) => write!(
                f,
                "QuorumProposalSend(view_number={:?})",
                proposal.data.view_number()
            ),
            HotShotEvent::QuorumVoteSend(vote) => {
                write!(f, "QuorumVoteSend(view_number={:?})", vote.view_number())
            },
            HotShotEvent::QuorumProposalValidated(proposal, _) => write!(
                f,
                "QuorumProposalValidated(view_number={:?})",
                proposal.data.view_number()
            ),
            HotShotEvent::DaProposalSend(proposal, _) => write!(
                f,
                "DaProposalSend(view_number={:?})",
                proposal.data.view_number()
            ),
            HotShotEvent::DaVoteSend(vote) => {
                write!(f, "DaVoteSend(view_number={:?})", vote.view_number())
            },
            HotShotEvent::QcFormed(cert) => match cert {
                either::Left(qc) => write!(f, "QcFormed(view_number={:?})", qc.view_number()),
                either::Right(tc) => write!(f, "QcFormed(view_number={:?})", tc.view_number()),
            },
            HotShotEvent::Qc2Formed(cert) => match cert {
                either::Left(qc) => write!(f, "QcFormed2(view_number={:?})", qc.view_number()),
                either::Right(tc) => write!(f, "QcFormed2(view_number={:?})", tc.view_number()),
            },
            HotShotEvent::EpochRootQcFormed(root_qc) => {
                write!(
                    f,
                    "EpochRootQcFormed(view_number={:?})",
                    root_qc.view_number()
                )
            },
            HotShotEvent::NextEpochQc2Formed(cert) => match cert {
                either::Left(qc) => {
                    write!(f, "NextEpochQc2Formed(view_number={:?})", qc.view_number())
                },
                either::Right(tc) => {
                    write!(f, "NextEpochQc2Formed(view_number={:?})", tc.view_number())
                },
            },
            HotShotEvent::ExtendedQc2Formed(cert) => {
                write!(f, "ExtendedQc2Formed(view_number={:?})", cert.view_number())
            },
            HotShotEvent::DacSend(cert, _) => {
                write!(f, "DacSend(view_number={:?})", cert.view_number())
            },
            HotShotEvent::ViewChange(view_number, epoch_number) => {
                write!(
                    f,
                    "ViewChange(view_number={view_number:?}, epoch_number={epoch_number:?})"
                )
            },
            HotShotEvent::ViewSyncTimeout(view_number, ..) => {
                write!(f, "ViewSyncTimeout(view_number={view_number:?})")
            },
            HotShotEvent::ViewSyncPreCommitVoteRecv(vote) => write!(
                f,
                "ViewSyncPreCommitVoteRecv(view_number={:?})",
                vote.view_number()
            ),
            HotShotEvent::ViewSyncCommitVoteRecv(vote) => write!(
                f,
                "ViewSyncCommitVoteRecv(view_number={:?})",
                vote.view_number()
            ),
            HotShotEvent::ViewSyncFinalizeVoteRecv(vote) => write!(
                f,
                "ViewSyncFinalizeVoteRecv(view_number={:?})",
                vote.view_number()
            ),
            HotShotEvent::ViewSyncPreCommitVoteSend(vote) => write!(
                f,
                "ViewSyncPreCommitVoteSend(view_number={:?})",
                vote.view_number()
            ),
            HotShotEvent::ViewSyncCommitVoteSend(vote) => write!(
                f,
                "ViewSyncCommitVoteSend(view_number={:?})",
                vote.view_number()
            ),
            HotShotEvent::ViewSyncFinalizeVoteSend(vote) => write!(
                f,
                "ViewSyncFinalizeVoteSend(view_number={:?})",
                vote.view_number()
            ),
            HotShotEvent::ViewSyncPreCommitCertificateRecv(cert) => {
                write!(
                    f,
                    "ViewSyncPreCommitCertificateRecv(view_number={:?})",
                    cert.view_number()
                )
            },
            HotShotEvent::ViewSyncCommitCertificateRecv(cert) => {
                write!(
                    f,
                    "ViewSyncCommitCertificateRecv(view_number={:?})",
                    cert.view_number()
                )
            },
            HotShotEvent::ViewSyncFinalizeCertificateRecv(cert) => {
                write!(
                    f,
                    "ViewSyncFinalizeCertificateRecv(view_number={:?})",
                    cert.view_number()
                )
            },
            HotShotEvent::ViewSyncPreCommitCertificateSend(cert, _) => {
                write!(
                    f,
                    "ViewSyncPreCommitCertificateSend(view_number={:?})",
                    cert.view_number()
                )
            },
            HotShotEvent::ViewSyncCommitCertificateSend(cert, _) => {
                write!(
                    f,
                    "ViewSyncCommitCertificateSend(view_number={:?})",
                    cert.view_number()
                )
            },
            HotShotEvent::ViewSyncFinalizeCertificateSend(cert, _) => {
                write!(
                    f,
                    "ViewSyncFinalizeCertificateSend(view_number={:?})",
                    cert.view_number()
                )
            },
            HotShotEvent::ViewSyncTrigger(view_number) => {
                write!(f, "ViewSyncTrigger(view_number={view_number:?})")
            },
            HotShotEvent::Timeout(view_number, epoch) => {
                write!(f, "Timeout(view_number={view_number:?}, epoch={epoch:?})")
            },
            HotShotEvent::TransactionsRecv(_) => write!(f, "TransactionsRecv"),
            HotShotEvent::TransactionSend(..) => write!(f, "TransactionSend"),
            HotShotEvent::SendPayloadCommitmentAndMetadata(_, _, _, view_number, ..) => {
                write!(
                    f,
                    "SendPayloadCommitmentAndMetadata(view_number={view_number:?})"
                )
            },
            HotShotEvent::BlockRecv(packed_bundle) => {
                write!(f, "BlockRecv(view_number={:?})", packed_bundle.view_number)
            },
            HotShotEvent::VidDisperseSend(proposal, _) => write!(
                f,
                "VidDisperseSend(view_number={:?})",
                proposal.data.view_number()
            ),
            HotShotEvent::VidShareRecv(_, proposal) => write!(
                f,
                "VIDShareRecv(view_number={:?})",
                proposal.data.view_number()
            ),
            HotShotEvent::VidShareValidated(proposal) => write!(
                f,
                "VIDShareValidated(view_number={:?})",
                proposal.data.view_number()
            ),
            HotShotEvent::UpgradeProposalRecv(proposal, _) => write!(
                f,
                "UpgradeProposalRecv(view_number={:?})",
                proposal.data.view_number()
            ),
            HotShotEvent::UpgradeProposalSend(proposal, _) => write!(
                f,
                "UpgradeProposalSend(view_number={:?})",
                proposal.data.view_number()
            ),
            HotShotEvent::UpgradeVoteRecv(vote) => {
                write!(f, "UpgradeVoteRecv(view_number={:?})", vote.view_number())
            },
            HotShotEvent::UpgradeVoteSend(vote) => {
                write!(f, "UpgradeVoteSend(view_number={:?})", vote.view_number())
            },
            HotShotEvent::UpgradeCertificateFormed(cert) => write!(
                f,
                "UpgradeCertificateFormed(view_number={:?})",
                cert.view_number()
            ),
            HotShotEvent::QuorumProposalRequestSend(view_number, _) => {
                write!(f, "QuorumProposalRequestSend(view_number={view_number:?})")
            },
            HotShotEvent::QuorumProposalRequestRecv(view_number, _) => {
                write!(f, "QuorumProposalRequestRecv(view_number={view_number:?})")
            },
            HotShotEvent::QuorumProposalResponseSend(_, proposal) => {
                write!(
                    f,
                    "QuorumProposalResponseSend(view_number={:?})",
                    proposal.data.view_number()
                )
            },
            HotShotEvent::QuorumProposalResponseRecv(proposal) => {
                write!(
                    f,
                    "QuorumProposalResponseRecv(view_number={:?})",
                    proposal.data.view_number()
                )
            },
            HotShotEvent::QuorumProposalPreliminarilyValidated(proposal) => {
                write!(
                    f,
                    "QuorumProposalPreliminarilyValidated(view_number={:?}",
                    proposal.data.view_number()
                )
            },
            HotShotEvent::VidRequestSend(request, ..) => {
                write!(f, "VidRequestSend(view_number={:?}", request.view)
            },
            HotShotEvent::VidRequestRecv(request, _) => {
                write!(f, "VidRequestRecv(view_number={:?}", request.view)
            },
            HotShotEvent::VidResponseSend(_, _, proposal) => {
                write!(
                    f,
                    "VidResponseSend(view_number={:?}",
                    proposal.data.view_number()
                )
            },
            HotShotEvent::VidResponseRecv(_, proposal) => {
                write!(
                    f,
                    "VidResponseRecv(view_number={:?}",
                    proposal.data.view_number()
                )
            },
            HotShotEvent::HighQcRecv(qc, ..) => {
                write!(f, "HighQcRecv(view_number={:?}", qc.view_number())
            },
            HotShotEvent::HighQcSend(qc, ..) => {
                write!(f, "HighQcSend(view_number={:?}", qc.view_number())
            },
            HotShotEvent::ExtendedQcRecv(qc, ..) => {
                write!(f, "ExtendedQcRecv(view_number={:?}", qc.view_number())
            },
            HotShotEvent::ExtendedQcSend(qc, ..) => {
                write!(f, "ExtendedQcSend(view_number={:?}", qc.view_number())
            },
            HotShotEvent::EpochRootQcSend(cert, ..) => {
                write!(f, "EpochRootQcSend(view_number={:?}", cert.view_number())
            },
            HotShotEvent::EpochRootQcRecv(cert, ..) => {
                write!(f, "EpochRootQcRecv(view_number={:?}", cert.view_number())
            },
            HotShotEvent::SetFirstEpoch(view, epoch) => {
                write!(f, "SetFirstEpoch(view_number={view:?}, epoch={epoch:?})")
            },
<<<<<<< HEAD
            HotShotEvent::ViewDecided(leaves, _) => {
                write!(
                    f,
                    "ViewDecided(view_number={:?}",
                    leaves.first().map(|leaf| leaf.view_number())
                )
=======
            HotShotEvent::LeavesDecided(leaf) => {
                write!(f, "LeavesDecided(leaf={leaf:?})")
>>>>>>> 85747e90
            },
        }
    }
}<|MERGE_RESOLUTION|>--- conflicted
+++ resolved
@@ -296,19 +296,13 @@
         TYPES::SignatureKey,
     ),
     /// A replica receives an epoch root QC
-<<<<<<< HEAD
-    EpochRootQcRecv(EpochRootQuorumCertificate<TYPES>, TYPES::SignatureKey),
+    EpochRootQcRecv(EpochRootQuorumCertificateV2<TYPES>, TYPES::SignatureKey),
 
     /// A view has been decided
     ViewDecided(
         Vec<Leaf2<TYPES>>,
         Vec<Commitment<<TYPES as NodeType>::Transaction>>,
     ),
-=======
-    EpochRootQcRecv(EpochRootQuorumCertificateV2<TYPES>, TYPES::SignatureKey),
-    /// We decided the given leaves
-    LeavesDecided(Vec<Leaf2<TYPES>>),
->>>>>>> 85747e90
 }
 
 impl<TYPES: NodeType> HotShotEvent<TYPES> {
@@ -404,11 +398,7 @@
                 Some(cert.view_number())
             },
             HotShotEvent::SetFirstEpoch(..) => None,
-<<<<<<< HEAD
             HotShotEvent::ViewDecided(leaves, _) => leaves.first().map(|leaf| leaf.view_number()),
-=======
-            HotShotEvent::LeavesDecided(..) => None,
->>>>>>> 85747e90
         }
     }
 }
@@ -726,17 +716,12 @@
             HotShotEvent::SetFirstEpoch(view, epoch) => {
                 write!(f, "SetFirstEpoch(view_number={view:?}, epoch={epoch:?})")
             },
-<<<<<<< HEAD
             HotShotEvent::ViewDecided(leaves, _) => {
                 write!(
                     f,
                     "ViewDecided(view_number={:?}",
                     leaves.first().map(|leaf| leaf.view_number())
                 )
-=======
-            HotShotEvent::LeavesDecided(leaf) => {
-                write!(f, "LeavesDecided(leaf={leaf:?})")
->>>>>>> 85747e90
             },
         }
     }
