// Copyright (c) 2021-2024 Espresso Systems (espressosys.com)
// This file is part of the HotShot repository.

// You should have received a copy of the MIT License
// along with the HotShot repository. If not, see <https://mit-license.org/>.

use std::{collections::BTreeMap, sync::Arc, time::Instant};

use async_broadcast::{broadcast, InactiveReceiver, Receiver, Sender};
use async_trait::async_trait;
use committable::Committable;
use hotshot_task::{
    dependency::{AndDependency, EventDependency},
    dependency_task::{DependencyTask, HandleDepOutput},
    task::TaskState,
};
use hotshot_types::{
    consensus::{ConsensusMetricsValue, OuterConsensus},
    data::{vid_disperse::vid_total_weight, Leaf2},
    epoch_membership::EpochMembershipCoordinator,
    event::Event,
    message::UpgradeLock,
    simple_vote::HasEpoch,
    stake_table::StakeTableEntries,
    storage_metrics::StorageMetricsValue,
    traits::{
        block_contents::BlockHeader,
        node_implementation::{ConsensusTime, NodeImplementation, NodeType, Versions},
        signature_key::{SignatureKey, StateSignatureKey},
        storage::Storage,
    },
    utils::{is_epoch_root, is_epoch_transition, is_last_block, option_epoch_from_block_number},
    vote::{Certificate, HasViewNumber},
};
use hotshot_utils::anytrace::*;
use tracing::instrument;

use crate::{
    events::HotShotEvent,
    helpers::{broadcast_event, broadcast_view_change, wait_for_second_vid_share},
    quorum_vote::handlers::{handle_quorum_proposal_validated, submit_vote, update_shared_state},
};

/// Event handlers for `QuorumProposalValidated`.
mod handlers;

/// Vote dependency types.
#[derive(Debug, PartialEq)]
enum VoteDependency {
    /// For the `QuorumProposalValidated` event after validating `QuorumProposalRecv`.
    QuorumProposal,
    /// For the `DaCertificateRecv` event.
    Dac,
    /// For the `VidShareRecv` event.
    Vid,
}

/// Handler for the vote dependency.
pub struct VoteDependencyHandle<TYPES: NodeType, I: NodeImplementation<TYPES>, V: Versions> {
    /// Public key.
    pub public_key: TYPES::SignatureKey,

    /// Private Key.
    pub private_key: <TYPES::SignatureKey as SignatureKey>::PrivateKey,

    /// Reference to consensus. The replica will require a write lock on this.
    pub consensus: OuterConsensus<TYPES>,

    /// Immutable instance state
    pub instance_state: Arc<TYPES::InstanceState>,

    /// Membership for Quorum certs/votes.
    pub membership_coordinator: EpochMembershipCoordinator<TYPES>,

    /// Reference to the storage.
    pub storage: I::Storage,

    /// Storage metrics
    pub storage_metrics: Arc<StorageMetricsValue>,

    /// View number to vote on.
    pub view_number: TYPES::View,

    /// Event sender.
    pub sender: Sender<Arc<HotShotEvent<TYPES>>>,

    /// Event receiver.
    pub receiver: InactiveReceiver<Arc<HotShotEvent<TYPES>>>,

    /// Lock for a decided upgrade
    pub upgrade_lock: UpgradeLock<TYPES, V>,

    /// The consensus metrics
    pub consensus_metrics: Arc<ConsensusMetricsValue>,

    /// The node's id
    pub id: u64,

    /// Number of blocks in an epoch, zero means there are no epochs
    pub epoch_height: u64,

    /// Signature key for light client state
    pub state_private_key: <TYPES::StateSignatureKey as StateSignatureKey>::StatePrivateKey,

    /// First view in which epoch version takes effect
    pub first_epoch: Option<(TYPES::View, TYPES::Epoch)>,

    /// Stake table capacity for light client use
    pub stake_table_capacity: usize,

    pub cancel_receiver: Receiver<()>,
}

impl<TYPES: NodeType, I: NodeImplementation<TYPES> + 'static, V: Versions> HandleDepOutput
    for VoteDependencyHandle<TYPES, I, V>
{
    type Output = Vec<Arc<HotShotEvent<TYPES>>>;

    #[allow(clippy::too_many_lines)]
    #[instrument(skip_all, fields(id = self.id, view = *self.view_number))]
    async fn handle_dep_result(self, res: Self::Output) {
        let result = self.handle_vote_deps(&res).await;
        if result.is_err() {
            log!(result);
            self.print_vote_events(&res)
        }
    }
}

impl<TYPES: NodeType, I: NodeImplementation<TYPES> + 'static, V: Versions>
    VoteDependencyHandle<TYPES, I, V>
{
    fn print_vote_events(&self, res: &[Arc<HotShotEvent<TYPES>>]) {
        let events: Vec<_> = res.iter().map(Arc::as_ref).collect();
        tracing::warn!("Failed to vote, events: {:#?}", events);
    }

    async fn handle_vote_deps(&self, res: &[Arc<HotShotEvent<TYPES>>]) -> Result<()> {
        let mut payload_commitment = None;
        let mut next_epoch_payload_commitment = None;
        let mut leaf = None;
        let mut vid_share = None;
        let mut da_cert = None;
        let mut parent_view_number = None;
        for event in res.iter() {
            match event.as_ref() {
                #[allow(unused_assignments)]
                HotShotEvent::QuorumProposalValidated(proposal, parent_leaf) => {
                    let proposal_payload_comm = proposal.data.block_header().payload_commitment();
                    let parent_commitment = parent_leaf.commit();
                    let proposed_leaf = Leaf2::from_quorum_proposal(&proposal.data);

                    if let Some(ref comm) = payload_commitment {
                        ensure!(
                            proposal_payload_comm == *comm,
                            error!(
                                "Quorum proposal has inconsistent payload commitment with DAC or \
                                 VID."
                            )
                        );
                    } else {
                        payload_commitment = Some(proposal_payload_comm);
                    }

                    ensure!(
                        proposed_leaf.parent_commitment() == parent_commitment,
                        warn!(
                            "Proposed leaf parent commitment does not match parent leaf payload \
                             commitment. Aborting vote."
                        )
                    );

                    let now = Instant::now();
                    // Update our persistent storage of the proposal. If we cannot store the proposal return
                    // and error so we don't vote
                    self.storage
                        .append_proposal_wrapper(proposal)
                        .await
                        .map_err(|e| {
                            error!("failed to store proposal, not voting.  error = {e:#}")
                        })?;
                    self.storage_metrics
                        .append_quorum_duration
                        .add_point(now.elapsed().as_secs_f64());

                    leaf = Some(proposed_leaf);
                    parent_view_number = Some(parent_leaf.view_number());
                },
                HotShotEvent::DaCertificateValidated(cert) => {
                    let cert_payload_comm = &cert.data().payload_commit;
                    let next_epoch_cert_payload_comm = cert.data().next_epoch_payload_commit;
                    if let Some(ref comm) = payload_commitment {
                        ensure!(
                            cert_payload_comm == comm,
                            error!(
                                "DAC has inconsistent payload commitment with quorum proposal or \
                                 VID."
                            )
                        );
                    } else {
                        payload_commitment = Some(*cert_payload_comm);
                    }
                    if next_epoch_payload_commitment.is_some()
                        && next_epoch_payload_commitment != next_epoch_cert_payload_comm
                    {
                        bail!(error!(
                            "DAC has inconsistent next epoch payload commitment with VID."
                        ));
                    } else {
                        next_epoch_payload_commitment = next_epoch_cert_payload_comm;
                    }
                    da_cert = Some(cert.clone());
                },
                HotShotEvent::VidShareValidated(share) => {
                    let vid_payload_commitment = &share.data.payload_commitment();
                    vid_share = Some(share.clone());
                    let is_next_epoch_vid = share.data.epoch() != share.data.target_epoch();
                    if is_next_epoch_vid {
                        if let Some(ref comm) = next_epoch_payload_commitment {
                            ensure!(
                                vid_payload_commitment == comm,
                                error!(
                                    "VID has inconsistent next epoch payload commitment with DAC."
                                )
                            );
                        } else {
                            next_epoch_payload_commitment = Some(*vid_payload_commitment);
                        }
                    } else if let Some(ref comm) = payload_commitment {
                        ensure!(
                            vid_payload_commitment == comm,
                            error!(
                                "VID has inconsistent payload commitment with quorum proposal or \
                                 DAC."
                            )
                        );
                    } else {
                        payload_commitment = Some(*vid_payload_commitment);
                    }
                },
                _ => {},
            }
        }

        let Some(vid_share) = vid_share else {
            bail!(error!(
                "We don't have the VID share for this view {}, but we should, because the vote \
                 dependencies have completed.",
                self.view_number
            ));
        };

        let Some(leaf) = leaf else {
            bail!(error!(
                "We don't have the leaf for this view {}, but we should, because the vote \
                 dependencies have completed.",
                self.view_number
            ));
        };

        let Some(da_cert) = da_cert else {
            bail!(error!(
                "We don't have the DA cert for this view {}, but we should, because the vote \
                 dependencies have completed.",
                self.view_number
            ));
        };

        let mut maybe_current_epoch_vid_share = None;
        // If this is an epoch transition block, we might need two VID shares.
        if self.upgrade_lock.epochs_enabled(leaf.view_number()).await
            && is_epoch_transition(leaf.block_header().block_number(), self.epoch_height)
        {
            let current_epoch = option_epoch_from_block_number::<TYPES>(
                leaf.with_epoch,
                leaf.block_header().block_number(),
                self.epoch_height,
            );
            let next_epoch = current_epoch.map(|e| e + 1);

            let Ok(current_epoch_membership) = self
                .membership_coordinator
                .stake_table_for_epoch(current_epoch)
                .await
            else {
                bail!(warn!(
                    "Couldn't acquire current epoch membership. Do not vote!"
                ));
            };
            let Ok(next_epoch_membership) = self
                .membership_coordinator
                .stake_table_for_epoch(next_epoch)
                .await
            else {
                bail!(warn!(
                    "Couldn't acquire next epoch membership. Do not vote!"
                ));
            };

            // If we belong to both epochs, we require VID shares from both epochs.
            if current_epoch_membership.has_stake(&self.public_key).await
                && next_epoch_membership.has_stake(&self.public_key).await
            {
                let other_target_epoch = if vid_share.data.target_epoch() == current_epoch {
                    maybe_current_epoch_vid_share = Some(vid_share.clone());
                    next_epoch
                } else {
                    current_epoch
                };
                match wait_for_second_vid_share(
                    other_target_epoch,
                    &vid_share,
                    &da_cert,
                    &self.consensus,
                    &self.receiver.activate_cloned(),
                    self.cancel_receiver.clone(),
                    self.id,
                )
                .await
                {
                    Ok(other_vid_share) => {
                        if maybe_current_epoch_vid_share.is_none() {
                            maybe_current_epoch_vid_share = Some(other_vid_share);
                        }
                        ensure!(
                            leaf.block_header().payload_commitment()
                                == maybe_current_epoch_vid_share
                                    .as_ref()
                                    .unwrap()
                                    .data
                                    .payload_commitment(),
                            error!(
                                "We have both epochs vid shares but the leaf's vid commit doesn't \
                                 match the old epoch vid share's commit. It should never happen."
                            )
                        );
                    },
                    Err(e) => {
                        bail!(warn!(
                            "This is an epoch transition block, we are in both epochs but we \
                             received only one VID share. Do not vote! Error: {e:?}"
                        ));
                    },
                }
            }
        }

        // Update internal state
        update_shared_state::<TYPES, I, V>(
            OuterConsensus::new(Arc::clone(&self.consensus.inner_consensus)),
            self.sender.clone(),
            self.receiver.clone(),
            self.membership_coordinator.clone(),
            self.public_key.clone(),
            self.private_key.clone(),
            self.upgrade_lock.clone(),
            self.view_number,
            Arc::clone(&self.instance_state),
            &leaf,
            maybe_current_epoch_vid_share.as_ref().unwrap_or(&vid_share),
            parent_view_number,
            self.epoch_height,
        )
        .await
        .context(error!("Failed to update shared consensus state"))?;

        let cur_epoch = option_epoch_from_block_number::<TYPES>(
            leaf.with_epoch,
            leaf.height(),
            self.epoch_height,
        );

        let now = Instant::now();
        // We use this `epoch_membership` to vote,
        // meaning that we must know the leader for the current view in the current epoch
        // and must therefore perform the full DRB catchup.
        let epoch_membership = self
            .membership_coordinator
            .membership_for_epoch(cur_epoch)
            .await?;

        let duration = now.elapsed();
        tracing::info!("membership_for_epoch time: {duration:?}");

        let is_vote_leaf_extended = is_last_block(leaf.height(), self.epoch_height);
        let is_vote_epoch_root = is_epoch_root(leaf.height(), self.epoch_height);
        if cur_epoch.is_none() || !is_vote_leaf_extended {
            // We're voting for the proposal that will probably form the eQC. We don't want to change
            // the view here because we will probably change it when we form the eQC.
            // The main reason is to handle view change event only once in the transaction task.
            broadcast_view_change(
                &self.sender,
                leaf.view_number() + 1,
                cur_epoch,
                self.first_epoch,
            )
            .await;
        }

<<<<<<< HEAD
        let leader = epoch_membership.leader(self.view_number).await;
        if let (Ok(leader_key), Some(cur_epoch)) = (leader, cur_epoch) {
            self.consensus
                .write()
                .await
                .update_validator_participation(leader_key, cur_epoch, true);
        } else {
            tracing::warn!("No leader for view {:?}", self.view_number);
        }

        log!(
            submit_vote::<TYPES, I, V>(
                self.sender.clone(),
                epoch_membership,
                self.public_key.clone(),
                self.private_key.clone(),
                self.upgrade_lock.clone(),
                self.view_number,
                self.storage.clone(),
                self.storage_metrics,
                leaf,
                maybe_current_epoch_vid_share.unwrap_or(vid_share),
                is_vote_leaf_extended,
                is_vote_epoch_root,
                self.epoch_height,
                &self.state_private_key,
                self.stake_table_capacity,
            )
            .await
=======
        submit_vote::<TYPES, I, V>(
            self.sender.clone(),
            epoch_membership,
            self.public_key.clone(),
            self.private_key.clone(),
            self.upgrade_lock.clone(),
            self.view_number,
            self.storage.clone(),
            Arc::clone(&self.storage_metrics),
            leaf,
            maybe_current_epoch_vid_share.unwrap_or(vid_share),
            is_vote_leaf_extended,
            is_vote_epoch_root,
            self.epoch_height,
            &self.state_private_key,
            self.stake_table_capacity,
>>>>>>> 33f4ffc8
        )
        .await
    }
}

/// The state for the quorum vote task.
///
/// Contains all of the information for the quorum vote.
pub struct QuorumVoteTaskState<TYPES: NodeType, I: NodeImplementation<TYPES>, V: Versions> {
    /// Public key.
    pub public_key: TYPES::SignatureKey,

    /// Private Key.
    pub private_key: <TYPES::SignatureKey as SignatureKey>::PrivateKey,

    /// Reference to consensus. The replica will require a write lock on this.
    pub consensus: OuterConsensus<TYPES>,

    /// Immutable instance state
    pub instance_state: Arc<TYPES::InstanceState>,

    /// Latest view number that has been voted for.
    pub latest_voted_view: TYPES::View,

    /// Table for the in-progress dependency tasks.
    pub vote_dependencies: BTreeMap<TYPES::View, Sender<()>>,

    /// The underlying network
    pub network: Arc<I::Network>,

    /// Membership for Quorum certs/votes and DA committee certs/votes.
    pub membership: EpochMembershipCoordinator<TYPES>,

    /// Output events to application
    pub output_event_stream: async_broadcast::Sender<Event<TYPES>>,

    /// The node's id
    pub id: u64,

    /// The consensus metrics
    pub consensus_metrics: Arc<ConsensusMetricsValue>,

    /// Reference to the storage.
    pub storage: I::Storage,

    /// Storage metrics
    pub storage_metrics: Arc<StorageMetricsValue>,

    /// Lock for a decided upgrade
    pub upgrade_lock: UpgradeLock<TYPES, V>,

    /// Number of blocks in an epoch, zero means there are no epochs
    pub epoch_height: u64,

    /// Signature key for light client state
    pub state_private_key: <TYPES::StateSignatureKey as StateSignatureKey>::StatePrivateKey,

    /// First view in which epoch version takes effect
    pub first_epoch: Option<(TYPES::View, TYPES::Epoch)>,

    /// Stake table capacity for light client use
    pub stake_table_capacity: usize,
}

impl<TYPES: NodeType, I: NodeImplementation<TYPES>, V: Versions> QuorumVoteTaskState<TYPES, I, V> {
    /// Create an event dependency.
    #[instrument(skip_all, fields(id = self.id, latest_voted_view = *self.latest_voted_view), name = "Quorum vote create event dependency", level = "error")]
    fn create_event_dependency(
        &self,
        dependency_type: VoteDependency,
        view_number: TYPES::View,
        event_receiver: Receiver<Arc<HotShotEvent<TYPES>>>,
        cancel_receiver: Receiver<()>,
    ) -> EventDependency<Arc<HotShotEvent<TYPES>>> {
        let id = self.id;
        EventDependency::new(
            event_receiver,
            cancel_receiver,
            format!(
                "VoteDependency::{:?} for view {:?}, my id {:?}",
                dependency_type, view_number, self.id
            ),
            Box::new(move |event| {
                let event = event.as_ref();
                let event_view = match dependency_type {
                    VoteDependency::QuorumProposal => {
                        if let HotShotEvent::QuorumProposalValidated(proposal, _) = event {
                            proposal.data.view_number()
                        } else {
                            return false;
                        }
                    },
                    VoteDependency::Dac => {
                        if let HotShotEvent::DaCertificateValidated(cert) = event {
                            cert.view_number
                        } else {
                            return false;
                        }
                    },
                    VoteDependency::Vid => {
                        if let HotShotEvent::VidShareValidated(disperse) = event {
                            disperse.data.view_number()
                        } else {
                            return false;
                        }
                    },
                };
                if event_view == view_number {
                    tracing::debug!(
                        "Vote dependency {dependency_type:?} completed for view {view_number}, my \
                         id is {id}"
                    );
                    return true;
                }
                false
            }),
        )
    }

    /// Create and store an [`AndDependency`] combining [`EventDependency`]s associated with the
    /// given view number if it doesn't exist.
    #[instrument(skip_all, fields(id = self.id, latest_voted_view = *self.latest_voted_view), name = "Quorum vote crete dependency task if new", level = "error")]
    fn create_dependency_task_if_new(
        &mut self,
        view_number: TYPES::View,
        event_receiver: Receiver<Arc<HotShotEvent<TYPES>>>,
        event_sender: &Sender<Arc<HotShotEvent<TYPES>>>,
        event: Arc<HotShotEvent<TYPES>>,
    ) {
        tracing::debug!(
            "Attempting to make dependency task for view {view_number} and event {event:?}"
        );

        if self.vote_dependencies.contains_key(&view_number) {
            return;
        }

        let (cancel_sender, cancel_receiver) = broadcast(1);

        let mut quorum_proposal_dependency = self.create_event_dependency(
            VoteDependency::QuorumProposal,
            view_number,
            event_receiver.clone(),
            cancel_receiver.clone(),
        );
        let dac_dependency = self.create_event_dependency(
            VoteDependency::Dac,
            view_number,
            event_receiver.clone(),
            cancel_receiver.clone(),
        );
        let vid_dependency = self.create_event_dependency(
            VoteDependency::Vid,
            view_number,
            event_receiver.clone(),
            cancel_receiver.clone(),
        );
        // If we have an event provided to us
        if let HotShotEvent::QuorumProposalValidated(..) = event.as_ref() {
            quorum_proposal_dependency.mark_as_completed(event);
        }

        let deps = vec![quorum_proposal_dependency, dac_dependency, vid_dependency];

        let dependency_chain = AndDependency::from_deps(deps);

        let dependency_task = DependencyTask::new(
            dependency_chain,
            VoteDependencyHandle::<TYPES, I, V> {
                public_key: self.public_key.clone(),
                private_key: self.private_key.clone(),
                consensus: OuterConsensus::new(Arc::clone(&self.consensus.inner_consensus)),
                instance_state: Arc::clone(&self.instance_state),
                membership_coordinator: self.membership.clone(),
                storage: self.storage.clone(),
                storage_metrics: Arc::clone(&self.storage_metrics),
                view_number,
                sender: event_sender.clone(),
                receiver: event_receiver.clone().deactivate(),
                upgrade_lock: self.upgrade_lock.clone(),
                id: self.id,
                epoch_height: self.epoch_height,
                consensus_metrics: Arc::clone(&self.consensus_metrics),
                state_private_key: self.state_private_key.clone(),
                first_epoch: self.first_epoch,
                stake_table_capacity: self.stake_table_capacity,
                cancel_receiver,
            },
        );
        self.vote_dependencies.insert(view_number, cancel_sender);

        dependency_task.run();
    }

    /// Update the latest voted view number.
    #[instrument(skip_all, fields(id = self.id, latest_voted_view = *self.latest_voted_view), name = "Quorum vote update latest voted view", level = "error")]
    async fn update_latest_voted_view(&mut self, new_view: TYPES::View) -> bool {
        if *self.latest_voted_view < *new_view {
            tracing::debug!(
                "Updating next vote view from {} to {} in the quorum vote task",
                *self.latest_voted_view,
                *new_view
            );

            // Cancel the old dependency tasks.
            for view in *self.latest_voted_view..(*new_view) {
                let maybe_cancel_sender = self.vote_dependencies.remove(&TYPES::View::new(view));
                if maybe_cancel_sender.as_ref().is_some_and(|s| !s.is_closed()) {
                    tracing::error!("Aborting vote dependency task for view {view}");
                    let _ = maybe_cancel_sender.unwrap().try_broadcast(());
                }
            }

            // Update the metric for the last voted view
            if let Ok(last_voted_view_usize) = usize::try_from(*new_view) {
                self.consensus_metrics
                    .last_voted_view
                    .set(last_voted_view_usize);
            } else {
                tracing::warn!("Failed to convert last voted view to a usize: {new_view}");
            }

            self.latest_voted_view = new_view;

            return true;
        }
        false
    }

    /// Handle a vote dependent event received on the event stream
    #[instrument(skip_all, fields(id = self.id, latest_voted_view = *self.latest_voted_view), name = "Quorum vote handle", level = "error", target = "QuorumVoteTaskState")]
    pub async fn handle(
        &mut self,
        event: Arc<HotShotEvent<TYPES>>,
        event_receiver: Receiver<Arc<HotShotEvent<TYPES>>>,
        event_sender: Sender<Arc<HotShotEvent<TYPES>>>,
    ) -> Result<()> {
        match event.as_ref() {
            HotShotEvent::QuorumProposalValidated(proposal, _parent_leaf) => {
                tracing::trace!(
                    "Received Proposal for view {}",
                    *proposal.data.view_number()
                );

                // Handle the event before creating the dependency task.
                if let Err(e) =
                    handle_quorum_proposal_validated(&proposal.data, self, &event_sender).await
                {
                    tracing::debug!(
                        "Failed to handle QuorumProposalValidated event; error = {e:#}"
                    );
                }

                ensure!(
                    proposal.data.view_number() > self.latest_voted_view,
                    "We have already voted for this view"
                );

                self.create_dependency_task_if_new(
                    proposal.data.view_number(),
                    event_receiver,
                    &event_sender,
                    Arc::clone(&event),
                );
            },
            HotShotEvent::DaCertificateRecv(cert) => {
                let view = cert.view_number;

                tracing::trace!("Received DAC for view {view}");
                // Do nothing if the DAC is old
                ensure!(
                    view > self.latest_voted_view,
                    "Received DAC for an older view."
                );

                let cert_epoch = cert.data.epoch;

                let epoch_membership = self.membership.stake_table_for_epoch(cert_epoch).await?;
                let membership_da_stake_table = epoch_membership.da_stake_table().await;
                let membership_da_success_threshold = epoch_membership.da_success_threshold().await;

                // Validate the DAC.
                cert.is_valid_cert(
                    &StakeTableEntries::<TYPES>::from(membership_da_stake_table).0,
                    membership_da_success_threshold,
                    &self.upgrade_lock,
                )
                .await
                .context(|e| warn!("Invalid DAC: {e}"))?;

                // Add to the storage.
                self.consensus
                    .write()
                    .await
                    .update_saved_da_certs(view, cert.clone());

                broadcast_event(
                    Arc::new(HotShotEvent::DaCertificateValidated(cert.clone())),
                    &event_sender.clone(),
                )
                .await;
                self.create_dependency_task_if_new(
                    view,
                    event_receiver,
                    &event_sender,
                    Arc::clone(&event),
                );
            },
            HotShotEvent::VidShareRecv(sender, share) => {
                let view = share.data.view_number();
                // Do nothing if the VID share is old
                tracing::trace!("Received VID share for view {view}");
                ensure!(
                    view > self.latest_voted_view,
                    "Received VID share for an older view."
                );

                // Validate the VID share.
                let payload_commitment = share.data.payload_commitment_ref();

                // Check that the signature is valid
                ensure!(
                    sender.validate(&share.signature, payload_commitment.as_ref()),
                    "VID share signature is invalid, sender: {}, signature: {:?}, \
                     payload_commitment: {:?}",
                    sender,
                    share.signature,
                    payload_commitment
                );

                let vid_epoch = share.data.epoch();
                let target_epoch = share.data.target_epoch();
                let membership_reader = self.membership.membership_for_epoch(vid_epoch).await?;
                // ensure that the VID share was sent by a DA member OR the view leader
                ensure!(
                    membership_reader
                        .da_committee_members(view)
                        .await
                        .contains(sender)
                        || *sender == membership_reader.leader(view).await?,
                    "VID share was not sent by a DA member or the view leader."
                );

                let total_weight = vid_total_weight::<TYPES>(
                    &self
                        .membership
                        .membership_for_epoch(target_epoch)
                        .await?
                        .stake_table()
                        .await,
                    target_epoch,
                );

                if let Err(()) = share.data.verify_share(total_weight) {
                    bail!("Failed to verify VID share");
                }

                self.consensus
                    .write()
                    .await
                    .update_vid_shares(view, share.clone());

                ensure!(
                    *share.data.recipient_key() == self.public_key,
                    "Got a Valid VID share but it's not for our key"
                );

                broadcast_event(
                    Arc::new(HotShotEvent::VidShareValidated(share.clone())),
                    &event_sender.clone(),
                )
                .await;
                self.create_dependency_task_if_new(
                    view,
                    event_receiver,
                    &event_sender,
                    Arc::clone(&event),
                );
            },
            HotShotEvent::Timeout(view, ..) => {
                let view = TYPES::View::new(view.saturating_sub(1));
                // cancel old tasks
                let current_tasks = self.vote_dependencies.split_off(&view);
                while let Some((view, cancel_sender)) = self.vote_dependencies.pop_last() {
                    if !cancel_sender.is_closed() {
                        tracing::error!("Aborting vote dependency task for view {view}");
                        let _ = cancel_sender.try_broadcast(());
                    }
                }
                self.vote_dependencies = current_tasks;
            },
            HotShotEvent::ViewChange(mut view, _) => {
                view = TYPES::View::new(view.saturating_sub(1));
                if !self.update_latest_voted_view(view).await {
                    tracing::debug!("view not updated");
                }
                // cancel old tasks
                let current_tasks = self.vote_dependencies.split_off(&view);
                while let Some((view, cancel_sender)) = self.vote_dependencies.pop_last() {
                    if !cancel_sender.is_closed() {
                        tracing::error!("Aborting vote dependency task for view {view}");
                        let _ = cancel_sender.try_broadcast(());
                    }
                }
                self.vote_dependencies = current_tasks;
            },
            HotShotEvent::SetFirstEpoch(view, epoch) => {
                self.first_epoch = Some((*view, *epoch));
            },
            _ => {},
        }
        Ok(())
    }
}

#[async_trait]
impl<TYPES: NodeType, I: NodeImplementation<TYPES>, V: Versions> TaskState
    for QuorumVoteTaskState<TYPES, I, V>
{
    type Event = HotShotEvent<TYPES>;

    async fn handle_event(
        &mut self,
        event: Arc<Self::Event>,
        sender: &Sender<Arc<Self::Event>>,
        receiver: &Receiver<Arc<Self::Event>>,
    ) -> Result<()> {
        self.handle(event, receiver.clone(), sender.clone()).await
    }

    fn cancel_subtasks(&mut self) {
        while let Some((view, cancel_sender)) = self.vote_dependencies.pop_last() {
            if !cancel_sender.is_closed() {
                tracing::error!("Aborting vote dependency task for view {view}");
                let _ = cancel_sender.try_broadcast(());
            }
        }
    }
}<|MERGE_RESOLUTION|>--- conflicted
+++ resolved
@@ -397,37 +397,14 @@
             .await;
         }
 
-<<<<<<< HEAD
         let leader = epoch_membership.leader(self.view_number).await;
         if let (Ok(leader_key), Some(cur_epoch)) = (leader, cur_epoch) {
             self.consensus
                 .write()
                 .await
                 .update_validator_participation(leader_key, cur_epoch, true);
-        } else {
-            tracing::warn!("No leader for view {:?}", self.view_number);
-        }
-
-        log!(
-            submit_vote::<TYPES, I, V>(
-                self.sender.clone(),
-                epoch_membership,
-                self.public_key.clone(),
-                self.private_key.clone(),
-                self.upgrade_lock.clone(),
-                self.view_number,
-                self.storage.clone(),
-                self.storage_metrics,
-                leaf,
-                maybe_current_epoch_vid_share.unwrap_or(vid_share),
-                is_vote_leaf_extended,
-                is_vote_epoch_root,
-                self.epoch_height,
-                &self.state_private_key,
-                self.stake_table_capacity,
-            )
-            .await
-=======
+        }
+
         submit_vote::<TYPES, I, V>(
             self.sender.clone(),
             epoch_membership,
@@ -444,7 +421,6 @@
             self.epoch_height,
             &self.state_private_key,
             self.stake_table_capacity,
->>>>>>> 33f4ffc8
         )
         .await
     }
