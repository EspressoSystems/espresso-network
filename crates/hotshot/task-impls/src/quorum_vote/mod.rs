--- conflicted
+++ resolved
@@ -597,16 +597,10 @@
 
             // Cancel the old dependency tasks.
             for view in *self.latest_voted_view..(*new_view) {
-<<<<<<< HEAD
                 let maybe_cancel_sender = self.vote_dependencies.remove(&TYPES::View::new(view));
                 if maybe_cancel_sender.as_ref().is_some_and(|s| !s.is_closed()) {
-                    tracing::error!("Aborting vote dependency task for view {view:?}");
+                    tracing::error!("Aborting vote dependency task for view {view}");
                     let _ = maybe_cancel_sender.unwrap().try_broadcast(());
-=======
-                if let Some(dependency) = self.vote_dependencies.remove(&TYPES::View::new(view)) {
-                    dependency.abort();
-                    tracing::debug!("Vote dependency removed for view {view}");
->>>>>>> 10d475d8
                 }
             }
 
