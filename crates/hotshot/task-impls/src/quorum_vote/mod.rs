--- conflicted
+++ resolved
@@ -388,7 +388,6 @@
             .await;
         }
 
-<<<<<<< HEAD
         let result = submit_vote::<TYPES, I, V>(
             self.sender.clone(),
             epoch_membership,
@@ -397,6 +396,7 @@
             self.upgrade_lock.clone(),
             self.view_number,
             self.storage.clone(),
+            Arc::clone(&self.storage_metrics),
             leaf,
             maybe_current_epoch_vid_share.unwrap_or(vid_share),
             is_vote_leaf_extended,
@@ -404,27 +404,6 @@
             self.epoch_height,
             &self.state_private_key,
             self.stake_table_capacity,
-=======
-        log!(
-            submit_vote::<TYPES, I, V>(
-                self.sender.clone(),
-                epoch_membership,
-                self.public_key.clone(),
-                self.private_key.clone(),
-                self.upgrade_lock.clone(),
-                self.view_number,
-                self.storage.clone(),
-                self.storage_metrics,
-                leaf,
-                maybe_current_epoch_vid_share.unwrap_or(vid_share),
-                is_vote_leaf_extended,
-                is_vote_epoch_root,
-                self.epoch_height,
-                &self.state_private_key,
-                self.stake_table_capacity,
-            )
-            .await
->>>>>>> d247af03
         )
         .await;
         if result.is_err() {
