// Copyright (c) 2021-2024 Espresso Systems (espressosys.com)
// This file is part of the HotShot repository.

// You should have received a copy of the MIT License
// along with the HotShot repository. If not, see <https://mit-license.org/>.

use std::time::{Duration, Instant};

use hotshot_builder_api::v0_1::{
    block_info::AvailableBlockInfo,
    builder::{BuildError, Error as BuilderApiError},
};
use hotshot_types::{
    constants::LEGACY_BUILDER_MODULE,
    data::VidCommitment,
    traits::{node_implementation::NodeType, signature_key::SignatureKey},
};
use serde::{Deserialize, Serialize};
use surf_disco::{client::HealthStatus, Client, Url};
use tagged_base64::TaggedBase64;
use thiserror::Error;
use tokio::time::sleep;
use vbs::version::StaticVersionType;

#[derive(Debug, Error, Serialize, Deserialize)]
/// Represents errors that can occur while interacting with the builder
pub enum BuilderClientError {
    /// The requested block was not found
    #[error("Requested block not found")]
    BlockNotFound,

    /// The requested block was missing
    #[error("Requested block was missing")]
    BlockMissing,

    /// Generic error while accessing the API
    #[error("Builder API error: {0}")]
    Api(String),
}

impl From<BuilderApiError> for BuilderClientError {
    fn from(value: BuilderApiError) -> Self {
        match value {
            BuilderApiError::Request(source) | BuilderApiError::TxnUnpack(source) => {
                Self::Api(source.to_string())
            },
            BuilderApiError::TxnSubmit(source) | BuilderApiError::BuilderAddress(source) => {
                Self::Api(source.to_string())
            },
            BuilderApiError::Custom { message, .. } => Self::Api(message),
            BuilderApiError::BlockAvailable { source, .. }
            | BuilderApiError::BlockClaim { source, .. } => match source {
                BuildError::NotFound => Self::BlockNotFound,
                BuildError::Missing => Self::BlockMissing,
                BuildError::Error(message) => Self::Api(message),
            },
            BuilderApiError::TxnStat(source) => Self::Api(source.to_string()),
        }
    }
}

/// Client for builder API
pub struct BuilderClient<TYPES: NodeType, Ver: StaticVersionType> {
    /// Underlying surf_disco::Client for the legacy builder api
    client: Client<BuilderApiError, Ver>,
    /// Marker for [`NodeType`] used here
    _marker: std::marker::PhantomData<TYPES>,
}

impl<TYPES: NodeType, Ver: StaticVersionType> BuilderClient<TYPES, Ver> {
    /// Construct a new client from base url
    ///
    /// # Panics
    ///
    /// If the URL is malformed.
    pub fn new(base_url: impl Into<Url>, request_timeout: Duration) -> Self {
        let url = base_url.into();

        Self {
            client: Client::builder(url.clone())
<<<<<<< HEAD
                .set_timeout(Some(Duration::from_secs(8)))
=======
                .set_timeout(Some(request_timeout))
>>>>>>> 25da2447
                .build(),
            _marker: std::marker::PhantomData,
        }
    }

    /// Wait for server to become available
    /// Returns `false` if server doesn't respond
    /// with OK healthcheck before `timeout`
    pub async fn connect(&self, timeout: Duration) -> bool {
        let timeout = Instant::now() + timeout;
        let mut backoff = Duration::from_millis(50);
        while Instant::now() < timeout {
            if matches!(
                self.client.healthcheck::<HealthStatus>().await,
                Ok(HealthStatus::Available)
            ) {
                return true;
            }
            sleep(backoff).await;
            backoff *= 2;
        }
        false
    }

    /// Query builder for available blocks
    ///
    /// # Errors
    /// - [`BuilderClientError::BlockNotFound`] if blocks aren't available for this parent
    /// - [`BuilderClientError::Api`] if API isn't responding or responds incorrectly
    pub async fn available_blocks(
        &self,
        parent: VidCommitment,
        view_number: u64,
        sender: TYPES::SignatureKey,
        signature: &<<TYPES as NodeType>::SignatureKey as SignatureKey>::PureAssembledSignatureType,
    ) -> Result<Vec<AvailableBlockInfo<TYPES>>, BuilderClientError> {
        let encoded_signature: TaggedBase64 = signature.clone().into();
        self.client
            .get(&format!(
                "{LEGACY_BUILDER_MODULE}/availableblocks/{parent}/{view_number}/{sender}/\
                 {encoded_signature}"
            ))
            .send()
            .await
            .map_err(Into::into)
    }
}

/// Version 0.1
pub mod v0_1 {
    use hotshot_builder_api::v0_1::block_info::{
        AvailableBlockData, AvailableBlockHeaderInputV2, AvailableBlockHeaderInputV2Either,
        AvailableBlockHeaderInputV2Legacy,
    };
    pub use hotshot_builder_api::v0_1::Version;
    use hotshot_types::{
        constants::LEGACY_BUILDER_MODULE,
        traits::{node_implementation::NodeType, signature_key::SignatureKey},
        utils::BuilderCommitment,
    };
    use tagged_base64::TaggedBase64;
    use vbs::BinarySerializer;

    use super::BuilderClientError;

    /// Client for builder API
    pub type BuilderClient<TYPES> = super::BuilderClient<TYPES, Version>;

    impl<TYPES: NodeType> BuilderClient<TYPES> {
        /// Claim block header input
        ///
        /// # Errors
        /// - [`BuilderClientError::BlockNotFound`] if block isn't available
        /// - [`BuilderClientError::Api`] if API isn't responding or responds incorrectly
        pub async fn claim_block_header_input(
            &self,
            block_hash: BuilderCommitment,
            view_number: u64,
            sender: TYPES::SignatureKey,
            signature: &<<TYPES as NodeType>::SignatureKey as SignatureKey>::PureAssembledSignatureType,
        ) -> Result<AvailableBlockHeaderInputV2<TYPES>, BuilderClientError> {
            let encoded_signature: TaggedBase64 = signature.clone().into();
            self.client
                .get(&format!(
                    "{LEGACY_BUILDER_MODULE}/claimheaderinput/v2/{block_hash}/{view_number}/\
                     {sender}/{encoded_signature}"
                ))
                .send()
                .await
                .map_err(Into::into)
        }

        /// Claim block header input, using the legacy `AvailableBlockHeaderInputV2Legacy` type
        ///
        /// # Errors
        /// - [`BuilderClientError::BlockNotFound`] if block isn't available
        /// - [`BuilderClientError::Api`] if API isn't responding or responds incorrectly
        pub async fn claim_legacy_block_header_input(
            &self,
            block_hash: BuilderCommitment,
            view_number: u64,
            sender: TYPES::SignatureKey,
            signature: &<<TYPES as NodeType>::SignatureKey as SignatureKey>::PureAssembledSignatureType,
        ) -> Result<AvailableBlockHeaderInputV2Legacy<TYPES>, BuilderClientError> {
            let encoded_signature: TaggedBase64 = signature.clone().into();
            self.client
                .get(&format!(
                    "{LEGACY_BUILDER_MODULE}/claimheaderinput/v2/{block_hash}/{view_number}/\
                     {sender}/{encoded_signature}"
                ))
                .send()
                .await
                .map_err(Into::into)
        }

        /// Claim block header input, preferring the current `AvailableBlockHeaderInputV2` type but falling back to
        /// the `AvailableBlockHeaderInputV2Legacy` type
        ///
        /// # Errors
        /// - [`BuilderClientError::BlockNotFound`] if block isn't available
        /// - [`BuilderClientError::Api`] if API isn't responding or responds incorrectly
        pub async fn claim_either_block_header_input(
            &self,
            block_hash: BuilderCommitment,
            view_number: u64,
            sender: TYPES::SignatureKey,
            signature: &<<TYPES as NodeType>::SignatureKey as SignatureKey>::PureAssembledSignatureType,
        ) -> Result<AvailableBlockHeaderInputV2Either<TYPES>, BuilderClientError> {
            let encoded_signature: TaggedBase64 = signature.clone().into();
            let result = self
                .client
                .get::<Vec<u8>>(&format!(
                    "{LEGACY_BUILDER_MODULE}/claimheaderinput/v2/{block_hash}/{view_number}/\
                     {sender}/{encoded_signature}"
                ))
                .bytes()
                .await
                .map_err(Into::<BuilderClientError>::into)?;

            // Manually deserialize the result as one of the enum types. Bincode doesn't support deserialize_any,
            // so we can't go directly into our target type.

            if let Ok(available_block_header_input_v2) = vbs::Serializer::<Version>::deserialize::<
                AvailableBlockHeaderInputV2<TYPES>,
            >(&result)
            {
                Ok(AvailableBlockHeaderInputV2Either::Current(
                    available_block_header_input_v2,
                ))
            } else {
                vbs::Serializer::<Version>::deserialize::<AvailableBlockHeaderInputV2Legacy<TYPES>>(
                    &result,
                )
                .map_err(|e| BuilderClientError::Api(format!("Failed to deserialize: {e:?}")))
                .map(AvailableBlockHeaderInputV2Either::Legacy)
            }
        }

        /// Claim block
        ///
        /// # Errors
        /// - [`BuilderClientError::BlockNotFound`] if block isn't available
        /// - [`BuilderClientError::Api`] if API isn't responding or responds incorrectly
        pub async fn claim_block(
            &self,
            block_hash: BuilderCommitment,
            view_number: u64,
            sender: TYPES::SignatureKey,
            signature: &<<TYPES as NodeType>::SignatureKey as SignatureKey>::PureAssembledSignatureType,
        ) -> Result<AvailableBlockData<TYPES>, BuilderClientError> {
            let encoded_signature: TaggedBase64 = signature.clone().into();
            self.client
                .get(&format!(
                    "{LEGACY_BUILDER_MODULE}/claimblock/{block_hash}/{view_number}/{sender}/\
                     {encoded_signature}"
                ))
                .send()
                .await
                .map_err(Into::into)
        }

        /// Claim block and provide the number of nodes information to the builder for VID
        /// computation.
        ///
        /// # Errors
        /// - [`BuilderClientError::BlockNotFound`] if block isn't available
        /// - [`BuilderClientError::Api`] if API isn't responding or responds incorrectly
        pub async fn claim_block_with_num_nodes(
            &self,
            block_hash: BuilderCommitment,
            view_number: u64,
            sender: TYPES::SignatureKey,
            signature: &<<TYPES as NodeType>::SignatureKey as SignatureKey>::PureAssembledSignatureType,
            num_nodes: usize,
        ) -> Result<AvailableBlockData<TYPES>, BuilderClientError> {
            let encoded_signature: TaggedBase64 = signature.clone().into();
            self.client
                .get(&format!(
                    "{LEGACY_BUILDER_MODULE}/claimblockwithnumnodes/{block_hash}/{view_number}/\
                     {sender}/{encoded_signature}/{num_nodes}"
                ))
                .send()
                .await
                .map_err(Into::into)
        }
    }
}

/// Version 0.2. No changes in API
pub mod v0_2 {
    use vbs::version::StaticVersion;

    pub use super::v0_1::*;

    /// Builder API version
    pub type Version = StaticVersion<0, 2>;
}<|MERGE_RESOLUTION|>--- conflicted
+++ resolved
@@ -78,11 +78,7 @@
 
         Self {
             client: Client::builder(url.clone())
-<<<<<<< HEAD
-                .set_timeout(Some(Duration::from_secs(8)))
-=======
                 .set_timeout(Some(request_timeout))
->>>>>>> 25da2447
                 .build(),
             _marker: std::marker::PhantomData,
         }
