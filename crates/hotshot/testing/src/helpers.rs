// Copyright (c) 2021-2024 Espresso Systems (espressosys.com)
// This file is part of the HotShot repository.

// You should have received a copy of the MIT License
// along with the HotShot repository. If not, see <https://mit-license.org/>.

#![allow(clippy::panic)]
use std::{collections::BTreeMap, fmt::Debug, hash::Hash, marker::PhantomData, sync::Arc};

use alloy::primitives::U256;
use async_broadcast::{Receiver, Sender};
use async_lock::RwLock;
use bitvec::bitvec;
use committable::Committable;
use hotshot::{
    traits::{BlockPayload, NodeImplementation, TestableNodeImplementation},
    types::{SignatureKey, SystemContextHandle},
    HotShotInitializer, SystemContext,
};
use hotshot_example_types::{
    auction_results_provider_types::TestAuctionResultsProvider,
    block_types::TestTransaction,
    node_types::TestTypes,
    state_types::{TestInstanceState, TestValidatedState},
    storage_types::TestStorage,
};
use hotshot_task_impls::events::HotShotEvent;
use hotshot_types::{
    consensus::ConsensusMetricsValue,
    data::{vid_commitment, Leaf2, VidCommitment, VidDisperse, VidDisperseShare},
    epoch_membership::{EpochMembership, EpochMembershipCoordinator},
    message::{Proposal, UpgradeLock},
    simple_certificate::DaCertificate2,
    simple_vote::{DaData2, DaVote2, SimpleVote, VersionedVoteData},
    traits::{
        election::Membership,
        node_implementation::{NodeType, Versions},
        storage::storage_add_drb_result,
        EncodeBytes,
    },
    utils::{option_epoch_from_block_number, View, ViewInner},
    vote::{Certificate, HasViewNumber, Vote},
    StakeTableEntries, ValidatorConfig,
};
use serde::Serialize;
use vbs::version::Version;

use crate::{test_builder::TestDescription, test_launcher::TestLauncher};

pub type TestNodeKeyMap = BTreeMap<
    <TestTypes as NodeType>::SignatureKey,
    <<TestTypes as NodeType>::SignatureKey as SignatureKey>::PrivateKey,
>;

/// create the [`SystemContextHandle`] from a node id, with no epochs
/// # Panics
/// if cannot create a [`HotShotInitializer`]
pub async fn build_system_handle<
    TYPES: NodeType<InstanceState = TestInstanceState>,
    I: NodeImplementation<
            TYPES,
            Storage = TestStorage<TYPES>,
            AuctionResultsProvider = TestAuctionResultsProvider<TYPES>,
        > + TestableNodeImplementation<TYPES>,
    V: Versions,
>(
    node_id: u64,
) -> (
    SystemContextHandle<TYPES, I, V>,
    Sender<Arc<HotShotEvent<TYPES>>>,
    Receiver<Arc<HotShotEvent<TYPES>>>,
    Arc<TestNodeKeyMap>,
) {
    let builder: TestDescription<TYPES, I, V> = TestDescription::default_multiple_rounds();

    let launcher = builder.gen_launcher().map_hotshot_config(|hotshot_config| {
        hotshot_config.epoch_height = 0;
    });
    build_system_handle_from_launcher(node_id, &launcher).await
}

/// create the [`SystemContextHandle`] from a node id and `TestLauncher`
/// # Panics
/// if cannot create a [`HotShotInitializer`]
pub async fn build_system_handle_from_launcher<
    TYPES: NodeType<InstanceState = TestInstanceState>,
    I: NodeImplementation<
            TYPES,
            Storage = TestStorage<TYPES>,
            AuctionResultsProvider = TestAuctionResultsProvider<TYPES>,
        > + TestableNodeImplementation<TYPES>,
    V: Versions,
>(
    node_id: u64,
    launcher: &TestLauncher<TYPES, I, V>,
) -> (
    SystemContextHandle<TYPES, I, V>,
    Sender<Arc<HotShotEvent<TYPES>>>,
    Receiver<Arc<HotShotEvent<TYPES>>>,
    Arc<TestNodeKeyMap>,
) {
    let network = (launcher.resource_generators.channel_generator)(node_id).await;
    let storage = (launcher.resource_generators.storage)(node_id);
    let marketplace_config = (launcher.resource_generators.marketplace_config)(node_id);
    let hotshot_config = (launcher.resource_generators.hotshot_config)(node_id);

    let initializer = HotShotInitializer::<TYPES>::from_genesis::<V>(
        TestInstanceState::new(launcher.metadata.async_delay_config.clone()),
        launcher.metadata.test_config.epoch_height,
        launcher.metadata.test_config.epoch_start_block,
        vec![],
    )
    .await
    .unwrap();

    // See whether or not we should be DA
    let is_da = node_id < hotshot_config.da_staked_committee_size as u64;

    // We assign node's public key and stake value rather than read from config file since it's a test
    let validator_config: ValidatorConfig<TYPES> =
        ValidatorConfig::generated_from_seed_indexed([0u8; 32], node_id, U256::from(1), is_da);
    let private_key = validator_config.private_key.clone();
    let public_key = validator_config.public_key.clone();
    let state_private_key = validator_config.state_private_key.clone();

    let memberships = Arc::new(RwLock::new(TYPES::Membership::new(
        hotshot_config.known_nodes_with_stake.clone(),
        hotshot_config.known_da_nodes.clone(),
    )));

<<<<<<< HEAD
    let coordinator =
        EpochMembershipCoordinator::new(memberships, hotshot_config.epoch_height, &storage.clone());
=======
    let coordinator = EpochMembershipCoordinator::new(
        memberships,
        Some(storage_add_drb_result(storage.clone())),
        hotshot_config.epoch_height,
    );
>>>>>>> cb4b27a2
    let node_key_map = launcher.metadata.build_node_key_map();

    let (c, s, r) = SystemContext::init(
        public_key,
        private_key,
        state_private_key,
        node_id,
        hotshot_config,
        coordinator,
        network,
        initializer,
        ConsensusMetricsValue::default(),
        storage,
        marketplace_config,
    )
    .await
    .expect("Could not init hotshot");

    (c, s, r, node_key_map)
}

/// create certificate
/// # Panics
/// if we fail to sign the data
pub async fn build_cert<
    TYPES: NodeType,
    V: Versions,
    DATAType: Committable + Clone + Eq + Hash + Serialize + Debug + 'static,
    VOTE: Vote<TYPES, Commitment = DATAType>,
    CERT: Certificate<TYPES, VOTE::Commitment, Voteable = VOTE::Commitment>,
>(
    data: DATAType,
    epoch_membership: &EpochMembership<TYPES>,
    view: TYPES::View,
    public_key: &TYPES::SignatureKey,
    private_key: &<TYPES::SignatureKey as SignatureKey>::PrivateKey,
    upgrade_lock: &UpgradeLock<TYPES, V>,
) -> CERT {
    let real_qc_sig = build_assembled_sig::<TYPES, V, VOTE, CERT, DATAType>(
        &data,
        epoch_membership,
        view,
        upgrade_lock,
    )
    .await;

    let vote = SimpleVote::<TYPES, DATAType>::create_signed_vote(
        data,
        view,
        public_key,
        private_key,
        upgrade_lock,
    )
    .await
    .expect("Failed to sign data!");

    let vote_commitment =
        VersionedVoteData::new(vote.date().clone(), vote.view_number(), upgrade_lock)
            .await
            .expect("Failed to create VersionedVoteData!")
            .commit();

    let cert = CERT::create_signed_certificate(
        vote_commitment,
        vote.date().clone(),
        real_qc_sig,
        vote.view_number(),
    );
    cert
}

pub fn vid_share<TYPES: NodeType>(
    shares: &[Proposal<TYPES, VidDisperseShare<TYPES>>],
    pub_key: TYPES::SignatureKey,
) -> Proposal<TYPES, VidDisperseShare<TYPES>> {
    shares
        .iter()
        .filter(|s| *s.data.recipient_key() == pub_key)
        .cloned()
        .collect::<Vec<_>>()
        .first()
        .expect("No VID for key")
        .clone()
}

/// create signature
/// # Panics
/// if fails to convert node id into keypair
pub async fn build_assembled_sig<
    TYPES: NodeType,
    V: Versions,
    VOTE: Vote<TYPES>,
    CERT: Certificate<TYPES, VOTE::Commitment, Voteable = VOTE::Commitment>,
    DATAType: Committable + Clone + Eq + Hash + Serialize + Debug + 'static,
>(
    data: &DATAType,
    epoch_membership: &EpochMembership<TYPES>,
    view: TYPES::View,
    upgrade_lock: &UpgradeLock<TYPES, V>,
) -> <TYPES::SignatureKey as SignatureKey>::QcType {
    let stake_table = CERT::stake_table(epoch_membership).await;
    let stake_table_entries = StakeTableEntries::<TYPES>::from(stake_table.clone()).0;
    let real_qc_pp: <TYPES::SignatureKey as SignatureKey>::QcParams<'_> =
        <TYPES::SignatureKey as SignatureKey>::public_parameter(
            &stake_table_entries,
            CERT::threshold(epoch_membership).await,
        );

    let total_nodes = stake_table.len();
    let signers = bitvec![1; total_nodes];
    let mut sig_lists = Vec::new();

    // assemble the vote
    for node_id in 0..total_nodes {
        let (private_key_i, public_key_i) = key_pair_for_id::<TYPES>(node_id.try_into().unwrap());
        let vote: SimpleVote<TYPES, DATAType> = SimpleVote::<TYPES, DATAType>::create_signed_vote(
            data.clone(),
            view,
            &public_key_i,
            &private_key_i,
            upgrade_lock,
        )
        .await
        .expect("Failed to sign data!");
        let original_signature: <TYPES::SignatureKey as SignatureKey>::PureAssembledSignatureType =
            vote.signature();
        sig_lists.push(original_signature);
    }

    let real_qc_sig = <TYPES::SignatureKey as SignatureKey>::assemble(
        &real_qc_pp,
        signers.as_bitslice(),
        &sig_lists[..],
    );

    real_qc_sig
}

/// get the keypair for a node id
#[must_use]
pub fn key_pair_for_id<TYPES: NodeType>(
    node_id: u64,
) -> (
    <TYPES::SignatureKey as SignatureKey>::PrivateKey,
    TYPES::SignatureKey,
) {
    let private_key = TYPES::SignatureKey::generated_from_seed_indexed([0u8; 32], node_id).1;
    let public_key = <TYPES as NodeType>::SignatureKey::from_private(&private_key);
    (private_key, public_key)
}

pub async fn da_payload_commitment<TYPES: NodeType, V: Versions>(
    membership: &EpochMembership<TYPES>,
    transactions: Vec<TestTransaction>,
    metadata: &<TYPES::BlockPayload as BlockPayload<TYPES>>::Metadata,
    version: Version,
) -> VidCommitment {
    let encoded_transactions = TestTransaction::encode(&transactions);

    vid_commitment::<V>(
        &encoded_transactions,
        &metadata.encode(),
        membership.total_nodes().await,
        version,
    )
}

pub async fn build_payload_commitment<TYPES: NodeType, V: Versions>(
    membership: &EpochMembership<TYPES>,
    view: TYPES::View,
    version: Version,
) -> VidCommitment {
    // Make some empty encoded transactions, we just care about having a commitment handy for the
    // later calls. We need the VID commitment to be able to propose later.
    let encoded_transactions = Vec::new();
    let num_storage_nodes = membership.committee_members(view).await.len();
    vid_commitment::<V>(&encoded_transactions, &[], num_storage_nodes, version)
}

pub async fn build_vid_proposal<TYPES: NodeType, V: Versions>(
    membership: &EpochMembership<TYPES>,
    view_number: TYPES::View,
    epoch_number: Option<TYPES::Epoch>,
    payload: &TYPES::BlockPayload,
    metadata: &<TYPES::BlockPayload as BlockPayload<TYPES>>::Metadata,
    private_key: &<TYPES::SignatureKey as SignatureKey>::PrivateKey,
    upgrade_lock: &UpgradeLock<TYPES, V>,
) -> (
    Proposal<TYPES, VidDisperse<TYPES>>,
    Vec<Proposal<TYPES, VidDisperseShare<TYPES>>>,
) {
    let vid_disperse = VidDisperse::calculate_vid_disperse::<V>(
        payload,
        &membership.coordinator,
        view_number,
        epoch_number,
        epoch_number,
        metadata,
        upgrade_lock,
    )
    .await
    .unwrap();

    let signature =
        TYPES::SignatureKey::sign(private_key, vid_disperse.payload_commitment().as_ref())
            .expect("Failed to sign VID commitment");
    let vid_disperse_proposal = Proposal {
        data: vid_disperse.clone(),
        signature,
        _pd: PhantomData,
    };

    (
        vid_disperse_proposal,
        VidDisperseShare::from_vid_disperse(vid_disperse)
            .into_iter()
            .map(|vid_disperse| {
                vid_disperse
                    .to_proposal(private_key)
                    .expect("Failed to sign payload commitment")
            })
            .collect(),
    )
}

#[allow(clippy::too_many_arguments)]
pub async fn build_da_certificate<TYPES: NodeType, V: Versions>(
    membership: &EpochMembership<TYPES>,
    view_number: TYPES::View,
    epoch_number: Option<TYPES::Epoch>,
    transactions: Vec<TestTransaction>,
    metadata: &<TYPES::BlockPayload as BlockPayload<TYPES>>::Metadata,
    public_key: &TYPES::SignatureKey,
    private_key: &<TYPES::SignatureKey as SignatureKey>::PrivateKey,
    upgrade_lock: &UpgradeLock<TYPES, V>,
) -> anyhow::Result<DaCertificate2<TYPES>> {
    let encoded_transactions = TestTransaction::encode(&transactions);

    let da_payload_commitment = vid_commitment::<V>(
        &encoded_transactions,
        &metadata.encode(),
        membership.total_nodes().await,
        upgrade_lock.version_infallible(view_number).await,
    );

    let next_epoch_da_payload_commitment =
        if upgrade_lock.epochs_enabled(view_number).await && membership.epoch().is_some() {
            Some(vid_commitment::<V>(
                &encoded_transactions,
                &metadata.encode(),
                membership
                    .next_epoch_stake_table()
                    .await?
                    .total_nodes()
                    .await,
                upgrade_lock.version_infallible(view_number).await,
            ))
        } else {
            None
        };

    let da_data = DaData2 {
        payload_commit: da_payload_commitment,
        next_epoch_payload_commit: next_epoch_da_payload_commitment,
        epoch: epoch_number,
    };

    anyhow::Ok(
        build_cert::<TYPES, V, DaData2<TYPES>, DaVote2<TYPES>, DaCertificate2<TYPES>>(
            da_data,
            membership,
            view_number,
            public_key,
            private_key,
            upgrade_lock,
        )
        .await,
    )
}

/// This function permutes the provided input vector `inputs`, given some order provided within the
/// `order` vector.
///
/// # Examples
/// let output = permute_input_with_index_order(vec![1, 2, 3], vec![2, 1, 0]);
/// // Output is [3, 2, 1] now
pub fn permute_input_with_index_order<T>(inputs: Vec<T>, order: Vec<usize>) -> Vec<T>
where
    T: Clone,
{
    let mut ordered_inputs = Vec::with_capacity(inputs.len());
    for &index in &order {
        ordered_inputs.push(inputs[index].clone());
    }
    ordered_inputs
}

/// This function will create a fake [`View`] from a provided [`Leaf`].
pub async fn build_fake_view_with_leaf<V: Versions>(
    leaf: Leaf2<TestTypes>,
    upgrade_lock: &UpgradeLock<TestTypes, V>,
    epoch_height: u64,
) -> View<TestTypes> {
    build_fake_view_with_leaf_and_state(
        leaf,
        TestValidatedState::default(),
        upgrade_lock,
        epoch_height,
    )
    .await
}

/// This function will create a fake [`View`] from a provided [`Leaf`] and `state`.
pub async fn build_fake_view_with_leaf_and_state<V: Versions>(
    leaf: Leaf2<TestTypes>,
    state: TestValidatedState,
    _upgrade_lock: &UpgradeLock<TestTypes, V>,
    epoch_height: u64,
) -> View<TestTypes> {
    let epoch =
        option_epoch_from_block_number::<TestTypes>(leaf.with_epoch, leaf.height(), epoch_height);
    View {
        view_inner: ViewInner::Leaf {
            leaf: leaf.commit(),
            state: state.into(),
            delta: None,
            epoch,
        },
    }
}<|MERGE_RESOLUTION|>--- conflicted
+++ resolved
@@ -35,7 +35,6 @@
     traits::{
         election::Membership,
         node_implementation::{NodeType, Versions},
-        storage::storage_add_drb_result,
         EncodeBytes,
     },
     utils::{option_epoch_from_block_number, View, ViewInner},
@@ -128,16 +127,8 @@
         hotshot_config.known_da_nodes.clone(),
     )));
 
-<<<<<<< HEAD
     let coordinator =
         EpochMembershipCoordinator::new(memberships, hotshot_config.epoch_height, &storage.clone());
-=======
-    let coordinator = EpochMembershipCoordinator::new(
-        memberships,
-        Some(storage_add_drb_result(storage.clone())),
-        hotshot_config.epoch_height,
-    );
->>>>>>> cb4b27a2
     let node_key_map = launcher.metadata.build_node_key_map();
 
     let (c, s, r) = SystemContext::init(
