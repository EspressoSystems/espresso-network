--- conflicted
+++ resolved
@@ -71,12 +71,8 @@
     S: std::fmt::Debug,
 {
     let extra_output_error = format!(
-<<<<<<< HEAD
-        "Stage {stage_number} | Received unexpected additional output in {script_name}:\n\n{output:?}"
-=======
         "Stage {stage_number} | Received unexpected additional output in \
          {script_name}:\n\n{output:?}"
->>>>>>> 0146c37d
     );
 
     panic!("{}", extra_output_error);
@@ -87,12 +83,8 @@
     S: std::fmt::Debug,
 {
     let output_missing_error = format!(
-<<<<<<< HEAD
-        "Stage {stage_number} | Failed to receive output for predicate in {script_name}: {predicate:?}"
-=======
         "Stage {stage_number} | Failed to receive output for predicate in {script_name}: \
          {predicate:?}"
->>>>>>> 0146c37d
     );
 
     panic!("{}", output_missing_error);
@@ -123,12 +115,8 @@
         PredicateResult::Incomplete => result,
         PredicateResult::Fail => {
             panic!(
-<<<<<<< HEAD
-                "Stage {stage_number} | Output in {script_name} failed to satisfy: {assert:?}.\n\nReceived:\n\n{output:?}"
-=======
                 "Stage {stage_number} | Output in {script_name} failed to satisfy: \
                  {assert:?}.\n\nReceived:\n\n{output:?}"
->>>>>>> 0146c37d
             )
         },
     }
