--- conflicted
+++ resolved
@@ -14,16 +14,9 @@
     types::SignatureKey,
 };
 use hotshot_example_types::{
-<<<<<<< HEAD
-    
     block_types::{TestTransaction},
     node_types::{TestVersions, TestTypes},
     storage_types::TestStorage,
-=======
-    block_types::{TestBlockHeader, TestBlockPayload, TestTransaction},
-    node_types::TestVersions,
-    state_types::{TestInstanceState, TestValidatedState},
->>>>>>> 925bb332
 };
 use hotshot_types::{
     data::{ViewNumber},
@@ -38,42 +31,12 @@
 use tokio::time::timeout;
 use tracing::{instrument, trace};
 
-<<<<<<< HEAD
 #[derive(Clone, Debug, Deserialize, Serialize, Hash, PartialEq, Eq)]
 pub struct TestImpl {}
 
 impl NodeImplementation<TestTypes> for TestImpl {
     type Network = MemoryNetwork<<TestTypes as NodeType>::SignatureKey>;
     type Storage = TestStorage<TestTypes>;
-=======
-#[derive(
-    Copy,
-    Clone,
-    Debug,
-    Default,
-    Hash,
-    PartialEq,
-    Eq,
-    PartialOrd,
-    Ord,
-    serde::Serialize,
-    serde::Deserialize,
-)]
-pub struct Test;
-
-impl NodeType for Test {
-    type View = ViewNumber;
-    type Epoch = EpochNumber;
-    type BlockHeader = TestBlockHeader;
-    type BlockPayload = TestBlockPayload;
-    type SignatureKey = BLSPubKey;
-    type Transaction = TestTransaction;
-    type ValidatedState = TestValidatedState;
-    type InstanceState = TestInstanceState;
-    type Membership = StaticCommittee<Test>;
-    type BuilderSignatureKey = BuilderKey;
-    type StateSignatureKey = SchnorrPubKey;
->>>>>>> 925bb332
 }
 
 /// fake Eq
@@ -273,12 +236,7 @@
 #[instrument]
 #[allow(deprecated)]
 async fn memory_network_test_in_flight_message_count() {
-<<<<<<< HEAD
-
-    let group: Arc<MasterMap<<TestTypes as NodeType>::SignatureKey>> = MasterMap::new();
-=======
-    let group: Arc<MasterMap<<Test as NodeType>::SignatureKey>> = MasterMap::new();
->>>>>>> 925bb332
+    let group: Arc<MasterMap<<TestTypes as NodeType>::SignatureKey>> = MasterMap::new();
     trace!(?group);
     let pub_key_1 = pubkey();
     let network1 = MemoryNetwork::new(&pub_key_1, &group.clone(), &[Topic::Global], Option::None);
