// Copyright (c) 2021-2024 Espresso Systems (espressosys.com)
// This file is part of the HotShot repository.

// You should have received a copy of the MIT License
// along with the HotShot repository. If not, see <https://mit-license.org/>.

#![allow(clippy::panic)]
use std::{sync::Arc, time::Duration};

use hotshot::{
    traits::{
        implementations::{MasterMap, MemoryNetwork},
        NodeImplementation,
    },
    types::SignatureKey,
};
use hotshot_example_types::{
    
    block_types::{TestTransaction},
    node_types::{TestVersions, TestTypes},
    storage_types::TestStorage,
};
use hotshot_types::{
    data::{ViewNumber},
    message::{DataMessage, Message, MessageKind, UpgradeLock},
    signature_key::{BLSPubKey},
    traits::{
        network::{BroadcastDelay, ConnectedNetwork, TestableNetworkingImplementation, Topic},
        node_implementation::{ConsensusTime, NodeType},
    },
};
use rand::{rngs::StdRng, RngCore, SeedableRng};
use serde::{Deserialize, Serialize};
use tokio::time::timeout;
use tracing::{instrument, trace};

#[derive(Clone, Debug, Deserialize, Serialize, Hash, PartialEq, Eq)]
pub struct TestImpl {}

impl NodeImplementation<TestTypes> for TestImpl {
    type Network = MemoryNetwork<<TestTypes as NodeType>::SignatureKey>;
    type Storage = TestStorage<TestTypes>;
}

/// fake Eq
/// we can't compare the votetokentype for equality, so we can't
/// derive EQ on `VoteType<TYPES>` and thereby message
/// we are only sending data messages, though so we compare key and
/// data message
fn fake_message_eq(message_1: Message<TestTypes>, message_2: Message<TestTypes>) {
    assert_eq!(message_1.sender, message_2.sender);
    if let MessageKind::Data(DataMessage::SubmitTransaction(d_1, _)) = message_1.kind {
        if let MessageKind::Data(DataMessage::SubmitTransaction(d_2, _)) = message_2.kind {
            assert_eq!(d_1, d_2);
        }
    } else {
        panic!("Got unexpected message type in memory test!");
    }
}

#[instrument]
fn pubkey() -> BLSPubKey {
    // random 32 bytes
    let mut bytes = [0; 32];
    rand::thread_rng().fill_bytes(&mut bytes);
    BLSPubKey::generated_from_seed_indexed(bytes, 0).0
}

/// create a message
fn gen_messages(num_messages: u64, seed: u64, pk: BLSPubKey) -> Vec<Message<TestTypes>> {
    let mut messages = Vec::new();
    for _ in 0..num_messages {
        // create a random transaction from seed
        let mut bytes = [0u8; 8];
        let mut rng = StdRng::seed_from_u64(seed);
        rng.fill_bytes(&mut bytes);

        let message = Message {
            sender: pk,
            kind: MessageKind::Data(DataMessage::SubmitTransaction(
                TestTransaction::new(bytes.to_vec()),
                <ViewNumber as ConsensusTime>::new(0),
            )),
        };
        messages.push(message);
    }
    messages
}

// Spawning a single MemoryNetwork should produce no errors

#[test_log::test(tokio::test(flavor = "multi_thread"))]
#[instrument]
async fn memory_network_spawn_single() {
<<<<<<< HEAD
    hotshot::helpers::initialize_logging();
    let group: Arc<MasterMap<<TestTypes as NodeType>::SignatureKey>> = MasterMap::new();
=======
    let group: Arc<MasterMap<<Test as NodeType>::SignatureKey>> = MasterMap::new();
>>>>>>> 92eb2a9b
    trace!(?group);
    let _pub_key = pubkey();
}

// // Spawning a two MemoryNetworks and connecting them should produce no errors

#[test_log::test(tokio::test(flavor = "multi_thread"))]
#[instrument]
async fn memory_network_spawn_double() {
<<<<<<< HEAD
    hotshot::helpers::initialize_logging();
    let group: Arc<MasterMap<<TestTypes as NodeType>::SignatureKey>> = MasterMap::new();
=======
    let group: Arc<MasterMap<<Test as NodeType>::SignatureKey>> = MasterMap::new();
>>>>>>> 92eb2a9b
    trace!(?group);
    let _pub_key_1 = pubkey();
    let _pub_key_2 = pubkey();
}

// Check to make sure direct queue works

#[test_log::test(tokio::test(flavor = "multi_thread"))]
#[instrument]
async fn memory_network_direct_queue() {
    // Create some dummy messages

    // Make and connect the networking instances
    let group: Arc<MasterMap<<TestTypes as NodeType>::SignatureKey>> = MasterMap::new();
    trace!(?group);

    let pub_key_1 = pubkey();
    let network1 = MemoryNetwork::new(&pub_key_1, &group.clone(), &[Topic::Global], Option::None);

    let pub_key_2 = pubkey();
    let network2 = MemoryNetwork::new(&pub_key_2, &group, &[Topic::Global], Option::None);

    let first_messages: Vec<Message<TestTypes>> = gen_messages(5, 100, pub_key_1);

    let upgrade_lock = UpgradeLock::<TestTypes, TestVersions>::new();

    // Test 1 -> 2
    // Send messages
    for sent_message in first_messages {
        let serialized_message = upgrade_lock.serialize(&sent_message).await.unwrap();
        network1
            .direct_message(serialized_message.clone(), pub_key_2)
            .await
            .expect("Failed to message node");
        let recv_message = network2
            .recv_message()
            .await
            .expect("Failed to receive message");
        let deserialized_message = upgrade_lock.deserialize(&recv_message).await.unwrap();
        assert!(timeout(Duration::from_secs(1), network2.recv_message())
            .await
            .is_err());
        fake_message_eq(sent_message, deserialized_message);
    }

    let second_messages: Vec<Message<TestTypes>> = gen_messages(5, 200, pub_key_2);

    // Test 2 -> 1
    // Send messages
    for sent_message in second_messages {
        let serialized_message = upgrade_lock.serialize(&sent_message).await.unwrap();
        network2
            .direct_message(serialized_message.clone(), pub_key_1)
            .await
            .expect("Failed to message node");
        let recv_message = network1
            .recv_message()
            .await
            .expect("Failed to receive message");
        let deserialized_message = upgrade_lock.deserialize(&recv_message).await.unwrap();
        assert!(timeout(Duration::from_secs(1), network1.recv_message())
            .await
            .is_err());
        fake_message_eq(sent_message, deserialized_message);
    }
}

// Check to make sure direct queue works

#[tokio::test(flavor = "multi_thread")]
#[instrument]
async fn memory_network_broadcast_queue() {
    // Make and connect the networking instances
    let group: Arc<MasterMap<<TestTypes as NodeType>::SignatureKey>> = MasterMap::new();
    let pub_key_1 = pubkey();
    let network1 = MemoryNetwork::new(&pub_key_1, &group.clone(), &[Topic::Global], Option::None);
    let pub_key_2 = pubkey();
    let network2 = MemoryNetwork::new(&pub_key_2, &group, &[Topic::Da], Option::None);

    let first_messages: Vec<Message<TestTypes>> = gen_messages(5, 100, pub_key_1);

    let upgrade_lock = UpgradeLock::<TestTypes, TestVersions>::new();

    // Test 1 -> 2
    // Send messages
    for sent_message in first_messages {
        let serialized_message = upgrade_lock.serialize(&sent_message).await.unwrap();
        network1
            .broadcast_message(serialized_message.clone(), Topic::Da, BroadcastDelay::None)
            .await
            .expect("Failed to message node");
        let recv_message = network2
            .recv_message()
            .await
            .expect("Failed to receive message");
        let deserialized_message = upgrade_lock.deserialize(&recv_message).await.unwrap();
        assert!(timeout(Duration::from_secs(1), network2.recv_message())
            .await
            .is_err());
        fake_message_eq(sent_message, deserialized_message);
    }

    let second_messages: Vec<Message<TestTypes>> = gen_messages(5, 200, pub_key_2);

    // Test 2 -> 1
    // Send messages
    for sent_message in second_messages {
        let serialized_message = upgrade_lock.serialize(&sent_message).await.unwrap();
        network2
            .broadcast_message(
                serialized_message.clone(),
                Topic::Global,
                BroadcastDelay::None,
            )
            .await
            .expect("Failed to message node");
        let recv_message = network1
            .recv_message()
            .await
            .expect("Failed to receive message");
        let deserialized_message = upgrade_lock.deserialize(&recv_message).await.unwrap();
        assert!(timeout(Duration::from_secs(1), network1.recv_message())
            .await
            .is_err());
        fake_message_eq(sent_message, deserialized_message);
    }
}

#[test_log::test(tokio::test(flavor = "multi_thread"))]
#[instrument]
#[allow(deprecated)]
async fn memory_network_test_in_flight_message_count() {

    let group: Arc<MasterMap<<TestTypes as NodeType>::SignatureKey>> = MasterMap::new();
    trace!(?group);
    let pub_key_1 = pubkey();
    let network1 = MemoryNetwork::new(&pub_key_1, &group.clone(), &[Topic::Global], Option::None);
    let pub_key_2 = pubkey();
    let network2 = MemoryNetwork::new(&pub_key_2, &group, &[Topic::Global], Option::None);

    // Create some dummy messages
    let messages: Vec<Message<TestTypes>> = gen_messages(5, 100, pub_key_1);

    assert_eq!(
        TestableNetworkingImplementation::<TestTypes>::in_flight_message_count(&network1),
        Some(0)
    );
    assert_eq!(
        TestableNetworkingImplementation::<TestTypes>::in_flight_message_count(&network2),
        Some(0)
    );

    let upgrade_lock = UpgradeLock::<TestTypes, TestVersions>::new();

    for (count, message) in messages.iter().enumerate() {
        let serialized_message = upgrade_lock.serialize(message).await.unwrap();

        network1
            .direct_message(serialized_message.clone(), pub_key_2)
            .await
            .unwrap();
        // network 2 has received `count` broadcast messages and `count + 1` direct messages
        assert_eq!(
            TestableNetworkingImplementation::<TestTypes>::in_flight_message_count(&network2),
            Some(count + count + 1)
        );

        network2
            .broadcast_message(
                serialized_message.clone(),
                Topic::Global,
                BroadcastDelay::None,
            )
            .await
            .unwrap();
        // network 1 has received `count` broadcast messages
        assert_eq!(
            TestableNetworkingImplementation::<TestTypes>::in_flight_message_count(&network1),
            Some(count + 1)
        );

        // network 2 has received `count + 1` broadcast messages and `count + 1` direct messages
        assert_eq!(
            TestableNetworkingImplementation::<TestTypes>::in_flight_message_count(&network2),
            Some((count + 1) * 2)
        );
    }

    while TestableNetworkingImplementation::<TestTypes>::in_flight_message_count(&network1).unwrap() > 0
    {
        network1.recv_message().await.unwrap();
    }

    while TestableNetworkingImplementation::<TestTypes>::in_flight_message_count(&network2).unwrap()
        > messages.len()
    {
        network2.recv_message().await.unwrap();
    }

    while TestableNetworkingImplementation::<TestTypes>::in_flight_message_count(&network2).unwrap() > 0
    {
        network2.recv_message().await.unwrap();
    }

    assert_eq!(
        TestableNetworkingImplementation::<TestTypes>::in_flight_message_count(&network1),
        Some(0)
    );
    assert_eq!(
        TestableNetworkingImplementation::<TestTypes>::in_flight_message_count(&network2),
        Some(0)
    );
}<|MERGE_RESOLUTION|>--- conflicted
+++ resolved
@@ -92,12 +92,7 @@
 #[test_log::test(tokio::test(flavor = "multi_thread"))]
 #[instrument]
 async fn memory_network_spawn_single() {
-<<<<<<< HEAD
-    hotshot::helpers::initialize_logging();
-    let group: Arc<MasterMap<<TestTypes as NodeType>::SignatureKey>> = MasterMap::new();
-=======
-    let group: Arc<MasterMap<<Test as NodeType>::SignatureKey>> = MasterMap::new();
->>>>>>> 92eb2a9b
+    let group: Arc<MasterMap<<TestTypes as NodeType>::SignatureKey>> = MasterMap::new();
     trace!(?group);
     let _pub_key = pubkey();
 }
@@ -107,12 +102,7 @@
 #[test_log::test(tokio::test(flavor = "multi_thread"))]
 #[instrument]
 async fn memory_network_spawn_double() {
-<<<<<<< HEAD
-    hotshot::helpers::initialize_logging();
-    let group: Arc<MasterMap<<TestTypes as NodeType>::SignatureKey>> = MasterMap::new();
-=======
-    let group: Arc<MasterMap<<Test as NodeType>::SignatureKey>> = MasterMap::new();
->>>>>>> 92eb2a9b
+    let group: Arc<MasterMap<<TestTypes as NodeType>::SignatureKey>> = MasterMap::new();
     trace!(?group);
     let _pub_key_1 = pubkey();
     let _pub_key_2 = pubkey();
