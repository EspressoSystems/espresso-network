--- conflicted
+++ resolved
@@ -22,7 +22,7 @@
     message::UpgradeLock,
     traits::{
         election::Membership,
-        node_implementation::{ConsensusTime, NodeType},storage::storage_add_drb_result
+        node_implementation::{ConsensusTime, NodeType}
     },
 };
 use tokio::time::timeout;
@@ -62,11 +62,7 @@
         all_nodes.clone(),
         all_nodes,
     )));
-<<<<<<< HEAD
-    let coordinator = EpochMembershipCoordinator::new(membership, config.epoch_height, &storage.read().await.clone());
-=======
-    let coordinator = EpochMembershipCoordinator::new(membership, Some(storage_add_drb_result(storage.clone())),config.epoch_height);
->>>>>>> cb4b27a2
+    let coordinator = EpochMembershipCoordinator::new(membership, config.epoch_height, &storage.clone());
     let network_state: NetworkEventTaskState<TestTypes, TestVersions, MemoryNetwork<_>, _> =
         NetworkEventTaskState {
             id: node_id,
@@ -242,11 +238,7 @@
         all_nodes.clone(),
         all_nodes,
     )));
-<<<<<<< HEAD
-    let coordinator = EpochMembershipCoordinator::new(membership, config.epoch_height, &storage.read().await.clone());
-=======
-    let coordinator = EpochMembershipCoordinator::new(membership, Some(storage_add_drb_result(storage.clone())),config.epoch_height);
->>>>>>> cb4b27a2
+    let coordinator = EpochMembershipCoordinator::new(membership, config.epoch_height, &storage.clone());
     let network_state: NetworkEventTaskState<TestTypes, TestVersions, MemoryNetwork<_>, _> =
         NetworkEventTaskState {
             id: node_id,
