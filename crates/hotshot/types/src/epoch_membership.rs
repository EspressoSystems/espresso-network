use std::{
    collections::{BTreeSet, HashMap},
    sync::Arc,
};

use alloy::primitives::U256;
use async_broadcast::{broadcast, InactiveReceiver};
use async_lock::{Mutex, RwLock};
use hotshot_utils::{
    anytrace::{self, Error, Level, Result, Wrap, DEFAULT_LOG_LEVEL},
    ensure, line_info, log, warn,
};

use crate::{
    data::Leaf2,
<<<<<<< HEAD
    drb::{compute_drb_result, DrbInput, DrbResult},
=======
    drb::{compute_drb_result, DrbResult},
    stake_table::HSStakeTable,
>>>>>>> c7675f11
    traits::{
        election::Membership,
        node_implementation::{ConsensusTime, NodeType},
        storage::{
            storage_add_drb_result, store_drb_progress_fn, Storage, StorageAddDrbResultFn,
            StoreDrbProgressFn,
        },
    },
    utils::{root_block_in_epoch, transition_block_for_epoch},
    PeerConfig,
};

type EpochMap<TYPES> =
    HashMap<<TYPES as NodeType>::Epoch, InactiveReceiver<Result<EpochMembership<TYPES>>>>;

/// Struct to Coordinate membership catchup
pub struct EpochMembershipCoordinator<TYPES: NodeType> {
    /// The underlying membhersip
    membership: Arc<RwLock<TYPES::Membership>>,

    /// Any in progress attempts at catching up are stored in this map
    /// Any new callers wantin an `EpochMembership` will await on the signal
    /// alerting them the membership is ready.  The first caller for an epoch will
    /// wait for the actual catchup and allert future callers when it's done
    catchup_map: Arc<Mutex<EpochMap<TYPES>>>,

    /// Callback function to store a drb result when one is calculated during catchup
    storage_add_drb_result_fn: Option<StorageAddDrbResultFn<TYPES>>,

    /// Number of blocks in an epoch
    pub epoch_height: u64,

    store_drb_progress_fn: StoreDrbProgressFn,
}

impl<TYPES: NodeType> Clone for EpochMembershipCoordinator<TYPES> {
    fn clone(&self) -> Self {
        Self {
            membership: Arc::clone(&self.membership),
            catchup_map: Arc::clone(&self.catchup_map),
            storage_add_drb_result_fn: self.storage_add_drb_result_fn.clone(),
            epoch_height: self.epoch_height,
            store_drb_progress_fn: Arc::clone(&self.store_drb_progress_fn),
        }
    }
}

impl<TYPES: NodeType> EpochMembershipCoordinator<TYPES>
where
    Self: Send,
{
    /// Create an EpochMembershipCoordinator
    pub fn new<S: Storage<TYPES>>(
        membership: Arc<RwLock<TYPES::Membership>>,
        epoch_height: u64,
        storage: &S,
    ) -> Self {
        Self {
            membership,
            catchup_map: Arc::default(),
            epoch_height,
            store_drb_progress_fn: store_drb_progress_fn(storage.clone()),
            storage_add_drb_result_fn: Some(storage_add_drb_result(storage.clone())),
        }
    }

    /// Get a reference to the membership
    #[must_use]
    pub fn membership(&self) -> &Arc<RwLock<TYPES::Membership>> {
        &self.membership
    }

    /// Get a Membership for a given Epoch, which is guaranteed to have a randomized stake
    /// table for the given Epoch
    pub async fn membership_for_epoch(
        &self,
        maybe_epoch: Option<TYPES::Epoch>,
    ) -> Result<EpochMembership<TYPES>> {
        let ret_val = EpochMembership {
            epoch: maybe_epoch,
            coordinator: self.clone(),
        };
        let Some(epoch) = maybe_epoch else {
            return Ok(ret_val);
        };
        if self
            .membership
            .read()
            .await
            .has_randomized_stake_table(epoch)
        {
            return Ok(ret_val);
        }
        if self.catchup_map.lock().await.contains_key(&epoch) {
            return Err(warn!(
                "Randomized stake table for epoch {:?} unavailable. Catchup already in progress",
                epoch
            ));
        }
        let coordinator = self.clone();
        spawn_catchup(coordinator, epoch);

        Err(warn!(
            "Randomized stake table for epoch {:?} unavailable. Starting catchup",
            epoch
        ))
    }

    /// Get a Membership for a given Epoch, which is guaranteed to have a stake
    /// table for the given Epoch
    pub async fn stake_table_for_epoch(
        &self,
        maybe_epoch: Option<TYPES::Epoch>,
    ) -> Result<EpochMembership<TYPES>> {
        let ret_val = EpochMembership {
            epoch: maybe_epoch,
            coordinator: self.clone(),
        };
        let Some(epoch) = maybe_epoch else {
            return Ok(ret_val);
        };
        if self.membership.read().await.has_stake_table(epoch) {
            return Ok(ret_val);
        }
        if self.catchup_map.lock().await.contains_key(&epoch) {
            return Err(warn!(
                "Stake table for Epoch {:?} Unavailable. Catch up already in Progress",
                epoch
            ));
        }
        let coordinator = self.clone();
        spawn_catchup(coordinator, epoch);

        Err(warn!(
            "Stake table for Epoch {:?} Unavailable. Starting catchup",
            epoch
        ))
    }

    /// Catches the membership up to the epoch passed as an argument.  
    /// To do this try to get the stake table for the epoch containing this epoch's root
    /// if the root does not exist recursively catchup until you've found it
    ///
    /// If there is another catchup in progress this will not duplicate efforts
    /// e.g. if we start with only epoch 0 stake table and call catchup for epoch 10, then call catchup for epoch 20
    /// the first caller will actually do the work for to catchup to epoch 10 then the second caller will continue
    /// catching up to epoch 20
    async fn catchup(self, epoch: TYPES::Epoch) -> Result<EpochMembership<TYPES>> {
        // recursively catchup until we have a stake table for the epoch containing our root
        ensure!(
            *epoch != 0 && *epoch != 1,
            "We are trying to catchup to epoch 0! This means the initial stake table is missing!"
        );
        let root_epoch = TYPES::Epoch::new(*epoch - 2);

        let root_membership = if self.membership.read().await.has_stake_table(root_epoch) {
            EpochMembership {
                epoch: Some(root_epoch),
                coordinator: self.clone(),
            }
        } else {
            Box::pin(self.wait_for_catchup(root_epoch)).await?
        };

        // Get the epoch root headers and update our membership with them, finally sync them
        // Verification of the root is handled in get_epoch_root_and_drb
        let Ok(root_leaf) = root_membership
            .get_epoch_root(root_block_in_epoch(*root_epoch, self.epoch_height))
            .await
        else {
            anytrace::bail!("get epoch root failed for epoch {:?}", root_epoch);
        };

        let add_epoch_root_updater = {
            let membership_read = self.membership.read().await;
            membership_read
                .add_epoch_root(epoch, root_leaf.block_header().clone())
                .await
        };

        if let Some(updater) = add_epoch_root_updater {
            let mut membership_write = self.membership.write().await;
            updater(&mut *(membership_write));
        };

        let drb_membership = match root_membership.next_epoch_stake_table().await {
            Ok(drb_membership) => drb_membership,
            Err(_) => Box::pin(self.wait_for_catchup(root_epoch + 1)).await?,
        };

        // get the DRB from the last block of the epoch right before the one we're catching up to
        // or compute it if it's not available
        let drb = if let Ok(drb) = drb_membership
            .get_epoch_drb(transition_block_for_epoch(
                *(root_epoch + 1),
                self.epoch_height,
            ))
            .await
        {
            drb
        } else {
            let Ok(drb_seed_input_vec) = bincode::serialize(&root_leaf.justify_qc().signatures)
            else {
                return Err(anytrace::error!("Failed to serialize the QC signature."));
            };

            let mut drb_seed_input = [0u8; 32];
            let len = drb_seed_input_vec.len().min(32);
            drb_seed_input[..len].copy_from_slice(&drb_seed_input_vec[..len]);
            let drb_input = DrbInput {
                epoch: *epoch,
                iteration: 0,
                value: drb_seed_input,
            };
            let store_drb_progress_fn = self.store_drb_progress_fn.clone();
            tokio::task::spawn_blocking(move || {
                compute_drb_result(drb_input, store_drb_progress_fn)
            })
            .await
            .unwrap()
        };

        if let Some(cb) = &self.storage_add_drb_result_fn {
            tracing::info!("Writing drb result from catchup to storage for epoch {epoch}");
            if let Err(e) = cb(epoch, drb).await {
                tracing::warn!("Failed to add drb result to storage: {e}");
            }
        }

        self.membership.write().await.add_drb_result(epoch, drb);
        Ok(EpochMembership {
            epoch: Some(epoch),
            coordinator: self.clone(),
        })
    }

    pub async fn wait_for_catchup(&self, epoch: TYPES::Epoch) -> Result<EpochMembership<TYPES>> {
        let Some(mut rx) = self
            .catchup_map
            .lock()
            .await
            .get(&epoch)
            .map(InactiveReceiver::activate_cloned)
        else {
            return self.clone().catchup(epoch).await;
        };
        let Ok(Ok(mem)) = rx.recv_direct().await else {
            return self.clone().catchup(epoch).await;
        };
        Ok(mem)
    }
}

fn spawn_catchup<T: NodeType>(coordinator: EpochMembershipCoordinator<T>, epoch: T::Epoch) {
    tokio::spawn(async move {
        let tx = {
            let mut map = coordinator.catchup_map.lock().await;
            if map.contains_key(&epoch) {
                return;
            }
            let (tx, rx) = broadcast(1);
            map.insert(epoch, rx.deactivate());
            tx
        };
        // do catchup

        let result = coordinator.clone().catchup(epoch).await;
        let _ = tx.broadcast_direct(result.clone()).await;

        if let Err(err) = result {
            tracing::warn!("failed to catchup for epoch={epoch:?}. err={err:#}");
            coordinator.catchup_map.lock().await.remove(&epoch);
        }
    });
}
/// Wrapper around a membership that guarantees that the epoch
/// has a stake table
pub struct EpochMembership<TYPES: NodeType> {
    /// Epoch the `membership` is guaranteed to have a stake table for
    pub epoch: Option<TYPES::Epoch>,
    /// Underlying membership
    pub coordinator: EpochMembershipCoordinator<TYPES>,
}

impl<TYPES: NodeType> Clone for EpochMembership<TYPES> {
    fn clone(&self) -> Self {
        Self {
            coordinator: self.coordinator.clone(),
            epoch: self.epoch,
        }
    }
}

impl<TYPES: NodeType> EpochMembership<TYPES> {
    /// Get the epoch this membership is good for
    pub fn epoch(&self) -> Option<TYPES::Epoch> {
        self.epoch
    }

    /// Get a membership for the next epoch
    pub async fn next_epoch(&self) -> Result<Self> {
        ensure!(
            self.epoch().is_some(),
            "No next epoch because epoch is None"
        );
        self.coordinator
            .membership_for_epoch(self.epoch.map(|e| e + 1))
            .await
    }
    /// Get a membership for the next epoch
    pub async fn next_epoch_stake_table(&self) -> Result<Self> {
        ensure!(
            self.epoch().is_some(),
            "No next epoch because epoch is None"
        );
        self.coordinator
            .stake_table_for_epoch(self.epoch.map(|e| e + 1))
            .await
    }
    pub async fn get_new_epoch(&self, epoch: Option<TYPES::Epoch>) -> Result<Self> {
        self.coordinator.membership_for_epoch(epoch).await
    }

    /// Wraps the same named Membership trait fn
    async fn get_epoch_root(&self, block_height: u64) -> anyhow::Result<Leaf2<TYPES>> {
        let Some(epoch) = self.epoch else {
            anyhow::bail!("Cannot get root for None epoch");
        };
        <TYPES::Membership as Membership<TYPES>>::get_epoch_root(
            self.coordinator.membership.clone(),
            block_height,
            epoch,
        )
        .await
    }

    /// Wraps the same named Membership trait fn
    async fn get_epoch_drb(&self, block_height: u64) -> Result<DrbResult> {
        let Some(epoch) = self.epoch else {
            return Err(anytrace::warn!("Cannot get drb for None epoch"));
        };
        <TYPES::Membership as Membership<TYPES>>::get_epoch_drb(
            self.coordinator.membership.clone(),
            block_height,
            epoch,
        )
        .await
        .wrap()
    }

    /// Get all participants in the committee (including their stake) for a specific epoch
    pub async fn stake_table(&self) -> HSStakeTable<TYPES> {
        self.coordinator
            .membership
            .read()
            .await
            .stake_table(self.epoch)
    }

    /// Get all participants in the committee (including their stake) for a specific epoch
    pub async fn da_stake_table(&self) -> HSStakeTable<TYPES> {
        self.coordinator
            .membership
            .read()
            .await
            .da_stake_table(self.epoch)
    }

    /// Get all participants in the committee for a specific view for a specific epoch
    pub async fn committee_members(
        &self,
        view_number: TYPES::View,
    ) -> BTreeSet<TYPES::SignatureKey> {
        self.coordinator
            .membership
            .read()
            .await
            .committee_members(view_number, self.epoch)
    }

    /// Get all participants in the committee for a specific view for a specific epoch
    pub async fn da_committee_members(
        &self,
        view_number: TYPES::View,
    ) -> BTreeSet<TYPES::SignatureKey> {
        self.coordinator
            .membership
            .read()
            .await
            .da_committee_members(view_number, self.epoch)
    }

    /// Get the stake table entry for a public key, returns `None` if the
    /// key is not in the table for a specific epoch
    pub async fn stake(&self, pub_key: &TYPES::SignatureKey) -> Option<PeerConfig<TYPES>> {
        self.coordinator
            .membership
            .read()
            .await
            .stake(pub_key, self.epoch)
    }

    /// Get the DA stake table entry for a public key, returns `None` if the
    /// key is not in the table for a specific epoch
    pub async fn da_stake(&self, pub_key: &TYPES::SignatureKey) -> Option<PeerConfig<TYPES>> {
        self.coordinator
            .membership
            .read()
            .await
            .da_stake(pub_key, self.epoch)
    }

    /// See if a node has stake in the committee in a specific epoch
    pub async fn has_stake(&self, pub_key: &TYPES::SignatureKey) -> bool {
        self.coordinator
            .membership
            .read()
            .await
            .has_stake(pub_key, self.epoch)
    }

    /// See if a node has stake in the committee in a specific epoch
    pub async fn has_da_stake(&self, pub_key: &TYPES::SignatureKey) -> bool {
        self.coordinator
            .membership
            .read()
            .await
            .has_da_stake(pub_key, self.epoch)
    }

    /// The leader of the committee for view `view_number` in `epoch`.
    ///
    /// Note: this function uses a HotShot-internal error type.
    /// You should implement `lookup_leader`, rather than implementing this function directly.
    ///
    /// # Errors
    /// Returns an error if the leader cannot be calculated.
    pub async fn leader(&self, view: TYPES::View) -> Result<TYPES::SignatureKey> {
        self.coordinator
            .membership
            .read()
            .await
            .leader(view, self.epoch)
    }

    /// The leader of the committee for view `view_number` in `epoch`.
    ///
    /// Note: There is no such thing as a DA leader, so any consumer
    /// requiring a leader should call this.
    ///
    /// # Errors
    /// Returns an error if the leader cannot be calculated
    pub async fn lookup_leader(
        &self,
        view: TYPES::View,
    ) -> std::result::Result<
        TYPES::SignatureKey,
        <<TYPES as NodeType>::Membership as Membership<TYPES>>::Error,
    > {
        self.coordinator
            .membership
            .read()
            .await
            .lookup_leader(view, self.epoch)
    }

    /// Returns the number of total nodes in the committee in an epoch `epoch`
    pub async fn total_nodes(&self) -> usize {
        self.coordinator
            .membership
            .read()
            .await
            .total_nodes(self.epoch)
    }

    /// Returns the number of total DA nodes in the committee in an epoch `epoch`
    pub async fn da_total_nodes(&self) -> usize {
        self.coordinator
            .membership
            .read()
            .await
            .da_total_nodes(self.epoch)
    }

    /// Returns the threshold for a specific `Membership` implementation
    pub async fn success_threshold(&self) -> U256 {
        self.coordinator
            .membership
            .read()
            .await
            .success_threshold(self.epoch)
    }

    /// Returns the DA threshold for a specific `Membership` implementation
    pub async fn da_success_threshold(&self) -> U256 {
        self.coordinator
            .membership
            .read()
            .await
            .da_success_threshold(self.epoch)
    }

    /// Returns the threshold for a specific `Membership` implementation
    pub async fn failure_threshold(&self) -> U256 {
        self.coordinator
            .membership
            .read()
            .await
            .failure_threshold(self.epoch)
    }

    /// Returns the threshold required to upgrade the network protocol
    pub async fn upgrade_threshold(&self) -> U256 {
        self.coordinator
            .membership
            .read()
            .await
            .upgrade_threshold(self.epoch)
    }

    /// Add the epoch result to the membership
    pub async fn add_drb_result(&self, drb_result: DrbResult) {
        if let Some(epoch) = self.epoch() {
            self.coordinator
                .membership
                .write()
                .await
                .add_drb_result(epoch, drb_result);
        }
    }
}<|MERGE_RESOLUTION|>--- conflicted
+++ resolved
@@ -13,12 +13,8 @@
 
 use crate::{
     data::Leaf2,
-<<<<<<< HEAD
     drb::{compute_drb_result, DrbInput, DrbResult},
-=======
-    drb::{compute_drb_result, DrbResult},
     stake_table::HSStakeTable,
->>>>>>> c7675f11
     traits::{
         election::Membership,
         node_implementation::{ConsensusTime, NodeType},
