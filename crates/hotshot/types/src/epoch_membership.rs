--- conflicted
+++ resolved
@@ -323,14 +323,8 @@
                     .add_drb_result(epoch, drb_result);
             },
             Err(err) => {
-<<<<<<< HEAD
-                tracing::error!(
-                    "DRB result for epoch {} missing from membership. Beginning catchup to \
-                     recalculate it. Error: {}",
-=======
                 tracing::warn!(
                     "Recalculating missing DRB result for epoch {}. Catchup failed with error: {}",
->>>>>>> c95fa407
                     epoch,
                     err
                 );
