// Copyright (c) 2021-2024 Espresso Systems (espressosys.com)
// This file is part of the HotShot repository.

// You should have received a copy of the MIT License
// along with the HotShot repository. If not, see <https://mit-license.org/>.

//! Abstract storage type for storing DA proposals and VID shares
//!
//! This modules provides the [`Storage`] trait.
//!

use std::sync::Arc;

use anyhow::Result;
use async_trait::async_trait;
use futures::future::BoxFuture;

use super::node_implementation::NodeType;
use crate::{
    data::{
        vid_disperse::{ADVZDisperseShare, VidDisperseShare2},
        DaProposal, DaProposal2, QuorumProposal, QuorumProposal2, QuorumProposalWrapper,
        VidCommitment, VidDisperseShare,
    },
    drb::{DrbInput, DrbResult},
    event::HotShotAction,
    message::{convert_proposal, Proposal},
    simple_certificate::{
        LightClientStateUpdateCertificate, NextEpochQuorumCertificate2, QuorumCertificate,
        QuorumCertificate2, UpgradeCertificate,
    },
};

/// Abstraction for storing a variety of consensus payload datum.
#[async_trait]
pub trait Storage<TYPES: NodeType>: Send + Sync + Clone + 'static {
    /// Add a proposal to the stored VID proposals.
    async fn append_vid(&self, proposal: &Proposal<TYPES, ADVZDisperseShare<TYPES>>) -> Result<()>;
    /// Add a proposal to the stored VID proposals.
    /// TODO(Chengyu): fix this
    async fn append_vid2(&self, proposal: &Proposal<TYPES, VidDisperseShare2<TYPES>>)
        -> Result<()>;

    async fn append_vid_general(
        &self,
        proposal: &Proposal<TYPES, VidDisperseShare<TYPES>>,
    ) -> Result<()> {
        let signature = proposal.signature.clone();
        match &proposal.data {
            VidDisperseShare::V0(share) => {
                self.append_vid(&Proposal {
                    data: share.clone(),
                    signature,
                    _pd: std::marker::PhantomData,
                })
                .await
            },
            VidDisperseShare::V1(share) => {
                self.append_vid2(&Proposal {
                    data: share.clone(),
                    signature,
                    _pd: std::marker::PhantomData,
                })
                .await
            },
        }
    }
    /// Add a proposal to the stored DA proposals.
    async fn append_da(
        &self,
        proposal: &Proposal<TYPES, DaProposal<TYPES>>,
        vid_commit: VidCommitment,
    ) -> Result<()>;
    /// Add a proposal to the stored DA proposals.
    async fn append_da2(
        &self,
        proposal: &Proposal<TYPES, DaProposal2<TYPES>>,
        vid_commit: VidCommitment,
    ) -> Result<()> {
        self.append_da(&convert_proposal(proposal.clone()), vid_commit)
            .await
    }
    /// Add a proposal we sent to the store
    async fn append_proposal(
        &self,
        proposal: &Proposal<TYPES, QuorumProposal<TYPES>>,
    ) -> Result<()>;
    /// Add a proposal we sent to the store
    async fn append_proposal2(
        &self,
        proposal: &Proposal<TYPES, QuorumProposal2<TYPES>>,
    ) -> Result<()>;
    /// Add a proposal we sent to the store
    async fn append_proposal_wrapper(
        &self,
        proposal: &Proposal<TYPES, QuorumProposalWrapper<TYPES>>,
    ) -> Result<()> {
        self.append_proposal2(&convert_proposal(proposal.clone()))
            .await
    }
    /// Record a HotShotAction taken.
    async fn record_action(
        &self,
        view: TYPES::View,
        epoch: Option<TYPES::Epoch>,
        action: HotShotAction,
    ) -> Result<()>;
    /// Update the current high QC in storage.
    async fn update_high_qc(&self, high_qc: QuorumCertificate<TYPES>) -> Result<()>;
    /// Update the current high QC in storage.
    async fn update_high_qc2(&self, high_qc: QuorumCertificate2<TYPES>) -> Result<()> {
        self.update_high_qc(high_qc.to_qc()).await
    }
    /// Update the light client state update certificate in storage.
    async fn update_state_cert(
        &self,
        state_cert: LightClientStateUpdateCertificate<TYPES>,
    ) -> Result<()>;

    async fn update_high_qc2_and_state_cert(
        &self,
        high_qc: QuorumCertificate2<TYPES>,
        state_cert: LightClientStateUpdateCertificate<TYPES>,
    ) -> Result<()> {
        self.update_high_qc2(high_qc).await?;
        self.update_state_cert(state_cert).await
    }
    /// Update the current high QC in storage.
    async fn update_next_epoch_high_qc2(
        &self,
        _next_epoch_high_qc: NextEpochQuorumCertificate2<TYPES>,
    ) -> Result<()> {
        Ok(())
    }

    /// Upgrade the current decided upgrade certificate in storage.
    async fn update_decided_upgrade_certificate(
        &self,
        decided_upgrade_certificate: Option<UpgradeCertificate<TYPES>>,
    ) -> Result<()>;
    /// Migrate leaves from `Leaf` to `Leaf2`, and proposals from `QuorumProposal` to `QuorumProposal2`
    async fn migrate_consensus(&self) -> Result<()> {
        Ok(())
    }
    /// Add a drb result
    async fn add_drb_result(&self, epoch: TYPES::Epoch, drb_result: DrbResult) -> Result<()>;
    /// Add an epoch block header
    async fn add_epoch_root(
        &self,
        epoch: TYPES::Epoch,
        block_header: TYPES::BlockHeader,
    ) -> Result<()>;
<<<<<<< HEAD
    async fn add_drb_input(&self, _epoch: u64, _iteration: u64, _drb_input: [u8; 32]) {}
    async fn load_drb_input(&self, _epoch: u64) -> Result<DrbInput> {
        Err(anyhow::anyhow!("load_drb_input unimplemented"))
    }
}

pub async fn store_drb_input_impl<TYPES: NodeType>(
    storage: impl Storage<TYPES>,
    epoch: u64,
    iteration: u64,
    value: [u8; 32],
) {
    storage.add_drb_input(epoch, iteration, value).await
}

pub type StoreDrbProgressFn =
    std::sync::Arc<dyn Fn(u64, u64, DrbResult) -> BoxFuture<'static, ()> + Send + Sync>;

pub fn store_drb_progress_fn<TYPES: NodeType>(
    storage: impl Storage<TYPES> + 'static,
) -> StoreDrbProgressFn {
    Arc::new(move |epoch, iteration, value| {
        let storage = storage.clone();
        Box::pin(store_drb_input_impl(storage, epoch, iteration, value))
    })
}

pub fn null_store_drb_progress_fn() -> StoreDrbProgressFn {
    Arc::new(move |_epoch, _iteration, _value| Box::pin(async {}))
=======
}

pub type StorageAddDrbResultFn<TYPES> = Arc<
    Box<
        dyn Fn(<TYPES as NodeType>::Epoch, DrbResult) -> BoxFuture<'static, Result<()>>
            + Send
            + Sync
            + 'static,
    >,
>;

async fn storage_add_drb_result_impl<TYPES: NodeType>(
    storage: impl Storage<TYPES>,
    epoch: TYPES::Epoch,
    drb_result: DrbResult,
) -> Result<()> {
    storage.add_drb_result(epoch, drb_result).await
}

/// Helper function to create a callback to add a drb result to storage
pub fn storage_add_drb_result<TYPES: NodeType>(
    storage: impl Storage<TYPES> + 'static,
) -> StorageAddDrbResultFn<TYPES> {
    Arc::new(Box::new(move |epoch, drb_result| {
        let st = storage.clone();
        Box::pin(storage_add_drb_result_impl(st, epoch, drb_result))
    }))
>>>>>>> cb4b27a2
}<|MERGE_RESOLUTION|>--- conflicted
+++ resolved
@@ -150,7 +150,6 @@
         epoch: TYPES::Epoch,
         block_header: TYPES::BlockHeader,
     ) -> Result<()>;
-<<<<<<< HEAD
     async fn add_drb_input(&self, _epoch: u64, _iteration: u64, _drb_input: [u8; 32]) {}
     async fn load_drb_input(&self, _epoch: u64) -> Result<DrbInput> {
         Err(anyhow::anyhow!("load_drb_input unimplemented"))
@@ -180,7 +179,6 @@
 
 pub fn null_store_drb_progress_fn() -> StoreDrbProgressFn {
     Arc::new(move |_epoch, _iteration, _value| Box::pin(async {}))
-=======
 }
 
 pub type StorageAddDrbResultFn<TYPES> = Arc<
@@ -208,5 +206,4 @@
         let st = storage.clone();
         Box::pin(storage_add_drb_result_impl(st, epoch, drb_result))
     }))
->>>>>>> cb4b27a2
 }