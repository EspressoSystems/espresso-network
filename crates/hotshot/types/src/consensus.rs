--- conflicted
+++ resolved
@@ -612,11 +612,8 @@
             highest_block: 0,
             state_cert,
             drb_difficulty,
-<<<<<<< HEAD
             validator_participation: ValidatorParticipation::new(),
-=======
             drb_upgrade_difficulty,
->>>>>>> d247af03
         }
     }
 
