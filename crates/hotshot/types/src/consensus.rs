--- conflicted
+++ resolved
@@ -397,21 +397,18 @@
     pub number_of_empty_blocks_proposed: Box<dyn Counter>,
     /// Number of events in the hotshot event queue
     pub internal_event_queue_len: Box<dyn Gauge>,
-<<<<<<< HEAD
+    /// Time from proposal creation to decide time
+    pub proposal_to_decide_time: Box<dyn Histogram>,
+    /// Time from proposal received to proposal creation
+    pub previous_proposal_to_proposal_time: Box<dyn Histogram>,
+    /// Finalized bytes per view
+    pub finalized_bytes: Box<dyn Histogram>,
     /// The duration of the validate and apply header
     pub validate_and_apply_header_duration: Box<dyn Histogram>,
     /// The duration of update leaf
     pub update_leaf_duration: Box<dyn Histogram>,
     /// The time it took to calculate the disperse
     pub vid_disperse_duration: Box<dyn Histogram>,
-=======
-    /// Time from proposal creation to decide time
-    pub proposal_to_decide_time: Box<dyn Histogram>,
-    /// Time from proposal received to proposal creation
-    pub previous_proposal_to_proposal_time: Box<dyn Histogram>,
-    /// Finalized bytes per view
-    pub finalized_bytes: Box<dyn Histogram>,
->>>>>>> 2b6b5505
 }
 
 impl ConsensusMetricsValue {
@@ -443,7 +440,11 @@
                 .create_counter(String::from("number_of_empty_blocks_proposed"), None),
             internal_event_queue_len: metrics
                 .create_gauge(String::from("internal_event_queue_len"), None),
-<<<<<<< HEAD
+            proposal_to_decide_time: metrics
+                .create_histogram(String::from("proposal_to_decide_time"), None),
+            previous_proposal_to_proposal_time: metrics
+                .create_histogram(String::from("previous_proposal_to_proposal_time"), None),
+            finalized_bytes: metrics.create_histogram(String::from("finalized_bytes"), None),
             validate_and_apply_header_duration: metrics.create_histogram(
                 String::from("validate_and_apply_header_duration"),
                 Some("seconds".to_string()),
@@ -456,13 +457,6 @@
                 String::from("vid_disperse_duration"),
                 Some("seconds".to_string()),
             ),
-=======
-            proposal_to_decide_time: metrics
-                .create_histogram(String::from("proposal_to_decide_time"), None),
-            previous_proposal_to_proposal_time: metrics
-                .create_histogram(String::from("previous_proposal_to_proposal_time"), None),
-            finalized_bytes: metrics.create_histogram(String::from("finalized_bytes"), None),
->>>>>>> 2b6b5505
         }
     }
 }
