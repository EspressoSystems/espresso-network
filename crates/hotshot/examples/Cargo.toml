[package]
authors = { workspace = true }
description = "HotShot Examples and binaries"
edition = { workspace = true }
name = "hotshot-examples"
readme = "README.md"
version = { workspace = true }
license = "MIT"

[features]
default = ["docs", "doc-images", "hotshot-testing"]

# Build the extended documentation
docs = []
doc-images = []
hotshot-testing = ["hotshot/hotshot-testing"]
fixed-leader-election = []

[dependencies]
async-lock = { workspace = true }
async-trait = { workspace = true }

cdn-broker = { git = "https://github.com/EspressoSystems/Push-CDN", tag = "0.5.7", package = "cdn-broker", features = [
    "global-permits",
] }
cdn-marshal = { git = "https://github.com/EspressoSystems/Push-CDN", tag = "0.5.7", package = "cdn-marshal" }
chrono = { workspace = true }
clap = { workspace = true, optional = true }
espresso-types = { path = "../../../types" }
futures = { workspace = true }
hotshot = { workspace = true }
hotshot-example-types = { workspace = true }
hotshot-libp2p-networking = { workspace = true }
hotshot-orchestrator = { workspace = true }
hotshot-testing = { workspace = true }
hotshot-types = { workspace = true }
local-ip-address = "0.6"
portpicker = { workspace = true }
rand = { workspace = true }
reqwest = { workspace = true }
sequencer = { path = "../../../sequencer", default-features = false }
serde = { workspace = true, features = ["rc"] }
sha2 = { workspace = true }
surf-disco = { workspace = true }
time = { workspace = true }
tokio = { workspace = true }

tracing = { workspace = true }
url = { workspace = true }
workspace-hack = { version = "0.1", path = "../workspace-hack" }

[dev-dependencies]
anyhow = { workspace = true }
clap = { workspace = true }
toml = { workspace = true }
tracing-subscriber = "0.3"

# Common
[[example]]
name = "orchestrator"
path = "orchestrator.rs"

# Libp2p
[[example]]
name = "validator-libp2p"
path = "libp2p/validator.rs"

[[example]]
name = "multi-validator-libp2p"
path = "libp2p/multi-validator.rs"

[[example]]
name = "all-libp2p"
path = "libp2p/all.rs"

# Combined
[[example]]
name = "all-combined"
path = "combined/all.rs"

[[example]]
name = "multi-validator-combined"
path = "combined/multi-validator.rs"

[[example]]
name = "validator-combined"
path = "combined/validator.rs"

[[example]]
name = "orchestrator-combined"
path = "combined/orchestrator.rs"

# Push CDN
[[example]]
name = "all-push-cdn"
path = "push-cdn/all.rs"

[[example]]
name = "validator-push-cdn"
path = "push-cdn/validator.rs"

[[example]]
name = "multi-validator-push-cdn"
path = "push-cdn/multi-validator.rs"

[[example]]
name = "cdn-broker"
path = "push-cdn/broker.rs"

[[example]]
name = "cdn-marshal"
path = "push-cdn/marshal.rs"

[[example]]
name = "whitelist-push-cdn"
path = "push-cdn/whitelist-updater.rs"

<<<<<<< HEAD
=======
[dependencies]
async-lock = { workspace = true }
async-trait = { workspace = true }

cdn-broker = { git = "https://github.com/EspressoSystems/Push-CDN", tag = "0.5.8", package = "cdn-broker", features = [
    "global-permits",
] }
cdn-marshal = { git = "https://github.com/EspressoSystems/Push-CDN", tag = "0.5.8", package = "cdn-marshal" }
chrono = { workspace = true }
clap = { workspace = true, optional = true }
espresso-types = { path = "../../../types" }
futures = { workspace = true }
hotshot = { workspace = true }
hotshot-example-types = { workspace = true }
hotshot-libp2p-networking = { workspace = true }
hotshot-orchestrator = { workspace = true }
hotshot-testing = { workspace = true }
hotshot-types = { workspace = true }
local-ip-address = "0.6"
portpicker = { workspace = true }
rand = { workspace = true }
reqwest = { workspace = true }
sequencer = { path = "../../../sequencer", default-features = false }
serde = { workspace = true, features = ["rc"] }
sha2 = { workspace = true }
surf-disco = { workspace = true }
time = { workspace = true }
tokio = { workspace = true }

tracing = { workspace = true }
url = { workspace = true }
workspace-hack = { version = "0.1", path = "../workspace-hack" }

[dev-dependencies]
anyhow = { workspace = true }
clap = { workspace = true }
toml = { workspace = true }
tracing-subscriber = "0.3"

>>>>>>> 482c9037
[lints]
workspace = true<|MERGE_RESOLUTION|>--- conflicted
+++ resolved
@@ -20,10 +20,10 @@
 async-lock = { workspace = true }
 async-trait = { workspace = true }
 
-cdn-broker = { git = "https://github.com/EspressoSystems/Push-CDN", tag = "0.5.7", package = "cdn-broker", features = [
+cdn-broker = { git = "https://github.com/EspressoSystems/Push-CDN", tag = "0.5.8", package = "cdn-broker", features = [
     "global-permits",
 ] }
-cdn-marshal = { git = "https://github.com/EspressoSystems/Push-CDN", tag = "0.5.7", package = "cdn-marshal" }
+cdn-marshal = { git = "https://github.com/EspressoSystems/Push-CDN", tag = "0.5.8", package = "cdn-marshal" }
 chrono = { workspace = true }
 clap = { workspace = true, optional = true }
 espresso-types = { path = "../../../types" }
@@ -115,47 +115,5 @@
 name = "whitelist-push-cdn"
 path = "push-cdn/whitelist-updater.rs"
 
-<<<<<<< HEAD
-=======
-[dependencies]
-async-lock = { workspace = true }
-async-trait = { workspace = true }
-
-cdn-broker = { git = "https://github.com/EspressoSystems/Push-CDN", tag = "0.5.8", package = "cdn-broker", features = [
-    "global-permits",
-] }
-cdn-marshal = { git = "https://github.com/EspressoSystems/Push-CDN", tag = "0.5.8", package = "cdn-marshal" }
-chrono = { workspace = true }
-clap = { workspace = true, optional = true }
-espresso-types = { path = "../../../types" }
-futures = { workspace = true }
-hotshot = { workspace = true }
-hotshot-example-types = { workspace = true }
-hotshot-libp2p-networking = { workspace = true }
-hotshot-orchestrator = { workspace = true }
-hotshot-testing = { workspace = true }
-hotshot-types = { workspace = true }
-local-ip-address = "0.6"
-portpicker = { workspace = true }
-rand = { workspace = true }
-reqwest = { workspace = true }
-sequencer = { path = "../../../sequencer", default-features = false }
-serde = { workspace = true, features = ["rc"] }
-sha2 = { workspace = true }
-surf-disco = { workspace = true }
-time = { workspace = true }
-tokio = { workspace = true }
-
-tracing = { workspace = true }
-url = { workspace = true }
-workspace-hack = { version = "0.1", path = "../workspace-hack" }
-
-[dev-dependencies]
-anyhow = { workspace = true }
-clap = { workspace = true }
-toml = { workspace = true }
-tracing-subscriber = "0.3"
-
->>>>>>> 482c9037
 [lints]
 workspace = true