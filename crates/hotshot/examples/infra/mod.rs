--- conflicted
+++ resolved
@@ -362,15 +362,7 @@
     /// # Panics if it cannot generate a genesis block, fails to initialize HotShot, or cannot
     /// get the anchored view
     /// Note: sequencing leaf does not have state, so does not return state
-<<<<<<< HEAD
-    async fn initialize_state_and_hotshot(
-        &self,
-        membership: Arc<RwLock<<TYPES as NodeType>::Membership>>,
-        orchestrator_url: Option<Url>,
-    ) -> SystemContextHandle<TYPES, NODE, V> {
-=======
-    async fn initialize_state_and_hotshot(&self) -> SystemContextHandle<TYPES, NODE, V> {
->>>>>>> 3003e6de
+    async fn initialize_state_and_hotshot(&self,         orchestrator_url: Option<Url>,    ) -> SystemContextHandle<TYPES, NODE, V> {
         let initializer = hotshot::HotShotInitializer::<TYPES>::from_genesis::<V>(
             TestInstanceState::default(),
             self.config().config.epoch_height,
@@ -961,24 +953,11 @@
     );
 
     info!("Initializing networking");
-<<<<<<< HEAD
-    let run = RUNDA::initialize_networking(
-        run_config.clone(),
-        validator_config,
-        args.advertise_address,
-        &membership,
-    )
-    .await;
-    let hotshot = run
-        .initialize_state_and_hotshot(membership, Some(args.url))
-        .await;
-=======
     let run =
         RUNDA::initialize_networking(run_config.clone(), validator_config, args.advertise_address)
             .await;
 
-    let hotshot = run.initialize_state_and_hotshot().await;
->>>>>>> 3003e6de
+    let hotshot = run.initialize_state_and_hotshot(Some(args.url)).await;
 
     if let Some(task) = builder_task {
         task.start(Box::new(hotshot.event_stream()));
