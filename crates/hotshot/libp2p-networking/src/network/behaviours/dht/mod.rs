// Copyright (c) 2021-2024 Espresso Systems (espressosys.com)
// This file is part of the HotShot repository.

// You should have received a copy of the MIT License
// along with the HotShot repository. If not, see <https://mit-license.org/>.

/// Task for doing bootstraps at a regular interval
pub mod bootstrap;
use std::{collections::HashMap, marker::PhantomData, num::NonZeroUsize, time::Duration};

/// a local caching layer for the DHT key value pairs
use futures::{
    channel::{mpsc, oneshot::Sender},
    SinkExt,
};
use hotshot_types::traits::signature_key::SignatureKey;
use lazy_static::lazy_static;
use libp2p::kad::{
    /* handler::KademliaHandlerIn, */ store::MemoryStore, BootstrapOk, GetClosestPeersOk,
    GetRecordOk, GetRecordResult, ProgressStep, PutRecordResult, QueryId, QueryResult, Record,
};
use libp2p::kad::{
    store::RecordStore, Behaviour as KademliaBehaviour, BootstrapError, Event as KademliaEvent,
};
use libp2p_identity::PeerId;
use store::{
    persistent::{DhtPersistentStorage, PersistentStore},
    validated::ValidatedStore,
};
use tokio::{spawn, sync::mpsc::UnboundedSender, time::sleep};
use tracing::{debug, error, warn};

/// Additional DHT record functionality
pub mod record;

/// Additional DHT store functionality
pub mod store;

lazy_static! {
    /// the maximum number of nodes to query in the DHT at any one time
    static ref MAX_DHT_QUERY_SIZE: NonZeroUsize = NonZeroUsize::new(50).unwrap();
}

use super::exponential_backoff::ExponentialBackoff;
use crate::network::{ClientRequest, NetworkEvent};

/// Behaviour wrapping libp2p's kademlia
/// included:
/// - publishing API
/// - Request API
/// - bootstrapping into the network
/// - peer discovery
#[derive(Debug)]
pub struct DHTBehaviour<K: SignatureKey + 'static, D: DhtPersistentStorage> {
    /// in progress queries for nearby peers
    pub in_progress_get_closest_peers: HashMap<QueryId, Sender<()>>,
    /// List of in-progress get requests
    in_progress_record_queries: HashMap<QueryId, KadGetQuery>,
    /// The list of in-progress get requests by key
    outstanding_dht_query_keys: HashMap<Vec<u8>, QueryId>,
    /// List of in-progress put requests
    in_progress_put_record_queries: HashMap<QueryId, KadPutQuery>,
    /// State of bootstrapping
    pub bootstrap_state: Bootstrap,
    /// the peer id (useful only for debugging right now)
    pub peer_id: PeerId,
    /// replication factor
    pub replication_factor: NonZeroUsize,
    /// Sender to retry requests.
    retry_tx: Option<UnboundedSender<ClientRequest>>,
    /// Sender to the bootstrap task
    bootstrap_tx: Option<mpsc::Sender<bootstrap::InputEvent>>,

    /// Phantom type for the key and persistent storage
    phantom: PhantomData<(K, D)>,
}

/// State of bootstrapping
#[derive(Debug, Clone)]
pub struct Bootstrap {
    /// State of bootstrap
    pub state: State,
    /// Retry timeout
    pub backoff: ExponentialBackoff,
}

/// State used for random walk and bootstrapping
#[derive(Copy, Clone, Debug, PartialEq, Eq)]
pub enum State {
    /// Not in progress
    NotStarted,
    /// In progress
    Started,
}

/// DHT event enum
#[derive(Copy, Clone, Debug, PartialEq, Eq)]
pub enum DHTEvent {
    /// Only event tracked currently is when we successfully bootstrap into the network
    IsBootstrapped,
}

impl<K: SignatureKey + 'static, D: DhtPersistentStorage> DHTBehaviour<K, D> {
    /// Give the handler a way to retry requests.
    pub fn set_retry(&mut self, tx: UnboundedSender<ClientRequest>) {
        self.retry_tx = Some(tx);
    }
    /// Sets a sender to bootstrap task
    pub fn set_bootstrap_sender(&mut self, tx: mpsc::Sender<bootstrap::InputEvent>) {
        self.bootstrap_tx = Some(tx);
    }
    /// Create a new DHT behaviour
    #[must_use]
    pub fn new(pid: PeerId, replication_factor: NonZeroUsize) -> Self {
        // needed because otherwise we stay in client mode when testing locally
        // and don't publish keys stuff
        // e.g. dht just doesn't work. We'd need to add mdns and that doesn't seem worth it since
        // we won't have a local network
        // <https://github.com/libp2p/rust-libp2p/issues/4194>
        Self {
            peer_id: pid,
            in_progress_record_queries: HashMap::default(),
            in_progress_put_record_queries: HashMap::default(),
            outstanding_dht_query_keys: HashMap::default(),
            bootstrap_state: Bootstrap {
                state: State::NotStarted,
                backoff: ExponentialBackoff::new(2, Duration::from_secs(1)),
            },
            in_progress_get_closest_peers: HashMap::default(),
            replication_factor,
            retry_tx: None,
            bootstrap_tx: None,
            phantom: PhantomData,
        }
    }

    /// print out the routing table to stderr
    pub fn print_routing_table(
        &mut self,
        kadem: &mut KademliaBehaviour<PersistentStore<ValidatedStore<MemoryStore, K>, D>>,
    ) {
        let mut err = format!("KBUCKETS: PID: {:?}, ", self.peer_id);
        let v = kadem.kbuckets().collect::<Vec<_>>();
        for i in v {
            for j in i.iter() {
                let s = format!(
                    "node: key: {:?}, val {:?}, status: {:?}",
                    j.node.key, j.node.value, j.status
                );
                err.push_str(&s);
            }
        }
        error!("{:?}", err);
    }

    /// Get the replication factor for queries
    #[must_use]
    pub fn replication_factor(&self) -> NonZeroUsize {
        self.replication_factor
    }
    /// Publish a key/value to the kv store.
    /// Once replicated upon all nodes, the caller is notified over
    /// `chan`
    pub fn put_record(&mut self, id: QueryId, query: KadPutQuery) {
        self.in_progress_put_record_queries.insert(id, query);
    }

    /// Retrieve a value for a key from the DHT.
    pub fn get_record(
        &mut self,
        key: Vec<u8>,
        chans: Vec<Sender<Vec<u8>>>,
        backoff: ExponentialBackoff,
        retry_count: u8,
        kad: &mut KademliaBehaviour<PersistentStore<ValidatedStore<MemoryStore, K>, D>>,
    ) {
        // noop
        if retry_count == 0 {
            return;
        }

        // Check the cache before making the (expensive) query
        if let Some(entry) = kad.store_mut().get(&key.clone().into()) {
            // The key already exists in the cache, send the value to all channels
            for chan in chans {
                if chan.send(entry.value.clone()).is_err() {
                    warn!("Get DHT: channel closed before get record request result could be sent");
                }
            }
        } else {
            // Check if the key is already being queried
            if let Some(qid) = self.outstanding_dht_query_keys.get(&key) {
                // The key was already being queried. Add the channel to the existing query
                // Try to get the query from the query id
                let Some(query) = self.in_progress_record_queries.get_mut(qid) else {
                    warn!("Get DHT: outstanding query not found");
                    return;
                };

                // Add the channel to the existing query
                query.notify.extend(chans);
            } else {
                // The key was not already being queried and was not in the cache. Start a new query.
                let qid = kad.get_record(key.clone().into());
                let query = KadGetQuery {
                    backoff,
                    progress: DHTProgress::InProgress(qid),
                    notify: chans,
                    key: key.clone(),
                    retry_count: retry_count - 1,
                    records: Vec::new(),
                };

                // Add the key to the outstanding queries and in-progress queries
                self.outstanding_dht_query_keys.insert(key, qid);
                self.in_progress_record_queries.insert(qid, query);
            }
        }
    }

    /// Spawn a task which will retry the query after a backoff.
    fn retry_get(&self, mut query: KadGetQuery) {
        let Some(tx) = self.retry_tx.clone() else {
            return;
        };
        let req = ClientRequest::GetDHT {
            key: query.key,
            notify: query.notify,
            retry_count: query.retry_count,
        };
        let backoff = query.backoff.next_timeout(false);
        spawn(async move {
            sleep(backoff).await;
            let _ = tx.send(req);
        });
    }

    /// Spawn a task which will retry the query after a backoff.
    fn retry_put(&self, mut query: KadPutQuery) {
        let Some(tx) = self.retry_tx.clone() else {
            return;
        };
        let req = ClientRequest::PutDHT {
            key: query.key,
            value: query.value,
            notify: query.notify,
        };
        spawn(async move {
            sleep(query.backoff.next_timeout(false)).await;
            let _ = tx.send(req);
        });
    }

    /// update state based on recv-ed get query
    fn handle_get_query(
        &mut self,
        store: &mut PersistentStore<ValidatedStore<MemoryStore, K>, D>,
        record_results: GetRecordResult,
        id: QueryId,
        mut last: bool,
    ) {
        let found = match self.in_progress_record_queries.get_mut(&id) {
            Some(query) => match record_results {
                Ok(results) => match results {
                    GetRecordOk::FoundRecord(record) => {
                        // Only add the record if it has an expiration time
                        if record.record.expires.is_some() {
                            query.records.push(record.record);
                            true
                        } else {
                            false
                        }
                    },
                    GetRecordOk::FinishedWithNoAdditionalRecord {
                        cache_candidates: _,
                    } => {
                        tracing::debug!("GetRecord Finished with No Additional Record");
                        last = true;
                        false
                    },
                },
                Err(err) => {
<<<<<<< HEAD
                    warn!("Error in Kademlia query: {:?}", err);
                    false
=======
                    warn!("Error in Kademlia query: {err:?}");
                    0
>>>>>>> 8fb40e2d
                },
            },
            None => {
                // We already finished the query (or it's been cancelled). Do nothing and exit the
                // function.
                return;
            },
        };

        // If we have more than one record or the query has completed, we can return the record to the client.
        // All records are valid so we don't need to
        if found || last {
            if let Some(KadGetQuery {
                backoff,
                progress,
                notify,
                key,
                retry_count,
                records,
            }) = self.in_progress_record_queries.remove(&id)
            {
                // Remove the key from the outstanding queries so we are in sync
                self.outstanding_dht_query_keys.remove(&key);

                // `notify` is all channels that are still open
                let notify = notify
                    .into_iter()
                    .filter(|n| !n.is_canceled())
                    .collect::<Vec<_>>();

                // If all are closed, we can exit
                if notify.is_empty() {
                    return;
                }

                // Find the record with the highest expiry
                if let Some(record) = records.into_iter().max_by_key(|r| r.expires.unwrap()) {
                    // Only return the record if we can store it (validation passed)
                    if store.put(record.clone()).is_ok() {
                        // Send the record to all channels that are still open
                        for n in notify {
                            if n.send(record.value.clone()).is_err() {
                                warn!("Get DHT: channel closed before get record request result could be sent");
                            }
                        }
                    } else {
                        error!("Failed to store record in local store");
                    }
                }
                // disagreement => query more nodes
                else {
                    // there is some internal disagreement or not enough nodes returned
                    // Initiate new query that hits more replicas
                    if retry_count > 0 {
                        let new_retry_count = retry_count - 1;
<<<<<<< HEAD
                        warn!("Get DHT: Internal disagreement for get dht request {:?}! requerying with more nodes. {:?} retries left", progress, new_retry_count);
=======
                        warn!("Get DHT: Internal disagreement for get dht request {progress:?}! requerying with more nodes. {new_retry_count:?} retries left");
                        let new_factor = NonZeroUsize::max(
                            NonZeroUsize::new(num_replicas.get() + 1).unwrap_or(num_replicas),
                            *MAX_DHT_QUERY_SIZE,
                        );
>>>>>>> 8fb40e2d
                        self.retry_get(KadGetQuery {
                            backoff,
                            progress: DHTProgress::NotStarted,
                            notify,
                            key,
                            retry_count: new_retry_count,
                            records: Vec::new(),
                        });
                    }
                    warn!("Get DHT: Internal disagreement for get dht request {progress:?}! Giving up because out of retries. ");
                }
            }
        }
    }

    /// Update state based on put query
    fn handle_put_query(&mut self, record_results: PutRecordResult, id: QueryId) {
        if let Some(mut query) = self.in_progress_put_record_queries.remove(&id) {
            // dropped so we handle further
            if query.notify.is_canceled() {
                return;
            }

            match record_results {
                Ok(_) => {
                    if query.notify.send(()).is_err() {
                        warn!("Put DHT: client channel closed before put record request could be sent");
                    }
                },
                Err(e) => {
                    query.progress = DHTProgress::NotStarted;
                    query.backoff.start_next(false);

                    warn!(
                        "Put DHT: error performing put: {:?}. Retrying on pid {:?}.",
                        e, self.peer_id
                    );
                    // push back onto the queue
                    self.retry_put(query);
                },
            }
        } else {
            warn!("Put DHT: completed DHT query that is no longer tracked.");
        }
    }

    /// Send that the bootstrap succeeded
    fn finish_bootstrap(&mut self) {
        if let Some(mut tx) = self.bootstrap_tx.clone() {
            spawn(async move { tx.send(bootstrap::InputEvent::BootstrapFinished).await });
        }
    }
    #[allow(clippy::too_many_lines)]
    /// handle a DHT event
    pub fn dht_handle_event(
        &mut self,
        event: KademliaEvent,
        store: &mut PersistentStore<ValidatedStore<MemoryStore, K>, D>,
    ) -> Option<NetworkEvent> {
        match event {
            KademliaEvent::OutboundQueryProgressed {
                result: QueryResult::PutRecord(record_results),
                id,
                step: ProgressStep { last, .. },
                ..
            } => {
                if last {
                    self.handle_put_query(record_results, id);
                }
            },
            KademliaEvent::OutboundQueryProgressed {
                result: QueryResult::GetClosestPeers(r),
                id: query_id,
                stats: _,
                step: ProgressStep { last: true, .. },
                ..
            } => match r {
                Ok(GetClosestPeersOk { key, peers: _ }) => {
                    if let Some(chan) = self.in_progress_get_closest_peers.remove(&query_id) {
                        if chan.send(()).is_err() {
                            warn!("DHT: finished query but client was no longer interested");
                        };
                    };
                    debug!("Successfully got closest peers for key {key:?}");
                },
                Err(e) => {
                    if let Some(chan) = self.in_progress_get_closest_peers.remove(&query_id) {
                        let _: Result<_, _> = chan.send(());
                    };
                    warn!("Failed to get closest peers: {e:?}");
                },
            },
            KademliaEvent::OutboundQueryProgressed {
                result: QueryResult::GetRecord(record_results),
                id,
                step: ProgressStep { last, .. },
                ..
            } => {
                self.handle_get_query(store, record_results, id, last);
            },
            KademliaEvent::OutboundQueryProgressed {
                result:
                    QueryResult::Bootstrap(Ok(BootstrapOk {
                        peer: _,
                        num_remaining,
                    })),
                step: ProgressStep { last: true, .. },
                ..
            } => {
                if num_remaining == 0 {
                    self.finish_bootstrap();
                } else {
                    debug!("Bootstrap in progress, {num_remaining} nodes remaining");
                }
                return Some(NetworkEvent::IsBootstrapped);
            },
            KademliaEvent::OutboundQueryProgressed {
                result: QueryResult::Bootstrap(Err(e)),
                ..
            } => {
                let BootstrapError::Timeout { num_remaining, .. } = e;
                if num_remaining.is_none() {
                    error!("Failed to bootstrap: {e:?}");
                }
                self.finish_bootstrap();
            },
            KademliaEvent::RoutablePeer { peer, address: _ } => {
                debug!("Found routable peer {peer:?}");
            },
            KademliaEvent::PendingRoutablePeer { peer, address: _ } => {
                debug!("Found pending routable peer {peer:?}");
            },
            KademliaEvent::UnroutablePeer { peer } => {
                debug!("Found unroutable peer {peer:?}");
            },
            KademliaEvent::RoutingUpdated {
                peer: _,
                is_new_peer: _,
                addresses: _,
                bucket_range: _,
                old_peer: _,
            } => {
                debug!("Routing table updated");
            },
            e @ KademliaEvent::OutboundQueryProgressed { .. } => {
                debug!("Not handling dht event {e:?}");
            },
            e => {
                debug!("New unhandled swarm event: {e:?}");
            },
        }
        None
    }
}

/// Metadata holder for get query
#[derive(Debug)]
pub(crate) struct KadGetQuery {
    /// Exponential retry backoff
    pub(crate) backoff: ExponentialBackoff,
    /// progress through DHT query
    pub(crate) progress: DHTProgress,
    /// The channels to notify of the result
    pub(crate) notify: Vec<Sender<Vec<u8>>>,
    /// the key to look up
    pub(crate) key: Vec<u8>,
    /// the number of remaining retries before giving up
    pub(crate) retry_count: u8,
    /// already received records
    pub(crate) records: Vec<Record>,
}

/// Metadata holder for get query
#[derive(Debug)]
pub struct KadPutQuery {
    /// Exponential retry backoff
    pub(crate) backoff: ExponentialBackoff,
    /// progress through DHT query
    pub(crate) progress: DHTProgress,
    /// notify client of result
    pub(crate) notify: Sender<()>,
    /// the key to put
    pub(crate) key: Vec<u8>,
    /// the value to put
    pub(crate) value: Vec<u8>,
}

/// represents progress through DHT
#[derive(Debug, Clone, Eq, Hash, PartialEq)]
pub enum DHTProgress {
    /// The query has been started
    InProgress(QueryId),
    /// The query has not been started
    NotStarted,
}<|MERGE_RESOLUTION|>--- conflicted
+++ resolved
@@ -280,13 +280,8 @@
                     },
                 },
                 Err(err) => {
-<<<<<<< HEAD
-                    warn!("Error in Kademlia query: {:?}", err);
+                    warn!("Error in Kademlia query: {err:?}");
                     false
-=======
-                    warn!("Error in Kademlia query: {err:?}");
-                    0
->>>>>>> 8fb40e2d
                 },
             },
             None => {
@@ -342,15 +337,7 @@
                     // Initiate new query that hits more replicas
                     if retry_count > 0 {
                         let new_retry_count = retry_count - 1;
-<<<<<<< HEAD
-                        warn!("Get DHT: Internal disagreement for get dht request {:?}! requerying with more nodes. {:?} retries left", progress, new_retry_count);
-=======
                         warn!("Get DHT: Internal disagreement for get dht request {progress:?}! requerying with more nodes. {new_retry_count:?} retries left");
-                        let new_factor = NonZeroUsize::max(
-                            NonZeroUsize::new(num_replicas.get() + 1).unwrap_or(num_replicas),
-                            *MAX_DHT_QUERY_SIZE,
-                        );
->>>>>>> 8fb40e2d
                         self.retry_get(KadGetQuery {
                             backoff,
                             progress: DHTProgress::NotStarted,
