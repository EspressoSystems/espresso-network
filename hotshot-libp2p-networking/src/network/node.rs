// Copyright (c) 2021-2024 Espresso Systems (espressosys.com)
// This file is part of the HotShot repository.

// You should have received a copy of the MIT License
// along with the HotShot repository. If not, see <https://mit-license.org/>.

/// configuration for the libp2p network (e.g. how it should be built)
mod config;

/// libp2p network handle
/// allows for control over the libp2p network
mod handle;

use std::{
    collections::{HashMap, HashSet},
    iter,
    num::{NonZeroU32, NonZeroUsize},
    time::Duration,
};

use futures::{channel::mpsc, SinkExt, StreamExt};
use hotshot_types::{
    constants::KAD_DEFAULT_REPUB_INTERVAL_SEC, traits::node_implementation::NodeType,
};
use libp2p::{
    autonat,
    core::transport::ListenerId,
    gossipsub::{
        Behaviour as Gossipsub, ConfigBuilder as GossipsubConfigBuilder, Event as GossipEvent,
        Message as GossipsubMessage, MessageAuthenticity, MessageId, Topic, ValidationMode,
    },
    identify::{
        Behaviour as IdentifyBehaviour, Config as IdentifyConfig, Event as IdentifyEvent,
        Info as IdentifyInfo,
    },
    identity::Keypair,
    kad::{store::MemoryStore, Behaviour, Config, Mode, Record},
    request_response::{
        Behaviour as RequestResponse, Config as Libp2pRequestResponseConfig, ProtocolSupport,
    },
    swarm::SwarmEvent,
    Multiaddr, StreamProtocol, Swarm, SwarmBuilder,
};
use libp2p_identity::PeerId;
use rand::{prelude::SliceRandom, thread_rng};
use tokio::{
    select, spawn,
    sync::mpsc::{unbounded_channel, UnboundedReceiver, UnboundedSender},
};
use tracing::{debug, error, info, info_span, instrument, warn, Instrument};

pub use self::{
    config::{
        GossipConfig, NetworkNodeConfig, NetworkNodeConfigBuilder, NetworkNodeConfigBuilderError,
        RequestResponseConfig, DEFAULT_REPLICATION_FACTOR,
    },
    handle::{spawn_network_node, NetworkNodeHandle, NetworkNodeReceiver},
};
use super::{
    behaviours::dht::{
        bootstrap::{DHTBootstrapTask, InputEvent},
        store::{
            persistent::{DhtPersistentStorage, PersistentStore},
            validated::ValidatedStore,
        },
    },
    cbor::Cbor,
    gen_transport, BoxedTransport, ClientRequest, NetworkDef, NetworkError, NetworkEvent,
    NetworkEventInternal,
};
use crate::network::behaviours::{
    dht::{DHTBehaviour, DHTProgress, KadPutQuery, NUM_REPLICATED_TO_TRUST},
    direct_message::{DMBehaviour, DMRequest},
    exponential_backoff::ExponentialBackoff,
};

/// Maximum size of a message
pub const MAX_GOSSIP_MSG_SIZE: usize = 2_000_000_000;

/// Wrapped num of connections
pub const ESTABLISHED_LIMIT: NonZeroU32 = NonZeroU32::new(ESTABLISHED_LIMIT_UNWR).unwrap();
/// Number of connections to a single peer before logging an error
pub const ESTABLISHED_LIMIT_UNWR: u32 = 10;

/// Network definition
#[derive(derive_more::Debug)]
pub struct NetworkNode<T: NodeType, D: DhtPersistentStorage> {
    /// peer id of network node
    peer_id: PeerId,
    /// the swarm of networkbehaviours
    #[debug(skip)]
    swarm: Swarm<NetworkDef<T::SignatureKey, D>>,
    /// the listener id we are listening on, if it exists
    listener_id: Option<ListenerId>,
    /// Handler for direct messages
    direct_message_state: DMBehaviour,
    /// Handler for DHT Events
    dht_handler: DHTBehaviour<T::SignatureKey, D>,
    /// Channel to resend requests, set to Some when we call `spawn_listeners`
    resend_tx: Option<UnboundedSender<ClientRequest>>,
}

impl<T: NodeType, D: DhtPersistentStorage> NetworkNode<T, D> {
    /// Returns number of peers this node is connected to
    pub fn num_connected(&self) -> usize {
        self.swarm.connected_peers().count()
    }

    /// return hashset of PIDs this node is connected to
    pub fn connected_pids(&self) -> HashSet<PeerId> {
        self.swarm.connected_peers().copied().collect()
    }

    /// starts the swarm listening on `listen_addr`
    /// and optionally dials into peer `known_peer`
    /// returns the address the swarm is listening upon
    #[instrument(skip(self))]
    pub async fn start_listen(
        &mut self,
        listen_addr: Multiaddr,
    ) -> Result<Multiaddr, NetworkError> {
        self.listener_id = Some(self.swarm.listen_on(listen_addr).map_err(|err| {
            NetworkError::ListenError(format!("failed to listen for Libp2p: {err}"))
        })?);
        let addr = loop {
            if let Some(SwarmEvent::NewListenAddr { address, .. }) = self.swarm.next().await {
                break address;
            }
        };
        info!("Libp2p listening on {:?}", addr);
        Ok(addr)
    }

    /// initialize the DHT with known peers
    /// add the peers to kademlia and then
    /// the `spawn_listeners` function
    /// will start connecting to peers
    #[instrument(skip(self))]
    pub fn add_known_peers(&mut self, known_peers: &[(PeerId, Multiaddr)]) {
        debug!("Adding {} known peers", known_peers.len());
        let behaviour = self.swarm.behaviour_mut();
        let mut bs_nodes = HashMap::<PeerId, HashSet<Multiaddr>>::new();
        let mut shuffled = known_peers.iter().collect::<Vec<_>>();
        shuffled.shuffle(&mut thread_rng());
        for (peer_id, addr) in shuffled {
            if *peer_id != self.peer_id {
                behaviour.dht.add_address(peer_id, addr.clone());
                behaviour.autonat.add_server(*peer_id, Some(addr.clone()));
                bs_nodes.insert(*peer_id, iter::once(addr.clone()).collect());
            }
        }
    }

    /// Creates a new `Network` with the given settings.
    ///
    /// Currently:
    ///   * Generates a random key pair and associated [`PeerId`]
<<<<<<< HEAD
    ///   * Launches a hopefully production ready transport:
    ///     QUIC v1 (RFC 9000) + DNS
=======
    ///   * Launches a hopefully production ready transport: QUIC v1 (RFC 9000) + DNS
>>>>>>> b3ee13fc
    ///   * Generates a connection to the "broadcast" topic
    ///   * Creates a swarm to manage peers and events
    ///
    /// # Errors
    /// - If we fail to generate the transport or any of the behaviours
    ///
    /// # Panics
    /// If 5 < 0
    #[allow(clippy::too_many_lines)]
    pub async fn new(
        config: NetworkNodeConfig<T>,
        dht_persistent_storage: D,
    ) -> Result<Self, NetworkError> {
        // Generate a random `KeyPair` if one is not specified
        let keypair = config
            .keypair
            .clone()
            .unwrap_or_else(Keypair::generate_ed25519);

        // Get the `PeerId` from the `KeyPair`
        let peer_id = PeerId::from(keypair.public());

        // Generate the transport from the keypair, membership, and auth message
        let transport: BoxedTransport = gen_transport::<T>(
            keypair.clone(),
            config.membership.clone(),
            config.auth_message.clone(),
        )
        .await?;

        // Generate the swarm
        let mut swarm: Swarm<NetworkDef<T::SignatureKey, D>> = {
            // Use the `Blake3` hash of the message's contents as the ID
            let message_id_fn = |message: &GossipsubMessage| {
                let hash = blake3::hash(&message.data);
                MessageId::from(hash.as_bytes().to_vec())
            };

            // Derive a `Gossipsub` config from our gossip config
            let gossipsub_config = GossipsubConfigBuilder::default()
                .message_id_fn(message_id_fn) // Use the (blake3) hash of a message as its ID
                .validation_mode(ValidationMode::Strict) // Force all messages to have valid signatures
                .heartbeat_interval(config.gossip_config.heartbeat_interval) // Time between gossip heartbeats
                .history_gossip(config.gossip_config.history_gossip) // Number of heartbeats to gossip about
                .history_length(config.gossip_config.history_length) // Number of heartbeats to remember the full message for
                .mesh_n(config.gossip_config.mesh_n) // Target number of mesh peers
                .mesh_n_high(config.gossip_config.mesh_n_high) // Upper limit of mesh peers
                .mesh_n_low(config.gossip_config.mesh_n_low) // Lower limit of mesh peers
                .mesh_outbound_min(config.gossip_config.mesh_outbound_min) // Minimum number of outbound peers in mesh
                .max_transmit_size(config.gossip_config.max_transmit_size) // Maximum size of a message
                .max_ihave_length(config.gossip_config.max_ihave_length) // Maximum number of messages to include in an IHAVE message
                .max_ihave_messages(config.gossip_config.max_ihave_messages) // Maximum number of IHAVE messages to accept from a peer within a heartbeat
                .published_message_ids_cache_time(
                    config.gossip_config.published_message_ids_cache_time,
                ) // Cache duration for published message IDs
                .iwant_followup_time(config.gossip_config.iwant_followup_time) // Time to wait for a message requested through IWANT following an IHAVE advertisement
                .max_messages_per_rpc(config.gossip_config.max_messages_per_rpc) // The maximum number of messages we will process in a given RPC
                .gossip_retransimission(config.gossip_config.gossip_retransmission) // Controls how many times we will allow a peer to request the same message id through IWANT gossip before we start ignoring them.
                .flood_publish(config.gossip_config.flood_publish) // If enabled newly created messages will always be sent to all peers that are subscribed to the topic and have a good enough score.
                .duplicate_cache_time(config.gossip_config.duplicate_cache_time) // The time period that messages are stored in the cache
                .fanout_ttl(config.gossip_config.fanout_ttl) // Time to live for fanout peers
                .heartbeat_initial_delay(config.gossip_config.heartbeat_initial_delay) // Initial delay in each heartbeat
                .gossip_factor(config.gossip_config.gossip_factor) // Affects how many peers we will emit gossip to at each heartbeat
                .gossip_lazy(config.gossip_config.gossip_lazy) // Minimum number of peers to emit gossip to during a heartbeat
                .build()
                .map_err(|err| {
                    NetworkError::ConfigError(format!("error building gossipsub config: {err:?}"))
                })?;

            // - Build a gossipsub network behavior
            let gossipsub: Gossipsub = Gossipsub::new(
                MessageAuthenticity::Signed(keypair.clone()),
                gossipsub_config,
            )
            .map_err(|err| {
                NetworkError::ConfigError(format!("error building gossipsub behaviour: {err:?}"))
            })?;

            //   Build a identify network behavior needed for own
            //   node connection information
            //   E.g. this will answer the question: how are other nodes
            //   seeing the peer from behind a NAT
            let identify_cfg =
                IdentifyConfig::new("HotShot/identify/1.0".to_string(), keypair.public());
            let identify = IdentifyBehaviour::new(identify_cfg);

            // - Build DHT needed for peer discovery
            let mut kconfig = Config::new(StreamProtocol::new("/ipfs/kad/1.0.0"));
            // 8 hours by default
            let record_republication_interval = config
                .republication_interval
                .unwrap_or(Duration::from_secs(KAD_DEFAULT_REPUB_INTERVAL_SEC));
            let ttl = Some(config.ttl.unwrap_or(16 * record_republication_interval));
            kconfig
                .set_parallelism(NonZeroUsize::new(5).unwrap())
                .set_provider_publication_interval(Some(record_republication_interval))
                .set_publication_interval(Some(record_republication_interval))
                .set_record_ttl(ttl);

            // allowing panic here because something is very wrong if this fales
            #[allow(clippy::panic)]
            if let Some(factor) = config.replication_factor {
                kconfig.set_replication_factor(factor);
            } else {
                panic!("Replication factor not set");
            }

            // Create the DHT behaviour with the given persistent storage
            let mut kadem = Behaviour::with_config(
                peer_id,
                PersistentStore::new(
                    ValidatedStore::new(MemoryStore::new(peer_id)),
                    dht_persistent_storage,
                    5,
                )
                .await,
                kconfig,
            );
            kadem.set_mode(Some(Mode::Server));

            let rrconfig = Libp2pRequestResponseConfig::default();

            // Create a new `cbor` codec with the given request and response sizes
            let cbor = Cbor::new(
                config.request_response_config.request_size_maximum,
                config.request_response_config.response_size_maximum,
            );

            let direct_message: super::cbor::Behaviour<Vec<u8>, Vec<u8>> =
                RequestResponse::with_codec(
                    cbor,
                    [(
                        StreamProtocol::new("/HotShot/direct_message/1.0"),
                        ProtocolSupport::Full,
                    )]
                    .into_iter(),
                    rrconfig.clone(),
                );

            let autonat_config = autonat::Config {
                only_global_ips: false,
                ..Default::default()
            };

            let network = NetworkDef::new(
                gossipsub,
                kadem,
                identify,
                direct_message,
                autonat::Behaviour::new(peer_id, autonat_config),
            );

            // build swarm
            let swarm = SwarmBuilder::with_existing_identity(keypair.clone());
            let swarm = swarm.with_tokio();

            swarm
                .with_other_transport(|_| transport)
                .unwrap()
                .with_behaviour(|_| network)
                .unwrap()
                .build()
        };
        for (peer, addr) in &config.to_connect_addrs {
            if peer != swarm.local_peer_id() {
                swarm.behaviour_mut().add_address(peer, addr.clone());
            }
        }

        Ok(Self {
            peer_id,
            swarm,
            listener_id: None,
            direct_message_state: DMBehaviour::default(),
            dht_handler: DHTBehaviour::new(
                peer_id,
                config
                    .replication_factor
                    .unwrap_or(NonZeroUsize::new(4).unwrap()),
            ),
            resend_tx: None,
        })
    }

    /// Publish a key/value to the record store.
    ///
    /// # Panics
    /// If the default replication factor is `None`
    pub fn put_record(&mut self, mut query: KadPutQuery) {
        let record = Record::new(query.key.clone(), query.value.clone());
        match self.swarm.behaviour_mut().dht.put_record(
            record,
            libp2p::kad::Quorum::N(
                NonZeroUsize::try_from(self.dht_handler.replication_factor().get() / 2)
                    .expect("replication factor should be bigger than 0"),
            ),
        ) {
            Err(e) => {
                // failed try again later
                query.progress = DHTProgress::NotStarted;
                query.backoff.start_next(false);
                error!("Error publishing to DHT: {e:?} for peer {:?}", self.peer_id);
            },
            Ok(qid) => {
                debug!("Published record to DHT with qid {:?}", qid);
                let query = KadPutQuery {
                    progress: DHTProgress::InProgress(qid),
                    ..query
                };
                self.dht_handler.put_record(qid, query);
            },
        }
    }

    /// event handler for client events
    /// currently supported actions include
    /// - shutting down the swarm
    /// - gossipping a message to known peers on the `global` topic
    /// - returning the id of the current peer
    /// - subscribing to a topic
    /// - unsubscribing from a toipc
    /// - direct messaging a peer
    #[instrument(skip(self))]
    async fn handle_client_requests(
        &mut self,
        msg: Option<ClientRequest>,
    ) -> Result<bool, NetworkError> {
        let behaviour = self.swarm.behaviour_mut();
        match msg {
            Some(msg) => {
                match msg {
                    ClientRequest::BeginBootstrap => {
                        debug!("Beginning Libp2p bootstrap");
                        let _ = self.swarm.behaviour_mut().dht.bootstrap();
                    },
                    ClientRequest::LookupPeer(pid, chan) => {
                        let id = self.swarm.behaviour_mut().dht.get_closest_peers(pid);
                        self.dht_handler
                            .in_progress_get_closest_peers
                            .insert(id, chan);
                    },
                    ClientRequest::GetRoutingTable(chan) => {
                        self.dht_handler
                            .print_routing_table(&mut self.swarm.behaviour_mut().dht);
                        if chan.send(()).is_err() {
                            warn!("Tried to notify client but client not tracking anymore");
                        }
                    },
                    ClientRequest::PutDHT { key, value, notify } => {
                        let query = KadPutQuery {
                            progress: DHTProgress::NotStarted,
                            notify,
                            key,
                            value,
                            backoff: ExponentialBackoff::default(),
                        };
                        self.put_record(query);
                    },
                    ClientRequest::GetConnectedPeerNum(s) => {
                        if s.send(self.num_connected()).is_err() {
                            error!("error sending peer number to client");
                        }
                    },
                    ClientRequest::GetConnectedPeers(s) => {
                        if s.send(self.connected_pids()).is_err() {
                            error!("error sending peer set to client");
                        }
                    },
                    ClientRequest::GetDHT {
                        key,
                        notify,
                        retry_count,
                    } => {
                        self.dht_handler.get_record(
                            key,
                            notify,
                            NonZeroUsize::new(NUM_REPLICATED_TO_TRUST).unwrap(),
                            ExponentialBackoff::default(),
                            retry_count,
                            &mut self.swarm.behaviour_mut().dht,
                        );
                    },
                    ClientRequest::IgnorePeers(_peers) => {
                        // NOTE used by test with conductor only
                    },
                    ClientRequest::Shutdown => {
                        if let Some(listener_id) = self.listener_id {
                            self.swarm.remove_listener(listener_id);
                        }

                        return Ok(true);
                    },
                    ClientRequest::GossipMsg(topic, contents) => {
                        behaviour.publish_gossip(Topic::new(topic.clone()), contents.clone());
                    },
                    ClientRequest::Subscribe(t, chan) => {
                        behaviour.subscribe_gossip(&t);
                        if let Some(chan) = chan {
                            if chan.send(()).is_err() {
                                error!("finished subscribing but response channel dropped");
                            }
                        }
                    },
                    ClientRequest::Unsubscribe(t, chan) => {
                        behaviour.unsubscribe_gossip(&t);
                        if let Some(chan) = chan {
                            if chan.send(()).is_err() {
                                error!("finished unsubscribing but response channel dropped");
                            }
                        }
                    },
                    ClientRequest::DirectRequest {
                        pid,
                        contents,
                        retry_count,
                    } => {
                        debug!("Sending direct request to {:?}", pid);
                        let id = behaviour.add_direct_request(pid, contents.clone());
                        let req = DMRequest {
                            peer_id: pid,
                            data: contents,
                            backoff: ExponentialBackoff::default(),
                            retry_count,
                        };
                        self.direct_message_state.add_direct_request(req, id);
                    },
                    ClientRequest::DirectResponse(chan, msg) => {
                        behaviour.add_direct_response(chan, msg);
                    },
                    ClientRequest::AddKnownPeers(peers) => {
                        self.add_known_peers(&peers);
                    },
                    ClientRequest::Prune(pid) => {
                        if self.swarm.disconnect_peer_id(pid).is_err() {
                            warn!("Could not disconnect from {:?}", pid);
                        }
                    },
                }
            },
            None => {
                error!("Error receiving msg in main behaviour loop: channel closed");
            },
        }
        Ok(false)
    }

    /// event handler for events emitted from the swarm
    #[allow(clippy::type_complexity)]
    #[instrument(skip(self))]
    async fn handle_swarm_events(
        &mut self,
        event: SwarmEvent<NetworkEventInternal>,
        send_to_client: &UnboundedSender<NetworkEvent>,
    ) -> Result<(), NetworkError> {
        // Make the match cleaner
        debug!("Swarm event observed {:?}", event);

        #[allow(deprecated)]
        match event {
            SwarmEvent::ConnectionEstablished {
                connection_id: _,
                peer_id,
                endpoint,
                num_established,
                concurrent_dial_errors,
                established_in: _established_in,
            } => {
                if num_established > ESTABLISHED_LIMIT {
                    error!(
                        "Num concurrent connections to a single peer exceeding {:?} at {:?}!",
                        ESTABLISHED_LIMIT, num_established
                    );
                } else {
                    debug!(
                        "Connection established with {:?} at {:?} with {:?} concurrent dial errors",
                        peer_id, endpoint, concurrent_dial_errors
                    );
                }

                // Send the number of connected peers to the client
                send_to_client
                    .send(NetworkEvent::ConnectedPeersUpdate(self.num_connected()))
                    .map_err(|err| NetworkError::ChannelSendError(err.to_string()))?;
            },
            SwarmEvent::ConnectionClosed {
                connection_id: _,
                peer_id,
                endpoint,
                num_established,
                cause,
            } => {
                if num_established > ESTABLISHED_LIMIT_UNWR {
                    error!(
                        "Num concurrent connections to a single peer exceeding {:?} at {:?}!",
                        ESTABLISHED_LIMIT, num_established
                    );
                } else {
                    debug!(
                        "Connection closed with {:?} at {:?} due to {:?}",
                        peer_id, endpoint, cause
                    );
                }

                // Send the number of connected peers to the client
                send_to_client
                    .send(NetworkEvent::ConnectedPeersUpdate(self.num_connected()))
                    .map_err(|err| NetworkError::ChannelSendError(err.to_string()))?;
            },
            SwarmEvent::Dialing {
                peer_id,
                connection_id: _,
            } => {
                debug!("Attempting to dial {:?}", peer_id);
            },
            SwarmEvent::ListenerClosed {
                listener_id: _,
                addresses: _,
                reason: _,
            }
            | SwarmEvent::NewListenAddr {
                listener_id: _,
                address: _,
            }
            | SwarmEvent::ExpiredListenAddr {
                listener_id: _,
                address: _,
            }
            | SwarmEvent::NewExternalAddrCandidate { .. }
            | SwarmEvent::ExternalAddrExpired { .. }
            | SwarmEvent::IncomingConnection {
                connection_id: _,
                local_addr: _,
                send_back_addr: _,
            } => {},
            SwarmEvent::Behaviour(b) => {
                let maybe_event = match b {
                    NetworkEventInternal::DHTEvent(e) => self
                        .dht_handler
                        .dht_handle_event(e, self.swarm.behaviour_mut().dht.store_mut()),
                    NetworkEventInternal::IdentifyEvent(e) => {
                        // NOTE feed identified peers into kademlia's routing table for peer discovery.
                        if let IdentifyEvent::Received {
                            peer_id,
                            info:
                                IdentifyInfo {
                                    listen_addrs,
                                    protocols: _,
                                    public_key: _,
                                    protocol_version: _,
                                    agent_version: _,
                                    observed_addr: _,
                                },
                            connection_id: _,
                        } = *e
                        {
                            let behaviour = self.swarm.behaviour_mut();

                            // into hashset to delete duplicates (I checked: there are duplicates)
                            for addr in listen_addrs.iter().collect::<HashSet<_>>() {
                                behaviour.dht.add_address(&peer_id, addr.clone());
                            }
                        }
                        None
                    },
                    NetworkEventInternal::GossipEvent(e) => match *e {
                        GossipEvent::Message {
                            propagation_source: _peer_id,
                            message_id: _id,
                            message,
                        } => Some(NetworkEvent::GossipMsg(message.data)),
                        GossipEvent::Subscribed { peer_id, topic } => {
                            debug!("Peer {:?} subscribed to topic {:?}", peer_id, topic);
                            None
                        },
                        GossipEvent::Unsubscribed { peer_id, topic } => {
                            debug!("Peer {:?} unsubscribed from topic {:?}", peer_id, topic);
                            None
                        },
                        GossipEvent::GossipsubNotSupported { peer_id } => {
                            warn!("Peer {:?} does not support gossipsub", peer_id);
                            None
                        },
                    },
                    NetworkEventInternal::DMEvent(e) => self
                        .direct_message_state
                        .handle_dm_event(e, self.resend_tx.clone()),
                    NetworkEventInternal::AutonatEvent(e) => {
                        match e {
                            autonat::Event::InboundProbe(_) => {},
                            autonat::Event::OutboundProbe(e) => match e {
                                autonat::OutboundProbeEvent::Request { .. }
                                | autonat::OutboundProbeEvent::Response { .. } => {},
                                autonat::OutboundProbeEvent::Error {
                                    probe_id: _,
                                    peer,
                                    error,
                                } => {
                                    warn!(
                                        "AutoNAT Probe failed to peer {:?} with error: {:?}",
                                        peer, error
                                    );
                                },
                            },
                            autonat::Event::StatusChanged { old, new } => {
                                debug!("AutoNAT Status changed. Old: {:?}, New: {:?}", old, new);
                            },
                        };
                        None
                    },
                };

                if let Some(event) = maybe_event {
                    // forward messages directly to Client
                    send_to_client
                        .send(event)
                        .map_err(|err| NetworkError::ChannelSendError(err.to_string()))?;
                }
            },
            SwarmEvent::OutgoingConnectionError {
                connection_id: _,
                peer_id,
                error,
            } => {
                warn!("Outgoing connection error to {:?}: {:?}", peer_id, error);
            },
            SwarmEvent::IncomingConnectionError {
                connection_id: _,
                local_addr: _,
                send_back_addr: _,
                error,
            } => {
                warn!("Incoming connection error: {:?}", error);
            },
            SwarmEvent::ListenerError {
                listener_id: _,
                error,
            } => {
                warn!("Listener error: {:?}", error);
            },
            SwarmEvent::ExternalAddrConfirmed { address } => {
                let my_id = *self.swarm.local_peer_id();
                self.swarm
                    .behaviour_mut()
                    .dht
                    .add_address(&my_id, address.clone());
            },
            SwarmEvent::NewExternalAddrOfPeer { peer_id, address } => {
                self.swarm
                    .behaviour_mut()
                    .dht
                    .add_address(&peer_id, address.clone());
            },
            _ => {
                debug!("Unhandled swarm event {:?}", event);
            },
        }
        Ok(())
    }

    /// Spawn a task to listen for requests on the returned channel
    /// as well as any events produced by libp2p
    ///
    /// # Errors
    /// - If we fail to create the channels or the bootstrap channel
    pub fn spawn_listeners(
        mut self,
    ) -> Result<
        (
            UnboundedSender<ClientRequest>,
            UnboundedReceiver<NetworkEvent>,
        ),
        NetworkError,
    > {
        let (s_input, mut s_output) = unbounded_channel::<ClientRequest>();
        let (r_input, r_output) = unbounded_channel::<NetworkEvent>();
        let (mut bootstrap_tx, bootstrap_rx) = mpsc::channel(100);
        self.resend_tx = Some(s_input.clone());
        self.dht_handler.set_bootstrap_sender(bootstrap_tx.clone());

        DHTBootstrapTask::run(bootstrap_rx, s_input.clone());
        spawn(
            async move {
                loop {
                    select! {
                        event = self.swarm.next() => {
                            debug!("peerid {:?}\t\thandling maybe event {:?}", self.peer_id, event);
                            if let Some(event) = event {
                                debug!("peerid {:?}\t\thandling event {:?}", self.peer_id, event);
                                self.handle_swarm_events(event, &r_input).await?;
                            }
                        },
                        msg = s_output.recv() => {
                            debug!("peerid {:?}\t\thandling msg {:?}", self.peer_id, msg);
                            let shutdown = self.handle_client_requests(msg).await?;
                            if shutdown {
                                let _ = bootstrap_tx.send(InputEvent::ShutdownBootstrap).await;
                                break
                            }
                        }
                    }
                }
                Ok::<(), NetworkError>(())
            }
            .instrument(info_span!("Libp2p NetworkBehaviour Handler")),
        );
        Ok((s_input, r_output))
    }

    /// Get a reference to the network node's peer id.
    pub fn peer_id(&self) -> PeerId {
        self.peer_id
    }
}<|MERGE_RESOLUTION|>--- conflicted
+++ resolved
@@ -155,12 +155,7 @@
     ///
     /// Currently:
     ///   * Generates a random key pair and associated [`PeerId`]
-<<<<<<< HEAD
-    ///   * Launches a hopefully production ready transport:
-    ///     QUIC v1 (RFC 9000) + DNS
-=======
     ///   * Launches a hopefully production ready transport: QUIC v1 (RFC 9000) + DNS
->>>>>>> b3ee13fc
     ///   * Generates a connection to the "broadcast" topic
     ///   * Creates a swarm to manage peers and events
     ///
