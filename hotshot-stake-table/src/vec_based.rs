--- conflicted
+++ resolved
@@ -379,11 +379,7 @@
 
     #[test]
     fn crypto_test_stake_table() -> Result<(), StakeTableError> {
-<<<<<<< HEAD
-        let mut st = StakeTable::<BLSVerKey, SchnorrVerKey, F>::new();
-=======
         let mut st = StakeTable::<QCVerKey, StateVerKey, F>::new();
->>>>>>> d7d5d3dc
         let mut prng = jf_utils::test_rng();
         let keys = (0..10)
             .map(|_| {
