--- conflicted
+++ resolved
@@ -273,11 +273,7 @@
 ///
 /// async fn init_server<Ver: StaticVersionType + 'static>(
 ///     config: Config,
-<<<<<<< HEAD
 ///     hotshot: SystemContextHandle<AppTypes, AppNodeImpl, AppVersions>,
-=======
-///     hotshot: SystemContextHandle<AppTypes, AppNodeImpl, TestVersions>,
->>>>>>> 432444e2
 /// ) -> Result<App<Arc<RwLock<AppState>>, Error>, Error> {
 ///     let mut hotshot_qs = config.connect(NoFetching).await.map_err(Error::internal)?;
 ///     // Initialize storage for other modules, using `hotshot_qs` to access the database.
@@ -449,13 +445,7 @@
         // Insert test data with VID common but no share.
         let leaf = LeafQueryData::<MockTypes>::genesis(
             &TestValidatedState::default(),
-<<<<<<< HEAD
             &TestInstanceState::default(),
-=======
-            &TestInstanceState {
-                delay_config: Default::default(),
-            },
->>>>>>> 432444e2
         )
         .await;
         let common = VidCommonQueryData::new(leaf.header().clone(), disperse.common);
