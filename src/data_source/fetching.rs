// Copyright (c) 2022 Espresso Systems (espressosys.com)
// This file is part of the HotShot Query Service library.
//
// This program is free software: you can redistribute it and/or modify it under the terms of the GNU
// General Public License as published by the Free Software Foundation, either version 3 of the
// License, or (at your option) any later version.
// This program is distributed in the hope that it will be useful, but WITHOUT ANY WARRANTY; without
// even the implied warranty of MERCHANTABILITY or FITNESS FOR A PARTICULAR PURPOSE. See the GNU
// General Public License for more details.
// You should have received a copy of the GNU General Public License along with this program. If not,
// see <https://www.gnu.org/licenses/>.

//! Asynchronous retrieval of missing data.
//!
//! [`FetchingDataSource`] combines a local storage implementation with a remote data availability
//! provider to create a data sources which caches data locally, but which is capable of fetching
//! missing data from a remote source, either proactively or on demand.
//!
//! This implementation supports three kinds of data fetching.
//!
//! # Proactive Fetching
//!
//! Proactive fetching means actively scanning the local database for missing objects and
//! proactively retrieving them from a remote provider, even if those objects have yet to be
//! requested by a client. Doing this increases the chance of success and decreases latency when a
//! client does eventually ask for those objects. This is also the mechanism by which a query
//! service joining a network late, or having been offline for some time, is able to catch up with
//! the events on the network that it missed.
//!
//! The current implementation of proactive fetching is meant to be the simplest effective algorithm
//! which still gives us a reasonable range of configuration options for experimentation. It is
//! subject to change as we learn about the behavior of proactive fetching in a realistic system.
//!
//! Proactive fetching is currently implemented by a background task which performs periodic scans
//! of the database, identifying and retrieving missing objects. This task is generally low
//! priority, since missing objects are rare, and it will take care not to monopolize resources that
//! could be used to serve requests. To reduce load and to optimize for the common case where blocks
//! are usually not missing once they have already been retrieved, we distinguish between _major_
//! and _minor_ scans.
//!
//! Minor scans are lightweight and can run very frequently. They will only look for missing
//! blocks among blocks that are new since the previous scan. Thus, the more frequently minor
//! scans run, the less work they have to do. This allows them to run frequently, giving low
//! latency for retrieval of newly produced blocks that we failed to receive initially. Between
//! each minor scan, the task will sleep for [a configurable
//! duration](Builder::with_minor_scan_interval) to wait for new blocks to be produced and give
//! other tasks full access to all shared resources.
//!
//! Every `n`th scan (`n` is [configurable](Builder::with_major_scan_interval)) is a major scan.
//! These scan all blocks from 0, which guarantees that we will eventually retrieve all blocks, even
//! if for some reason we have lost a block that we previously had (due to storage failures and
//! corruptions, or simple bugs in this software). These scans are rather expensive (although they
//! will release control of shared resources many times during the duration of the scan), but
//! because it is rather unlikely that a major scan will discover any missing blocks that the next
//! minor scan would have missed, it is ok if major scans run very infrequently.
//!
//! # Active Fetching
//!
//! Active fetching means reaching out to a remote data availability provider to retrieve a missing
//! resource, upon receiving a request for that resource from a client. Not every request for a
//! missing resource triggers an active fetch. To avoid spamming peers with requests for missing
//! data, we only actively fetch resources that are known to exist somewhere. This means we can
//! actively fetch leaves and headers when we are requested a leaf or header by height, whose height
//! is less than the current chain height. We can fetch a block when the corresponding header exists
//! (corresponding based on height, hash, or payload hash) or can be actively fetched.
//!
//! # Passive Fetching
//!
//! For requests that cannot be actively fetched (for example, a block requested by hash, where we
//! do not have a header proving that a block with that hash exists), we use passive fetching. This
//! essentially means waiting passively until the query service receives an object that satisfies
//! the request. This object may be received because it was actively fetched in responsive to a
//! different request for the same object, one that permitted an active fetch. Or it may have been
//! fetched [proactively](#proactive-fetching).

use super::{
    notifier::Notifier,
    storage::{
        pruning::{PruneStorage, PrunedHeightStorage},
        Aggregate, AggregatesStorage, AvailabilityStorage, ExplorerStorage,
        MerklizedStateHeightStorage, MerklizedStateStorage, NodeStorage, UpdateAggregatesStorage,
        UpdateAvailabilityStorage,
    },
    Transaction, VersionedDataSource,
};
use crate::{
    availability::{
        AvailabilityDataSource, BlockId, BlockInfo, BlockQueryData, Fetch, FetchStream, LeafId,
        LeafQueryData, PayloadMetadata, PayloadQueryData, QueryableHeader, QueryablePayload,
        TransactionHash, TransactionQueryData, UpdateAvailabilityData, VidCommonMetadata,
        VidCommonQueryData,
    },
    explorer::{self, ExplorerDataSource},
    fetching::{self, request, Provider},
    merklized_state::{
        MerklizedState, MerklizedStateDataSource, MerklizedStateHeightPersistence, Snapshot,
    },
    metrics::PrometheusMetrics,
    node::{NodeDataSource, SyncStatus, TimeWindowQueryData, WindowStart},
    status::{HasMetrics, StatusDataSource},
    task::BackgroundTask,
    types::HeightIndexed,
    Header, Payload, QueryError, QueryResult, VidShare,
};
use anyhow::{bail, Context};
use async_lock::Semaphore;
use async_trait::async_trait;
use backoff::{backoff::Backoff, ExponentialBackoff, ExponentialBackoffBuilder};
use derivative::Derivative;
use futures::{
    channel::oneshot,
    future::{self, join_all, BoxFuture, Either, Future, FutureExt},
    stream::{self, BoxStream, StreamExt},
};
use hotshot_types::traits::{
    metrics::{Gauge, Metrics},
    node_implementation::NodeType,
};
use jf_merkle_tree::{prelude::MerkleProof, MerkleTreeScheme};
use std::sync::Arc;
use std::{
    cmp::{max, min},
    fmt::{Debug, Display},
    iter::repeat_with,
    marker::PhantomData,
    ops::{Bound, Range, RangeBounds},
    time::Duration,
};
use tagged_base64::TaggedBase64;
use tokio::{spawn, time::sleep};
use tracing::Instrument;

mod block;
mod header;
mod leaf;
mod transaction;
mod vid;

use self::{
    block::PayloadFetcher,
    leaf::LeafFetcher,
    transaction::TransactionRequest,
    vid::{VidCommonFetcher, VidCommonRequest},
};

/// Builder for [`FetchingDataSource`] with configuration.
pub struct Builder<Types, S, P> {
    storage: S,
    provider: P,
    backoff: ExponentialBackoffBuilder,
    rate_limit: usize,
    range_chunk_size: usize,
    minor_scan_interval: Duration,
    major_scan_interval: usize,
    major_scan_offset: usize,
    proactive_range_chunk_size: Option<usize>,
    active_fetch_delay: Duration,
    chunk_fetch_delay: Duration,
    proactive_fetching: bool,
    aggregator: bool,
    aggregator_chunk_size: Option<usize>,
    _types: PhantomData<Types>,
}

impl<Types, S, P> Builder<Types, S, P> {
    /// Construct a new builder with the given storage and fetcher and the default options.
    pub fn new(storage: S, provider: P) -> Self {
        let mut default_backoff = ExponentialBackoffBuilder::default();
        default_backoff
            .with_initial_interval(Duration::from_secs(1))
            .with_multiplier(2.)
            .with_max_interval(Duration::from_secs(32))
            .with_max_elapsed_time(Some(Duration::from_secs(64)));

        Self {
            storage,
            provider,
            backoff: default_backoff,
            rate_limit: 32,
            range_chunk_size: 25,
            // By default, we run minor proactive scans fairly frequently: once every minute. These
            // scans are cheap (moreso the more frequently they run) and can help us keep up with
            // the head of the chain even if our attached consensus instance is behind.
            minor_scan_interval: Duration::from_secs(60),
            // Major scans, on the other hand, are rather expensive and not especially important for
            // usability. We run them rarely, once every 60 minor scans, or once every hour by
            // default.
            major_scan_interval: 60,
            // Major scan offset can be used when starting multiple nodes at the same time, so they
            // don't all pause for a major scan together.
            major_scan_offset: 0,
            proactive_range_chunk_size: None,
            active_fetch_delay: Duration::from_millis(50),
            chunk_fetch_delay: Duration::from_millis(100),
            proactive_fetching: true,
            aggregator: true,
            aggregator_chunk_size: None,
            _types: Default::default(),
        }
    }

    /// Set the minimum delay between retries of failed operations.
    pub fn with_min_retry_interval(mut self, interval: Duration) -> Self {
        self.backoff.with_initial_interval(interval);
        self
    }

    /// Set the maximum delay between retries of failed operations.
    pub fn with_max_retry_interval(mut self, interval: Duration) -> Self {
        self.backoff.with_max_interval(interval);
        self
    }

    /// Set the multiplier for exponential backoff when retrying failed requests.
    pub fn with_retry_multiplier(mut self, multiplier: f64) -> Self {
        self.backoff.with_multiplier(multiplier);
        self
    }

    /// Set the randomization factor for randomized backoff when retrying failed requests.
    pub fn with_retry_randomization_factor(mut self, factor: f64) -> Self {
        self.backoff.with_randomization_factor(factor);
        self
    }

    /// Set the maximum time to retry failed operations before giving up.
    pub fn with_retry_timeout(mut self, timeout: Duration) -> Self {
        self.backoff.with_max_elapsed_time(Some(timeout));
        self
    }

    /// Set the maximum number of simultaneous fetches.
    pub fn with_rate_limit(mut self, with_rate_limit: usize) -> Self {
        self.rate_limit = with_rate_limit;
        self
    }

    /// Set the number of items to process at a time when loading a range or stream.
    ///
    /// This determines:
    /// * The number of objects to load from storage in a single request
    /// * The number of objects to buffer in memory per request/stream
    /// * The number of concurrent notification subscriptions per request/stream
    pub fn with_range_chunk_size(mut self, range_chunk_size: usize) -> Self {
        self.range_chunk_size = range_chunk_size;
        self
    }

    /// Set the time interval between minor proactive fetching scans.
    ///
    /// See [proactive fetching](self#proactive-fetching).
    pub fn with_minor_scan_interval(mut self, interval: Duration) -> Self {
        self.minor_scan_interval = interval;
        self
    }

    /// Set the interval (denominated in [minor scans](Self::with_minor_scan_interval)) between
    /// major proactive fetching scans.
    ///
    /// See [proactive fetching](self#proactive-fetching).
    pub fn with_major_scan_interval(mut self, interval: usize) -> Self {
        self.major_scan_interval = interval;
        self
    }

    /// Set the offset (denominated in [minor scans](Self::with_minor_scan_interval)) before the
    /// first major proactive fetching scan.
    ///
    /// This is useful when starting multiple nodes at the same time: major proactive scans can have
    /// a measurable impact on the performance of the node for a brief time while the scan is
    /// running, so it may be desirable to prevent a group of nodes from all doing major scans at
    /// the same time. This can be achieved by giving each node a different `major_scan_offset`.
    ///
    /// See also [proactive fetching](self#proactive-fetching).
    pub fn with_major_scan_offset(mut self, offset: usize) -> Self {
        self.major_scan_offset = offset;
        self
    }

    /// Set the number of items to process at a time when scanning for proactive fetching.
    ///
    /// This is similar to [`Self::with_range_chunk_size`], but only affects the chunk size for
    /// proactive fetching scans, not for normal subscription streams. This can be useful to tune
    /// the proactive scanner to be more or less greedy with persistent storage resources.
    ///
    /// By default (i.e. if this method is not called) the proactive range chunk size will be set to
    /// whatever the normal range chunk size is.
    pub fn with_proactive_range_chunk_size(mut self, range_chunk_size: usize) -> Self {
        self.proactive_range_chunk_size = Some(range_chunk_size);
        self
    }

    /// Add a delay between active fetches in proactive scans.
    ///
    /// This can be used to limit the rate at which this query service makes requests to other query
    /// services during proactive scans. This is useful if the query service has a lot of blocks to
    /// catch up on, as without a delay, scanning can be extremely burdensome on the peer.
    pub fn with_active_fetch_delay(mut self, active_fetch_delay: Duration) -> Self {
        self.active_fetch_delay = active_fetch_delay;
        self
    }

    /// Adds a delay between chunk fetches during proactive scans.
    ///
    /// In a proactive scan, we retrieve a range of objects from a provider or local storage (e.g., a database).
    /// Without a delay between fetching these chunks, the process can become very CPU-intensive, especially
    /// when chunks are retrieved from local storage. While there is already a delay for active fetches
    /// (`active_fetch_delay`), situations may arise when subscribed to an old stream that fetches most of the data
    /// from local storage.
    ///
    /// This additional delay helps to limit constant maximum CPU usage
    /// and ensures that local storage remains accessible to all processes,
    /// not just the proactive scanner.
    pub fn with_chunk_fetch_delay(mut self, chunk_fetch_delay: Duration) -> Self {
        self.chunk_fetch_delay = chunk_fetch_delay;
        self
    }

    /// Run without [proactive fetching](self#proactive-fetching).
    ///
    /// This can reduce load on the CPU and the database, but increases the probability that
    /// requests will fail due to missing resources. If resources are constrained, it is recommended
    /// to run with rare proactive fetching (see
    /// [`with_major_scan_interval`](Self::with_major_scan_interval),
    /// [`with_minor_scan_interval`](Self::with_minor_scan_interval)), rather than disabling it
    /// entirely.
    pub fn disable_proactive_fetching(mut self) -> Self {
        self.proactive_fetching = false;
        self
    }

    /// Run without an aggregator.
    ///
    /// This can reduce load on the CPU and the database, but it will cause aggregate statistics
    /// (such as transaction counts) not to update.
    pub fn disable_aggregator(mut self) -> Self {
        self.aggregator = false;
        self
    }

    /// Set the number of items to process at a time when computing aggregate statistics.
    ///
    /// This is similar to [`Self::with_range_chunk_size`], but only affects the chunk size for
    /// the aggregator task, not for normal subscription streams. This can be useful to tune
    /// the aggregator to be more or less greedy with persistent storage resources.
    ///
    /// By default (i.e. if this method is not called) the proactive range chunk size will be set to
    /// whatever the normal range chunk size is.
    pub fn with_aggregator_chunk_size(mut self, chunk_size: usize) -> Self {
        self.aggregator_chunk_size = Some(chunk_size);
        self
    }
}

impl<Types, S, P> Builder<Types, S, P>
where
    Types: NodeType,
    Payload<Types>: QueryablePayload<Types>,
    Header<Types>: QueryableHeader<Types>,
    S: PruneStorage + VersionedDataSource + HasMetrics + 'static,
    for<'a> S::ReadOnly<'a>:
        AvailabilityStorage<Types> + PrunedHeightStorage + NodeStorage<Types> + AggregatesStorage,
    for<'a> S::Transaction<'a>: UpdateAvailabilityStorage<Types> + UpdateAggregatesStorage<Types>,
    P: AvailabilityProvider<Types>,
{
    /// Build a [`FetchingDataSource`] with these options.
    pub async fn build(self) -> anyhow::Result<FetchingDataSource<Types, S, P>> {
        FetchingDataSource::new(self).await
    }
}

/// The most basic kind of data source.
///
/// A data source is constructed modularly by combining a [storage](super::storage) implementation
/// with a [Fetcher](crate::fetching::Fetcher). The former allows the query service to store the
/// data it has persistently in an easily accessible storage medium, such as the local file system
/// or a database. This allows it to answer queries efficiently and to maintain its state across
/// restarts. The latter allows the query service to fetch data that is missing from its storage
/// from an external data availability provider, such as the Tiramisu DA network or another instance
/// of the query service.
///
/// These two components of a data source are combined in [`FetchingDataSource`], which is the
/// lowest level kind of data source available. It simply uses the storage implementation to fetch
/// data when available, and fills in everything else using the fetcher. Various kinds of data
/// sources can be constructed out of [`FetchingDataSource`] by changing the storage and fetcher
/// implementations used, and more complex data sources can be built on top using data source
/// combinators.
#[derive(Derivative)]
#[derivative(Clone(bound = ""), Debug(bound = "S: Debug, P: Debug"))]
pub struct FetchingDataSource<Types, S, P>
where
    Types: NodeType,
{
    // The fetcher manages retrieval of resources from both local storage and a remote provider. It
    // encapsulates the data which may need to be shared with a long-lived task or future that
    // implements the asynchronous fetching of a particular object. This is why it gets its own
    // type, wrapped in an [`Arc`] for easy, efficient cloning.
    fetcher: Arc<Fetcher<Types, S, P>>,
    // The proactive scanner task. This is only saved here so that we can cancel it on drop.
    scanner: Option<BackgroundTask>,
    // The aggregator task, which derives aggregate statistics from a block stream.
    aggregator: Option<BackgroundTask>,
    pruner: Pruner<Types, S, P>,
}

#[derive(Derivative)]
#[derivative(Clone(bound = ""), Debug(bound = "S: Debug, P: Debug"))]
pub struct Pruner<Types, S, P>
where
    Types: NodeType,
{
    handle: Option<BackgroundTask>,
    _types: PhantomData<(Types, S, P)>,
}

impl<Types, S, P> Pruner<Types, S, P>
where
    Types: NodeType,
    Payload<Types>: QueryablePayload<Types>,
    S: PruneStorage + Send + Sync + 'static,
    P: AvailabilityProvider<Types>,
{
    async fn new(fetcher: Arc<Fetcher<Types, S, P>>) -> Self {
        let cfg = fetcher.storage.get_pruning_config();
        let Some(cfg) = cfg else {
            return Self {
                handle: None,
                _types: Default::default(),
            };
        };

        let future = async move {
            for i in 1.. {
                tracing::warn!("starting pruner run {i} ");
                fetcher.prune().await;
                sleep(cfg.interval()).await;
            }
        };

        let task = BackgroundTask::spawn("pruner", future);

        Self {
            handle: Some(task),
            _types: Default::default(),
        }
    }
}

impl<Types, S, P> FetchingDataSource<Types, S, P>
where
    Types: NodeType,
    Payload<Types>: QueryablePayload<Types>,
    Header<Types>: QueryableHeader<Types>,
    S: VersionedDataSource + PruneStorage + HasMetrics + 'static,
    for<'a> S::Transaction<'a>: UpdateAvailabilityStorage<Types> + UpdateAggregatesStorage<Types>,
    for<'a> S::ReadOnly<'a>:
        AvailabilityStorage<Types> + NodeStorage<Types> + PrunedHeightStorage + AggregatesStorage,
    P: AvailabilityProvider<Types>,
{
    /// Build a [`FetchingDataSource`] with the given `storage` and `provider`.
    pub fn builder(storage: S, provider: P) -> Builder<Types, S, P> {
        Builder::new(storage, provider)
    }

    async fn new(builder: Builder<Types, S, P>) -> anyhow::Result<Self> {
        let aggregator = builder.aggregator;
        let aggregator_chunk_size = builder
            .aggregator_chunk_size
            .unwrap_or(builder.range_chunk_size);
        let proactive_fetching = builder.proactive_fetching;
        let minor_interval = builder.minor_scan_interval;
        let major_interval = builder.major_scan_interval;
        let major_offset = builder.major_scan_offset;
        let proactive_range_chunk_size = builder
            .proactive_range_chunk_size
            .unwrap_or(builder.range_chunk_size);
        let scanner_metrics = ScannerMetrics::new(builder.storage.metrics());
        let aggregator_metrics = AggregatorMetrics::new(builder.storage.metrics());

        let fetcher = Arc::new(Fetcher::new(builder).await?);
        let scanner = if proactive_fetching {
            Some(BackgroundTask::spawn(
                "proactive scanner",
                fetcher.clone().proactive_scan(
                    minor_interval,
                    major_interval,
                    major_offset,
                    proactive_range_chunk_size,
                    scanner_metrics,
                ),
            ))
        } else {
            None
        };

        let aggregator = if aggregator {
            Some(BackgroundTask::spawn(
                "aggregator",
                fetcher
                    .clone()
                    .aggregate(aggregator_chunk_size, aggregator_metrics),
            ))
        } else {
            None
        };

        let pruner = Pruner::new(fetcher.clone()).await;
        let ds = Self {
            fetcher,
            scanner,
            pruner,
            aggregator,
        };

        Ok(ds)
    }
}

impl<Types, S, P> AsRef<S> for FetchingDataSource<Types, S, P>
where
    Types: NodeType,
{
    fn as_ref(&self) -> &S {
        &self.fetcher.storage
    }
}

impl<Types, S, P> HasMetrics for FetchingDataSource<Types, S, P>
where
    Types: NodeType,
    S: HasMetrics,
{
    fn metrics(&self) -> &PrometheusMetrics {
        self.as_ref().metrics()
    }
}

#[async_trait]
impl<Types, S, P> StatusDataSource for FetchingDataSource<Types, S, P>
where
    Types: NodeType,
    S: VersionedDataSource + HasMetrics + Send + Sync + 'static,
    for<'a> S::ReadOnly<'a>: NodeStorage<Types>,
    P: Send + Sync,
{
    async fn block_height(&self) -> QueryResult<usize> {
        let mut tx = self.read().await.map_err(|err| QueryError::Error {
            message: err.to_string(),
        })?;
        tx.block_height().await
    }
}

#[async_trait]
impl<Types, S, P> AvailabilityDataSource<Types> for FetchingDataSource<Types, S, P>
where
    Types: NodeType,
    Payload<Types>: QueryablePayload<Types>,
    S: VersionedDataSource + 'static,
    for<'a> S::Transaction<'a>: UpdateAvailabilityStorage<Types>,
    for<'a> S::ReadOnly<'a>: AvailabilityStorage<Types> + NodeStorage<Types> + PrunedHeightStorage,
    P: AvailabilityProvider<Types>,
{
<<<<<<< HEAD
=======
    type LeafRange<R>
        = BoxStream<'static, Fetch<LeafQueryData<Types>>>
    where
        R: RangeBounds<usize> + Send;
    type BlockRange<R>
        = BoxStream<'static, Fetch<BlockQueryData<Types>>>
    where
        R: RangeBounds<usize> + Send;
    type PayloadRange<R>
        = BoxStream<'static, Fetch<PayloadQueryData<Types>>>
    where
        R: RangeBounds<usize> + Send;
    type PayloadMetadataRange<R>
        = BoxStream<'static, Fetch<PayloadMetadata<Types>>>
    where
        R: RangeBounds<usize> + Send;
    type VidCommonRange<R>
        = BoxStream<'static, Fetch<VidCommonQueryData<Types>>>
    where
        R: RangeBounds<usize> + Send;
    type VidCommonMetadataRange<R>
        = BoxStream<'static, Fetch<VidCommonMetadata<Types>>>
    where
        R: RangeBounds<usize> + Send;

>>>>>>> 811532be
    async fn get_leaf<ID>(&self, id: ID) -> Fetch<LeafQueryData<Types>>
    where
        ID: Into<LeafId<Types>> + Send + Sync,
    {
        self.fetcher.get(id.into()).await
    }

    async fn get_block<ID>(&self, id: ID) -> Fetch<BlockQueryData<Types>>
    where
        ID: Into<BlockId<Types>> + Send + Sync,
    {
        self.fetcher.get(id.into()).await
    }

    async fn get_payload<ID>(&self, id: ID) -> Fetch<PayloadQueryData<Types>>
    where
        ID: Into<BlockId<Types>> + Send + Sync,
    {
        self.fetcher.get(id.into()).await
    }

    async fn get_payload_metadata<ID>(&self, id: ID) -> Fetch<PayloadMetadata<Types>>
    where
        ID: Into<BlockId<Types>> + Send + Sync,
    {
        self.fetcher.get(id.into()).await
    }

    async fn get_vid_common<ID>(&self, id: ID) -> Fetch<VidCommonQueryData<Types>>
    where
        ID: Into<BlockId<Types>> + Send + Sync,
    {
        self.fetcher.get(VidCommonRequest::from(id.into())).await
    }

    async fn get_vid_common_metadata<ID>(&self, id: ID) -> Fetch<VidCommonMetadata<Types>>
    where
        ID: Into<BlockId<Types>> + Send + Sync,
    {
        self.fetcher.get(VidCommonRequest::from(id.into())).await
    }

    async fn get_leaf_range<R>(&self, range: R) -> FetchStream<LeafQueryData<Types>>
    where
        R: RangeBounds<usize> + Send + 'static,
    {
        self.fetcher.clone().get_range(range)
    }

    async fn get_block_range<R>(&self, range: R) -> FetchStream<BlockQueryData<Types>>
    where
        R: RangeBounds<usize> + Send + 'static,
    {
        self.fetcher.clone().get_range(range)
    }

    async fn get_payload_range<R>(&self, range: R) -> FetchStream<PayloadQueryData<Types>>
    where
        R: RangeBounds<usize> + Send + 'static,
    {
        self.fetcher.clone().get_range(range)
    }

    async fn get_payload_metadata_range<R>(&self, range: R) -> FetchStream<PayloadMetadata<Types>>
    where
        R: RangeBounds<usize> + Send + 'static,
    {
        self.fetcher.clone().get_range(range)
    }

    async fn get_vid_common_range<R>(&self, range: R) -> FetchStream<VidCommonQueryData<Types>>
    where
        R: RangeBounds<usize> + Send + 'static,
    {
        self.fetcher.clone().get_range(range)
    }

    async fn get_vid_common_metadata_range<R>(
        &self,
        range: R,
    ) -> FetchStream<VidCommonMetadata<Types>>
    where
        R: RangeBounds<usize> + Send + 'static,
    {
        self.fetcher.clone().get_range(range)
    }

    async fn get_leaf_range_rev(
        &self,
        start: Bound<usize>,
        end: usize,
    ) -> FetchStream<LeafQueryData<Types>> {
        self.fetcher.clone().get_range_rev(start, end)
    }

    async fn get_block_range_rev(
        &self,
        start: Bound<usize>,
        end: usize,
    ) -> FetchStream<BlockQueryData<Types>> {
        self.fetcher.clone().get_range_rev(start, end)
    }

    async fn get_payload_range_rev(
        &self,
        start: Bound<usize>,
        end: usize,
    ) -> FetchStream<PayloadQueryData<Types>> {
        self.fetcher.clone().get_range_rev(start, end)
    }

    async fn get_payload_metadata_range_rev(
        &self,
        start: Bound<usize>,
        end: usize,
    ) -> FetchStream<PayloadMetadata<Types>> {
        self.fetcher.clone().get_range_rev(start, end)
    }

    async fn get_vid_common_range_rev(
        &self,
        start: Bound<usize>,
        end: usize,
    ) -> FetchStream<VidCommonQueryData<Types>> {
        self.fetcher.clone().get_range_rev(start, end)
    }

    async fn get_vid_common_metadata_range_rev(
        &self,
        start: Bound<usize>,
        end: usize,
    ) -> FetchStream<VidCommonMetadata<Types>> {
        self.fetcher.clone().get_range_rev(start, end)
    }

    async fn get_transaction(
        &self,
        hash: TransactionHash<Types>,
    ) -> Fetch<TransactionQueryData<Types>> {
        self.fetcher.get(TransactionRequest::from(hash)).await
    }
}

impl<Types, S, P> UpdateAvailabilityData<Types> for FetchingDataSource<Types, S, P>
where
    Types: NodeType,
    Payload<Types>: QueryablePayload<Types>,
    S: VersionedDataSource + 'static,
    for<'a> S::Transaction<'a>: UpdateAvailabilityStorage<Types>,
    for<'a> S::ReadOnly<'a>: AvailabilityStorage<Types> + NodeStorage<Types> + PrunedHeightStorage,
    P: AvailabilityProvider<Types>,
{
    async fn append(&self, info: BlockInfo<Types>) -> anyhow::Result<()> {
        let height = info.height() as usize;
        let fetch_block = info.block.is_none();
        let fetch_vid = info.vid_common.is_none();

        // Trigger a fetch of the parent leaf, if we don't already have it.
        leaf::trigger_fetch_for_parent(&self.fetcher, &info.leaf);

        self.fetcher.store_and_notify(info).await;

        if fetch_block || fetch_vid {
            // If data related to this block is missing, try and fetch it. Do this in an async task:
            // we're triggering a fire-and-forget fetch; we don't need to block the caller on this.
            let fetcher = self.fetcher.clone();
            let span = tracing::info_span!("fetch missing data", height);
            spawn(
                async move {
                    tracing::info!(fetch_block, fetch_vid, "fetching missing data");
                    if fetch_block {
                        fetcher.get::<PayloadMetadata<Types>>(height).await;
                    }
                    if fetch_vid {
                        fetcher.get::<VidCommonMetadata<Types>>(height).await;
                    }
                }
                .instrument(span),
            );
        }
        Ok(())
    }
}

impl<Types, S, P> VersionedDataSource for FetchingDataSource<Types, S, P>
where
    Types: NodeType,
    S: VersionedDataSource + Send + Sync,
    P: Send + Sync,
{
    type Transaction<'a>
        = S::Transaction<'a>
    where
        Self: 'a;
    type ReadOnly<'a>
        = S::ReadOnly<'a>
    where
        Self: 'a;

    async fn write(&self) -> anyhow::Result<Self::Transaction<'_>> {
        self.fetcher.write().await
    }

    async fn read(&self) -> anyhow::Result<Self::ReadOnly<'_>> {
        self.fetcher.read().await
    }
}

/// Asynchronous retrieval and storage of [`Fetchable`] resources.
#[derive(Debug)]
struct Fetcher<Types, S, P>
where
    Types: NodeType,
{
    storage: S,
    notifiers: Notifiers<Types>,
    provider: Arc<P>,
    payload_fetcher: Arc<PayloadFetcher<Types, S, P>>,
    leaf_fetcher: Arc<LeafFetcher<Types, S, P>>,
    vid_common_fetcher: Arc<VidCommonFetcher<Types, S, P>>,
    range_chunk_size: usize,
    // Duration to sleep after each active fetch,
    active_fetch_delay: Duration,
    // Duration to sleep after each chunk fetched
    chunk_fetch_delay: Duration,
    // Exponential backoff when retrying failed oeprations.
    backoff: ExponentialBackoff,
    // Semaphore limiting the number of simultaneous DB accesses we can have from tasks spawned to
    // retry failed loads.
    retry_semaphore: Arc<Semaphore>,
}

impl<Types, S, P> VersionedDataSource for Fetcher<Types, S, P>
where
    Types: NodeType,
    S: VersionedDataSource + Send + Sync,
    P: Send + Sync,
{
    type Transaction<'a>
        = S::Transaction<'a>
    where
        Self: 'a;
    type ReadOnly<'a>
        = S::ReadOnly<'a>
    where
        Self: 'a;

    async fn write(&self) -> anyhow::Result<Self::Transaction<'_>> {
        self.storage.write().await
    }

    async fn read(&self) -> anyhow::Result<Self::ReadOnly<'_>> {
        self.storage.read().await
    }
}

impl<Types, S, P> Fetcher<Types, S, P>
where
    Types: NodeType,
    S: VersionedDataSource + Sync,
    for<'a> S::ReadOnly<'a>: PrunedHeightStorage + NodeStorage<Types>,
{
    async fn new(builder: Builder<Types, S, P>) -> anyhow::Result<Self> {
        let retry_semaphore = Arc::new(Semaphore::new(builder.rate_limit));
        let backoff = builder.backoff.build();

        let payload_fetcher = fetching::Fetcher::new(retry_semaphore.clone(), backoff.clone());
        let leaf_fetcher = fetching::Fetcher::new(retry_semaphore.clone(), backoff.clone());
        let vid_common_fetcher = fetching::Fetcher::new(retry_semaphore.clone(), backoff.clone());

        Ok(Self {
            storage: builder.storage,
            notifiers: Default::default(),
            provider: Arc::new(builder.provider),
            payload_fetcher: Arc::new(payload_fetcher),
            leaf_fetcher: Arc::new(leaf_fetcher),
            vid_common_fetcher: Arc::new(vid_common_fetcher),
            range_chunk_size: builder.range_chunk_size,
            active_fetch_delay: builder.active_fetch_delay,
            chunk_fetch_delay: builder.chunk_fetch_delay,
            backoff,
            retry_semaphore,
        })
    }
}

impl<Types, S, P> Fetcher<Types, S, P>
where
    Types: NodeType,
    Payload<Types>: QueryablePayload<Types>,
    S: VersionedDataSource + 'static,
    for<'a> S::Transaction<'a>: UpdateAvailabilityStorage<Types>,
    for<'a> S::ReadOnly<'a>: AvailabilityStorage<Types> + NodeStorage<Types> + PrunedHeightStorage,
    P: AvailabilityProvider<Types>,
{
    async fn get<T>(self: &Arc<Self>, req: impl Into<T::Request> + Send) -> Fetch<T>
    where
        T: Fetchable<Types>,
    {
        let req = req.into();

        // Subscribe to notifications before we check storage for the requested object. This ensures
        // that this operation will always eventually succeed as long as the requested object
        // actually exists (or will exist). We will either find it in our local storage and succeed
        // immediately, or (if it exists) someone will *later* come and add it to storage, at which
        // point we will get a notification causing this passive fetch to resolve.
        //
        // Note the "someone" who later fetches the object and adds it to storage may be an active
        // fetch triggered by this very requests, in cases where that is possible, but it need not
        // be.
        let passive_fetch = T::passive_fetch(&self.notifiers, req).await;

        match self.try_get(req).await {
            Ok(Some(obj)) => return Fetch::Ready(obj),
            Ok(None) => return passive(req, passive_fetch),
            Err(err) => {
                tracing::warn!(
                    ?req,
                    "unable to fetch object; spawning a task to retry: {err:#}"
                );
            }
        }

        // We'll use this channel to get the object back if we successfully load it on retry.
        let (send, recv) = oneshot::channel();

        let fetcher = self.clone();
        let mut backoff = fetcher.backoff.clone();
        let span = tracing::warn_span!("get retry", ?req);
        spawn(
            async move {
                let mut delay = backoff.next_backoff().unwrap_or(Duration::from_secs(1));
                loop {
                    let res = {
                        // Limit the number of simultaneous retry tasks hitting the database. When
                        // the database is down, we might have a lot of these tasks running, and if
                        // they all hit the DB at once, they are only going to make things worse.
                        let _guard = fetcher.retry_semaphore.acquire().await;
                        fetcher.try_get(req).await
                    };
                    match res {
                        Ok(Some(obj)) => {
                            // If the object was immediately available after all, signal the
                            // original fetch. We probably just temporarily couldn't access it due
                            // to database errors.
                            tracing::info!(?req, "object was ready after retries");
                            send.send(obj).ok();
                            break;
                        }
                        Ok(None) => {
                            // The object was not immediately available after all, but we have
                            // successfully spawned a fetch for it if possible. The spawned fetch
                            // will notify the original request once it completes.
                            tracing::info!(?req, "spawned fetch after retries");
                            break;
                        }
                        Err(err) => {
                            tracing::warn!(
                                ?req,
                                ?delay,
                                "unable to fetch object, will retry: {err:#}"
                            );
                            sleep(delay).await;
                            if let Some(next_delay) = backoff.next_backoff() {
                                delay = next_delay;
                            }
                        }
                    }
                }
            }
            .instrument(span),
        );

        // Wait for the object to be fetched, either from the local database on retry or from
        // another provider eventually.
        passive(req, select_some(passive_fetch, recv.map(Result::ok)))
    }

    /// Try to get an object from local storage or initialize a fetch if it is missing.
    ///
    /// There are three possible scenarios in this function, indicated by the return type:
    /// * `Ok(Some(obj))`: the requested object was available locally and successfully retrieved
    ///   from the database; no fetch was spawned
    /// * `Ok(None)`: the requested object was not available locally, but a fetch was successfully
    ///   spawned if possible (in other words, if a fetch was not spawned, it was determined that
    ///   the requested object is not fetchable)
    /// * `Err(_)`: it could not be determined whether the object was available locally or whether
    ///   it could be fetched; no fetch was spawned even though the object may be fetchable
    async fn try_get<T>(self: &Arc<Self>, req: T::Request) -> anyhow::Result<Option<T>>
    where
        T: Fetchable<Types>,
    {
        let mut tx = self.read().await.context("opening read transaction")?;
        match T::load(&mut tx, req).await {
            Ok(t) => Ok(Some(t)),
            Err(QueryError::Missing | QueryError::NotFound) => {
                // We successfully queried the database, but the object wasn't there. Try to
                // fetch it.
                tracing::debug!(?req, "object missing from local storage, will try to fetch");
                self.fetch::<T>(&mut tx, req).await?;
                Ok(None)
            }
            Err(err) => {
                // An error occurred while querying the database. We don't know if we need to fetch
                // the object or not. Return an error so we can try again.
                bail!("failed to fetch resource {req:?} from local storage: {err:#}");
            }
        }
    }

    /// Get a range of objects from local storage or a provider.
    ///
    /// Convert a finite stream of fallible local storage lookups into a (possibly infinite) stream
    /// of infallible fetches. Objects in `range` are loaded from local storage. Any gaps or missing
    /// objects are filled by fetching from a provider. Items in the resulting stream are futures
    /// that will never fail to produce a resource, although they may block indefinitely if the
    /// resource needs to be fetched.
    ///
    /// Objects are loaded and fetched in chunks, which strikes a good balance of limiting the total
    /// number of storage and network requests, while also keeping the amount of simultaneous
    /// resource consumption bounded.
    fn get_range<R, T>(self: Arc<Self>, range: R) -> BoxStream<'static, Fetch<T>>
    where
        R: RangeBounds<usize> + Send + 'static,
        T: RangedFetchable<Types>,
    {
        let chunk_size = self.range_chunk_size;
        self.get_range_with_chunk_size(chunk_size, range)
    }

    /// Same as [`Self::get_range`], but uses the given chunk size instead of the default.
    fn get_range_with_chunk_size<R, T>(
        self: Arc<Self>,
        chunk_size: usize,
        range: R,
    ) -> BoxStream<'static, Fetch<T>>
    where
        R: RangeBounds<usize> + Send + 'static,
        T: RangedFetchable<Types>,
    {
        let chunk_fetch_delay = self.chunk_fetch_delay;
        let active_fetch_delay = self.active_fetch_delay;

        stream::iter(range_chunks(range, chunk_size))
            .then(move |chunk| {
                let self_clone = self.clone();
                async move {
                    {
                        let chunk = self_clone.get_chunk(chunk).await;

                        // Introduce a delay (`chunk_fetch_delay`) between fetching chunks. This
                        // helps to limit constant high CPU usage when fetching long range of data,
                        // especially for older streams that fetch most of the data from local
                        // storage.
                        sleep(chunk_fetch_delay).await;
                        stream::iter(chunk)
                    }
                }
            })
            .flatten()
            .then(move |f| async move {
                match f {
                    // Introduce a delay (`active_fetch_delay`) for active fetches to reduce load on
                    // the catchup provider. The delay applies between pending fetches, not between
                    // chunks.
                    Fetch::Pending(_) => sleep(active_fetch_delay).await,
                    Fetch::Ready(_) => (),
                };
                f
            })
            .boxed()
    }

    /// Same as [`Self::get_range`], but yields objects in reverse order by height.
    ///
    /// Note that unlike [`Self::get_range`], which accepts any range and yields an infinite stream
    /// if the range has no upper bound, this function requires there to be a defined upper bound,
    /// otherwise we don't know where the reversed stream should _start_. The `end` bound given here
    /// is inclusive; i.e. the first item yielded by the stream will have height `end`.
    fn get_range_rev<T>(
        self: Arc<Self>,
        start: Bound<usize>,
        end: usize,
    ) -> BoxStream<'static, Fetch<T>>
    where
        T: RangedFetchable<Types>,
    {
        let chunk_size = self.range_chunk_size;
        self.get_range_with_chunk_size_rev(chunk_size, start, end)
    }

    /// Same as [`Self::get_range_rev`], but uses the given chunk size instead of the default.
    fn get_range_with_chunk_size_rev<T>(
        self: Arc<Self>,
        chunk_size: usize,
        start: Bound<usize>,
        end: usize,
    ) -> BoxStream<'static, Fetch<T>>
    where
        T: RangedFetchable<Types>,
    {
        let chunk_fetch_delay = self.chunk_fetch_delay;
        let active_fetch_delay = self.active_fetch_delay;

        stream::iter(range_chunks_rev(start, end, chunk_size))
            .then(move |chunk| {
                let self_clone = self.clone();
                async move {
                    {
                        let chunk = self_clone.get_chunk(chunk).await;

                        // Introduce a delay (`chunk_fetch_delay`) between fetching chunks. This
                        // helps to limit constant high CPU usage when fetching long range of data,
                        // especially for older streams that fetch most of the data from local
                        // storage
                        sleep(chunk_fetch_delay).await;
                        stream::iter(chunk.into_iter().rev())
                    }
                }
            })
            .flatten()
            .then(move |f| async move {
                match f {
                    // Introduce a delay (`active_fetch_delay`) for active fetches to reduce load on
                    // the catchup provider. The delay applies between pending fetches, not between
                    // chunks.
                    Fetch::Pending(_) => sleep(active_fetch_delay).await,
                    Fetch::Ready(_) => (),
                };
                f
            })
            .boxed()
    }

    /// Get a range of objects from local storage or a provider.
    ///
    /// This method is similar to `get_range`, except that:
    /// * It fetches all desired objects together, as a single chunk
    /// * It loads the object or triggers fetches right now rather than providing a lazy stream
    ///   which only fetches objects when polled.
    async fn get_chunk<T>(self: &Arc<Self>, chunk: Range<usize>) -> Vec<Fetch<T>>
    where
        T: RangedFetchable<Types>,
    {
        // Subscribe to notifications first. As in [`get`](Self::get), this ensures we won't miss
        // any notifications sent in between checking local storage and triggering a fetch if
        // necessary.
        let passive_fetches = join_all(
            chunk
                .clone()
                .map(|i| T::passive_fetch(&self.notifiers, i.into())),
        )
        .await;

        match self.try_get_chunk(&chunk).await {
            Ok(objs) => {
                // Convert to fetches. Objects which are not immediately available (`None` in the
                // chunk) become passive fetches awaiting a notification of availability.
                return objs
                    .into_iter()
                    .zip(passive_fetches)
                    .enumerate()
                    .map(move |(i, (obj, passive_fetch))| match obj {
                        Some(obj) => Fetch::Ready(obj),
                        None => passive(T::Request::from(chunk.start + i), passive_fetch),
                    })
                    .collect();
            }
            Err(err) => {
                tracing::warn!(
                    ?chunk,
                    "unable to fetch chunk; spawning a task to retry: {err:#}"
                );
            }
        }

        // We'll use these channels to get the objects back that we successfully load on retry.
        let (send, recv): (Vec<_>, Vec<_>) =
            repeat_with(oneshot::channel).take(chunk.len()).unzip();

        {
            let fetcher = self.clone();
            let mut backoff = fetcher.backoff.clone();
            let chunk = chunk.clone();
            let span = tracing::warn_span!("get_chunk retry", ?chunk);
            spawn(
                async move {
                    let mut delay = backoff.next_backoff().unwrap_or(Duration::from_secs(1));
                    loop {
                        let res = {
                            // Limit the number of simultaneous retry tasks hitting the database.
                            // When the database is down, we might have a lot of these tasks
                            // running, and if they all hit the DB at once, they are only going to
                            // make things worse.
                            let _guard = fetcher.retry_semaphore.acquire().await;
                            fetcher.try_get_chunk(&chunk).await
                        };
                        match res {
                            Ok(objs) => {
                                for (i, (obj, sender)) in objs.into_iter().zip(send).enumerate() {
                                    if let Some(obj) = obj {
                                        // If the object was immediately available after all, signal
                                        // the original fetch. We probably just temporarily couldn't
                                        // access it due to database errors.
                                        tracing::info!(?chunk, i, "object was ready after retries");
                                        sender.send(obj).ok();
                                    } else {
                                        // The object was not immediately available after all, but
                                        // we have successfully spawned a fetch for it if possible.
                                        // The spawned fetch will notify the original request once
                                        // it completes.
                                        tracing::info!(?chunk, i, "spawned fetch after retries");
                                    }
                                }
                                break;
                            }
                            Err(err) => {
                                tracing::warn!(
                                    ?chunk,
                                    ?delay,
                                    "unable to fetch chunk, will retry: {err:#}"
                                );
                                sleep(delay).await;
                                if let Some(next_delay) = backoff.next_backoff() {
                                    delay = next_delay;
                                }
                            }
                        }
                    }
                }
                .instrument(span),
            );
        }

        // Wait for the objects to be fetched, either from the local database on retry or from
        // another provider eventually.
        passive_fetches
            .into_iter()
            .zip(recv)
            .enumerate()
            .map(move |(i, (passive_fetch, recv))| {
                passive(
                    T::Request::from(chunk.start + i),
                    select_some(passive_fetch, recv.map(Result::ok)),
                )
            })
            .collect()
    }

    /// Try to get a range of objects from local storage, intializing fetches if any are missing.
    ///
    /// If this function succeeded, then for each object in the requested range, either:
    /// * the object was available locally, and corresponds to `Some(_)` object in the result
    /// * the object was not available locally (and corresponds to `None` in the result), but a
    ///   fetch was successfully spawned if possible (in other words, if a fetch was not spawned, it
    ///   was determined that the requested object is not fetchable)
    ///
    /// This function will fail if it could not be determined which objects in the requested range
    /// are available locally, or if, for any missing object, it could not be determined whether
    /// that object is fetchable. In this case, there may be no fetch spawned for certain objects in
    /// the requested range, even if those objects are actually fetchable.
    async fn try_get_chunk<T>(
        self: &Arc<Self>,
        chunk: &Range<usize>,
    ) -> anyhow::Result<Vec<Option<T>>>
    where
        T: RangedFetchable<Types>,
    {
        let mut tx = self.read().await.context("opening read transaction")?;
        let ts = T::load_range(&mut tx, chunk.clone())
            .await
            .context(format!("when fetching items in range {chunk:?}"))?;

        // Log and discard error information; we want a list of Option where None indicates an
        // object that needs to be fetched. Note that we don't use `FetchRequest::might_exist` to
        // silence the logs here when an object is missing that is not expected to exist at all.
        // When objects are not expected to exist, `load_range` should just return a truncated list
        // rather than returning `Err` objects, so if there are errors in here they are unexpected
        // and we do want to log them.
        let ts = ts.into_iter().filter_map(ResultExt::ok_or_trace);

        // Kick off a fetch for each missing object.
        let mut results = Vec::with_capacity(chunk.len());
        for t in ts {
            // Fetch missing objects that should come before `t`.
            while chunk.start + results.len() < t.height() as usize {
                tracing::debug!(
                    "item {} in chunk not available, will be fetched",
                    results.len()
                );
                self.fetch::<T>(&mut tx, (chunk.start + results.len()).into())
                    .await?;
                results.push(None);
            }

            results.push(Some(t));
        }
        // Fetch missing objects from the end of the range.
        while results.len() < chunk.len() {
            self.fetch::<T>(&mut tx, (chunk.start + results.len()).into())
                .await?;
            results.push(None);
        }

        Ok(results)
    }

    /// Spawn an active fetch for the requested object, if possible.
    ///
    /// On success, either an active fetch for `req` has been spawned, or it has been determined
    /// that `req` is not fetchable. Fails if it cannot be determined (e.g. due to errors in the
    /// local database) whether `req` is fetchable or not.
    async fn fetch<T>(
        self: &Arc<Self>,
        tx: &mut <Self as VersionedDataSource>::ReadOnly<'_>,
        req: T::Request,
    ) -> anyhow::Result<()>
    where
        T: Fetchable<Types>,
    {
        tracing::debug!("fetching resource {req:?}");

        // Trigger an active fetch from a remote provider if possible.
        let heights = Heights::load(tx)
            .await
            .context("failed to load heights; cannot definitively say object might exist")?;
        if req.might_exist(heights) {
            T::active_fetch(tx, self.clone(), req).await?;
        } else {
            tracing::debug!("not fetching object {req:?} that cannot exist at {heights:?}");
        }
        Ok(())
    }

    /// Proactively search for and retrieve missing objects.
    ///
    /// This function will proactively identify and retrieve blocks and leaves which are missing
    /// from storage. It will run until cancelled, thus, it is meant to be spawned as a background
    /// task rather than called synchronously.
    async fn proactive_scan(
        self: Arc<Self>,
        minor_interval: Duration,
        major_interval: usize,
        major_offset: usize,
        chunk_size: usize,
        metrics: ScannerMetrics,
    ) {
        let mut prev_height = 0;

        for i in 0.. {
            let major = i % major_interval == major_offset % major_interval;
            let span = tracing::warn_span!("proactive scan", i, major, prev_height);
            metrics.running.set(1);
            metrics.current_scan.set(i);
            metrics.current_is_major.set(major as usize);
            async {
                let mut backoff = minor_interval;
                let max_backoff = Duration::from_secs(60);
                metrics.backoff.set(backoff.as_secs() as usize);

                // We can't start the scan until we know the current block height and pruned height,
                // so we know which blocks to scan. Thus we retry until this succeeds.
                let heights = loop {
                    let mut tx = match self.read().await {
                        Ok(tx) => tx,
                        Err(err) => {
                            tracing::error!(
                                ?backoff,
                                "unable to start transaction for scan: {err:#}"
                            );
                            metrics.retries.update(1);
                            sleep(backoff).await;
                            backoff = min(2 * backoff, max_backoff);
                            metrics.backoff.set(backoff.as_secs() as usize);
                            continue;
                        }
                    };
                    let heights = match Heights::load(&mut tx).await {
                        Ok(heights) => heights,
                        Err(err) => {
                            tracing::error!(?backoff, "unable to load heights: {err:#}");
                            metrics.retries.update(1);
                            sleep(backoff).await;
                            backoff = min(2 * backoff, max_backoff);
                            metrics.backoff.set(backoff.as_secs() as usize);
                            continue;
                        }
                    };
                    metrics.retries.set(0);
                    break heights;
                };

                // Get the pruned height or default to 0 if it is not set. We will not look for
                // blocks older than the pruned height.
                let minimum_block_height = heights.pruned_height.unwrap_or(0) as usize;
                // Get the block height; we will look for any missing blocks up to `block_height`.
                let block_height = heights.height as usize;

                // In a major scan, we fetch all blocks between 0 and `block_height`. In minor scans
                // (much more frequent) we fetch blocks that are missing since the last scan.
                let start = if major {
                    // We log major scans at WARN level, since they happen infrequently and can have
                    // a measurable impact on performance while running. This also serves as a
                    // useful progress heartbeat.
                    tracing::warn!(
                        start = minimum_block_height,
                        block_height,
                        "starting major scan"
                    );

                    // If we're starting a major scan, reset the major scan counts of missing data
                    // as we're about to recompute them.
                    metrics.major_missing_blocks.set(0);
                    metrics.major_missing_vid.set(0);

                    minimum_block_height
                } else {
                    tracing::info!(start = prev_height, block_height, "starting minor scan");
                    prev_height
                };
                prev_height = block_height;
                metrics.current_start.set(start);
                metrics.current_end.set(block_height);
                metrics.scanned_blocks.set(0);
                metrics.scanned_vid.set(0);

                // Iterate over all blocks that we should have. Fetching the payload metadata is
                // enough to trigger an active fetch of the corresponding leaf and the full block if
                // they are missing, without loading the full payload from storage if we already
                // have it.
                //
                // We iterate in reverse order for two reasons:
                // 1. More recent blocks are more likely to be requested sooner.
                // 2. Leaves are inherently fetched in reverse order, because we cannot (actively)
                //    fetch a leaf until we have the subsequent leaf, which tells us what the hash
                //    of its parent should be. Thus, if we iterated forwards, we could get stuck any
                //    time we came upon two consecutive missing leaves.
                let mut blocks = self
                    .clone()
                    .get_range_with_chunk_size_rev::<PayloadMetadata<Types>>(
                        chunk_size,
                        Bound::Included(start),
                        block_height.saturating_sub(1),
                    );
                let mut missing_blocks = 0;
                while let Some(fetch) = blocks.next().await {
                    if fetch.is_pending() {
                        missing_blocks += 1;
                        // Wait for the block to be fetched. This slows down the scanner so that we
                        // don't waste memory generating more active fetch tasks then we can handle
                        // at a given time. Note that even with this await, all blocks within a
                        // chunk are fetched in parallel, so this does not block the next block in
                        // the chunk, only the next chunk until the current chunk completes.
                        fetch.await;
                    }
                    metrics.scanned_blocks.update(1);
                }
                metrics.add_missing_blocks(major, missing_blocks);

                // We have to trigger a separate fetch of the VID data, since this is fetched
                // independently of the block payload.
                let mut vid = self
                    .clone()
                    .get_range_with_chunk_size_rev::<VidCommonMetadata<Types>>(
                        chunk_size,
                        Bound::Included(start),
                        block_height.saturating_sub(1),
                    );
                let mut missing_vid = 0;
                while let Some(fetch) = vid.next().await {
                    if fetch.is_pending() {
                        missing_vid += 1;
                        // As above, limit the speed at which we spawn new fetches to the speed at
                        // which we can process them.
                        fetch.await;
                    }
                    metrics.scanned_vid.update(1);
                }
                metrics.add_missing_vid(major, missing_vid);

                tracing::info!("completed proactive scan, will scan again in {minor_interval:?}");

                // Reset metrics.
                metrics.running.set(0);
                if major {
                    // If we just completed a major scan, reset the incremental counts of missing
                    // data from minor scans, so the next round of minor scans can recompute/update
                    // them.
                    metrics.minor_missing_blocks.set(0);
                    metrics.minor_missing_vid.set(0);
                }

                sleep(minor_interval).await;
            }
            .instrument(span)
            .await;
        }
    }
}

impl<Types, S, P> Fetcher<Types, S, P>
where
    Types: NodeType,
    Payload<Types>: QueryablePayload<Types>,
    S: VersionedDataSource + 'static,
    for<'a> S::Transaction<'a>: UpdateAvailabilityStorage<Types> + UpdateAggregatesStorage<Types>,
    for<'a> S::ReadOnly<'a>:
        AvailabilityStorage<Types> + NodeStorage<Types> + PrunedHeightStorage + AggregatesStorage,
    P: AvailabilityProvider<Types>,
{
    #[tracing::instrument(skip_all)]
    async fn aggregate(self: Arc<Self>, chunk_size: usize, metrics: AggregatorMetrics) {
        loop {
            let prev_aggregate = loop {
                let mut tx = match self.read().await {
                    Ok(tx) => tx,
                    Err(err) => {
                        tracing::error!("unable to open read tx: {err:#}");
                        sleep(Duration::from_secs(5)).await;
                        continue;
                    }
                };
                match tx.load_prev_aggregate().await {
                    Ok(agg) => break agg,
                    Err(err) => {
                        tracing::error!("unable to load previous aggregate: {err:#}");
                        sleep(Duration::from_secs(5)).await;
                        continue;
                    }
                }
            };

            let (start, mut prev_aggregate) = match prev_aggregate {
                Some(aggregate) => (aggregate.height as usize + 1, aggregate),
                None => (0, Aggregate::default()),
            };

            tracing::info!(start, "starting aggregator");
            metrics.height.set(start);

            let mut blocks = self
                .clone()
                .get_range_with_chunk_size::<_, PayloadMetadata<Types>>(chunk_size, start..)
                .then(Fetch::resolve)
                .ready_chunks(chunk_size)
                .boxed();
            while let Some(chunk) = blocks.next().await {
                let Some(last) = chunk.last() else {
                    // This is not supposed to happen, but if the chunk is empty, just skip it.
                    tracing::warn!("ready_chunks returned an empty chunk");
                    continue;
                };
                let height = last.height();
                let num_blocks = chunk.len();
                tracing::debug!(
                    num_blocks,
                    height,
                    "updating aggregate statistics for chunk"
                );
                loop {
                    let res = async {
                        let mut tx = self.write().await.context("opening transaction")?;
                        let aggregate =
                            tx.update_aggregates(prev_aggregate.clone(), &chunk).await?;
                        tx.commit().await.context("committing transaction")?;
                        prev_aggregate = aggregate;
                        anyhow::Result::<_>::Ok(())
                    }
                    .await;
                    match res {
                        Ok(()) => {
                            break;
                        }
                        Err(err) => {
                            tracing::warn!(
                                num_blocks,
                                height,
                                "failed to update aggregates for chunk: {err:#}"
                            );
                            sleep(Duration::from_secs(1)).await;
                        }
                    }
                }
                metrics.height.set(height as usize);
            }
            tracing::warn!("aggregator block stream ended unexpectedly; will restart");
        }
    }
}

impl<Types, S, P> Fetcher<Types, S, P>
where
    Types: NodeType,
    S: VersionedDataSource,
    for<'a> S::Transaction<'a>: UpdateAvailabilityStorage<Types>,
{
    /// Store an object and notify anyone waiting on this object that it is available.
    async fn store_and_notify<T>(&self, obj: T)
    where
        T: Storable<Types>,
    {
        let try_store = || async {
            let mut tx = self.storage.write().await?;
            obj.clone().store(&mut tx).await?;
            tx.commit().await
        };

        // Store the object in local storage, so we can avoid fetching it in the future.
        let mut backoff = self.backoff.clone();
        backoff.reset();
        loop {
            let Err(err) = try_store().await else {
                break;
            };
            // It is unfortunate if this fails, but we can still proceed by notifying with the
            // object that we fetched, keeping it in memory. Log the error, retry a few times, and
            // eventually move on.
            tracing::warn!(
                "failed to store fetched {} {}: {err:#}",
                T::name(),
                obj.height()
            );

            let Some(delay) = backoff.next_backoff() else {
                break;
            };
            tracing::info!(?delay, "retrying failed operation");
            sleep(delay).await;
        }

        // Send a notification about the newly received object. It is important that we do this
        // _after_ our attempt to store the object in local storage, otherwise there is a potential
        // missed notification deadlock:
        // * we send the notification
        // * a task calls [`get`](Self::get) or [`get_chunk`](Self::get_chunk), finds that the
        //   requested object is not in storage, and begins waiting for a notification
        // * we store the object. This ensures that no other task will be triggered to fetch it,
        //   which means no one will ever notify the waiting task.
        //
        // Note that we send the notification regardless of whether the store actually succeeded or
        // not. This is to avoid _another_ subtle deadlock: if we failed to notify just because we
        // failed to store, some fetches might not resolve, even though the object in question has
        // actually been fetched. This should actually be ok, because as long as the object is not
        // in storage, eventually some other task will come along and fetch, store, and notify about
        // it. However, this is certainly not ideal, since we could resolve those pending fetches
        // right now, and it causes bigger problems when the fetch that fails to resolve is the
        // proactive scanner task, who is often the one that would eventually come along and
        // re-fetch the object.
        //
        // The key thing to note is that it does no harm to notify even if we fail to store: at best
        // we wake some tasks up sooner; at worst, anyone who misses the notification still
        // satisfies the invariant that we only wait on notifications for objects which are not in
        // storage, and eventually some other task will come along, find the object missing from
        // storage, and re-fetch it.
        obj.notify(&self.notifiers).await;
    }
}

impl<Types, S, P> Fetcher<Types, S, P>
where
    Types: NodeType,
    S: PruneStorage + Sync,
{
    async fn prune(&self) {
        // We loop until the whole run pruner run is complete
        let mut pruner = S::Pruner::default();
        loop {
            match self.storage.prune(&mut pruner).await {
                Ok(Some(height)) => {
                    tracing::warn!("Pruned to height {height}");
                }
                Ok(None) => {
                    tracing::warn!("pruner run complete.");
                    break;
                }
                Err(e) => {
                    tracing::error!("pruner run failed: {e:?}");
                    break;
                }
            }
        }
    }
}

#[derive(Debug)]
struct Notifiers<Types>
where
    Types: NodeType,
{
    block: Notifier<BlockQueryData<Types>>,
    leaf: Notifier<LeafQueryData<Types>>,
    vid_common: Notifier<VidCommonQueryData<Types>>,
}

impl<Types> Default for Notifiers<Types>
where
    Types: NodeType,
{
    fn default() -> Self {
        Self {
            block: Notifier::new(),
            leaf: Notifier::new(),
            vid_common: Notifier::new(),
        }
    }
}

#[derive(Clone, Copy, Debug)]
struct Heights {
    height: u64,
    pruned_height: Option<u64>,
}

impl Heights {
    async fn load<Types, T>(tx: &mut T) -> anyhow::Result<Self>
    where
        Types: NodeType,
        T: NodeStorage<Types> + PrunedHeightStorage + Send,
    {
        let height = tx.block_height().await.context("loading block height")? as u64;
        let pruned_height = tx
            .load_pruned_height()
            .await
            .context("loading pruned height")?;
        Ok(Self {
            height,
            pruned_height,
        })
    }

    fn might_exist(self, h: u64) -> bool {
        h < self.height && self.pruned_height.map_or(true, |ph| h > ph)
    }
}

#[async_trait]
impl<Types, S, P, State, const ARITY: usize> MerklizedStateDataSource<Types, State, ARITY>
    for FetchingDataSource<Types, S, P>
where
    Types: NodeType,
    S: VersionedDataSource + 'static,
    for<'a> S::ReadOnly<'a>: MerklizedStateStorage<Types, State, ARITY>,
    P: Send + Sync,
    State: MerklizedState<Types, ARITY> + 'static,
    <State as MerkleTreeScheme>::Commitment: Send,
{
    async fn get_path(
        &self,
        snapshot: Snapshot<Types, State, ARITY>,
        key: State::Key,
    ) -> QueryResult<MerkleProof<State::Entry, State::Key, State::T, ARITY>> {
        let mut tx = self.read().await.map_err(|err| QueryError::Error {
            message: err.to_string(),
        })?;
        tx.get_path(snapshot, key).await
    }
}

#[async_trait]
impl<Types, S, P> MerklizedStateHeightPersistence for FetchingDataSource<Types, S, P>
where
    Types: NodeType,
    Payload<Types>: QueryablePayload<Types>,
    S: VersionedDataSource + 'static,
    for<'a> S::ReadOnly<'a>: MerklizedStateHeightStorage,
    P: Send + Sync,
{
    async fn get_last_state_height(&self) -> QueryResult<usize> {
        let mut tx = self.read().await.map_err(|err| QueryError::Error {
            message: err.to_string(),
        })?;
        tx.get_last_state_height().await
    }
}

#[async_trait]
impl<Types, S, P> NodeDataSource<Types> for FetchingDataSource<Types, S, P>
where
    Types: NodeType,
    S: VersionedDataSource + 'static,
    for<'a> S::ReadOnly<'a>: NodeStorage<Types>,
    P: Send + Sync,
{
    async fn block_height(&self) -> QueryResult<usize> {
        let mut tx = self.read().await.map_err(|err| QueryError::Error {
            message: err.to_string(),
        })?;
        tx.block_height().await
    }

    async fn count_transactions_in_range(
        &self,
        range: impl RangeBounds<usize> + Send,
    ) -> QueryResult<usize> {
        let mut tx = self.read().await.map_err(|err| QueryError::Error {
            message: err.to_string(),
        })?;
        tx.count_transactions_in_range(range).await
    }

    async fn payload_size_in_range(
        &self,
        range: impl RangeBounds<usize> + Send,
    ) -> QueryResult<usize> {
        let mut tx = self.read().await.map_err(|err| QueryError::Error {
            message: err.to_string(),
        })?;
        tx.payload_size_in_range(range).await
    }

    async fn vid_share<ID>(&self, id: ID) -> QueryResult<VidShare>
    where
        ID: Into<BlockId<Types>> + Send + Sync,
    {
        let mut tx = self.read().await.map_err(|err| QueryError::Error {
            message: err.to_string(),
        })?;
        tx.vid_share(id).await
    }

    async fn sync_status(&self) -> QueryResult<SyncStatus> {
        let mut tx = self.read().await.map_err(|err| QueryError::Error {
            message: err.to_string(),
        })?;
        tx.sync_status().await
    }

    async fn get_header_window(
        &self,
        start: impl Into<WindowStart<Types>> + Send + Sync,
        end: u64,
        limit: usize,
    ) -> QueryResult<TimeWindowQueryData<Header<Types>>> {
        let mut tx = self.read().await.map_err(|err| QueryError::Error {
            message: err.to_string(),
        })?;
        tx.get_header_window(start, end, limit).await
    }
}

#[async_trait]
impl<Types, S, P> ExplorerDataSource<Types> for FetchingDataSource<Types, S, P>
where
    Types: NodeType,
    Payload<Types>: QueryablePayload<Types>,
    Header<Types>: QueryableHeader<Types> + explorer::traits::ExplorerHeader<Types>,
    crate::Transaction<Types>: explorer::traits::ExplorerTransaction,
    S: VersionedDataSource + 'static,
    for<'a> S::ReadOnly<'a>: ExplorerStorage<Types>,
    P: Send + Sync,
{
    async fn get_block_summaries(
        &self,
        request: explorer::query_data::GetBlockSummariesRequest<Types>,
    ) -> Result<
        Vec<explorer::query_data::BlockSummary<Types>>,
        explorer::query_data::GetBlockSummariesError,
    > {
        let mut tx = self.read().await.map_err(|err| QueryError::Error {
            message: err.to_string(),
        })?;
        tx.get_block_summaries(request).await
    }

    async fn get_block_detail(
        &self,
        request: explorer::query_data::BlockIdentifier<Types>,
    ) -> Result<explorer::query_data::BlockDetail<Types>, explorer::query_data::GetBlockDetailError>
    {
        let mut tx = self.read().await.map_err(|err| QueryError::Error {
            message: err.to_string(),
        })?;
        tx.get_block_detail(request).await
    }

    async fn get_transaction_summaries(
        &self,
        request: explorer::query_data::GetTransactionSummariesRequest<Types>,
    ) -> Result<
        Vec<explorer::query_data::TransactionSummary<Types>>,
        explorer::query_data::GetTransactionSummariesError,
    > {
        let mut tx = self.read().await.map_err(|err| QueryError::Error {
            message: err.to_string(),
        })?;
        tx.get_transaction_summaries(request).await
    }

    async fn get_transaction_detail(
        &self,
        request: explorer::query_data::TransactionIdentifier<Types>,
    ) -> Result<
        explorer::query_data::TransactionDetailResponse<Types>,
        explorer::query_data::GetTransactionDetailError,
    > {
        let mut tx = self.read().await.map_err(|err| QueryError::Error {
            message: err.to_string(),
        })?;
        tx.get_transaction_detail(request).await
    }

    async fn get_explorer_summary(
        &self,
    ) -> Result<
        explorer::query_data::ExplorerSummary<Types>,
        explorer::query_data::GetExplorerSummaryError,
    > {
        let mut tx = self.read().await.map_err(|err| QueryError::Error {
            message: err.to_string(),
        })?;
        tx.get_explorer_summary().await
    }

    async fn get_search_results(
        &self,
        query: TaggedBase64,
    ) -> Result<
        explorer::query_data::SearchResult<Types>,
        explorer::query_data::GetSearchResultsError,
    > {
        let mut tx = self.read().await.map_err(|err| QueryError::Error {
            message: err.to_string(),
        })?;
        tx.get_search_results(query).await
    }
}

/// A provider which can be used as a fetcher by the availability service.
pub trait AvailabilityProvider<Types: NodeType>:
    Provider<Types, request::LeafRequest<Types>>
    + Provider<Types, request::PayloadRequest>
    + Provider<Types, request::VidCommonRequest>
    + Sync
    + 'static
{
}
impl<Types: NodeType, P> AvailabilityProvider<Types> for P where
    P: Provider<Types, request::LeafRequest<Types>>
        + Provider<Types, request::PayloadRequest>
        + Provider<Types, request::VidCommonRequest>
        + Sync
        + 'static
{
}

trait FetchRequest: Copy + Debug + Send + Sync + 'static {
    /// Indicate whether it is possible this object could exist.
    ///
    /// This can filter out requests quickly for objects that cannot possibly exist, such as
    /// requests for objects with a height greater than the current block height. Not only does this
    /// let us fail faster for such requests (without touching storage at all), it also helps keep
    /// logging quieter when we fail to fetch an object because the user made a bad request, while
    /// still being fairly loud when we fail to fetch an object that might have really existed.
    ///
    /// This method is conservative: it returns `true` if it cannot tell whether the given object
    /// could exist or not.
    fn might_exist(self, _heights: Heights) -> bool {
        true
    }
}

/// Objects which can be fetched from a remote DA provider and cached in local storage.
///
/// This trait lets us abstract over leaves, blocks, and other types that can be fetched. Thus, the
/// logistics of fetching are shared between all objects, and only the low-level particulars are
/// type-specific.
#[async_trait]
trait Fetchable<Types>: Clone + Send + Sync + 'static
where
    Types: NodeType,
    Payload<Types>: QueryablePayload<Types>,
{
    /// A succinct specification of the object to be fetched.
    type Request: FetchRequest;

    /// Does this object satisfy the given request?
    fn satisfies(&self, req: Self::Request) -> bool;

    /// Spawn a task to fetch the object from a remote provider, if possible.
    ///
    /// An active fetch will only be triggered if:
    /// * There is not already an active fetch in progress for the same object
    /// * The requested object is known to exist. For example, we will fetch a leaf by height but
    ///   not by hash, since we can't guarantee that a leaf with an arbitrary hash exists. Note that
    ///   this function assumes `req.might_exist()` has already been checked before calling it, and
    ///   so may do unnecessary work if the caller does not ensure this.
    ///
    /// If we do trigger an active fetch for an object, any passive listeners for the object will be
    /// notified once it has been retrieved. If we do not trigger an active fetch for an object,
    /// this function does nothing. In either case, as long as the requested object does in fact
    /// exist, we will eventually receive it passively, since we will eventually receive all blocks
    /// and leaves that are ever produced. Active fetching merely helps us receive certain objects
    /// sooner.
    ///
    /// This function fails if it _might_ be possible to actively fetch the requested object, but we
    /// were unable to do so (e.g. due to errors in the database).
    async fn active_fetch<S, P>(
        tx: &mut impl AvailabilityStorage<Types>,
        fetcher: Arc<Fetcher<Types, S, P>>,
        req: Self::Request,
    ) -> anyhow::Result<()>
    where
        S: VersionedDataSource + 'static,
        for<'a> S::Transaction<'a>: UpdateAvailabilityStorage<Types>,
        for<'a> S::ReadOnly<'a>:
            AvailabilityStorage<Types> + NodeStorage<Types> + PrunedHeightStorage,
        P: AvailabilityProvider<Types>;

    /// Wait for someone else to fetch the object.
    async fn passive_fetch(notifiers: &Notifiers<Types>, req: Self::Request) -> PassiveFetch<Self>;

    /// Load an object from local storage.
    ///
    /// This function assumes `req.might_exist()` has already been checked before calling it, and so
    /// may do unnecessary work if the caller does not ensure this.
    async fn load<S>(storage: &mut S, req: Self::Request) -> QueryResult<Self>
    where
        S: AvailabilityStorage<Types>;
}

type PassiveFetch<T> = BoxFuture<'static, Option<T>>;

#[async_trait]
trait RangedFetchable<Types>: Fetchable<Types, Request = Self::RangedRequest> + HeightIndexed
where
    Types: NodeType,
    Payload<Types>: QueryablePayload<Types>,
{
    type RangedRequest: FetchRequest + From<usize> + Send;

    /// Load a range of these objects from local storage.
    async fn load_range<S, R>(storage: &mut S, range: R) -> QueryResult<Vec<QueryResult<Self>>>
    where
        S: AvailabilityStorage<Types>,
        R: RangeBounds<usize> + Send + 'static;
}

/// An object which can be stored in the database.
trait Storable<Types: NodeType>: HeightIndexed + Clone {
    /// The name of this type of object, for debugging purposes.
    fn name() -> &'static str;

    /// Notify anyone waiting for this object that it has become available.
    fn notify(&self, notifiers: &Notifiers<Types>) -> impl Send + Future<Output = ()>;

    /// Store the object in the local database.
    fn store(
        self,
        storage: &mut (impl UpdateAvailabilityStorage<Types> + Send),
    ) -> impl Send + Future<Output = anyhow::Result<()>>;
}

impl<Types: NodeType> Storable<Types> for BlockInfo<Types> {
    fn name() -> &'static str {
        "block info"
    }

    async fn notify(&self, notifiers: &Notifiers<Types>) {
        self.leaf.notify(notifiers).await;

        if let Some(block) = &self.block {
            block.notify(notifiers).await;
        }
        if let Some(vid) = &self.vid_common {
            vid.notify(notifiers).await;
        }
    }

    async fn store(
        self,
        storage: &mut (impl UpdateAvailabilityStorage<Types> + Send),
    ) -> anyhow::Result<()> {
        self.leaf.store(storage).await?;

        if let Some(block) = self.block {
            block.store(storage).await?;
        }
        if let Some(common) = self.vid_common {
            (common, self.vid_share).store(storage).await?;
        }

        Ok(())
    }
}

/// Break a range into fixed-size chunks.
fn range_chunks<R>(range: R, chunk_size: usize) -> impl Iterator<Item = Range<usize>>
where
    R: RangeBounds<usize>,
{
    // Transform range to explicit start (inclusive) and end (exclusive) bounds.
    let mut start = match range.start_bound() {
        Bound::Included(i) => *i,
        Bound::Excluded(i) => *i + 1,
        Bound::Unbounded => 0,
    };
    let end = match range.end_bound() {
        Bound::Included(i) => *i + 1,
        Bound::Excluded(i) => *i,
        Bound::Unbounded => usize::MAX,
    };
    std::iter::from_fn(move || {
        let chunk_end = min(start + chunk_size, end);
        if chunk_end == start {
            return None;
        }

        let chunk = start..chunk_end;
        start = chunk_end;
        Some(chunk)
    })
}

/// Break a range into fixed-size chunks, starting from the end and moving towards the start.
///
/// While the chunks are yielded in reverse order, from `end` to `start`, each individual chunk is
/// in the usual ascending order. That is, the first chunk ends with `end` and the last chunk starts
/// with `start`.
///
/// Note that unlike [`range_chunks_rev`], which accepts any range and yields an infinite iterator
/// if the range has no upper bound, this function requires there to be a defined upper bound,
/// otherwise we don't know where the reversed iterator should _start_. The `end` bound given here
/// is inclusive; i.e. the end of the first chunk yielded by the stream will be exactly `end`.
fn range_chunks_rev(
    start: Bound<usize>,
    end: usize,
    chunk_size: usize,
) -> impl Iterator<Item = Range<usize>> {
    // Transform the start bound to be inclusive.
    let start = match start {
        Bound::Included(i) => i,
        Bound::Excluded(i) => i + 1,
        Bound::Unbounded => 0,
    };
    // Transform the end bound to be exclusive.
    let mut end = end + 1;

    std::iter::from_fn(move || {
        let chunk_start = max(start, end.saturating_sub(chunk_size));
        if end <= chunk_start {
            return None;
        }

        let chunk = chunk_start..end;
        end = chunk_start;
        Some(chunk)
    })
}

trait ResultExt<T, E> {
    fn ok_or_trace(self) -> Option<T>
    where
        E: Display;
}

impl<T, E> ResultExt<T, E> for Result<T, E> {
    fn ok_or_trace(self) -> Option<T>
    where
        E: Display,
    {
        match self {
            Ok(t) => Some(t),
            Err(err) => {
                tracing::info!(
                    "error loading resource from local storage, will try to fetch: {err:#}"
                );
                None
            }
        }
    }
}

#[derive(Debug)]
struct ScannerMetrics {
    /// Whether a scan is currently running (1) or not (0).
    running: Box<dyn Gauge>,
    /// The current number that is running.
    current_scan: Box<dyn Gauge>,
    /// Whether the currently running scan is a major scan (1) or not (0).
    current_is_major: Box<dyn Gauge>,
    /// Current backoff delay for retries (s).
    backoff: Box<dyn Gauge>,
    /// Number of retries since last success.
    retries: Box<dyn Gauge>,
    /// Block height where the current scan started.
    current_start: Box<dyn Gauge>,
    /// Block height where the current scan will end.
    current_end: Box<dyn Gauge>,
    /// Number of blocks processed in the current scan.
    scanned_blocks: Box<dyn Gauge>,
    /// Number of VID entries processed in the current scan.
    scanned_vid: Box<dyn Gauge>,
    /// The number of missing blocks encountered in the last major scan.
    major_missing_blocks: Box<dyn Gauge>,
    /// The number of missing VID entries encountered in the last major scan.
    major_missing_vid: Box<dyn Gauge>,
    /// The number of missing blocks encountered _cumulatively_ in minor scans since the last major
    /// scan.
    minor_missing_blocks: Box<dyn Gauge>,
    /// The number of missing VID entries encountered _cumulatively_ in minor scans since the last
    /// major scan.
    minor_missing_vid: Box<dyn Gauge>,
}

impl ScannerMetrics {
    fn new(metrics: &PrometheusMetrics) -> Self {
        let group = metrics.subgroup("scanner".into());
        Self {
            running: group.create_gauge("running".into(), None),
            current_scan: group.create_gauge("current".into(), None),
            current_is_major: group.create_gauge("is_major".into(), None),
            backoff: group.create_gauge("backoff".into(), Some("s".into())),
            retries: group.create_gauge("retries".into(), None),
            current_start: group.create_gauge("start".into(), None),
            current_end: group.create_gauge("end".into(), None),
            scanned_blocks: group.create_gauge("scanned_blocks".into(), None),
            scanned_vid: group.create_gauge("scanned_vid".into(), None),
            major_missing_blocks: group.create_gauge("major_missing_blocks".into(), None),
            major_missing_vid: group.create_gauge("major_missing_vid".into(), None),
            minor_missing_blocks: group.create_gauge("minor_missing_blocks".into(), None),
            minor_missing_vid: group.create_gauge("minor_missing_vid".into(), None),
        }
    }

    fn add_missing_blocks(&self, major: bool, missing: usize) {
        if major {
            self.major_missing_blocks.set(missing);
        } else {
            self.minor_missing_blocks.update(missing as i64);
        }
    }

    fn add_missing_vid(&self, major: bool, missing: usize) {
        if major {
            self.major_missing_vid.set(missing);
        } else {
            self.minor_missing_vid.update(missing as i64);
        }
    }
}

#[derive(Debug)]
struct AggregatorMetrics {
    /// The block height for which aggregate statistics are currently available.
    height: Box<dyn Gauge>,
}

impl AggregatorMetrics {
    fn new(metrics: &PrometheusMetrics) -> Self {
        let group = metrics.subgroup("aggregator".into());
        Self {
            height: group.create_gauge("height".into(), None),
        }
    }
}

/// Turn a fallible passive fetch future into an infallible "fetch".
///
/// Basically, we ignore failures due to a channel sender being dropped, which should never happen.
fn passive<T>(
    req: impl Debug + Send + 'static,
    fut: impl Future<Output = Option<T>> + Send + 'static,
) -> Fetch<T>
where
    T: Send + 'static,
{
    Fetch::Pending(
        fut.then(move |opt| async move {
            match opt {
                Some(t) => t,
                None => {
                    // If `passive_fetch` returns `None`, it means the notifier was dropped without
                    // ever sending a notification. In this case, the correct behavior is actually
                    // to block forever (unless the `Fetch` itself is dropped), since the semantics
                    // of `Fetch` are to never fail. This is analogous to fetching an object which
                    // doesn't actually exist: the `Fetch` will never return.
                    //
                    // However, for ease of debugging, and since this is never expected to happen in
                    // normal usage, we panic instead. This should only happen in two cases:
                    // * The server was shut down (dropping the notifier) without cleaning up some
                    //   background tasks. This will not affect runtime behavior, but should be
                    //   fixed if it happens.
                    // * There is a very unexpected runtime bug resulting in the notifier being
                    //   dropped. If this happens, things are very broken in any case, and it is
                    //   better to panic loudly than simply block forever.
                    panic!("notifier dropped without satisfying request {req:?}");
                }
            }
        })
        .boxed(),
    )
}

/// Get the result of the first future to return `Some`, if either do.
async fn select_some<T>(
    a: impl Future<Output = Option<T>> + Unpin,
    b: impl Future<Output = Option<T>> + Unpin,
) -> Option<T> {
    match future::select(a, b).await {
        // If the first future resolves with `Some`, immediately return the result.
        Either::Left((Some(a), _)) => Some(a),
        Either::Right((Some(b), _)) => Some(b),

        // If the first future resolves with `None`, wait for the result of the second future.
        Either::Left((None, b)) => b.await,
        Either::Right((None, a)) => a.await,
    }
}

#[cfg(test)]
mod test {
    use super::*;

    #[test]
    fn test_range_chunks() {
        // Inclusive bounds, partial last chunk.
        assert_eq!(
            range_chunks(0..=4, 2).collect::<Vec<_>>(),
            [0..2, 2..4, 4..5]
        );

        // Inclusive bounds, complete last chunk.
        assert_eq!(
            range_chunks(0..=5, 2).collect::<Vec<_>>(),
            [0..2, 2..4, 4..6]
        );

        // Exclusive bounds, partial last chunk.
        assert_eq!(
            range_chunks(0..5, 2).collect::<Vec<_>>(),
            [0..2, 2..4, 4..5]
        );

        // Exclusive bounds, complete last chunk.
        assert_eq!(
            range_chunks(0..6, 2).collect::<Vec<_>>(),
            [0..2, 2..4, 4..6]
        );

        // Unbounded.
        assert_eq!(
            range_chunks(0.., 2).take(5).collect::<Vec<_>>(),
            [0..2, 2..4, 4..6, 6..8, 8..10]
        );
    }

    #[test]
    fn test_range_chunks_rev() {
        // Inclusive bounds, partial last chunk.
        assert_eq!(
            range_chunks_rev(Bound::Included(0), 4, 2).collect::<Vec<_>>(),
            [3..5, 1..3, 0..1]
        );

        // Inclusive bounds, complete last chunk.
        assert_eq!(
            range_chunks_rev(Bound::Included(0), 5, 2).collect::<Vec<_>>(),
            [4..6, 2..4, 0..2]
        );

        // Exclusive bounds, partial last chunk.
        assert_eq!(
            range_chunks_rev(Bound::Excluded(0), 5, 2).collect::<Vec<_>>(),
            [4..6, 2..4, 1..2]
        );

        // Exclusive bounds, complete last chunk.
        assert_eq!(
            range_chunks_rev(Bound::Excluded(0), 4, 2).collect::<Vec<_>>(),
            [3..5, 1..3]
        );
    }
}<|MERGE_RESOLUTION|>--- conflicted
+++ resolved
@@ -561,34 +561,6 @@
     for<'a> S::ReadOnly<'a>: AvailabilityStorage<Types> + NodeStorage<Types> + PrunedHeightStorage,
     P: AvailabilityProvider<Types>,
 {
-<<<<<<< HEAD
-=======
-    type LeafRange<R>
-        = BoxStream<'static, Fetch<LeafQueryData<Types>>>
-    where
-        R: RangeBounds<usize> + Send;
-    type BlockRange<R>
-        = BoxStream<'static, Fetch<BlockQueryData<Types>>>
-    where
-        R: RangeBounds<usize> + Send;
-    type PayloadRange<R>
-        = BoxStream<'static, Fetch<PayloadQueryData<Types>>>
-    where
-        R: RangeBounds<usize> + Send;
-    type PayloadMetadataRange<R>
-        = BoxStream<'static, Fetch<PayloadMetadata<Types>>>
-    where
-        R: RangeBounds<usize> + Send;
-    type VidCommonRange<R>
-        = BoxStream<'static, Fetch<VidCommonQueryData<Types>>>
-    where
-        R: RangeBounds<usize> + Send;
-    type VidCommonMetadataRange<R>
-        = BoxStream<'static, Fetch<VidCommonMetadata<Types>>>
-    where
-        R: RangeBounds<usize> + Send;
-
->>>>>>> 811532be
     async fn get_leaf<ID>(&self, id: ID) -> Fetch<LeafQueryData<Types>>
     where
         ID: Into<LeafId<Types>> + Send + Sync,
