// Copyright (c) 2022 Espresso Systems (espressosys.com)
// This file is part of the HotShot Query Service library.
//
// This program is free software: you can redistribute it and/or modify it under the terms of the GNU
// General Public License as published by the Free Software Foundation, either version 3 of the
// License, or (at your option) any later version.
// This program is distributed in the hope that it will be useful, but WITHOUT ANY WARRANTY; without
// even the implied warranty of MERCHANTABILITY or FITNESS FOR A PARTICULAR PURPOSE. See the GNU
// General Public License for more details.
// You should have received a copy of the GNU General Public License along with this program. If not,
// see <https://www.gnu.org/licenses/>.

//! Asynchronous retrieval of missing data.
//!
//! [`FetchingDataSource`] combines a local storage implementation with a remote data availability
//! provider to create a data sources which caches data locally, but which is capable of fetching
//! missing data from a remote source, either proactively or on demand.
//!
//! This implementation supports three kinds of data fetching.
//!
//! # Proactive Fetching
//!
//! Proactive fetching means actively scanning the local database for missing objects and
//! proactively retrieving them from a remote provider, even if those objects have yet to be
//! requested by a client. Doing this increases the chance of success and decreases latency when a
//! client does eventually ask for those objects. This is also the mechanism by which a query
//! service joining a network late, or having been offline for some time, is able to catch up with
//! the events on the network that it missed.
//!
//! The current implementation of proactive fetching is meant to be the simplest effective algorithm
//! which still gives us a reasonable range of configuration options for experimentation. It is
//! subject to change as we learn about the behavior of proactive fetching in a realistic system.
//!
//! Proactive fetching is currently implemented by a background task which performs periodic scans
//! of the database, identifying and retrieving missing objects. This task is generally low
//! priority, since missing objects are rare, and it will take care not to monopolize resources that
//! could be used to serve requests. To reduce load and to optimize for the common case where blocks
//! are usually not missing once they have already been retrieved, we distinguish between _major_
//! and _minor_ scans.
//!
//! Minor scans are lightweight and can run very frequently. They will only look for missing
//! blocks among blocks that are new since the previous scan. Thus, the more frequently minor
//! scans run, the less work they have to do. This allows them to run frequently, giving low
//! latency for retrieval of newly produced blocks that we failed to receive initially. Between
//! each minor scan, the task will sleep for [a configurable
//! duration](Builder::with_minor_scan_interval) to wait for new blocks to be produced and give
//! other tasks full access to all shared resources.
//!
//! Every `n`th scan (`n` is [configurable](Builder::with_major_scan_interval)) is a major scan.
//! These scan all blocks from 0, which guarantees that we will eventually retrieve all blocks, even
//! if for some reason we have lost a block that we previously had (due to storage failures and
//! corruptions, or simple bugs in this software). These scans are rather expensive (although they
//! will release control of shared resources many times during the duration of the scan), but
//! because it is rather unlikely that a major scan will discover any missing blocks that the next
//! minor scan would have missed, it is ok if major scans run very infrequently.
//!
//! # Active Fetching
//!
//! Active fetching means reaching out to a remote data availability provider to retrieve a missing
//! resource, upon receiving a request for that resource from a client. Not every request for a
//! missing resource triggers an active fetch. To avoid spamming peers with requests for missing
//! data, we only actively fetch resources that are known to exist somewhere. This means we can
//! actively fetch leaves and headers when we are requested a leaf or header by height, whose height
//! is less than the current chain height. We can fetch a block when the corresponding header exists
//! (corresponding based on height, hash, or payload hash) or can be actively fetched.
//!
//! # Passive Fetching
//!
//! For requests that cannot be actively fetched (for example, a block requested by hash, where we
//! do not have a header proving that a block with that hash exists), we use passive fetching. This
//! essentially means waiting passively until the query service receives an object that satisfies
//! the request. This object may be received because it was actively fetched in responsive to a
//! different request for the same object, one that permitted an active fetch. Or it may have been
//! fetched [proactively](#proactive-fetching).

use super::{
    notifier::Notifier,
    storage::{
        pruning::{PruneStorage, PrunedHeightStorage},
        AvailabilityStorage, ExplorerStorage, MerklizedStateHeightStorage, MerklizedStateStorage,
        NodeStorage, UpdateAvailabilityStorage,
    },
    Transaction, VersionedDataSource,
};
use crate::{
    availability::{
        AvailabilityDataSource, BlockId, BlockInfo, BlockQueryData, Fetch, LeafId, LeafQueryData,
        PayloadQueryData, QueryableHeader, QueryablePayload, TransactionHash, TransactionQueryData,
        UpdateAvailabilityData, VidCommonQueryData,
    },
    explorer::{self, ExplorerDataSource},
    fetching::{self, request, Provider},
    merklized_state::{
        MerklizedState, MerklizedStateDataSource, MerklizedStateHeightPersistence, Snapshot,
    },
    metrics::PrometheusMetrics,
    node::{NodeDataSource, SyncStatus, TimeWindowQueryData, WindowStart},
    status::{HasMetrics, StatusDataSource},
    task::BackgroundTask,
    types::HeightIndexed,
    Header, Payload, QueryError, QueryResult, VidShare,
};
use anyhow::Context;
use async_lock::Semaphore;
use async_std::{sync::Arc, task::sleep};
use async_trait::async_trait;
use backoff::{backoff::Backoff, ExponentialBackoff, ExponentialBackoffBuilder};
use derivative::Derivative;
use futures::{
    future::{join_all, BoxFuture, Future, FutureExt},
    stream::{self, BoxStream, Stream, StreamExt},
};
use hotshot_types::traits::{
    metrics::{Gauge, Metrics},
    node_implementation::NodeType,
};
use jf_merkle_tree::{prelude::MerkleProof, MerkleTreeScheme};
use std::{
    cmp::min,
    fmt::{Debug, Display},
    marker::PhantomData,
    ops::{Bound, Range, RangeBounds},
    time::Duration,
};
use tracing::Instrument;

mod block;
mod header;
mod leaf;
mod transaction;
mod vid;

use self::{
    block::PayloadFetcher,
    leaf::LeafFetcher,
    transaction::TransactionRequest,
    vid::{VidCommonFetcher, VidCommonRequest},
};

/// Builder for [`FetchingDataSource`] with configuration.
pub struct Builder<Types, S, P> {
    storage: S,
    provider: P,
    backoff: ExponentialBackoffBuilder,
    rate_limit: Option<usize>,
    range_chunk_size: usize,
    minor_scan_interval: Duration,
    major_scan_interval: usize,
    major_scan_offset: usize,
    proactive_range_chunk_size: Option<usize>,
    active_fetch_delay: Duration,
    chunk_fetch_delay: Duration,
    proactive_fetching: bool,
    _types: PhantomData<Types>,
}

impl<Types, S, P> Builder<Types, S, P> {
    /// Construct a new builder with the given storage and fetcher and the default options.
    pub fn new(storage: S, provider: P) -> Self {
        let mut default_backoff = ExponentialBackoffBuilder::default();
        default_backoff
            .with_initial_interval(Duration::from_secs(1))
            .with_multiplier(2.)
            .with_max_interval(Duration::from_secs(32))
            .with_max_elapsed_time(Some(Duration::from_secs(64)));

        Self {
            storage,
            provider,
            backoff: default_backoff,
            rate_limit: None,
            range_chunk_size: 25,
            // By default, we run minor proactive scans fairly frequently: once every minute. These
            // scans are cheap (moreso the more frequently they run) and can help us keep up with
            // the head of the chain even if our attached consensus instance is behind.
            minor_scan_interval: Duration::from_secs(60),
            // Major scans, on the other hand, are rather expensive and not especially important for
            // usability. We run them rarely, once every 60 minor scans, or once every hour by
            // default.
            major_scan_interval: 60,
            // Major scan offset can be used when starting multiple nodes at the same time, so they
            // don't all pause for a major scan together.
            major_scan_offset: 0,
            proactive_range_chunk_size: None,
            active_fetch_delay: Duration::from_millis(50),
            chunk_fetch_delay: Duration::from_millis(100),
            proactive_fetching: true,
            _types: Default::default(),
        }
    }

    /// Set the minimum delay between retries of failed operations.
    pub fn with_min_retry_interval(mut self, interval: Duration) -> Self {
        self.backoff.with_initial_interval(interval);
        self
    }

    /// Set the maximum delay between retries of failed operations.
    pub fn with_max_retry_interval(mut self, interval: Duration) -> Self {
        self.backoff.with_max_interval(interval);
        self
    }

    /// Set the multiplier for exponential backoff when retrying failed requests.
    pub fn with_retry_multiplier(mut self, multiplier: f64) -> Self {
        self.backoff.with_multiplier(multiplier);
        self
    }

    /// Set the randomization factor for randomized backoff when retrying failed requests.
    pub fn with_retry_randomization_factor(mut self, factor: f64) -> Self {
        self.backoff.with_randomization_factor(factor);
        self
    }

    /// Set the maximum time to retry failed operations before giving up.
    pub fn with_retry_timeout(mut self, timeout: Duration) -> Self {
        self.backoff.with_max_elapsed_time(Some(timeout));
        self
    }

    /// Set the maximum number of simultaneous fetches.
    pub fn with_rate_limit(mut self, with_rate_limit: usize) -> Self {
        self.rate_limit = Some(with_rate_limit);
        self
    }

    /// Set the number of items to process at a time when loading a range or stream.
    ///
    /// This determines:
    /// * The number of objects to load from storage in a single request
    /// * The number of objects to buffer in memory per request/stream
    /// * The number of concurrent notification subscriptions per request/stream
    pub fn with_range_chunk_size(mut self, range_chunk_size: usize) -> Self {
        self.range_chunk_size = range_chunk_size;
        self
    }

    /// Set the time interval between minor proactive fetching scans.
    ///
    /// See [proactive fetching](self#proactive-fetching).
    pub fn with_minor_scan_interval(mut self, interval: Duration) -> Self {
        self.minor_scan_interval = interval;
        self
    }

    /// Set the interval (denominated in [minor scans](Self::with_minor_scan_interval)) between
    /// major proactive fetching scans.
    ///
    /// See [proactive fetching](self#proactive-fetching).
    pub fn with_major_scan_interval(mut self, interval: usize) -> Self {
        self.major_scan_interval = interval;
        self
    }

    /// Set the offset (denominated in [minor scans](Self::with_minor_scan_interval)) before the
    /// first major proactive fetching scan.
    ///
    /// This is useful when starting multiple nodes at the same time: major proactive scans can have
    /// a measurable impact on the performance of the node for a brief time while the scan is
    /// running, so it may be desirable to prevent a group of nodes from all doing major scans at
    /// the same time. This can be achieved by giving each node a different `major_scan_offset`.
    ///
    /// See also [proactive fetching](self#proactive-fetching).
    pub fn with_major_scan_offset(mut self, offset: usize) -> Self {
        self.major_scan_offset = offset;
        self
    }

    /// Set the number of items to process at a time when scanning for proactive fetching.
    ///
    /// This is similar to [`Self::with_range_chunk_size`], but only affects the chunk size for
    /// proactive fetching scans, not for normal subscription streams. This can be useful to tune
    /// the proactive scanner to be more or less greedy with the lock on persistent storage.
    ///
    /// By default (i.e. if this method is not called) the proactive range chunk size will be set to
    /// whatever the normal range chunk size is.
    pub fn with_proactive_range_chunk_size(mut self, range_chunk_size: usize) -> Self {
        self.proactive_range_chunk_size = Some(range_chunk_size);
        self
    }

    /// Add a delay between active fetches in proactive scans.
    ///
    /// This can be used to limit the rate at which this query service makes requests to other query
    /// services during proactive scans. This is useful if the query service has a lot of blocks to
    /// catch up on, as without a delay, scanning can be extremely burdensome on the peer.
    pub fn with_active_fetch_delay(mut self, active_fetch_delay: Duration) -> Self {
        self.active_fetch_delay = active_fetch_delay;
        self
    }

    /// Adds a delay between chunk fetches during proactive scans.
    ///
    /// In a proactive scan, we retrieve a range of objects from a provider or local storage (e.g., a database).
    /// Without a delay between fetching these chunks, the process can become very CPU-intensive, especially
    /// when chunks are retrieved from local storage. While there is already a delay for active fetches
    /// (`active_fetch_delay`), situations may arise when subscribed to an old stream that fetches most of the data
    /// from local storage.
    ///
    /// This additional delay helps to limit constant maximum CPU usage
    /// and ensures that local storage remains accessible to all processes,
    /// not just the proactive scanner.
    pub fn with_chunk_fetch_delay(mut self, chunk_fetch_delay: Duration) -> Self {
        self.chunk_fetch_delay = chunk_fetch_delay;
        self
    }

    /// Run without [proactive fetching](self#proactive-fetching).
    ///
    /// This can reduce load on the CPU and the database, but increases the probability that
    /// requests will fail due to missing resources. If resources are constrained, it is recommended
    /// to run with rare proactive fetching (see
    /// [`with_major_scan_interval`](Self::with_major_scan_interval),
    /// [`with_minor_scan_interval`](Self::with_minor_scan_interval)), rather than disabling it
    /// entirely.
    pub fn disable_proactive_fetching(mut self) -> Self {
        self.proactive_fetching = false;
        self
    }
}

impl<Types, S, P> Builder<Types, S, P>
where
    Types: NodeType,
    Payload<Types>: QueryablePayload<Types>,
    Header<Types>: QueryableHeader<Types>,
    S: PruneStorage + VersionedDataSource + HasMetrics + 'static,
    for<'a> S::ReadOnly<'a>: AvailabilityStorage<Types> + PrunedHeightStorage + NodeStorage<Types>,
    for<'a> S::Transaction<'a>: UpdateAvailabilityStorage<Types>,
    P: AvailabilityProvider<Types>,
{
    /// Build a [`FetchingDataSource`] with these options.
    pub async fn build(self) -> anyhow::Result<FetchingDataSource<Types, S, P>> {
        FetchingDataSource::new(self).await
    }
}

/// The most basic kind of data source.
///
/// A data source is constructed modularly by combining a [storage](super::storage) implementation
/// with a [Fetcher](crate::fetching::Fetcher). The former allows the query service to store the
/// data it has persistently in an easily accessible storage medium, such as the local file system
/// or a database. This allows it to answer queries efficiently and to maintain its state across
/// restarts. The latter allows the query service to fetch data that is missing from its storage
/// from an external data availability provider, such as the Tiramisu DA network or another instance
/// of the query service.
///
/// These two components of a data source are combined in [`FetchingDataSource`], which is the
/// lowest level kind of data source available. It simply uses the storage implementation to fetch
/// data when available, and fills in everything else using the fetcher. Various kinds of data
/// sources can be constructed out of [`FetchingDataSource`] by changing the storage and fetcher
/// implementations used, and more complex data sources can be built on top using data source
/// combinators.
#[derive(Derivative)]
#[derivative(Clone(bound = ""), Debug(bound = "S: Debug, P: Debug"))]
pub struct FetchingDataSource<Types, S, P>
where
    Types: NodeType,
{
    // The fetcher manages retrieval of resources from both local storage and a remote provider. It
    // encapsulates the data which may need to be shared with a long-lived task or future that
    // implements the asynchronous fetching of a particular object. This is why it gets its own
    // type, wrapped in an [`Arc`] for easy, efficient cloning.
    fetcher: Arc<Fetcher<Types, S, P>>,
    // The proactive scanner task. This is only saved here so that we can cancel it on drop.
    scanner: Option<BackgroundTask>,
    pruner: Pruner<Types, S, P>,
}

#[derive(Derivative)]
#[derivative(Clone(bound = ""), Debug(bound = "S: Debug, P: Debug"))]
pub struct Pruner<Types, S, P>
where
    Types: NodeType,
{
    handle: Option<BackgroundTask>,
    _types: PhantomData<(Types, S, P)>,
}

impl<Types, S, P> Pruner<Types, S, P>
where
    Types: NodeType,
    Payload<Types>: QueryablePayload<Types>,
    S: PruneStorage + Send + Sync + 'static,
    P: AvailabilityProvider<Types>,
{
    async fn new(fetcher: Arc<Fetcher<Types, S, P>>) -> Self {
        let cfg = fetcher.storage.get_pruning_config();
        let Some(cfg) = cfg else {
            return Self {
                handle: None,
                _types: Default::default(),
            };
        };

        let future = async move {
            for i in 1.. {
                tracing::warn!("starting pruner run {i} ");
                fetcher.prune().await;
                sleep(cfg.interval()).await;
            }
        };

        let task = BackgroundTask::spawn("pruner", future);

        Self {
            handle: Some(task),
            _types: Default::default(),
        }
    }
}

impl<Types, S, P> FetchingDataSource<Types, S, P>
where
    Types: NodeType,
    Payload<Types>: QueryablePayload<Types>,
    Header<Types>: QueryableHeader<Types>,
<<<<<<< HEAD
    S: VersionedDataSource + PruneStorage + 'static,
    for<'a> S::Transaction<'a>: UpdateAvailabilityStorage<Types>,
=======
    S: VersionedDataSource + PruneStorage + HasMetrics + 'static,
    for<'a> S::Transaction<'a>: UpdateAvailabilityData<Types>,
>>>>>>> d062dc78
    for<'a> S::ReadOnly<'a>: AvailabilityStorage<Types> + NodeStorage<Types> + PrunedHeightStorage,
    P: AvailabilityProvider<Types>,
{
    /// Build a [`FetchingDataSource`] with the given `storage` and `provider`.
    pub fn builder(storage: S, provider: P) -> Builder<Types, S, P> {
        Builder::new(storage, provider)
    }

    async fn new(builder: Builder<Types, S, P>) -> anyhow::Result<Self> {
        let proactive_fetching = builder.proactive_fetching;
        let minor_interval = builder.minor_scan_interval;
        let major_interval = builder.major_scan_interval;
        let major_offset = builder.major_scan_offset;
        let proactive_range_chunk_size = builder
            .proactive_range_chunk_size
            .unwrap_or(builder.range_chunk_size);
        let scanner_metrics = ScannerMetrics::new(builder.storage.metrics());

        let fetcher = Arc::new(Fetcher::new(builder).await?);
        let scanner = if proactive_fetching {
            Some(BackgroundTask::spawn(
                "proactive scanner",
                fetcher.clone().proactive_scan(
                    minor_interval,
                    major_interval,
                    major_offset,
                    proactive_range_chunk_size,
                    scanner_metrics,
                ),
            ))
        } else {
            None
        };

        let pruner = Pruner::new(fetcher.clone()).await;
        let ds = Self {
            fetcher,
            scanner,
            pruner,
        };

        Ok(ds)
    }
}

impl<Types, S, P> AsRef<S> for FetchingDataSource<Types, S, P>
where
    Types: NodeType,
{
    fn as_ref(&self) -> &S {
        &self.fetcher.storage
    }
}

impl<Types, S, P> HasMetrics for FetchingDataSource<Types, S, P>
where
    Types: NodeType,
    S: HasMetrics,
{
    fn metrics(&self) -> &PrometheusMetrics {
        self.as_ref().metrics()
    }
}

#[async_trait]
impl<Types, S, P> StatusDataSource for FetchingDataSource<Types, S, P>
where
    Types: NodeType,
    S: VersionedDataSource + HasMetrics + Send + Sync + 'static,
    for<'a> S::ReadOnly<'a>: NodeStorage<Types>,
    P: Send + Sync,
{
    async fn block_height(&self) -> QueryResult<usize> {
        let mut tx = self.read().await.map_err(|err| QueryError::Error {
            message: err.to_string(),
        })?;
        tx.block_height().await
    }
}

#[async_trait]
impl<Types, S, P> AvailabilityDataSource<Types> for FetchingDataSource<Types, S, P>
where
    Types: NodeType,
    Payload<Types>: QueryablePayload<Types>,
    S: VersionedDataSource + 'static,
    for<'a> S::Transaction<'a>: UpdateAvailabilityStorage<Types>,
    for<'a> S::ReadOnly<'a>: AvailabilityStorage<Types> + NodeStorage<Types> + PrunedHeightStorage,
    P: AvailabilityProvider<Types>,
{
    type LeafRange<R> = BoxStream<'static, Fetch<LeafQueryData<Types>>>
    where
        R: RangeBounds<usize> + Send;
    type BlockRange<R> = BoxStream<'static, Fetch<BlockQueryData<Types>>>
    where
        R: RangeBounds<usize> + Send;
    type PayloadRange<R> = BoxStream<'static, Fetch<PayloadQueryData<Types>>>
    where
        R: RangeBounds<usize> + Send;
    type VidCommonRange<R> = BoxStream<'static, Fetch<VidCommonQueryData<Types>>>
    where
        R: RangeBounds<usize> + Send;

    async fn get_leaf<ID>(&self, id: ID) -> Fetch<LeafQueryData<Types>>
    where
        ID: Into<LeafId<Types>> + Send + Sync,
    {
        self.fetcher.get(id.into()).await
    }

    async fn get_block<ID>(&self, id: ID) -> Fetch<BlockQueryData<Types>>
    where
        ID: Into<BlockId<Types>> + Send + Sync,
    {
        self.fetcher.get(id.into()).await
    }

    async fn get_payload<ID>(&self, id: ID) -> Fetch<PayloadQueryData<Types>>
    where
        ID: Into<BlockId<Types>> + Send + Sync,
    {
        self.fetcher.get(id.into()).await
    }

    async fn get_vid_common<ID>(&self, id: ID) -> Fetch<VidCommonQueryData<Types>>
    where
        ID: Into<BlockId<Types>> + Send + Sync,
    {
        self.fetcher.get(VidCommonRequest::from(id.into())).await
    }

    async fn get_leaf_range<R>(&self, range: R) -> Self::LeafRange<R>
    where
        R: RangeBounds<usize> + Send + 'static,
    {
        self.fetcher.clone().get_range(range)
    }

    async fn get_block_range<R>(&self, range: R) -> Self::BlockRange<R>
    where
        R: RangeBounds<usize> + Send + 'static,
    {
        self.fetcher.clone().get_range(range)
    }

    async fn get_payload_range<R>(&self, range: R) -> Self::PayloadRange<R>
    where
        R: RangeBounds<usize> + Send + 'static,
    {
        self.fetcher.clone().get_range(range)
    }

    async fn get_vid_common_range<R>(&self, range: R) -> Self::VidCommonRange<R>
    where
        R: RangeBounds<usize> + Send + 'static,
    {
        self.fetcher.clone().get_range(range)
    }

    async fn get_transaction(
        &self,
        hash: TransactionHash<Types>,
    ) -> Fetch<TransactionQueryData<Types>> {
        self.fetcher.get(TransactionRequest::from(hash)).await
    }
}

impl<Types, S, P> UpdateAvailabilityData<Types> for FetchingDataSource<Types, S, P>
where
    Types: NodeType,
    Payload<Types>: QueryablePayload<Types>,
    S: VersionedDataSource + 'static,
    for<'a> S::Transaction<'a>: UpdateAvailabilityStorage<Types>,
    for<'a> S::ReadOnly<'a>: AvailabilityStorage<Types>,
    P: AvailabilityProvider<Types>,
{
    async fn append(&self, info: BlockInfo<Types>) -> anyhow::Result<()> {
        let height = info.height() as usize;
        let fetch_block = info.block.is_none();
        let fetch_vid = info.vid_common.is_none();

        self.fetcher.store_and_notify(info).await;

        // If data related to this block is missing, try and fetch it.
        if fetch_block || fetch_vid {
            let mut tx = match self.read().await {
                Ok(tx) => tx,
                Err(err) => {
                    tracing::warn!(
                        height,
                        "not fetching missing data at decide; could not open transactin: {err:#}"
                    );
                    return Ok(());
                }
            };
            if fetch_block {
                BlockQueryData::active_fetch(&mut tx, self.fetcher.clone(), height.into()).await;
            }
            if fetch_vid {
                VidCommonQueryData::active_fetch(&mut tx, self.fetcher.clone(), height.into())
                    .await;
            }
        }
        Ok(())
    }
}

impl<Types, S, P> VersionedDataSource for FetchingDataSource<Types, S, P>
where
    Types: NodeType,
    S: VersionedDataSource + Send + Sync,
    P: Send + Sync,
{
    type Transaction<'a> = S::Transaction<'a>
    where
        Self: 'a;
    type ReadOnly<'a> = S::ReadOnly<'a>
    where
        Self: 'a;

    async fn write(&self) -> anyhow::Result<Self::Transaction<'_>> {
        self.fetcher.write().await
    }

    async fn read(&self) -> anyhow::Result<Self::ReadOnly<'_>> {
        self.fetcher.read().await
    }
}

/// Asynchronous retrieval and storage of [`Fetchable`] resources.
#[derive(Debug)]
struct Fetcher<Types, S, P>
where
    Types: NodeType,
{
    storage: S,
    notifiers: Notifiers<Types>,
    provider: Arc<P>,
    payload_fetcher: Arc<PayloadFetcher<Types, S, P>>,
    leaf_fetcher: Arc<LeafFetcher<Types, S, P>>,
    vid_common_fetcher: Arc<VidCommonFetcher<Types, S, P>>,
    range_chunk_size: usize,
    // Duration to sleep after each active fetch,
    active_fetch_delay: Duration,
    // Duration to sleep after each chunk fetched
    chunk_fetch_delay: Duration,
    // Exponential backoff when retrying failed oeprations.
    backoff: ExponentialBackoff,
}

impl<Types, S, P> VersionedDataSource for Fetcher<Types, S, P>
where
    Types: NodeType,
    S: VersionedDataSource + Send + Sync,
    P: Send + Sync,
{
    type Transaction<'a> = S::Transaction<'a>
    where
        Self: 'a;
    type ReadOnly<'a> = S::ReadOnly<'a>
    where
        Self: 'a;

    async fn write(&self) -> anyhow::Result<Self::Transaction<'_>> {
        self.storage.write().await
    }

    async fn read(&self) -> anyhow::Result<Self::ReadOnly<'_>> {
        self.storage.read().await
    }
}

impl<Types, S, P> Fetcher<Types, S, P>
where
    Types: NodeType,
    S: VersionedDataSource + Sync,
    for<'a> S::ReadOnly<'a>: PrunedHeightStorage + NodeStorage<Types>,
{
    async fn new(builder: Builder<Types, S, P>) -> anyhow::Result<Self> {
        let backoff = builder.backoff.build();

        let mut payload_fetcher = fetching::Fetcher::default();
        let mut leaf_fetcher = fetching::Fetcher::default();
        let mut vid_common_fetcher = fetching::Fetcher::default();
        payload_fetcher = payload_fetcher.with_backoff(backoff.clone());
        leaf_fetcher = leaf_fetcher.with_backoff(backoff.clone());
        vid_common_fetcher = vid_common_fetcher.with_backoff(backoff.clone());

        if let Some(limit) = builder.rate_limit {
            let permit = Arc::new(Semaphore::new(limit));

            payload_fetcher = payload_fetcher.with_rate_limit(permit.clone());
            leaf_fetcher = leaf_fetcher.with_rate_limit(permit.clone());
            vid_common_fetcher = vid_common_fetcher.with_rate_limit(permit);
        }

        Ok(Self {
            storage: builder.storage,
            notifiers: Default::default(),
            provider: Arc::new(builder.provider),
            payload_fetcher: Arc::new(payload_fetcher),
            leaf_fetcher: Arc::new(leaf_fetcher),
            vid_common_fetcher: Arc::new(vid_common_fetcher),
            range_chunk_size: builder.range_chunk_size,
            active_fetch_delay: builder.active_fetch_delay,
            chunk_fetch_delay: builder.chunk_fetch_delay,
            backoff,
        })
    }
}

impl<Types, S, P> Fetcher<Types, S, P>
where
    Types: NodeType,
    Payload<Types>: QueryablePayload<Types>,
    S: VersionedDataSource + 'static,
    for<'a> S::Transaction<'a>: UpdateAvailabilityStorage<Types>,
    for<'a> S::ReadOnly<'a>: AvailabilityStorage<Types> + NodeStorage<Types> + PrunedHeightStorage,
    P: AvailabilityProvider<Types>,
{
    async fn get<T, R>(self: &Arc<Self>, req: R) -> Fetch<T>
    where
        T: Fetchable<Types>,
        R: Into<T::Request> + Send,
    {
        let req = req.into();

        // Subscribe to notifications before we check storage for the requested object. This ensures
        // that this operation will always eventually succeed as long as the requested object
        // actually exists (or will exist). We will either find it in our local storage and succeed
        // immediately, or (if it exists) someone will *later* come and add it to storage, at which
        // point we will get a notification causing this passive fetch to resolve.
        //
        // Note the "someone" who later fetches the object and adds it to storage may be an active
        // fetch triggered by this very requests, in cases where that is possible, but it need not
        // be.
        let passive = T::passive_fetch(&self.notifiers, req).await;

        let mut tx = match self.read().await {
            Ok(tx) => tx,
            Err(err) => {
                tracing::warn!(
                    ?req,
                    "unable to start transaction to load object, falling back to fetching: {err:#}"
                );
                return self.fetch(None, passive, req).await;
            }
        };

        let res = T::load(&mut tx, req).await;
        self.ok_or_fetch(Some(&mut tx), passive, req, res).await
    }

    /// Get a range of objects from local storage or a provider.
    ///
    /// Convert a finite stream of fallible local storage lookups into a (possibly infinite) stream
    /// of infallible fetches. Objects in `range` are loaded from local storage. Any gaps or missing
    /// objects are filled by fetching from a provider. Items in the resulting stream are futures
    /// that will never fail to produce a resource, although they may block indefinitely if the
    /// resource needs to be fetched.
    ///
    /// Objects are loaded and fetched in chunks, which strikes a good balance of limiting the total
    /// number of storage and network requests, while also keeping the amount of simultaneous
    /// resource consumption bounded.
    fn get_range<R, T>(self: Arc<Self>, range: R) -> BoxStream<'static, Fetch<T>>
    where
        R: RangeBounds<usize> + Send + 'static,
        T: RangedFetchable<Types>,
    {
        let chunk_size = self.range_chunk_size;
        self.get_range_with_chunk_size(chunk_size, range)
    }

    /// Same as [`Self::get_range`], but uses the given chunk size instead of the default.
    fn get_range_with_chunk_size<R, T>(
        self: Arc<Self>,
        chunk_size: usize,
        range: R,
    ) -> BoxStream<'static, Fetch<T>>
    where
        R: RangeBounds<usize> + Send + 'static,
        T: RangedFetchable<Types>,
    {
        let chunk_fetch_delay = self.chunk_fetch_delay;
        let active_fetch_delay = self.active_fetch_delay;

        stream::iter(range_chunks(range, chunk_size))
            .then(move |chunk| {
                let self_clone = self.clone();
                async move {
                    {
                        let chunk = self_clone.get_chunk(chunk).await;

                        // Introduce a delay (`chunk_fetch_delay`) between fetching chunks.
                        // This helps to limit constant high CPU usage when fetching long range of data,
                        // especially for older streams that fetch most of the data from local storage
                        sleep(chunk_fetch_delay).await;
                        chunk
                    }
                }
            })
            .flatten()
            .then(move |f| async move {
                match f {
                    // Introduce a delay (`active_fetch_delay`) for active fetches to reduce load on the catchup provider.
                    // The delay applies between pending fetches, not between chunks.
                    Fetch::Pending(_) => sleep(active_fetch_delay).await,
                    Fetch::Ready(_) => (),
                };
                f
            })
            .boxed()
    }

    /// Get a range of objects from local storage or a provider.
    ///
    /// This method is similar to `get_range`, except that:
    /// * It fetches all desired objects together, as a single chunk
    /// * It loads the object or triggers fetches right now rather than providing a lazy stream
    ///   which only fetches objects when polled.
    async fn get_chunk<T>(self: Arc<Self>, chunk: Range<usize>) -> impl Stream<Item = Fetch<T>>
    where
        T: RangedFetchable<Types>,
    {
        // Subscribe to notifications first. As in [`get`](Self::get), this ensures we won't miss
        // any notifications sent in between checking local storage and triggering a fetch if
        // necessary.
        let mut passive = join_all(
            chunk
                .clone()
                .map(|i| T::passive_fetch(&self.notifiers, i.into())),
        )
        .await;

        let (mut tx, ts) = match self.read().await {
            Ok(mut tx) => {
                let ts = T::load_range(&mut tx, chunk.clone())
                    .await
                    .context(format!("when fetching items in range {chunk:?}"))
                    .ok_or_trace()
                    .unwrap_or_default();
                (Some(tx), ts)
            }
            Err(err) => {
                tracing::warn!(
                    ?chunk,
                    "unable to open transaction to read chunk, falling back to fetching: {err:#}"
                );
                (None, vec![])
            }
        };

        // Log and discard error information; we want a list of Option where None indicates an
        // object that needs to be fetched. Note that we don't use `FetchRequest::might_exist` to
        // silence the logs here when an object is missing that is not expected to exist at all.
        // When objects are not expected to exist, `load_range` should just return a truncated list
        // rather than returning `Err` objects, so if there are errors in here they are unexpected
        // and we do want to log them.
        let ts = ts.into_iter().filter_map(ResultExt::ok_or_trace);
        // Kick off a fetch for each missing object.
        let mut fetches = Vec::with_capacity(chunk.len());
        for t in ts {
            // Fetch missing objects that should come before `t`.
            while chunk.start + fetches.len() < t.height() as usize {
                tracing::debug!(
                    "item {} in chunk not available, will be fetched",
                    fetches.len()
                );
                fetches.push(
                    self.fetch(tx.as_mut(), passive.remove(0), chunk.start + fetches.len())
                        .await,
                );
            }
            // `t` itself is already available, we don't have to trigger a fetch for it. Remove (and
            // drop without awaiting) the passive fetch we preemptively started.
            drop(passive.remove(0));
            fetches.push(Fetch::Ready(t));
        }
        // Fetch missing objects from the end of the range.
        while fetches.len() < chunk.len() {
            fetches.push(
                self.fetch(tx.as_mut(), passive.remove(0), chunk.start + fetches.len())
                    .await,
            );
        }

        stream::iter(fetches)
    }

    async fn ok_or_fetch<R, T>(
        self: &Arc<Self>,
        tx: Option<&mut <Self as VersionedDataSource>::ReadOnly<'_>>,
        passive: PassiveFetch<T>,
        req: R,
        res: QueryResult<T>,
    ) -> Fetch<T>
    where
        R: Into<T::Request> + Send,
        T: Fetchable<Types> + Send + Sync + 'static,
    {
        let req = req.into();
        self.some_or_fetch(
            tx,
            passive,
            req,
            res.context(format!("req: {req:?}")).ok_or_trace(),
        )
        .await
    }

    async fn some_or_fetch<R, T>(
        self: &Arc<Self>,
        tx: Option<&mut <Self as VersionedDataSource>::ReadOnly<'_>>,
        passive: PassiveFetch<T>,
        req: R,
        res: Option<T>,
    ) -> Fetch<T>
    where
        R: Into<T::Request> + Send,
        T: Fetchable<Types> + Send + Sync + 'static,
    {
        match res {
            Some(t) => Fetch::Ready(t),
            None => self.fetch(tx, passive, req).await,
        }
    }

    async fn fetch<R, T>(
        self: &Arc<Self>,
        tx: Option<&mut <Self as VersionedDataSource>::ReadOnly<'_>>,
        passive: PassiveFetch<T>,
        req: R,
    ) -> Fetch<T>
    where
        R: Into<T::Request>,
        T: Fetchable<Types>,
    {
        let req = req.into();
        tracing::debug!("fetching resource {req:?}");

        // Subscribe to notifications so we are alerted when we get the resource.
        let fut = passive.then(move |opt| async move {
            match opt {
                Some(t) => t,
                None => {
                    // If `passive_fetch` returns `None`, it means the notifier was dropped without
                    // ever sending a notification. In this case, the correct behavior is actually
                    // to block forever (unless the `Fetch` itself is dropped), since the semantics
                    // of `Fetch` are to never fail. This is analogous to fetching an object which
                    // doesn't actually exist: the `Fetch` will never return.
                    //
                    // However, for ease of debugging, and since this is never expected to happen in
                    // normal usage, we panic instead. This should only happen in two cases:
                    // * The server was shut down (dropping the notifier) without cleaning up some
                    //   background tasks. This will not affect runtime behavior, but should be
                    //   fixed if it happens.
                    // * There is a very unexpected runtime bug resulting in the notifier being
                    //   dropped. If this happens, things are very broken in any case, and it is
                    //   better to panic loudly than simply block forever.
                    panic!("notifier dropped without satisfying request {req:?}");
                }
            }
        });

        // Trigger an active fetch from a remote provider if possible.
        if let Some(tx) = tx {
            if let Some(heights) = Heights::load(tx).await.ok_or_trace() {
                if req.might_exist(heights) {
                    T::active_fetch(tx, self.clone(), req).await;
                } else {
                    tracing::debug!("not fetching object {req:?} that cannot exist at {heights:?}");
                }
            } else {
                tracing::warn!("failed to load heights; cannot definitively say object might exist; will skip active fetch");
            }
        } else {
            tracing::warn!(?req, "unable to open transaction; will skip active fetch");
        }

        // Wait for the object to arrive.
        Fetch::Pending(fut.boxed())
    }

    /// Proactively search for and retrieve missing objects.
    ///
    /// This function will proactively identify and retrieve blocks and leaves which are missing
    /// from storage. It will run until cancelled, thus, it is meant to be spawned as a background
    /// task rather than called synchronously.
    async fn proactive_scan(
        self: Arc<Self>,
        minor_interval: Duration,
        major_interval: usize,
        major_offset: usize,
        chunk_size: usize,
        metrics: ScannerMetrics,
    ) {
        let mut prev_height = 0;

        for i in 0.. {
            let major = i % major_interval == major_offset % major_interval;
            let span = tracing::warn_span!("proactive scan", i, major, prev_height);
            metrics.running.set(1);
            metrics.current_scan.set(i);
            metrics.current_is_major.set(major as usize);
            async {
                let mut backoff = minor_interval;
                let max_backoff = Duration::from_secs(60);
                metrics.backoff.set(backoff.as_secs() as usize);

                // We can't start the scan until we know the current block height and pruned height,
                // so we know which blocks to scan. Thus we retry until this succeeds.
                let heights = loop {
                    let mut tx = match self.read().await {
                        Ok(tx) => tx,
                        Err(err) => {
                            tracing::error!(
                                ?backoff,
                                "unable to start transaction for scan: {err:#}"
                            );
                            metrics.retries.update(1);
                            sleep(backoff).await;
                            backoff = min(2 * backoff, max_backoff);
                            metrics.backoff.set(backoff.as_secs() as usize);
                            continue;
                        }
                    };
                    let heights = match Heights::load(&mut tx).await {
                        Ok(heights) => heights,
                        Err(err) => {
                            tracing::error!(?backoff, "unable to load heights: {err:#}");
                            metrics.retries.update(1);
                            sleep(backoff).await;
                            backoff = min(2 * backoff, max_backoff);
                            metrics.backoff.set(backoff.as_secs() as usize);
                            continue;
                        }
                    };
                    metrics.retries.set(0);
                    break heights;
                };

                // Get the pruned height or default to 0 if it is not set. We will start looking for
                // missing blocks from the pruned height.
                let minimum_block_height = heights.pruned_height.unwrap_or(0) as usize;
                // Get the block height; we will look for any missing blocks up to `block_height`.
                let block_height = heights.height as usize;

                // In a major scan, we fetch all blocks between 0 and `block_height`. In minor scans
                // (much more frequent) we fetch blocks that are missing since the last scan.
                let start = if major {
                    // We log major scans at WARN level, since they happen infrequently and can have
                    // a measurable impact on performance while running. This also serves as a
                    // useful progress heartbeat.
                    tracing::warn!(
                        start = minimum_block_height,
                        block_height,
                        "starting major scan"
                    );

                    // If we're starting a major scan, reset the major scan counts of missing data
                    // as we're about to recompute them.
                    metrics.major_missing_blocks.set(0);
                    metrics.major_missing_vid.set(0);

                    minimum_block_height
                } else {
                    tracing::info!(start = prev_height, block_height, "starting minor scan");
                    prev_height
                };
                prev_height = block_height;
                metrics.current_start.set(start);
                metrics.current_end.set(block_height);
                metrics.scanned_blocks.set(0);
                metrics.scanned_vid.set(0);

                // Iterate over all blocks that we should have. Fetching the block is enough to
                // trigger an active fetch of the corresponding leaf if it too is missing. The
                // chunking behavior of `get_range` automatically ensures that, no matter how big
                // the range is, we will release the read lock on storage every `chunk_size` items,
                // so we don't starve out would-be writers.
                let mut blocks = self
                    .clone()
                    .get_range_with_chunk_size::<_, BlockQueryData<Types>>(
                        chunk_size,
                        start..block_height,
                    );
                let mut missing_blocks = 0;
                while let Some(fetch) = blocks.next().await {
                    if fetch.is_pending() {
                        missing_blocks += 1;
                        // Wait for the block to be fetched. This slows down the scanner so that we
                        // don't waste memory generating more active fetch tasks then we can handle
                        // at a given time. Note that even with this await, all blocks within a
                        // chunk are fetched in parallel, so this does not block the next block in
                        // the chunk, only the next chunk until the current chunk completes.
                        fetch.await;
                    }
                    metrics.scanned_blocks.update(1);
                }
                metrics.add_missing_blocks(major, missing_blocks);

                // We have to trigger a separate fetch of the VID data, since this is fetched
                // independently of the block payload.
                let mut vid = self
                    .clone()
                    .get_range_with_chunk_size::<_, VidCommonQueryData<Types>>(
                        chunk_size,
                        start..block_height,
                    );
                let mut missing_vid = 0;
                while let Some(fetch) = vid.next().await {
                    if fetch.is_pending() {
                        missing_vid += 1;
                        // As above, limit the speed at which we spawn new fetches to the speed at
                        // which we can process them.
                        fetch.await;
                    }
                    metrics.scanned_vid.update(1);
                }
                metrics.add_missing_vid(major, missing_vid);

                tracing::info!("completed proactive scan, will scan again in {minor_interval:?}");

                // Reset metrics.
                metrics.running.set(0);
                if major {
                    // If we just completed a major scan, reset the incremental counts of missing
                    // data from minor scans, so the next round of minor scans can recompute/update
                    // them.
                    metrics.minor_missing_blocks.set(0);
                    metrics.minor_missing_vid.set(0);
                }

                sleep(minor_interval).await;
            }
            .instrument(span)
            .await;
        }
    }
}

impl<Types, S, P> Fetcher<Types, S, P>
where
    Types: NodeType,
    S: VersionedDataSource,
    for<'a> S::Transaction<'a>: UpdateAvailabilityStorage<Types>,
{
    /// Store an object and notify anyone waiting on this object that it is available.
    async fn store_and_notify<T>(&self, obj: T)
    where
        T: Storable<Types>,
    {
        let try_store = || async {
            let mut tx = self.storage.write().await?;
            obj.clone().store(&mut tx).await?;
            tx.commit().await
        };

        // Store the object in local storage, so we can avoid fetching it in the future.
        let mut backoff = self.backoff.clone();
        backoff.reset();
        loop {
            let Err(err) = try_store().await else {
                break;
            };
            // It is unfortunate if this fails, but we can still proceed by notifying with the
            // object that we fetched, keeping it in memory. Log the error, retry a few times, and
            // eventually move on.
            tracing::warn!(
                "failed to store fetched {} {}: {err:#}",
                T::name(),
                obj.height()
            );

            let Some(delay) = backoff.next_backoff() else {
                break;
            };
            tracing::info!(?delay, "retrying failed operation");
            sleep(delay).await;
        }

        // Send a notification about the newly received object. It is important that we do this
        // _after_ our attempt to store the object in local storage, otherwise there is a potential
        // missed notification deadlock:
        // * we send the notification
        // * a task calls [`get`](Self::get) or [`get_chunk`](Self::get_chunk), finds that the
        //   requested object is not in storage, and begins waiting for a notification
        // * we store the object. This ensures that no other task will be triggered to fetch it,
        //   which means no one will ever notify the waiting task.
        //
        // Note that we send the notification regardless of whether the store actually succeeded or
        // not. This is to avoid _another_ subtle deadlock: if we failed to notify just because we
        // failed to store, some fetches might not resolve, even though the object in question has
        // actually been fetched. This should actually be ok, because as long as the object is not
        // in storage, eventually some other task will come along and fetch, store, and notify about
        // it. However, this is certainly not ideal, since we could resolve those pending fetches
        // right now, and it causes bigger problems when the fetch that fails to resolve is the
        // proactive scanner task, who is often the one that would eventually come along and
        // re-fetch the object.
        //
        // The key thing to note is that it does no harm to notify even if we fail to store: at best
        // we wake some tasks up sooner; at worst, anyone who misses the notification still
        // satisfies the invariant that we only wait on notifications for objects which are not in
        // storage, and eventually some other task will come along, find the object missing from
        // storage, and re-fetch it.
        obj.notify(&self.notifiers).await;
    }
}

impl<Types, S, P> Fetcher<Types, S, P>
where
    Types: NodeType,
    S: PruneStorage + Sync,
{
    async fn prune(&self) {
        // We loop until the whole run pruner run is complete
        let mut pruner = S::Pruner::default();
        loop {
            match self.storage.prune(&mut pruner).await {
                Ok(Some(height)) => {
                    tracing::warn!("Pruned to height {height}");
                }
                Ok(None) => {
                    tracing::warn!("pruner run complete.");
                    break;
                }
                Err(e) => {
                    tracing::error!("pruner run failed: {e:?}");
                    break;
                }
            }
        }
    }
}

#[derive(Debug)]
struct Notifiers<Types>
where
    Types: NodeType,
{
    block: Notifier<BlockQueryData<Types>>,
    leaf: Notifier<LeafQueryData<Types>>,
    vid_common: Notifier<VidCommonQueryData<Types>>,
}

impl<Types> Default for Notifiers<Types>
where
    Types: NodeType,
{
    fn default() -> Self {
        Self {
            block: Notifier::new(),
            leaf: Notifier::new(),
            vid_common: Notifier::new(),
        }
    }
}

#[derive(Clone, Copy, Debug)]
struct Heights {
    height: u64,
    pruned_height: Option<u64>,
}

impl Heights {
    async fn load<Types, T>(tx: &mut T) -> anyhow::Result<Self>
    where
        Types: NodeType,
        T: NodeStorage<Types> + PrunedHeightStorage + Send,
    {
        let height = tx.block_height().await.context("loading block height")? as u64;
        let pruned_height = tx
            .load_pruned_height()
            .await
            .context("loading pruned height")?;
        Ok(Self {
            height,
            pruned_height,
        })
    }

    fn might_exist(self, h: u64) -> bool {
        h < self.height && self.pruned_height.map_or(true, |ph| h > ph)
    }
}

#[async_trait]
impl<Types, S, P, State, const ARITY: usize> MerklizedStateDataSource<Types, State, ARITY>
    for FetchingDataSource<Types, S, P>
where
    Types: NodeType,
    S: VersionedDataSource + 'static,
    for<'a> S::ReadOnly<'a>: MerklizedStateStorage<Types, State, ARITY>,
    P: Send + Sync,
    State: MerklizedState<Types, ARITY> + 'static,
    <State as MerkleTreeScheme>::Commitment: Send,
{
    async fn get_path(
        &self,
        snapshot: Snapshot<Types, State, ARITY>,
        key: State::Key,
    ) -> QueryResult<MerkleProof<State::Entry, State::Key, State::T, ARITY>> {
        let mut tx = self.read().await.map_err(|err| QueryError::Error {
            message: err.to_string(),
        })?;
        tx.get_path(snapshot, key).await
    }
}

#[async_trait]
impl<Types, S, P> MerklizedStateHeightPersistence for FetchingDataSource<Types, S, P>
where
    Types: NodeType,
    Payload<Types>: QueryablePayload<Types>,
    S: VersionedDataSource + 'static,
    for<'a> S::ReadOnly<'a>: MerklizedStateHeightStorage,
    P: Send + Sync,
{
    async fn get_last_state_height(&self) -> QueryResult<usize> {
        let mut tx = self.read().await.map_err(|err| QueryError::Error {
            message: err.to_string(),
        })?;
        tx.get_last_state_height().await
    }
}

#[async_trait]
impl<Types, S, P> NodeDataSource<Types> for FetchingDataSource<Types, S, P>
where
    Types: NodeType,
    S: VersionedDataSource + 'static,
    for<'a> S::ReadOnly<'a>: NodeStorage<Types>,
    P: Send + Sync,
{
    async fn block_height(&self) -> QueryResult<usize> {
        let mut tx = self.read().await.map_err(|err| QueryError::Error {
            message: err.to_string(),
        })?;
        tx.block_height().await
    }

    async fn count_transactions(&self) -> QueryResult<usize> {
        let mut tx = self.read().await.map_err(|err| QueryError::Error {
            message: err.to_string(),
        })?;
        tx.count_transactions().await
    }

    async fn payload_size(&self) -> QueryResult<usize> {
        let mut tx = self.read().await.map_err(|err| QueryError::Error {
            message: err.to_string(),
        })?;
        tx.payload_size().await
    }

    async fn vid_share<ID>(&self, id: ID) -> QueryResult<VidShare>
    where
        ID: Into<BlockId<Types>> + Send + Sync,
    {
        let mut tx = self.read().await.map_err(|err| QueryError::Error {
            message: err.to_string(),
        })?;
        tx.vid_share(id).await
    }

    async fn sync_status(&self) -> QueryResult<SyncStatus> {
        let mut tx = self.read().await.map_err(|err| QueryError::Error {
            message: err.to_string(),
        })?;
        tx.sync_status().await
    }

    async fn get_header_window(
        &self,
        start: impl Into<WindowStart<Types>> + Send + Sync,
        end: u64,
    ) -> QueryResult<TimeWindowQueryData<Header<Types>>> {
        let mut tx = self.read().await.map_err(|err| QueryError::Error {
            message: err.to_string(),
        })?;
        tx.get_header_window(start, end).await
    }
}

#[async_trait]
impl<Types, S, P> ExplorerDataSource<Types> for FetchingDataSource<Types, S, P>
where
    Types: NodeType,
    Payload<Types>: QueryablePayload<Types>,
    Header<Types>: QueryableHeader<Types> + explorer::traits::ExplorerHeader<Types>,
    crate::Transaction<Types>: explorer::traits::ExplorerTransaction,
    S: VersionedDataSource + 'static,
    for<'a> S::ReadOnly<'a>: ExplorerStorage<Types>,
    P: Send + Sync,
{
    async fn get_block_summaries(
        &self,
        request: explorer::query_data::GetBlockSummariesRequest<Types>,
    ) -> Result<
        Vec<explorer::query_data::BlockSummary<Types>>,
        explorer::query_data::GetBlockSummariesError,
    > {
        let mut tx = self.read().await.map_err(|err| QueryError::Error {
            message: err.to_string(),
        })?;
        tx.get_block_summaries(request).await
    }

    async fn get_block_detail(
        &self,
        request: explorer::query_data::BlockIdentifier<Types>,
    ) -> Result<explorer::query_data::BlockDetail<Types>, explorer::query_data::GetBlockDetailError>
    {
        let mut tx = self.read().await.map_err(|err| QueryError::Error {
            message: err.to_string(),
        })?;
        tx.get_block_detail(request).await
    }

    async fn get_transaction_summaries(
        &self,
        request: explorer::query_data::GetTransactionSummariesRequest<Types>,
    ) -> Result<
        Vec<explorer::query_data::TransactionSummary<Types>>,
        explorer::query_data::GetTransactionSummariesError,
    > {
        let mut tx = self.read().await.map_err(|err| QueryError::Error {
            message: err.to_string(),
        })?;
        tx.get_transaction_summaries(request).await
    }

    async fn get_transaction_detail(
        &self,
        request: explorer::query_data::TransactionIdentifier<Types>,
    ) -> Result<
        explorer::query_data::TransactionDetailResponse<Types>,
        explorer::query_data::GetTransactionDetailError,
    > {
        let mut tx = self.read().await.map_err(|err| QueryError::Error {
            message: err.to_string(),
        })?;
        tx.get_transaction_detail(request).await
    }

    async fn get_explorer_summary(
        &self,
    ) -> Result<
        explorer::query_data::ExplorerSummary<Types>,
        explorer::query_data::GetExplorerSummaryError,
    > {
        let mut tx = self.read().await.map_err(|err| QueryError::Error {
            message: err.to_string(),
        })?;
        tx.get_explorer_summary().await
    }

    async fn get_search_results(
        &self,
        query: String,
    ) -> Result<
        explorer::query_data::SearchResult<Types>,
        explorer::query_data::GetSearchResultsError,
    > {
        let mut tx = self.read().await.map_err(|err| QueryError::Error {
            message: err.to_string(),
        })?;
        tx.get_search_results(query).await
    }
}

/// A provider which can be used as a fetcher by the availability service.
pub trait AvailabilityProvider<Types: NodeType>:
    Provider<Types, request::LeafRequest>
    + Provider<Types, request::PayloadRequest>
    + Provider<Types, request::VidCommonRequest>
    + Sync
    + 'static
{
}
impl<Types: NodeType, P> AvailabilityProvider<Types> for P where
    P: Provider<Types, request::LeafRequest>
        + Provider<Types, request::PayloadRequest>
        + Provider<Types, request::VidCommonRequest>
        + Sync
        + 'static
{
}

trait FetchRequest: Copy + Debug + Send + Sync + 'static {
    /// Indicate whether it is possible this object could exist.
    ///
    /// This can filter out requests quickly for objects that cannot possibly exist, such as
    /// requests for objects with a height greater than the current block height. Not only does this
    /// let us fail faster for such requests (without touching storage at all), it also helps keep
    /// logging quieter when we fail to fetch an object because the user made a bad request, while
    /// still being fairly loud when we fail to fetch an object that might have really existed.
    ///
    /// This method is conservative: it returns `true` if it cannot tell whether the given object
    /// could exist or not.
    fn might_exist(self, _heights: Heights) -> bool {
        true
    }
}

/// Objects which can be fetched from a remote DA provider and cached in local storage.
///
/// This trait lets us abstract over leaves, blocks, and other types that can be fetched. Thus, the
/// logistics of fetching are shared between all objects, and only the low-level particulars are
/// type-specific.
#[async_trait]
trait Fetchable<Types>: Clone + Send + Sync + 'static
where
    Types: NodeType,
    Payload<Types>: QueryablePayload<Types>,
{
    /// A succinct specification of the object to be fetched.
    type Request: FetchRequest;

    /// Does this object satisfy the given request?
    fn satisfies(&self, req: Self::Request) -> bool;

    /// Spawn a task to fetch the object from a remote provider, if possible.
    ///
    /// An active fetch will only be triggered if:
    /// * There is not already an active fetch in progress for the same object
    /// * The requested object is known to exist. For example, we will fetch a leaf by height but
    ///   not by hash, since we can't guarantee that a leaf with an arbitrary hash exists. Note that
    ///   this function assumes `req.might_exist()` has already been checked before calling it, and
    ///   so may do unnecessary work if the caller does not ensure this.
    ///
    /// If we do trigger an active fetch for an object, the provided callback will be called if and
    /// when the fetch completes successfully. The callback should be responsible for notifying any
    /// passive listeners that the object has been retrieved. If we do not trigger an active fetch
    /// for an object, this function does nothing.
    ///
    /// In either case, as long as the requested object does in fact exist, we will eventually
    /// receive it passively, since we will eventually receive all blocks and leaves that are ever
    /// produced. Active fetching merely helps us receive certain objects sooner.
    async fn active_fetch<S, P>(
        tx: &mut impl AvailabilityStorage<Types>,
        fetcher: Arc<Fetcher<Types, S, P>>,
        req: Self::Request,
    ) where
        S: VersionedDataSource + 'static,
        for<'a> S::Transaction<'a>: UpdateAvailabilityStorage<Types>,
        P: AvailabilityProvider<Types>;

    /// Wait for someone else to fetch the object.
    async fn passive_fetch(notifiers: &Notifiers<Types>, req: Self::Request) -> PassiveFetch<Self>;

    /// Load an object from local storage.
    ///
    /// This function assumes `req.might_exist()` has already been checked before calling it, and so
    /// may do unnecessary work if the caller does not ensure this.
    async fn load<S>(storage: &mut S, req: Self::Request) -> QueryResult<Self>
    where
        S: AvailabilityStorage<Types>;
}

type PassiveFetch<T> = BoxFuture<'static, Option<T>>;

#[async_trait]
trait RangedFetchable<Types>: Fetchable<Types, Request = Self::RangedRequest> + HeightIndexed
where
    Types: NodeType,
    Payload<Types>: QueryablePayload<Types>,
{
    type RangedRequest: FetchRequest + From<usize> + Send;

    /// Load a range of these objects from local storage.
    async fn load_range<S, R>(storage: &mut S, range: R) -> QueryResult<Vec<QueryResult<Self>>>
    where
        S: AvailabilityStorage<Types>,
        R: RangeBounds<usize> + Send + 'static;
}

/// An object which can be stored in the database.
trait Storable<Types: NodeType>: HeightIndexed + Clone {
    /// The name of this type of object, for debugging purposes.
    fn name() -> &'static str;

    /// Notify anyone waiting for this object that it has become available.
    fn notify(&self, notifiers: &Notifiers<Types>) -> impl Send + Future<Output = ()>;

    /// Store the object in the local database.
    fn store(
        self,
        storage: &mut (impl UpdateAvailabilityStorage<Types> + Send),
    ) -> impl Send + Future<Output = anyhow::Result<()>>;
}

impl<Types: NodeType> Storable<Types> for BlockInfo<Types> {
    fn name() -> &'static str {
        "block info"
    }

    async fn notify(&self, notifiers: &Notifiers<Types>) {
        self.leaf.notify(notifiers).await;

        if let Some(block) = &self.block {
            block.notify(notifiers).await;
        }
        if let Some(vid) = &self.vid_common {
            vid.notify(notifiers).await;
        }
    }

    async fn store(
        self,
        storage: &mut (impl UpdateAvailabilityStorage<Types> + Send),
    ) -> anyhow::Result<()> {
        self.leaf.store(storage).await?;

        if let Some(block) = self.block {
            block.store(storage).await?;
        }
        if let Some(common) = self.vid_common {
            (common, self.vid_share).store(storage).await?;
        }

        Ok(())
    }
}

/// Break a range into fixed-size chunks.
fn range_chunks<R>(range: R, chunk_size: usize) -> impl Iterator<Item = Range<usize>>
where
    R: RangeBounds<usize>,
{
    // Transform range to explicit start (inclusive) and end (exclusive) bounds.
    let mut start = match range.start_bound() {
        Bound::Included(i) => *i,
        Bound::Excluded(i) => *i + 1,
        Bound::Unbounded => 0,
    };
    let end = match range.end_bound() {
        Bound::Included(i) => *i + 1,
        Bound::Excluded(i) => *i,
        Bound::Unbounded => usize::MAX,
    };
    std::iter::from_fn(move || {
        let chunk_end = min(start + chunk_size, end);
        if chunk_end == start {
            return None;
        }

        let chunk = start..chunk_end;
        start = chunk_end;
        Some(chunk)
    })
}

trait ResultExt<T, E> {
    fn ok_or_trace(self) -> Option<T>
    where
        E: Display;
}

impl<T, E> ResultExt<T, E> for Result<T, E> {
    fn ok_or_trace(self) -> Option<T>
    where
        E: Display,
    {
        match self {
            Ok(t) => Some(t),
            Err(err) => {
                tracing::info!(
                    "error loading resource from local storage, will try to fetch: {err:#}"
                );
                None
            }
        }
    }
}

#[derive(Debug)]
struct ScannerMetrics {
    /// Whether a scan is currently running (1) or not (0).
    running: Box<dyn Gauge>,
    /// The current number that is running.
    current_scan: Box<dyn Gauge>,
    /// Whether the currently running scan is a major scan (1) or not (0).
    current_is_major: Box<dyn Gauge>,
    /// Current backoff delay for retries (s).
    backoff: Box<dyn Gauge>,
    /// Number of retries since last success.
    retries: Box<dyn Gauge>,
    /// Block height where the current scan started.
    current_start: Box<dyn Gauge>,
    /// Block height where the current scan will end.
    current_end: Box<dyn Gauge>,
    /// Number of blocks processed in the current scan.
    scanned_blocks: Box<dyn Gauge>,
    /// Number of VID entries processed in the current scan.
    scanned_vid: Box<dyn Gauge>,
    /// The number of missing blocks encountered in the last major scan.
    major_missing_blocks: Box<dyn Gauge>,
    /// The number of missing VID entries encountered in the last major scan.
    major_missing_vid: Box<dyn Gauge>,
    /// The number of missing blocks encountered _cumulatively_ in minor scans since the last major
    /// scan.
    minor_missing_blocks: Box<dyn Gauge>,
    /// The number of missing VID entries encountered _cumulatively_ in minor scans since the last
    /// major scan.
    minor_missing_vid: Box<dyn Gauge>,
}

impl ScannerMetrics {
    fn new(metrics: &PrometheusMetrics) -> Self {
        let group = metrics.subgroup("scanner".into());
        Self {
            running: group.create_gauge("running".into(), None),
            current_scan: group.create_gauge("current".into(), None),
            current_is_major: group.create_gauge("is_major".into(), None),
            backoff: group.create_gauge("backoff".into(), Some("s".into())),
            retries: group.create_gauge("retries".into(), None),
            current_start: group.create_gauge("start".into(), None),
            current_end: group.create_gauge("end".into(), None),
            scanned_blocks: group.create_gauge("scanned_blocks".into(), None),
            scanned_vid: group.create_gauge("scanned_vid".into(), None),
            major_missing_blocks: group.create_gauge("major_missing_blocks".into(), None),
            major_missing_vid: group.create_gauge("major_missing_vid".into(), None),
            minor_missing_blocks: group.create_gauge("minor_missing_blocks".into(), None),
            minor_missing_vid: group.create_gauge("minor_missing_vid".into(), None),
        }
    }

    fn add_missing_blocks(&self, major: bool, missing: usize) {
        if major {
            self.major_missing_blocks.set(missing);
        } else {
            self.minor_missing_blocks.update(missing as i64);
        }
    }

    fn add_missing_vid(&self, major: bool, missing: usize) {
        if major {
            self.major_missing_vid.set(missing);
        } else {
            self.minor_missing_vid.update(missing as i64);
        }
    }
}<|MERGE_RESOLUTION|>--- conflicted
+++ resolved
@@ -416,13 +416,8 @@
     Types: NodeType,
     Payload<Types>: QueryablePayload<Types>,
     Header<Types>: QueryableHeader<Types>,
-<<<<<<< HEAD
-    S: VersionedDataSource + PruneStorage + 'static,
+    S: VersionedDataSource + PruneStorage + HasMetrics + 'static,
     for<'a> S::Transaction<'a>: UpdateAvailabilityStorage<Types>,
-=======
-    S: VersionedDataSource + PruneStorage + HasMetrics + 'static,
-    for<'a> S::Transaction<'a>: UpdateAvailabilityData<Types>,
->>>>>>> d062dc78
     for<'a> S::ReadOnly<'a>: AvailabilityStorage<Types> + NodeStorage<Types> + PrunedHeightStorage,
     P: AvailabilityProvider<Types>,
 {
