--- conflicted
+++ resolved
@@ -415,11 +415,7 @@
                     h.timestamp AS timestamp,
                     h.timestamp - lead(timestamp) OVER (ORDER BY h.height DESC) AS time,
                     p.size AS size,
-<<<<<<< HEAD
-                    (SELECT COUNT(*) AS transactions FROM transactions AS t WHERE t.block_height = h.height) as transactions
-=======
                     p.num_transactions AS transactions
->>>>>>> 5411200c
                 FROM header AS h
                 JOIN payload AS p ON
                     p.height = h.height
