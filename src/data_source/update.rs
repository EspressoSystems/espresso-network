// Copyright (c) 2022 Espresso Systems (espressosys.com)
// This file is part of the HotShot Query Service library.
//
// This program is free software: you can redistribute it and/or modify it under the terms of the GNU
// General Public License as published by the Free Software Foundation, either version 3 of the
// License, or (at your option) any later version.
// This program is distributed in the hope that it will be useful, but WITHOUT ANY WARRANTY; without
// even the implied warranty of MERCHANTABILITY or FITNESS FOR A PARTICULAR PURPOSE. See the GNU
// General Public License for more details.
// You should have received a copy of the GNU General Public License along with this program. If not,
// see <https://www.gnu.org/licenses/>.

//! A generic algorithm for updating a HotShot Query Service data source with new data.
use crate::{
    availability::{
        BlockInfo, BlockQueryData, LeafQueryData, QueryablePayload, UpdateAvailabilityData,
        VidCommonQueryData,
    },
    Leaf, Payload, VidShare,
};
<<<<<<< HEAD
use anyhow::{ensure, Context};
=======
use anyhow::Context;
>>>>>>> 8b6871aa
use async_trait::async_trait;
use futures::future::Future;
use hotshot::types::{Event, EventType};
use hotshot_types::event::LeafInfo;
use hotshot_types::{
    traits::{
        block_contents::{BlockHeader, BlockPayload, EncodeBytes, GENESIS_VID_NUM_STORAGE_NODES},
        node_implementation::{ConsensusTime, NodeType},
    },
    vid::vid_scheme,
};
use jf_vid::VidScheme;
use std::iter::once;

/// An extension trait for types which implement the update trait for each API module.
///
/// If a type implements [UpdateAvailabilityData] and
/// [UpdateStatusData](crate::status::UpdateStatusData), then it can be fully kept up to date
/// through two interfaces:
/// * [populate_metrics](crate::status::UpdateStatusData::populate_metrics), to get a handle for
///   populating the status metrics, which should be used when initializing a
///   [SystemContextHandle](hotshot::types::SystemContextHandle)
/// * [update](Self::update), provided by this extension trait, to update the query state when a new
///   HotShot event is emitted
#[async_trait]
pub trait UpdateDataSource<Types: NodeType>: UpdateAvailabilityData<Types> {
    /// Update query state based on a new consensus event.
    ///
    /// The caller is responsible for authenticating `event`. This function does not perform any
    /// authentication, and if given an invalid `event` (one which does not follow from the latest
    /// known state of the ledger) it may panic or silently accept the invalid `event`. This allows
    /// the best possible performance in the case where the query service and the HotShot instance
    /// are running in the same process (and thus the event stream, directly from HotShot) is
    /// trusted.
    ///
    /// If you want to update the data source with an untrusted event, for example one received from
    /// a peer over the network, you must authenticate it first.
    async fn update(&self, event: &Event<Types>);
}

#[async_trait]
impl<Types: NodeType, T> UpdateDataSource<Types> for T
where
    T: UpdateAvailabilityData<Types> + Send + Sync,
    Payload<Types>: QueryablePayload<Types>,
    <Types as NodeType>::InstanceState: Default,
{
    async fn update(&self, event: &Event<Types>) {
        if let EventType::Decide { leaf_chain, qc, .. } = &event.event {
            // `qc` justifies the first (most recent) leaf...
            let qcs = once((**qc).clone())
                // ...and each leaf in the chain justifies the subsequent leaf (its parent) through
                // `leaf.justify_qc`.
                .chain(leaf_chain.iter().map(|leaf| leaf.leaf.justify_qc()))
                // Put the QCs in chronological order.
                .rev()
                // The oldest QC is the `justify_qc` of the oldest leaf, which does not justify any
                // leaf in the new chain, so we don't need it.
                .skip(1);
            for (
                qc,
                LeafInfo {
                    leaf, vid_share, ..
                },
            ) in qcs.zip(leaf_chain.iter().rev())
            {
<<<<<<< HEAD
                let height = leaf.block_header().block_number();

                // `LeafQueryData::new` only fails if `qc` does not reference `leaf`. We have just
                // gotten `leaf` and `qc` directly from a consensus `Decide` event, so they are
                // guaranteed to correspond, and this should never panic.
                let leaf_data =
                    LeafQueryData::new(leaf.clone(), qc.clone()).expect("inconsistent leaf");
                let block_data = leaf
                    .block_payload()
                    .map(|payload| BlockQueryData::new(leaf.block_header().clone(), payload));
                if block_data.is_none() {
                    tracing::info!(height, "block not available at decide");
                }
=======
                let leaf_data =
                    LeafQueryData::new(leaf.clone(), qc.clone()).context("inconsistent leaf")?;
                self.insert_leaf(leaf_data.clone()).await?;
>>>>>>> 8b6871aa

                let (vid_common, vid_share) = if let Some(vid_share) = vid_share {
                    (
                        Some(VidCommonQueryData::new(
                            leaf.block_header().clone(),
                            vid_share.common.clone(),
                        )),
                        Some(vid_share.share.clone()),
                    )
                } else if leaf.view_number().u64() == 0 {
                    // HotShot does not run VID in consensus for the genesis block. In this case,
                    // the block payload is guaranteed to always be empty, so VID isn't really
                    // necessary. But for consistency, we will still store the VID dispersal data,
                    // computing it ourselves based on the well-known genesis VID commitment.
                    match genesis_vid(leaf) {
                        Ok((common, share)) => (Some(common), Some(share)),
                        Err(err) => {
                            tracing::warn!("failed to compute genesis VID: {err:#}");
                            (None, None)
                        }
                    }
                } else {
                    (None, None)
                };
                if vid_common.is_none() {
                    tracing::info!(height, "VID not available at decide");
                }

                if let Err(err) = self
                    .append(BlockInfo::new(leaf_data, block_data, vid_common, vid_share))
                    .await
                {
                    tracing::warn!(height, "failed to append leaf information: {err:#}");
                }
            }
        }
    }
}

fn genesis_vid<Types: NodeType>(
    leaf: &Leaf<Types>,
) -> anyhow::Result<(VidCommonQueryData<Types>, VidShare)>
where
    <Types as NodeType>::InstanceState: Default,
{
    let payload = Payload::<Types>::empty().0;
    let bytes = payload.encode();
    let mut disperse = vid_scheme(GENESIS_VID_NUM_STORAGE_NODES)
        .disperse(bytes)
        .context("unable to compute VID dispersal for genesis block")?;
    ensure!(
        disperse.commit == leaf.block_header().payload_commitment(),
        "computed VID commit {} for genesis block does not match header commit {}",
        disperse.commit,
        leaf.block_header().payload_commitment()
    );
    Ok((
        VidCommonQueryData::new(leaf.block_header().clone(), disperse.common),
        disperse.shares.remove(0),
    ))
}

/// A data source with an atomic transaction-based synchronization interface.
///
/// Changes are made to a versioned data source through a [`Transaction`]. Any changes made in a
/// [`Transaction`] are initially visible only when queried through that same [`Transaction`]. They
/// are not immediately written back to storage, which means that a new data source object opened
/// against the same persistent storage will not reflect the changes. In particular, this means that
/// if the process restarts and reopens its storage, uncommitted changes will be lost.
///
/// Only when a [`Transaction`] is committed are changes written back to storage, synchronized with
/// any concurrent changes, and made visible to other connections to the same data source.
pub trait VersionedDataSource: Send + Sync {
    /// A transaction which can read and modify the data source.
    type Transaction<'a>: Transaction
    where
        Self: 'a;

    type ReadOnly<'a>: Transaction
    where
        Self: 'a;

    /// Start an atomic transaction on the data source.
    fn write(&self) -> impl Future<Output = anyhow::Result<Self::Transaction<'_>>> + Send;

    /// Start a read-only transaction on the data source.
    ///
    /// A read-only transaction allows the owner to string together multiple queries of the data
    /// source, which otherwise would not be atomic with respect to concurrent writes, in an atomic
    /// fashion. Upon returning, [`read`](Self::read) locks in a fully consistent snapshot of the
    /// data source, and any read operations performed upon the transaction thereafter read from the
    /// same consistent snapshot. Concurrent modifications to the data source may occur (for
    /// example, from concurrent [`write`](Self::write) transactions being committed), but their
    /// results will not be reflected in a successful read-only transaction which was opened before
    /// the write was committed.
    ///
    /// Read-only transactions do not need to be committed, and reverting has no effect.
    fn read(&self) -> impl Future<Output = anyhow::Result<Self::ReadOnly<'_>>> + Send;
}

/// A unit of atomicity for updating a shared data sourec.
///
/// The methods provided by this trait can be used to write such pending changes back to persistent
/// storage ([commit](Self::commit)) so that they become visible to other clients of the same
/// underlying storage, and are saved if the process restarts. It also allows pending changes to be
/// rolled back ([revert](Self::revert)) so that they are never written back to storage and are no
/// longer reflected even through the data source object which was used to make the changes.
pub trait Transaction: Send + Sync {
    fn commit(self) -> impl Future<Output = anyhow::Result<()>> + Send;
    fn revert(self) -> impl Future + Send;
}<|MERGE_RESOLUTION|>--- conflicted
+++ resolved
@@ -18,11 +18,7 @@
     },
     Leaf, Payload, VidShare,
 };
-<<<<<<< HEAD
 use anyhow::{ensure, Context};
-=======
-use anyhow::Context;
->>>>>>> 8b6871aa
 use async_trait::async_trait;
 use futures::future::Future;
 use hotshot::types::{Event, EventType};
@@ -89,25 +85,26 @@
                 },
             ) in qcs.zip(leaf_chain.iter().rev())
             {
-<<<<<<< HEAD
                 let height = leaf.block_header().block_number();
-
-                // `LeafQueryData::new` only fails if `qc` does not reference `leaf`. We have just
-                // gotten `leaf` and `qc` directly from a consensus `Decide` event, so they are
-                // guaranteed to correspond, and this should never panic.
-                let leaf_data =
-                    LeafQueryData::new(leaf.clone(), qc.clone()).expect("inconsistent leaf");
+                let leaf_data = match LeafQueryData::new(leaf.clone(), qc.clone()) {
+                    Ok(leaf) => leaf,
+                    Err(err) => {
+                        tracing::error!(
+                            height,
+                            ?leaf,
+                            ?qc,
+                            "inconsistent leaf; cannot append leaf information: {err:#}"
+                        );
+                        continue;
+                    }
+                };
+
                 let block_data = leaf
                     .block_payload()
                     .map(|payload| BlockQueryData::new(leaf.block_header().clone(), payload));
                 if block_data.is_none() {
                     tracing::info!(height, "block not available at decide");
                 }
-=======
-                let leaf_data =
-                    LeafQueryData::new(leaf.clone(), qc.clone()).context("inconsistent leaf")?;
-                self.insert_leaf(leaf_data.clone()).await?;
->>>>>>> 8b6871aa
 
                 let (vid_common, vid_share) = if let Some(vid_share) = vid_share {
                     (
