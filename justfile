mod hotshot

default:
    just --list

doc *args:
    cargo doc --no-deps --document-private-items {{args}}

demo *args:
    #!/usr/bin/env bash
    # The TUI wouldn't work on the CI
    CI=${CI:-false}
    if [ "$CI" = "true" ]; then
        docker compose up {{args}}
    else
        trap "exit" INT TERM
        trap cleanup EXIT
        cleanup(){
            docker compose down -v
        }
        >/dev/null 2>&1 docker compose up {{args}} &
        lazydocker
    fi


demo-native *args: (build "test")
    scripts/demo-native {{args}}

fmt:
    cargo fmt --all

fix *args:
    just clippy --fix {{args}}

lint *args:
    just clippy -- -D warnings

clippy *args:
    # check all targets in default workspace members
    cargo clippy --features testing --all-targets {{args}}
    # check entire workspace (including sequencer-sqlite crate) with embedded-db feature
    cargo clippy --workspace --features "embedded-db testing" --all-targets {{args}}

build profile="dev" features="":
    cargo build --profile {{profile}} {{features}}
    cargo build --profile {{profile}} -p sequencer-sqlite {{features}}

demo-native-pos *args: (build "test" "--no-default-features --features fee,pos")
    ESPRESSO_SEQUENCER_PROCESS_COMPOSE_GENESIS_FILE=data/genesis/demo-pos.toml scripts/demo-native -f process-compose.yaml {{args}}

demo-native-pos-base *args: (build "test" "--no-default-features --features pos")
    ESPRESSO_SEQUENCER_PROCESS_COMPOSE_GENESIS_FILE=data/genesis/demo-pos-base.toml scripts/demo-native -f process-compose.yaml {{args}}

demo-native-drb-header-upgrade *args: (build "test" "--no-default-features --features pos,drb-and-header")
    ESPRESSO_SEQUENCER_PROCESS_COMPOSE_GENESIS_FILE=data/genesis/demo-drb-header-upgrade.toml scripts/demo-native -f process-compose.yaml {{args}}

demo-native-fee-to-drb-header-upgrade *args: (build "test" "--no-default-features --features fee,drb-and-header")
    ESPRESSO_SEQUENCER_PROCESS_COMPOSE_GENESIS_FILE=data/genesis/demo-fee-to-drb-header-upgrade.toml scripts/demo-native -f process-compose.yaml {{args}}

demo-native-benchmark:
    cargo build --release --features benchmarking
    scripts/demo-native

down *args:
    docker compose down {{args}}

docker-cli *cmd:
    docker exec -it espresso-sequencer-example-rollup-1 bin/cli {{cmd}}

cli *cmd:
    target/release/cli {{cmd}}

pull:
    docker compose pull

docker-stop-rm:
    docker stop $(docker ps -aq); docker rm $(docker ps -aq)

anvil *args:
    docker run -p 127.0.0.1:8545:8545 ghcr.io/foundry-rs/foundry:latest "anvil {{args}}"

nextest *args:
    # exclude hotshot-testing because it takes ages to compile and has its own hotshot.just file
    cargo nextest run --locked --workspace --exclude sequencer-sqlite --exclude hotshot-testing --verbose {{args}}

test *args:
    @echo 'Omitting slow tests. Use `test-slow` for those. Or `test-all` for all tests.'
    @echo 'features: "embedded-db"'
    just nextest --features embedded-db  {{args}}
    just nextest {{args}}

test-slow *args:
    @echo 'Only slow tests are included. Use `test` for those deemed not slow. Or `test-all` for all tests.'
    @echo 'features: "embedded-db"'
    just nextest --features embedded-db --profile slow {{args}}
    just nextest --profile slow {{args}}

test-all:
    @echo 'features: "embedded-db"'
    just nextest --features embedded-db --profile all
    just nextest --profile all

test-integration: (build "test" "--features fee")
	INTEGRATION_TEST_SEQUENCER_VERSION=2 cargo nextest run -p tests --nocapture --profile integration test_native_demo_basic

check-features *args:
    cargo hack check --each-feature {{args}}

check-features-ci *args:
    # check each pair of features plus `default` and `--no-default-features`
    cargo hack check --feature-powerset \
        --depth 2 \
        --exclude-all-features \
        --exclude hotshot \
        --exclude hotshot-builder-api \
        --exclude hotshot-contract-adapter \
        --exclude hotshot-events-service \
        --exclude hotshot-example-types \
        --exclude hotshot-libp2p-networking \
        --exclude hotshot-macros \
        --exclude hotshot-orchestrator \
        --exclude hotshot-query-service \
        --exclude hotshot-state-prover \
        --exclude hotshot-task \
        --exclude hotshot-task-impls \
        --exclude hotshot-testing \
        --exclude hotshot-types \
        --exclude hotshot-utils \
        --exclude vid \
        {{args}}

# Helpful shortcuts for local development
dev-orchestrator:
    target/release/orchestrator -p 8080 -n 1

dev-cdn *args:
    RUST_LOG=info cargo run --release --bin dev-cdn -- {{args}}

dev-state-relay-server:
    target/release/state-relay-server -p 8083

dev-sequencer:
    target/release/sequencer \
    --orchestrator-url http://localhost:8080 \
    --cdn-endpoint "127.0.0.1:1738" \
    --state-relay-server-url http://localhost:8083 \
    -- http --port 8083  -- query --storage-path storage

build-docker-images:
    scripts/build-docker-images-native

# generate rust bindings for contracts
REGEXP := "^LightClient(V\\d+)?$|^LightClientArbitrum(V\\d+)?$|^FeeContract$|PlonkVerifier(V\\d+)?$|^ERC1967Proxy$|^LightClient(V\\d+)?Mock$|^StakeTable$|^StakeTableV2$|^EspToken$|^EspTokenV2$|^OpsTimelock$|^SafeExitTimelock$|^OwnableUpgradeable$|^RewardClaimPrototypeMock$"
gen-bindings:
    # Update the git submodules
    git submodule update --init --recursive

    # Generate the alloy bindings
    # TODO: `forge bind --alloy ...` fails if there's an unliked library so we pass pass it an address for the PlonkVerifier contract.
<<<<<<< HEAD
    forge bind --skip test --skip script --use "0.8.28" --alloy --alloy-version "1.0.30" --contracts ./contracts/src/ \
=======
    forge bind --skip test --skip script --use "0.8.28"  --contracts ./contracts/src/ \
>>>>>>> 8d82404a
      --module --bindings-path contracts/rust/adapter/src/bindings --select "{{REGEXP}}" --overwrite --force \
      --libraries contracts/src/libraries/PlonkVerifier.sol:PlonkVerifier:0xffffffffffffffffffffffffffffffffffffffff \
      --libraries contracts/src/libraries/PlonkVerifierV2.sol:PlonkVerifierV2:0xffffffffffffffffffffffffffffffffffffffff \
      --libraries contracts/src/libraries/PlonkVerifierV3.sol:PlonkVerifierV3:0xffffffffffffffffffffffffffffffffffffffff

    just export-contract-abis
    just gen-go-bindings

# export select ABIs, to let downstream projects can use them without solc compilation
export-contract-abis:
    rm -rv contracts/artifacts/abi
    mkdir -p contracts/artifacts/abi
    for contract in LightClient{,Mock,V2{,Mock}} StakeTable EspToken; do \
        cat "contracts/out/${contract}.sol/${contract}.json" | jq .abi > "contracts/artifacts/abi/${contract}.json"; \
    done

# Lint solidity files
sol-lint:
    forge fmt
    solhint --fix 'contracts/{script,src,test}/**/*.sol'

# Build diff-test binary and forge test
# Note: we use an invalid etherscan api key in order to avoid annoying warnings. See https://github.com/EspressoSystems/espresso-sequencer/issues/979
sol-test *args:
    export CARGO_TARGET_DIR=${CARGO_TARGET_DIR:-target} &&\
    cargo build --release --bin diff-test &&\
    env PATH="${CARGO_TARGET_DIR}/release:$PATH" forge test {{ args }}

# Deploys the light client contract on Sepolia and call it for profiling purposes.
NUM_INIT_VALIDATORS := "5"
MAX_HISTORY_SECONDS := "864000" # 10 days
lc-contract-profiling-sepolia:
    @sh -c 'source ./.env.contracts'
    #!/usr/bin/env bash
    set -euxo pipefail
    forge script contracts/test/script/LightClientTestScript.s.sol --sig "runBench(uint64 numInitValidators, uint32 stateHistoryRetentionPeriod)" {{NUM_INIT_VALIDATORS}} {{MAX_HISTORY_SECONDS}} --fork-url ${SEPOLIA_RPC_URL} --broadcast --verify --etherscan-api-key ${ETHERSCAN_API_KEY} --chain-id sepolia
    LC_CONTRACT_ADDRESS=`cat contracts/broadcast/LightClientTestScript.s.sol/11155111/runBench-latest.json | jq -r .receipts[-1].contractAddress`

    echo $LC_CONTRACT_ADDRESS
    forge script contracts/script/LightClientCallNewFinalizedState.s.sol --sig "run(uint32 numInitValidators, address lcContractAddress)" {{NUM_INIT_VALIDATORS}} $LC_CONTRACT_ADDRESS --fork-url ${SEPOLIA_RPC_URL}  --broadcast  --chain-id sepolia

gas-benchmarks:
    cargo build --profile test --bin diff-test
    forge snapshot --mt "test_verify_succeeds|testCorrectUpdateBench"
    @[ -n "$(git diff --name-only .gas-snapshot)" ] && echo "⚠️ Uncommitted gas benchmarks, please stage them before committing." && exit 1 || exit 0

# This is meant for local development and produces HTML output. In CI
# the lcov output is pushed to coveralls.
code-coverage:
  @echo "Running code coverage"
  nix develop .#coverage -c cargo test --all-features --no-fail-fast --release --workspace -- --skip service::test::test_
  grcov . -s . --binary-path $CARGO_TARGET_DIR/debug/ -t html --branch --ignore-not-existing -o $CARGO_TARGET_DIR/coverage/ \
      --ignore 'contract-bindings/*' --ignore 'contracts/*'
  @echo "HTML report available at: $CARGO_TARGET_DIR/coverage/index.html"

# Download Aztec's SRS for production
download-srs:
    @echo "Check existence or download SRS for production"
    @./scripts/download_srs_aztec.sh

# Download Aztec's SRS for test (smaller degree usually)
dev-download-srs:
    @echo "Check existence or download SRS for dev/test"
    @AZTEC_SRS_PATH="$PWD/data/aztec20/kzg10-aztec20-srs-65544.bin" ./scripts/download_srs_aztec.sh
    2>&1 | tee log.txt

gen-go-bindings:
	abigen --abi contracts/artifacts/abi/LightClient.json --pkg lightclient --out sdks/go/light-client/lightclient.go
	abigen --abi contracts/artifacts/abi/LightClientMock.json --pkg lightclientmock --out sdks/go/light-client-mock/lightclient.go

build-go-crypto-helper *args:
    ./scripts/build-go-crypto-helper {{args}}

test-go:
    #!/usr/bin/env bash
    export LD_LIBRARY_PATH=$PWD/sdks/go/verification/target/lib:$LD_LIBRARY_PATH
    cd sdks/go && go test -v ./...

contracts-test-echidna *args:
    nix develop .#echidna -c echidna contracts/test/StakeTableV2.echidna.sol --contract StakeTableV2EchidnaTest --config contracts/echidna.yaml {{args}}

contracts-test-forge *args='-vv':
    forge test --no-match-test "testFuzz_|invariant_" {{args}}

contracts-test-fuzz *args='-vv':
    forge test --match-test testFuzz {{args}}

contracts-test-invariant *args='-vv':
    forge test --match-test invariant_ {{args}}<|MERGE_RESOLUTION|>--- conflicted
+++ resolved
@@ -157,11 +157,7 @@
 
     # Generate the alloy bindings
     # TODO: `forge bind --alloy ...` fails if there's an unliked library so we pass pass it an address for the PlonkVerifier contract.
-<<<<<<< HEAD
-    forge bind --skip test --skip script --use "0.8.28" --alloy --alloy-version "1.0.30" --contracts ./contracts/src/ \
-=======
     forge bind --skip test --skip script --use "0.8.28"  --contracts ./contracts/src/ \
->>>>>>> 8d82404a
       --module --bindings-path contracts/rust/adapter/src/bindings --select "{{REGEXP}}" --overwrite --force \
       --libraries contracts/src/libraries/PlonkVerifier.sol:PlonkVerifier:0xffffffffffffffffffffffffffffffffffffffff \
       --libraries contracts/src/libraries/PlonkVerifierV2.sol:PlonkVerifierV2:0xffffffffffffffffffffffffffffffffffffffff \
