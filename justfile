--- conflicted
+++ resolved
@@ -24,22 +24,16 @@
     cargo clippy --workspace --features testing --all-targets -- -D warnings
     cargo clippy --workspace --all-targets --manifest-path sequencer-sqlite/Cargo.toml -- -D warnings
 
-build profile="test" features="":
+build profile="test":
     #!/usr/bin/env bash
     set -euxo pipefail
     # Use the same target dir for both `build` invocations
     export CARGO_TARGET_DIR=${CARGO_TARGET_DIR:-target}
-    cargo build --profile {{profile}} {{features}}
-    cargo build --profile {{profile}} --manifest-path ./sequencer-sqlite/Cargo.toml {{features}}
+    cargo build --profile {{profile}}
+    cargo build --profile {{profile}} --manifest-path ./sequencer-sqlite/Cargo.toml
 
 demo-native-mp *args: build
     scripts/demo-native -f process-compose.yaml -f process-compose-mp.yml {{args}}
-
-demo-native-pos *args: (build "test" "--features fee,pos")
-    ESPRESSO_SEQUENCER_GENESIS_FILE=data/genesis/demo-pos.toml scripts/demo-native -f process-compose.yaml {{args}}
-
-demo-native-pos-base *args: build
-    ESPRESSO_SEQUENCER_GENESIS_FILE=data/genesis/demo-pos-base.toml scripts/demo-native -f process-compose.yaml {{args}}
 
 demo-native-benchmark:
     cargo build --release --features benchmarking
@@ -81,19 +75,10 @@
     cargo nextest run --locked --release --workspace --verbose --profile all
 
 test-integration:
-<<<<<<< HEAD
-	@echo 'NOTE that demo-native must be running for this test to succeed.'
-	INTEGRATION_TEST_SEQUENCER_VERSION=2 cargo nextest run --all-features --nocapture --profile integration smoke
-=======
 	INTEGRATION_TEST_SEQUENCER_VERSION=2 cargo nextest run -p tests --nocapture --profile integration test_native_demo_basic
->>>>>>> 3e4ace45
 
 test-integration-mp:
     INTEGRATION_TEST_SEQUENCER_VERSION=99 cargo nextest run -p tests --nocapture --profile integration test_native_demo_upgrade
-
-test-integration-pos:
-    @echo 'NOTE that demo-native-pos must be running for this test to succeed.'
-    INTEGRATION_TEST_SEQUENCER_VERSION=3 cargo nextest run --all-features --nocapture --profile integration smoke
 
 clippy:
     @echo 'features: "embedded-db"'
