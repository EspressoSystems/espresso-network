--- conflicted
+++ resolved
@@ -19,12 +19,7 @@
 hotshot-query-service = { workspace = true }
 hotshot-types = { workspace = true }
 jf-crhf = { workspace = true }
-<<<<<<< HEAD
-jf-merkle-tree = { workspace = true, features = ["std"] }
-primitive-types = { version = "0.13" }
-=======
 jf-merkle-tree-compat = { workspace = true, features = ["std"] }
->>>>>>> ea57959e
 serde = { workspace = true }
 serde_json = { workspace = true }
 sha2 = { workspace = true }
