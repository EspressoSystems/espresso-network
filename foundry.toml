[profile.default]
# Note that if we want to move the `./contracts` directory into its own repo we
# need to move the foundry.toml and remove the `./contracts` prefix from the
# directories below.
src = 'contracts/src'
out = 'contracts/out'
test = 'contracts/test'
libs = ['contracts/lib']
script = "contracts/script"
broadcast = "contracts/broadcast"
cache_path = "contracts/cache"
<<<<<<< HEAD
optimizer = true
optimizer_runs = 200 # Increasing the number of runs saves gas but increases the size of the contract
# viaIR = true
=======

>>>>>>> 9caf2f19
# Version should match the solc installed via flake, otherwise the contract
# artifacts may differ slightly.
solc = "0.8.23"
# The bytecode hash is no longer deterministic and prevents us from generating
# deterministic bindings. The "none" setting prevents solc from appending the
# IPFS hash to the bytecode.
bytecode_hash = "none"
ffi = true
extra_output = ["storageLayout"]
fs_permissions = [{ access = "read-write", path = "./contracts/script/"}, { access = "read-write", path = "contracts/out"}]
ignored_warnings_from = ['contracts/lib']

[profile.defender]
# Note that if we want to move the `./contracts` directory into its own repo we
# need to move the foundry.toml and remove the `./contracts` prefix from the
# directories below.
out = 'out'
build_info = true
extra_output = ["storageLayout"]
fs_permissions = [{ access = "read-write", path = "./contracts/script/"}, { access = "read-write", path = "contracts/out"}]


# See more config options https://github.com/foundry-rs/foundry/tree/master/config

[rpc_endpoints]
local = "http://localhost:8545"


[fmt]
line_length=100
bracket_spacing=true
wrap_comments=true

[profile.ci]
fuzz = { runs = 1000 }
invariant = { runs = 1000 }
verbosity = 1

[profile.quick]
fuzz = { runs = 10 }
invariant = { runs = 10 }
verbosity = 1<|MERGE_RESOLUTION|>--- conflicted
+++ resolved
@@ -9,13 +9,7 @@
 script = "contracts/script"
 broadcast = "contracts/broadcast"
 cache_path = "contracts/cache"
-<<<<<<< HEAD
-optimizer = true
-optimizer_runs = 200 # Increasing the number of runs saves gas but increases the size of the contract
-# viaIR = true
-=======
 
->>>>>>> 9caf2f19
 # Version should match the solc installed via flake, otherwise the contract
 # artifacts may differ slightly.
 solc = "0.8.23"
