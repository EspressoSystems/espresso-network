use std::time::Duration;

use alloy::{
    contract::SolCallBuilder,
    network::{Ethereum, EthereumWallet},
    primitives::U256,
    providers::{
        fillers::{FillProvider, JoinFill, WalletFiller},
        utils::JoinedRecommendedFillers,
        Provider, ProviderBuilder, RootProvider,
    },
    rpc::types::TransactionReceipt,
    sol_types::{GenericContractError, SolCall},
};
use anyhow::anyhow;
use ark_serialize::{CanonicalDeserialize, CanonicalSerialize, SerializationError};
use committable::{Commitment, Committable};
use tokio::time::sleep;
use url::Url;

// FIXME: (alex) alloy doesn't have builtin external GasOracle support, do we still keep this?
// pub mod blocknative;
pub mod deployer;
pub mod logging;
pub mod ser;
pub mod stake_table;
pub mod test_utils;

<<<<<<< HEAD
pub type Signer = SignerMiddleware<Provider<Http>, LocalWallet>;
pub type NonceManager = NonceManagerMiddleware<Signer>;

#[derive(Clone, Debug, Default)]
pub struct AnvilOptions {
    block_time: Option<Duration>,
    port: Option<u16>,
    load_state: Option<PathBuf>,
    accounts: Option<usize>,
    chain_id: Option<u64>,
    slots_in_epoch: Option<u64>,
}

impl AnvilOptions {
    pub fn block_time(mut self, time: Duration) -> Self {
        self.block_time = Some(time);
        self
    }

    pub fn port(mut self, port: u16) -> Self {
        self.port = Some(port);
        self
    }

    pub fn load_state(mut self, path: PathBuf) -> Self {
        self.load_state = Some(path);
        self
    }

    pub fn accounts(mut self, accounts: usize) -> Self {
        self.accounts = Some(accounts);
        self
    }

    pub fn chain_id(mut self, id: u64) -> Self {
        self.chain_id = Some(id);
        self
    }

    pub fn slots_in_epoch(mut self, slots: u64) -> Self {
        self.slots_in_epoch = Some(slots);
        self
    }

    pub async fn spawn(self) -> Anvil {
        let state_dir = TempDir::new().unwrap();
        let (child, url) = Anvil::spawn_server(&self, Some(state_dir.path())).await;
        let anvil: Anvil = Anvil {
            child,
            url,
            state_dir,
            opt: self,
        };

        // When we are running a local Anvil node, as in tests, some endpoints (e.g. eth_feeHistory)
        // do not work until at least one block has been mined.
        while let Err(err) = anvil
            .provider()
            .fee_history(1, BlockNumber::Latest, &[])
            .await
        {
            tracing::warn!("RPC is not ready: {err}");
            sleep(Duration::from_millis(200)).await;
        }

        anvil
    }
}

/// Convenient interfaces for using `anvil` command which runs a local blockchain
/// Similar to [`AnvilInstance`][https://docs.rs/ethers/latest/ethers/core/utils/struct.AnvilInstance.html], with more useful methods
#[derive(Debug)]
pub struct Anvil {
    child: Child,
    url: Url,
    state_dir: TempDir,
    opt: AnvilOptions,
}

impl Anvil {
    async fn spawn_server(opt: &AnvilOptions, state_dir: Option<&Path>) -> (Child, Url) {
        let port = opt
            .port
            .unwrap_or_else(|| portpicker::pick_unused_port().unwrap());

        let mut command = Command::new("anvil");
        command.args([
            "--silent",
            "--port",
            &port.to_string(),
            "--accounts",
            &opt.accounts.unwrap_or(20).to_string(),
        ]);

        if let Some(state_dir) = state_dir {
            command.args(["--dump-state", &state_dir.display().to_string()]);
        }
        if let Some(block_time) = opt.block_time {
            command.args(["-b", &block_time.as_secs().to_string()]);
        }
        if let Some(load_state) = &opt.load_state {
            command.args(["--load-state", &load_state.display().to_string()]);
        }
        if let Some(chain_id) = opt.chain_id {
            command.args(["--chain-id", &chain_id.to_string()]);
        }
        if let Some(slots) = opt.slots_in_epoch {
            command.args(["--slots-in-an-epoch", &slots.to_string()]);
        }

        tracing::info!("Starting Anvil: {:?}", &command);

        let child = command.spawn().unwrap();

        let url = Url::parse(&format!("http://localhost:{port}")).unwrap();
        wait_for_rpc(&url, Duration::from_millis(200), 20)
            .await
            .unwrap();

        (child, url)
    }

    pub fn url(&self) -> Url {
        self.url.clone()
    }

    pub fn ws_url(&self) -> Url {
        let mut ws_url = self.url.clone();
        ws_url.set_scheme("ws").unwrap();
        ws_url
    }

    pub fn provider(&self) -> Provider<Http> {
        Provider::try_from(self.url().to_string()).unwrap()
    }

    fn shutdown_gracefully(&self) {
        Command::new("kill")
            .args(["-s", "INT", &self.child.id().to_string()])
            .spawn()
            .unwrap()
            .wait()
            .unwrap();
    }

    /// Restart the server, possibly with different options.
    pub async fn restart(&mut self, mut opt: AnvilOptions) {
        // Stop the server and wait for it to dump its state.
        self.shutdown_gracefully();

        // If `opt` does not explicitly override the URL, use the current one.
        if opt.port.is_none() {
            opt.port = self.url.port();
        }
        // If `opt` does not explicitly override the chain ID, use the current one.
        if opt.chain_id.is_none() {
            opt.chain_id = self.opt.chain_id;
        }

        // Load state from the file where we just dumped state.
        opt = opt.load_state(self.state_dir.path().join("state.json"));

        // Restart the server with the new options, loading state from disk.
        let (child, url) = Self::spawn_server(&opt, Some(self.state_dir.path())).await;
        self.child = child;
        self.url = url;
        self.opt = opt;
    }

    /// Force a reorg in the L1.
    ///
    /// This function will block until the reorg has completed; that is, a block has been added to
    /// the chain at the same height as a different, earlier block.
    ///
    /// Due to limitations in Anvil, the common ancestor of the reorg will always be the L1 genesis.
    /// However, after the reorg, the genesis state of the EVM will be the same as the state when
    /// this function was originally called. The recommended way to use this for testing reorg
    /// handling, then, is to perform initialization (like deploying contracts) and then start some
    /// service in the background and immediately call this function. This function will let the L1
    /// chain run until it reaches block height at least `min_depth` and then reset it to block
    /// height 0. Then it will let the L1 chain run again until it reaches block height `min_depth`.
    ///
    /// From the perspective of the service under test, this looks like an L1 chain with some
    /// initial state (e.g. contracts deployed) and a block height which happens to be 0 but, as far
    /// as the service cares, could be arbitrary. The block height grows somewhat before getting
    /// reorged back to an earlier height (0) and then growing again.
    ///
    /// The L1 node will restart several times during this process.
    pub async fn reorg(&mut self, min_depth: u64) {
        // Stop the server and wait for it to dump its state, to obtain a snapshot of the current,
        // pre-reorg state.
        self.shutdown_gracefully();

        // Ensure we restart on the same port and load the state snapshot.
        let opt = self
            .opt
            .clone()
            .port(self.url.port().unwrap())
            .load_state(self.state_dir.path().into());

        // Restart the server, loading state from disk but not dumping it on the next exit.
        let (child, url) = Self::spawn_server(&opt, None).await;
        self.child = child;
        self.url = url;

        // Wait for enough blocks to be produced.
        let client = Provider::try_from(self.url.to_string()).unwrap();
        while client.get_block_number().await.unwrap().as_u64() < min_depth {
            sleep(Duration::from_secs(1)).await;
        }

        // Restart again, loading from the previous state checkpoint.
        self.shutdown_gracefully();
        let (child, url) = Self::spawn_server(&opt, Some(self.state_dir.path())).await;
        self.child = child;
        self.url = url;

        // Wait for the chain to reach its former height again.
        let client = Provider::try_from(self.url.to_string()).unwrap();
        while client.get_block_number().await.unwrap().as_u64() < min_depth {
            sleep(Duration::from_secs(1)).await;
        }
    }
}

impl Drop for Anvil {
    fn drop(&mut self) {
        self.shutdown_gracefully()
    }
}

/// Prepare a `SignerMiddleware` by connecting to a provider and initiating a local wallet.
/// Returns a signer/client that can sign and send transactions to network.
pub async fn init_signer(provider: &Url, mnemonic: &str, index: u32) -> Option<Signer> {
    let provider = match Provider::try_from(provider.to_string()) {
        Ok(provider) => provider,
        Err(err) => {
            tracing::error!("error connecting to RPC {}: {}", provider, err);
            return None;
        },
    };
    let chain_id = match provider.get_chainid().await {
        Ok(id) => id.as_u64(),
        Err(err) => {
            tracing::error!("error getting chain ID: {}", err);
            return None;
        },
    };
    let mnemonic = match MnemonicBuilder::<English>::default()
        .phrase(mnemonic)
        .index(index)
    {
        Ok(mnemonic) => mnemonic,
        Err(err) => {
            tracing::error!("error building wallet: {}", err);
            return None;
        },
    };
    let wallet = match mnemonic.build() {
        Ok(wallet) => wallet,
        Err(err) => {
            tracing::error!("error opening wallet: {}", err);
            return None;
        },
    };
    let wallet = wallet.with_chain_id(chain_id);
    Some(SignerMiddleware::new(provider, wallet))
}
=======
/// Type alias that connects to providers with recommended fillers and wallet
pub type HttpProviderWithWallet = FillProvider<
    JoinFill<JoinedRecommendedFillers, WalletFiller<EthereumWallet>>,
    RootProvider,
    Ethereum,
>;
>>>>>>> c2449a9c

pub async fn wait_for_http(
    url: &Url,
    interval: Duration,
    max_retries: usize,
) -> Result<usize, String> {
    for i in 0..(max_retries + 1) {
        let res = surf::get(url).await;
        if res.is_ok() {
            tracing::debug!("Connected to {url}");
            return Ok(i);
        }
        tracing::debug!("Waiting for {url}, retrying in {interval:?}");
        sleep(interval).await;
    }
    Err(format!("Url {url:?} not available."))
}

pub async fn wait_for_rpc(
    url: &Url,
    interval: Duration,
    max_retries: usize,
) -> Result<usize, String> {
    let retries = wait_for_http(url, interval, max_retries).await?;
    let client = ProviderBuilder::new().on_http(url.clone());
    for i in retries..(max_retries + 1) {
        if client.get_block_number().await.is_ok() {
            tracing::debug!("JSON-RPC ready at {url}");
            return Ok(i);
        }
        tracing::debug!("Waiting for JSON-RPC at {url}, retrying in {interval:?}");
        sleep(interval).await;
    }

    Err(format!("No JSON-RPC at {url}"))
}

/// converting a keccak256-based structured commitment (32 bytes) into type `U256`
pub fn commitment_to_u256<T: Committable>(comm: Commitment<T>) -> U256 {
    let mut buf = vec![];
    comm.serialize_uncompressed(&mut buf).unwrap();
    U256::from_le_slice(&buf)
}

/// converting a `U256` value into a keccak256-based structured commitment (32 bytes)
pub fn u256_to_commitment<T: Committable>(comm: U256) -> Result<Commitment<T>, SerializationError> {
    Commitment::deserialize_uncompressed_unchecked(&*comm.to_le_bytes_vec())
}

/// Implement `to_fixed_bytes` for wrapped types
#[macro_export]
macro_rules! impl_to_fixed_bytes {
    ($struct_name:ident, $type:ty) => {
        impl $struct_name {
            pub(crate) fn to_fixed_bytes(self) -> [u8; core::mem::size_of::<$type>()] {
                let bytes: [u8; core::mem::size_of::<$type>()] = self.0.to_le_bytes();
                bytes
            }
        }
    };
}

/// send a transaction and wait for confirmation before returning the tx receipt and block included.
///
/// # NOTE:
/// - `wait_for_transaction_to_be_mined` is removed thanks to alloy's better builtin PendingTransaction await
/// - DON'T use this if you want parse the exact revert reason/type, since this func will only give err msg like: "custom error 0x23b0db14",
///   instead, follow <https://docs.rs/alloy/0.12.5/alloy/contract/enum.Error.html#method.as_decoded_interface_error> to pattern-match err type
pub async fn contract_send<T, P, C>(
    call: &SolCallBuilder<T, P, C>,
) -> Result<(TransactionReceipt, u64), anyhow::Error>
where
    P: Provider,
    C: SolCall,
{
    let pending = match call.send().await {
        Ok(pending) => pending,
        Err(err) => {
            if let Some(e) = err.as_decoded_interface_error::<GenericContractError>() {
                tracing::error!("contract err: {:?}", e);
            }
            return Err(anyhow!("error sending transaction: {:?}", err));
        },
    };

    let hash = pending.tx_hash().to_owned();
    tracing::info!("submitted contract call 0x{:x}", hash);

    let receipt = match pending.get_receipt().await {
        Ok(r) => r,
        Err(err) => {
            return Err(anyhow!(
                "contract call 0x{hash:x}: error getting transaction receipt: {err}"
            ))
        },
    };

    // If a transaction is mined and we get a receipt for it, the block number should _always_ be
    // set. If it is not, something has gone horribly wrong with the RPC.
    let block_number = receipt
        .block_number
        .expect("transaction mined but block number not set");
    Ok((receipt, block_number))
}

#[cfg(test)]
mod test {
    use alloy::{primitives::I256, sol};
    use anyhow::Result;
    use committable::RawCommitmentBuilder;
    use test_utils::setup_test;

    use super::*;

    // contract for tests, credit: <https://alloy.rs/examples/sol-macro/events_errors.html>
    sol! {
        #[allow(missing_docs)]
        #[sol(rpc, bytecode = "608060405260008055348015601357600080fd5b506103e9806100236000396000f3fe608060405234801561001057600080fd5b50600436106100575760003560e01c80632baeceb71461005c5780632ccbdbca1461006657806361bc221a14610070578063c3e8b5ca1461008e578063d09de08a14610098575b600080fd5b6100646100a2565b005b61006e610103565b005b61007861013e565b60405161008591906101f9565b60405180910390f35b610096610144565b005b6100a061017f565b005b60016000808282546100b49190610243565b925050819055506000543373ffffffffffffffffffffffffffffffffffffffff167fdc69c403b972fc566a14058b3b18e1513da476de6ac475716e489fae0cbe4a2660405160405180910390a3565b6040517f23b0db14000000000000000000000000000000000000000000000000000000008152600401610135906102e3565b60405180910390fd5b60005481565b6040517fa5f9ec670000000000000000000000000000000000000000000000000000000081526004016101769061034f565b60405180910390fd5b6001600080828254610191919061036f565b925050819055506000543373ffffffffffffffffffffffffffffffffffffffff167ff6d1d8d205b41f9fb9549900a8dba5d669d68117a3a2b88c1ebc61163e8117ba60405160405180910390a3565b6000819050919050565b6101f3816101e0565b82525050565b600060208201905061020e60008301846101ea565b92915050565b7f4e487b7100000000000000000000000000000000000000000000000000000000600052601160045260246000fd5b600061024e826101e0565b9150610259836101e0565b92508282039050818112600084121682821360008512151617156102805761027f610214565b5b92915050565b600082825260208201905092915050565b7f4572726f72204100000000000000000000000000000000000000000000000000600082015250565b60006102cd600783610286565b91506102d882610297565b602082019050919050565b600060208201905081810360008301526102fc816102c0565b9050919050565b7f4572726f72204200000000000000000000000000000000000000000000000000600082015250565b6000610339600783610286565b915061034482610303565b602082019050919050565b600060208201905081810360008301526103688161032c565b9050919050565b600061037a826101e0565b9150610385836101e0565b9250828201905082811215600083121683821260008412151617156103ad576103ac610214565b5b9291505056fea2646970667358221220a878a3c1da1a1170e4496cdbc63bd5ed1587374bcd6cf6d4f1d5b88fa981795d64736f6c63430008190033")]
        contract CounterWithError {
            int256 public counter = 0;

            // Events - using `Debug` to print the events
            #[derive(Debug)]
            event Increment(address indexed by, int256 indexed value);
            #[derive(Debug)]
            event Decrement(address indexed by, int256 indexed value);

            // Custom Error
            #[derive(Debug)]
            error ErrorA(string message);
            #[derive(Debug)]
            error ErrorB(string message);

            // Functions
            function increment() public {
                counter += 1;
                emit Increment(msg.sender, counter);
            }

            function decrement() public {
                counter -= 1;
                emit Decrement(msg.sender, counter);
            }

            function revertA() public pure {
                revert ErrorA("Error A");
            }

            function revertB() public pure {
                revert ErrorB("Error B");
            }
        }
    }

    struct TestCommittable;

    impl Committable for TestCommittable {
        fn commit(&self) -> Commitment<Self> {
            RawCommitmentBuilder::new("TestCommittable").finalize()
        }
    }

    #[test]
    fn test_commitment_to_u256_round_trip() {
        assert_eq!(
            TestCommittable.commit(),
            u256_to_commitment(commitment_to_u256(TestCommittable.commit())).unwrap()
        );
    }

    #[tokio::test]
    async fn test_contract_send() -> Result<()> {
        setup_test();
        let provider = ProviderBuilder::new().on_anvil_with_wallet();
        let contract = CounterWithError::deploy(provider.clone()).await?;

        // test normal contract sending should success
        let inc_call = contract.increment();
        let (receipt, block_num) = contract_send(&inc_call).await?;
        assert_eq!(block_num, 2); // 1 for deployment, 1 for this send
        assert!(receipt.inner.is_success());
        assert_eq!(contract.counter().call().await?.counter, I256::ONE);

        // test contract revert will return useful error message
        let revert_call = contract.revertA();
        assert!(contract_send(&revert_call).await.is_err());

        Ok(())
    }
}<|MERGE_RESOLUTION|>--- conflicted
+++ resolved
@@ -26,283 +26,12 @@
 pub mod stake_table;
 pub mod test_utils;
 
-<<<<<<< HEAD
-pub type Signer = SignerMiddleware<Provider<Http>, LocalWallet>;
-pub type NonceManager = NonceManagerMiddleware<Signer>;
-
-#[derive(Clone, Debug, Default)]
-pub struct AnvilOptions {
-    block_time: Option<Duration>,
-    port: Option<u16>,
-    load_state: Option<PathBuf>,
-    accounts: Option<usize>,
-    chain_id: Option<u64>,
-    slots_in_epoch: Option<u64>,
-}
-
-impl AnvilOptions {
-    pub fn block_time(mut self, time: Duration) -> Self {
-        self.block_time = Some(time);
-        self
-    }
-
-    pub fn port(mut self, port: u16) -> Self {
-        self.port = Some(port);
-        self
-    }
-
-    pub fn load_state(mut self, path: PathBuf) -> Self {
-        self.load_state = Some(path);
-        self
-    }
-
-    pub fn accounts(mut self, accounts: usize) -> Self {
-        self.accounts = Some(accounts);
-        self
-    }
-
-    pub fn chain_id(mut self, id: u64) -> Self {
-        self.chain_id = Some(id);
-        self
-    }
-
-    pub fn slots_in_epoch(mut self, slots: u64) -> Self {
-        self.slots_in_epoch = Some(slots);
-        self
-    }
-
-    pub async fn spawn(self) -> Anvil {
-        let state_dir = TempDir::new().unwrap();
-        let (child, url) = Anvil::spawn_server(&self, Some(state_dir.path())).await;
-        let anvil: Anvil = Anvil {
-            child,
-            url,
-            state_dir,
-            opt: self,
-        };
-
-        // When we are running a local Anvil node, as in tests, some endpoints (e.g. eth_feeHistory)
-        // do not work until at least one block has been mined.
-        while let Err(err) = anvil
-            .provider()
-            .fee_history(1, BlockNumber::Latest, &[])
-            .await
-        {
-            tracing::warn!("RPC is not ready: {err}");
-            sleep(Duration::from_millis(200)).await;
-        }
-
-        anvil
-    }
-}
-
-/// Convenient interfaces for using `anvil` command which runs a local blockchain
-/// Similar to [`AnvilInstance`][https://docs.rs/ethers/latest/ethers/core/utils/struct.AnvilInstance.html], with more useful methods
-#[derive(Debug)]
-pub struct Anvil {
-    child: Child,
-    url: Url,
-    state_dir: TempDir,
-    opt: AnvilOptions,
-}
-
-impl Anvil {
-    async fn spawn_server(opt: &AnvilOptions, state_dir: Option<&Path>) -> (Child, Url) {
-        let port = opt
-            .port
-            .unwrap_or_else(|| portpicker::pick_unused_port().unwrap());
-
-        let mut command = Command::new("anvil");
-        command.args([
-            "--silent",
-            "--port",
-            &port.to_string(),
-            "--accounts",
-            &opt.accounts.unwrap_or(20).to_string(),
-        ]);
-
-        if let Some(state_dir) = state_dir {
-            command.args(["--dump-state", &state_dir.display().to_string()]);
-        }
-        if let Some(block_time) = opt.block_time {
-            command.args(["-b", &block_time.as_secs().to_string()]);
-        }
-        if let Some(load_state) = &opt.load_state {
-            command.args(["--load-state", &load_state.display().to_string()]);
-        }
-        if let Some(chain_id) = opt.chain_id {
-            command.args(["--chain-id", &chain_id.to_string()]);
-        }
-        if let Some(slots) = opt.slots_in_epoch {
-            command.args(["--slots-in-an-epoch", &slots.to_string()]);
-        }
-
-        tracing::info!("Starting Anvil: {:?}", &command);
-
-        let child = command.spawn().unwrap();
-
-        let url = Url::parse(&format!("http://localhost:{port}")).unwrap();
-        wait_for_rpc(&url, Duration::from_millis(200), 20)
-            .await
-            .unwrap();
-
-        (child, url)
-    }
-
-    pub fn url(&self) -> Url {
-        self.url.clone()
-    }
-
-    pub fn ws_url(&self) -> Url {
-        let mut ws_url = self.url.clone();
-        ws_url.set_scheme("ws").unwrap();
-        ws_url
-    }
-
-    pub fn provider(&self) -> Provider<Http> {
-        Provider::try_from(self.url().to_string()).unwrap()
-    }
-
-    fn shutdown_gracefully(&self) {
-        Command::new("kill")
-            .args(["-s", "INT", &self.child.id().to_string()])
-            .spawn()
-            .unwrap()
-            .wait()
-            .unwrap();
-    }
-
-    /// Restart the server, possibly with different options.
-    pub async fn restart(&mut self, mut opt: AnvilOptions) {
-        // Stop the server and wait for it to dump its state.
-        self.shutdown_gracefully();
-
-        // If `opt` does not explicitly override the URL, use the current one.
-        if opt.port.is_none() {
-            opt.port = self.url.port();
-        }
-        // If `opt` does not explicitly override the chain ID, use the current one.
-        if opt.chain_id.is_none() {
-            opt.chain_id = self.opt.chain_id;
-        }
-
-        // Load state from the file where we just dumped state.
-        opt = opt.load_state(self.state_dir.path().join("state.json"));
-
-        // Restart the server with the new options, loading state from disk.
-        let (child, url) = Self::spawn_server(&opt, Some(self.state_dir.path())).await;
-        self.child = child;
-        self.url = url;
-        self.opt = opt;
-    }
-
-    /// Force a reorg in the L1.
-    ///
-    /// This function will block until the reorg has completed; that is, a block has been added to
-    /// the chain at the same height as a different, earlier block.
-    ///
-    /// Due to limitations in Anvil, the common ancestor of the reorg will always be the L1 genesis.
-    /// However, after the reorg, the genesis state of the EVM will be the same as the state when
-    /// this function was originally called. The recommended way to use this for testing reorg
-    /// handling, then, is to perform initialization (like deploying contracts) and then start some
-    /// service in the background and immediately call this function. This function will let the L1
-    /// chain run until it reaches block height at least `min_depth` and then reset it to block
-    /// height 0. Then it will let the L1 chain run again until it reaches block height `min_depth`.
-    ///
-    /// From the perspective of the service under test, this looks like an L1 chain with some
-    /// initial state (e.g. contracts deployed) and a block height which happens to be 0 but, as far
-    /// as the service cares, could be arbitrary. The block height grows somewhat before getting
-    /// reorged back to an earlier height (0) and then growing again.
-    ///
-    /// The L1 node will restart several times during this process.
-    pub async fn reorg(&mut self, min_depth: u64) {
-        // Stop the server and wait for it to dump its state, to obtain a snapshot of the current,
-        // pre-reorg state.
-        self.shutdown_gracefully();
-
-        // Ensure we restart on the same port and load the state snapshot.
-        let opt = self
-            .opt
-            .clone()
-            .port(self.url.port().unwrap())
-            .load_state(self.state_dir.path().into());
-
-        // Restart the server, loading state from disk but not dumping it on the next exit.
-        let (child, url) = Self::spawn_server(&opt, None).await;
-        self.child = child;
-        self.url = url;
-
-        // Wait for enough blocks to be produced.
-        let client = Provider::try_from(self.url.to_string()).unwrap();
-        while client.get_block_number().await.unwrap().as_u64() < min_depth {
-            sleep(Duration::from_secs(1)).await;
-        }
-
-        // Restart again, loading from the previous state checkpoint.
-        self.shutdown_gracefully();
-        let (child, url) = Self::spawn_server(&opt, Some(self.state_dir.path())).await;
-        self.child = child;
-        self.url = url;
-
-        // Wait for the chain to reach its former height again.
-        let client = Provider::try_from(self.url.to_string()).unwrap();
-        while client.get_block_number().await.unwrap().as_u64() < min_depth {
-            sleep(Duration::from_secs(1)).await;
-        }
-    }
-}
-
-impl Drop for Anvil {
-    fn drop(&mut self) {
-        self.shutdown_gracefully()
-    }
-}
-
-/// Prepare a `SignerMiddleware` by connecting to a provider and initiating a local wallet.
-/// Returns a signer/client that can sign and send transactions to network.
-pub async fn init_signer(provider: &Url, mnemonic: &str, index: u32) -> Option<Signer> {
-    let provider = match Provider::try_from(provider.to_string()) {
-        Ok(provider) => provider,
-        Err(err) => {
-            tracing::error!("error connecting to RPC {}: {}", provider, err);
-            return None;
-        },
-    };
-    let chain_id = match provider.get_chainid().await {
-        Ok(id) => id.as_u64(),
-        Err(err) => {
-            tracing::error!("error getting chain ID: {}", err);
-            return None;
-        },
-    };
-    let mnemonic = match MnemonicBuilder::<English>::default()
-        .phrase(mnemonic)
-        .index(index)
-    {
-        Ok(mnemonic) => mnemonic,
-        Err(err) => {
-            tracing::error!("error building wallet: {}", err);
-            return None;
-        },
-    };
-    let wallet = match mnemonic.build() {
-        Ok(wallet) => wallet,
-        Err(err) => {
-            tracing::error!("error opening wallet: {}", err);
-            return None;
-        },
-    };
-    let wallet = wallet.with_chain_id(chain_id);
-    Some(SignerMiddleware::new(provider, wallet))
-}
-=======
 /// Type alias that connects to providers with recommended fillers and wallet
 pub type HttpProviderWithWallet = FillProvider<
     JoinFill<JoinedRecommendedFillers, WalletFiller<EthereumWallet>>,
     RootProvider,
     Ethereum,
 >;
->>>>>>> c2449a9c
 
 pub async fn wait_for_http(
     url: &Url,
