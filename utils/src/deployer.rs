--- conflicted
+++ resolved
@@ -361,11 +361,8 @@
     genesis: BoxFuture<'_, anyhow::Result<(ParsedLightClientState, ParsedStakeTableState)>>,
     permissioned_prover: Option<Address>,
     mut contracts: Contracts,
-<<<<<<< HEAD
-=======
     initial_stake_table: Option<Vec<NodeInfo>>,
     exit_escrow_period: Option<Duration>,
->>>>>>> 3e4ace45
 ) -> anyhow::Result<Contracts> {
     if should_deploy(ContractGroup::StakeTable, &only) && exit_escrow_period.is_none() {
         anyhow::bail!(
@@ -511,10 +508,11 @@
 
     // `PermissionedStakeTable.sol`
     if should_deploy(ContractGroup::PermissionedStakeTable, &only) {
+        let initial_stake_table: Vec<_> = initial_stake_table.unwrap_or_default();
         let stake_table_address = contracts
             .deploy_tx(
                 Contract::PermissonedStakeTable,
-                PermissionedStakeTable::deploy(l1.clone(), Vec::<NodeInfo>::new())?,
+                PermissionedStakeTable::deploy(l1.clone(), initial_stake_table)?,
             )
             .await?;
         let stake_table = PermissionedStakeTable::new(stake_table_address, l1.clone());
