use std::{
    collections::HashMap,
    io::Write,
    path::PathBuf,
    process::{Command, Stdio},
};

use alloy::{
    contract::RawCallBuilder,
    hex::{FromHex, ToHexExt},
    network::TransactionBuilder,
    primitives::{Address, Bytes, U256},
    providers::Provider,
    rpc::types::TransactionReceipt,
};
use anyhow::{anyhow, Result};
use clap::{builder::OsStr, Parser};
use derive_more::Display;
use hotshot_contract_adapter::sol_types::*;

// We pass this during `forge bind --libraries` as a placeholder for the actual deployed library address
const LIBRARY_PLACEHOLDER_ADDRESS: &str = "ffffffffffffffffffffffffffffffffffffffff";
/// `stateHistoryRetentionPeriod` in LightClient.sol as the maximum retention period in seconds
pub const MAX_HISTORY_RETENTION_SECONDS: u32 = 864000;

/// Set of predeployed contracts.
#[derive(Clone, Debug, Parser)]
pub struct DeployedContracts {
    /// Use an already-deployed PlonkVerifier.sol instead of deploying a new one.
    #[clap(long, env = Contract::PlonkVerifier)]
    plonk_verifier: Option<Address>,
    /// PlonkVerifierV2.sol
    #[clap(long, env = Contract::PlonkVerifierV2)]
    plonk_verifier_v2: Option<Address>,

    /// Use an already-deployed LightClient.sol instead of deploying a new one.
    #[clap(long, env = Contract::LightClient)]
    light_client: Option<Address>,
    /// LightClientV2.sol
    #[clap(long, env = Contract::LightClientV2)]
    light_client_v2: Option<Address>,

    /// Use an already-deployed LightClient.sol proxy instead of deploying a new one.
    #[clap(long, env = Contract::LightClientProxy)]
    light_client_proxy: Option<Address>,

    /// Use an already-deployed FeeContract.sol instead of deploying a new one.
    #[clap(long, env = Contract::FeeContract)]
    fee_contract: Option<Address>,

    /// Use an already-deployed FeeContract.sol proxy instead of deploying a new one.
    #[clap(long, env = Contract::FeeContractProxy)]
    fee_contract_proxy: Option<Address>,

    /// Use an already-deployed EspToken.sol instead of deploying a new one.
    #[clap(long, env = Contract::EspToken)]
    esp_token: Option<Address>,

    /// Use an already-deployed EspToken.sol proxy instead of deploying a new one.
    #[clap(long, env = Contract::EspTokenProxy)]
    esp_token_proxy: Option<Address>,

    /// Use an already-deployed StakeTable.sol instead of deploying a new one.
    #[clap(long, env = Contract::StakeTable)]
    stake_table: Option<Address>,

    /// Use an already-deployed StakeTable.sol proxy instead of deploying a new one.
    #[clap(long, env = Contract::StakeTableProxy)]
    stake_table_proxy: Option<Address>,
}

/// An identifier for a particular contract.
#[derive(Clone, Copy, Debug, Display, PartialEq, Eq, Hash)]
pub enum Contract {
    #[display("ESPRESSO_SEQUENCER_PLONK_VERIFIER_ADDRESS")]
    PlonkVerifier,
    #[display("ESPRESSO_SEQUENCER_PLONK_VERIFIER_V2_ADDRESS")]
    PlonkVerifierV2,
    #[display("ESPRESSO_SEQUENCER_LIGHT_CLIENT_ADDRESS")]
    LightClient,
    #[display("ESPRESSO_SEQUENCER_LIGHT_CLIENT_V2_ADDRESS")]
    LightClientV2,
    #[display("ESPRESSO_SEQUENCER_LIGHT_CLIENT_PROXY_ADDRESS")]
    LightClientProxy,
    #[display("ESPRESSO_SEQUENCER_FEE_CONTRACT_ADDRESS")]
    FeeContract,
    #[display("ESPRESSO_SEQUENCER_FEE_CONTRACT_PROXY_ADDRESS")]
    FeeContractProxy,
    #[display("ESPRESSO_SEQUENCER_ESP_TOKEN_ADDRESS")]
    EspToken,
    #[display("ESPRESSO_SEQUENCER_ESP_TOKEN_PROXY_ADDRESS")]
    EspTokenProxy,
    #[display("ESPRESSO_SEQUENCER_STAKE_TABLE_ADDRESS")]
    StakeTable,
    #[display("ESPRESSO_SEQUENCER_STAKE_TABLE_PROXY_ADDRESS")]
    StakeTableProxy,
}

impl From<Contract> for OsStr {
    fn from(c: Contract) -> OsStr {
        c.to_string().into()
    }
}

/// Cache of contracts predeployed or deployed during this current run.
#[derive(Debug, Clone, Default)]
pub struct Contracts(HashMap<Contract, Address>);

impl From<DeployedContracts> for Contracts {
    fn from(deployed: DeployedContracts) -> Self {
        let mut m = HashMap::new();
        if let Some(addr) = deployed.plonk_verifier {
            m.insert(Contract::PlonkVerifier, addr);
        }
        if let Some(addr) = deployed.plonk_verifier_v2 {
            m.insert(Contract::PlonkVerifierV2, addr);
        }
        if let Some(addr) = deployed.light_client {
            m.insert(Contract::LightClient, addr);
        }
        if let Some(addr) = deployed.light_client_v2 {
            m.insert(Contract::LightClientV2, addr);
        }
        if let Some(addr) = deployed.light_client_proxy {
            m.insert(Contract::LightClientProxy, addr);
        }
        if let Some(addr) = deployed.fee_contract {
            m.insert(Contract::FeeContract, addr);
        }
        if let Some(addr) = deployed.fee_contract_proxy {
            m.insert(Contract::FeeContractProxy, addr);
        }
        if let Some(addr) = deployed.esp_token {
            m.insert(Contract::EspToken, addr);
        }
        if let Some(addr) = deployed.esp_token_proxy {
            m.insert(Contract::EspTokenProxy, addr);
        }
        if let Some(addr) = deployed.stake_table {
            m.insert(Contract::StakeTable, addr);
        }
        if let Some(addr) = deployed.stake_table_proxy {
            m.insert(Contract::StakeTableProxy, addr);
        }
        Self(m)
    }
}

impl Contracts {
    pub fn new() -> Self {
        Contracts(HashMap::new())
    }

    pub fn address(&self, contract: Contract) -> Option<Address> {
        self.0.get(&contract).copied()
    }

    /// Deploy a contract (with logging and cached deployments)
    ///
    /// The deployment `tx` will be sent only if contract `name` is not already deployed;
    /// otherwise this function will just return the predeployed address.
    pub async fn deploy<T, P>(
        &mut self,
        name: Contract,
        tx: RawCallBuilder<T, P>,
    ) -> Result<Address>
    where
        P: Provider,
    {
        if let Some(addr) = self.0.get(&name) {
            tracing::info!("skipping deployment of {name}, already deployed at {addr:#x}");
            return Ok(*addr);
        }
        tracing::info!("deploying {name}");
        let addr = tx.deploy().await?;
        tracing::info!("deployed {name} at {addr:#x}");

        self.0.insert(name, addr);
        Ok(addr)
    }

    /// Write a .env file.
    pub fn write(&self, mut w: impl Write) -> Result<()> {
        for (contract, address) in &self.0 {
            writeln!(w, "{contract}={address:#x}")?;
        }
        Ok(())
    }
}

/// Default deployment function `LightClient.sol` or `LightClientMock.sol` with `mock: true`.
///
/// # NOTE:
/// In most cases, you only need to use [`deploy_light_client_proxy()`]
///
/// # NOTE:
/// currently, `LightClient.sol` follows upgradable contract, thus a follow-up
/// call to `.initialize()` with proper genesis block (and other constructor args)
/// are expected to be *delegatecall-ed through the proxy contract*.
pub(crate) async fn deploy_light_client_contract(
    provider: impl Provider,
    contracts: &mut Contracts,
    mock: bool,
) -> Result<Address> {
    // Deploy library contracts.
    let plonk_verifier_addr = contracts
        .deploy(
            Contract::PlonkVerifier,
            PlonkVerifier::deploy_builder(&provider),
        )
        .await?;

    assert!(is_contract(&provider, plonk_verifier_addr).await?);

    // when generate alloy's bindings, we supply a placeholder address, now we modify the actual
    // bytecode with deployed address of the library.
    let target_lc_bytecode = if mock {
        LightClientMock::BYTECODE.encode_hex()
    } else {
        LightClient::BYTECODE.encode_hex()
    };
    let lc_linked_bytecode = {
        match target_lc_bytecode
            .matches(LIBRARY_PLACEHOLDER_ADDRESS)
            .count()
        {
            0 => return Err(anyhow!("lib placeholder not found")),
            1 => Bytes::from_hex(target_lc_bytecode.replacen(
                LIBRARY_PLACEHOLDER_ADDRESS,
                &plonk_verifier_addr.encode_hex(),
                1,
            ))?,
            _ => {
                return Err(anyhow!(
                    "more than one lib placeholder found, consider using a different value"
                ))
            },
        }
    };

    // Deploy the light client
    let light_client_addr = if mock {
        // for mock, we don't populate the `contracts` since it only track production-ready deployments
        let addr = LightClientMock::deploy_builder(&provider)
            .map(|req| req.with_deploy_code(lc_linked_bytecode))
            .deploy()
            .await?;
        tracing::info!("deployed LightClientMock at {addr:#x}");
        addr
    } else {
        contracts
            .deploy(
                Contract::LightClient,
                LightClient::deploy_builder(&provider)
                    .map(|req| req.with_deploy_code(lc_linked_bytecode)),
            )
            .await?
    };
    Ok(light_client_addr)
}

/// The primary logic for deploying and initializing an upgradable light client contract.
///
/// Deploy the upgradable proxy contract, point to an already deployed light client contract as its implementation, and invoke `initialize()` on it.
/// This is run after `deploy_light_client_contract()`, returns the proxy address.
/// This works for both mock and production light client proxy.
pub async fn deploy_light_client_proxy(
    provider: impl Provider,
    contracts: &mut Contracts,
    mock: bool,
    genesis_state: LightClientStateSol,
    genesis_stake: StakeTableStateSol,
    admin: Address,
    prover: Option<Address>,
) -> Result<Address> {
    // deploy the light client implementation contract
    let impl_addr = deploy_light_client_contract(&provider, contracts, mock).await?;
    let lc = LightClient::new(impl_addr, &provider);

    // prepare the input arg for `initialize()`
    let init_data = lc
        .initialize(
            genesis_state,
            genesis_stake,
            MAX_HISTORY_RETENTION_SECONDS,
            admin,
        )
        .calldata()
        .to_owned();
    // deploy proxy and initialize
    let lc_proxy_addr = contracts
        .deploy(
            Contract::LightClientProxy,
            ERC1967Proxy::deploy_builder(&provider, impl_addr, init_data),
        )
        .await?;

    // sanity check
    if !is_proxy_contract(&provider, lc_proxy_addr).await? {
        panic!("LightClientProxy detected not as a proxy, report error!");
    }

    // instantiate a proxy instance, cast as LightClient's ABI interface
    let lc_proxy = LightClient::new(lc_proxy_addr, &provider);

    // set permissioned prover
    if let Some(prover) = prover {
        tracing::info!(%lc_proxy_addr, %prover, "Set permissioned prover ");
        lc_proxy
            .setPermissionedProver(prover)
            .send()
            .await?
            .get_receipt()
            .await?;
    }

    // post deploy verification checks
    assert_eq!(lc_proxy.getVersion().call().await?.majorVersion, 1);
    assert_eq!(lc_proxy.owner().call().await?._0, admin);
    if let Some(prover) = prover {
        assert_eq!(lc_proxy.permissionedProver().call().await?._0, prover);
    }
    assert_eq!(
        lc_proxy.stateHistoryRetentionPeriod().call().await?._0,
        864000
    );
    assert_eq!(
        lc_proxy.currentBlockNumber().call().await?._0,
        U256::from(provider.get_block_number().await?)
    );

    Ok(lc_proxy_addr)
}

/// Upgrade the light client proxy to use LightClientV2.
/// Internally, first detect existence of proxy, then deploy LCV2, then upgrade and initializeV2.
/// Internal to "deploy LCV2", we deploy PlonkVerifierV2 whose address will be used at LCV2 init time.
/// Assumes:
/// - the proxy is already deployed.
/// - the proxy is owned by a regular EOA, not a multisig.
/// - the proxy is not yet initialized for V2
pub async fn upgrade_light_client_v2(
    provider: impl Provider,
    contracts: &mut Contracts,
    is_mock: bool,
    blocks_per_epoch: u64,
    epoch_start_block: u64,
) -> Result<TransactionReceipt> {
    match contracts.address(Contract::LightClientProxy) {
        // check if proxy already exists
        None => Err(anyhow!("LightClientProxy not found, can't upgrade")),
        Some(proxy_addr) => {
            let proxy = LightClient::new(proxy_addr, &provider);
            let state_history_retention_period =
                proxy.stateHistoryRetentionPeriod().call().await?._0;
            // first deploy PlonkVerifierV2.sol
            let pv2_addr = contracts
                .deploy(
                    Contract::PlonkVerifierV2,
                    PlonkVerifierV2::deploy_builder(&provider),
                )
                .await?;

            assert!(is_contract(&provider, pv2_addr).await?);

            // then deploy LightClientV2.sol
            let target_lcv2_bytecode = if is_mock {
                LightClientV2Mock::BYTECODE.encode_hex()
            } else {
                LightClientV2::BYTECODE.encode_hex()
            };
            let lcv2_linked_bytecode = {
                match target_lcv2_bytecode
                    .matches(LIBRARY_PLACEHOLDER_ADDRESS)
                    .count()
                {
                    0 => return Err(anyhow!("lib placeholder not found")),
                    1 => Bytes::from_hex(target_lcv2_bytecode.replacen(
                        LIBRARY_PLACEHOLDER_ADDRESS,
                        &pv2_addr.encode_hex(),
                        1,
                    ))?,
                    _ => {
                        return Err(anyhow!(
                            "more than one lib placeholder found, consider using a different value"
                        ))
                    },
                }
            };
            let lcv2_addr = if is_mock {
                let addr = LightClientV2Mock::deploy_builder(&provider)
                    .map(|req| req.with_deploy_code(lcv2_linked_bytecode))
                    .deploy()
                    .await?;
                tracing::info!("deployed LightClientV2Mock at {addr:#x}");
                addr
            } else {
                contracts
                    .deploy(
                        Contract::LightClientV2,
                        LightClientV2::deploy_builder(&provider)
                            .map(|req| req.with_deploy_code(lcv2_linked_bytecode)),
                    )
                    .await?
            };

            // prepare init calldata
            let lcv2 = LightClientV2::new(lcv2_addr, &provider);
            let init_data = lcv2
                .initializeV2(blocks_per_epoch, epoch_start_block)
                .calldata()
                .to_owned();
            // invoke upgrade on proxy
            let receipt = proxy
                .upgradeToAndCall(lcv2_addr, init_data)
                .send()
                .await?
                .get_receipt()
                .await?;
            if receipt.inner.is_success() {
                // post deploy verification checks
                let proxy_as_v2 = LightClientV2::new(proxy_addr, &provider);
                assert_eq!(proxy_as_v2.getVersion().call().await?.majorVersion, 2);
                assert_eq!(
                    proxy_as_v2.blocksPerEpoch().call().await?._0,
                    blocks_per_epoch
                );
                assert_eq!(
                    proxy_as_v2.epochStartBlock().call().await?._0,
                    epoch_start_block
                );
                assert_eq!(
                    proxy_as_v2.stateHistoryRetentionPeriod().call().await?._0,
                    state_history_retention_period
                );
                assert_eq!(
                    proxy_as_v2.currentBlockNumber().call().await?._0,
                    U256::from(provider.get_block_number().await?)
                );

                tracing::info!(%lcv2_addr, "LightClientProxy successfully upgrade to: ")
            } else {
                tracing::error!("LightClientProxy upgrade failed: {:?}", receipt);
            }

            Ok(receipt)
        },
    }
}

/// Upgrade the light client proxy to use LightClientV2.
/// Internally, first detect existence of proxy, then deploy LCV2, then upgrade and initializeV2.
/// Internal to "deploy LCV2", we deploy PlonkVerifierV2 whose address will be used at LCV2 init time.
/// Assumes:
/// - the proxy is already deployed.
/// - the proxy is owned by a multisig.
/// - the proxy is not yet initialized for V2
/// Returns the url link to the upgrade proposal
/// This function can only be called on a real network supported by the safeSDK
pub async fn upgrade_light_client_v2_multisig_owner(
    provider: impl Provider,
    contracts: &mut Contracts,
    is_mock: bool,
    blocks_per_epoch: u64,
    epoch_start_block: u64,
    rpc_url: String,
    multisig_address: Address,
) -> Result<(String, bool)> {
    match contracts.address(Contract::LightClientProxy) {
        // check if proxy already exists
        None => Err(anyhow!("LightClientProxy not found, can't upgrade")),
        Some(proxy_addr) => {
            let proxy = LightClient::new(proxy_addr, &provider);
            let owner = proxy.owner().call().await?;
            let owner_addr = owner._0;
            assert_eq!(
                owner_addr, multisig_address,
                "Proxy is not owned by the multisig"
            );
            // TODO: check if owner is a multisig
            // first deploy PlonkVerifierV2.sol
            let pv2_addr = contracts
                .deploy(
                    Contract::PlonkVerifierV2,
                    PlonkVerifierV2::deploy_builder(&provider),
                )
                .await?;
            // then deploy LightClientV2.sol
            let target_lcv2_bytecode = if is_mock {
                LightClientV2Mock::BYTECODE.encode_hex()
            } else {
                LightClientV2::BYTECODE.encode_hex()
            };
            let lcv2_linked_bytecode = {
                match target_lcv2_bytecode
                    .matches(LIBRARY_PLACEHOLDER_ADDRESS)
                    .count()
                {
                    0 => return Err(anyhow!("lib placeholder not found")),
                    1 => Bytes::from_hex(target_lcv2_bytecode.replacen(
                        LIBRARY_PLACEHOLDER_ADDRESS,
                        &pv2_addr.encode_hex(),
                        1,
                    ))?,
                    _ => {
                        return Err(anyhow!(
                            "more than one lib placeholder found, consider using a different value"
                        ))
                    },
                }
            };
            let lcv2_addr = if is_mock {
                let addr = LightClientV2Mock::deploy_builder(&provider)
                    .map(|req| req.with_deploy_code(lcv2_linked_bytecode))
                    .deploy()
                    .await?;
                tracing::info!("deployed LightClientV2Mock at {addr:#x}");
                addr
            } else {
                contracts
                    .deploy(
                        Contract::LightClientV2,
                        LightClientV2::deploy_builder(&provider)
                            .map(|req| req.with_deploy_code(lcv2_linked_bytecode)),
                    )
                    .await?
            };

            // prepare init calldata
            let lcv2 = LightClientV2::new(lcv2_addr, &provider);
            let init_data = lcv2
                .initializeV2(blocks_per_epoch, epoch_start_block)
                .calldata()
                .to_owned();

            println!("Init Data to be signed.\n Function: initializeV2\n Arguments:\n blocks_per_epoch: {:?}\n epoch_start_block: {:?}", blocks_per_epoch, epoch_start_block);
            // invoke upgrade on proxy via the safeSDK
            let result = call_upgrade_proxy_script(
                proxy_addr.to_string(),
                lcv2_addr.to_string(),
                init_data.to_string(),
                rpc_url,
                owner_addr.to_string(),
            )
            .await;

            // Check the result directly
            if let Err(ref err) = result {
                tracing::error!("LightClientProxy upgrade failed: {:?}", err);
            } else {
                tracing::info!("LightClientProxy upgrade proposal sent");
                // IDEA: add a function to wait for the proposal to be executed
            }

            match result {
                Ok(r) => Ok(r),
                Err(e) => Err(anyhow!("Upgrade proposal failed: {:?}", e)),
            }
        },
    }
}

/// The primary logic for deploying and initializing an upgradable fee contract.
///
/// Deploy the upgradable proxy contract, point to a deployed fee contract as its implementation, and invoke `initialize()` on it.
/// - `admin`: is the new owner (e.g. a multisig address) of the proxy contract
///
/// Return the proxy address.
pub async fn deploy_fee_contract_proxy(
    provider: impl Provider,
    contracts: &mut Contracts,
    admin: Address,
) -> Result<Address> {
    // deploy the fee implementation contract
    let fee_addr = contracts
        .deploy(
            Contract::FeeContract,
            FeeContract::deploy_builder(&provider),
        )
        .await?;
    let fee = FeeContract::new(fee_addr, &provider);

    // prepare the input arg for `initialize()`
    let init_data = fee.initialize(admin).calldata().to_owned();
    // deploy proxy and initialize
    let fee_proxy_addr = contracts
        .deploy(
            Contract::FeeContractProxy,
            ERC1967Proxy::deploy_builder(&provider, fee_addr, init_data),
        )
        .await?;
    // sanity check
    if !is_proxy_contract(&provider, fee_proxy_addr).await? {
        panic!("FeeContractProxy detected not as a proxy, report error!");
    }

    // post deploy verification checks
    let fee_proxy = FeeContract::new(fee_proxy_addr, &provider);
    assert_eq!(fee_proxy.getVersion().call().await?.majorVersion, 1);
    assert_eq!(fee_proxy.owner().call().await?._0, admin);

    Ok(fee_proxy_addr)
}

/// The primary logic for deploying and initializing an upgradable Espresso Token contract.
pub async fn deploy_token_proxy(
    provider: impl Provider,
    contracts: &mut Contracts,
    owner: Address,
    init_grant_recipient: Address,
) -> Result<Address> {
    let token_addr = contracts
        .deploy(Contract::EspToken, EspToken::deploy_builder(&provider))
        .await?;
    let token = EspToken::new(token_addr, &provider);

    let init_data = token
        .initialize(owner, init_grant_recipient)
        .calldata()
        .to_owned();
    let token_proxy_addr = contracts
        .deploy(
            Contract::EspTokenProxy,
            ERC1967Proxy::deploy_builder(&provider, token_addr, init_data),
        )
        .await?;

    if !is_proxy_contract(&provider, token_proxy_addr).await? {
        panic!("EspTokenProxy detected not as a proxy, report error!");
    }

    // post deploy verification checks
    let token_proxy = EspToken::new(token_proxy_addr, &provider);
    assert_eq!(token_proxy.getVersion().call().await?.majorVersion, 1);
    assert_eq!(token_proxy.owner().call().await?._0, owner);
    assert_eq!(token_proxy.symbol().call().await?._0, "ESP");
    assert_eq!(token_proxy.decimals().call().await?._0, 18);
    assert_eq!(token_proxy.name().call().await?._0, "Espresso Token");
    let total_supply = token_proxy.totalSupply().call().await?._0;
    assert_eq!(
        token_proxy.balanceOf(init_grant_recipient).call().await?._0,
        total_supply
    );

    Ok(token_proxy_addr)
}

/// The primary logic for deploying and initializing an upgradable permissionless StakeTable contract.
pub async fn deploy_stake_table_proxy(
    provider: impl Provider,
    contracts: &mut Contracts,
    token_addr: Address,
    light_client_addr: Address,
    exit_escrow_period: U256,
    owner: Address,
) -> Result<Address> {
    let stake_table_addr = contracts
        .deploy(Contract::StakeTable, StakeTable::deploy_builder(&provider))
        .await?;
    let stake_table = StakeTable::new(stake_table_addr, &provider);

    // TODO: verify the light client address contains a contract
    // See #3163, it's a cyclic dependency in the demo environment
    // assert!(is_contract(&provider, light_client_addr).await?);

    // verify the token address contains a contract
    assert!(is_contract(&provider, token_addr).await?);

    let init_data = stake_table
        .initialize(token_addr, light_client_addr, exit_escrow_period, owner)
        .calldata()
        .to_owned();
    let st_proxy_addr = contracts
        .deploy(
            Contract::StakeTableProxy,
            ERC1967Proxy::deploy_builder(&provider, stake_table_addr, init_data),
        )
        .await?;

    if !is_proxy_contract(&provider, st_proxy_addr).await? {
        panic!("StakeTableProxy detected not as a proxy, report error!");
    }

    let st_proxy = StakeTable::new(st_proxy_addr, &provider);
    assert_eq!(st_proxy.getVersion().call().await?.majorVersion, 1);
    assert_eq!(st_proxy.owner().call().await?._0, owner);
    assert_eq!(st_proxy.token().call().await?._0, token_addr);
    assert_eq!(st_proxy.lightClient().call().await?._0, light_client_addr);
    assert_eq!(
        st_proxy.exitEscrowPeriod().call().await?._0,
        exit_escrow_period
    );

    Ok(st_proxy_addr)
}

/// Common logic for any Ownable contract to transfer ownership
pub async fn transfer_ownership(
    provider: impl Provider,
    target: Contract,
    addr: Address,
    new_owner: Address,
) -> Result<TransactionReceipt> {
    let receipt = match target {
        Contract::LightClient | Contract::LightClientProxy => {
            tracing::info!(%addr, %new_owner, "Transfer LightClient ownership");
            let lc = LightClient::new(addr, &provider);
            lc.transferOwnership(new_owner)
                .send()
                .await?
                .get_receipt()
                .await?
        },
        Contract::FeeContract | Contract::FeeContractProxy => {
            tracing::info!(%addr, %new_owner, "Transfer FeeContract ownership");
            let fee = FeeContract::new(addr, &provider);
            fee.transferOwnership(new_owner)
                .send()
                .await?
                .get_receipt()
                .await?
        },
        Contract::EspToken | Contract::EspTokenProxy => {
            tracing::info!(%addr, %new_owner, "Transfer EspToken ownership");
            let token = EspToken::new(addr, &provider);
            token
                .transferOwnership(new_owner)
                .send()
                .await?
                .get_receipt()
                .await?
        },
        Contract::StakeTable | Contract::StakeTableProxy => {
            tracing::info!(%addr, %new_owner, "Transfer StakeTable ownership");
            let stake_table = StakeTable::new(addr, &provider);
            stake_table
                .transferOwnership(new_owner)
                .send()
                .await?
                .get_receipt()
                .await?
        },
        _ => return Err(anyhow!("Not Ownable, can't transfer ownership!")),
    };
    Ok(receipt)
}

/// helper function to decide if the contract at given address `addr` is a proxy contract
pub async fn is_proxy_contract(provider: impl Provider, addr: Address) -> Result<bool> {
    // confirm that the proxy_address is a proxy
    // using the implementation slot, 0x360894a13ba1a3210667c828492db98dca3e2076cc3735a920a3ca505d382bbc, which is the keccak-256 hash of "eip1967.proxy.implementation" subtracted by 1
    let impl_slot = U256::from_str_radix(
        "360894a13ba1a3210667c828492db98dca3e2076cc3735a920a3ca505d382bbc",
        16,
    )?;
    let storage = provider.get_storage_at(addr, impl_slot).await?;
    let impl_address = Address::from_slice(&storage.to_be_bytes_vec()[12..]);

    // when the implementation address is not equal to zero, it's a proxy
    Ok(impl_address != Address::default())
}

<<<<<<< HEAD
/// this depends on upgradeProxy.ts which has to be ran on a real network supported by the safeSDK
pub async fn call_upgrade_proxy_script(
    proxy_addr: String,
    new_impl_addr: String,
    init_data: String,
    rpc_url: String,
    safe_address: String,
) -> Result<(String, bool), anyhow::Error> {
    let script_path = PathBuf::from(env!("CARGO_MANIFEST_DIR"))
        .join("../contracts/script/multisigTransactionProposals/safeSDK/upgradeProxy.ts");
    let output = Command::new("npx")
        .arg("ts-node")
        .arg(script_path.to_str().unwrap())
        .arg("--from-rust")
        .arg("--proxy")
        .arg(proxy_addr)
        .arg("--impl")
        .arg(new_impl_addr)
        .arg("--init-data")
        .arg(init_data)
        .arg("--rpc-url")
        .arg(rpc_url)
        .arg("--safe-address")
        .arg(safe_address)
        .stdout(Stdio::piped())
        .stderr(Stdio::piped())
        .output();

    let output = output.unwrap();
    let stdout = String::from_utf8_lossy(&output.stdout);
    let stderr = String::from_utf8_lossy(&output.stderr);

    if !output.status.success() {
        Ok((stderr.to_string(), false))
    } else {
        Ok((stdout.to_string(), true))
    }
=======
pub async fn is_contract(provider: impl Provider, address: Address) -> Result<bool> {
    if address == Address::ZERO {
        return Ok(false);
    }

    let code = provider.get_code_at(address).await?;
    if code.is_empty() {
        return Ok(false);
    }

    Ok(true)
>>>>>>> f8b2783a
}

#[cfg(test)]
mod tests {
    use alloy::{primitives::utils::parse_units, providers::ProviderBuilder, sol_types::SolValue};

    use super::*;
    use crate::test_utils::setup_test;

    #[tokio::test]
    async fn test_is_contract() -> Result<(), anyhow::Error> {
        let provider = ProviderBuilder::new().on_anvil_with_wallet();

        // test with zero address returns false
        let zero_address = Address::ZERO;
        assert!(!is_contract(&provider, zero_address).await?);

        // Test with a non-contract address (e.g., a random address)
        let random_address = Address::random();
        assert!(!is_contract(&provider, random_address).await?);

        // Deploy a contract and test with its address
        let fee_contract = FeeContract::deploy(&provider).await?;
        let contract_address = *fee_contract.address();
        assert!(is_contract(&provider, contract_address).await?);

        Ok(())
    }

    #[tokio::test]
    async fn test_is_proxy_contract() -> Result<()> {
        let provider = ProviderBuilder::new().on_anvil_with_wallet();
        let deployer = provider.get_accounts().await?[0];

        let fee_contract = FeeContract::deploy(&provider).await?;
        let init_data = fee_contract.initialize(deployer).calldata().clone();
        let proxy = ERC1967Proxy::deploy(&provider, *fee_contract.address(), init_data).await?;

        assert!(is_proxy_contract(&provider, *proxy.address()).await?);
        assert!(!is_proxy_contract(&provider, *fee_contract.address()).await?);
        Ok(())
    }

    #[tokio::test]
    async fn test_deploy_light_client() -> Result<()> {
        let provider = ProviderBuilder::new().on_anvil_with_wallet();
        let mut contracts = Contracts::new();

        // first test if LightClientMock can be deployed
        let mock_lc_addr = deploy_light_client_contract(&provider, &mut contracts, true).await?;
        let pv_addr = contracts.address(Contract::PlonkVerifier).unwrap();

        // then deploy the actual LightClient
        let lc_addr = deploy_light_client_contract(&provider, &mut contracts, false).await?;
        assert_ne!(mock_lc_addr, lc_addr);
        // check that we didn't redeploy PlonkVerifier again, instead use existing ones
        assert_eq!(contracts.address(Contract::PlonkVerifier).unwrap(), pv_addr);
        Ok(())
    }

    #[tokio::test]
    async fn test_deploy_mock_light_client_proxy() -> Result<()> {
        setup_test();
        let provider = ProviderBuilder::new().on_anvil_with_wallet();
        let mut contracts = Contracts::new();

        // prepare `initialize()` input
        let genesis_state = LightClientStateSol::dummy_genesis();
        let genesis_stake = StakeTableStateSol::dummy_genesis();
        let admin = provider.get_accounts().await?[0];
        let prover = admin;

        let lc_proxy_addr = deploy_light_client_proxy(
            &provider,
            &mut contracts,
            true, // is_mock = true
            genesis_state.clone(),
            genesis_stake.clone(),
            admin,
            Some(prover),
        )
        .await?;

        // check initialization is correct
        let lc = LightClientMock::new(lc_proxy_addr, &provider);
        let finalized_state: LightClientStateSol = lc.finalizedState().call().await?.into();
        assert_eq!(
            genesis_state.abi_encode_params(),
            finalized_state.abi_encode_params()
        );
        // mock set the state
        let new_state = LightClientStateSol {
            viewNum: 10,
            blockHeight: 10,
            blockCommRoot: U256::from(42),
        };
        lc.setFinalizedState(new_state.clone().into())
            .send()
            .await?
            .watch()
            .await?;
        let finalized_state: LightClientStateSol = lc.finalizedState().call().await?.into();
        assert_eq!(
            new_state.abi_encode_params(),
            finalized_state.abi_encode_params()
        );

        Ok(())
    }

    #[tokio::test]
    async fn test_deploy_light_client_proxy() -> Result<()> {
        let provider = ProviderBuilder::new().on_anvil_with_wallet();
        let mut contracts = Contracts::new();

        // prepare `initialize()` input
        let genesis_state = LightClientStateSol::dummy_genesis();
        let genesis_stake = StakeTableStateSol::dummy_genesis();
        let admin = provider.get_accounts().await?[0];
        let prover = Address::random();

        let lc_proxy_addr = deploy_light_client_proxy(
            &provider,
            &mut contracts,
            false,
            genesis_state.clone(),
            genesis_stake.clone(),
            admin,
            Some(prover),
        )
        .await?;

        // check initialization is correct
        let lc = LightClient::new(lc_proxy_addr, &provider);
        let finalized_state = lc.finalizedState().call().await?;
        assert_eq!(finalized_state.viewNum, genesis_state.viewNum);
        assert_eq!(finalized_state.blockHeight, genesis_state.blockHeight);
        assert_eq!(&finalized_state.blockCommRoot, &genesis_state.blockCommRoot);

        let fetched_stake = lc.genesisStakeTableState().call().await?;
        assert_eq!(fetched_stake.blsKeyComm, genesis_stake.blsKeyComm);
        assert_eq!(fetched_stake.schnorrKeyComm, genesis_stake.schnorrKeyComm);
        assert_eq!(fetched_stake.amountComm, genesis_stake.amountComm);
        assert_eq!(fetched_stake.threshold, genesis_stake.threshold);

        let fetched_prover = lc.permissionedProver().call().await?;
        assert_eq!(fetched_prover._0, prover);

        // test transfer ownership to multisig
        let multisig = Address::random();
        let _receipt = transfer_ownership(
            &provider,
            Contract::LightClientProxy,
            lc_proxy_addr,
            multisig,
        )
        .await?;
        assert_eq!(lc.owner().call().await?._0, multisig);

        Ok(())
    }

    #[tokio::test]
    async fn test_deploy_fee_contract_proxy() -> Result<()> {
        let provider = ProviderBuilder::new().on_anvil_with_wallet();
        let mut contracts = Contracts::new();
        let admin = provider.get_accounts().await?[0];
        let alice = Address::random();

        let fee_proxy_addr = deploy_fee_contract_proxy(&provider, &mut contracts, alice).await?;

        // check initialization is correct
        let fee = FeeContract::new(fee_proxy_addr, &provider);
        let fetched_owner = fee.owner().call().await?._0;
        assert_eq!(fetched_owner, alice);

        // redeploy new fee with admin being the owner
        contracts = Contracts::new();
        let fee_proxy_addr = deploy_fee_contract_proxy(&provider, &mut contracts, admin).await?;
        let fee = FeeContract::new(fee_proxy_addr, &provider);

        // test transfer ownership to multisig
        let multisig = Address::random();
        let _receipt = transfer_ownership(
            &provider,
            Contract::FeeContractProxy,
            fee_proxy_addr,
            multisig,
        )
        .await?;
        assert_eq!(fee.owner().call().await?._0, multisig);

        Ok(())
    }

    async fn test_upgrade_light_client_to_v2_helper(is_mock: bool) -> Result<()> {
        let provider = ProviderBuilder::new().on_anvil_with_wallet();
        let mut contracts = Contracts::new();
        let blocks_per_epoch = 10; // for test
        let epoch_start_block = 22;

        // prepare `initialize()` input
        let genesis_state = LightClientStateSol::dummy_genesis();
        let genesis_stake = StakeTableStateSol::dummy_genesis();
        let admin = provider.get_accounts().await?[0];
        let prover = Address::random();

        // deploy proxy and V1
        let lc_proxy_addr = deploy_light_client_proxy(
            &provider,
            &mut contracts,
            false,
            genesis_state.clone(),
            genesis_stake.clone(),
            admin,
            Some(prover),
        )
        .await?;

        let state_history_retention_period = LightClient::new(lc_proxy_addr, &provider)
            .stateHistoryRetentionPeriod()
            .call()
            .await?
            ._0;

        // then upgrade to v2
        upgrade_light_client_v2(
            &provider,
            &mut contracts,
            is_mock,
            blocks_per_epoch,
            epoch_start_block,
        )
        .await?;

        // test correct v1 state persistence
        let lc = LightClientV2::new(lc_proxy_addr, &provider);
        let finalized_state: LightClientStateSol = lc.finalizedState().call().await?.into();
        assert_eq!(
            genesis_state.abi_encode_params(),
            finalized_state.abi_encode_params()
        );
        // test new v2 state
        let next_stake: StakeTableStateSol = lc.votingStakeTableState().call().await?.into();
        assert_eq!(
            genesis_stake.abi_encode_params(),
            next_stake.abi_encode_params()
        );
        assert_eq!(lc.getVersion().call().await?.majorVersion, 2);
        assert_eq!(lc.blocksPerEpoch().call().await?._0, blocks_per_epoch);
        assert_eq!(lc.epochStartBlock().call().await?._0, epoch_start_block);
        assert_eq!(
            lc.stateHistoryRetentionPeriod().call().await?._0,
            state_history_retention_period
        );

        // test mock-specific functions
        if is_mock {
            // recast to mock
            let lc_mock = LightClientV2Mock::new(lc_proxy_addr, &provider);
            let new_blocks_per_epoch = blocks_per_epoch + 10;
            lc_mock
                .setBlocksPerEpoch(new_blocks_per_epoch)
                .send()
                .await?
                .watch()
                .await?;
            assert_eq!(
                new_blocks_per_epoch,
                lc_mock.blocksPerEpoch().call().await?._0
            );
        }
        Ok(())
    }

    #[tokio::test]
    async fn test_upgrade_light_client_to_v2() -> Result<()> {
        test_upgrade_light_client_to_v2_helper(false).await
    }

    #[tokio::test]
    async fn test_upgrade_mock_light_client_v2() -> Result<()> {
        test_upgrade_light_client_to_v2_helper(true).await
    }

    // This test is used to test the upgrade of the LightClientProxy via the multisig wallet
    // It only tests the upgrade proposal via the typescript script and thus requires the upgrade proposal to be sent to a real network
    // However, the contracts are deployed on anvil, so the test will pass even if the upgrade proposal is not executed
    // The test assumes that there is a file .env.deployer.rs.test in the root directory with the following variables:
    // RPC_URL=
    // SAFE_MULTISIG_ADDRESS=0x0000000000000000000000000000000000000000
    // SAFE_ORCHESTRATOR_PRIVATE_KEY=0x0000000000000000000000000000000000000000000000000000000000000000
    // Ensure that the private key has proposal rights on the Safe Multisig Wallet and the SDK supports the network
    async fn test_upgrade_light_client_to_v2_multisig_owner_helper(is_mock: bool) -> Result<()> {
        dotenvy::from_filename_override(".env.deployer.rs.test").ok();
        let sepolia_rpc_url = std::env::var("RPC_URL").expect("RPC_URL must be set");
        let multisig_admin = std::env::var("SAFE_MULTISIG_ADDRESS")
            .expect("SAFE_MULTISIG_ADDRESS must be set")
            .parse::<Address>()
            .unwrap();

        let provider = ProviderBuilder::new().on_anvil_with_wallet();
        let mut contracts = Contracts::new();
        let blocks_per_epoch = 10; // for test
        let epoch_start_block = 22;

        // prepare `initialize()` input
        let genesis_state = LightClientStateSol::dummy_genesis();
        let genesis_stake = StakeTableStateSol::dummy_genesis();
        let admin = provider.get_accounts().await?[0];

        let prover = Address::random();

        // deploy proxy and V1
        let lc_proxy_addr = deploy_light_client_proxy(
            &provider,
            &mut contracts,
            false,
            genesis_state.clone(),
            genesis_stake.clone(),
            admin,
            Some(prover),
        )
        .await?;

        // transfer ownership to multisig
        let _receipt = transfer_ownership(
            &provider,
            Contract::LightClientProxy,
            lc_proxy_addr,
            multisig_admin,
        )
        .await?;
        let lc = LightClient::new(lc_proxy_addr, &provider);
        assert_eq!(lc.owner().call().await?._0, multisig_admin);

        // then send upgrade proposal to the multisig wallet
        let (result, success) = upgrade_light_client_v2_multisig_owner(
            &provider,
            &mut contracts,
            is_mock,
            blocks_per_epoch,
            epoch_start_block,
            sepolia_rpc_url,
            multisig_admin,
        )
        .await?;
        println!(
            "Result when trying to upgrade LightClientProxy via the multisig wallet: {:?}",
            result
        );
        assert!(success);

        // v1 state persistence cannot be tested here because the upgrade proposal is not yet executed
        // One has to test that the upgrade proposal is available via the Safe UI
        // and then test that the v1 state is persisted
        Ok(())
    }

    #[tokio::test]
    #[ignore]
    async fn test_upgrade_light_client_to_v2_multisig_owner() -> Result<()> {
        test_upgrade_light_client_to_v2_multisig_owner_helper(false).await
    }

    #[tokio::test]
    async fn test_deploy_token_proxy() -> Result<()> {
        let provider = ProviderBuilder::new().on_anvil_with_wallet();
        let mut contracts = Contracts::new();

        let init_recipient = provider.get_accounts().await?[0];
        let rand_owner = Address::random();

        let addr =
            deploy_token_proxy(&provider, &mut contracts, rand_owner, init_recipient).await?;
        let token = EspToken::new(addr, &provider);

        assert_eq!(token.owner().call().await?._0, rand_owner);
        assert_eq!(
            token.balanceOf(init_recipient).call().await?._0,
            parse_units("10000000000", "ether").unwrap().into(),
        );

        Ok(())
    }

    #[tokio::test]
    async fn test_deploy_stake_table_proxy() -> Result<()> {
        let provider = ProviderBuilder::new().on_anvil_with_wallet();
        let mut contracts = Contracts::new();

        // deploy token
        let init_recipient = provider.get_accounts().await?[0];
        let token_owner = Address::random();
        let token_addr =
            deploy_token_proxy(&provider, &mut contracts, token_owner, init_recipient).await?;

        // deploy light client
        let lc_addr = deploy_light_client_contract(&provider, &mut contracts, false).await?;

        // deploy stake table
        let exit_escrow_period = U256::from(1000);
        let owner = init_recipient;
        let stake_table_addr = deploy_stake_table_proxy(
            &provider,
            &mut contracts,
            token_addr,
            lc_addr,
            exit_escrow_period,
            owner,
        )
        .await?;
        let stake_table = StakeTable::new(stake_table_addr, &provider);

        assert_eq!(
            stake_table.exitEscrowPeriod().call().await?._0,
            exit_escrow_period
        );
        assert_eq!(stake_table.owner().call().await?._0, owner);
        assert_eq!(stake_table.token().call().await?._0, token_addr);
        assert_eq!(stake_table.lightClient().call().await?._0, lc_addr);
        Ok(())
    }
}<|MERGE_RESOLUTION|>--- conflicted
+++ resolved
@@ -760,7 +760,19 @@
     Ok(impl_address != Address::default())
 }
 
-<<<<<<< HEAD
+pub async fn is_contract(provider: impl Provider, address: Address) -> Result<bool> {
+    if address == Address::ZERO {
+        return Ok(false);
+    }
+
+    let code = provider.get_code_at(address).await?;
+    if code.is_empty() {
+        return Ok(false);
+    }
+
+    Ok(true)
+}
+
 /// this depends on upgradeProxy.ts which has to be ran on a real network supported by the safeSDK
 pub async fn call_upgrade_proxy_script(
     proxy_addr: String,
@@ -798,19 +810,6 @@
     } else {
         Ok((stdout.to_string(), true))
     }
-=======
-pub async fn is_contract(provider: impl Provider, address: Address) -> Result<bool> {
-    if address == Address::ZERO {
-        return Ok(false);
-    }
-
-    let code = provider.get_code_at(address).await?;
-    if code.is_empty() {
-        return Ok(false);
-    }
-
-    Ok(true)
->>>>>>> f8b2783a
 }
 
 #[cfg(test)]
