use std::{collections::HashMap, io::Write};

use alloy::{
    contract::RawCallBuilder,
<<<<<<< HEAD
    hex::{FromHex, ToHexExt},
    network::TransactionBuilder,
    primitives::{Address, Bytes, U256},
    providers::Provider,
    rpc::types::TransactionReceipt,
=======
    network::{Ethereum, EthereumWallet},
    primitives::U256,
    providers::ProviderBuilder,
    signers::Signer as _,
    transports::Transport,
};
use anyhow::{ensure, Context};
use clap::{builder::OsStr, Parser, ValueEnum};
use contract_bindings_alloy::{
    esptoken::EspToken, feecontract::FeeContract, staketable::StakeTable,
};
use contract_bindings_ethers::{
    erc1967_proxy::ERC1967Proxy,
    light_client::{LightClient, LIGHTCLIENT_ABI},
    light_client_mock::LIGHTCLIENTMOCK_ABI,
    permissioned_stake_table::{NodeInfo, PermissionedStakeTable},
    plonk_verifier::PlonkVerifier,
>>>>>>> edb9ac34
};
use anyhow::{anyhow, Result};
use clap::{builder::OsStr, Parser};
use derive_more::Display;
use hotshot_contract_adapter::sol_types::*;

// We pass this during `forge bind --libraries` as a placeholder for the actual deployed library address
const LIBRARY_PLACEHOLDER_ADDRESS: &str = "ffffffffffffffffffffffffffffffffffffffff";
/// `stateHistoryRetentionPeriod` in LightClient.sol as the maximum retention period in seconds
pub const MAX_HISTORY_RETENTION_SECONDS: u32 = 864000;

/// Set of predeployed contracts.
#[derive(Clone, Debug, Parser)]
pub struct DeployedContracts {
    /// Use an already-deployed PlonkVerifier.sol instead of deploying a new one.
    #[clap(long, env = Contract::PlonkVerifier)]
    plonk_verifier: Option<Address>,
    /// PlonkVerifierV2.sol
    #[clap(long, env = Contract::PlonkVerifierV2)]
    plonk_verifier_v2: Option<Address>,

    /// Use an already-deployed LightClient.sol instead of deploying a new one.
    #[clap(long, env = Contract::LightClient)]
    light_client: Option<Address>,
    /// LightClientV2.sol
    #[clap(long, env = Contract::LightClientV2)]
    light_client_v2: Option<Address>,

    /// Use an already-deployed LightClient.sol proxy instead of deploying a new one.
    #[clap(long, env = Contract::LightClientProxy)]
    light_client_proxy: Option<Address>,

    /// Use an already-deployed FeeContract.sol instead of deploying a new one.
    #[clap(long, env = Contract::FeeContract)]
    fee_contract: Option<Address>,

    /// Use an already-deployed FeeContract.sol proxy instead of deploying a new one.
    #[clap(long, env = Contract::FeeContractProxy)]
    fee_contract_proxy: Option<Address>,

    /// Use an already-deployed PermissonedStakeTable.sol proxy instead of deploying a new one.
    #[clap(long, env = Contract::PermissonedStakeTable)]
    permissioned_stake_table: Option<Address>,

    /// Use an already-deployed EspToken.sol instead of deploying a new one.
    #[clap(long, env = Contract::EspToken)]
    esp_token: Option<Address>,

    /// Use an already-deployed EspToken.sol proxy instead of deploying a new one.
    #[clap(long, env = Contract::EspTokenProxy)]
    esp_token_proxy: Option<Address>,

    /// Use an already-deployed StakeTable.sol instead of deploying a new one.
    #[clap(long, env = Contract::StakeTable)]
    stake_table: Option<Address>,

    /// Use an already-deployed StakeTable.sol proxy instead of deploying a new one.
    #[clap(long, env = Contract::StakeTableProxy)]
    stake_table_proxy: Option<Address>,
}

/// An identifier for a particular contract.
#[derive(Clone, Copy, Debug, Display, PartialEq, Eq, Hash)]
pub enum Contract {
    #[display("ESPRESSO_SEQUENCER_PLONK_VERIFIER_ADDRESS")]
    PlonkVerifier,
    #[display("ESPRESSO_SEQUENCER_PLONK_VERIFIER_V2_ADDRESS")]
    PlonkVerifierV2,
    #[display("ESPRESSO_SEQUENCER_LIGHT_CLIENT_ADDRESS")]
    LightClient,
    #[display("ESPRESSO_SEQUENCER_LIGHT_CLIENT_V2_ADDRESS")]
    LightClientV2,
    #[display("ESPRESSO_SEQUENCER_LIGHT_CLIENT_PROXY_ADDRESS")]
    LightClientProxy,
    #[display("ESPRESSO_SEQUENCER_FEE_CONTRACT_ADDRESS")]
    FeeContract,
    #[display("ESPRESSO_SEQUENCER_FEE_CONTRACT_PROXY_ADDRESS")]
    FeeContractProxy,
    #[display("ESPRESSO_SEQUENCER_PERMISSIONED_STAKE_TABLE_ADDRESS")]
    PermissonedStakeTable,
    #[display("ESPRESSO_SEQUENCER_ESP_TOKEN_ADDRESS")]
    EspToken,
    #[display("ESPRESSO_SEQUENCER_ESP_TOKEN_PROXY_ADDRESS")]
    EspTokenProxy,
    #[display("ESPRESSO_SEQUENCER_STAKE_TABLE_ADDRESS")]
    StakeTable,
    #[display("ESPRESSO_SEQUENCER_STAKE_TABLE_PROXY_ADDRESS")]
    StakeTableProxy,
}

impl From<Contract> for OsStr {
    fn from(c: Contract) -> OsStr {
        c.to_string().into()
    }
}

/// Cache of contracts predeployed or deployed during this current run.
#[derive(Debug, Clone, Default)]
pub struct Contracts(HashMap<Contract, Address>);

impl From<DeployedContracts> for Contracts {
    fn from(deployed: DeployedContracts) -> Self {
        let mut m = HashMap::new();
        if let Some(addr) = deployed.plonk_verifier {
            m.insert(Contract::PlonkVerifier, addr);
        }
        if let Some(addr) = deployed.plonk_verifier_v2 {
            m.insert(Contract::PlonkVerifierV2, addr);
        }
        if let Some(addr) = deployed.light_client {
            m.insert(Contract::LightClient, addr);
        }
        if let Some(addr) = deployed.light_client_v2 {
            m.insert(Contract::LightClientV2, addr);
        }
        if let Some(addr) = deployed.light_client_proxy {
            m.insert(Contract::LightClientProxy, addr);
        }
        if let Some(addr) = deployed.fee_contract {
            m.insert(Contract::FeeContract, addr);
        }
        if let Some(addr) = deployed.fee_contract_proxy {
            m.insert(Contract::FeeContractProxy, addr);
        }
        if let Some(addr) = deployed.permissioned_stake_table {
            m.insert(Contract::PermissonedStakeTable, addr);
        }
        if let Some(addr) = deployed.esp_token {
            m.insert(Contract::EspToken, addr);
        }
        if let Some(addr) = deployed.esp_token_proxy {
            m.insert(Contract::EspTokenProxy, addr);
        }
        if let Some(addr) = deployed.stake_table {
            m.insert(Contract::StakeTable, addr);
        }
        if let Some(addr) = deployed.stake_table_proxy {
            m.insert(Contract::StakeTableProxy, addr);
        }
        Self(m)
    }
}

impl Contracts {
    pub fn new() -> Self {
        Contracts(HashMap::new())
    }

    pub fn address(&self, contract: Contract) -> Option<Address> {
        self.0.get(&contract).copied()
    }

    /// Deploy a contract (with logging and cached deployments)
    ///
    /// The deployment `tx` will be sent only if contract `name` is not already deployed;
    /// otherwise this function will just return the predeployed address.
    pub async fn deploy<T, P>(
        &mut self,
        name: Contract,
        tx: RawCallBuilder<T, P>,
    ) -> Result<Address>
    where
        P: Provider,
    {
        if let Some(addr) = self.0.get(&name) {
            tracing::info!("skipping deployment of {name}, already deployed at {addr:#x}");
            return Ok(*addr);
        }
        tracing::info!("deploying {name}");
        let addr = tx.deploy().await?;
        tracing::info!("deployed {name} at {addr:#x}");

        self.0.insert(name, addr);
        Ok(addr)
    }

    /// Write a .env file.
    pub fn write(&self, mut w: impl Write) -> Result<()> {
        for (contract, address) in &self.0 {
            writeln!(w, "{contract}={address:#x}")?;
        }
        Ok(())
    }
}

/// Default deployment function `LightClient.sol` or `LightClientMock.sol` with `mock: true`.
///
/// # NOTE:
/// In most cases, you only need to use [`deploy_light_client_proxy()`]
///
/// # NOTE:
/// currently, `LightClient.sol` follows upgradable contract, thus a follow-up
/// call to `.initialize()` with proper genesis block (and other constructor args)
/// are expected to be *delegatecall-ed through the proxy contract*.
pub(crate) async fn deploy_light_client_contract(
    provider: impl Provider,
    contracts: &mut Contracts,
    mock: bool,
) -> Result<Address> {
    // Deploy library contracts.
    let plonk_verifier_addr = contracts
        .deploy(
            Contract::PlonkVerifier,
            PlonkVerifier::deploy_builder(&provider),
        )
        .await?;

    // when generate alloy's bindings, we supply a placeholder address, now we modify the actual
    // bytecode with deployed address of the library.
    let target_lc_bytecode = if mock {
        LightClientMock::BYTECODE.encode_hex()
    } else {
        LightClient::BYTECODE.encode_hex()
    };
    let lc_linked_bytecode = Bytes::from_hex(target_lc_bytecode.replace(
        LIBRARY_PLACEHOLDER_ADDRESS,
        &plonk_verifier_addr.encode_hex(),
    ))?;

    // Deploy the light client
    let light_client_addr = if mock {
        // for mock, we don't populate the `contracts` since it only track production-ready deployments
        let addr = LightClientMock::deploy_builder(&provider)
            .map(|req| req.with_deploy_code(lc_linked_bytecode))
            .deploy()
            .await?;
        tracing::info!("deployed LightClientMock at {addr:#x}");
        addr
    } else {
        contracts
            .deploy(
                Contract::LightClient,
                LightClient::deploy_builder(&provider)
                    .map(|req| req.with_deploy_code(lc_linked_bytecode)),
            )
            .await?
    };
    Ok(light_client_addr)
}

/// The primary logic for deploying and initializing an upgradable light client contract.
///
/// Deploy the upgradable proxy contract, point to an already deployed light client contract as its implementation, and invoke `initialize()` on it.
/// This is run after `deploy_light_client_contract()`, returns the proxy address.
/// This works for both mock and production light client proxy.
pub async fn deploy_light_client_proxy(
    provider: impl Provider,
    contracts: &mut Contracts,
    mock: bool,
    genesis_state: LightClientStateSol,
    genesis_stake: StakeTableStateSol,
    admin: Address,
    prover: Option<Address>,
) -> Result<Address> {
    // deploy the light client implementation contract
    let impl_addr = deploy_light_client_contract(&provider, contracts, mock).await?;
    let lc = LightClient::new(impl_addr, &provider);

    // prepare the input arg for `initialize()`
    let init_data = lc
        .initialize(
            genesis_state,
            genesis_stake,
            MAX_HISTORY_RETENTION_SECONDS,
            admin,
        )
        .calldata()
        .to_owned();
    // deploy proxy and initialize
    let lc_proxy_addr = contracts
        .deploy(
            Contract::LightClientProxy,
            ERC1967Proxy::deploy_builder(&provider, impl_addr, init_data),
        )
        .await?;

<<<<<<< HEAD
    // sanity check
    if !is_proxy_contract(&provider, lc_proxy_addr).await? {
        panic!("LightClientProxy detected not as a proxy, report error!");
=======
    Ok(contract.address())
}

#[allow(clippy::too_many_arguments)]
pub async fn deploy(
    l1url: Url,
    l1_interval: Duration,
    mnemonic: String,
    account_index: u32,
    multisig_address: Option<H160>,
    use_mock_contract: bool,
    only: Option<Vec<ContractGroup>>,
    genesis: BoxFuture<'_, anyhow::Result<(ParsedLightClientState, ParsedStakeTableState)>>,
    permissioned_prover: Option<Address>,
    mut contracts: Contracts,
    initial_stake_table: Option<Vec<NodeInfo>>,
    exit_escrow_period: Option<Duration>,
    initial_token_grant_recipient: Option<Address>,
) -> anyhow::Result<Contracts> {
    if should_deploy(ContractGroup::StakeTable, &only) && exit_escrow_period.is_none() {
        anyhow::bail!(
            "a value for the 'exit escrow period' must be provided to deploy the StakeTable"
        );
    };

    let provider = Provider::<Http>::try_from(l1url.to_string())?.interval(l1_interval);
    let chain_id = provider.get_chainid().await?.as_u64();
    let wallet = MnemonicBuilder::<English>::default()
        .phrase(mnemonic.as_str())
        .index(account_index)?
        .build()?
        .with_chain_id(chain_id);
    let deployer = wallet.address();
    let l1 = Arc::new(SignerMiddleware::new(provider.clone(), wallet));

    let signer_alloy = alloy::signers::local::MnemonicBuilder::<
        alloy::signers::local::coins_bip39::English,
    >::default()
    .phrase(mnemonic.as_str())
    .index(account_index)?
    .build()?
    .with_chain_id(Some(chain_id));
    let wallet_alloy = EthereumWallet::from(signer_alloy);
    let l1_alloy = ProviderBuilder::new()
        .with_recommended_fillers()
        .wallet(wallet_alloy)
        .on_http(l1url);

    // As a sanity check, check that the deployer address has some balance of ETH it can use to pay
    // gas.
    let balance = l1.get_balance(deployer, None).await?;
    ensure!(
        balance > 0.into(),
        "deployer account {deployer:#x} is not funded!"
    );
    tracing::info!(%balance, "deploying from address {deployer:#x}");

    // `LightClient.sol`
    if should_deploy(ContractGroup::LightClient, &only) {
        // Deploy the upgradable light client contract first, then initialize it through a proxy contract
        let lc_address = if use_mock_contract {
            contracts
                .deploy_fn(Contract::LightClient, |contracts| {
                    deploy_mock_light_client_contract(l1.clone(), contracts, None).boxed()
                })
                .await?
        } else {
            contracts
                .deploy_fn(Contract::LightClient, |contracts| {
                    deploy_light_client_contract(l1.clone(), contracts).boxed()
                })
                .await?
        };
        let light_client = LightClient::new(lc_address, l1.clone());

        let (genesis_lc, genesis_stake) = genesis.await?.clone();

        let data = light_client
            .initialize(genesis_lc.into(), genesis_stake.into(), 864000, deployer)
            .calldata()
            .context("calldata for initialize transaction not available")?;
        let light_client_proxy_address = contracts
            .deploy_tx(
                Contract::LightClientProxy,
                ERC1967Proxy::deploy(l1.clone(), (lc_address, data))?,
            )
            .await?;

        // confirm that the implementation address is the address of the light client contract deployed above
        if !is_proxy_contract(&provider, light_client_proxy_address)
            .await
            .expect("Failed to determine if light contract is a proxy")
        {
            panic!("Light Client contract's address is not a proxy");
        }

        // Instantiate a wrapper with the proxy address and light client ABI.
        let proxy = LightClient::new(light_client_proxy_address, l1.clone());

        // Perission the light client prover.
        if let Some(prover) = permissioned_prover {
            tracing::info!(%light_client_proxy_address, %prover, "setting permissioned prover");
            proxy.set_permissioned_prover(prover).send().await?.await?;
        }

        // Transfer ownership to the multisig wallet if provided.
        if let Some(owner) = multisig_address {
            tracing::info!(
                ?light_client_proxy_address,
                ?owner,
                "transferring light client proxy ownership to multisig",
            );
            proxy.transfer_ownership(owner).send().await?.await?;
        }
>>>>>>> edb9ac34
    }

    // instantiate a proxy instance, cast as LightClient's ABI interface
    let lc_proxy = LightClient::new(lc_proxy_addr, &provider);

    // set permissioned prover
    if let Some(prover) = prover {
        tracing::info!(%lc_proxy_addr, %prover, "Set permissioned prover ");
        lc_proxy
            .setPermissionedProver(prover)
            .send()
            .await?
            .get_receipt()
            .await?;
    }

    Ok(lc_proxy_addr)
}

/// Upgrade the light client proxy to use LightClientV2.
/// Internally, first detect existence of proxy, then deploy LCV2, then upgrade and initializeV2.
/// Internal to "deploy LCV2", we deploy PlonkVerifierV2 whose address will be used at LCV2 init time.
pub async fn upgrade_light_client_v2(
    provider: impl Provider,
    contracts: &mut Contracts,
    is_mock: bool,
    blocks_per_epoch: u64,
) -> Result<TransactionReceipt> {
    match contracts.address(Contract::LightClientProxy) {
        // check if proxy already exists
        None => Err(anyhow!("LightClientProxy not found, can't upgrade")),
        Some(proxy_addr) => {
            let proxy = LightClient::new(proxy_addr, &provider);
            // first deploy PlonkVerifierV2.sol
            let pv2_addr = contracts
                .deploy(
                    Contract::PlonkVerifierV2,
                    PlonkVerifierV2::deploy_builder(&provider),
                )
                .await?;
            // then deploy LightClientV2.sol
            let lcv2_addr = if is_mock {
                let addr = LightClientV2Mock::deploy_builder(&provider)
                    .deploy()
                    .await?;
                tracing::info!("deployed LightClientV2Mock at {addr:#x}");
                addr
            } else {
                contracts
                    .deploy(
                        Contract::LightClientV2,
                        LightClientV2::deploy_builder(&provider),
                    )
                    .await?
            };
            // prepare init calldata
            let lcv2 = LightClientV2::new(lcv2_addr, &provider);
            let init_data = lcv2
                .initializeV2(blocks_per_epoch, pv2_addr)
                .calldata()
                .to_owned();
            // invoke upgrade on proxy
            let receipt = proxy
                .upgradeToAndCall(lcv2_addr, init_data)
                .send()
                .await?
                .get_receipt()
                .await?;
            if receipt.inner.is_success() {
                tracing::info!(%lcv2_addr, "LightClientProxy successfully upgrade to: ")
            } else {
                tracing::error!("LightClientProxy upgrade failed: {:?}", receipt);
            }

            Ok(receipt)
        },
    }
}

/// The primary logic for deploying and initializing an upgradable fee contract.
///
/// Deploy the upgradable proxy contract, point to a deployed fee contract as its implementation, and invoke `initialize()` on it.
/// - `admin`: is the new owner (e.g. a multisig address) of the proxy contract
///
/// Return the proxy address.
pub async fn deploy_fee_contract_proxy(
    provider: impl Provider,
    contracts: &mut Contracts,
    admin: Address,
) -> Result<Address> {
    // deploy the fee implementation contract
    let fee_addr = contracts
        .deploy(
            Contract::FeeContract,
            FeeContract::deploy_builder(&provider),
        )
        .await?;
    let fee = FeeContract::new(fee_addr, &provider);

    // prepare the input arg for `initialize()`
    let init_data = fee.initialize(admin).calldata().to_owned();
    // deploy proxy and initialize
    let fee_proxy_addr = contracts
        .deploy(
            Contract::FeeContractProxy,
            ERC1967Proxy::deploy_builder(&provider, fee_addr, init_data),
        )
        .await?;
    // sanity check
    if !is_proxy_contract(&provider, fee_proxy_addr).await? {
        panic!("FeeContractProxy detected not as a proxy, report error!");
    }

<<<<<<< HEAD
    Ok(fee_proxy_addr)
=======
    // `EspToken.sol`
    if should_deploy(ContractGroup::EspToken, &only) {
        let token_address = contracts
            .deploy_tx_alloy(
                Contract::EspToken,
                EspToken::deploy_builder(l1_alloy.clone()),
            )
            .await?;
        let token = EspToken::new(token_address, l1_alloy.clone());
        let initial_token_grant_recipient =
            initial_token_grant_recipient.unwrap_or(deployer).to_alloy();
        tracing::info!(?initial_token_grant_recipient, "ESP token contract",);
        let data = token
            .initialize(deployer.to_alloy(), initial_token_grant_recipient)
            .calldata()
            .clone();
        let token_proxy_address = contracts
            .deploy_tx_alloy(
                Contract::EspTokenProxy,
                contract_bindings_alloy::erc1967proxy::ERC1967Proxy::deploy_builder(
                    l1_alloy.clone(),
                    token_address,
                    data,
                ),
            )
            .await?;

        // confirm that the implementation address is the address of the fee contract deployed above
        if !is_proxy_contract(&provider, token_proxy_address.to_ethers())
            .await
            .expect("Failed to determine if ESP token is a proxy")
        {
            panic!("ESP token contract address is not a proxy");
        }

        // Instantiate a wrapper with the proxy address and fee contract ABI.
        let proxy =
            contract_bindings_alloy::esptoken::EspToken::new(token_proxy_address, l1_alloy.clone());

        // Transfer ownership to the multisig wallet if provided.
        if let Some(owner) = multisig_address {
            tracing::info!(
                ?token_proxy_address,
                ?owner,
                "transferring ESP token proxy ownership to multisig",
            );
            let _ = proxy.transferOwnership(owner.to_alloy()).send().await?;
        }
    }

    // `StakeTable.sol`
    if should_deploy(ContractGroup::StakeTable, &only) {
        let stake_table_address = contracts
            .deploy_tx_alloy(
                Contract::StakeTable,
                StakeTable::deploy_builder(l1_alloy.clone()),
            )
            .await?;
        let stake_table = StakeTable::new(stake_table_address, l1_alloy.clone());
        let token_proxy = contracts
            .get_contract_address(Contract::EspTokenProxy)
            .context("no ESP token address")?
            .to_alloy();
        let lc_proxy = contracts
            .get_contract_address(Contract::LightClientProxy)
            .context("no light client address")?
            .to_alloy();
        let exit_escrow_period = U256::from(
            exit_escrow_period
                .context("no exit escrow period")?
                .as_secs(),
        );
        let data = stake_table
            .initialize(
                token_proxy,
                lc_proxy,
                exit_escrow_period,
                // TODO: token recipient
                deployer.to_alloy(),
            )
            .calldata()
            .clone();
        let stake_table_proxy_address = contracts
            .deploy_tx_alloy(
                Contract::StakeTableProxy,
                contract_bindings_alloy::erc1967proxy::ERC1967Proxy::deploy_builder(
                    l1_alloy.clone(),
                    stake_table_address,
                    data,
                ),
            )
            .await?;

        // confirm that the implementation address is the address of the fee contract deployed above
        if !is_proxy_contract(&provider, stake_table_proxy_address.to_ethers())
            .await
            .expect("Failed to determine if stake table contract is a proxy")
        {
            panic!("Stake table contract address is not a proxy");
        }

        // Instantiate a wrapper with the proxy address and fee contract ABI.
        let proxy = contract_bindings_alloy::esptoken::EspToken::new(
            stake_table_proxy_address,
            l1_alloy.clone(),
        );

        // Transfer ownership to the multisig wallet if provided.
        if let Some(owner) = multisig_address {
            tracing::info!(
                ?stake_table_proxy_address,
                ?owner,
                "transferring stake table proxy ownership to multisig",
            );
            let _ = proxy.transferOwnership(owner.to_alloy()).send().await?;
        }
    }

    Ok(contracts)
>>>>>>> edb9ac34
}

/// The primary logic for deploying permissioned stake table contract.
/// Return the contract address.
pub async fn deploy_permissioned_stake_table(
    provider: impl Provider,
    contracts: &mut Contracts,
    init_stake_table: Vec<NodeInfoSol>,
) -> Result<Address> {
    // deploy the permissioned stake table contract, with initStakers constructor
    let stake_table_addr = contracts
        .deploy(
            Contract::PermissonedStakeTable,
            PermissionedStakeTable::deploy_builder(&provider, init_stake_table),
        )
        .await?;
    Ok(stake_table_addr)
}

/// Common logic for any Ownable contract to transfer ownership
pub async fn transfer_ownership(
    provider: impl Provider,
    target: Contract,
    addr: Address,
    new_owner: Address,
) -> Result<TransactionReceipt> {
    let receipt = match target {
        Contract::LightClient | Contract::LightClientProxy => {
            tracing::info!(%addr, %new_owner, "Transfer LightClient ownership");
            let lc = LightClient::new(addr, &provider);
            lc.transferOwnership(new_owner)
                .send()
                .await?
                .get_receipt()
                .await?
        },
        Contract::FeeContract | Contract::FeeContractProxy => {
            tracing::info!(%addr, %new_owner, "Transfer FeeContract ownership");
            let fee = FeeContract::new(addr, &provider);
            fee.transferOwnership(new_owner)
                .send()
                .await?
                .get_receipt()
                .await?
        },
        Contract::PermissonedStakeTable => {
            tracing::info!(%addr, %new_owner, "Transfer PermissionedStakeTable ownership");
            let st = PermissionedStakeTable::new(addr, &provider);
            st.transferOwnership(new_owner)
                .send()
                .await?
                .get_receipt()
                .await?
        },
        _ => return Err(anyhow!("Not Ownable, can't transfer ownership!")),
    };
    Ok(receipt)
}

/// helper function to decide if the contract at given address `addr` is a proxy contract
pub async fn is_proxy_contract(provider: impl Provider, addr: Address) -> Result<bool> {
    // confirm that the proxy_address is a proxy
    // using the implementation slot, 0x360894a13ba1a3210667c828492db98dca3e2076cc3735a920a3ca505d382bbc, which is the keccak-256 hash of "eip1967.proxy.implementation" subtracted by 1
    let impl_slot = U256::from_str_radix(
        "360894a13ba1a3210667c828492db98dca3e2076cc3735a920a3ca505d382bbc",
        16,
    )?;
    let storage = provider.get_storage_at(addr, impl_slot).await?;
    let impl_address = Address::from_slice(&storage.to_be_bytes_vec()[12..]);

    // when the implementation address is not equal to zero, it's a proxy
    Ok(impl_address != Address::default())
}

<<<<<<< HEAD
#[cfg(test)]
mod tests {
    use alloy::{providers::ProviderBuilder, sol_types::SolValue};
    use hotshot::rand::{rngs::StdRng, SeedableRng};
=======
#[derive(Clone, Copy, Debug, PartialEq, Eq, ValueEnum)]
pub enum ContractGroup {
    FeeContract,
    LightClient,
    PermissionedStakeTable,
    EspToken,
    StakeTable,
}
>>>>>>> edb9ac34

    use super::*;
    use crate::test_utils::setup_test;

    #[tokio::test]
    async fn test_is_proxy_contract() -> Result<()> {
        let provider = ProviderBuilder::new().on_anvil_with_wallet();
        let deployer = provider.get_accounts().await?[0];

        let fee_contract = FeeContract::deploy(&provider).await?;
        let init_data = fee_contract.initialize(deployer).calldata().clone();
        let proxy = ERC1967Proxy::deploy(&provider, *fee_contract.address(), init_data).await?;

        assert!(is_proxy_contract(&provider, *proxy.address()).await?);
        assert!(!is_proxy_contract(&provider, *fee_contract.address()).await?);
        Ok(())
    }

    #[tokio::test]
    async fn test_deploy_light_client() -> Result<()> {
        let provider = ProviderBuilder::new().on_anvil_with_wallet();
        let mut contracts = Contracts::new();

        // first test if LightClientMock can be deployed
        let mock_lc_addr = deploy_light_client_contract(&provider, &mut contracts, true).await?;
        let pv_addr = contracts.address(Contract::PlonkVerifier).unwrap();

        // then deploy the actual LightClient
        let lc_addr = deploy_light_client_contract(&provider, &mut contracts, false).await?;
        assert_ne!(mock_lc_addr, lc_addr);
        // check that we didn't redeploy PlonkVerifier again, instead use existing ones
        assert_eq!(contracts.address(Contract::PlonkVerifier).unwrap(), pv_addr);
        Ok(())
    }

    #[tokio::test]
    async fn test_deploy_mock_light_client_proxy() -> Result<()> {
        setup_test();
        let provider = ProviderBuilder::new().on_anvil_with_wallet();
        let mut contracts = Contracts::new();

        // prepare `initialize()` input
        let genesis_state = LightClientStateSol::dummy_genesis();
        let genesis_stake = StakeTableStateSol::dummy_genesis();
        let admin = provider.get_accounts().await?[0];
        let prover = admin;

        let lc_proxy_addr = deploy_light_client_proxy(
            &provider,
            &mut contracts,
            true, // is_mock = true
            genesis_state.clone(),
            genesis_stake.clone(),
            admin,
            Some(prover),
        )
        .await?;

        // check initialization is correct
        let lc = LightClientMock::new(lc_proxy_addr, &provider);
        let finalized_state: LightClientStateSol = lc.finalizedState().call().await?.into();
        assert_eq!(
            genesis_state.abi_encode_params(),
            finalized_state.abi_encode_params()
        );
        // mock set the state
        let new_state = LightClientStateSol {
            viewNum: 10,
            blockHeight: 10,
            blockCommRoot: U256::from(42),
        };
        lc.setFinalizedState(new_state.clone().into())
            .send()
            .await?
            .watch()
            .await?;
        let finalized_state: LightClientStateSol = lc.finalizedState().call().await?.into();
        assert_eq!(
            new_state.abi_encode_params(),
            finalized_state.abi_encode_params()
        );

        Ok(())
    }

    #[tokio::test]
    async fn test_deploy_light_client_proxy() -> Result<()> {
        let provider = ProviderBuilder::new().on_anvil_with_wallet();
        let mut contracts = Contracts::new();

        // prepare `initialize()` input
        let genesis_state = LightClientStateSol::dummy_genesis();
        let genesis_stake = StakeTableStateSol::dummy_genesis();
        let admin = provider.get_accounts().await?[0];
        let prover = Address::random();

        let lc_proxy_addr = deploy_light_client_proxy(
            &provider,
            &mut contracts,
            false,
            genesis_state.clone(),
            genesis_stake.clone(),
            admin,
            Some(prover),
        )
        .await?;

        // check initialization is correct
        let lc = LightClient::new(lc_proxy_addr, &provider);
        let finalized_state = lc.finalizedState().call().await?;
        assert_eq!(finalized_state.viewNum, genesis_state.viewNum);
        assert_eq!(finalized_state.blockHeight, genesis_state.blockHeight);
        assert_eq!(&finalized_state.blockCommRoot, &genesis_state.blockCommRoot);

        let fetched_stake = lc.genesisStakeTableState().call().await?;
        assert_eq!(fetched_stake.blsKeyComm, genesis_stake.blsKeyComm);
        assert_eq!(fetched_stake.schnorrKeyComm, genesis_stake.schnorrKeyComm);
        assert_eq!(fetched_stake.amountComm, genesis_stake.amountComm);
        assert_eq!(fetched_stake.threshold, genesis_stake.threshold);

        let fetched_prover = lc.permissionedProver().call().await?;
        assert_eq!(fetched_prover._0, prover);

        // test transfer ownership to multisig
        let multisig = Address::random();
        let _receipt = transfer_ownership(
            &provider,
            Contract::LightClientProxy,
            lc_proxy_addr,
            multisig,
        )
        .await?;
        assert_eq!(lc.owner().call().await?._0, multisig);

        Ok(())
    }

    #[tokio::test]
    async fn test_deploy_fee_contract_proxy() -> Result<()> {
        let provider = ProviderBuilder::new().on_anvil_with_wallet();
        let mut contracts = Contracts::new();
        let admin = provider.get_accounts().await?[0];
        let alice = Address::random();

        let fee_proxy_addr = deploy_fee_contract_proxy(&provider, &mut contracts, alice).await?;

        // check initialization is correct
        let fee = FeeContract::new(fee_proxy_addr, &provider);
        let fetched_owner = fee.owner().call().await?._0;
        assert_eq!(fetched_owner, alice);

        // redeploy new fee with admin being the owner
        contracts = Contracts::new();
        let fee_proxy_addr = deploy_fee_contract_proxy(&provider, &mut contracts, admin).await?;
        let fee = FeeContract::new(fee_proxy_addr, &provider);

        // test transfer ownership to multisig
        let multisig = Address::random();
        let _receipt = transfer_ownership(
            &provider,
            Contract::FeeContractProxy,
            fee_proxy_addr,
            multisig,
        )
        .await?;
        assert_eq!(fee.owner().call().await?._0, multisig);

        Ok(())
    }

    #[tokio::test]
    async fn test_deploy_permissioned_stake_table() -> Result<()> {
        let provider = ProviderBuilder::new().on_anvil_with_wallet();
        let mut contracts = Contracts::new();
        let mut rng = StdRng::from_seed([42u8; 32]);

        let mut init_stake_table = vec![];
        for _ in 0..5 {
            init_stake_table.push(NodeInfoSol::rand(&mut rng));
        }
        let st_addr =
            deploy_permissioned_stake_table(&provider, &mut contracts, init_stake_table.clone())
                .await?;

        // check initialization is correct
        let st = PermissionedStakeTable::new(st_addr, &provider);
        for staker in init_stake_table {
            assert!(st.isStaker(staker.blsVK).call().await?._0);
        }

        // test transfer ownership to multisig
        let multisig = Address::random();
        let _receipt = transfer_ownership(
            &provider,
            Contract::PermissonedStakeTable,
            st_addr,
            multisig,
        )
        .await?;
        assert_eq!(st.owner().call().await?._0, multisig);

        Ok(())
    }

    async fn test_upgrade_light_client_to_v2_helper(is_mock: bool) -> Result<()> {
        let provider = ProviderBuilder::new().on_anvil_with_wallet();
        let mut contracts = Contracts::new();
        let blocks_per_epoch = 3; // for test

        // prepare `initialize()` input
        let genesis_state = LightClientStateSol::dummy_genesis();
        let genesis_stake = StakeTableStateSol::dummy_genesis();
        let admin = provider.get_accounts().await?[0];
        let prover = Address::random();

        // deploy proxy and V1
        let lc_proxy_addr = deploy_light_client_proxy(
            &provider,
            &mut contracts,
            false,
            genesis_state.clone(),
            genesis_stake.clone(),
            admin,
            Some(prover),
        )
        .await?;

        // then upgrade to v2
        upgrade_light_client_v2(&provider, &mut contracts, is_mock, blocks_per_epoch).await?;

        // test correct v1 state persistence
        let lc = LightClientV2::new(lc_proxy_addr, &provider);
        let finalized_state: LightClientStateSol = lc.finalizedState().call().await?.into();
        assert_eq!(
            genesis_state.abi_encode_params(),
            finalized_state.abi_encode_params()
        );
        // test new v2 state
        let next_stake: StakeTableStateSol = lc.votingStakeTableState().call().await?.into();
        assert_eq!(
            genesis_stake.abi_encode_params(),
            next_stake.abi_encode_params()
        );
        assert_eq!(lc.getVersion().call().await?.majorVersion, 2);
        assert_eq!(
            lc._verifier().call().await?._0,
            contracts.address(Contract::PlonkVerifierV2).unwrap()
        );
        assert_eq!(lc._blocksPerEpoch().call().await?._0, blocks_per_epoch);

        // test mock-specific functions
        if is_mock {
            // recast to mock
            let lc_mock = LightClientV2Mock::new(lc_proxy_addr, &provider);
            let new_blocks_per_epoch = blocks_per_epoch + 10;
            lc_mock
                .setBlocksPerEpoch(new_blocks_per_epoch)
                .send()
                .await?
                .watch()
                .await?;
            assert_eq!(
                new_blocks_per_epoch,
                lc_mock._blocksPerEpoch().call().await?._0
            );
        }
        Ok(())
    }

    #[tokio::test]
    async fn test_upgrade_light_client_to_v2() -> Result<()> {
        test_upgrade_light_client_to_v2_helper(false).await
    }

    #[tokio::test]
    async fn test_upgrade_mock_light_client_v2() -> Result<()> {
        test_upgrade_light_client_to_v2_helper(true).await
    }
}<|MERGE_RESOLUTION|>--- conflicted
+++ resolved
@@ -2,31 +2,11 @@
 
 use alloy::{
     contract::RawCallBuilder,
-<<<<<<< HEAD
     hex::{FromHex, ToHexExt},
     network::TransactionBuilder,
     primitives::{Address, Bytes, U256},
     providers::Provider,
     rpc::types::TransactionReceipt,
-=======
-    network::{Ethereum, EthereumWallet},
-    primitives::U256,
-    providers::ProviderBuilder,
-    signers::Signer as _,
-    transports::Transport,
-};
-use anyhow::{ensure, Context};
-use clap::{builder::OsStr, Parser, ValueEnum};
-use contract_bindings_alloy::{
-    esptoken::EspToken, feecontract::FeeContract, staketable::StakeTable,
-};
-use contract_bindings_ethers::{
-    erc1967_proxy::ERC1967Proxy,
-    light_client::{LightClient, LIGHTCLIENT_ABI},
-    light_client_mock::LIGHTCLIENTMOCK_ABI,
-    permissioned_stake_table::{NodeInfo, PermissionedStakeTable},
-    plonk_verifier::PlonkVerifier,
->>>>>>> edb9ac34
 };
 use anyhow::{anyhow, Result};
 use clap::{builder::OsStr, Parser};
@@ -303,126 +283,9 @@
         )
         .await?;
 
-<<<<<<< HEAD
     // sanity check
     if !is_proxy_contract(&provider, lc_proxy_addr).await? {
         panic!("LightClientProxy detected not as a proxy, report error!");
-=======
-    Ok(contract.address())
-}
-
-#[allow(clippy::too_many_arguments)]
-pub async fn deploy(
-    l1url: Url,
-    l1_interval: Duration,
-    mnemonic: String,
-    account_index: u32,
-    multisig_address: Option<H160>,
-    use_mock_contract: bool,
-    only: Option<Vec<ContractGroup>>,
-    genesis: BoxFuture<'_, anyhow::Result<(ParsedLightClientState, ParsedStakeTableState)>>,
-    permissioned_prover: Option<Address>,
-    mut contracts: Contracts,
-    initial_stake_table: Option<Vec<NodeInfo>>,
-    exit_escrow_period: Option<Duration>,
-    initial_token_grant_recipient: Option<Address>,
-) -> anyhow::Result<Contracts> {
-    if should_deploy(ContractGroup::StakeTable, &only) && exit_escrow_period.is_none() {
-        anyhow::bail!(
-            "a value for the 'exit escrow period' must be provided to deploy the StakeTable"
-        );
-    };
-
-    let provider = Provider::<Http>::try_from(l1url.to_string())?.interval(l1_interval);
-    let chain_id = provider.get_chainid().await?.as_u64();
-    let wallet = MnemonicBuilder::<English>::default()
-        .phrase(mnemonic.as_str())
-        .index(account_index)?
-        .build()?
-        .with_chain_id(chain_id);
-    let deployer = wallet.address();
-    let l1 = Arc::new(SignerMiddleware::new(provider.clone(), wallet));
-
-    let signer_alloy = alloy::signers::local::MnemonicBuilder::<
-        alloy::signers::local::coins_bip39::English,
-    >::default()
-    .phrase(mnemonic.as_str())
-    .index(account_index)?
-    .build()?
-    .with_chain_id(Some(chain_id));
-    let wallet_alloy = EthereumWallet::from(signer_alloy);
-    let l1_alloy = ProviderBuilder::new()
-        .with_recommended_fillers()
-        .wallet(wallet_alloy)
-        .on_http(l1url);
-
-    // As a sanity check, check that the deployer address has some balance of ETH it can use to pay
-    // gas.
-    let balance = l1.get_balance(deployer, None).await?;
-    ensure!(
-        balance > 0.into(),
-        "deployer account {deployer:#x} is not funded!"
-    );
-    tracing::info!(%balance, "deploying from address {deployer:#x}");
-
-    // `LightClient.sol`
-    if should_deploy(ContractGroup::LightClient, &only) {
-        // Deploy the upgradable light client contract first, then initialize it through a proxy contract
-        let lc_address = if use_mock_contract {
-            contracts
-                .deploy_fn(Contract::LightClient, |contracts| {
-                    deploy_mock_light_client_contract(l1.clone(), contracts, None).boxed()
-                })
-                .await?
-        } else {
-            contracts
-                .deploy_fn(Contract::LightClient, |contracts| {
-                    deploy_light_client_contract(l1.clone(), contracts).boxed()
-                })
-                .await?
-        };
-        let light_client = LightClient::new(lc_address, l1.clone());
-
-        let (genesis_lc, genesis_stake) = genesis.await?.clone();
-
-        let data = light_client
-            .initialize(genesis_lc.into(), genesis_stake.into(), 864000, deployer)
-            .calldata()
-            .context("calldata for initialize transaction not available")?;
-        let light_client_proxy_address = contracts
-            .deploy_tx(
-                Contract::LightClientProxy,
-                ERC1967Proxy::deploy(l1.clone(), (lc_address, data))?,
-            )
-            .await?;
-
-        // confirm that the implementation address is the address of the light client contract deployed above
-        if !is_proxy_contract(&provider, light_client_proxy_address)
-            .await
-            .expect("Failed to determine if light contract is a proxy")
-        {
-            panic!("Light Client contract's address is not a proxy");
-        }
-
-        // Instantiate a wrapper with the proxy address and light client ABI.
-        let proxy = LightClient::new(light_client_proxy_address, l1.clone());
-
-        // Perission the light client prover.
-        if let Some(prover) = permissioned_prover {
-            tracing::info!(%light_client_proxy_address, %prover, "setting permissioned prover");
-            proxy.set_permissioned_prover(prover).send().await?.await?;
-        }
-
-        // Transfer ownership to the multisig wallet if provided.
-        if let Some(owner) = multisig_address {
-            tracing::info!(
-                ?light_client_proxy_address,
-                ?owner,
-                "transferring light client proxy ownership to multisig",
-            );
-            proxy.transfer_ownership(owner).send().await?.await?;
-        }
->>>>>>> edb9ac34
     }
 
     // instantiate a proxy instance, cast as LightClient's ABI interface
@@ -536,129 +399,7 @@
         panic!("FeeContractProxy detected not as a proxy, report error!");
     }
 
-<<<<<<< HEAD
     Ok(fee_proxy_addr)
-=======
-    // `EspToken.sol`
-    if should_deploy(ContractGroup::EspToken, &only) {
-        let token_address = contracts
-            .deploy_tx_alloy(
-                Contract::EspToken,
-                EspToken::deploy_builder(l1_alloy.clone()),
-            )
-            .await?;
-        let token = EspToken::new(token_address, l1_alloy.clone());
-        let initial_token_grant_recipient =
-            initial_token_grant_recipient.unwrap_or(deployer).to_alloy();
-        tracing::info!(?initial_token_grant_recipient, "ESP token contract",);
-        let data = token
-            .initialize(deployer.to_alloy(), initial_token_grant_recipient)
-            .calldata()
-            .clone();
-        let token_proxy_address = contracts
-            .deploy_tx_alloy(
-                Contract::EspTokenProxy,
-                contract_bindings_alloy::erc1967proxy::ERC1967Proxy::deploy_builder(
-                    l1_alloy.clone(),
-                    token_address,
-                    data,
-                ),
-            )
-            .await?;
-
-        // confirm that the implementation address is the address of the fee contract deployed above
-        if !is_proxy_contract(&provider, token_proxy_address.to_ethers())
-            .await
-            .expect("Failed to determine if ESP token is a proxy")
-        {
-            panic!("ESP token contract address is not a proxy");
-        }
-
-        // Instantiate a wrapper with the proxy address and fee contract ABI.
-        let proxy =
-            contract_bindings_alloy::esptoken::EspToken::new(token_proxy_address, l1_alloy.clone());
-
-        // Transfer ownership to the multisig wallet if provided.
-        if let Some(owner) = multisig_address {
-            tracing::info!(
-                ?token_proxy_address,
-                ?owner,
-                "transferring ESP token proxy ownership to multisig",
-            );
-            let _ = proxy.transferOwnership(owner.to_alloy()).send().await?;
-        }
-    }
-
-    // `StakeTable.sol`
-    if should_deploy(ContractGroup::StakeTable, &only) {
-        let stake_table_address = contracts
-            .deploy_tx_alloy(
-                Contract::StakeTable,
-                StakeTable::deploy_builder(l1_alloy.clone()),
-            )
-            .await?;
-        let stake_table = StakeTable::new(stake_table_address, l1_alloy.clone());
-        let token_proxy = contracts
-            .get_contract_address(Contract::EspTokenProxy)
-            .context("no ESP token address")?
-            .to_alloy();
-        let lc_proxy = contracts
-            .get_contract_address(Contract::LightClientProxy)
-            .context("no light client address")?
-            .to_alloy();
-        let exit_escrow_period = U256::from(
-            exit_escrow_period
-                .context("no exit escrow period")?
-                .as_secs(),
-        );
-        let data = stake_table
-            .initialize(
-                token_proxy,
-                lc_proxy,
-                exit_escrow_period,
-                // TODO: token recipient
-                deployer.to_alloy(),
-            )
-            .calldata()
-            .clone();
-        let stake_table_proxy_address = contracts
-            .deploy_tx_alloy(
-                Contract::StakeTableProxy,
-                contract_bindings_alloy::erc1967proxy::ERC1967Proxy::deploy_builder(
-                    l1_alloy.clone(),
-                    stake_table_address,
-                    data,
-                ),
-            )
-            .await?;
-
-        // confirm that the implementation address is the address of the fee contract deployed above
-        if !is_proxy_contract(&provider, stake_table_proxy_address.to_ethers())
-            .await
-            .expect("Failed to determine if stake table contract is a proxy")
-        {
-            panic!("Stake table contract address is not a proxy");
-        }
-
-        // Instantiate a wrapper with the proxy address and fee contract ABI.
-        let proxy = contract_bindings_alloy::esptoken::EspToken::new(
-            stake_table_proxy_address,
-            l1_alloy.clone(),
-        );
-
-        // Transfer ownership to the multisig wallet if provided.
-        if let Some(owner) = multisig_address {
-            tracing::info!(
-                ?stake_table_proxy_address,
-                ?owner,
-                "transferring stake table proxy ownership to multisig",
-            );
-            let _ = proxy.transferOwnership(owner.to_alloy()).send().await?;
-        }
-    }
-
-    Ok(contracts)
->>>>>>> edb9ac34
 }
 
 /// The primary logic for deploying permissioned stake table contract.
@@ -733,21 +474,10 @@
     Ok(impl_address != Address::default())
 }
 
-<<<<<<< HEAD
 #[cfg(test)]
 mod tests {
     use alloy::{providers::ProviderBuilder, sol_types::SolValue};
     use hotshot::rand::{rngs::StdRng, SeedableRng};
-=======
-#[derive(Clone, Copy, Debug, PartialEq, Eq, ValueEnum)]
-pub enum ContractGroup {
-    FeeContract,
-    LightClient,
-    PermissionedStakeTable,
-    EspToken,
-    StakeTable,
-}
->>>>>>> edb9ac34
 
     use super::*;
     use crate::test_utils::setup_test;
