--- conflicted
+++ resolved
@@ -15,11 +15,8 @@
 async-trait = { workspace = true }
 clap = { workspace = true }
 committable = "0.2"
-<<<<<<< HEAD
 derive_more = { workspace = true }
 dotenvy = "0.15.7"
-=======
->>>>>>> d1a7a459
 hotshot = { workspace = true }
 hotshot-example-types = { workspace = true }
 log-panics = { workspace = true }
