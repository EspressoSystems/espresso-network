--- conflicted
+++ resolved
@@ -17,10 +17,7 @@
 ethers = { workspace = true }
 futures = { workspace = true }
 hotshot-contract-adapter = { workspace = true }
-<<<<<<< HEAD
-=======
 log-panics = { workspace = true }
->>>>>>> 4968ecea
 portpicker = { workspace = true }
 serde = { workspace = true }
 serde_json = "^1.0.113"
