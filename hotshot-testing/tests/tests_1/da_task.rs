// Copyright (c) 2021-2024 Espresso Systems (espressosys.com)
// This file is part of the HotShot repository.

// You should have received a copy of the MIT License
// along with the HotShot repository. If not, see <https://mit-license.org/>.

use std::{sync::Arc, time::Duration};

use futures::StreamExt;
use hotshot::tasks::task_state::CreateTaskState;
use hotshot_example_types::{
    block_types::{TestMetadata, TestTransaction},
    node_types::{MemoryImpl, TestTypes, TestVersions},
};
use hotshot_macros::{run_test, test_scripts};
use hotshot_task_impls::{da::DaTaskState, events::HotShotEvent::*};
use hotshot_testing::{
    helpers::build_system_handle,
    predicates::event::exact,
    script::{Expectations, InputOrder, TaskScript},
    serial,
    view_generator::TestViewGenerator,
};
use hotshot_types::{
    data::{null_block, PackedBundle, ViewNumber},
    simple_vote::DaData2,
    traits::node_implementation::{ConsensusTime, Versions},
};
use vbs::version::{StaticVersionType, Version};

#[tokio::test(flavor = "multi_thread")]
async fn test_da_task() {
    hotshot::helpers::initialize_logging();

    let (handle, _, _, node_key_map) =
        build_system_handle::<TestTypes, MemoryImpl, TestVersions>(2).await;

    let membership = handle.hotshot.membership_coordinator.clone();
    let default_version = Version { major: 0, minor: 0 };

    // Make some empty encoded transactions, we just care about having a commitment handy for the
    // later calls. We need the VID commitment to be able to propose later.
    let transactions = vec![TestTransaction::new(vec![0])];
    let encoded_transactions: Arc<[u8]> = Arc::from(TestTransaction::encode(&transactions));
    let payload_commit = hotshot_types::traits::block_contents::vid_commitment::<TestVersions>(
        &encoded_transactions,
        membership
            .membership_for_epoch(None)
            .await.unwrap()
            .total_nodes()
            .await,
        default_version,
    );

    let mut generator =
        TestViewGenerator::<TestVersions>::generate(membership.clone(), node_key_map);

    let mut proposals = Vec::new();
    let mut leaders = Vec::new();
    let mut votes = Vec::new();
    let mut dacs = Vec::new();
    let mut vids = Vec::new();

    for view in (&mut generator).take(1).collect::<Vec<_>>().await {
        proposals.push(view.da_proposal.clone());
        leaders.push(view.leader_public_key);
        votes.push(
            view.create_da_vote(
                DaData2 {
                    payload_commit,
                    epoch: view.da_proposal.data.epoch,
                },
                &handle,
            )
            .await,
        );
        dacs.push(view.da_certificate.clone());
        vids.push(view.vid_proposal.clone());
    }

    generator.add_transactions(vec![TestTransaction::new(vec![0])]);

    for view in (&mut generator).take(1).collect::<Vec<_>>().await {
        proposals.push(view.da_proposal.clone());
        leaders.push(view.leader_public_key);
        votes.push(
            view.create_da_vote(
                DaData2 {
                    payload_commit,
                    epoch: view.da_proposal.data.epoch,
                },
                &handle,
            )
            .await,
        );
        dacs.push(view.da_certificate.clone());
        vids.push(view.vid_proposal.clone());
    }

    let inputs = vec![
        serial![
            ViewChange(ViewNumber::new(1), None),
            ViewChange(ViewNumber::new(2), None),
            BlockRecv(PackedBundle::new(
                encoded_transactions.clone(),
                TestMetadata {
                    num_transactions: transactions.len() as u64
                },
                ViewNumber::new(2),
                None,
                vec1::vec1![null_block::builder_fee::<TestTypes, TestVersions>(
<<<<<<< HEAD
                    membership
                        .membership_for_epoch(None)
                        .await.unwrap()
                        .total_nodes()
                        .await,
=======
>>>>>>> 88775ceb
                    <TestVersions as Versions>::Base::VERSION,
                    *ViewNumber::new(2),
                )
                .unwrap()],
                None,
            )),
        ],
        serial![DaProposalRecv(proposals[1].clone(), leaders[1])],
    ];

    let da_state = DaTaskState::<TestTypes, MemoryImpl, TestVersions>::create_from(&handle).await;
    let mut da_script = TaskScript {
        timeout: Duration::from_millis(35),
        state: da_state,
        expectations: vec![
            Expectations::from_outputs(vec![exact(DaProposalSend(
                proposals[1].clone(),
                leaders[1],
            ))]),
            Expectations::from_outputs(vec![
                exact(DaProposalValidated(proposals[1].clone(), leaders[1])),
                exact(DaVoteSend(votes[1].clone())),
            ]),
        ],
    };

    run_test![inputs, da_script].await;
}

#[tokio::test(flavor = "multi_thread")]
async fn test_da_task_storage_failure() {
    hotshot::helpers::initialize_logging();

    let (handle, _, _, node_key_map) =
        build_system_handle::<TestTypes, MemoryImpl, TestVersions>(2).await;

    // Set the error flag here for the system handle. This causes it to emit an error on append.
    handle.storage().write().await.should_return_err = true;
    let membership = handle.hotshot.membership_coordinator.clone();
    let default_version = Version { major: 0, minor: 0 };

    // Make some empty encoded transactions, we just care about having a commitment handy for the
    // later calls. We need the VID commitment to be able to propose later.
    let transactions = vec![TestTransaction::new(vec![0])];
    let encoded_transactions: Arc<[u8]> = Arc::from(TestTransaction::encode(&transactions));
    let payload_commit = hotshot_types::traits::block_contents::vid_commitment::<TestVersions>(
        &encoded_transactions,
        membership
            .membership_for_epoch(None)
            .await.unwrap()
            .total_nodes()
            .await,
        default_version,
    );

    let mut generator = TestViewGenerator::<TestVersions>::generate(membership.clone(), node_key_map);

    let mut proposals = Vec::new();
    let mut leaders = Vec::new();
    let mut votes = Vec::new();
    let mut dacs = Vec::new();
    let mut vids = Vec::new();

    for view in (&mut generator).take(1).collect::<Vec<_>>().await {
        proposals.push(view.da_proposal.clone());
        leaders.push(view.leader_public_key);
        votes.push(
            view.create_da_vote(
                DaData2 {
                    payload_commit,
                    epoch: view.da_proposal.data.epoch,
                },
                &handle,
            )
            .await,
        );
        dacs.push(view.da_certificate.clone());
        vids.push(view.vid_proposal.clone());
    }

    generator.add_transactions(transactions.clone());

    for view in (&mut generator).take(1).collect::<Vec<_>>().await {
        proposals.push(view.da_proposal.clone());
        leaders.push(view.leader_public_key);
        votes.push(
            view.create_da_vote(
                DaData2 {
                    payload_commit,
                    epoch: view.da_proposal.data.epoch,
                },
                &handle,
            )
            .await,
        );
        dacs.push(view.da_certificate.clone());
        vids.push(view.vid_proposal.clone());
    }

    let inputs = vec![
        serial![
            ViewChange(ViewNumber::new(1), None),
            ViewChange(ViewNumber::new(2), None),
            BlockRecv(PackedBundle::new(
                encoded_transactions.clone(),
                TestMetadata {
                    num_transactions: transactions.len() as u64
                },
                ViewNumber::new(2),
                None,
                vec1::vec1![null_block::builder_fee::<TestTypes, TestVersions>(
<<<<<<< HEAD
                    membership
                        .membership_for_epoch(None)
                        .await.unwrap()
                        .total_nodes()
                        .await,
=======
>>>>>>> 88775ceb
                    <TestVersions as Versions>::Base::VERSION,
                    *ViewNumber::new(2),
                )
                .unwrap()],
                None,
            ),)
        ],
        serial![DaProposalRecv(proposals[1].clone(), leaders[1])],
        serial![DaProposalValidated(proposals[1].clone(), leaders[1])],
    ];
    let expectations = vec![
        Expectations::from_outputs(vec![exact(DaProposalSend(
            proposals[1].clone(),
            leaders[1],
        ))]),
        Expectations::from_outputs(vec![exact(DaProposalValidated(
            proposals[1].clone(),
            leaders[1],
        ))]),
        Expectations::from_outputs(vec![]),
    ];

    let da_state = DaTaskState::<TestTypes, MemoryImpl, TestVersions>::create_from(&handle).await;
    let mut da_script = TaskScript {
        timeout: Duration::from_millis(35),
        state: da_state,
        expectations,
    };

    run_test![inputs, da_script].await;
}<|MERGE_RESOLUTION|>--- conflicted
+++ resolved
@@ -109,14 +109,6 @@
                 ViewNumber::new(2),
                 None,
                 vec1::vec1![null_block::builder_fee::<TestTypes, TestVersions>(
-<<<<<<< HEAD
-                    membership
-                        .membership_for_epoch(None)
-                        .await.unwrap()
-                        .total_nodes()
-                        .await,
-=======
->>>>>>> 88775ceb
                     <TestVersions as Versions>::Base::VERSION,
                     *ViewNumber::new(2),
                 )
@@ -228,14 +220,6 @@
                 ViewNumber::new(2),
                 None,
                 vec1::vec1![null_block::builder_fee::<TestTypes, TestVersions>(
-<<<<<<< HEAD
-                    membership
-                        .membership_for_epoch(None)
-                        .await.unwrap()
-                        .total_nodes()
-                        .await,
-=======
->>>>>>> 88775ceb
                     <TestVersions as Versions>::Base::VERSION,
                     *ViewNumber::new(2),
                 )
