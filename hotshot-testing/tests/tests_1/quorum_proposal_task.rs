// Copyright (c) 2021-2024 Espresso Systems (espressosys.com)
// This file is part of the HotShot repository.

// You should have received a copy of the MIT License
// along with the HotShot repository. If not, see <https://mit-license.org/>.

use std::{sync::Arc, time::Duration};

use futures::StreamExt;
use hotshot::tasks::task_state::CreateTaskState;
use hotshot_example_types::{
    block_types::TestMetadata,
    node_types::{MemoryImpl, TestTypes, TestVersions},
    state_types::TestValidatedState,
};
use hotshot_macros::{run_test, test_scripts};
use hotshot_task_impls::{events::HotShotEvent::*, quorum_proposal::QuorumProposalTaskState};
use hotshot_testing::{
    all_predicates,
    helpers::{build_payload_commitment, build_system_handle},
    predicates::event::{all_predicates, quorum_proposal_send},
    random,
    script::{Expectations, InputOrder, TaskScript},
    serial,
    view_generator::TestViewGenerator,
};
use hotshot_types::{
    data::{null_block, EpochNumber, Leaf2, ViewChangeEvidence2, ViewNumber},
    simple_vote::{TimeoutData2, ViewSyncFinalizeData2},
    traits::node_implementation::{ConsensusTime, Versions},
    utils::BuilderCommitment,
};
use sha2::Digest;
use vec1::vec1;

const TIMEOUT: Duration = Duration::from_millis(35);

#[cfg(test)]
#[tokio::test(flavor = "multi_thread")]
async fn test_quorum_proposal_task_quorum_proposal_view_1() {
    use hotshot_testing::script::{Expectations, TaskScript};
    use vbs::version::StaticVersionType;

    hotshot::helpers::initialize_logging();

    let node_id = 1;
    let (handle, _, _, node_key_map) =
        build_system_handle::<TestTypes, MemoryImpl, TestVersions>(node_id).await;

    let membership = handle.hotshot.membership_coordinator.clone();
    let epoch_1_mem = membership
        .membership_for_epoch(Some(EpochNumber::new(1)))
        .await.unwrap();
    let version = handle
        .hotshot
        .upgrade_lock
        .version_infallible(ViewNumber::new(node_id))
        .await;

    let payload_commitment = build_payload_commitment::<TestTypes, TestVersions>(
        &epoch_1_mem,
        ViewNumber::new(node_id),
        version,
    )
    .await;

<<<<<<< HEAD
    let mut generator = TestViewGenerator::<TestVersions>::generate(membership.clone());
=======
    let mut generator =
        TestViewGenerator::<TestVersions>::generate(Arc::clone(&membership), node_key_map);
>>>>>>> d10b00b7

    let mut proposals = Vec::new();
    let mut leaders = Vec::new();
    let mut leaves = Vec::new();
    let mut vids = Vec::new();
    let mut vid_dispersals = Vec::new();
    let consensus = handle.hotshot.consensus();
    let mut consensus_writer = consensus.write().await;
    for view in (&mut generator).take(2).collect::<Vec<_>>().await {
        proposals.push(view.quorum_proposal.clone());
        leaders.push(view.leader_public_key);
        leaves.push(view.leaf.clone());
        vids.push(view.vid_proposal.clone());
        vid_dispersals.push(view.vid_disperse.clone());

        // We don't have a `QuorumProposalRecv` task handler, so we'll just manually insert the proposals
        // to make sure they show up during tests.
        consensus_writer
            .update_leaf(
                Leaf2::from_quorum_proposal(&view.quorum_proposal.data),
                Arc::new(TestValidatedState::default()),
                None,
            )
            .unwrap();
    }

    // We must send the genesis cert here to initialize hotshot successfully.
    let genesis_cert = proposals[0].data.justify_qc().clone();
    let builder_commitment = BuilderCommitment::from_raw_digest(sha2::Sha256::new().finalize());
    let builder_fee = null_block::builder_fee::<TestTypes, TestVersions>(
        epoch_1_mem.total_nodes().await,
        <TestVersions as Versions>::Base::VERSION,
        *ViewNumber::new(1),
    )
    .unwrap();
    drop(consensus_writer);

    let inputs = vec![
        serial![VidDisperseSend(
            vid_dispersals[0].clone(),
            handle.public_key()
        )],
        random![
            Qc2Formed(either::Left(genesis_cert.clone())),
            SendPayloadCommitmentAndMetadata(
                payload_commitment,
                builder_commitment,
                TestMetadata {
                    num_transactions: 0
                },
                ViewNumber::new(1),
                vec1![builder_fee.clone()],
                None,
            ),
        ],
    ];

    let expectations = vec![
        Expectations::from_outputs(vec![]),
        Expectations::from_outputs(all_predicates![quorum_proposal_send(),]),
    ];

    let quorum_proposal_task_state =
        QuorumProposalTaskState::<TestTypes, MemoryImpl, TestVersions>::create_from(&handle).await;

    let mut script = TaskScript {
        timeout: TIMEOUT,
        state: quorum_proposal_task_state,
        expectations,
    };
    run_test![inputs, script].await;
}

#[cfg(test)]
#[tokio::test(flavor = "multi_thread")]
async fn test_quorum_proposal_task_quorum_proposal_view_gt_1() {
    use vbs::version::StaticVersionType;

    hotshot::helpers::initialize_logging();

    let node_id = 3;
    let (handle, _, _, node_key_map) =
        build_system_handle::<TestTypes, MemoryImpl, TestVersions>(node_id).await;

    let membership = handle.hotshot.membership_coordinator.clone();
    let epoch_1_mem = membership
        .membership_for_epoch(Some(EpochNumber::new(1)))
        .await.unwrap();

    let mut generator =
        TestViewGenerator::<TestVersions>::generate(membership.clone(), node_key_map);

    let mut proposals = Vec::new();
    let mut leaders = Vec::new();
    let mut leaves = Vec::new();
    let mut vids = Vec::new();
    let mut vid_dispersals = Vec::new();
    let consensus = handle.hotshot.consensus();
    let mut consensus_writer = consensus.write().await;
    for view in (&mut generator).take(5).collect::<Vec<_>>().await {
        proposals.push(view.quorum_proposal.clone());
        leaders.push(view.leader_public_key);
        leaves.push(view.leaf.clone());
        vids.push(view.vid_proposal.clone());
        vid_dispersals.push(view.vid_disperse.clone());

        // We don't have a `QuorumProposalRecv` task handler, so we'll just manually insert the proposals
        // to make sure they show up during tests.
        consensus_writer
            .update_leaf(
                Leaf2::from_quorum_proposal(&view.quorum_proposal.data),
                Arc::new(TestValidatedState::default()),
                None,
            )
            .unwrap();
    }

    // We need to handle the views where we aren't the leader to ensure that the states are
    // updated properly.
    let genesis_cert = proposals[0].data.justify_qc().clone();

    drop(consensus_writer);

    let builder_commitment = BuilderCommitment::from_raw_digest(sha2::Sha256::new().finalize());
    let builder_fee = null_block::builder_fee::<TestTypes, TestVersions>(
        epoch_1_mem.total_nodes().await,
        <TestVersions as Versions>::Base::VERSION,
        *ViewNumber::new(1),
    )
    .unwrap();

    let upgrade_lock = &handle.hotshot.upgrade_lock;
    let version_1 = upgrade_lock.version_infallible(ViewNumber::new(1)).await;
    let version_2 = upgrade_lock.version_infallible(ViewNumber::new(2)).await;
    let version_3 = upgrade_lock.version_infallible(ViewNumber::new(3)).await;
    let version_4 = upgrade_lock.version_infallible(ViewNumber::new(4)).await;
    let version_5 = upgrade_lock.version_infallible(ViewNumber::new(5)).await;

    let inputs = vec![
        random![
            Qc2Formed(either::Left(genesis_cert.clone())),
            SendPayloadCommitmentAndMetadata(
                build_payload_commitment::<TestTypes, TestVersions>(
                    &epoch_1_mem,
                    ViewNumber::new(1),
                    version_1,
                )
                .await,
                builder_commitment.clone(),
                TestMetadata {
                    num_transactions: 0
                },
                ViewNumber::new(1),
                vec1![builder_fee.clone()],
                None,
            ),
            VidDisperseSend(vid_dispersals[0].clone(), handle.public_key()),
        ],
        random![
            QuorumProposalPreliminarilyValidated(proposals[0].clone()),
            Qc2Formed(either::Left(proposals[1].data.justify_qc().clone())),
            SendPayloadCommitmentAndMetadata(
                build_payload_commitment::<TestTypes, TestVersions>(
                    &epoch_1_mem,
                    ViewNumber::new(2),
                    version_2,
                )
                .await,
                builder_commitment.clone(),
                proposals[0].data.block_header().metadata,
                ViewNumber::new(2),
                vec1![builder_fee.clone()],
                None,
            ),
            VidDisperseSend(vid_dispersals[1].clone(), handle.public_key()),
        ],
        random![
            QuorumProposalPreliminarilyValidated(proposals[1].clone()),
            Qc2Formed(either::Left(proposals[2].data.justify_qc().clone())),
            SendPayloadCommitmentAndMetadata(
                build_payload_commitment::<TestTypes, TestVersions>(
                    &epoch_1_mem,
                    ViewNumber::new(3),
                    version_3,
                )
                .await,
                builder_commitment.clone(),
                proposals[1].data.block_header().metadata,
                ViewNumber::new(3),
                vec1![builder_fee.clone()],
                None,
            ),
            VidDisperseSend(vid_dispersals[2].clone(), handle.public_key()),
        ],
        random![
            QuorumProposalPreliminarilyValidated(proposals[2].clone()),
            Qc2Formed(either::Left(proposals[3].data.justify_qc().clone())),
            SendPayloadCommitmentAndMetadata(
                build_payload_commitment::<TestTypes, TestVersions>(
                    &epoch_1_mem,
                    ViewNumber::new(4),
                    version_4,
                )
                .await,
                builder_commitment.clone(),
                proposals[2].data.block_header().metadata,
                ViewNumber::new(4),
                vec1![builder_fee.clone()],
                None,
            ),
            VidDisperseSend(vid_dispersals[3].clone(), handle.public_key()),
        ],
        random![
            QuorumProposalPreliminarilyValidated(proposals[3].clone()),
            Qc2Formed(either::Left(proposals[4].data.justify_qc().clone())),
            SendPayloadCommitmentAndMetadata(
                build_payload_commitment::<TestTypes, TestVersions>(
                    &epoch_1_mem,
                    ViewNumber::new(5),
                    version_5,
                )
                .await,
                builder_commitment,
                proposals[3].data.block_header().metadata,
                ViewNumber::new(5),
                vec1![builder_fee.clone()],
                None,
            ),
            VidDisperseSend(vid_dispersals[4].clone(), handle.public_key()),
        ],
    ];

    let expectations = vec![
        Expectations::from_outputs(vec![]),
        Expectations::from_outputs(vec![]),
        Expectations::from_outputs(all_predicates![quorum_proposal_send(),]),
        Expectations::from_outputs(vec![]),
        Expectations::from_outputs(vec![]),
    ];

    let quorum_proposal_task_state =
        QuorumProposalTaskState::<TestTypes, MemoryImpl, TestVersions>::create_from(&handle).await;

    let mut script = TaskScript {
        timeout: TIMEOUT,
        state: quorum_proposal_task_state,
        expectations,
    };

    run_test![inputs, script].await;
}

#[cfg(test)]
#[tokio::test(flavor = "multi_thread")]
async fn test_quorum_proposal_task_qc_timeout() {
    use vbs::version::StaticVersionType;

    hotshot::helpers::initialize_logging();

    let node_id = 3;
<<<<<<< HEAD
    let handle = build_system_handle::<TestTypes, MemoryImpl, TestVersions>(node_id)
        .await
        .0;
    let membership = handle.hotshot.membership_coordinator.clone();
    let epoch_1_mem = membership
        .membership_for_epoch(Some(EpochNumber::new(1)))
        .await.unwrap();
=======
    let (handle, _, _, node_key_map) =
        build_system_handle::<TestTypes, MemoryImpl, TestVersions>(node_id).await;
    let membership = Arc::clone(&handle.hotshot.memberships);
>>>>>>> d10b00b7
    let version = handle
        .hotshot
        .upgrade_lock
        .version_infallible(ViewNumber::new(node_id))
        .await;

    let payload_commitment = build_payload_commitment::<TestTypes, TestVersions>(
        &epoch_1_mem,
        ViewNumber::new(node_id),
        version,
    )
    .await;
    let builder_commitment = BuilderCommitment::from_raw_digest(sha2::Sha256::new().finalize());

<<<<<<< HEAD
    let mut generator = TestViewGenerator::<TestVersions>::generate(membership.clone());
=======
    let mut generator =
        TestViewGenerator::<TestVersions>::generate(Arc::clone(&membership), node_key_map);
>>>>>>> d10b00b7

    let mut proposals = Vec::new();
    let mut leaders = Vec::new();
    let mut vids = Vec::new();
    let mut vid_dispersals = Vec::new();
    let mut leaves = Vec::new();
    for view in (&mut generator).take(1).collect::<Vec<_>>().await {
        proposals.push(view.quorum_proposal.clone());
        leaders.push(view.leader_public_key);
        vids.push(view.vid_proposal.clone());
        vid_dispersals.push(view.vid_disperse.clone());
        leaves.push(view.leaf.clone());
    }
    let timeout_data = TimeoutData2 {
        view: ViewNumber::new(1),
        epoch: None,
    };
    generator.add_timeout(timeout_data);
    for view in (&mut generator).take(2).collect::<Vec<_>>().await {
        proposals.push(view.quorum_proposal.clone());
        leaders.push(view.leader_public_key);
        vids.push(view.vid_proposal.clone());
        vid_dispersals.push(view.vid_disperse.clone());
        leaves.push(view.leaf.clone());
    }

    // Get the proposal cert out for the view sync input
    let cert = match proposals[1].data.view_change_evidence().clone().unwrap() {
        ViewChangeEvidence2::Timeout(tc) => tc,
        _ => panic!("Found a View Sync Cert when there should have been a Timeout cert"),
    };

    let inputs = vec![random![
        Qc2Formed(either::Right(cert.clone())),
        SendPayloadCommitmentAndMetadata(
            payload_commitment,
            builder_commitment,
            TestMetadata {
                num_transactions: 0
            },
            ViewNumber::new(3),
            vec1![null_block::builder_fee::<TestTypes, TestVersions>(
                epoch_1_mem.total_nodes().await,
                <TestVersions as Versions>::Base::VERSION,
                *ViewNumber::new(3),
            )
            .unwrap()],
            None,
        ),
        VidDisperseSend(vid_dispersals[2].clone(), handle.public_key()),
    ]];

    let expectations = vec![Expectations::from_outputs(vec![quorum_proposal_send()])];

    let quorum_proposal_task_state =
        QuorumProposalTaskState::<TestTypes, MemoryImpl, TestVersions>::create_from(&handle).await;

    let mut script = TaskScript {
        timeout: TIMEOUT,
        state: quorum_proposal_task_state,
        expectations,
    };
    run_test![inputs, script].await;
}

#[cfg(test)]
#[tokio::test(flavor = "multi_thread")]
async fn test_quorum_proposal_task_view_sync() {
    use hotshot_example_types::block_types::TestMetadata;
    use hotshot_types::data::null_block;
    use vbs::version::StaticVersionType;

    hotshot::helpers::initialize_logging();

    let node_id = 2;
    let (handle, _, _, node_key_map) =
        build_system_handle::<TestTypes, MemoryImpl, TestVersions>(node_id).await;

    let membership = handle.hotshot.membership_coordinator.clone();
    let epoch_1_mem = membership
        .membership_for_epoch(Some(EpochNumber::new(1)))
        .await.unwrap();
    let version = handle
        .hotshot
        .upgrade_lock
        .version_infallible(ViewNumber::new(node_id))
        .await;

    let payload_commitment = build_payload_commitment::<TestTypes, TestVersions>(
        &epoch_1_mem,
        ViewNumber::new(node_id),
        version,
    )
    .await;
    let builder_commitment = BuilderCommitment::from_raw_digest(sha2::Sha256::new().finalize());

<<<<<<< HEAD
    let mut generator = TestViewGenerator::<TestVersions>::generate(membership.clone());
=======
    let mut generator =
        TestViewGenerator::<TestVersions>::generate(Arc::clone(&membership), node_key_map);
>>>>>>> d10b00b7

    let mut proposals = Vec::new();
    let mut leaders = Vec::new();
    let mut vids = Vec::new();
    let mut vid_dispersals = Vec::new();
    let mut leaves = Vec::new();
    for view in (&mut generator).take(1).collect::<Vec<_>>().await {
        proposals.push(view.quorum_proposal.clone());
        leaders.push(view.leader_public_key);
        vids.push(view.vid_proposal.clone());
        vid_dispersals.push(view.vid_disperse.clone());
        leaves.push(view.leaf.clone());
    }

    let view_sync_finalize_data = ViewSyncFinalizeData2 {
        relay: 2,
        round: ViewNumber::new(node_id),
        epoch: None,
    };
    generator.add_view_sync_finalize(view_sync_finalize_data);
    for view in (&mut generator).take(2).collect::<Vec<_>>().await {
        proposals.push(view.quorum_proposal.clone());
        leaders.push(view.leader_public_key);
        vids.push(view.vid_proposal.clone());
        vid_dispersals.push(view.vid_disperse.clone());
        leaves.push(view.leaf.clone());
    }

    // Get the proposal cert out for the view sync input
    let cert = match proposals[1].data.view_change_evidence().clone().unwrap() {
        ViewChangeEvidence2::ViewSync(vsc) => vsc,
        _ => panic!("Found a TC when there should have been a view sync cert"),
    };

    let inputs = vec![random![
        ViewSyncFinalizeCertificateRecv(cert.clone()),
        SendPayloadCommitmentAndMetadata(
            payload_commitment,
            builder_commitment,
            TestMetadata {
                num_transactions: 0
            },
            ViewNumber::new(2),
            vec1![null_block::builder_fee::<TestTypes, TestVersions>(
                epoch_1_mem.total_nodes().await,
                <TestVersions as Versions>::Base::VERSION,
                *ViewNumber::new(2),
            )
            .unwrap()],
            None,
        ),
        VidDisperseSend(vid_dispersals[1].clone(), handle.public_key()),
    ]];

    let expectations = vec![Expectations::from_outputs(vec![quorum_proposal_send()])];

    let quorum_proposal_task_state =
        QuorumProposalTaskState::<TestTypes, MemoryImpl, TestVersions>::create_from(&handle).await;

    let mut script = TaskScript {
        timeout: TIMEOUT,
        state: quorum_proposal_task_state,
        expectations,
    };
    run_test![inputs, script].await;
}

#[cfg(test)]
#[tokio::test(flavor = "multi_thread")]
async fn test_quorum_proposal_task_liveness_check() {
    use vbs::version::StaticVersionType;

    hotshot::helpers::initialize_logging();

    let node_id = 3;
    let (handle, _, _, node_key_map) =
        build_system_handle::<TestTypes, MemoryImpl, TestVersions>(node_id).await;

    let membership = handle.hotshot.membership_coordinator.clone();
    let epoch_1_mem = membership
        .membership_for_epoch(Some(EpochNumber::new(1)))
        .await.unwrap();

<<<<<<< HEAD
    let mut generator = TestViewGenerator::<TestVersions>::generate(membership.clone());
=======
    let mut generator =
        TestViewGenerator::<TestVersions>::generate(Arc::clone(&membership), node_key_map);
>>>>>>> d10b00b7

    let mut proposals = Vec::new();
    let mut leaders = Vec::new();
    let mut leaves = Vec::new();
    let mut vids = Vec::new();
    let mut vid_dispersals = Vec::new();
    let consensus = handle.hotshot.consensus();
    let mut consensus_writer = consensus.write().await;
    for view in (&mut generator).take(5).collect::<Vec<_>>().await {
        proposals.push(view.quorum_proposal.clone());
        leaders.push(view.leader_public_key);
        leaves.push(view.leaf.clone());
        vids.push(view.vid_proposal.clone());
        vid_dispersals.push(view.vid_disperse.clone());

        // We don't have a `QuorumProposalRecv` task handler, so we'll just manually insert the proposals
        // to make sure they show up during tests.
        consensus_writer
            .update_leaf(
                Leaf2::from_quorum_proposal(&view.quorum_proposal.data),
                Arc::new(TestValidatedState::default()),
                None,
            )
            .unwrap();
    }
    drop(consensus_writer);

    let builder_commitment = BuilderCommitment::from_raw_digest(sha2::Sha256::new().finalize());
    let builder_fee = null_block::builder_fee::<TestTypes, TestVersions>(
        epoch_1_mem.total_nodes().await,
        <TestVersions as Versions>::Base::VERSION,
        *ViewNumber::new(1),
    )
    .unwrap();

    // We need to handle the views where we aren't the leader to ensure that the states are
    // updated properly.
    let genesis_cert = proposals[0].data.justify_qc().clone();

    let upgrade_lock = &handle.hotshot.upgrade_lock;
    let version_1 = upgrade_lock.version_infallible(ViewNumber::new(1)).await;
    let version_2 = upgrade_lock.version_infallible(ViewNumber::new(2)).await;
    let version_3 = upgrade_lock.version_infallible(ViewNumber::new(3)).await;
    let version_4 = upgrade_lock.version_infallible(ViewNumber::new(4)).await;
    let version_5 = upgrade_lock.version_infallible(ViewNumber::new(5)).await;

    let inputs = vec![
        random![
            Qc2Formed(either::Left(genesis_cert.clone())),
            SendPayloadCommitmentAndMetadata(
                build_payload_commitment::<TestTypes, TestVersions>(
                    &epoch_1_mem,
                    ViewNumber::new(1),
                    version_1,
                )
                .await,
                builder_commitment.clone(),
                TestMetadata {
                    num_transactions: 0
                },
                ViewNumber::new(1),
                vec1![builder_fee.clone()],
                None,
            ),
            VidDisperseSend(vid_dispersals[0].clone(), handle.public_key()),
        ],
        random![
            QuorumProposalPreliminarilyValidated(proposals[0].clone()),
            Qc2Formed(either::Left(proposals[1].data.justify_qc().clone())),
            SendPayloadCommitmentAndMetadata(
                build_payload_commitment::<TestTypes, TestVersions>(
                    &epoch_1_mem,
                    ViewNumber::new(2),
                    version_2,
                )
                .await,
                builder_commitment.clone(),
                proposals[0].data.block_header().metadata,
                ViewNumber::new(2),
                vec1![builder_fee.clone()],
                None,
            ),
            VidDisperseSend(vid_dispersals[1].clone(), handle.public_key()),
        ],
        random![
            QuorumProposalPreliminarilyValidated(proposals[1].clone()),
            Qc2Formed(either::Left(proposals[2].data.justify_qc().clone())),
            SendPayloadCommitmentAndMetadata(
                build_payload_commitment::<TestTypes, TestVersions>(
                    &epoch_1_mem,
                    ViewNumber::new(3),
                    version_3,
                )
                .await,
                builder_commitment.clone(),
                proposals[1].data.block_header().metadata,
                ViewNumber::new(3),
                vec1![builder_fee.clone()],
                None,
            ),
            VidDisperseSend(vid_dispersals[2].clone(), handle.public_key()),
        ],
        random![
            QuorumProposalPreliminarilyValidated(proposals[2].clone()),
            Qc2Formed(either::Left(proposals[3].data.justify_qc().clone())),
            SendPayloadCommitmentAndMetadata(
                build_payload_commitment::<TestTypes, TestVersions>(
                    &epoch_1_mem,
                    ViewNumber::new(4),
                    version_4,
                )
                .await,
                builder_commitment.clone(),
                proposals[2].data.block_header().metadata,
                ViewNumber::new(4),
                vec1![builder_fee.clone()],
                None,
            ),
            VidDisperseSend(vid_dispersals[3].clone(), handle.public_key()),
        ],
        random![
            QuorumProposalPreliminarilyValidated(proposals[3].clone()),
            Qc2Formed(either::Left(proposals[4].data.justify_qc().clone())),
            SendPayloadCommitmentAndMetadata(
                build_payload_commitment::<TestTypes, TestVersions>(
                    &epoch_1_mem,
                    ViewNumber::new(5),
                    version_5,
                )
                .await,
                builder_commitment,
                proposals[3].data.block_header().metadata,
                ViewNumber::new(5),
                vec1![builder_fee.clone()],
                None,
            ),
            VidDisperseSend(vid_dispersals[4].clone(), handle.public_key()),
        ],
    ];

    let expectations = vec![
        Expectations::from_outputs(vec![]),
        Expectations::from_outputs(vec![]),
        Expectations::from_outputs(all_predicates![quorum_proposal_send(),]),
        Expectations::from_outputs(vec![]),
        Expectations::from_outputs(vec![]),
    ];

    let quorum_proposal_task_state =
        QuorumProposalTaskState::<TestTypes, MemoryImpl, TestVersions>::create_from(&handle).await;

    let mut script = TaskScript {
        timeout: TIMEOUT,
        state: quorum_proposal_task_state,
        expectations,
    };
    run_test![inputs, script].await;
}

#[cfg(test)]
#[tokio::test(flavor = "multi_thread")]
async fn test_quorum_proposal_task_with_incomplete_events() {
    hotshot::helpers::initialize_logging();

<<<<<<< HEAD
    let handle = build_system_handle::<TestTypes, MemoryImpl, TestVersions>(2)
        .await
        .0;
    let membership = handle.hotshot.membership_coordinator.clone();
=======
    let (handle, _, _, node_key_map) =
        build_system_handle::<TestTypes, MemoryImpl, TestVersions>(2).await;
    let membership = Arc::clone(&handle.hotshot.memberships);
>>>>>>> d10b00b7

    let mut generator = TestViewGenerator::<TestVersions>::generate(membership, node_key_map);

    let mut proposals = Vec::new();
    let mut leaders = Vec::new();
    let mut leaves = Vec::new();
    for view in (&mut generator).take(2).collect::<Vec<_>>().await {
        proposals.push(view.quorum_proposal.clone());
        leaders.push(view.leader_public_key);
        leaves.push(view.leaf.clone());
    }

    // We run the task here at view 2, but this time we ignore the crucial piece of evidence: the
    // payload commitment and metadata. Instead we send only one of the three "OR" required fields.
    // This should result in the proposal failing to be sent.
    let inputs = vec![serial![QuorumProposalRecv(
        proposals[1].clone(),
        leaders[1]
    )]];

    let expectations = vec![Expectations::from_outputs(vec![])];

    let quorum_proposal_task_state =
        QuorumProposalTaskState::<TestTypes, MemoryImpl, TestVersions>::create_from(&handle).await;

    let mut script = TaskScript {
        timeout: TIMEOUT,
        state: quorum_proposal_task_state,
        expectations,
    };
    run_test![inputs, script].await;
}<|MERGE_RESOLUTION|>--- conflicted
+++ resolved
@@ -64,12 +64,7 @@
     )
     .await;
 
-<<<<<<< HEAD
-    let mut generator = TestViewGenerator::<TestVersions>::generate(membership.clone());
-=======
-    let mut generator =
-        TestViewGenerator::<TestVersions>::generate(Arc::clone(&membership), node_key_map);
->>>>>>> d10b00b7
+    let mut generator = TestViewGenerator::<TestVersions>::generate(membership.clone(), node_key_map);
 
     let mut proposals = Vec::new();
     let mut leaders = Vec::new();
@@ -330,19 +325,13 @@
     hotshot::helpers::initialize_logging();
 
     let node_id = 3;
-<<<<<<< HEAD
-    let handle = build_system_handle::<TestTypes, MemoryImpl, TestVersions>(node_id)
-        .await
-        .0;
+
+    let (handle, _, _, node_key_map) =
+        build_system_handle::<TestTypes, MemoryImpl, TestVersions>(node_id).await;
     let membership = handle.hotshot.membership_coordinator.clone();
     let epoch_1_mem = membership
-        .membership_for_epoch(Some(EpochNumber::new(1)))
-        .await.unwrap();
-=======
-    let (handle, _, _, node_key_map) =
-        build_system_handle::<TestTypes, MemoryImpl, TestVersions>(node_id).await;
-    let membership = Arc::clone(&handle.hotshot.memberships);
->>>>>>> d10b00b7
+    .membership_for_epoch(Some(EpochNumber::new(1)))
+    .await.unwrap();
     let version = handle
         .hotshot
         .upgrade_lock
@@ -350,19 +339,14 @@
         .await;
 
     let payload_commitment = build_payload_commitment::<TestTypes, TestVersions>(
-        &epoch_1_mem,
+        &epoch_1_mem, 
         ViewNumber::new(node_id),
         version,
     )
     .await;
     let builder_commitment = BuilderCommitment::from_raw_digest(sha2::Sha256::new().finalize());
 
-<<<<<<< HEAD
-    let mut generator = TestViewGenerator::<TestVersions>::generate(membership.clone());
-=======
-    let mut generator =
-        TestViewGenerator::<TestVersions>::generate(Arc::clone(&membership), node_key_map);
->>>>>>> d10b00b7
+    let mut generator = TestViewGenerator::<TestVersions>::generate(membership.clone(), node_key_map);
 
     let mut proposals = Vec::new();
     let mut leaders = Vec::new();
@@ -459,12 +443,7 @@
     .await;
     let builder_commitment = BuilderCommitment::from_raw_digest(sha2::Sha256::new().finalize());
 
-<<<<<<< HEAD
-    let mut generator = TestViewGenerator::<TestVersions>::generate(membership.clone());
-=======
-    let mut generator =
-        TestViewGenerator::<TestVersions>::generate(Arc::clone(&membership), node_key_map);
->>>>>>> d10b00b7
+    let mut generator = TestViewGenerator::<TestVersions>::generate(membership.clone(), node_key_map);
 
     let mut proposals = Vec::new();
     let mut leaders = Vec::new();
@@ -548,12 +527,7 @@
         .membership_for_epoch(Some(EpochNumber::new(1)))
         .await.unwrap();
 
-<<<<<<< HEAD
-    let mut generator = TestViewGenerator::<TestVersions>::generate(membership.clone());
-=======
-    let mut generator =
-        TestViewGenerator::<TestVersions>::generate(Arc::clone(&membership), node_key_map);
->>>>>>> d10b00b7
+    let mut generator = TestViewGenerator::<TestVersions>::generate(membership.clone(), node_key_map);
 
     let mut proposals = Vec::new();
     let mut leaders = Vec::new();
@@ -718,17 +692,9 @@
 async fn test_quorum_proposal_task_with_incomplete_events() {
     hotshot::helpers::initialize_logging();
 
-<<<<<<< HEAD
-    let handle = build_system_handle::<TestTypes, MemoryImpl, TestVersions>(2)
-        .await
-        .0;
-    let membership = handle.hotshot.membership_coordinator.clone();
-=======
     let (handle, _, _, node_key_map) =
         build_system_handle::<TestTypes, MemoryImpl, TestVersions>(2).await;
-    let membership = Arc::clone(&handle.hotshot.memberships);
->>>>>>> d10b00b7
-
+    let membership = handle.hotshot.membership_coordinator.clone();
     let mut generator = TestViewGenerator::<TestVersions>::generate(membership, node_key_map);
 
     let mut proposals = Vec::new();
