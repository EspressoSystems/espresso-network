--- conflicted
+++ resolved
@@ -60,10 +60,6 @@
     let payload_commitment = build_payload_commitment::<TestTypes, TestVersions>(
         &epoch_1_mem,
         ViewNumber::new(node_id),
-<<<<<<< HEAD
-=======
-        None,
->>>>>>> 4771ff52
         version,
     )
     .await;
@@ -212,10 +208,6 @@
                 build_payload_commitment::<TestTypes, TestVersions>(
                     &epoch_1_mem,
                     ViewNumber::new(1),
-<<<<<<< HEAD
-=======
-                    None,
->>>>>>> 4771ff52
                     version_1,
                 )
                 .await,
@@ -236,10 +228,6 @@
                 build_payload_commitment::<TestTypes, TestVersions>(
                     &epoch_1_mem,
                     ViewNumber::new(2),
-<<<<<<< HEAD
-=======
-                    None,
->>>>>>> 4771ff52
                     version_2,
                 )
                 .await,
@@ -258,10 +246,6 @@
                 build_payload_commitment::<TestTypes, TestVersions>(
                     &epoch_1_mem,
                     ViewNumber::new(3),
-<<<<<<< HEAD
-=======
-                    None,
->>>>>>> 4771ff52
                     version_3,
                 )
                 .await,
@@ -280,10 +264,6 @@
                 build_payload_commitment::<TestTypes, TestVersions>(
                     &epoch_1_mem,
                     ViewNumber::new(4),
-<<<<<<< HEAD
-=======
-                    None,
->>>>>>> 4771ff52
                     version_4,
                 )
                 .await,
@@ -302,10 +282,6 @@
                 build_payload_commitment::<TestTypes, TestVersions>(
                     &epoch_1_mem,
                     ViewNumber::new(5),
-<<<<<<< HEAD
-=======
-                    None,
->>>>>>> 4771ff52
                     version_5,
                 )
                 .await,
@@ -363,10 +339,6 @@
     let payload_commitment = build_payload_commitment::<TestTypes, TestVersions>(
         &epoch_1_mem, 
         ViewNumber::new(node_id),
-<<<<<<< HEAD
-=======
-        None,
->>>>>>> 4771ff52
         version,
     )
     .await;
@@ -463,10 +435,6 @@
     let payload_commitment = build_payload_commitment::<TestTypes, TestVersions>(
         &epoch_1_mem,
         ViewNumber::new(node_id),
-<<<<<<< HEAD
-=======
-        None,
->>>>>>> 4771ff52
         version,
     )
     .await;
@@ -608,10 +576,6 @@
                 build_payload_commitment::<TestTypes, TestVersions>(
                     &epoch_1_mem,
                     ViewNumber::new(1),
-<<<<<<< HEAD
-=======
-                    None,
->>>>>>> 4771ff52
                     version_1,
                 )
                 .await,
@@ -632,10 +596,6 @@
                 build_payload_commitment::<TestTypes, TestVersions>(
                     &epoch_1_mem,
                     ViewNumber::new(2),
-<<<<<<< HEAD
-=======
-                    None,
->>>>>>> 4771ff52
                     version_2,
                 )
                 .await,
@@ -654,10 +614,6 @@
                 build_payload_commitment::<TestTypes, TestVersions>(
                     &epoch_1_mem,
                     ViewNumber::new(3),
-<<<<<<< HEAD
-=======
-                    None,
->>>>>>> 4771ff52
                     version_3,
                 )
                 .await,
@@ -676,10 +632,6 @@
                 build_payload_commitment::<TestTypes, TestVersions>(
                     &epoch_1_mem,
                     ViewNumber::new(4),
-<<<<<<< HEAD
-=======
-                    None,
->>>>>>> 4771ff52
                     version_4,
                 )
                 .await,
@@ -698,10 +650,6 @@
                 build_payload_commitment::<TestTypes, TestVersions>(
                     &epoch_1_mem,
                     ViewNumber::new(5),
-<<<<<<< HEAD
-=======
-                    None,
->>>>>>> 4771ff52
                     version_5,
                 )
                 .await,
