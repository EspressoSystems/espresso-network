--- conflicted
+++ resolved
@@ -46,7 +46,6 @@
 
     let membership = handle.hotshot.membership_coordinator.clone();
 
-<<<<<<< HEAD
     let default_version = Version { major: 0, minor: 0 };
 
     let mut vid = vid_scheme_from_view_number::<TestTypes, TestVersions>(
@@ -55,9 +54,7 @@
         default_version,
     )
     .await;
-=======
     let upgrade_lock = UpgradeLock::<TestTypes, TestVersions>::new();
->>>>>>> 06c7f62e
     let transactions = vec![TestTransaction::new(vec![0])];
 
     let (payload, metadata) = <TestBlockPayload as BlockPayload<TestTypes>>::from_transactions(
