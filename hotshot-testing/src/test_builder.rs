--- conflicted
+++ resolved
@@ -18,11 +18,8 @@
 use hotshot_types::traits::node_implementation::ConsensusTime;
 use hotshot_types::{
     consensus::ConsensusMetricsValue,
-<<<<<<< HEAD
     epoch_membership::EpochMembershipCoordinator,
-=======
     drb::INITIAL_DRB_RESULT,
->>>>>>> 4771ff52
     traits::node_implementation::{NodeType, Versions},
     HotShotConfig, PeerConfig, ValidatorConfig,
 };
