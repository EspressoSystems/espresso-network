// Copyright (c) 2021-2024 Espresso Systems (espressosys.com)
// This file is part of the HotShot repository.

// You should have received a copy of the MIT License
// along with the HotShot repository. If not, see <https://mit-license.org/>.

#![allow(clippy::panic)]
use async_broadcast::{Receiver, Sender};
use async_lock::RwLock;
use bitvec::bitvec;
use committable::Committable;
use hotshot::{
    traits::{BlockPayload, NodeImplementation, TestableNodeImplementation},
    types::{SignatureKey, SystemContextHandle},
    HotShotInitializer, InitializerEpochInfo, SystemContext,
};
use hotshot_example_types::{
    auction_results_provider_types::TestAuctionResultsProvider,
    block_types::TestTransaction,
    node_types::TestTypes,
    state_types::{TestInstanceState, TestValidatedState},
    storage_types::TestStorage,
};
use hotshot_task_impls::events::HotShotEvent;
use hotshot_types::traits::node_implementation::ConsensusTime;
use hotshot_types::{
    consensus::ConsensusMetricsValue,
    data::{vid_commitment, Leaf2, VidCommitment, VidDisperse, VidDisperseShare},
<<<<<<< HEAD
    epoch_membership::{EpochMembership, EpochMembershipCoordinator},
=======
    drb::INITIAL_DRB_RESULT,
>>>>>>> 4771ff52
    message::{Proposal, UpgradeLock},
    simple_certificate::DaCertificate2,
    simple_vote::{DaData2, DaVote2, SimpleVote, VersionedVoteData},
    traits::{
        election::Membership,
        node_implementation::{NodeType, Versions},
        EncodeBytes,
    },
    utils::{option_epoch_from_block_number, View, ViewInner},
    vote::{Certificate, HasViewNumber, Vote},
    StakeTableEntries, ValidatorConfig,
};
use primitive_types::U256;
use serde::Serialize;
use std::{collections::BTreeMap, fmt::Debug, hash::Hash, marker::PhantomData, sync::Arc};
use vbs::version::Version;

use crate::{test_builder::TestDescription, test_launcher::TestLauncher};

pub type TestNodeKeyMap = BTreeMap<
    <TestTypes as NodeType>::SignatureKey,
    <<TestTypes as NodeType>::SignatureKey as SignatureKey>::PrivateKey,
>;

/// create the [`SystemContextHandle`] from a node id, with no epochs
/// # Panics
/// if cannot create a [`HotShotInitializer`]
pub async fn build_system_handle<
    TYPES: NodeType<InstanceState = TestInstanceState>,
    I: NodeImplementation<
            TYPES,
            Storage = TestStorage<TYPES>,
            AuctionResultsProvider = TestAuctionResultsProvider<TYPES>,
        > + TestableNodeImplementation<TYPES>,
    V: Versions,
>(
    node_id: u64,
) -> (
    SystemContextHandle<TYPES, I, V>,
    Sender<Arc<HotShotEvent<TYPES>>>,
    Receiver<Arc<HotShotEvent<TYPES>>>,
    Arc<TestNodeKeyMap>,
) {
    let builder: TestDescription<TYPES, I, V> = TestDescription::default_multiple_rounds();

    let launcher = builder.gen_launcher().map_hotshot_config(|hotshot_config| {
        hotshot_config.epoch_height = 0;
    });
    build_system_handle_from_launcher(node_id, &launcher).await
}

/// create the [`SystemContextHandle`] from a node id and `TestLauncher`
/// # Panics
/// if cannot create a [`HotShotInitializer`]
pub async fn build_system_handle_from_launcher<
    TYPES: NodeType<InstanceState = TestInstanceState>,
    I: NodeImplementation<
            TYPES,
            Storage = TestStorage<TYPES>,
            AuctionResultsProvider = TestAuctionResultsProvider<TYPES>,
        > + TestableNodeImplementation<TYPES>,
    V: Versions,
>(
    node_id: u64,
    launcher: &TestLauncher<TYPES, I, V>,
) -> (
    SystemContextHandle<TYPES, I, V>,
    Sender<Arc<HotShotEvent<TYPES>>>,
    Receiver<Arc<HotShotEvent<TYPES>>>,
    Arc<TestNodeKeyMap>,
) {
    let network = (launcher.resource_generators.channel_generator)(node_id).await;
    let storage = (launcher.resource_generators.storage)(node_id);
    let marketplace_config = (launcher.resource_generators.marketplace_config)(node_id);
    let hotshot_config = (launcher.resource_generators.hotshot_config)(node_id);

    let initializer = HotShotInitializer::<TYPES>::from_genesis::<V>(
        TestInstanceState::new(launcher.metadata.async_delay_config.clone()),
        launcher.metadata.test_config.epoch_height,
        launcher.metadata.test_config.epoch_start_block,
        vec![
            InitializerEpochInfo::<TYPES> {
                epoch: TYPES::Epoch::new(1),
                drb_result: INITIAL_DRB_RESULT,
                block_header: None,
            },
            InitializerEpochInfo::<TYPES> {
                epoch: TYPES::Epoch::new(2),
                drb_result: INITIAL_DRB_RESULT,
                block_header: None,
            },
        ],
    )
    .await
    .unwrap();

    // See whether or not we should be DA
    let is_da = node_id < hotshot_config.da_staked_committee_size as u64;

    // We assign node's public key and stake value rather than read from config file since it's a test
    let validator_config: ValidatorConfig<TYPES::SignatureKey> =
        ValidatorConfig::generated_from_seed_indexed([0u8; 32], node_id, 1, is_da);
    let private_key = validator_config.private_key.clone();
    let public_key = validator_config.public_key.clone();

    let memberships = Arc::new(RwLock::new(TYPES::Membership::new(
        hotshot_config.known_nodes_with_stake.clone(),
        hotshot_config.known_da_nodes.clone(),
    )));

    let coordinator = EpochMembershipCoordinator::new(memberships, hotshot_config.epoch_height);
    let node_key_map = launcher.metadata.build_node_key_map();

    let (c, s, r) = SystemContext::init(
        public_key,
        private_key,
        node_id,
        hotshot_config,
        coordinator,
        network,
        initializer,
        ConsensusMetricsValue::default(),
        storage,
        marketplace_config,
    )
    .await
    .expect("Could not init hotshot");

    (c, s, r, node_key_map)
}

/// create certificate
/// # Panics
/// if we fail to sign the data
pub async fn build_cert<
    TYPES: NodeType,
    V: Versions,
    DATAType: Committable + Clone + Eq + Hash + Serialize + Debug + 'static,
    VOTE: Vote<TYPES, Commitment = DATAType>,
    CERT: Certificate<TYPES, VOTE::Commitment, Voteable = VOTE::Commitment>,
>(
    data: DATAType,
    epoch_membership: &EpochMembership<TYPES>,
    view: TYPES::View,
    public_key: &TYPES::SignatureKey,
    private_key: &<TYPES::SignatureKey as SignatureKey>::PrivateKey,
    upgrade_lock: &UpgradeLock<TYPES, V>,
) -> CERT {
    let real_qc_sig = build_assembled_sig::<TYPES, V, VOTE, CERT, DATAType>(
        &data,
        epoch_membership,
        view,
        upgrade_lock,
    )
    .await;

    let vote = SimpleVote::<TYPES, DATAType>::create_signed_vote(
        data,
        view,
        public_key,
        private_key,
        upgrade_lock,
    )
    .await
    .expect("Failed to sign data!");

    let vote_commitment =
        VersionedVoteData::new(vote.date().clone(), vote.view_number(), upgrade_lock)
            .await
            .expect("Failed to create VersionedVoteData!")
            .commit();

    let cert = CERT::create_signed_certificate(
        vote_commitment,
        vote.date().clone(),
        real_qc_sig,
        vote.view_number(),
    );
    cert
}

pub fn vid_share<TYPES: NodeType>(
    shares: &[Proposal<TYPES, VidDisperseShare<TYPES>>],
    pub_key: TYPES::SignatureKey,
) -> Proposal<TYPES, VidDisperseShare<TYPES>> {
    shares
        .iter()
        .filter(|s| *s.data.recipient_key() == pub_key)
        .cloned()
        .collect::<Vec<_>>()
        .first()
        .expect("No VID for key")
        .clone()
}

/// create signature
/// # Panics
/// if fails to convert node id into keypair
pub async fn build_assembled_sig<
    TYPES: NodeType,
    V: Versions,
    VOTE: Vote<TYPES>,
    CERT: Certificate<TYPES, VOTE::Commitment, Voteable = VOTE::Commitment>,
    DATAType: Committable + Clone + Eq + Hash + Serialize + Debug + 'static,
>(
    data: &DATAType,
    epoch_membership: &EpochMembership<TYPES>,
    view: TYPES::View,
    upgrade_lock: &UpgradeLock<TYPES, V>,
) -> <TYPES::SignatureKey as SignatureKey>::QcType {
    let stake_table = CERT::stake_table(epoch_membership).await;
    let real_qc_pp: <TYPES::SignatureKey as SignatureKey>::QcParams =
        <TYPES::SignatureKey as SignatureKey>::public_parameter(
            StakeTableEntries::<TYPES>::from(stake_table.clone()).0,
            U256::from(CERT::threshold(epoch_membership).await),
        );

    let total_nodes = stake_table.len();
    let signers = bitvec![1; total_nodes];
    let mut sig_lists = Vec::new();

    // assemble the vote
    for node_id in 0..total_nodes {
        let (private_key_i, public_key_i) = key_pair_for_id::<TYPES>(node_id.try_into().unwrap());
        let vote: SimpleVote<TYPES, DATAType> = SimpleVote::<TYPES, DATAType>::create_signed_vote(
            data.clone(),
            view,
            &public_key_i,
            &private_key_i,
            upgrade_lock,
        )
        .await
        .expect("Failed to sign data!");
        let original_signature: <TYPES::SignatureKey as SignatureKey>::PureAssembledSignatureType =
            vote.signature();
        sig_lists.push(original_signature);
    }

    let real_qc_sig = <TYPES::SignatureKey as SignatureKey>::assemble(
        &real_qc_pp,
        signers.as_bitslice(),
        &sig_lists[..],
    );

    real_qc_sig
}

/// get the keypair for a node id
#[must_use]
pub fn key_pair_for_id<TYPES: NodeType>(
    node_id: u64,
) -> (
    <TYPES::SignatureKey as SignatureKey>::PrivateKey,
    TYPES::SignatureKey,
) {
    let private_key = TYPES::SignatureKey::generated_from_seed_indexed([0u8; 32], node_id).1;
    let public_key = <TYPES as NodeType>::SignatureKey::from_private(&private_key);
    (private_key, public_key)
}

pub async fn da_payload_commitment<TYPES: NodeType, V: Versions>(
    membership: &EpochMembership<TYPES>,
    transactions: Vec<TestTransaction>,
    metadata: &<TYPES::BlockPayload as BlockPayload<TYPES>>::Metadata,
    version: Version,
) -> VidCommitment {
    let encoded_transactions = TestTransaction::encode(&transactions);

    vid_commitment::<V>(
        &encoded_transactions,
        &metadata.encode(),
        membership.total_nodes().await,
        version,
    )
}

pub async fn build_payload_commitment<TYPES: NodeType, V: Versions>(
    membership: &EpochMembership<TYPES>,
    view: TYPES::View,
    version: Version,
) -> VidCommitment {
    // Make some empty encoded transactions, we just care about having a commitment handy for the
    // later calls. We need the VID commitment to be able to propose later.
    let encoded_transactions = Vec::new();
    let num_storage_nodes = membership.committee_members(view).await.len();
    vid_commitment::<V>(&encoded_transactions, &[], num_storage_nodes, version)
}

pub async fn build_vid_proposal<TYPES: NodeType, V: Versions>(
    membership: &EpochMembership<TYPES>,
    view_number: TYPES::View,
    epoch_number: Option<TYPES::Epoch>,
    payload: &TYPES::BlockPayload,
    metadata: &<TYPES::BlockPayload as BlockPayload<TYPES>>::Metadata,
    private_key: &<TYPES::SignatureKey as SignatureKey>::PrivateKey,
    upgrade_lock: &UpgradeLock<TYPES, V>,
) -> (
    Proposal<TYPES, VidDisperse<TYPES>>,
    Vec<Proposal<TYPES, VidDisperseShare<TYPES>>>,
) {
    let vid_disperse = VidDisperse::calculate_vid_disperse::<V>(
        payload,
        &membership.coordinator,
        view_number,
        epoch_number,
        epoch_number,
        metadata,
        upgrade_lock,
    )
    .await
    .unwrap();

    let signature =
        TYPES::SignatureKey::sign(private_key, vid_disperse.payload_commitment().as_ref())
            .expect("Failed to sign VID commitment");
    let vid_disperse_proposal = Proposal {
        data: vid_disperse.clone(),
        signature,
        _pd: PhantomData,
    };

    (
        vid_disperse_proposal,
        VidDisperseShare::from_vid_disperse(vid_disperse)
            .into_iter()
            .map(|vid_disperse| {
                vid_disperse
                    .to_proposal(private_key)
                    .expect("Failed to sign payload commitment")
            })
            .collect(),
    )
}

#[allow(clippy::too_many_arguments)]
pub async fn build_da_certificate<TYPES: NodeType, V: Versions>(
    membership: &EpochMembership<TYPES>,
    view_number: TYPES::View,
    epoch_number: Option<TYPES::Epoch>,
    transactions: Vec<TestTransaction>,
    metadata: &<TYPES::BlockPayload as BlockPayload<TYPES>>::Metadata,
    public_key: &TYPES::SignatureKey,
    private_key: &<TYPES::SignatureKey as SignatureKey>::PrivateKey,
    upgrade_lock: &UpgradeLock<TYPES, V>,
) -> anyhow::Result<DaCertificate2<TYPES>> {
    let encoded_transactions = TestTransaction::encode(&transactions);

    let da_payload_commitment = vid_commitment::<V>(
        &encoded_transactions,
        &metadata.encode(),
        membership.total_nodes().await,
        upgrade_lock.version_infallible(view_number).await,
    );

    let next_epoch_da_payload_commitment =
        if upgrade_lock.epochs_enabled(view_number).await && membership.epoch().is_some() {
            Some(vid_commitment::<V>(
                &encoded_transactions,
                &metadata.encode(),
                membership.next_epoch().await?.total_nodes().await,
                upgrade_lock.version_infallible(view_number).await,
            ))
        } else {
            None
        };

    let da_data = DaData2 {
        payload_commit: da_payload_commitment,
        next_epoch_payload_commit: next_epoch_da_payload_commitment,
        epoch: epoch_number,
    };

    anyhow::Ok(
        build_cert::<TYPES, V, DaData2<TYPES>, DaVote2<TYPES>, DaCertificate2<TYPES>>(
            da_data,
            membership,
            view_number,
            public_key,
            private_key,
            upgrade_lock,
        )
        .await,
    )
}

/// This function permutes the provided input vector `inputs`, given some order provided within the
/// `order` vector.
///
/// # Examples
/// let output = permute_input_with_index_order(vec![1, 2, 3], vec![2, 1, 0]);
/// // Output is [3, 2, 1] now
pub fn permute_input_with_index_order<T>(inputs: Vec<T>, order: Vec<usize>) -> Vec<T>
where
    T: Clone,
{
    let mut ordered_inputs = Vec::with_capacity(inputs.len());
    for &index in &order {
        ordered_inputs.push(inputs[index].clone());
    }
    ordered_inputs
}

/// This function will create a fake [`View`] from a provided [`Leaf`].
pub async fn build_fake_view_with_leaf<V: Versions>(
    leaf: Leaf2<TestTypes>,
    upgrade_lock: &UpgradeLock<TestTypes, V>,
    epoch_height: u64,
) -> View<TestTypes> {
    build_fake_view_with_leaf_and_state(
        leaf,
        TestValidatedState::default(),
        upgrade_lock,
        epoch_height,
    )
    .await
}

/// This function will create a fake [`View`] from a provided [`Leaf`] and `state`.
pub async fn build_fake_view_with_leaf_and_state<V: Versions>(
    leaf: Leaf2<TestTypes>,
    state: TestValidatedState,
    _upgrade_lock: &UpgradeLock<TestTypes, V>,
    epoch_height: u64,
) -> View<TestTypes> {
    let epoch =
        option_epoch_from_block_number::<TestTypes>(leaf.with_epoch, leaf.height(), epoch_height);
    View {
        view_inner: ViewInner::Leaf {
            leaf: leaf.commit(),
            state: state.into(),
            delta: None,
            epoch,
        },
    }
}<|MERGE_RESOLUTION|>--- conflicted
+++ resolved
@@ -26,11 +26,8 @@
 use hotshot_types::{
     consensus::ConsensusMetricsValue,
     data::{vid_commitment, Leaf2, VidCommitment, VidDisperse, VidDisperseShare},
-<<<<<<< HEAD
     epoch_membership::{EpochMembership, EpochMembershipCoordinator},
-=======
     drb::INITIAL_DRB_RESULT,
->>>>>>> 4771ff52
     message::{Proposal, UpgradeLock},
     simple_certificate::DaCertificate2,
     simple_vote::{DaData2, DaVote2, SimpleVote, VersionedVoteData},
