// Copyright (c) 2021-2024 Espresso Systems (espressosys.com)
// This file is part of the HotShot repository.

// You should have received a copy of the MIT License
// along with the HotShot repository. If not, see <https://mit-license.org/>.

use std::{
    collections::HashMap,
    num::NonZeroUsize,
    sync::{
        atomic::{AtomicBool, Ordering},
        Arc,
    },
    time::{Duration, Instant},
};

use async_broadcast::{broadcast, Sender};
use async_lock::RwLock;
use async_trait::async_trait;
use committable::{Commitment, Committable};
use futures::{future::BoxFuture, Stream, StreamExt};
use hotshot::{
    traits::BlockPayload,
    types::{Event, EventType, SignatureKey},
};
use hotshot_builder_api::{
    v0_1::{
        self,
        block_info::{AvailableBlockData, AvailableBlockInfo},
        builder::{BuildError, Error, Options},
    },
    v0_2::block_info::AvailableBlockHeaderInputV1,
    v0_99,
};
use hotshot_types::{
    bundle::Bundle,
    constants::{LEGACY_BUILDER_MODULE, MARKETPLACE_BUILDER_MODULE},
    traits::{
        block_contents::{BlockHeader, BuilderFee},
        node_implementation::NodeType,
        signature_key::BuilderSignatureKey,
    },
    utils::BuilderCommitment,
    vid::VidCommitment,
};
use lru::LruCache;
use tide_disco::{method::ReadState, App, Url};
use tokio::spawn;
use vbs::version::StaticVersionType;

use super::{build_block, run_builder_source, BlockEntry, BuilderTask, TestBuilderImplementation};
use crate::test_builder::BuilderChange;

pub struct SimpleBuilderImplementation;

impl SimpleBuilderImplementation {
    pub async fn create<TYPES: NodeType>(
        num_nodes: usize,
        changes: HashMap<u64, BuilderChange>,
        change_sender: Sender<BuilderChange>,
    ) -> (SimpleBuilderSource<TYPES>, SimpleBuilderTask<TYPES>) {
        let (pub_key, priv_key) =
            TYPES::BuilderSignatureKey::generated_from_seed_indexed([1; 32], 0);

        let transactions = Arc::new(RwLock::new(HashMap::new()));
        let blocks = Arc::new(RwLock::new(HashMap::new()));
        let should_fail_claims = Arc::new(AtomicBool::new(false));

        let source = SimpleBuilderSource {
            pub_key,
            priv_key,
            transactions: transactions.clone(),
            blocks: blocks.clone(),
            num_nodes: Arc::new(RwLock::new(num_nodes)),
            should_fail_claims: Arc::clone(&should_fail_claims),
        };

        let task = SimpleBuilderTask {
            transactions,
            blocks,
            decided_transactions: LruCache::new(NonZeroUsize::new(u16::MAX.into()).expect("> 0")),
            should_fail_claims,
            change_sender,
            changes,
        };

        (source, task)
    }
}

#[async_trait]
impl<TYPES: NodeType> TestBuilderImplementation<TYPES> for SimpleBuilderImplementation
where
    <TYPES as NodeType>::InstanceState: Default,
{
    type Config = ();

    async fn start(
        num_nodes: usize,
        url: Url,
        _config: Self::Config,
        changes: HashMap<u64, BuilderChange>,
    ) -> Box<dyn BuilderTask<TYPES>> {
        let (change_sender, change_receiver) = broadcast(128);
        let (source, task) = Self::create(num_nodes, changes, change_sender).await;
        run_builder_source(url, change_receiver, source);

        Box::new(task)
    }
}

#[derive(Debug, Clone)]
pub struct SimpleBuilderSource<TYPES: NodeType> {
    pub_key: TYPES::BuilderSignatureKey,
    priv_key: <TYPES::BuilderSignatureKey as BuilderSignatureKey>::BuilderPrivateKey,
    num_nodes: Arc<RwLock<usize>>,
    #[allow(clippy::type_complexity)]
    transactions: Arc<RwLock<HashMap<Commitment<TYPES::Transaction>, SubmittedTransaction<TYPES>>>>,
    blocks: Arc<RwLock<HashMap<BuilderCommitment, BlockEntry<TYPES>>>>,
    should_fail_claims: Arc<AtomicBool>,
}

#[async_trait]
impl<TYPES: NodeType> ReadState for SimpleBuilderSource<TYPES> {
    type State = Self;

    async fn read<T>(
        &self,
        op: impl Send + for<'a> FnOnce(&'a Self::State) -> BoxFuture<'a, T> + 'async_trait,
    ) -> T {
        op(self).await
    }
}

#[async_trait]
impl<TYPES: NodeType> v0_99::data_source::BuilderDataSource<TYPES> for SimpleBuilderSource<TYPES>
where
    <TYPES as NodeType>::InstanceState: Default,
{
    /// To get the list of available blocks
    async fn bundle(
        &self,
        _parent_view: u64,
        _parent_hash: &VidCommitment,
        view_number: u64,
    ) -> Result<Bundle<TYPES>, BuildError> {
        let transactions = self
            .transactions
            .read(|txns| {
                Box::pin(async {
                    txns.values()
                        .filter(|txn| {
                            // We want transactions that are either unclaimed, or claimed long ago
                            // and thus probably not included, or they would've been decided on
                            // already and removed from the queue
                            txn.claimed
                                .map(|claim_time| claim_time.elapsed() > Duration::from_secs(30))
                                .unwrap_or(true)
                        })
                        .cloned()
                        .map(|txn| txn.transaction)
                        .collect::<Vec<TYPES::Transaction>>()
                })
            })
            .await;

        let fee_amount = 1;
        let sequencing_fee: BuilderFee<TYPES> = BuilderFee {
            fee_amount,
            fee_account: self.pub_key.clone(),
            fee_signature: TYPES::BuilderSignatureKey::sign_sequencing_fee_marketplace(
                &self.priv_key.clone(),
                fee_amount,
                view_number,
            )
            .expect("Failed to sign fee!"),
        };

        let signature =
            TYPES::BuilderSignatureKey::sign_bundle::<TYPES>(&self.priv_key, &transactions)
                .unwrap();

        {
            // claim transactions
            let mut transactions_lock = self.transactions.write().await;
            let transaction_hashes = transactions.iter().map(|txn| txn.commit());
            let time = Instant::now();

            for hash in transaction_hashes {
                if let Some(txn) = transactions_lock.get_mut(&hash) {
                    txn.claimed = Some(time);
                }
            }
        }

        Ok(Bundle {
            transactions,
            signature,
            sequencing_fee,
        })
    }

    /// To get the builder's address
    async fn builder_address(&self) -> Result<TYPES::BuilderSignatureKey, BuildError> {
        Ok(self.pub_key.clone())
    }
}

#[async_trait]
impl<TYPES: NodeType> v0_1::data_source::BuilderDataSource<TYPES> for SimpleBuilderSource<TYPES>
where
    <TYPES as NodeType>::InstanceState: Default,
{
    async fn available_blocks(
        &self,
        _for_parent: &VidCommitment,
        _view_number: u64,
        _sender: TYPES::SignatureKey,
        _signature: &<TYPES::SignatureKey as SignatureKey>::PureAssembledSignatureType,
    ) -> Result<Vec<AvailableBlockInfo<TYPES>>, BuildError> {
        let transactions = self
            .transactions
            .read(|txns| {
                Box::pin(async {
                    txns.values()
                        .filter(|txn| {
                            // We want transactions that are either unclaimed, or claimed long ago
                            // and thus probably not included, or they would've been decided on
                            // already and removed from the queue
                            txn.claimed
                                .map(|claim_time| claim_time.elapsed() > Duration::from_secs(30))
                                .unwrap_or(true)
                        })
                        .cloned()
                        .map(|txn| txn.transaction)
                        .collect::<Vec<TYPES::Transaction>>()
                })
            })
            .await;

        if transactions.is_empty() {
            // We don't want to return an empty block if we have no transactions, as we would end up
            // driving consensus to produce empty blocks extremely quickly when mempool is empty.
            // Instead, we return no blocks, so that view leader will keep asking for blocks until
            // either we have something non-trivial to propose, or leader runs out of time to propose,
            // in which case view leader will finally propose an empty block themselves.
            return Ok(vec![]);
        }

        // Let new VID scheme ships with Epochs upgrade
<<<<<<< HEAD
        let block_entry =
            build_block::<TYPES>(transactions, self.pub_key.clone(), self.priv_key.clone()).await;
=======
        let version = <TestVersions as Versions>::Epochs::VERSION;
        let block_entry = build_block::<TYPES>(
            transactions,
            self.num_nodes.clone(),
            self.pub_key.clone(),
            self.priv_key.clone(),
            version,
        )
        .await;
>>>>>>> 78d7dd12

        let metadata = block_entry.metadata.clone();

        self.blocks
            .write()
            .await
            .insert(block_entry.metadata.block_hash.clone(), block_entry);

        Ok(vec![metadata])
    }

    async fn claim_block(
        &self,
        block_hash: &BuilderCommitment,
        _view_number: u64,
        _sender: TYPES::SignatureKey,
        _signature: &<TYPES::SignatureKey as SignatureKey>::PureAssembledSignatureType,
    ) -> Result<AvailableBlockData<TYPES>, BuildError> {
        if self.should_fail_claims.load(Ordering::Relaxed) {
            return Err(BuildError::Missing);
        }

        let payload = {
            let mut blocks = self.blocks.write().await;
            let entry = blocks.get_mut(block_hash).ok_or(BuildError::NotFound)?;
            entry.payload.take().ok_or(BuildError::Missing)?
        };

        let now = Instant::now();

        let claimed_transactions = payload
            .block_payload
            .transaction_commitments(&payload.metadata);

        let mut transactions = self.transactions.write().await;
        for txn_hash in claimed_transactions {
            if let Some(txn) = transactions.get_mut(&txn_hash) {
                txn.claimed = Some(now);
            }
        }

        Ok(payload)
    }

    async fn claim_block_with_num_nodes(
        &self,
        block_hash: &BuilderCommitment,
        view_number: u64,
        sender: TYPES::SignatureKey,
        signature: &<TYPES::SignatureKey as SignatureKey>::PureAssembledSignatureType,
        num_nodes: usize,
    ) -> Result<AvailableBlockData<TYPES>, BuildError> {
        *self.num_nodes.write().await = num_nodes;
        self.claim_block(block_hash, view_number, sender, signature)
            .await
    }

    async fn claim_block_header_input(
        &self,
        block_hash: &BuilderCommitment,
        _view_number: u64,
        _sender: TYPES::SignatureKey,
        _signature: &<TYPES::SignatureKey as SignatureKey>::PureAssembledSignatureType,
    ) -> Result<AvailableBlockHeaderInputV1<TYPES>, BuildError> {
        if self.should_fail_claims.load(Ordering::Relaxed) {
            return Err(BuildError::Missing);
        }

        let mut blocks = self.blocks.write().await;
        let entry = blocks.get_mut(block_hash).ok_or(BuildError::NotFound)?;
        entry.header_input.take().ok_or(BuildError::Missing)
    }

    async fn builder_address(&self) -> Result<TYPES::BuilderSignatureKey, BuildError> {
        Ok(self.pub_key.clone())
    }
}

impl<TYPES: NodeType> SimpleBuilderSource<TYPES> {
    pub async fn run(self, url: Url)
    where
        <TYPES as NodeType>::InstanceState: Default,
    {
        let builder_api_0_1 = hotshot_builder_api::v0_1::builder::define_api::<
            SimpleBuilderSource<TYPES>,
            TYPES,
        >(&Options::default())
        .expect("Failed to construct the builder API");

        let builder_api_0_3 = hotshot_builder_api::v0_99::builder::define_api::<
            SimpleBuilderSource<TYPES>,
            TYPES,
        >(&Options::default())
        .expect("Failed to construct the builder API");

        let mut app: App<SimpleBuilderSource<TYPES>, Error> = App::with_state(self);
        app.register_module::<Error, _>(LEGACY_BUILDER_MODULE, builder_api_0_1)
            .expect("Failed to register builder API 0.1")
            .register_module::<Error, _>(MARKETPLACE_BUILDER_MODULE, builder_api_0_3)
            .expect("Failed to register builder API 0.3");

        spawn(app.serve(url, hotshot_builder_api::v0_1::Version::instance()));
    }
}

#[derive(Debug, Clone)]
struct SubmittedTransaction<TYPES: NodeType> {
    claimed: Option<Instant>,
    transaction: TYPES::Transaction,
}

#[derive(Clone)]
pub struct SimpleBuilderTask<TYPES: NodeType> {
    #[allow(clippy::type_complexity)]
    transactions: Arc<RwLock<HashMap<Commitment<TYPES::Transaction>, SubmittedTransaction<TYPES>>>>,
    blocks: Arc<RwLock<HashMap<BuilderCommitment, BlockEntry<TYPES>>>>,
    decided_transactions: LruCache<Commitment<TYPES::Transaction>, ()>,
    should_fail_claims: Arc<AtomicBool>,
    changes: HashMap<u64, BuilderChange>,
    change_sender: Sender<BuilderChange>,
}

impl<TYPES: NodeType> BuilderTask<TYPES> for SimpleBuilderTask<TYPES> {
    fn start(
        mut self: Box<Self>,
        mut stream: Box<dyn Stream<Item = Event<TYPES>> + std::marker::Unpin + Send + 'static>,
    ) {
        spawn(async move {
            let mut should_build_blocks = true;
            loop {
                match stream.next().await {
                    None => {
                        break;
                    }
                    Some(evt) => match evt.event {
                        EventType::ViewFinished { view_number } => {
                            if let Some(change) = self.changes.remove(&view_number) {
                                match change {
                                    BuilderChange::Up => should_build_blocks = true,
                                    BuilderChange::Down => {
                                        should_build_blocks = false;
                                        self.transactions.write().await.clear();
                                        self.blocks.write().await.clear();
                                    }
                                    BuilderChange::FailClaims(value) => {
                                        self.should_fail_claims.store(value, Ordering::Relaxed);
                                    }
                                }
                                let _ = self.change_sender.broadcast(change).await;
                            }
                        }
                        EventType::Decide { leaf_chain, .. } if should_build_blocks => {
                            let mut queue = self.transactions.write().await;
                            for leaf_info in leaf_chain.iter() {
                                if let Some(ref payload) = leaf_info.leaf.block_payload() {
                                    for txn in payload.transaction_commitments(
                                        leaf_info.leaf.block_header().metadata(),
                                    ) {
                                        self.decided_transactions.put(txn, ());
                                        queue.remove(&txn);
                                    }
                                }
                            }
                            self.blocks.write().await.clear();
                        }
                        EventType::DaProposal { proposal, .. } if should_build_blocks => {
                            let payload = TYPES::BlockPayload::from_bytes(
                                &proposal.data.encoded_transactions,
                                &proposal.data.metadata,
                            );
                            let now = Instant::now();

                            let mut queue = self.transactions.write().await;
                            for commitment in
                                payload.transaction_commitments(&proposal.data.metadata)
                            {
                                if let Some(txn) = queue.get_mut(&commitment) {
                                    txn.claimed = Some(now);
                                }
                            }
                        }
                        EventType::Transactions { transactions } if should_build_blocks => {
                            let mut queue = self.transactions.write().await;
                            for transaction in transactions {
                                if !self.decided_transactions.contains(&transaction.commit()) {
                                    queue.insert(
                                        transaction.commit(),
                                        SubmittedTransaction {
                                            claimed: None,
                                            transaction: transaction.clone(),
                                        },
                                    );
                                }
                            }
                        }
                        _ => {}
                    },
                }
            }
        });
    }
}<|MERGE_RESOLUTION|>--- conflicted
+++ resolved
@@ -248,20 +248,12 @@
         }
 
         // Let new VID scheme ships with Epochs upgrade
-<<<<<<< HEAD
-        let block_entry =
-            build_block::<TYPES>(transactions, self.pub_key.clone(), self.priv_key.clone()).await;
-=======
-        let version = <TestVersions as Versions>::Epochs::VERSION;
         let block_entry = build_block::<TYPES>(
             transactions,
-            self.num_nodes.clone(),
             self.pub_key.clone(),
             self.priv_key.clone(),
-            version,
         )
         .await;
->>>>>>> 78d7dd12
 
         let metadata = block_entry.metadata.clone();
 
