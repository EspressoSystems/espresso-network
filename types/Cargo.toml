[package]
authors = ["Espresso Systems <hello@espressosys.com>"]
description = "Types and traits for the HotShot consesus module"
edition = "2021"
name = "hotshot-types"
readme = "../README.md"
version = "0.1.0"

# See more keys and their definitions at https://doc.rust-lang.org/cargo/reference/manifest.html
[features]
demo = []

[dependencies]
arbitrary = { version = "1.3", features = ["derive"] }
<<<<<<< HEAD
async-compatibility-layer = { workspace = true }
async-lock = { workspace = true }
async-trait = { workspace = true }
ark-serialize = { workspace = true, features = ["derive"] }
=======
ark-bls12-381 = { workspace = true }
ark-ff = "0.4.0"
ark-serialize = { version = "0.3", features = [
    "derive",
] } # TODO upgrade to 0.4 and inherit this dep from workspace https://github.com/EspressoSystems/HotShot/issues/1700
>>>>>>> 640e43a8
ark-std = { workspace = true }
async-compatibility-layer = { workspace = true }
async-lock = { workspace = true }
async-trait = { workspace = true }
bincode = { workspace = true }
bitvec = { workspace = true }
blake3 = { workspace = true }
commit = { workspace = true }
custom_debug = { workspace = true }
derivative = "2.2.0"
digest = { workspace = true }
displaydoc = { version = "0.2.3", default-features = false }
dyn-clone = { git = "https://github.com/dtolnay/dyn-clone", tag = "1.0.16" }
either = { workspace = true, features = ["serde"] }
espresso-systems-common = { workspace = true }
ethereum-types = { workspace = true }
futures = { workspace = true }
generic-array = { workspace = true }
hex_fmt = "0.3.0"
hotshot-constants = { path = "../constants" }
hotshot-task = { path = "../task", default-features = false }
hotshot-utils = { path = "../utils" }
jf-plonk = { workspace = true }
jf-primitives = { workspace = true, features = ["test-srs"] }
jf-utils = { workspace = true }
libp2p-networking = { workspace = true }
rand = { workspace = true }
rand_chacha = { workspace = true }
serde = { workspace = true }
sha2 = { workspace = true }
sha3 = "^0.10"
snafu = { workspace = true }
tagged-base64 = { workspace = true }
time = { workspace = true }
tracing = { workspace = true }
typenum = { workspace = true }

[dev-dependencies]
serde_json = "1.0.108"

[target.'cfg(all(async_executor_impl = "async-std"))'.dependencies]
async-std = { workspace = true }

[target.'cfg(all(async_executor_impl = "tokio"))'.dependencies]
tokio = { workspace = true }<|MERGE_RESOLUTION|>--- conflicted
+++ resolved
@@ -12,18 +12,11 @@
 
 [dependencies]
 arbitrary = { version = "1.3", features = ["derive"] }
-<<<<<<< HEAD
-async-compatibility-layer = { workspace = true }
-async-lock = { workspace = true }
-async-trait = { workspace = true }
-ark-serialize = { workspace = true, features = ["derive"] }
-=======
 ark-bls12-381 = { workspace = true }
 ark-ff = "0.4.0"
 ark-serialize = { version = "0.3", features = [
     "derive",
 ] } # TODO upgrade to 0.4 and inherit this dep from workspace https://github.com/EspressoSystems/HotShot/issues/1700
->>>>>>> 640e43a8
 ark-std = { workspace = true }
 async-compatibility-layer = { workspace = true }
 async-lock = { workspace = true }
@@ -56,7 +49,7 @@
 sha2 = { workspace = true }
 sha3 = "^0.10"
 snafu = { workspace = true }
-tagged-base64 = { workspace = true }
+tagged-base64 = { git = "https://github.com/espressosystems/tagged-base64", tag = "0.3.0" }
 time = { workspace = true }
 tracing = { workspace = true }
 typenum = { workspace = true }
