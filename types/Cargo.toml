[package]
name = "espresso-types"
version = "0.1.0"
authors = ["Espresso Systems <hello@espressosys.com>"]
edition = "2021"

[features]
testing = ["hotshot-query-service/testing"]

[dependencies]
alloy = { workspace = true }
alloy-compat = { path = "../alloy-compat" }
anyhow = { workspace = true }
ark-serialize = { workspace = true }
async-broadcast = { workspace = true }
async-lock = { workspace = true }
async-trait = { workspace = true }
base64-bytes = { workspace = true }
bincode = { workspace = true }
blake3 = { workspace = true }
bytesize = { workspace = true }
clap = { workspace = true }
cld = { workspace = true }
committable = { workspace = true }
derive_more = { workspace = true }
ethers-core = "2.0"
fluent-asserter = "0.1.9"
futures = { workspace = true }
hotshot = { workspace = true }
hotshot-contract-adapter = { workspace = true }
<<<<<<< HEAD
hotshot-libp2p-networking = { workspace = true }
=======
hotshot-example-types = { workspace = true }
>>>>>>> 7270ad39
hotshot-query-service = { workspace = true }
hotshot-types = { workspace = true }
indexmap = { workspace = true }
itertools = { workspace = true }
jf-merkle-tree = { workspace = true }
jf-utils = { workspace = true }                                      # TODO temporary: used only for test_rng()
jf-vid = { workspace = true }
lru = { workspace = true }
num-traits = { workspace = true }
parking_lot = "0.12"
paste = { workspace = true }
pretty_assertions = { workspace = true }
rand = { workspace = true }
sequencer-utils = { path = "../utils" }
serde = { workspace = true }
serde_json = { workspace = true }
sha2 = { workspace = true }                                                         # TODO temporary, used only for VID, should be set in hotshot
static_assertions = { workspace = true }
surf-disco = { workspace = true }
tagged-base64 = { workspace = true }
thiserror = { workspace = true }
tide-disco = { workspace = true }
time = { workspace = true }
tokio = { workspace = true }
tower-service = { version = "0.3", default-features = false }
tracing = { workspace = true }
url = { workspace = true }
vbs = { workspace = true }
vec1 = { workspace = true }
vid = { workspace = true }

[dev-dependencies]
espresso-contract-deployer = { path = "../contracts/rust/deployer" }
espresso-types = { path = ".", features = [ "testing" ] }
portpicker = { workspace = true }

[package.metadata.cargo-machete]
ignored = ["base64_bytes", "hotshot_testing"]<|MERGE_RESOLUTION|>--- conflicted
+++ resolved
@@ -28,11 +28,8 @@
 futures = { workspace = true }
 hotshot = { workspace = true }
 hotshot-contract-adapter = { workspace = true }
-<<<<<<< HEAD
 hotshot-libp2p-networking = { workspace = true }
-=======
 hotshot-example-types = { workspace = true }
->>>>>>> 7270ad39
 hotshot-query-service = { workspace = true }
 hotshot-types = { workspace = true }
 indexmap = { workspace = true }
