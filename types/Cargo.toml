--- conflicted
+++ resolved
@@ -29,36 +29,23 @@
 futures = { workspace = true }
 hotshot = { workspace = true }
 hotshot-contract-adapter = { workspace = true }
+hotshot-libp2p-networking = { workspace = true }
 hotshot-query-service = { workspace = true }
 hotshot-types = { workspace = true }
 itertools = { workspace = true }
 jf-merkle-tree = { workspace = true }
-<<<<<<< HEAD
-jf-signature = { workspace = true }
-jf-utils = { workspace = true }                                                     # TODO temporary: used only for test_rng()
-=======
 jf-utils = { workspace = true }                                      # TODO temporary: used only for test_rng()
->>>>>>> d17974e7
 jf-vid = { workspace = true }
-libp2p-networking = { workspace = true }
 lru = { workspace = true }
 num-traits = { workspace = true }
 parking_lot = "0.12"
 paste = { workspace = true }
 pretty_assertions = { workspace = true }
 rand = { workspace = true }
-<<<<<<< HEAD
-reqwest = "0.11"                                                                    # Same version used by ethers
-sequencer-utils = { path = "../utils" }
-serde = { workspace = true }
-serde_json = { workspace = true }
-sha2 = "0.10"                                                                       # TODO temporary, used only for VID, should be set in hotshot
-=======
 sequencer-utils = { path = "../utils" }
 serde = { workspace = true }
 serde_json = { workspace = true }
 sha2 = { workspace = true }                                                         # TODO temporary, used only for VID, should be set in hotshot
->>>>>>> d17974e7
 static_assertions = { workspace = true }
 surf-disco = { workspace = true }
 tagged-base64 = { workspace = true }
