[package]
name = "espresso-types"
version = "0.1.0"
authors = ["Espresso Systems <hello@espressosys.com>"]
edition = "2021"

[features]
testing = ["hotshot-query-service/testing"]

[dependencies]
alloy = { workspace = true }
alloy-compat = { path = "../alloy-compat" }
anyhow = { workspace = true }
ark-serialize = { workspace = true }
async-broadcast = { workspace = true }
async-lock = { workspace = true }
async-trait = { workspace = true }
base64-bytes = { workspace = true }
bincode = { workspace = true }
blake3 = { workspace = true }
bytesize = { workspace = true }
clap = { workspace = true }
cld = { workspace = true }
committable = { workspace = true }
derive_more = { workspace = true }
ethers-core = "2.0"
fluent-asserter = "0.1.9"
futures = { workspace = true }
hotshot = { workspace = true }
hotshot-contract-adapter = { workspace = true }
hotshot-query-service = { workspace = true }
hotshot-types = { workspace = true }
indexmap = { workspace = true }
itertools = { workspace = true }
jf-merkle-tree = { workspace = true }
jf-utils = { workspace = true }                                      # TODO temporary: used only for test_rng()
jf-vid = { workspace = true }
lru = { workspace = true }
num-traits = { workspace = true }
parking_lot = "0.12"
paste = { workspace = true }
pretty_assertions = { workspace = true }
rand = { workspace = true }
sequencer-utils = { path = "../utils" }
serde = { workspace = true }
serde_json = { workspace = true }
sha2 = { workspace = true }                                                         # TODO temporary, used only for VID, should be set in hotshot
static_assertions = { workspace = true }
surf-disco = { workspace = true }
tagged-base64 = { workspace = true }
thiserror = { workspace = true }
tide-disco = { workspace = true }
time = { workspace = true }
tokio = { workspace = true }
tower-service = { version = "0.3", default-features = false }
tracing = { workspace = true }
url = { workspace = true }
vbs = { workspace = true }
vec1 = { workspace = true }
vid = { workspace = true }

[dev-dependencies]
<<<<<<< HEAD
=======
espresso-contract-deployer = { path = "../contracts/rust/deployer" }
espresso-types = { path = ".", features = [ "testing" ] }
>>>>>>> 34ed4db4
portpicker = { workspace = true }

[package.metadata.cargo-machete]
ignored = ["base64_bytes", "hotshot_testing"]<|MERGE_RESOLUTION|>--- conflicted
+++ resolved
@@ -60,11 +60,8 @@
 vid = { workspace = true }
 
 [dev-dependencies]
-<<<<<<< HEAD
-=======
 espresso-contract-deployer = { path = "../contracts/rust/deployer" }
 espresso-types = { path = ".", features = [ "testing" ] }
->>>>>>> 34ed4db4
 portpicker = { workspace = true }
 
 [package.metadata.cargo-machete]
