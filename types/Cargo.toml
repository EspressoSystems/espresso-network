--- conflicted
+++ resolved
@@ -27,11 +27,7 @@
 fluent-asserter = "0.1.9"
 futures = { workspace = true }
 hotshot = { workspace = true }
-<<<<<<< HEAD
 hotshot-contract-adapter = { workspace = true }
-hotshot-orchestrator = { workspace = true }
-=======
->>>>>>> a48b5b2f
 hotshot-query-service = { workspace = true }
 hotshot-types = { workspace = true }
 itertools = { workspace = true }
