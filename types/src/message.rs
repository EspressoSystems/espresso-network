--- conflicted
+++ resolved
@@ -3,13 +3,7 @@
 //! This module contains types used to represent the various types of messages that
 //! `HotShot` nodes can send among themselves.
 
-<<<<<<< HEAD
-use crate::certificate::ViewSyncCertificate;
 use crate::data::QuorumProposal;
-use crate::simple_certificate::{DACertificate2, VIDCertificate2};
-use crate::simple_vote::{DAVote2, TimeoutVote2, VIDVote2};
-use crate::traits::node_implementation::CommitteeMembership;
-=======
 use crate::simple_certificate::{
     DACertificate2, VIDCertificate2, ViewSyncCommitCertificate2, ViewSyncFinalizeCertificate2,
     ViewSyncPreCommitCertificate2,
@@ -19,7 +13,6 @@
     ViewSyncPreCommitVote,
 };
 use crate::traits::node_implementation::{CommitteeMembership, ViewSyncMembership};
->>>>>>> bb5051d2
 use crate::vote2::HasViewNumber;
 use crate::{
     data::{DAProposal, VidDisperse},
@@ -27,12 +20,7 @@
     traits::{
         network::{NetworkMsg, ViewMessage},
         node_implementation::{
-<<<<<<< HEAD
             ExchangesType, NodeImplementation, NodeType, QuorumMembership, VIDMembership,
-=======
-            ExchangesType, NodeImplementation, NodeType, QuorumMembership, QuorumProposalType,
-            VIDMembership,
->>>>>>> bb5051d2
         },
         signature_key::EncodedSignature,
     },
@@ -175,13 +163,6 @@
         QuorumVote<TYPES, QuorumMembership<TYPES, I>>,
         TYPES::SignatureKey,
     ),
-<<<<<<< HEAD
-    /// Message with a view sync vote.
-    ViewSyncVote(ViewSyncVote<TYPES>),
-    /// Message with a view sync certificate.
-    ViewSyncCertificate(Proposal<TYPES, ViewSyncCertificate<TYPES>>),
-=======
->>>>>>> bb5051d2
     /// Internal ONLY message indicating a view interrupt.
     #[serde(skip)]
     InternalTrigger(InternalTrigger<TYPES>),
@@ -367,13 +348,8 @@
     /// Message with a view sync commit certificate
     ViewSyncCommitCertificate(ViewSyncCommitCertificate2<TYPES>),
 
-<<<<<<< HEAD
-    /// Message with a view sync certificate.
-    ViewSyncCertificate(Proposal<TYPES, ViewSyncCertificate<TYPES>>),
-=======
     /// Message with a view sync finalize certificate
     ViewSyncFinalizeCertificate(ViewSyncFinalizeCertificate2<TYPES>),
->>>>>>> bb5051d2
 
     /// Message with a Timeout vote
     TimeoutVote(TimeoutVote2<TYPES, QuorumMembership<TYPES, I>>),
