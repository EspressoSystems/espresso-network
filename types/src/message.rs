--- conflicted
+++ resolved
@@ -3,15 +3,9 @@
 //! This module contains types used to represent the various types of messages that
 //! `HotShot` nodes can send among themselves.
 
-<<<<<<< HEAD
-use crate::simple_certificate::DACertificate2;
-use crate::simple_vote::{DAVote2, TimeoutVote2};
+use crate::simple_certificate::{DACertificate2, VIDCertificate2};
+use crate::simple_vote::{DAVote2, TimeoutVote2, VIDVote2};
 use crate::traits::node_implementation::CommitteeMembership;
-=======
-use crate::simple_certificate::{DACertificate2, VIDCertificate2};
-use crate::simple_vote::{DAVote2, VIDVote2};
-use crate::traits::node_implementation::{CommitteeMembership, VIDMembership};
->>>>>>> 12d1d1d4
 use crate::vote2::HasViewNumber;
 use crate::{
     data::{DAProposal, ProposalType, VidDisperse},
@@ -20,15 +14,11 @@
         network::{NetworkMsg, ViewMessage},
         node_implementation::{
             ExchangesType, NodeImplementation, NodeType, QuorumMembership, QuorumProposalType,
-            ViewSyncProposalType,
+            VIDMembership, ViewSyncProposalType,
         },
         signature_key::EncodedSignature,
     },
-<<<<<<< HEAD
-    vote::{VIDVote, ViewSyncVote, VoteType},
-=======
-    vote::{TimeoutVote, ViewSyncVote, VoteType},
->>>>>>> 12d1d1d4
+    vote::ViewSyncVote,
 };
 
 use derivative::Derivative;
