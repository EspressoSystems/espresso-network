--- conflicted
+++ resolved
@@ -35,15 +35,12 @@
     pub timestamp: U256,
     #[serde(with = "ethers_serde::b256")]
     pub hash: B256,
-<<<<<<< HEAD
-=======
 }
 
 #[derive(Clone, Copy, Debug, PartialOrd, Ord, Hash, PartialEq, Eq)]
 pub(crate) struct L1BlockInfoWithParent {
     pub(crate) info: L1BlockInfo,
     pub(crate) parent_hash: B256,
->>>>>>> cbf666d4
 }
 
 #[derive(Clone, Copy, Debug, Default, Deserialize, Serialize, Hash, PartialEq, Eq)]
@@ -194,13 +191,13 @@
 #[derive(Debug)]
 pub(crate) struct L1State {
     pub(crate) snapshot: L1Snapshot,
-    pub(crate) finalized: LruCache<u64, L1BlockInfo>,
+    pub(crate) finalized: LruCache<u64, L1BlockInfoWithParent>,
 }
 
 #[derive(Clone, Debug)]
 pub(crate) enum L1Event {
     NewHead { head: u64 },
-    NewFinalized { finalized: L1BlockInfo },
+    NewFinalized { finalized: L1BlockInfoWithParent },
 }
 
 #[derive(Debug, Default)]
