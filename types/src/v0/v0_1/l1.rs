--- conflicted
+++ resolved
@@ -1,11 +1,7 @@
-<<<<<<< HEAD
-use crate::{parse_duration, v0_3::StakeTables};
-=======
 use alloy::{
     providers::RootProvider,
     transports::http::{Client, Http},
 };
->>>>>>> 8c8c59af
 use async_broadcast::{InactiveReceiver, Sender};
 use clap::Parser;
 use derive_more::Deref;
@@ -19,13 +15,8 @@
     time::{Duration, Instant},
 };
 use tokio::{
-<<<<<<< HEAD
-    sync::{Mutex, RwLock},
+    sync::{Mutex, Notify},
     task::JoinSet,
-=======
-    sync::{Mutex, Notify},
-    task::JoinHandle,
->>>>>>> 8c8c59af
 };
 use url::Url;
 
