--- conflicted
+++ resolved
@@ -1,4 +1,4 @@
-use std::{collections::BTreeMap, num::NonZeroUsize, time::Duration};
+use std::{num::NonZeroUsize, time::Duration};
 
 use hotshot_types::{
     network::{
@@ -107,11 +107,7 @@
             num_nodes_with_stake,
             known_nodes_with_stake,
             known_da_nodes,
-<<<<<<< HEAD
-            da_committees: _,
-=======
             da_committees,
->>>>>>> 7dc0ae09
             da_staked_committee_size,
             fixed_leader_for_gpuvid,
             next_view_timeout,
@@ -173,11 +169,7 @@
             num_nodes_with_stake: self.num_nodes_with_stake,
             known_nodes_with_stake: self.known_nodes_with_stake,
             known_da_nodes: self.known_da_nodes,
-<<<<<<< HEAD
-            da_committees: BTreeMap::new(),
-=======
             da_committees: self.da_committees,
->>>>>>> 7dc0ae09
             da_staked_committee_size: self.da_staked_committee_size,
             fixed_leader_for_gpuvid: self.fixed_leader_for_gpuvid,
             next_view_timeout: self.next_view_timeout,
