--- conflicted
+++ resolved
@@ -142,15 +142,6 @@
     _pd: PhantomData<(Base, Upgrade)>,
 }
 
-<<<<<<< HEAD
-#[derive(Debug, Copy, Clone)]
-pub struct SeqVersions;
-
-impl Versions for SeqVersions {
-    type Base = StaticVersion<0, 1>;
-    type Upgrade = StaticVersion<0, 3>;
-    type Marketplace = StaticVersion<0, 3>;
-=======
 impl<Base: StaticVersionType, Upgrade: StaticVersionType> SequencerVersions<Base, Upgrade> {
     pub fn new() -> Self {
         Self {
@@ -158,7 +149,6 @@
         }
     }
 }
->>>>>>> a9c07679
 
 impl<Base: StaticVersionType + 'static, Upgrade: StaticVersionType + 'static> Versions
     for SequencerVersions<Base, Upgrade>
@@ -173,18 +163,11 @@
     type Marketplace = MarketplaceVersion;
 }
 
-<<<<<<< HEAD
-/// Type aliases for readability
-pub type BaseVersion = <SeqVersions as Versions>::Base;
-pub type UpgradeVersion = <SeqVersions as Versions>::Upgrade;
-pub type MarketplaceVersion = <SeqVersions as Versions>::Marketplace;
-=======
 pub type MockSequencerVersions = SequencerVersions<StaticVersion<0, 1>, StaticVersion<0, 2>>;
 
 pub type V0_1 = StaticVersion<0, 1>;
 pub type FeeVersion = StaticVersion<0, 2>;
 pub type MarketplaceVersion = StaticVersion<0, 3>;
->>>>>>> a9c07679
 
 pub type Leaf = hotshot_types::data::Leaf<SeqTypes>;
 pub type Event = hotshot::types::Event<SeqTypes>;
