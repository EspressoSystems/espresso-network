use std::marker::PhantomData;

use hotshot::traits::election::static_committee::StaticCommittee;

use hotshot_types::{
    data::{EpochNumber, ViewNumber},
    signature_key::BLSPubKey,
    traits::{
        node_implementation::{NodeType, Versions},
        signature_key::SignatureKey,
    },
};

use serde::{Deserialize, Serialize};

mod header;

mod impls;

pub mod traits;

mod utils;

pub use header::Header;

pub use impls::{
    get_l1_deposits, retain_accounts, BuilderValidationError, FeeError, ProposalValidationError,
    StateValidationError,
};

pub use utils::*;

use vbs::version::{StaticVersion, StaticVersionType};

#[cfg(any(test, feature = "testing"))]
pub use impls::mock;

// This is the single source of truth for minor versions supported by this major version.

//

// It is written as a higher-level macro which takes a macro invocation as an argument and appends

// the comma-separated list of minor version identifiers to the arguments of the given invocation.

// This is to get around Rust's lazy macro expansion: this macro forces expansion of the given

// invocation. We would rather write something like `some_macro!(args, minor_versions!())`, but the

// `minor_versions!()` argument would not be expanded for pattern-matching in `some_macro!`, so

// instead we write `with_minor_versions!(some_macro!(args))`.

macro_rules! with_minor_versions {
    ($m:ident!($($arg:tt),*)) => {
        $m!($($arg,)* v0_1, v0_2, v0_3, v0_99);
    };
}

// Define sub-modules for each supported minor version.

macro_rules! define_modules {
    ($($m:ident),+) => {
        $(pub mod $m;)+
    };
}

with_minor_versions!(define_modules!());

macro_rules! assert_eq_all_versions_of_type {
    ($t:ident, $($m:ident),+) => {
        static_assertions::assert_type_eq_all!($($m::$t),+);
    };
}

macro_rules! reexport_latest_version_of_type {
    ($t:ident, $m:ident) => { pub use $m::$t; };
    ($t:ident, $m1:ident, $($m:ident),+) => {
        reexport_latest_version_of_type!($t, $($m),+);
    }
}

/// Re-export types which have not changed across any minor version.

macro_rules! reexport_unchanged_types {
    ($($t:ident),+ $(,)?) => {
        $(
            with_minor_versions!(assert_eq_all_versions_of_type!($t));
            with_minor_versions!(reexport_latest_version_of_type!($t));
        )+
    }
}

reexport_unchanged_types!(
    AccountQueryData,
    BlockMerkleCommitment,
    BlockMerkleTree,
    BuilderSignature,
    ChainId,
    Delta,
    FeeAccount,
    FeeAccountProof,
    FeeAmount,
    FeeInfo,
    FeeMerkleCommitment,
    FeeMerkleProof,
    FeeMerkleTree,
    Index,
    Iter,
    L1BlockInfo,
    L1Client,
    L1ClientOptions,
    L1Snapshot,
    NamespaceId,
    NsIndex,
    NsIter,
    NsPayload,
    NsPayloadBuilder,
    NsPayloadByteLen,
    NsPayloadOwned,
    NsPayloadRange,
    NsProof,
    NsTable,
    NsTableBuilder,
    NsTableValidationError,
    NumNss,
    NumTxs,
    NumTxsRange,
    NumTxsUnchecked,
    Payload,
    PayloadByteLen,
    Transaction,
    TxIndex,
    TxIter,
    TxPayload,
    TxPayloadRange,
    TxProof,
    TxTableEntries,
    TxTableEntriesRange,
    Upgrade,
    UpgradeType,
    UpgradeMode,
    TimeBasedUpgrade,
    ViewBasedUpgrade,
    BlockSize,
);
<<<<<<< HEAD

pub(crate) use v0_3::{L1Event, L1ReconnectTask, L1State, L1UpdateTask, RpcClient};
=======
pub(crate) use v0_3::{
    L1ClientMetrics, L1Event, L1ReconnectTask, L1State, L1UpdateTask, RpcClient,
};
>>>>>>> b7e7e65e

#[derive(
    Clone, Copy, Debug, Default, Hash, Eq, PartialEq, PartialOrd, Ord, Deserialize, Serialize,
)]

pub struct SeqTypes;

impl NodeType for SeqTypes {
    type View = ViewNumber;
    type Epoch = EpochNumber;
    type BlockHeader = Header;
    type BlockPayload = Payload;
    type SignatureKey = PubKey;
    type Transaction = Transaction;
    type InstanceState = NodeState;
    type ValidatedState = ValidatedState;
    type Membership = StaticCommittee<Self>;
    type BuilderSignatureKey = FeeAccount;
    type AuctionResult = SolverAuctionResults;
}

#[derive(Clone, Default, Debug, Copy)]

pub struct SequencerVersions<Base: StaticVersionType, Upgrade: StaticVersionType> {
    _pd: PhantomData<(Base, Upgrade)>,
}

impl<Base: StaticVersionType, Upgrade: StaticVersionType> SequencerVersions<Base, Upgrade> {
    pub fn new() -> Self {
        Self {
            _pd: Default::default(),
        }
    }
}

impl<Base: StaticVersionType + 'static, Upgrade: StaticVersionType + 'static> Versions
    for SequencerVersions<Base, Upgrade>
{
    type Base = Base;
    type Upgrade = Upgrade;
    const UPGRADE_HASH: [u8; 32] = [
        1, 0, 1, 0, 0, 1, 0, 0, 0, 1, 0, 0, 0, 0, 1, 0, 0, 0, 0, 1, 0, 0, 0, 0, 0, 1, 0, 0, 0, 0,
        0, 0,
    ];

    type Marketplace = MarketplaceVersion;
    type Epochs = EpochVersion;
}

pub type MockSequencerVersions = SequencerVersions<StaticVersion<0, 1>, StaticVersion<0, 2>>;

pub type V0_0 = StaticVersion<0, 0>;

pub type V0_1 = StaticVersion<0, 1>;

pub type FeeVersion = StaticVersion<0, 2>;

pub type EpochVersion = StaticVersion<0, 100>;

pub type Leaf = hotshot_types::data::Leaf<SeqTypes>;

pub type Leaf2 = hotshot_types::data::Leaf2<SeqTypes>;

pub type Event = hotshot::types::Event<SeqTypes>;

pub type PubKey = BLSPubKey;

pub type PrivKey = <PubKey as SignatureKey>::PrivateKey;

pub type NetworkConfig = hotshot_types::network::NetworkConfig<PubKey>;

pub use self::impls::{NodeState, SolverAuctionResultsProvider, ValidatedState};

pub use crate::v0_1::{
    BLOCK_MERKLE_TREE_HEIGHT, FEE_MERKLE_TREE_HEIGHT, NS_ID_BYTE_LEN, NS_OFFSET_BYTE_LEN,
    NUM_NSS_BYTE_LEN, NUM_TXS_BYTE_LEN, TX_OFFSET_BYTE_LEN,
};

use crate::v0_99::SolverAuctionResults;

pub type MarketplaceVersion = StaticVersion<0, 99>;<|MERGE_RESOLUTION|>--- conflicted
+++ resolved
@@ -144,14 +144,7 @@
     ViewBasedUpgrade,
     BlockSize,
 );
-<<<<<<< HEAD
-
 pub(crate) use v0_3::{L1Event, L1ReconnectTask, L1State, L1UpdateTask, RpcClient};
-=======
-pub(crate) use v0_3::{
-    L1ClientMetrics, L1Event, L1ReconnectTask, L1State, L1UpdateTask, RpcClient,
-};
->>>>>>> b7e7e65e
 
 #[derive(
     Clone, Copy, Debug, Default, Hash, Eq, PartialEq, PartialOrd, Ord, Deserialize, Serialize,
