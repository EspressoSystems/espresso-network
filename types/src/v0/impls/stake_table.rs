<<<<<<< HEAD
use super::{
    traits::StateCatchup,
    v0_3::{DAMembers, StakeTable, StakeTables},
    v0_99::ChainConfig,
    Header, L1Client, NodeState, PubKey, SeqTypes,
};

use async_trait::async_trait;
use committable::Committable;
=======
use std::{
    cmp::max,
    collections::{BTreeMap, BTreeSet, HashMap},
    fmt::Debug,
    num::NonZeroU64,
    sync::Arc,
};

use anyhow::Context;
>>>>>>> 3e4ace45
use contract_bindings_alloy::permissionedstaketable::PermissionedStakeTable::StakersUpdated;
use ethers::types::U256;
use ethers_conv::ToAlloy;
use hotshot::types::{BLSPubKey, SignatureKey as _};
use hotshot_contract_adapter::stake_table::{bls_alloy_to_jf, NodeInfoJf};
use hotshot_types::{
    data::EpochNumber,
    drb::{
        election::{generate_stake_cdf, select_randomized_leader, RandomizedCommittee},
        DrbResult,
    },
    stake_table::StakeTableEntry,
    traits::{
        election::Membership,
        node_implementation::{ConsensusTime, NodeType},
        signature_key::StakeTableEntryType,
    },
    PeerConfig,
};
<<<<<<< HEAD
use indexmap::IndexMap;
use std::{
    cmp::max,
    collections::{BTreeSet, HashMap},
    num::NonZeroU64,
    sync::Arc,
};
use thiserror::Error;

=======
use itertools::Itertools;
use thiserror::Error;

use super::{
    traits::StateCatchup,
    v0_3::{DAMembers, StakeTable, StakeTables},
    Header, L1Client, Leaf2, NodeState, PubKey, SeqTypes,
};

>>>>>>> 3e4ace45
type Epoch = <SeqTypes as NodeType>::Epoch;

impl StakeTables {
    pub fn new(stake_table: StakeTable, da_members: DAMembers) -> Self {
        Self {
            stake_table,
            da_members,
        }
    }

    /// Create the consensus and DA stake tables from L1 events
    ///
    /// This is a pure function, to make it easily testable.
    ///
    /// We expect have at most a few hundred EVM events in the
    /// PermissionedStakeTable contract over the liftetime of the contract so it
    /// should not significantly affect performance to fetch all events and
    /// perform the computation in this functions once per epoch.
    pub fn from_l1_events(updates: Vec<StakersUpdated>) -> Self {
        let mut index_map = IndexMap::new();

<<<<<<< HEAD
        for event in updates {
            for key in event.removed {
                let change = StakeTableChange::Remove(bls_alloy_to_jf(key));
                index_map.insert(change.key(), change);
            }
            for node_info in event.added {
                let change = StakeTableChange::Add(node_info.into());
                index_map.insert(change.key(), change);
=======
        // If the last event for a stakers is `Added` the staker is currently
        // staking, if the last event is removed or (or the staker is not present)
        // they are not staking.
        let currently_staking = changes_per_node
            .into_iter()
            .map(|(_pub_key, deltas)| deltas.last().expect("deltas non-empty").clone())
            .filter_map(|change| match change {
                StakeTableChange::Add(node_info) => Some(node_info),
                StakeTableChange::Remove(_) => None,
            });

        let mut consensus_stake_table: Vec<PeerConfig<PubKey>> = vec![];
        let mut da_members: Vec<PeerConfig<PubKey>> = vec![];
        for node in currently_staking {
            consensus_stake_table.push(node.clone().into());
            if node.da {
                da_members.push(node.into());
>>>>>>> 3e4ace45
            }
        }

        let mut da_members = Vec::new();
        let mut stake_table = Vec::new();

        for change in index_map.values() {
            if let StakeTableChange::Add(node_info_jf) = change {
                let entry: StakeTableEntry<PubKey> = node_info_jf.clone().into();
                stake_table.push(entry.clone());
                if change.is_da() {
                    da_members.push(entry);
                }
            }
        }

        tracing::error!("DA={da_members:?}");
        tracing::error!("ST={stake_table:?}");

        Self::new(stake_table.into(), da_members.into())
    }
}

<<<<<<< HEAD
#[derive(derive_more::Debug, Clone)]
=======
#[derive(Clone, derive_more::derive::Debug)]
>>>>>>> 3e4ace45
/// Type to describe DA and Stake memberships
pub struct EpochCommittees {
    /// Committee used when we're in pre-epoch state
    non_epoch_committee: Committee,

    /// Holds Stake table and da stake
    state: HashMap<Epoch, Committee>,

    /// Number of blocks in an epoch
    _epoch_size: u64,

    /// L1 provider
    l1_client: L1Client,

<<<<<<< HEAD
    chain_config: ChainConfig,
    #[debug("{}", peers.name())]
    pub peers: Arc<dyn StateCatchup>,
=======
    /// Address of Stake Table Contract
    contract_address: Option<Address>,

    /// Randomized committees, filled when we receive the DrbResult
    randomized_committees: BTreeMap<Epoch, RandomizedCommittee<StakeTableEntry<PubKey>>>,

    /// Peers for catching up the stake table
    #[debug(skip)]
    peers: Option<Arc<dyn StateCatchup>>,
    /// Contains the epoch after which initial_drb_result will not be used (set_first_epoch.epoch + 2)
    /// And the DrbResult to use before that epoch
    initial_drb_result: Option<(Epoch, DrbResult)>,
>>>>>>> 3e4ace45
}

#[derive(Debug, Clone, PartialEq)]
enum StakeTableChange {
    Add(NodeInfoJf),
    Remove(BLSPubKey),
}

impl StakeTableChange {
    pub(crate) fn key(&self) -> BLSPubKey {
        match self {
            StakeTableChange::Add(node_info) => node_info.stake_table_key,
            StakeTableChange::Remove(key) => *key,
        }
    }

    pub(crate) fn is_da(&self) -> bool {
        match self {
            StakeTableChange::Add(node_info) => node_info.da,
            StakeTableChange::Remove(_) => false,
        }
    }
}

/// Holds Stake table and da stake
#[derive(Clone, Debug)]
struct Committee {
    /// The nodes eligible for leadership.
    /// NOTE: This is currently a hack because the DA leader needs to be the quorum
    /// leader but without voting rights.
    eligible_leaders: Vec<PeerConfig<PubKey>>,

    /// Keys for nodes participating in the network
    stake_table: Vec<PeerConfig<PubKey>>,

    /// Keys for DA members
    da_members: Vec<PeerConfig<PubKey>>,

    /// Stake entries indexed by public key, for efficient lookup.
    indexed_stake_table: HashMap<PubKey, PeerConfig<PubKey>>,

    /// DA entries indexed by public key, for efficient lookup.
    indexed_da_members: HashMap<PubKey, PeerConfig<PubKey>>,
}

impl EpochCommittees {
    /// Updates `Self.stake_table` with stake_table for
    /// `Self.contract_address` at `l1_block_height`. This is intended
    /// to be called before calling `self.stake()` so that
    /// `Self.stake_table` only needs to be updated once in a given
    /// life-cycle but may be read from many times.
    fn update_stake_table(&mut self, epoch: EpochNumber, st: StakeTables) -> Committee {
        // This works because `get_stake_table` is fetching *all*
        // update events and building the table for us. We will need
        // more subtlety when start fetching only the events since last update.

        let stake_table = st.stake_table.0.clone();
        let da_members = st.da_members.0.clone();

        let indexed_stake_table: HashMap<PubKey, _> = st
            .stake_table
            .0
            .iter()
            .map(|peer_config| {
                (
                    PubKey::public_key(&peer_config.stake_table_entry),
                    peer_config.clone(),
                )
            })
            .collect();

        let indexed_da_members: HashMap<PubKey, _> = st
            .da_members
            .0
            .iter()
            .map(|peer_config| {
                (
                    PubKey::public_key(&peer_config.stake_table_entry),
                    peer_config.clone(),
                )
            })
            .collect();

        let eligible_leaders: Vec<_> = st
            .stake_table
            .0
            .into_iter()
            .filter(|peer_config| peer_config.stake_table_entry.stake() > U256::zero())
            .collect();

        let committee = Committee {
            eligible_leaders,
            stake_table,
            da_members,
            indexed_stake_table,
            indexed_da_members,
        };

        self.state.insert(epoch, committee.clone());
        self.state.insert(epoch + 1, committee.clone());
        self.state.insert(epoch + 2, committee.clone());

        committee
    }

    // We need a constructor to match our concrete type.
    pub fn new_stake(
        // TODO remove `new` from trait and rename this to `new`.
        // https://github.com/EspressoSystems/HotShot/commit/fcb7d54a4443e29d643b3bbc53761856aef4de8b
        committee_members: Vec<PeerConfig<PubKey>>,
        da_members: Vec<PeerConfig<PubKey>>,
        instance_state: &NodeState,
        epoch_size: u64,
    ) -> Self {
        // For each eligible leader, get the stake table entry
        let eligible_leaders: Vec<_> = committee_members
            .iter()
            .filter(|&peer_config| peer_config.stake_table_entry.stake() > U256::zero())
            .cloned()
            .collect();

        // For each member, get the stake table entry
        let stake_table: Vec<_> = committee_members
            .iter()
            .filter(|&peer_config| peer_config.stake_table_entry.stake() > U256::zero())
            .cloned()
            .collect();

        // For each member, get the stake table entry
        let da_members: Vec<_> = da_members
            .iter()
            .filter(|&peer_config| peer_config.stake_table_entry.stake() > U256::zero())
            .cloned()
            .collect();

        // Index the stake table by public key
        let indexed_stake_table: HashMap<PubKey, _> = stake_table
            .iter()
            .map(|peer_config| {
                (
                    PubKey::public_key(&peer_config.stake_table_entry),
                    peer_config.clone(),
                )
            })
            .collect();

        // Index the stake table by public key
        let indexed_da_members: HashMap<PubKey, _> = da_members
            .iter()
            .map(|peer_config| {
                (
                    PubKey::public_key(&peer_config.stake_table_entry),
                    peer_config.clone(),
                )
            })
            .collect();

        let members = Committee {
            eligible_leaders,
            stake_table,
            da_members,
            indexed_stake_table,
            indexed_da_members,
        };

        // TODO: remove this, workaround for hotshot asking for stake tables from epoch 1 and 2
        let mut map = HashMap::new();
        for epoch in Epoch::genesis().u64()..=50 {
            map.insert(Epoch::new(epoch), members.clone());
        }

        Self {
            non_epoch_committee: members,
            state: map,
            _epoch_size: epoch_size,
            l1_client: instance_state.l1_client.clone(),
<<<<<<< HEAD
            chain_config: instance_state.chain_config,
            peers: instance_state.peers.clone(),
=======
            contract_address: instance_state.chain_config.stake_table_contract,
            randomized_committees: BTreeMap::new(),
            peers: Some(instance_state.peers.clone()),
            initial_drb_result: None,
>>>>>>> 3e4ace45
        }
    }

    fn state(&self, epoch: &Option<Epoch>) -> Option<&Committee> {
        if let Some(epoch) = epoch {
            self.state.get(epoch)
        } else {
            Some(&self.non_epoch_committee)
        }
    }
}

#[derive(Error, Debug)]
#[error("Could not lookup leader")] // TODO error variants? message?
pub struct LeaderLookupError;

// #[async_trait]
impl Membership<SeqTypes> for EpochCommittees {
    type Error = LeaderLookupError;
    // DO NOT USE. Dummy constructor to comply w/ trait.
    fn new(
        // TODO remove `new` from trait and remove this fn as well.
        // https://github.com/EspressoSystems/HotShot/commit/fcb7d54a4443e29d643b3bbc53761856aef4de8b
        _committee_members: Vec<PeerConfig<PubKey>>,
        _da_members: Vec<PeerConfig<PubKey>>,
    ) -> Self {
<<<<<<< HEAD
        panic!("EpochCommittees::new() called. This function has been replaced with new_stake()");
=======
        panic!("This function has been replaced with new_stake()");
>>>>>>> 3e4ace45
    }
    /// Get the stake table for the current view
<<<<<<< HEAD
    fn stake_table(&self, epoch: Option<Epoch>) -> Vec<StakeTableEntry<PubKey>> {
        let st = if let Some(st) = self.state(&epoch) {
=======
    fn stake_table(&self, epoch: Option<Epoch>) -> Vec<PeerConfig<PubKey>> {
        if let Some(st) = self.state(&epoch) {
>>>>>>> 3e4ace45
            st.stake_table.clone()
        } else {
            vec![]
        };

        tracing::debug!("stake table = {st:?}");
        st
    }
    /// Get the stake table for the current view
<<<<<<< HEAD
    fn da_stake_table(&self, epoch: Option<Epoch>) -> Vec<StakeTableEntry<PubKey>> {
        let da = if let Some(sc) = self.state(&epoch) {
=======
    fn da_stake_table(&self, epoch: Option<Epoch>) -> Vec<PeerConfig<PubKey>> {
        if let Some(sc) = self.state(&epoch) {
>>>>>>> 3e4ace45
            sc.da_members.clone()
        } else {
            vec![]
        };

        tracing::debug!("da members = {da:?}");
        da
    }

    /// Get all members of the committee for the current view
    fn committee_members(
        &self,
        _view_number: <SeqTypes as NodeType>::View,
        epoch: Option<Epoch>,
    ) -> BTreeSet<PubKey> {
        let committee = if let Some(sc) = self.state(&epoch) {
            sc.indexed_stake_table.clone().into_keys().collect()
        } else {
            BTreeSet::new()
        };

        tracing::debug!("committee={committee:?}");

        committee
    }

    /// Get all members of the committee for the current view
    fn da_committee_members(
        &self,
        _view_number: <SeqTypes as NodeType>::View,
        epoch: Option<Epoch>,
    ) -> BTreeSet<PubKey> {
        let da = if let Some(sc) = self.state(&epoch) {
            sc.indexed_da_members.clone().into_keys().collect()
        } else {
            BTreeSet::new()
        };
        tracing::debug!("da committee={da:?}");

        da
    }

    /// Get all eligible leaders of the committee for the current view
    fn committee_leaders(
        &self,
        _view_number: <SeqTypes as NodeType>::View,
        epoch: Option<Epoch>,
    ) -> BTreeSet<PubKey> {
        let committee_leaders = self
            .state(&epoch)
            .unwrap()
            .eligible_leaders
            .iter()
<<<<<<< HEAD
            .map(PubKey::public_key)
            .collect();

        tracing::debug!("committee_leaders={committee_leaders:?}");
        committee_leaders
=======
            .map(|x| PubKey::public_key(&x.stake_table_entry))
            .collect()
>>>>>>> 3e4ace45
    }

    /// Get the stake table entry for a public key
    fn stake(&self, pub_key: &PubKey, epoch: Option<Epoch>) -> Option<PeerConfig<PubKey>> {
        // Only return the stake if it is above zero
        self.state(&epoch)
            .and_then(|h| h.indexed_stake_table.get(pub_key).cloned())
    }

    /// Get the DA stake table entry for a public key
    fn da_stake(&self, pub_key: &PubKey, epoch: Option<Epoch>) -> Option<PeerConfig<PubKey>> {
        // Only return the stake if it is above zero
        self.state(&epoch)
            .and_then(|h| h.indexed_da_members.get(pub_key).cloned())
    }

    /// Check if a node has stake in the committee
    fn has_stake(&self, pub_key: &PubKey, epoch: Option<Epoch>) -> bool {
        self.state(&epoch)
            .and_then(|h| h.indexed_stake_table.get(pub_key))
            .is_some_and(|x| x.stake_table_entry.stake() > U256::zero())
    }

    /// Check if a node has stake in the committee
    fn has_da_stake(&self, pub_key: &PubKey, epoch: Option<Epoch>) -> bool {
        self.state(&epoch)
            .and_then(|h| h.indexed_da_members.get(pub_key))
            .is_some_and(|x| x.stake_table_entry.stake() > U256::zero())
    }

    /// Index the vector of public keys with the current view number
    fn lookup_leader(
        &self,
        view_number: <SeqTypes as NodeType>::View,
        epoch: Option<Epoch>,
    ) -> Result<PubKey, Self::Error> {
        if let Some(epoch) = epoch {
            let Some(randomized_committee) = self.randomized_committees.get(&epoch) else {
                tracing::error!(
                    "We are missing the randomized committee for epoch {}",
                    epoch
                );
                return Err(LeaderLookupError);
            };

            Ok(PubKey::public_key(&select_randomized_leader(
                randomized_committee,
                *view_number,
            )))
        } else {
            let leaders = &self.non_epoch_committee.eligible_leaders;

<<<<<<< HEAD
        tracing::debug!("lookup_leader() leaders={leaders:?}");

        let index = *view_number as usize % leaders.len();
        let res = leaders[index].clone();
        Ok(PubKey::public_key(&res))
=======
            let index = *view_number as usize % leaders.len();
            let res = leaders[index].clone();
            Ok(PubKey::public_key(&res.stake_table_entry))
        }
>>>>>>> 3e4ace45
    }

    /// Get the total number of nodes in the committee
    fn total_nodes(&self, epoch: Option<Epoch>) -> usize {
        self.state(&epoch)
            .map(|sc| sc.stake_table.len())
            .unwrap_or_default()
    }

    /// Get the total number of DA nodes in the committee
    fn da_total_nodes(&self, epoch: Option<Epoch>) -> usize {
        self.state(&epoch)
            .map(|sc: &Committee| sc.da_members.len())
            .unwrap_or_default()
    }

    /// Get the voting success threshold for the committee
    fn success_threshold(&self, epoch: Option<Epoch>) -> NonZeroU64 {
        let quorum_len = self.state(&epoch).unwrap().stake_table.len();
        NonZeroU64::new(((quorum_len as u64 * 2) / 3) + 1).unwrap()
    }

    /// Get the voting success threshold for the committee
    fn da_success_threshold(&self, epoch: Option<Epoch>) -> NonZeroU64 {
        let da_len = self.state(&epoch).unwrap().da_members.len();
        NonZeroU64::new(((da_len as u64 * 2) / 3) + 1).unwrap()
    }

    /// Get the voting failure threshold for the committee
    fn failure_threshold(&self, epoch: Option<Epoch>) -> NonZeroU64 {
        let quorum_len = self.state(&epoch).unwrap().stake_table.len();

        NonZeroU64::new(((quorum_len as u64) / 3) + 1).unwrap()
    }

    /// Get the voting upgrade threshold for the committee
    fn upgrade_threshold(&self, epoch: Option<Epoch>) -> NonZeroU64 {
        let quorum_len = self.state(&epoch).unwrap().indexed_stake_table.len();

        NonZeroU64::new(max(
            (quorum_len as u64 * 9) / 10,
            ((quorum_len as u64 * 2) / 3) + 1,
        ))
        .unwrap()
    }

    #[allow(refining_impl_trait)]
    async fn add_epoch_root(
        &self,
        epoch: Epoch,
        block_header: Header,
    ) -> Option<Box<dyn FnOnce(&mut Self) + Send>> {
        let chain_config = get_chain_config(self.chain_config, &self.peers, &block_header)
            .await
            .ok()?;

        let contract_address = chain_config.stake_table_contract;

        if contract_address.is_none() {
            tracing::error!("No stake table contract address found in Chain config");
        }

        let address = contract_address?;

        self.l1_client
            .get_stake_table(address.to_alloy(), block_header.l1_head())
            .await
            .ok()
            .map(|stake_table| -> Box<dyn FnOnce(&mut Self) + Send> {
                Box::new(move |committee: &mut Self| {
                    let _ = committee.update_stake_table(epoch, stake_table);
                })
            })
    }

    fn has_epoch(&self, epoch: Epoch) -> bool {
        self.state.contains_key(&epoch)
    }

    async fn get_epoch_root_and_drb(
        &self,
        block_height: u64,
        epoch_height: u64,
        epoch: Epoch,
    ) -> anyhow::Result<(Header, DrbResult)> {
        let Some(ref peers) = self.peers else {
            anyhow::bail!("No Peers Configured for Catchup");
        };
        // Fetch leaves from peers
        let leaf: Leaf2 = peers
            .fetch_leaf(block_height, self, epoch, epoch_height)
            .await?;
        //DRB height is decided in the next epoch's last block
        let drb_height = block_height + epoch_height + 3;
        let drb_leaf = peers
            .fetch_leaf(drb_height, self, epoch, epoch_height)
            .await?;

        Ok((
            leaf.block_header().clone(),
            drb_leaf
                .next_drb_result
                .context(format!("No DRB result on decided leaf at {drb_height}"))?,
        ))
    }

    fn add_drb_result(&mut self, epoch: Epoch, drb: DrbResult) {
        let Some(raw_stake_table) = self.state.get(&epoch) else {
            tracing::error!("add_drb_result({}, {:?}) was called, but we do not yet have the stake table for epoch {}", epoch, drb, epoch);
            return;
        };

        let leaders = raw_stake_table
            .eligible_leaders
            .clone()
            .into_iter()
            .map(|peer_config| peer_config.stake_table_entry)
            .collect::<Vec<_>>();
        let randomized_committee = generate_stake_cdf(leaders, drb);

        self.randomized_committees
            .insert(epoch, randomized_committee);
    }

    fn set_first_epoch(&mut self, epoch: Epoch, initial_drb_result: DrbResult) {
        self.state.insert(epoch, self.non_epoch_committee.clone());
        self.state
            .insert(epoch + 1, self.non_epoch_committee.clone());
        self.initial_drb_result = Some((epoch + 2, initial_drb_result));
    }
}

pub(crate) async fn get_chain_config(
    chain_config: ChainConfig,
    peers: &impl StateCatchup,
    header: &Header,
) -> anyhow::Result<ChainConfig> {
    let header_cf = header.chain_config();
    if chain_config.commit() == header_cf.commit() {
        return Ok(chain_config);
    }

    let cf = match header_cf.resolve() {
        Some(cf) => cf,
        None => peers
            .fetch_chain_config(header_cf.commit())
            .await
            .map_err(|err| {
                tracing::error!("failed to get chain_config from peers. err: {err:?}");
                err
            })?,
    };

    Ok(cf)
}

#[cfg(test)]
mod tests {
    use contract_bindings_alloy::permissionedstaketable::PermissionedStakeTable::NodeInfo;

    use super::*;

    #[test]
    fn test_stake_table_from_l1_events() {
        let mut rng = rand::thread_rng();

        // Build a stake table with one DA node and one consensus node.
        let mut da_node = NodeInfoJf::random(&mut rng);
        da_node.da = true;
        let mut consensus_node = NodeInfoJf::random(&mut rng);
        consensus_node.da = false;
        let added: Vec<NodeInfo> = vec![da_node.clone().into(), consensus_node.clone().into()];
        let mut updates = vec![StakersUpdated {
            removed: vec![],
            added,
        }];

        let st = StakeTables::from_l1_events(updates.clone());

        // The DA stake table contains the DA node only
        assert_eq!(st.da_members.0.len(), 1);
        assert_eq!(
            st.da_members.0[0].stake_table_entry.stake_key,
            da_node.stake_table_key
        );

        // The consensus stake table contains both nodes
        assert_eq!(st.stake_table.0.len(), 2);
        assert_eq!(
            st.stake_table.0[0].stake_table_entry.stake_key,
            da_node.stake_table_key
        );
        assert_eq!(
            st.stake_table.0[1].stake_table_entry.stake_key,
            consensus_node.stake_table_key
        );

        // Simulate making the consensus node a DA node. This is accomplished by
        // sending a transaction removes and re-adds the same node with updated
        // DA status.
        let mut new_da_node = consensus_node.clone();
        new_da_node.da = true;
        updates.push(StakersUpdated {
            removed: vec![consensus_node.stake_table_key_alloy()],
            added: vec![new_da_node.clone().into()],
        });
        let st = StakeTables::from_l1_events(updates.clone());

        // The DA stake stable now contains both nodes
        assert_eq!(st.da_members.0.len(), 2);
        assert_eq!(
            st.da_members.0[0].stake_table_entry.stake_key,
            da_node.stake_table_key
        );
        assert_eq!(
            st.da_members.0[1].stake_table_entry.stake_key,
            new_da_node.stake_table_key
        );

        // The consensus stake stable (still) contains both nodes
        assert_eq!(st.stake_table.0.len(), 2);
        assert_eq!(
            st.stake_table.0[0].stake_table_entry.stake_key,
            da_node.stake_table_key
        );
        assert_eq!(
            st.stake_table.0[1].stake_table_entry.stake_key,
            new_da_node.stake_table_key
        );

        // Simulate removing the second node
        updates.push(StakersUpdated {
            removed: vec![new_da_node.stake_table_key_alloy()],
            added: vec![],
        });
        let st = StakeTables::from_l1_events(updates);

        // The DA stake table contains only the original DA node
        assert_eq!(st.da_members.0.len(), 1);
        assert_eq!(
            st.da_members.0[0].stake_table_entry.stake_key,
            da_node.stake_table_key
        );

        // The consensus stake table also contains only the original DA node
        assert_eq!(st.stake_table.0.len(), 1);
        assert_eq!(
            st.stake_table.0[0].stake_table_entry.stake_key,
            da_node.stake_table_key
        );
    }

    // TODO: test that repeatedly removes and adds more nodes

    // TODO: the contract prevents removing nodes that aren't stakers and adding
    //       stakers multiple times, but should the rust code handle it too?
}<|MERGE_RESOLUTION|>--- conflicted
+++ resolved
@@ -1,14 +1,3 @@
-<<<<<<< HEAD
-use super::{
-    traits::StateCatchup,
-    v0_3::{DAMembers, StakeTable, StakeTables},
-    v0_99::ChainConfig,
-    Header, L1Client, NodeState, PubKey, SeqTypes,
-};
-
-use async_trait::async_trait;
-use committable::Committable;
-=======
 use std::{
     cmp::max,
     collections::{BTreeMap, BTreeSet, HashMap},
@@ -18,9 +7,8 @@
 };
 
 use anyhow::Context;
->>>>>>> 3e4ace45
 use contract_bindings_alloy::permissionedstaketable::PermissionedStakeTable::StakersUpdated;
-use ethers::types::U256;
+use ethers::types::{Address, U256};
 use ethers_conv::ToAlloy;
 use hotshot::types::{BLSPubKey, SignatureKey as _};
 use hotshot_contract_adapter::stake_table::{bls_alloy_to_jf, NodeInfoJf};
@@ -38,17 +26,6 @@
     },
     PeerConfig,
 };
-<<<<<<< HEAD
-use indexmap::IndexMap;
-use std::{
-    cmp::max,
-    collections::{BTreeSet, HashMap},
-    num::NonZeroU64,
-    sync::Arc,
-};
-use thiserror::Error;
-
-=======
 use itertools::Itertools;
 use thiserror::Error;
 
@@ -58,7 +35,6 @@
     Header, L1Client, Leaf2, NodeState, PubKey, SeqTypes,
 };
 
->>>>>>> 3e4ace45
 type Epoch = <SeqTypes as NodeType>::Epoch;
 
 impl StakeTables {
@@ -78,18 +54,22 @@
     /// should not significantly affect performance to fetch all events and
     /// perform the computation in this functions once per epoch.
     pub fn from_l1_events(updates: Vec<StakersUpdated>) -> Self {
-        let mut index_map = IndexMap::new();
-
-<<<<<<< HEAD
-        for event in updates {
-            for key in event.removed {
-                let change = StakeTableChange::Remove(bls_alloy_to_jf(key));
-                index_map.insert(change.key(), change);
-            }
-            for node_info in event.added {
-                let change = StakeTableChange::Add(node_info.into());
-                index_map.insert(change.key(), change);
-=======
+        let changes_per_node = updates
+            .into_iter()
+            .flat_map(|event| {
+                event
+                    .removed
+                    .into_iter()
+                    .map(|key| StakeTableChange::Remove(bls_alloy_to_jf(key)))
+                    .chain(
+                        event
+                            .added
+                            .into_iter()
+                            .map(|node_info| StakeTableChange::Add(node_info.into())),
+                    )
+            })
+            .group_by(|change| change.key());
+
         // If the last event for a stakers is `Added` the staker is currently
         // staking, if the last event is removed or (or the staker is not present)
         // they are not staking.
@@ -107,35 +87,13 @@
             consensus_stake_table.push(node.clone().into());
             if node.da {
                 da_members.push(node.into());
->>>>>>> 3e4ace45
             }
         }
-
-        let mut da_members = Vec::new();
-        let mut stake_table = Vec::new();
-
-        for change in index_map.values() {
-            if let StakeTableChange::Add(node_info_jf) = change {
-                let entry: StakeTableEntry<PubKey> = node_info_jf.clone().into();
-                stake_table.push(entry.clone());
-                if change.is_da() {
-                    da_members.push(entry);
-                }
-            }
-        }
-
-        tracing::error!("DA={da_members:?}");
-        tracing::error!("ST={stake_table:?}");
-
-        Self::new(stake_table.into(), da_members.into())
+        Self::new(consensus_stake_table.into(), da_members.into())
     }
 }
 
-<<<<<<< HEAD
-#[derive(derive_more::Debug, Clone)]
-=======
 #[derive(Clone, derive_more::derive::Debug)]
->>>>>>> 3e4ace45
 /// Type to describe DA and Stake memberships
 pub struct EpochCommittees {
     /// Committee used when we're in pre-epoch state
@@ -150,11 +108,6 @@
     /// L1 provider
     l1_client: L1Client,
 
-<<<<<<< HEAD
-    chain_config: ChainConfig,
-    #[debug("{}", peers.name())]
-    pub peers: Arc<dyn StateCatchup>,
-=======
     /// Address of Stake Table Contract
     contract_address: Option<Address>,
 
@@ -167,7 +120,6 @@
     /// Contains the epoch after which initial_drb_result will not be used (set_first_epoch.epoch + 2)
     /// And the DrbResult to use before that epoch
     initial_drb_result: Option<(Epoch, DrbResult)>,
->>>>>>> 3e4ace45
 }
 
 #[derive(Debug, Clone, PartialEq)]
@@ -181,13 +133,6 @@
         match self {
             StakeTableChange::Add(node_info) => node_info.stake_table_key,
             StakeTableChange::Remove(key) => *key,
-        }
-    }
-
-    pub(crate) fn is_da(&self) -> bool {
-        match self {
-            StakeTableChange::Add(node_info) => node_info.da,
-            StakeTableChange::Remove(_) => false,
         }
     }
 }
@@ -267,9 +212,6 @@
         };
 
         self.state.insert(epoch, committee.clone());
-        self.state.insert(epoch + 1, committee.clone());
-        self.state.insert(epoch + 2, committee.clone());
-
         committee
     }
 
@@ -333,26 +275,20 @@
             indexed_da_members,
         };
 
-        // TODO: remove this, workaround for hotshot asking for stake tables from epoch 1 and 2
         let mut map = HashMap::new();
-        for epoch in Epoch::genesis().u64()..=50 {
-            map.insert(Epoch::new(epoch), members.clone());
-        }
+        map.insert(Epoch::genesis(), members.clone());
+        // TODO: remove this, workaround for hotshot asking for stake tables from epoch 1
+        map.insert(Epoch::genesis() + 1u64, members.clone());
 
         Self {
             non_epoch_committee: members,
             state: map,
             _epoch_size: epoch_size,
             l1_client: instance_state.l1_client.clone(),
-<<<<<<< HEAD
-            chain_config: instance_state.chain_config,
-            peers: instance_state.peers.clone(),
-=======
             contract_address: instance_state.chain_config.stake_table_contract,
             randomized_committees: BTreeMap::new(),
             peers: Some(instance_state.peers.clone()),
             initial_drb_result: None,
->>>>>>> 3e4ace45
         }
     }
 
@@ -379,43 +315,24 @@
         _committee_members: Vec<PeerConfig<PubKey>>,
         _da_members: Vec<PeerConfig<PubKey>>,
     ) -> Self {
-<<<<<<< HEAD
-        panic!("EpochCommittees::new() called. This function has been replaced with new_stake()");
-=======
         panic!("This function has been replaced with new_stake()");
->>>>>>> 3e4ace45
-    }
+    }
+
     /// Get the stake table for the current view
-<<<<<<< HEAD
-    fn stake_table(&self, epoch: Option<Epoch>) -> Vec<StakeTableEntry<PubKey>> {
-        let st = if let Some(st) = self.state(&epoch) {
-=======
     fn stake_table(&self, epoch: Option<Epoch>) -> Vec<PeerConfig<PubKey>> {
         if let Some(st) = self.state(&epoch) {
->>>>>>> 3e4ace45
             st.stake_table.clone()
         } else {
             vec![]
-        };
-
-        tracing::debug!("stake table = {st:?}");
-        st
+        }
     }
     /// Get the stake table for the current view
-<<<<<<< HEAD
-    fn da_stake_table(&self, epoch: Option<Epoch>) -> Vec<StakeTableEntry<PubKey>> {
-        let da = if let Some(sc) = self.state(&epoch) {
-=======
     fn da_stake_table(&self, epoch: Option<Epoch>) -> Vec<PeerConfig<PubKey>> {
         if let Some(sc) = self.state(&epoch) {
->>>>>>> 3e4ace45
             sc.da_members.clone()
         } else {
             vec![]
-        };
-
-        tracing::debug!("da members = {da:?}");
-        da
+        }
     }
 
     /// Get all members of the committee for the current view
@@ -424,15 +341,11 @@
         _view_number: <SeqTypes as NodeType>::View,
         epoch: Option<Epoch>,
     ) -> BTreeSet<PubKey> {
-        let committee = if let Some(sc) = self.state(&epoch) {
+        if let Some(sc) = self.state(&epoch) {
             sc.indexed_stake_table.clone().into_keys().collect()
         } else {
             BTreeSet::new()
-        };
-
-        tracing::debug!("committee={committee:?}");
-
-        committee
+        }
     }
 
     /// Get all members of the committee for the current view
@@ -441,14 +354,11 @@
         _view_number: <SeqTypes as NodeType>::View,
         epoch: Option<Epoch>,
     ) -> BTreeSet<PubKey> {
-        let da = if let Some(sc) = self.state(&epoch) {
+        if let Some(sc) = self.state(&epoch) {
             sc.indexed_da_members.clone().into_keys().collect()
         } else {
             BTreeSet::new()
-        };
-        tracing::debug!("da committee={da:?}");
-
-        da
+        }
     }
 
     /// Get all eligible leaders of the committee for the current view
@@ -457,21 +367,12 @@
         _view_number: <SeqTypes as NodeType>::View,
         epoch: Option<Epoch>,
     ) -> BTreeSet<PubKey> {
-        let committee_leaders = self
-            .state(&epoch)
+        self.state(&epoch)
             .unwrap()
             .eligible_leaders
             .iter()
-<<<<<<< HEAD
-            .map(PubKey::public_key)
-            .collect();
-
-        tracing::debug!("committee_leaders={committee_leaders:?}");
-        committee_leaders
-=======
             .map(|x| PubKey::public_key(&x.stake_table_entry))
             .collect()
->>>>>>> 3e4ace45
     }
 
     /// Get the stake table entry for a public key
@@ -524,18 +425,10 @@
         } else {
             let leaders = &self.non_epoch_committee.eligible_leaders;
 
-<<<<<<< HEAD
-        tracing::debug!("lookup_leader() leaders={leaders:?}");
-
-        let index = *view_number as usize % leaders.len();
-        let res = leaders[index].clone();
-        Ok(PubKey::public_key(&res))
-=======
             let index = *view_number as usize % leaders.len();
             let res = leaders[index].clone();
             Ok(PubKey::public_key(&res.stake_table_entry))
         }
->>>>>>> 3e4ace45
     }
 
     /// Get the total number of nodes in the committee
@@ -588,20 +481,9 @@
         epoch: Epoch,
         block_header: Header,
     ) -> Option<Box<dyn FnOnce(&mut Self) + Send>> {
-        let chain_config = get_chain_config(self.chain_config, &self.peers, &block_header)
-            .await
-            .ok()?;
-
-        let contract_address = chain_config.stake_table_contract;
-
-        if contract_address.is_none() {
-            tracing::error!("No stake table contract address found in Chain config");
-        }
-
-        let address = contract_address?;
-
+        let address = self.contract_address?;
         self.l1_client
-            .get_stake_table(address.to_alloy(), block_header.l1_head())
+            .get_stake_table(address.to_alloy(), block_header.height())
             .await
             .ok()
             .map(|stake_table| -> Box<dyn FnOnce(&mut Self) + Send> {
@@ -668,30 +550,6 @@
     }
 }
 
-pub(crate) async fn get_chain_config(
-    chain_config: ChainConfig,
-    peers: &impl StateCatchup,
-    header: &Header,
-) -> anyhow::Result<ChainConfig> {
-    let header_cf = header.chain_config();
-    if chain_config.commit() == header_cf.commit() {
-        return Ok(chain_config);
-    }
-
-    let cf = match header_cf.resolve() {
-        Some(cf) => cf,
-        None => peers
-            .fetch_chain_config(header_cf.commit())
-            .await
-            .map_err(|err| {
-                tracing::error!("failed to get chain_config from peers. err: {err:?}");
-                err
-            })?,
-    };
-
-    Ok(cf)
-}
-
 #[cfg(test)]
 mod tests {
     use contract_bindings_alloy::permissionedstaketable::PermissionedStakeTable::NodeInfo;
