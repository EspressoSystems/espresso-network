use std::{
    cmp::min,
    collections::{BTreeMap, BTreeSet, HashMap, HashSet},
    future::Future,
    ops::Bound,
    str::FromStr,
    sync::Arc,
    time::{Duration, Instant},
};

use alloy::{
    eips::{BlockId, BlockNumberOrTag},
    primitives::{utils::format_ether, Address, U256},
    providers::Provider,
    rpc::types::{Filter, Log},
    sol_types::{SolEvent, SolEventInterface},
};
use anyhow::{bail, ensure, Context};
use ark_ec::AffineRepr;
use ark_serialize::CanonicalSerialize;
use async_lock::{Mutex, RwLock, RwLockUpgradableReadGuard};
use bigdecimal::BigDecimal;
use committable::{Commitment, Committable, RawCommitmentBuilder};
use futures::future::BoxFuture;
use hotshot::types::{BLSPubKey, SchnorrPubKey, SignatureKey as _};
use hotshot_contract_adapter::sol_types::{
    EspToken::{self, EspTokenInstance},
    StakeTableV2::{
        self, CommissionUpdated, ConsensusKeysUpdated, ConsensusKeysUpdatedV2, Delegated,
        StakeTableV2Events, Undelegated, UndelegatedV2, ValidatorExit, ValidatorExitV2,
        ValidatorRegistered, ValidatorRegisteredV2,
    },
};
use hotshot_types::{
    data::{vid_disperse::VID_TARGET_TOTAL_STAKE, EpochNumber},
    drb::{
        election::{generate_stake_cdf, select_randomized_leader, RandomizedCommittee},
        DrbResult,
    },
    epoch_membership::EpochMembershipCoordinator,
    stake_table::{HSStakeTable, StakeTableEntry},
    traits::{
        election::Membership,
        node_implementation::{ConsensusTime, NodeImplementation, NodeType},
        signature_key::StakeTableEntryType,
    },
    utils::{epoch_from_block_number, root_block_in_epoch, transition_block_for_epoch},
    PeerConfig,
};
use humantime::format_duration;
use indexmap::IndexMap;
use itertools::Itertools;
use num_traits::{FromPrimitive, Zero};
use thiserror::Error;
use tokio::{spawn, time::sleep};
use tracing::Instrument;
use vbs::version::StaticVersionType;

#[cfg(any(test, feature = "testing"))]
use super::v0_3::DAMembers;
use super::{
    traits::{MembershipPersistence, StateCatchup},
    v0_3::{ChainConfig, EventKey, Fetcher, StakeTableEvent, StakeTableUpdateTask, Validator},
    Header, L1Client, Leaf2, PubKey, SeqTypes,
};
use crate::{
    traits::EventsPersistenceRead,
    v0_1::L1Provider,
    v0_3::{
        EventSortingError, ExpectedStakeTableError, FetchRewardError, RewardAmount,
        StakeTableError, ASSUMED_BLOCK_TIME_SECONDS, BLOCKS_PER_YEAR, COMMISSION_BASIS_POINTS,
        INFLATION_RATE, MILLISECONDS_PER_YEAR,
    },
    DrbAndHeaderUpgradeVersion, EpochVersion,
};

type Epoch = <SeqTypes as NodeType>::Epoch;
pub type ValidatorMap = IndexMap<Address, Validator<BLSPubKey>>;

pub type StakeTableHash = Commitment<StakeTableState>;

/// The result of applying a stake table event:
/// - `Ok(Ok(()))`: success
/// - `Ok(Err(...))`: expected error
/// - `Err(...)`: serious error
type ApplyEventResult<T> = Result<Result<T, ExpectedStakeTableError>, StakeTableError>;

/// Format the alloy Log RPC type in a way to make it easy to find the event in an explorer.
trait DisplayLog {
    fn display(&self) -> String;
}

impl DisplayLog for Log {
    fn display(&self) -> String {
        // These values are all unlikely to be missing because we only create Log variables by
        // fetching them from the RPC, so for simplicity we use defaults if the any of the values
        // are missing.
        let block = self.block_number.unwrap_or_default();
        let index = self.log_index.unwrap_or_default();
        let hash = self.transaction_hash.unwrap_or_default();
        format!("Log(block={block},index={index},transaction_hash={hash})")
    }
}

impl TryFrom<StakeTableV2Events> for StakeTableEvent {
    type Error = anyhow::Error;

    fn try_from(value: StakeTableV2Events) -> anyhow::Result<Self> {
        match value {
            StakeTableV2Events::ValidatorRegistered(v) => Ok(StakeTableEvent::Register(v)),
            StakeTableV2Events::ValidatorRegisteredV2(v) => Ok(StakeTableEvent::RegisterV2(v)),
            StakeTableV2Events::ValidatorExit(v) => Ok(StakeTableEvent::Deregister(v)),
            StakeTableV2Events::ValidatorExitV2(v) => Ok(StakeTableEvent::DeregisterV2(v)),
            StakeTableV2Events::Delegated(v) => Ok(StakeTableEvent::Delegate(v)),
            StakeTableV2Events::Undelegated(v) => Ok(StakeTableEvent::Undelegate(v)),
            StakeTableV2Events::UndelegatedV2(v) => Ok(StakeTableEvent::UndelegateV2(v)),
            StakeTableV2Events::ConsensusKeysUpdated(v) => Ok(StakeTableEvent::KeyUpdate(v)),
            StakeTableV2Events::ConsensusKeysUpdatedV2(v) => Ok(StakeTableEvent::KeyUpdateV2(v)),
            StakeTableV2Events::CommissionUpdated(v) => Ok(StakeTableEvent::CommissionUpdate(v)),
            StakeTableV2Events::ExitEscrowPeriodUpdated(v) => Err(anyhow::anyhow!(
                "Unsupported StakeTableV2Events::ExitEscrowPeriodUpdated({v:?})"
            )),
            StakeTableV2Events::Initialized(v) => Err(anyhow::anyhow!(
                "Unsupported StakeTableV2Events::Initialized({v:?})"
            )),
            StakeTableV2Events::MaxCommissionIncreaseUpdated(v) => Err(anyhow::anyhow!(
                "Unsupported StakeTableV2Events::MaxCommissionIncreaseUpdated({v:?})"
            )),
            StakeTableV2Events::MinCommissionUpdateIntervalUpdated(v) => Err(anyhow::anyhow!(
                "Unsupported StakeTableV2Events::MinCommissionUpdateIntervalUpdated({v:?})"
            )),
            StakeTableV2Events::OwnershipTransferred(v) => Err(anyhow::anyhow!(
                "Unsupported StakeTableV2Events::OwnershipTransferred({v:?})"
            )),
            StakeTableV2Events::Paused(v) => Err(anyhow::anyhow!(
                "Unsupported StakeTableV2Events::Paused({v:?})"
            )),
            StakeTableV2Events::RoleAdminChanged(v) => Err(anyhow::anyhow!(
                "Unsupported StakeTableV2Events::RoleAdminChanged({v:?})"
            )),
            StakeTableV2Events::RoleGranted(v) => Err(anyhow::anyhow!(
                "Unsupported StakeTableV2Events::RoleGranted({v:?})"
            )),
            StakeTableV2Events::RoleRevoked(v) => Err(anyhow::anyhow!(
                "Unsupported StakeTableV2Events::RoleRevoked({v:?})"
            )),
            StakeTableV2Events::Unpaused(v) => Err(anyhow::anyhow!(
                "Unsupported StakeTableV2Events::Unpaused({v:?})"
            )),
            StakeTableV2Events::Upgraded(v) => Err(anyhow::anyhow!(
                "Unsupported StakeTableV2Events::Upgraded({v:?})"
            )),
            StakeTableV2Events::WithdrawalClaimed(v) => Err(anyhow::anyhow!(
                "Unsupported StakeTableV2Events::WithdrawalClaimed({v:?})"
            )),
            StakeTableV2Events::ValidatorExitClaimed(v) => Err(anyhow::anyhow!(
                "Unsupported StakeTableV2Events::ValidatorExitClaimed({v:?})"
            )),
            StakeTableV2Events::Withdrawal(v) => Err(anyhow::anyhow!(
                "Unsupported StakeTableV2Events::Withdrawal({v:?})"
            )),
        }
    }
}

fn sort_stake_table_events(
    event_logs: Vec<(StakeTableV2Events, Log)>,
) -> Result<Vec<(EventKey, StakeTableEvent)>, EventSortingError> {
    let mut events: Vec<(EventKey, StakeTableEvent)> = Vec::new();

    let key = |log: &Log| -> Result<EventKey, EventSortingError> {
        let block_number = log
            .block_number
            .ok_or(EventSortingError::MissingBlockNumber)?;
        let log_index = log.log_index.ok_or(EventSortingError::MissingLogIndex)?;
        Ok((block_number, log_index))
    };

    for (e, log) in event_logs {
        let k = key(&log)?;
        let evt: StakeTableEvent = e
            .try_into()
            .map_err(|_| EventSortingError::InvalidStakeTableV2Event)?;
        events.push((k, evt));
    }

    events.sort_by_key(|(key, _)| *key);
    Ok(events)
}

#[derive(Clone, Debug, Default, PartialEq)]
pub struct StakeTableState {
    validators: ValidatorMap,
    validator_exits: HashSet<Address>,
    used_bls_keys: HashSet<BLSPubKey>,
    used_schnorr_keys: HashSet<SchnorrPubKey>,
}

impl Committable for StakeTableState {
    fn commit(&self) -> committable::Commitment<Self> {
        let mut builder = RawCommitmentBuilder::new(&Self::tag());

        for (_, validator) in self.validators.iter().sorted_by_key(|(a, _)| *a) {
            builder = builder.field("validator", validator.commit());
        }

        builder = builder.constant_str("used_bls_keys");
        for key in self.used_bls_keys.iter().sorted() {
            builder = builder.var_size_bytes(&key.to_bytes());
        }

        builder = builder.constant_str("used_schnorr_keys");
        for key in self
            .used_schnorr_keys
            .iter()
            .sorted_by(|a, b| a.to_affine().xy().cmp(&b.to_affine().xy()))
        {
            let mut schnorr_key_bytes = vec![];
            key.serialize_with_mode(&mut schnorr_key_bytes, ark_serialize::Compress::Yes)
                .unwrap();
            builder = builder.var_size_bytes(&schnorr_key_bytes);
        }

        builder = builder.constant_str("validator_exits");

        for key in self.validator_exits.iter().sorted() {
            builder = builder.fixed_size_bytes(&key.into_array());
        }

        builder.finalize()
    }

    fn tag() -> String {
        "STAKE_TABLE".to_string()
    }
}

impl StakeTableState {
    pub fn new() -> Self {
        Self {
            validators: IndexMap::new(),
            validator_exits: HashSet::new(),
            used_bls_keys: HashSet::new(),
            used_schnorr_keys: HashSet::new(),
        }
    }

    pub fn into_validators(self) -> ValidatorMap {
        self.validators
    }

    /// Applies a stake table event to this state.
    ///
    ///
    /// This function MUST NOT modify `self` if the event is invalid. All validation
    /// checks must be performed before any state modifications occur.
    fn apply_event(&mut self, event: StakeTableEvent) -> ApplyEventResult<()> {
        match event {
            StakeTableEvent::Register(ValidatorRegistered {
                account,
                blsVk,
                schnorrVk,
                commission,
            }) => {
                let stake_table_key: BLSPubKey = blsVk.into();
                let state_ver_key: SchnorrPubKey = schnorrVk.into();

                if self.validator_exits.contains(&account) {
                    return Err(StakeTableError::ValidatorAlreadyExited(account));
                }

                let entry = self.validators.entry(account);
                if let indexmap::map::Entry::Occupied(_) = entry {
                    return Err(StakeTableError::AlreadyRegistered(account));
                }

                // The stake table contract enforces that each bls key is only used once.
                if self.used_bls_keys.contains(&stake_table_key) {
                    return Err(StakeTableError::BlsKeyAlreadyUsed(
                        stake_table_key.to_string(),
                    ));
                }

                // The stake table v1 contract does *not* enforce that each schnorr key is only used once.
                if self.used_schnorr_keys.contains(&state_ver_key) {
                    return Ok(Err(ExpectedStakeTableError::SchnorrKeyAlreadyUsed(
                        state_ver_key.to_string(),
                    )));
                }

                // All checks ok, applying changes
                self.used_bls_keys.insert(stake_table_key);
                self.used_schnorr_keys.insert(state_ver_key.clone());

                entry.or_insert(Validator {
                    account,
                    stake_table_key,
                    state_ver_key,
                    stake: U256::ZERO,
                    commission,
                    delegators: HashMap::new(),
                });
            },

            StakeTableEvent::RegisterV2(reg) => {
                // Signature authentication is performed right after fetching, if we get an
                // unauthenticated event here, something went wrong, we abort early.
                reg.authenticate()
                    .map_err(|e| StakeTableError::AuthenticationFailed(e.to_string()))?;

                let ValidatorRegisteredV2 {
                    account,
                    blsVK,
                    schnorrVK,
                    commission,
                    ..
                } = reg;

                let stake_table_key: BLSPubKey = blsVK.into();
                let state_ver_key: SchnorrPubKey = schnorrVK.into();

                // Reject if validator already exited
                if self.validator_exits.contains(&account) {
                    return Err(StakeTableError::ValidatorAlreadyExited(account));
                }

                let entry = self.validators.entry(account);
                if let indexmap::map::Entry::Occupied(_) = entry {
                    return Err(StakeTableError::AlreadyRegistered(account));
                }

                // The stake table v2 contract enforces that each bls key is only used once.
                if self.used_bls_keys.contains(&stake_table_key) {
                    return Err(StakeTableError::BlsKeyAlreadyUsed(
                        stake_table_key.to_string(),
                    ));
                }

                // The stake table v2 contract enforces schnorr key is only used once.
                if self.used_schnorr_keys.contains(&state_ver_key) {
                    return Err(StakeTableError::SchnorrKeyAlreadyUsed(
                        state_ver_key.to_string(),
                    ));
                }

                // All checks ok, applying changes
                self.used_bls_keys.insert(stake_table_key);
                self.used_schnorr_keys.insert(state_ver_key.clone());

                entry.or_insert(Validator {
                    account,
                    stake_table_key,
                    state_ver_key,
                    stake: U256::ZERO,
                    commission,
                    delegators: HashMap::new(),
                });
            },

<<<<<<< HEAD
            StakeTableEvent::Deregister(exit) => {
                if !self.validators.contains_key(&exit.validator) {
                    return Err(StakeTableError::ValidatorNotFound(exit.validator));
                }

                // All checks ok, applying changes
                self.validator_exits.insert(exit.validator);
                self.validators.shift_remove(&exit.validator);
=======
            StakeTableEvent::Deregister(ValidatorExit { validator })
            | StakeTableEvent::DeregisterV2(ValidatorExitV2 { validator, .. }) => {
                self.validator_exits.insert(validator);
                self.validators
                    .shift_remove(&validator)
                    .ok_or(StakeTableError::ValidatorNotFound(validator))?;
>>>>>>> 4d70a9c1
            },

            StakeTableEvent::Delegate(delegated) => {
                let Delegated {
                    delegator,
                    validator,
                    amount,
                } = delegated;

                // Check amount is not zero first
                if amount.is_zero() {
                    return Err(StakeTableError::ZeroDelegatorStake(delegator));
                }

                let val = self
                    .validators
                    .get_mut(&validator)
                    .ok_or(StakeTableError::ValidatorNotFound(validator))?;

                // All checks ok, applying changes
                // This cannot overflow in practice
                val.stake = val.stake.checked_add(amount).unwrap_or_else(|| {
                    panic!(
                        "validator stake overflow: validator={validator}, stake={}, \
                         amount={amount}",
                        val.stake
                    )
                });
                // Insert the delegator with the given stake
                // or increase the stake if already present
                val.delegators
                    .entry(delegator)
                    .and_modify(|stake| {
                        *stake = stake.checked_add(amount).unwrap_or_else(|| {
                            panic!(
                                "delegator stake overflow: delegator={delegator}, stake={stake}, \
                                 amount={amount}"
                            )
                        });
                    })
                    .or_insert(amount);
            },

            StakeTableEvent::Undelegate(Undelegated {
                delegator,
                validator,
                amount,
            })
            | StakeTableEvent::UndelegateV2(UndelegatedV2 {
                delegator,
                validator,
                amount,
                ..
            }) => {
                let val = self
                    .validators
                    .get_mut(&validator)
                    .ok_or(StakeTableError::ValidatorNotFound(validator))?;

                if val.stake < amount {
                    tracing::warn!("validator_stake={}, amount={amount}", val.stake);
                    return Err(StakeTableError::InsufficientStake);
                }

                let delegator_stake = val
                    .delegators
                    .get_mut(&delegator)
                    .ok_or(StakeTableError::DelegatorNotFound(delegator))?;

                if *delegator_stake < amount {
                    tracing::warn!("delegator_stake={delegator_stake}, amount={amount}");
                    return Err(StakeTableError::InsufficientStake);
                }

                // Can unwrap because check above passed
                let new_delegator_stake = delegator_stake.checked_sub(amount).unwrap();

                // Can unwrap because check above passed
                // All checks ok, applying changes
                val.stake = val.stake.checked_sub(amount).unwrap();

                if new_delegator_stake.is_zero() {
                    val.delegators.remove(&delegator);
                } else {
                    *delegator_stake = new_delegator_stake;
                }
            },

            StakeTableEvent::KeyUpdate(update) => {
                let ConsensusKeysUpdated {
                    account,
                    blsVK,
                    schnorrVK,
                } = update;

                let stake_table_key: BLSPubKey = blsVK.into();
                let state_ver_key: SchnorrPubKey = schnorrVK.into();

                if !self.validators.contains_key(&account) {
                    return Err(StakeTableError::ValidatorNotFound(account));
                }

                if self.used_bls_keys.contains(&stake_table_key) {
                    return Err(StakeTableError::BlsKeyAlreadyUsed(
                        stake_table_key.to_string(),
                    ));
                }

                // The stake table v1 contract does *not* enforce that each schnorr key is only used once,
                // therefore it's possible to have multiple validators with the same schnorr key.
                if self.used_schnorr_keys.contains(&state_ver_key) {
                    return Ok(Err(ExpectedStakeTableError::SchnorrKeyAlreadyUsed(
                        state_ver_key.to_string(),
                    )));
                }

                // All checks ok, applying changes
                self.used_bls_keys.insert(stake_table_key);
                self.used_schnorr_keys.insert(state_ver_key.clone());
                // Can unwrap because check above passed
                let validator = self.validators.get_mut(&account).unwrap_or_else(|| {
                    panic!("validator {account} must exist after contains_key check")
                });
                validator.stake_table_key = stake_table_key;
                validator.state_ver_key = state_ver_key;
            },

            StakeTableEvent::KeyUpdateV2(update) => {
                // Signature authentication is performed right after fetching, if we get an
                // unauthenticated event here, something went wrong, we abort early.
                update
                    .authenticate()
                    .map_err(|e| StakeTableError::AuthenticationFailed(e.to_string()))?;

                let ConsensusKeysUpdatedV2 {
                    account,
                    blsVK,
                    schnorrVK,
                    ..
                } = update;

                let stake_table_key: BLSPubKey = blsVK.into();
                let state_ver_key: SchnorrPubKey = schnorrVK.into();

                if !self.validators.contains_key(&account) {
                    return Err(StakeTableError::ValidatorNotFound(account));
                }

                // The stake table contract enforces that each bls key is only used once.
                if self.used_bls_keys.contains(&stake_table_key) {
                    return Err(StakeTableError::BlsKeyAlreadyUsed(
                        stake_table_key.to_string(),
                    ));
                }

                // The stake table v2 contract enforces that each schnorr key is only used once
                if self.used_schnorr_keys.contains(&state_ver_key) {
                    return Err(StakeTableError::SchnorrKeyAlreadyUsed(
                        state_ver_key.to_string(),
                    ));
                }

                // All checks ok, applying changes
                self.used_bls_keys.insert(stake_table_key);
                self.used_schnorr_keys.insert(state_ver_key.clone());

                // Can unwrap because check above passed
                let validator = self.validators.get_mut(&account).unwrap_or_else(|| {
                    panic!("validator {account} must exist after contains_key check")
                });
                validator.stake_table_key = stake_table_key;
                validator.state_ver_key = state_ver_key;
            },

            StakeTableEvent::CommissionUpdate(CommissionUpdated {
                validator,
                newCommission,
                ..
            }) => {
                // NOTE: Commission update events are supported only in protocol
                // version V4 and stake table contract V2.
                if newCommission > COMMISSION_BASIS_POINTS {
                    return Err(StakeTableError::InvalidCommission(validator, newCommission));
                }

                // NOTE: currently we are not enforcing changes to the
                // commission increase rates and leave this enforcement to the
                // stake table contract.
                let val = self
                    .validators
                    .get_mut(&validator)
                    .ok_or(StakeTableError::ValidatorNotFound(validator))?;
                val.commission = newCommission;
            },
        }

        Ok(Ok(()))
    }
}

pub fn validators_from_l1_events<I: Iterator<Item = StakeTableEvent>>(
    events: I,
) -> Result<(ValidatorMap, StakeTableHash), StakeTableError> {
    let mut state = StakeTableState::new();
    for event in events {
        match state.apply_event(event.clone()) {
            Ok(Ok(())) => {
                // Event successfully applied
            },
            Ok(Err(expected_err)) => {
                // Expected error, dont change the state
                tracing::warn!("Expected error while applying event {event:?}: {expected_err}");
            },
            Err(err) => {
                tracing::error!("Fatal error in applying event {event:?}: {err}");
                return Err(err);
            },
        }
    }
    let commit = state.commit();
    Ok((state.into_validators(), commit))
}

/// Select active validators
///
/// Filters out validators without stake and selects the top 100 staked validators.
/// Returns a new ValidatorMap containing only the selected validators.
pub(crate) fn select_active_validator_set(
    validators: &ValidatorMap,
) -> Result<ValidatorMap, StakeTableError> {
    let total_validators = validators.len();

    // Filter out validators with no delegators or zero stake
    let valid_validators: ValidatorMap = validators
        .iter()
        .filter(|(address, validator)| {
            if validator.delegators.is_empty() {
                tracing::info!("Validator {address:?} does not have any delegator");
                return false;
            }

            if validator.stake.is_zero() {
                tracing::info!("Validator {address:?} does not have any stake");
                return false;
            }

            true
        })
        .map(|(addr, val)| (*addr, val.clone()))
        .collect();

    tracing::debug!(
        total_validators,
        filtered = valid_validators.len(),
        "Filtered out invalid validators"
    );

    if valid_validators.is_empty() {
        tracing::warn!("Validator selection failed: no validators passed minimum criteria");
        return Err(StakeTableError::NoValidValidators);
    }

    let maximum_stake = valid_validators.values().map(|v| v.stake).max().unwrap();

    let minimum_stake = maximum_stake
        .checked_div(U256::from(VID_TARGET_TOTAL_STAKE))
        .ok_or_else(|| {
            tracing::error!("Overflow while calculating minimum stake threshold");
            StakeTableError::MinimumStakeOverflow
        })?;

    let mut valid_stakers: Vec<_> = valid_validators
        .iter()
        .filter(|(_, v)| v.stake >= minimum_stake)
        .map(|(addr, v)| (*addr, v.stake))
        .collect();

    tracing::info!(
        count = valid_stakers.len(),
        "Number of validators above minimum stake threshold"
    );

    // Sort by stake (descending order)
    valid_stakers.sort_by_key(|(_, stake)| std::cmp::Reverse(*stake));

    if valid_stakers.len() > 100 {
        valid_stakers.truncate(100);
    }

    let selected_addresses: HashSet<_> = valid_stakers.iter().map(|(addr, _)| *addr).collect();
    let selected_validators: ValidatorMap = valid_validators
        .into_iter()
        .filter(|(address, _)| selected_addresses.contains(address))
        .collect();

    tracing::info!(
        final_count = selected_validators.len(),
        "Selected active validator set"
    );

    Ok(selected_validators)
}

#[derive(Clone, Debug)]
pub struct ValidatorSet {
    pub all_validators: ValidatorMap,
    pub active_validators: ValidatorMap,
    pub stake_table_hash: Option<StakeTableHash>,
}

/// Extract the active validator set from the L1 stake table events.
pub(crate) fn validator_set_from_l1_events<I: Iterator<Item = StakeTableEvent>>(
    events: I,
) -> Result<ValidatorSet, StakeTableError> {
    let (all_validators, stake_table_hash) = validators_from_l1_events(events)?;
    let active_validators = select_active_validator_set(&all_validators)?;

    let validator_set = ValidatorSet {
        all_validators,
        active_validators,
        stake_table_hash: Some(stake_table_hash),
    };

    Ok(validator_set)
}

impl std::fmt::Debug for StakeTableEvent {
    fn fmt(&self, f: &mut std::fmt::Formatter<'_>) -> std::fmt::Result {
        match self {
            StakeTableEvent::Register(event) => write!(f, "Register({:?})", event.account),
            StakeTableEvent::RegisterV2(event) => write!(f, "RegisterV2({:?})", event.account),
            StakeTableEvent::Deregister(event) => write!(f, "Deregister({:?})", event.validator),
            StakeTableEvent::DeregisterV2(event) => {
                write!(f, "DeregisterV2({:?})", event.validator)
            },
            StakeTableEvent::Delegate(event) => write!(f, "Delegate({:?})", event.delegator),
            StakeTableEvent::Undelegate(event) => write!(f, "Undelegate({:?})", event.delegator),
            StakeTableEvent::UndelegateV2(event) => {
                write!(f, "UndelegateV2({:?})", event.delegator)
            },
            StakeTableEvent::KeyUpdate(event) => write!(f, "KeyUpdate({:?})", event.account),
            StakeTableEvent::KeyUpdateV2(event) => write!(f, "KeyUpdateV2({:?})", event.account),
            StakeTableEvent::CommissionUpdate(event) => {
                write!(f, "CommissionUpdate({:?})", event.validator)
            },
        }
    }
}

#[derive(Clone, derive_more::derive::Debug)]
/// Type to describe DA and Stake memberships
pub struct EpochCommittees {
    /// Committee used when we're in pre-epoch state
    non_epoch_committee: NonEpochCommittee,
    /// Holds Stake table and da stake
    state: HashMap<Epoch, EpochCommittee>,
    /// Randomized committees, filled when we receive the DrbResult
    randomized_committees: BTreeMap<Epoch, RandomizedCommittee<StakeTableEntry<PubKey>>>,
    /// DA committees, indexed by the first epoch in which they apply
    da_committees: BTreeMap<u64, DaCommittee>,
    first_epoch: Option<Epoch>,
    epoch_height: u64,
    /// Fixed block reward (used only in V3).
    /// starting from V4, block reward is dynamic
    fixed_block_reward: Option<RewardAmount>,
    fetcher: Arc<Fetcher>,
}

#[derive(Debug, Clone)]
struct DaCommittee {
    committee: Vec<PeerConfig<SeqTypes>>,
    indexed_committee: HashMap<PubKey, PeerConfig<SeqTypes>>,
}

impl Fetcher {
    pub fn new(
        peers: Arc<dyn StateCatchup>,
        persistence: Arc<Mutex<dyn MembershipPersistence>>,
        l1_client: L1Client,
        chain_config: ChainConfig,
    ) -> Self {
        Self {
            peers,
            persistence,
            l1_client,
            chain_config: Arc::new(Mutex::new(chain_config)),
            update_task: StakeTableUpdateTask(Mutex::new(None)).into(),
            initial_supply: Arc::new(RwLock::new(None)),
        }
    }

    pub async fn spawn_update_loop(&self) {
        let mut update_task = self.update_task.0.lock().await;
        if update_task.is_none() {
            *update_task = Some(spawn(self.update_loop()));
        }
    }

    /// Periodically updates the stake table from the L1 contract.
    /// This function polls the finalized block number from the L1 client at an interval
    /// and fetches stake table from contract
    /// and updates the persistence
    fn update_loop(&self) -> impl Future<Output = ()> {
        let span = tracing::warn_span!("Stake table update loop");
        let self_clone = self.clone();
        let state = self.l1_client.state.clone();
        let l1_retry = self.l1_client.options().l1_retry_delay;
        let update_delay = self.l1_client.options().stake_table_update_interval;
        let chain_config = self.chain_config.clone();

        async move {
            // Get the stake table contract address from the chain config.
            // This may not contain a stake table address if we are on a pre-epoch version.
            // It keeps retrying until the chain config is upgraded
            // after a successful upgrade to an epoch version.
            let stake_contract_address = loop {
                let contract = chain_config.lock().await.stake_table_contract;
                match contract {
                    Some(addr) => break addr,
                    None => {
                        tracing::debug!(
                            "Stake table contract address not found. Retrying in {l1_retry:?}...",
                        );
                    },
                }
                sleep(l1_retry).await;
            };

            // Begin the main polling loop
            loop {
                let finalized_block = loop {
                    let last_finalized = state.lock().await.last_finalized;
                    if let Some(block) = last_finalized {
                        break block;
                    }
                    tracing::debug!("Finalized block not yet available. Retrying in {l1_retry:?}",);
                    sleep(l1_retry).await;
                };

                tracing::debug!("Attempting to fetch stake table at L1 block {finalized_block:?}",);

                loop {
                    match self_clone
                        .fetch_and_store_stake_table_events(stake_contract_address, finalized_block)
                        .await
                    {
                        Ok(events) => {
                            tracing::info!(
                                "Successfully fetched and stored stake table events at \
                                 block={finalized_block:?}"
                            );
                            tracing::debug!("events={events:?}");
                            break;
                        },
                        Err(e) => {
                            tracing::error!(
                                "Error fetching stake table at block {finalized_block:?}. err= \
                                 {e:#}",
                            );
                            sleep(l1_retry).await;
                        },
                    }
                }

                tracing::debug!("Waiting {update_delay:?} before next stake table update...",);
                sleep(update_delay).await;
            }
        }
        .instrument(span)
    }

    /// Get `StakeTable` at specific l1 block height.
    /// This function fetches and processes various events (ValidatorRegistered, ValidatorExit,
    /// Delegated, Undelegated, and ConsensusKeysUpdated) within the block range from the
    /// contract's initialization block to the provided `to_block` value.
    /// Events are fetched in chunks and retries are implemented for failed requests.
    /// Only new events fetched from L1 are stored in persistence.
    pub async fn fetch_and_store_stake_table_events(
        &self,
        contract: Address,
        to_block: u64,
    ) -> anyhow::Result<Vec<(EventKey, StakeTableEvent)>> {
        let (read_l1_offset, persistence_events) = {
            let persistence_lock = self.persistence.lock().await;
            persistence_lock.load_events(to_block).await?
        };

        tracing::info!("loaded events from storage to_block={to_block:?}");

        // No need to fetch from contract
        // if persistence returns all the events that we need
        if let Some(EventsPersistenceRead::Complete) = read_l1_offset {
            return Ok(persistence_events);
        }

        let from_block = read_l1_offset
            .map(|read| match read {
                EventsPersistenceRead::UntilL1Block(block) => Ok(block + 1),
                EventsPersistenceRead::Complete => Err(anyhow::anyhow!(
                    "Unexpected state. offset is complete after returning early"
                )),
            })
            .transpose()?;

        ensure!(
            Some(to_block) >= from_block,
            "to_block {to_block:?} is less than from_block {from_block:?}"
        );

        tracing::info!(%to_block, from_block = ?from_block, "Fetching events from contract");

        let contract_events = Self::fetch_events_from_contract(
            self.l1_client.clone(),
            contract,
            from_block,
            to_block,
        )
        .await?;

        // Store only the new events fetched from L1 contract
        if !contract_events.is_empty() {
            tracing::info!(
                "storing {} new events in storage to_block={to_block:?}",
                contract_events.len()
            );
            {
                let persistence_lock = self.persistence.lock().await;
                persistence_lock
                    .store_events(to_block, contract_events.clone())
                    .await
                    .inspect_err(|e| tracing::error!("failed to store events. err={e}"))?;
            }
        }

        let mut events = match from_block {
            Some(_) => persistence_events
                .into_iter()
                .chain(contract_events)
                .collect(),
            None => contract_events,
        };

        // There are no duplicates because the RPC returns all events,
        // which are stored directly in persistence as is.
        // However, this step is taken as a precaution.
        // The vector is already sorted above, so this should be fast.
        let len_before_dedup = events.len();
        events.dedup();
        let len_after_dedup = events.len();
        if len_before_dedup != len_after_dedup {
            tracing::warn!("Duplicate events found and removed. This should not normally happen.")
        }

        Ok(events)
    }

    /// Validate a stake table event.
    ///
    /// Returns:
    /// - `Ok(true)` if the event is valid and should be processed
    /// - `Ok(false)` if the event should be skipped (non-fatal error)
    /// - `Err(StakeTableError)` if a fatal error occurs
    fn validate_event(event: &StakeTableV2Events, log: &Log) -> Result<bool, StakeTableError> {
        match event {
            StakeTableV2Events::ValidatorRegisteredV2(evt) => {
                if let Err(err) = evt.authenticate() {
                    tracing::warn!(
                        %err,
                        "Failed to authenticate ValidatorRegisteredV2 event: {}",
                        log.display()
                    );
                    return Ok(false);
                }
            },
            StakeTableV2Events::ConsensusKeysUpdatedV2(evt) => {
                if let Err(err) = evt.authenticate() {
                    tracing::warn!(
                        %err,
                        "Failed to authenticate ConsensusKeysUpdatedV2 event: {}",
                        log.display()
                    );
                    return Ok(false);
                }
            },
            StakeTableV2Events::CommissionUpdated(CommissionUpdated {
                validator,
                newCommission,
                ..
            }) => {
                if *newCommission > COMMISSION_BASIS_POINTS {
                    return Err(StakeTableError::InvalidCommission(
                        *validator,
                        *newCommission,
                    ));
                }
            },
            _ => {},
        }

        Ok(true)
    }

    /// Break a block range into fixed-size chunks.
    fn block_range_chunks(
        from_block: u64,
        to_block: u64,
        chunk_size: u64,
    ) -> impl Iterator<Item = (u64, u64)> {
        let mut start = from_block;
        let end = to_block;
        std::iter::from_fn(move || {
            let chunk_end = min(start + chunk_size - 1, end);
            if chunk_end < start {
                return None;
            }
            let chunk = (start, chunk_end);
            start = chunk_end + 1;
            Some(chunk)
        })
    }

    /// Fetch all stake table events from L1
    pub async fn fetch_events_from_contract(
        l1_client: L1Client,
        contract: Address,
        from_block: Option<u64>,
        to_block: u64,
    ) -> Result<Vec<(EventKey, StakeTableEvent)>, StakeTableError> {
        let stake_table_contract = StakeTableV2::new(contract, l1_client.provider.clone());
        let max_retry_duration = l1_client.options().l1_events_max_retry_duration;
        let retry_delay = l1_client.options().l1_retry_delay;
        // get the block number when the contract was initialized
        // to avoid fetching events from block number 0
        let from_block = match from_block {
            Some(block) => block,
            None => {
                let start = Instant::now();
                loop {
                    match stake_table_contract.initializedAtBlock().call().await {
                        Ok(init_block) => break init_block.to::<u64>(),
                        Err(err) => {
                            if start.elapsed() >= max_retry_duration {
                                panic!(
                                    "Failed to retrieve initial block after `{}`: {err}",
                                    format_duration(max_retry_duration)
                                );
                            }
                            tracing::warn!(%err, "Failed to retrieve initial block, retrying...");
                            sleep(retry_delay).await;
                        },
                    }
                }
            },
        };

        // To avoid making large RPC calls, divide the range into smaller chunks.
        // chunk size is from env "ESPRESSO_SEQUENCER_L1_EVENTS_MAX_BLOCK_RANGE
        // default value  is `10000` if env variable is not set
        let chunk_size = l1_client.options().l1_events_max_block_range;
        let chunks = Self::block_range_chunks(from_block, to_block, chunk_size);

        let mut events = vec![];

        for (from, to) in chunks {
            let provider = l1_client.provider.clone();

            tracing::debug!(from, to, "fetch all stake table events in range");
            // fetch events
            // retry if the call to the provider to fetch the events fails
            let logs: Vec<Log> = retry(
                retry_delay,
                max_retry_duration,
                "stake table events fetch",
                move || {
                    let provider = provider.clone();

                    Box::pin(async move {
                        let filter = Filter::new()
                            .events([
                                ValidatorRegistered::SIGNATURE,
                                ValidatorRegisteredV2::SIGNATURE,
                                ValidatorExit::SIGNATURE,
                                ValidatorExitV2::SIGNATURE,
                                Delegated::SIGNATURE,
                                Undelegated::SIGNATURE,
                                UndelegatedV2::SIGNATURE,
                                ConsensusKeysUpdated::SIGNATURE,
                                ConsensusKeysUpdatedV2::SIGNATURE,
                                CommissionUpdated::SIGNATURE,
                            ])
                            .address(contract)
                            .from_block(from)
                            .to_block(to);
                        provider.get_logs(&filter).await
                    })
                },
            )
            .await;

            let chunk_events = logs
                .into_iter()
                .filter_map(|log| {
                    let event =
                        StakeTableV2Events::decode_raw_log(log.topics(), &log.data().data).ok()?;
                    match Self::validate_event(&event, &log) {
                        Ok(true) => Some(Ok((event, log))),
                        Ok(false) => None,
                        Err(e) => Some(Err(e)),
                    }
                })
                .collect::<Result<Vec<_>, _>>()?;

            events.extend(chunk_events);
        }

        sort_stake_table_events(events).map_err(Into::into)
    }

    // Only used by staking CLI which doesn't have persistence
    pub async fn fetch_all_validators_from_contract(
        l1_client: L1Client,
        contract: Address,
        to_block: u64,
    ) -> anyhow::Result<(ValidatorMap, StakeTableHash)> {
        let events = Self::fetch_events_from_contract(l1_client, contract, None, to_block).await?;

        // Process the sorted events and return the resulting stake table.
        validators_from_l1_events(events.into_iter().map(|(_, e)| e))
            .context("failed to construct validators set from l1 events")
    }

    /// Calculates the fixed block reward based on the token's initial supply.
    /// - The initial supply is fetched from the token contract
    /// - If the supply is not present, it invokes `fetch_and_update_initial_supply` to retrieve it.
    pub async fn fetch_fixed_block_reward(&self) -> Result<RewardAmount, FetchRewardError> {
        // `fetch_and_update_initial_supply` needs a write lock, create temporary to drop lock
        let initial_supply = *self.initial_supply.read().await;
        let initial_supply = match initial_supply {
            Some(supply) => supply,
            None => self.fetch_and_update_initial_supply().await?,
        };

        let reward = ((initial_supply * U256::from(INFLATION_RATE)) / U256::from(BLOCKS_PER_YEAR))
            .checked_div(U256::from(COMMISSION_BASIS_POINTS))
            .ok_or(FetchRewardError::DivisionByZero(
                "COMMISSION_BASIS_POINTS is zero",
            ))?;

        Ok(RewardAmount(reward))
    }

    /// This function fetches and updates the initial token supply.
    /// It fetches the initial supply from the token contract.
    ///
    /// - We now rely on the `Initialized` event of the token contract (which should only occur once).
    /// - After locating this event, we fetch its transaction receipt and look for a decoded `Transfer` log
    /// - If either step fails, the function aborts to prevent incorrect reward calculations.
    ///
    /// Relying on mint events directly e.g., searching for mints from the zero address is prone to errors
    /// because in future when reward withdrawals are supported, there might be more than one mint transfer logs from
    /// zero address
    ///
    /// The ESP token contract itself does not expose the initialization block
    /// but the stake table contract does
    /// The stake table contract is deployed after the token contract as it holds the token
    /// contract address. We use the stake table contract initialization block as a safe upper bound when scanning
    ///  backwards for the token contract initialization event
    pub async fn fetch_and_update_initial_supply(&self) -> Result<U256, FetchRewardError> {
        tracing::info!("Fetching token initial supply");
        let chain_config = *self.chain_config.lock().await;

        let stake_table_contract = chain_config
            .stake_table_contract
            .ok_or(FetchRewardError::MissingStakeTableContract)?;

        let provider = self.l1_client.provider.clone();
        let stake_table = StakeTableV2::new(stake_table_contract, provider.clone());

        // Get the block number where the stake table was initialized
        // Stake table contract has the token contract address
        // so the token contract is deployed before the stake table contract
        let stake_table_init_block = stake_table
            .initializedAtBlock()
            .block(BlockId::finalized())
            .call()
            .await
            .map_err(FetchRewardError::ContractCall)?
            .to::<u64>();

        tracing::info!("stake table init block ={stake_table_init_block}");

        let token_address = stake_table
            .token()
            .block(BlockId::finalized())
            .call()
            .await
            .map_err(FetchRewardError::TokenAddressFetch)?;

        let token = EspToken::new(token_address, provider.clone());

        // Try to fetch the `Initialized` event directly. This event is emitted only once,
        // during the token contract initialization. The initialization transaction also transfers initial supply minted
        // from the zero address. Since the result set is small (a single event),
        // most RPC providers like Infura and Alchemy allow querying across the full block range
        // If this fails because provider does not allow the query due to rate limiting (or some other error), we fall
        // back to scanning over a fixed block range.
        let init_logs = token
            .Initialized_filter()
            .from_block(0u64)
            .to_block(BlockNumberOrTag::Finalized)
            .query()
            .await;

        let init_log = match init_logs {
            Ok(init_logs) => {
                if init_logs.is_empty() {
                    tracing::error!(
                        "Token Initialized event logs are empty. This should never happen"
                    );
                    return Err(FetchRewardError::MissingInitializedEvent);
                }

                let (_, init_log) = init_logs[0].clone();

                tracing::debug!(tx_hash = ?init_log.transaction_hash, "Found token `Initialized` event");
                init_log
            },
            Err(err) => {
                tracing::warn!(
                    "RPC returned error {err:?}. will fallback to scanning over fixed block range"
                );
                self.scan_token_contract_initialized_event_log(stake_table_init_block, token)
                    .await?
            },
        };

        // Get the transaction that emitted the Initialized event
        let tx_hash =
            init_log
                .transaction_hash
                .ok_or_else(|| FetchRewardError::MissingTransactionHash {
                    init_log: init_log.clone().into(),
                })?;

        // Get the transaction that emitted the Initialized event
        let init_tx = provider
            .get_transaction_receipt(tx_hash)
            .await
            .map_err(FetchRewardError::Rpc)?
            .ok_or_else(|| FetchRewardError::MissingTransactionReceipt {
                tx_hash: tx_hash.to_string(),
            })?;

        let mint_transfer = init_tx.decoded_log::<EspToken::Transfer>().ok_or(
            FetchRewardError::DecodeTransferLog {
                tx_hash: tx_hash.to_string(),
            },
        )?;

        tracing::debug!("mint transfer event ={mint_transfer:?}");
        if mint_transfer.from != Address::ZERO {
            return Err(FetchRewardError::InvalidMintFromAddress);
        }

        let initial_supply = mint_transfer.value;

        tracing::info!("Initial token amount: {} ESP", format_ether(initial_supply));

        let mut writer = self.initial_supply.write().await;
        *writer = Some(initial_supply);

        Ok(initial_supply)
    }

    /// Scans backwards in fixed-size block ranges to locate the `Initialized` event of the token contract.
    ///
    /// This is a fallback method used when querying the full block range for the `Initialized` event fails
    ///
    /// Starting from the stake table contract’s initialization block (which comes after the token contract
    /// is deployed), it scans in chunks (defined by `l1_events_max_block_range`) until it finds the event
    /// or until a maximum number of blocks (`MAX_BLOCKS_SCANNED`) is reached.
    pub async fn scan_token_contract_initialized_event_log(
        &self,
        stake_table_init_block: u64,
        token: EspTokenInstance<L1Provider>,
    ) -> Result<Log, FetchRewardError> {
        let max_events_range = self.l1_client.options().l1_events_max_block_range;
        const MAX_BLOCKS_SCANNED: u64 = 200_000;
        let mut total_scanned = 0;

        let mut from_block = stake_table_init_block.saturating_sub(max_events_range);
        let mut to_block = stake_table_init_block;

        loop {
            if total_scanned >= MAX_BLOCKS_SCANNED {
                tracing::error!(
                    total_scanned,
                    "Exceeded maximum scan range while searching for token Initialized event"
                );
                return Err(FetchRewardError::ExceededMaxScanRange(MAX_BLOCKS_SCANNED));
            }

            let init_logs = token
                .Initialized_filter()
                .from_block(from_block)
                .to_block(to_block)
                .query()
                .await
                .map_err(FetchRewardError::ScanQueryFailed)?;

            if !init_logs.is_empty() {
                let (_, init_log) = init_logs[0].clone();
                tracing::info!(
                    from_block,
                    tx_hash = ?init_log.transaction_hash,
                    "Found token Initialized event during scan"
                );
                return Ok(init_log);
            }

            total_scanned += max_events_range;
            from_block = from_block.saturating_sub(max_events_range);
            to_block = to_block.saturating_sub(max_events_range);
        }
    }

    pub async fn update_chain_config(&self, header: &Header) -> anyhow::Result<()> {
        let chain_config = self.get_chain_config(header).await?;
        // update chain config
        *self.chain_config.lock().await = chain_config;

        Ok(())
    }

    pub async fn fetch(&self, epoch: Epoch, header: &Header) -> anyhow::Result<ValidatorSet> {
        let chain_config = *self.chain_config.lock().await;
        let Some(address) = chain_config.stake_table_contract else {
            bail!("No stake table contract address found in Chain config");
        };

        let Some(l1_finalized_block_info) = header.l1_finalized() else {
            bail!(
                "The epoch root for epoch {epoch} is missing the L1 finalized block info. This is \
                 a fatal error. Consensus is blocked and will not recover."
            );
        };

        let events = match self
            .fetch_and_store_stake_table_events(address, l1_finalized_block_info.number())
            .await
            .map_err(GetStakeTablesError::L1ClientFetchError)
        {
            Ok(events) => events,
            Err(e) => {
                bail!("failed to fetch stake table events {e:?}");
            },
        };

        match validator_set_from_l1_events(events.into_iter().map(|(_, e)| e)) {
            Ok(res) => Ok(res),
            Err(e) => {
                bail!("failed to construct stake table {e:?}");
            },
        }
    }

    /// Retrieve and verify `ChainConfig`
    // TODO move to appropriate object (Header?)
    pub(crate) async fn get_chain_config(&self, header: &Header) -> anyhow::Result<ChainConfig> {
        let chain_config = self.chain_config.lock().await;
        let peers = self.peers.clone();
        let header_cf = header.chain_config();
        if chain_config.commit() == header_cf.commit() {
            return Ok(*chain_config);
        }

        let cf = match header_cf.resolve() {
            Some(cf) => cf,
            None => peers
                .fetch_chain_config(header_cf.commit())
                .await
                .inspect_err(|err| {
                    tracing::error!("failed to get chain_config from peers. err: {err:?}");
                })?,
        };

        Ok(cf)
    }

    #[cfg(any(test, feature = "testing"))]
    pub fn mock() -> Self {
        use crate::{mock, v0_1::NoStorage};
        let chain_config = ChainConfig::default();
        let l1 = L1Client::new(vec!["http://localhost:3331".parse().unwrap()])
            .expect("Failed to create L1 client");

        let peers = Arc::new(mock::MockStateCatchup::default());
        let persistence = NoStorage;

        Self::new(peers, Arc::new(Mutex::new(persistence)), l1, chain_config)
    }
}

async fn retry<F, T, E>(
    retry_delay: Duration,
    max_duration: Duration,
    operation_name: &str,
    mut operation: F,
) -> T
where
    F: FnMut() -> BoxFuture<'static, Result<T, E>>,
    E: std::fmt::Display,
{
    let start = Instant::now();
    loop {
        match operation().await {
            Ok(result) => return result,
            Err(err) => {
                if start.elapsed() >= max_duration {
                    panic!(
                        r#"
                    Failed to complete operation `{operation_name}` after `{}`.
                    error: {err}
                    

                    This might be caused by:
                    - The current block range being too large for your RPC provider.
                    - The event query returning more data than your RPC allows as
                      some RPC providers limit the number of events returned.
                    - RPC provider outage

                    Suggested solution:
                    - Reduce the value of the environment variable
                      `ESPRESSO_SEQUENCER_L1_EVENTS_MAX_BLOCK_RANGE` to query smaller ranges.
                    - Add multiple RPC providers
                    - Use a different RPC provider with higher rate limits."#,
                        format_duration(max_duration)
                    );
                }
                tracing::warn!(%err, "Retrying `{operation_name}` after error");
                sleep(retry_delay).await;
            },
        }
    }
}

/// Holds Stake table and da stake
#[derive(Clone, Debug)]
struct NonEpochCommittee {
    /// The nodes eligible for leadership.
    /// NOTE: This is currently a hack because the DA leader needs to be the quorum
    /// leader but without voting rights.
    eligible_leaders: Vec<PeerConfig<SeqTypes>>,

    /// Keys for nodes participating in the network
    stake_table: Vec<PeerConfig<SeqTypes>>,

    da_committee: DaCommittee,

    /// Stake entries indexed by public key, for efficient lookup.
    indexed_stake_table: HashMap<PubKey, PeerConfig<SeqTypes>>,
}

/// Holds Stake table and da stake
#[derive(serde::Serialize, serde::Deserialize, Clone, Debug)]
pub struct EpochCommittee {
    /// The nodes eligible for leadership.
    /// NOTE: This is currently a hack because the DA leader needs to be the quorum
    /// leader but without voting rights.
    eligible_leaders: Vec<PeerConfig<SeqTypes>>,
    /// Keys for nodes participating in the network
    stake_table: IndexMap<PubKey, PeerConfig<SeqTypes>>,
    validators: ValidatorMap,
    address_mapping: HashMap<BLSPubKey, Address>,
    block_reward: Option<RewardAmount>,
    stake_table_hash: Option<StakeTableHash>,
    header: Option<Header>,
}

impl EpochCommittees {
    pub fn first_epoch(&self) -> Option<Epoch> {
        self.first_epoch
    }

    pub fn fetcher(&self) -> &Fetcher {
        &self.fetcher
    }

    pub fn fixed_block_reward(&self) -> Option<RewardAmount> {
        self.fixed_block_reward
    }

    /// Fetch the fixed block reward and update it if its None.
    /// We used a fixed block reward for version v3
    /// Version v4 uses the dynamic block reward
    /// Assumes the stake table contract proxy address does not change
    async fn fetch_and_update_fixed_block_reward(
        membership: Arc<RwLock<Self>>,
        epoch: EpochNumber,
    ) -> anyhow::Result<RewardAmount> {
        let membership_reader = membership.upgradable_read().await;
        let fetcher = membership_reader.fetcher.clone();
        match membership_reader.fixed_block_reward {
            Some(reward) => Ok(reward),
            None => {
                tracing::warn!(%epoch,
                    "Block reward is None. attempting to fetch it from L1",

                );
                let block_reward = fetcher
                    .fetch_fixed_block_reward()
                    .await
                    .inspect_err(|err| {
                        tracing::error!(?epoch, ?err, "failed to fetch block_reward");
                    })?;
                let mut writer = RwLockUpgradableReadGuard::upgrade(membership_reader).await;
                writer.fixed_block_reward = Some(block_reward);
                Ok(block_reward)
            },
        }
    }

    pub fn compute_block_reward(
        epoch: &EpochNumber,
        total_supply: U256,
        total_stake: U256,
        avg_block_time_ms: u64,
    ) -> anyhow::Result<RewardAmount> {
        // Convert to BigDecimal for precision
        let total_stake_bd = BigDecimal::from_str(&total_stake.to_string())?;
        let total_supply_bd = BigDecimal::from_str(&(total_supply.to_string()))?;

        tracing::debug!(?epoch, "total_stake={total_stake}");
        tracing::debug!(?epoch, "total_supply_bd={total_supply_bd}");

        let (proportion, reward_rate) =
            calculate_proportion_staked_and_reward_rate(&total_stake_bd, &total_supply_bd)?;
        let inflation_rate = proportion * reward_rate;

        tracing::debug!(?epoch, "inflation_rate={inflation_rate:?}");

        let blocks_per_year = MILLISECONDS_PER_YEAR
            .checked_div(avg_block_time_ms.into())
            .context("avg_block_time_ms is zero")?;

        tracing::debug!(?epoch, "blocks_per_year={blocks_per_year:?}");

        ensure!(!blocks_per_year.is_zero(), "blocks per year is zero");
        let block_reward = (total_supply_bd * inflation_rate) / blocks_per_year;

        let block_reward_u256 = U256::from_str(&block_reward.round(0).to_string())?;

        Ok(block_reward_u256.into())
    }

    /// returns the block reward for the given epoch.
    ///
    /// Reward depends on the epoch root header version:
    /// V3: Returns the fixed block reward as V3 only supports fixed reward
    /// >= V4 : Returns the dynamic block reward
    ///
    /// It also attempts catchup for the root header if not present in the committee,
    /// and also for the stake table of the previous epoch
    /// before computing the dynamic block reward
    pub async fn fetch_and_calculate_block_reward(
        current_epoch: Epoch,
        coordinator: EpochMembershipCoordinator<SeqTypes>,
    ) -> anyhow::Result<RewardAmount> {
        let membership_read = coordinator.membership().read().await;
        let epoch_height = membership_read.epoch_height;
        let fixed_block_reward = membership_read.fixed_block_reward;

        let committee = membership_read
            .state
            .get(&current_epoch)
            .context(format!("committee not found for epoch={current_epoch:?}"))?
            .clone();

        // Return early if committee has a reward already
        if let Some(reward) = committee.block_reward {
            return Ok(reward);
        }

        let first_epoch = *membership_read.first_epoch().context(format!(
            "First epoch not initialized (current_epoch={current_epoch})"
        ))?;

        drop(membership_read);

        if *current_epoch <= first_epoch + 1 {
            bail!(
                "epoch is in first two epochs: current_epoch={current_epoch}, \
                 first_epoch={first_epoch}"
            );
        }

        let header = match committee.header.clone() {
            Some(header) => header,
            None => {
                let root_epoch = current_epoch.checked_sub(2).context(format!(
                    "Epoch calculation underflow (current_epoch={current_epoch})"
                ))?;

                tracing::info!(?root_epoch, "catchup epoch root header");

                let membership = coordinator.membership();
                let leaf = Self::get_epoch_root(
                    membership.clone(),
                    root_block_in_epoch(root_epoch, epoch_height),
                    current_epoch,
                )
                .await
                .with_context(|| format!("Failed to get epoch root for root_epoch={root_epoch}"))?;
                leaf.block_header().clone()
            },
        };

        if header.version() <= EpochVersion::version() {
            return fixed_block_reward.context(format!(
                "Fixed block reward not found for current_epoch={current_epoch}"
            ));
        }

        let prev_epoch_u64 = current_epoch.checked_sub(1).context(format!(
            "Underflow: cannot compute previous epoch when current_epoch={current_epoch}"
        ))?;

        let prev_epoch = EpochNumber::new(prev_epoch_u64);

        // If the previous epoch is not in the first two epochs,
        // there should be a stake table for it
        if *prev_epoch > first_epoch + 1 {
            if let Err(err) = coordinator.stake_table_for_epoch(Some(prev_epoch)).await {
                tracing::info!("failed to get membership for epoch={prev_epoch:?}: {err:#}");

                coordinator
                    .wait_for_catchup(prev_epoch)
                    .await
                    .context(format!("failed to catch up for epoch={prev_epoch}"))?;
            }
        }

        let membership_read = coordinator.membership().read().await;

        membership_read
            .calculate_dynamic_block_reward(&current_epoch, &header, &committee.validators)
            .await
            .with_context(|| {
                format!("dynamic block reward calculation failed for epoch={current_epoch}")
            })?
            .with_context(|| format!("dynamic block reward returned None. epoch={current_epoch}"))
    }

    /// Calculates the dynamic block reward for a given block header within an epoch.
    ///
    /// The reward is based on a dynamic inflation rate computed from the current stake ratio (p),
    /// where `p = total_stake / total_supply`. The inflation function R(p) is defined piecewise:
    /// - If `p <= 0.01`: R(p) = 0.03 / sqrt(2 * 0.01)
    /// - Else: R(p) = 0.03 / sqrt(2 * p)
    async fn calculate_dynamic_block_reward(
        &self,
        epoch: &Epoch,
        header: &Header,
        validators: &ValidatorMap,
    ) -> anyhow::Result<Option<RewardAmount>> {
        let epoch_height = self.epoch_height;
        let current_epoch = epoch_from_block_number(header.height(), epoch_height);
        let previous_epoch = current_epoch
            .checked_sub(1)
            .context("underflow: cannot get previous epoch when current_epoch is 0")?;
        tracing::debug!(?epoch, "previous_epoch={previous_epoch:?}");

        let first_epoch = *self.first_epoch().context("first epoch is None")?;

        // return early if previous epoch is not the first two epochs
        // and we don't have the stake table
        if previous_epoch > first_epoch + 1
            && !self.has_stake_table(EpochNumber::new(previous_epoch))
        {
            tracing::warn!(?previous_epoch, "missing stake table for previous epoch");
            return Ok(None);
        }

        let fetcher = self.fetcher.clone();

        let previous_reward_distributed = header
            .total_reward_distributed()
            .context("Invalid block header: missing total_reward_distributed field")?;

        // Calculate total stake across all active validators
        let total_stake: U256 = validators.values().map(|v| v.stake).sum();
        let initial_supply = *fetcher.initial_supply.read().await;
        let initial_supply = match initial_supply {
            Some(supply) => supply,
            None => fetcher.fetch_and_update_initial_supply().await?,
        };
        let total_supply = initial_supply
            .checked_add(previous_reward_distributed.0)
            .context("initial_supply + previous_reward_distributed overflow")?;

        // Calculate average block time over the last epoch
        let curr_ts = header.timestamp_millis_internal();
        tracing::debug!(?epoch, "curr_ts={curr_ts:?}");

        // If the node starts from epoch version V4, there is no previous epoch root available.
        // In this case, we assume a fixed average block time of 2000 milli seconds (2s)
        // for the first epoch in which reward id distributed
        let average_block_time_ms = if previous_epoch <= first_epoch + 1 {
            ASSUMED_BLOCK_TIME_SECONDS as u64 * 1000 // 2 seconds in milliseconds
        } else {
            let prev_stake_table = self
                .get_stake_table(&Some(EpochNumber::new(previous_epoch)))
                .context("Stake table not found")?
                .into();

            let success_threshold = self.success_threshold(Some(*epoch));

            let root_height = header.height().checked_sub(epoch_height).context(
                "Epoch height is greater than block height. cannot compute previous epoch root \
                 height",
            )?;

            let prev_root = fetcher
                .peers
                .fetch_leaf(root_height, prev_stake_table, success_threshold)
                .await
                .context("Epoch root leaf not found")?;

            let prev_ts = prev_root.block_header().timestamp_millis_internal();
            let time_diff = curr_ts.checked_sub(prev_ts).context(
                "Current timestamp is earlier than previous. underflow in block time calculation",
            )?;

            time_diff
                .checked_div(epoch_height)
                .context("Epoch height is zero. cannot compute average block time")?
        };
        tracing::info!(?epoch, %total_supply, %total_stake, %average_block_time_ms,
                       "dynamic block reward parameters");

        let block_reward =
            Self::compute_block_reward(epoch, total_supply, total_stake, average_block_time_ms)?;

        Ok(Some(block_reward))
    }

    /// This function just returns the stored block reward in epoch committee
    pub fn epoch_block_reward(&self, epoch: EpochNumber) -> Option<RewardAmount> {
        self.state
            .get(&epoch)
            .and_then(|committee| committee.block_reward)
    }
    /// Updates `Self.stake_table` with stake_table for
    /// `Self.contract_address` at `l1_block_height`. This is intended
    /// to be called before calling `self.stake()` so that
    /// `Self.stake_table` only needs to be updated once in a given
    /// life-cycle but may be read from many times.
    fn insert_committee(
        &mut self,
        epoch: EpochNumber,
        validators: ValidatorMap,
        block_reward: Option<RewardAmount>,
        hash: Option<StakeTableHash>,
        header: Option<Header>,
    ) {
        let mut address_mapping = HashMap::new();
        let stake_table: IndexMap<PubKey, PeerConfig<SeqTypes>> = validators
            .values()
            .map(|v| {
                address_mapping.insert(v.stake_table_key, v.account);
                (
                    v.stake_table_key,
                    PeerConfig {
                        stake_table_entry: BLSPubKey::stake_table_entry(
                            &v.stake_table_key,
                            v.stake,
                        ),
                        state_ver_key: v.state_ver_key.clone(),
                    },
                )
            })
            .collect();

        let eligible_leaders: Vec<PeerConfig<SeqTypes>> =
            stake_table.iter().map(|(_, l)| l.clone()).collect();

        self.state.insert(
            epoch,
            EpochCommittee {
                eligible_leaders,
                stake_table,
                validators,
                address_mapping,
                block_reward,
                stake_table_hash: hash,
                header,
            },
        );
    }

    pub fn active_validators(&self, epoch: &Epoch) -> anyhow::Result<ValidatorMap> {
        Ok(self
            .state
            .get(epoch)
            .context("state for found")?
            .validators
            .clone())
    }

    pub fn address(&self, epoch: &Epoch, bls_key: BLSPubKey) -> anyhow::Result<Address> {
        let mapping = self
            .state
            .get(epoch)
            .context("state for found")?
            .address_mapping
            .clone();

        Ok(*mapping.get(&bls_key).context(format!(
            "failed to get ethereum address for bls key {bls_key}. epoch={epoch}"
        ))?)
    }

    pub fn get_validator_config(
        &self,
        epoch: &Epoch,
        key: BLSPubKey,
    ) -> anyhow::Result<Validator<BLSPubKey>> {
        let address = self.address(epoch, key)?;
        let validators = self.active_validators(epoch)?;
        validators
            .get(&address)
            .context("validator not found")
            .cloned()
    }

    // We need a constructor to match our concrete type.
    pub fn new_stake(
        // TODO remove `new` from trait and rename this to `new`.
        // https://github.com/EspressoSystems/HotShot/commit/fcb7d54a4443e29d643b3bbc53761856aef4de8b
        committee_members: Vec<PeerConfig<SeqTypes>>,
        da_members: Vec<PeerConfig<SeqTypes>>,
        fixed_block_reward: Option<RewardAmount>,
        fetcher: Fetcher,
        epoch_height: u64,
    ) -> Self {
        // For each member, get the stake table entry
        let stake_table: Vec<_> = committee_members
            .iter()
            .filter(|&peer_config| peer_config.stake_table_entry.stake() > U256::ZERO)
            .cloned()
            .collect();

        let eligible_leaders = stake_table.clone();
        // For each member, get the stake table entry
        let da_members: Vec<_> = da_members
            .iter()
            .filter(|&peer_config| peer_config.stake_table_entry.stake() > U256::ZERO)
            .cloned()
            .collect();

        // Index the stake table by public key
        let indexed_stake_table: HashMap<PubKey, _> = stake_table
            .iter()
            .map(|peer_config| {
                (
                    PubKey::public_key(&peer_config.stake_table_entry),
                    peer_config.clone(),
                )
            })
            .collect();

        // Index the stake table by public key
        let indexed_da_members: HashMap<PubKey, _> = da_members
            .iter()
            .map(|peer_config| {
                (
                    PubKey::public_key(&peer_config.stake_table_entry),
                    peer_config.clone(),
                )
            })
            .collect();

        let da_committee = DaCommittee {
            committee: da_members,
            indexed_committee: indexed_da_members,
        };

        let members = NonEpochCommittee {
            eligible_leaders,
            stake_table,
            indexed_stake_table,
            da_committee,
        };

        let mut map = HashMap::new();
        let epoch_committee = EpochCommittee {
            eligible_leaders: members.eligible_leaders.clone(),
            stake_table: members
                .stake_table
                .iter()
                .map(|x| (PubKey::public_key(&x.stake_table_entry), x.clone()))
                .collect(),
            validators: Default::default(),
            address_mapping: HashMap::new(),
            block_reward: Default::default(),
            stake_table_hash: None,
            header: None,
        };
        map.insert(Epoch::genesis(), epoch_committee.clone());
        // TODO: remove this, workaround for hotshot asking for stake tables from epoch 1
        map.insert(Epoch::genesis() + 1u64, epoch_committee.clone());

        Self {
            non_epoch_committee: members,
            da_committees: BTreeMap::new(),
            state: map,
            randomized_committees: BTreeMap::new(),
            first_epoch: None,
            fixed_block_reward,
            fetcher: Arc::new(fetcher),
            epoch_height,
        }
    }

    pub async fn reload_stake(&mut self, limit: u64) {
        match self.fetcher.fetch_fixed_block_reward().await {
            Ok(block_reward) => {
                tracing::info!("Fetched block reward: {block_reward}");
                self.fixed_block_reward = Some(block_reward);
            },
            Err(err) => {
                tracing::warn!(
                    "Failed to fetch the block reward when reloading the stake tables: {err}"
                );
            },
        }

        // Load the 50 latest stored stake tables
        let loaded_stake = match self
            .fetcher
            .persistence
            .lock()
            .await
            .load_latest_stake(limit)
            .await
        {
            Ok(Some(loaded)) => loaded,
            Ok(None) => {
                tracing::warn!("No stake table history found in persistence!");
                return;
            },
            Err(e) => {
                tracing::error!("Failed to load stake table history from persistence: {e}");
                return;
            },
        };

        for (epoch, (stake_table, block_reward), stake_table_hash) in loaded_stake {
            self.insert_committee(epoch, stake_table, block_reward, stake_table_hash, None);
        }
    }

    fn get_stake_table(&self, epoch: &Option<Epoch>) -> Option<Vec<PeerConfig<SeqTypes>>> {
        if let Some(epoch) = epoch {
            self.state
                .get(epoch)
                .map(|committee| committee.stake_table.clone().into_values().collect())
        } else {
            Some(self.non_epoch_committee.stake_table.clone())
        }
    }

    fn get_da_committee(&self, epoch: Option<Epoch>) -> DaCommittee {
        if let Some(e) = epoch {
            // returns the greatest key smaller than or equal to `e`
            self.da_committees
                .range((Bound::Included(&0), Bound::Included(&*e)))
                .last()
                .map(|(_, committee)| committee.clone())
                .unwrap_or(self.non_epoch_committee.da_committee.clone())
        } else {
            self.non_epoch_committee.da_committee.clone()
        }
    }
}

/// Calculates the stake ratio `p` and reward rate `R(p)`.
///
/// The reward rate `R(p)` is defined as:
///
///     R(p) = {
///         0.03 / sqrt(2 * 0.01),         if 0 <= p <= 0.01
///         0.03 / sqrt(2 * p),            if 0.01 < p <= 1
///     }
///
fn calculate_proportion_staked_and_reward_rate(
    total_stake: &BigDecimal,
    total_supply: &BigDecimal,
) -> anyhow::Result<(BigDecimal, BigDecimal)> {
    if total_supply.is_zero() {
        return Err(anyhow::anyhow!("Total supply cannot be zero"));
    }

    let proportion_staked = total_stake / total_supply;

    if proportion_staked < BigDecimal::from(0) || proportion_staked > BigDecimal::from(1) {
        return Err(anyhow::anyhow!("Stake ratio p must be in the range [0, 1]"));
    }

    let two = BigDecimal::from_u32(2).unwrap();
    let min_stake_ratio = BigDecimal::from_str("0.01")?;
    let numerator = BigDecimal::from_str("0.03")?;

    let denominator = (&two * (&proportion_staked).max(&min_stake_ratio))
        .sqrt()
        .context("Failed to compute sqrt in R(p)")?;

    let reward_rate = numerator / denominator;

    tracing::debug!("rp={reward_rate}");

    Ok((proportion_staked, reward_rate))
}

#[derive(Error, Debug)]
/// Error representing fail cases for retrieving the stake table.
enum GetStakeTablesError {
    #[error("Error fetching from L1: {0}")]
    L1ClientFetchError(anyhow::Error),
}

#[derive(Error, Debug)]
#[error("Could not lookup leader")] // TODO error variants? message?
pub struct LeaderLookupError;

// #[async_trait]
impl Membership<SeqTypes> for EpochCommittees {
    type Error = LeaderLookupError;
    type Storage = ();
    type StakeTableHash = StakeTableState;

    // DO NOT USE. Dummy constructor to comply w/ trait.
    fn new<I: NodeImplementation<SeqTypes>>(
        // TODO remove `new` from trait and remove this fn as well.
        // https://github.com/EspressoSystems/HotShot/commit/fcb7d54a4443e29d643b3bbc53761856aef4de8b
        _committee_members: Vec<PeerConfig<SeqTypes>>,
        _da_members: Vec<PeerConfig<SeqTypes>>,
        _storage: Self::Storage,
        _network: Arc<<I as NodeImplementation<SeqTypes>>::Network>,
        _public_key: <SeqTypes as NodeType>::SignatureKey,
        _epoch_height: u64,
    ) -> Self {
        panic!("This function has been replaced with new_stake()");
    }

    /// Get the stake table for the current view
    fn stake_table(&self, epoch: Option<Epoch>) -> HSStakeTable<SeqTypes> {
        self.get_stake_table(&epoch).unwrap_or_default().into()
    }
    /// Get the stake table for the current view
    fn da_stake_table(&self, epoch: Option<Epoch>) -> HSStakeTable<SeqTypes> {
        self.get_da_committee(epoch).committee.clone().into()
    }

    /// Get all members of the committee for the current view
    fn committee_members(
        &self,
        _view_number: <SeqTypes as NodeType>::View,
        epoch: Option<Epoch>,
    ) -> BTreeSet<PubKey> {
        let stake_table = self.stake_table(epoch);
        stake_table
            .iter()
            .map(|x| PubKey::public_key(&x.stake_table_entry))
            .collect()
    }

    /// Get all members of the committee for the current view
    fn da_committee_members(
        &self,
        _view_number: <SeqTypes as NodeType>::View,
        epoch: Option<Epoch>,
    ) -> BTreeSet<PubKey> {
        self.da_stake_table(epoch)
            .iter()
            .map(|peer_config| PubKey::public_key(&peer_config.stake_table_entry))
            .collect()
    }

    /// Get the stake table entry for a public key
    fn stake(&self, pub_key: &PubKey, epoch: Option<Epoch>) -> Option<PeerConfig<SeqTypes>> {
        // Only return the stake if it is above zero
        if let Some(epoch) = epoch {
            self.state
                .get(&epoch)
                .and_then(|h| h.stake_table.get(pub_key))
                .cloned()
        } else {
            self.non_epoch_committee
                .indexed_stake_table
                .get(pub_key)
                .cloned()
        }
    }

    /// Get the DA stake table entry for a public key
    fn da_stake(&self, pub_key: &PubKey, epoch: Option<Epoch>) -> Option<PeerConfig<SeqTypes>> {
        self.get_da_committee(epoch)
            .indexed_committee
            .get(pub_key)
            .cloned()
    }

    /// Check if a node has stake in the committee
    fn has_stake(&self, pub_key: &PubKey, epoch: Option<Epoch>) -> bool {
        self.stake(pub_key, epoch)
            .map(|x| x.stake_table_entry.stake() > U256::ZERO)
            .unwrap_or_default()
    }

    /// Check if a node has stake in the committee
    fn has_da_stake(&self, pub_key: &PubKey, epoch: Option<Epoch>) -> bool {
        self.da_stake(pub_key, epoch)
            .map(|x| x.stake_table_entry.stake() > U256::ZERO)
            .unwrap_or_default()
    }

    /// Returns the leader's public key for a given view number and epoch.
    ///
    /// If an epoch is provided and a randomized committee exists for that epoch,
    /// the leader is selected from the randomized committee. Otherwise, the leader
    /// is selected from the non-epoch committee.
    ///
    /// # Arguments
    /// * `view_number` - The view number to index into the committee.
    /// * `epoch` - The epoch for which to determine the leader. If `None`, uses the non-epoch committee.
    ///
    /// # Errors
    /// Returns `LeaderLookupError` if the epoch is before the first epoch or if the committee is missing.
    fn lookup_leader(
        &self,
        view_number: <SeqTypes as NodeType>::View,
        epoch: Option<Epoch>,
    ) -> Result<PubKey, Self::Error> {
        match (self.first_epoch(), epoch) {
            (Some(first_epoch), Some(epoch)) => {
                if epoch < first_epoch {
                    tracing::error!(
                        "lookup_leader called with epoch {} before first epoch {}",
                        epoch,
                        first_epoch,
                    );
                    return Err(LeaderLookupError);
                }
                let Some(randomized_committee) = self.randomized_committees.get(&epoch) else {
                    tracing::error!(
                        "We are missing the randomized committee for epoch {}",
                        epoch
                    );
                    return Err(LeaderLookupError);
                };

                Ok(PubKey::public_key(&select_randomized_leader(
                    randomized_committee,
                    *view_number,
                )))
            },
            (_, None) => {
                let leaders = &self.non_epoch_committee.eligible_leaders;

                let index = *view_number as usize % leaders.len();
                let res = leaders[index].clone();
                Ok(PubKey::public_key(&res.stake_table_entry))
            },
            (None, Some(epoch)) => {
                tracing::error!(
                    "lookup_leader called with epoch {} but we don't have a first epoch",
                    epoch,
                );
                Err(LeaderLookupError)
            },
        }
    }

    /// Get the total number of nodes in the committee
    fn total_nodes(&self, epoch: Option<Epoch>) -> usize {
        self.stake_table(epoch).len()
    }

    /// Get the total number of DA nodes in the committee
    fn da_total_nodes(&self, epoch: Option<Epoch>) -> usize {
        self.da_stake_table(epoch).len()
    }

    /// Adds the epoch committee and block reward for a given epoch,
    /// either by fetching from L1 or using local state if available.
    /// It also calculates and stores the block reward based on header version.
    async fn add_epoch_root(
        membership: Arc<RwLock<Self>>,
        epoch: Epoch,
        block_header: Header,
    ) -> anyhow::Result<()> {
        tracing::info!(
            ?epoch,
            "adding epoch root. height={:?}",
            block_header.height()
        );

        let fetcher = { membership.read().await.fetcher.clone() };
        let version = block_header.version();
        // Update the chain config if the block header contains a newer one.
        fetcher.update_chain_config(&block_header).await?;

        let mut block_reward = None;
        // Even if the current header is the root of the epoch which falls in the post upgrade
        // we use the fixed block reward
        if version == EpochVersion::version() {
            let reward =
                Self::fetch_and_update_fixed_block_reward(membership.clone(), epoch).await?;
            block_reward = Some(reward);
        }

        let epoch_committee = {
            let membership_reader = membership.read().await;
            membership_reader.state.get(&epoch).cloned()
        };

        // If the epoch committee:
        // - exists and has a header stake table hash and block reward, return early.
        // - exists without a reward, reuse validators and update reward.
        // and fetch from L1 if the stake table hash is missing.
        // - doesn't exist, fetch it from L1.
        let (active_validators, all_validators, stake_table_hash) = match epoch_committee {
            Some(committee)
                if committee.block_reward.is_some()
                    && committee.header.is_some()
                    && committee.stake_table_hash.is_some() =>
            {
                tracing::info!(
                    ?epoch,
                    "committee already has block reward, header, and stake table hash; skipping \
                     add_epoch_root"
                );
                return Ok(());
            },

            Some(committee) => {
                if let Some(reward) = committee.block_reward {
                    block_reward = Some(reward);
                }

                if let Some(hash) = committee.stake_table_hash {
                    (committee.validators.clone(), Default::default(), Some(hash))
                } else {
                    // if stake table hash is missing then recalculate from events
                    tracing::info!(
                        "Stake table hash missing for epoch {epoch}. recalculating by fetching \
                         from l1."
                    );
                    let set = fetcher.fetch(epoch, &block_header).await?;
                    (
                        set.active_validators,
                        set.all_validators,
                        set.stake_table_hash,
                    )
                }
            },

            None => {
                tracing::info!("Stake table missing for epoch {epoch}. Fetching from L1.");
                let set = fetcher.fetch(epoch, &block_header).await?;
                (
                    set.active_validators,
                    set.all_validators,
                    set.stake_table_hash,
                )
            },
        };

        // If we are past the DRB+Header upgrade point,
        // and don't have block reward
        // calculate the dynamic block reward based on validator info and block header.
        if block_reward.is_none() && version >= DrbAndHeaderUpgradeVersion::version() {
            tracing::info!(?epoch, "calculating dynamic block reward");
            let reader = membership.read().await;
            let reward = reader
                .calculate_dynamic_block_reward(&epoch, &block_header, &active_validators)
                .await?;

            tracing::info!(?epoch, "calculated dynamic block reward = {reward:?}");
            block_reward = reward;
        }

        let mut membership_writer = membership.write().await;
        membership_writer.insert_committee(
            epoch,
            active_validators.clone(),
            block_reward,
            stake_table_hash,
            Some(block_header),
        );
        drop(membership_writer);

        let persistence_lock = fetcher.persistence.lock().await;
        if let Err(e) = persistence_lock
            .store_stake(epoch, active_validators, block_reward, stake_table_hash)
            .await
        {
            tracing::error!(?e, ?epoch, "`add_epoch_root`, error storing stake table");
        }

        if let Err(e) = persistence_lock
            .store_all_validators(epoch, all_validators)
            .await
        {
            tracing::error!(?e, ?epoch, "`add_epoch_root`, error storing all validators");
        }

        Ok(())
    }

    fn has_stake_table(&self, epoch: Epoch) -> bool {
        self.state.contains_key(&epoch)
    }

    /// Checks if the randomized stake table is available for the given epoch.
    ///
    /// Returns `Ok(true)` if a randomized committee exists for the specified epoch and
    /// the epoch is not before the first epoch. Returns an error if `first_epoch` is `None`
    /// or if the provided epoch is before the first epoch.
    ///
    /// # Arguments
    /// * `epoch` - The epoch for which to check the presence of a randomized stake table.
    ///
    /// # Errors
    /// Returns an error if `first_epoch` is `None` or if `epoch` is before `first_epoch`.
    fn has_randomized_stake_table(&self, epoch: Epoch) -> anyhow::Result<bool> {
        let Some(first_epoch) = self.first_epoch else {
            bail!(
                "Called has_randomized_stake_table with epoch {} but first_epoch is None",
                epoch
            );
        };
        ensure!(
            epoch >= first_epoch,
            "Called has_randomized_stake_table with epoch {} but first_epoch is {}",
            epoch,
            first_epoch
        );
        Ok(self.randomized_committees.contains_key(&epoch))
    }

    async fn get_epoch_root(
        membership: Arc<RwLock<Self>>,
        block_height: u64,
        epoch: Epoch,
    ) -> anyhow::Result<Leaf2> {
        let membership_reader = membership.read().await;
        let peers = membership_reader.fetcher.peers.clone();
        let stake_table = membership_reader.stake_table(Some(epoch)).clone();
        let success_threshold = membership_reader.success_threshold(Some(epoch));
        drop(membership_reader);

        // Fetch leaves from peers
        let leaf: Leaf2 = peers
            .fetch_leaf(block_height, stake_table.clone(), success_threshold)
            .await?;

        Ok(leaf)
    }

    async fn get_epoch_drb(
        membership: Arc<RwLock<Self>>,
        epoch: Epoch,
    ) -> anyhow::Result<DrbResult> {
        let membership_reader = membership.read().await;
        let peers = membership_reader.fetcher.peers.clone();

        // Try to retrieve the DRB result from an existing committee
        if let Some(randomized_committee) = membership_reader.randomized_committees.get(&epoch) {
            return Ok(randomized_committee.drb_result());
        }

        // Otherwise, we try to fetch the epoch root leaf
        let previous_epoch = match epoch.checked_sub(1) {
            Some(epoch) => EpochNumber::new(epoch),
            None => {
                return membership_reader
                    .randomized_committees
                    .get(&epoch)
                    .map(|committee| committee.drb_result())
                    .context(format!("Missing randomized committee for epoch {epoch}"))
            },
        };

        let stake_table = membership_reader.stake_table(Some(previous_epoch)).clone();
        let success_threshold = membership_reader.success_threshold(Some(previous_epoch));

        let block_height =
            transition_block_for_epoch(*previous_epoch, membership_reader.epoch_height);

        drop(membership_reader);

        tracing::debug!(
            "Getting DRB for epoch {}, block height {}",
            epoch,
            block_height
        );
        let drb_leaf = peers
            .try_fetch_leaf(1, block_height, stake_table, success_threshold)
            .await?;

        let Some(drb) = drb_leaf.next_drb_result else {
            tracing::error!(
                "We received a leaf that should contain a DRB result, but the DRB result is \
                 missing: {:?}",
                drb_leaf
            );

            bail!("DRB leaf is missing the DRB result.");
        };

        Ok(drb)
    }

    fn add_drb_result(&mut self, epoch: Epoch, drb: DrbResult) {
        let Some(raw_stake_table) = self.state.get(&epoch) else {
            tracing::error!(
                "add_drb_result({epoch}, {drb:?}) was called, but we do not yet have the stake \
                 table for epoch {epoch}"
            );
            return;
        };

        let leaders = raw_stake_table
            .eligible_leaders
            .clone()
            .into_iter()
            .map(|peer_config| peer_config.stake_table_entry)
            .collect::<Vec<_>>();
        let randomized_committee = generate_stake_cdf(leaders, drb);

        self.randomized_committees
            .insert(epoch, randomized_committee);
    }

    fn set_first_epoch(&mut self, epoch: Epoch, initial_drb_result: DrbResult) {
        self.first_epoch = Some(epoch);

        let epoch_committee = self.state.get(&Epoch::genesis()).unwrap().clone();
        self.state.insert(epoch, epoch_committee.clone());
        self.state.insert(epoch + 1, epoch_committee);
        self.add_drb_result(epoch, initial_drb_result);
        self.add_drb_result(epoch + 1, initial_drb_result);
    }

    fn first_epoch(&self) -> Option<<SeqTypes as NodeType>::Epoch> {
        self.first_epoch
    }

    fn stake_table_hash(&self, epoch: Epoch) -> Option<StakeTableHash> {
        let committee = self.state.get(&epoch)?;
        committee.stake_table_hash
    }

    fn add_da_committee(&mut self, first_epoch: u64, committee: Vec<PeerConfig<SeqTypes>>) {
        let indexed_committee: HashMap<PubKey, _> = committee
            .iter()
            .map(|peer_config| {
                (
                    PubKey::public_key(&peer_config.stake_table_entry),
                    peer_config.clone(),
                )
            })
            .collect();

        let da_committee = DaCommittee {
            committee,
            indexed_committee,
        };

        self.da_committees.insert(first_epoch, da_committee);
    }
}

#[cfg(any(test, feature = "testing"))]
impl super::v0_3::StakeTable {
    /// Generate a `StakeTable` with `n` members.
    pub fn mock(n: u64) -> Self {
        [..n]
            .iter()
            .map(|_| PeerConfig::default())
            .collect::<Vec<PeerConfig<SeqTypes>>>()
            .into()
    }
}

#[cfg(any(test, feature = "testing"))]
impl DAMembers {
    /// Generate a `DaMembers` (alias committee) with `n` members.
    pub fn mock(n: u64) -> Self {
        [..n]
            .iter()
            .map(|_| PeerConfig::default())
            .collect::<Vec<PeerConfig<SeqTypes>>>()
            .into()
    }
}

#[cfg(any(test, feature = "testing"))]
pub mod testing {
    use alloy::primitives::Bytes;
    use hotshot_contract_adapter::{
        sol_types::{EdOnBN254PointSol, G1PointSol, G2PointSol},
        stake_table::{sign_address_bls, sign_address_schnorr, StateSignatureSol},
    };
    use hotshot_types::{light_client::StateKeyPair, signature_key::BLSKeyPair};
    use rand::{Rng as _, RngCore as _};

    use super::*;

    // TODO: current tests are just sanity checks, we need more.

    #[derive(Debug, Clone)]
    pub struct TestValidator {
        pub account: Address,
        pub bls_vk: G2PointSol,
        pub schnorr_vk: EdOnBN254PointSol,
        pub commission: u16,
        pub bls_sig: G1PointSol,
        pub schnorr_sig: Bytes,
    }

    impl TestValidator {
        pub fn random() -> Self {
            let account = Address::random();
            let commission = rand::thread_rng().gen_range(0..10000);
            Self::random_update_keys(account, commission)
        }

        pub fn randomize_keys(&self) -> Self {
            Self::random_update_keys(self.account, self.commission)
        }

        pub fn random_update_keys(account: Address, commission: u16) -> Self {
            let mut rng = &mut rand::thread_rng();
            let mut seed = [0u8; 32];
            rng.fill_bytes(&mut seed);
            let bls_key_pair = BLSKeyPair::generate(&mut rng);
            let bls_sig = sign_address_bls(&bls_key_pair, account);
            let schnorr_key_pair = StateKeyPair::generate_from_seed_indexed(seed, 0);
            let schnorr_sig = sign_address_schnorr(&schnorr_key_pair, account);
            Self {
                account,
                bls_vk: bls_key_pair.ver_key().to_affine().into(),
                schnorr_vk: schnorr_key_pair.ver_key().to_affine().into(),
                commission,
                bls_sig: bls_sig.into(),
                schnorr_sig: StateSignatureSol::from(schnorr_sig).into(),
            }
        }
    }

    impl From<&TestValidator> for ValidatorRegistered {
        fn from(value: &TestValidator) -> Self {
            Self {
                account: value.account,
                blsVk: value.bls_vk,
                schnorrVk: value.schnorr_vk,
                commission: value.commission,
            }
        }
    }

    impl From<&TestValidator> for ValidatorRegisteredV2 {
        fn from(value: &TestValidator) -> Self {
            Self {
                account: value.account,
                blsVK: value.bls_vk,
                schnorrVK: value.schnorr_vk,
                commission: value.commission,
                blsSig: value.bls_sig.into(),
                schnorrSig: value.schnorr_sig.clone(),
            }
        }
    }

    impl From<&TestValidator> for ConsensusKeysUpdated {
        fn from(value: &TestValidator) -> Self {
            Self {
                account: value.account,
                blsVK: value.bls_vk,
                schnorrVK: value.schnorr_vk,
            }
        }
    }

    impl From<&TestValidator> for ConsensusKeysUpdatedV2 {
        fn from(value: &TestValidator) -> Self {
            Self {
                account: value.account,
                blsVK: value.bls_vk,
                schnorrVK: value.schnorr_vk,
                blsSig: value.bls_sig.into(),
                schnorrSig: value.schnorr_sig.clone(),
            }
        }
    }

    impl From<&TestValidator> for ValidatorExit {
        fn from(value: &TestValidator) -> Self {
            Self {
                validator: value.account,
            }
        }
    }

    impl Validator<BLSPubKey> {
        pub fn mock() -> Validator<BLSPubKey> {
            let val = TestValidator::random();
            let rng = &mut rand::thread_rng();
            let mut seed = [1u8; 32];
            rng.fill_bytes(&mut seed);
            let mut validator_stake = alloy::primitives::U256::from(0);
            let mut delegators = HashMap::new();
            for _i in 0..=5000 {
                let stake: u64 = rng.gen_range(0..10000);
                delegators.insert(Address::random(), alloy::primitives::U256::from(stake));
                validator_stake += alloy::primitives::U256::from(stake);
            }

            let stake_table_key = val.bls_vk.into();
            let state_ver_key = val.schnorr_vk.into();

            Validator {
                account: val.account,
                stake_table_key,
                state_ver_key,
                stake: validator_stake,
                commission: val.commission,
                delegators,
            }
        }
    }
}

#[cfg(test)]
mod tests {

    use alloy::{primitives::Address, rpc::types::Log};
    use hotshot_contract_adapter::stake_table::{sign_address_bls, StakeTableContractVersion};
    use hotshot_types::signature_key::BLSKeyPair;
    use pretty_assertions::assert_matches;
    use rstest::rstest;

    use super::*;
    use crate::{v0::impls::testing::*, L1ClientOptions};

    #[test_log::test]
    fn test_from_l1_events() -> anyhow::Result<()> {
        // Build a stake table with one DA node and one consensus node.
        let val_1 = TestValidator::random();
        let val_1_new_keys = val_1.randomize_keys();
        let val_2 = TestValidator::random();
        let val_2_new_keys = val_2.randomize_keys();
        let delegator = Address::random();
        let mut events: Vec<StakeTableEvent> = [
            ValidatorRegistered::from(&val_1).into(),
            ValidatorRegisteredV2::from(&val_2).into(),
            Delegated {
                delegator,
                validator: val_1.account,
                amount: U256::from(10),
            }
            .into(),
            ConsensusKeysUpdated::from(&val_1_new_keys).into(),
            ConsensusKeysUpdatedV2::from(&val_2_new_keys).into(),
            Undelegated {
                delegator,
                validator: val_1.account,
                amount: U256::from(7),
            }
            .into(),
            // delegate to the same validator again
            Delegated {
                delegator,
                validator: val_1.account,
                amount: U256::from(5),
            }
            .into(),
            // delegate to the second validator
            Delegated {
                delegator: Address::random(),
                validator: val_2.account,
                amount: U256::from(3),
            }
            .into(),
        ]
        .to_vec();

        let validators_set = validator_set_from_l1_events(events.iter().cloned())?;
        let st = validators_set.active_validators;
        let st_val_1 = st.get(&val_1.account).unwrap();
        // final staked amount should be 10 (delegated) - 7 (undelegated) + 5 (Delegated)
        assert_eq!(st_val_1.stake, U256::from(8));
        assert_eq!(st_val_1.commission, val_1.commission);
        assert_eq!(st_val_1.delegators.len(), 1);
        // final delegated amount should be 10 (delegated) - 7 (undelegated) + 5 (Delegated)
        assert_eq!(*st_val_1.delegators.get(&delegator).unwrap(), U256::from(8));

        let st_val_2 = st.get(&val_2.account).unwrap();
        assert_eq!(st_val_2.stake, U256::from(3));
        assert_eq!(st_val_2.commission, val_2.commission);
        assert_eq!(st_val_2.delegators.len(), 1);

        events.push(ValidatorExit::from(&val_1).into());

        let validator_set = validator_set_from_l1_events(events.iter().cloned())?;
        let st = validator_set.active_validators;
        // The first validator should have been removed
        assert_eq!(st.get(&val_1.account), None);

        // The second validator should be unchanged
        let st_val_2 = st.get(&val_2.account).unwrap();
        assert_eq!(st_val_2.stake, U256::from(3));
        assert_eq!(st_val_2.commission, val_2.commission);
        assert_eq!(st_val_2.delegators.len(), 1);

        // remove the 2nd validator
        events.push(ValidatorExit::from(&val_2).into());

        // This should fail because the validator has exited and no longer exists in the stake table.
        assert!(validator_set_from_l1_events(events.iter().cloned()).is_err());

        Ok(())
    }

    #[test]
    fn test_from_l1_events_failures() -> anyhow::Result<()> {
        let val = TestValidator::random();
        let delegator = Address::random();

        let register: StakeTableEvent = ValidatorRegistered::from(&val).into();
        let register_v2: StakeTableEvent = ValidatorRegisteredV2::from(&val).into();
        let delegate: StakeTableEvent = Delegated {
            delegator,
            validator: val.account,
            amount: U256::from(10),
        }
        .into();
        let key_update: StakeTableEvent = ConsensusKeysUpdated::from(&val).into();
        let key_update_v2: StakeTableEvent = ConsensusKeysUpdatedV2::from(&val).into();
        let undelegate: StakeTableEvent = Undelegated {
            delegator,
            validator: val.account,
            amount: U256::from(7),
        }
        .into();

        let exit: StakeTableEvent = ValidatorExit::from(&val).into();

        let cases = [
            vec![exit],
            vec![undelegate.clone()],
            vec![delegate.clone()],
            vec![key_update],
            vec![key_update_v2],
            vec![register.clone(), register.clone()],
            vec![register_v2.clone(), register_v2.clone()],
            vec![register.clone(), register_v2.clone()],
            vec![register_v2.clone(), register.clone()],
            vec![
                register,
                delegate.clone(),
                undelegate.clone(),
                undelegate.clone(),
            ],
            vec![register_v2, delegate, undelegate.clone(), undelegate],
        ];

        for events in cases.iter() {
            // NOTE: not selecting the active validator set because we care about wrong sequences of
            // events being detected. If we compute the active set we will also get an error if the
            // set is empty but that's not what we want to test here.
            let res = validators_from_l1_events(events.iter().cloned());
            assert!(
                res.is_err(),
                "events {res:?}, not a valid sequence of events"
            );
        }
        Ok(())
    }

    #[test]
    fn test_validators_selection() {
        let mut validators = IndexMap::new();
        let mut highest_stake = alloy::primitives::U256::ZERO;

        for _i in 0..3000 {
            let validator = Validator::mock();
            validators.insert(validator.account, validator.clone());

            if validator.stake > highest_stake {
                highest_stake = validator.stake;
            }
        }

        let minimum_stake = highest_stake / U256::from(VID_TARGET_TOTAL_STAKE);

        let selected_validators =
            select_active_validator_set(&validators).expect("Failed to select validators");
        assert!(
            selected_validators.len() <= 100,
            "validators len is {}, expected at most 100",
            selected_validators.len()
        );

        let mut selected_validators_highest_stake = alloy::primitives::U256::ZERO;
        // Ensure every validator in the final selection is above or equal to minimum stake
        for (address, validator) in &selected_validators {
            assert!(
                validator.stake >= minimum_stake,
                "Validator {:?} has stake below minimum: {}",
                address,
                validator.stake
            );

            if validator.stake > selected_validators_highest_stake {
                selected_validators_highest_stake = validator.stake;
            }
        }
    }

    // For a bug where the GCL did not match the stake table contract implementation and allowed
    // duplicated BLS keys via the update keys events.
    #[rstest::rstest]
    fn test_regression_non_unique_bls_keys_not_discarded(
        #[values(StakeTableContractVersion::V1, StakeTableContractVersion::V2)]
        version: StakeTableContractVersion,
    ) {
        let val = TestValidator::random();
        let register: StakeTableEvent = match version {
            StakeTableContractVersion::V1 => ValidatorRegistered::from(&val).into(),
            StakeTableContractVersion::V2 => ValidatorRegisteredV2::from(&val).into(),
        };
        let delegate: StakeTableEvent = Delegated {
            delegator: Address::random(),
            validator: val.account,
            amount: U256::from(10),
        }
        .into();

        // first ensure that wan build a valid stake table
        assert!(
            validator_set_from_l1_events(vec![register.clone(), delegate.clone()].into_iter())
                .is_ok()
        );

        // add the invalid key update (re-using the same consensus keys)
        let key_update = ConsensusKeysUpdated::from(&val).into();
        let err = validator_set_from_l1_events(vec![register, delegate, key_update].into_iter())
            .unwrap_err();

        let bls: BLSPubKey = val.bls_vk.into();
        assert!(matches!(err, StakeTableError::BlsKeyAlreadyUsed(addr) if addr == bls.to_string()));
    }

    // Test that the GCL does not
    // allow re-registration for the same Ethereum account.
    #[test]
    fn test_regression_reregister_eth_account() {
        let val1 = TestValidator::random();
        let val2 = val1.randomize_keys();
        let account = val1.account;

        let register1 = ValidatorRegisteredV2::from(&val1).into();
        let deregister1 = ValidatorExit::from(&val1).into();
        let register2 = ValidatorRegisteredV2::from(&val2).into();
        let events = [register1, deregister1, register2];
        let error = validators_from_l1_events(events.iter().cloned()).unwrap_err();
        assert_matches!(error, StakeTableError::ValidatorAlreadyExited(addr) if addr == account);
    }

    #[test]
    fn test_display_log() {
        let serialized = r#"{"address":"0x0000000000000000000000000000000000000069",
            "topics":["0x0000000000000000000000000000000000000000000000000000000000000069"],
            "data":"0x69",
            "blockHash":"0x0000000000000000000000000000000000000000000000000000000000000069",
            "blockNumber":"0x69","blockTimestamp":"0x69",
            "transactionHash":"0x0000000000000000000000000000000000000000000000000000000000000069",
            "transactionIndex":"0x69","logIndex":"0x70","removed":false}"#;
        let log: Log = serde_json::from_str(serialized).unwrap();
        assert_eq!(
            log.display(),
            "Log(block=105,index=112,\
             transaction_hash=0x0000000000000000000000000000000000000000000000000000000000000069)"
        )
    }

    #[rstest]
    #[case::v1(StakeTableContractVersion::V1)]
    #[case::v2(StakeTableContractVersion::V2)]
    fn test_register_validator(#[case] version: StakeTableContractVersion) {
        let mut state = StakeTableState::new();
        let validator = TestValidator::random();

        let event = match version {
            StakeTableContractVersion::V1 => StakeTableEvent::Register((&validator).into()),
            StakeTableContractVersion::V2 => StakeTableEvent::RegisterV2((&validator).into()),
        };

        state.apply_event(event).unwrap().unwrap();

        let stored = state.validators.get(&validator.account).unwrap();
        assert_eq!(stored.account, validator.account);
    }

    #[rstest]
    #[case::v1(StakeTableContractVersion::V1)]
    #[case::v2(StakeTableContractVersion::V2)]
    fn test_validator_already_registered(#[case] version: StakeTableContractVersion) {
        let mut stake_table_state = StakeTableState::new();

        let test_validator = TestValidator::random();

        // First registration attempt using the specified contract version
        match version {
            StakeTableContractVersion::V1 => {
                stake_table_state.apply_event(StakeTableEvent::Register((&test_validator).into()))
            },
            StakeTableContractVersion::V2 => {
                stake_table_state.apply_event(StakeTableEvent::RegisterV2((&test_validator).into()))
            },
        }
        .unwrap()
        .unwrap(); // Expect the first registration to succeed

        // attempt using V1 registration (should fail with AlreadyRegistered)
        let v1_already_registered_result = stake_table_state
            .clone()
            .apply_event(StakeTableEvent::Register((&test_validator).into()));

        pretty_assertions::assert_matches!(
           v1_already_registered_result,  Err(StakeTableError::AlreadyRegistered(account))
                if account == test_validator.account,
           "Expected AlreadyRegistered error. version ={version:?} result={v1_already_registered_result:?}",
        );

        // attempt using V2 registration (should also fail with AlreadyRegistered)
        let v2_already_registered_result = stake_table_state
            .clone()
            .apply_event(StakeTableEvent::RegisterV2((&test_validator).into()));

        pretty_assertions::assert_matches!(
            v2_already_registered_result,
            Err(StakeTableError::AlreadyRegistered(account)) if account == test_validator.account,
            "Expected AlreadyRegistered error. version ={version:?} result={v2_already_registered_result:?}",

        );
    }

    #[test]
    fn test_register_validator_v2_auth_fails() {
        let mut state = StakeTableState::new();
        let mut val = TestValidator::random();
        val.bls_sig = Default::default();
        let event = StakeTableEvent::RegisterV2((&val).into());

        let result = state.apply_event(event);
        assert!(matches!(
            result,
            Err(StakeTableError::AuthenticationFailed(_))
        ));
    }

    #[rstest]
    #[case::v1(StakeTableContractVersion::V1)]
    #[case::v2(StakeTableContractVersion::V2)]
    fn test_deregister_validator(#[case] version: StakeTableContractVersion) {
        let mut state = StakeTableState::new();
        let val = TestValidator::random();

        let reg = StakeTableEvent::Register((&val).into());
        state.apply_event(reg).unwrap().unwrap();

<<<<<<< HEAD
        let dereg = StakeTableEvent::Deregister((&val).into());
        state.apply_event(dereg).unwrap().unwrap();
=======
        let dereg = match version {
            StakeTableContractVersion::V1 => StakeTableEvent::Deregister((&val).into()),
            StakeTableContractVersion::V2 => StakeTableEvent::DeregisterV2(ValidatorExitV2 {
                validator: val.account,
                unlocksAt: U256::from(1000u64),
            }),
        };
        assert!(state.apply_event(dereg).unwrap().is_ok());
>>>>>>> 4d70a9c1
        assert!(!state.validators.contains_key(&val.account));
    }

    #[rstest]
    #[case::v1(StakeTableContractVersion::V1)]
    #[case::v2(StakeTableContractVersion::V2)]
    fn test_delegate_and_undelegate(#[case] version: StakeTableContractVersion) {
        let mut state = StakeTableState::new();
        let val = TestValidator::random();
        state
            .apply_event(StakeTableEvent::Register((&val).into()))
            .unwrap()
            .unwrap();

        let delegator = Address::random();
        let amount = U256::from(1000);
        let delegate_event = StakeTableEvent::Delegate(Delegated {
            delegator,
            validator: val.account,
            amount,
        });
        state.apply_event(delegate_event).unwrap().unwrap();

        let validator = state.validators.get(&val.account).unwrap();
        assert_eq!(validator.delegators.get(&delegator).cloned(), Some(amount));

<<<<<<< HEAD
        let undelegate_event = StakeTableEvent::Undelegate(Undelegated {
            delegator,
            validator: val.account,
            amount,
        });
        state.apply_event(undelegate_event).unwrap().unwrap();
=======
        let undelegate_event = match version {
            StakeTableContractVersion::V1 => StakeTableEvent::Undelegate(Undelegated {
                delegator,
                validator: val.account,
                amount,
            }),
            StakeTableContractVersion::V2 => StakeTableEvent::UndelegateV2(UndelegatedV2 {
                delegator,
                validator: val.account,
                amount,
                unlocksAt: U256::from(2000u64),
                undelegationId: 1,
            }),
        };
        assert!(state.apply_event(undelegate_event).unwrap().is_ok());
>>>>>>> 4d70a9c1
        let validator = state.validators.get(&val.account).unwrap();
        assert!(!validator.delegators.contains_key(&delegator));
    }

    #[rstest]
    #[case::v1(StakeTableContractVersion::V1)]
    #[case::v2(StakeTableContractVersion::V2)]
    fn test_key_update_event(#[case] version: StakeTableContractVersion) {
        let mut state = StakeTableState::new();
        let val = TestValidator::random();

        // Always register first using V1 to simulate upgrade scenarios
        state
            .apply_event(StakeTableEvent::Register((&val).into()))
            .unwrap()
            .unwrap();

        let new_keys = val.randomize_keys();

        let event = match version {
            StakeTableContractVersion::V1 => StakeTableEvent::KeyUpdate((&new_keys).into()),
            StakeTableContractVersion::V2 => StakeTableEvent::KeyUpdateV2((&new_keys).into()),
        };

        state.apply_event(event).unwrap().unwrap();

        let updated = state.validators.get(&val.account).unwrap();
        assert_eq!(updated.stake_table_key, new_keys.bls_vk.into());
        assert_eq!(updated.state_ver_key, new_keys.schnorr_vk.into());
    }

    #[test]
    fn test_duplicate_bls_key() {
        let mut state = StakeTableState::new();
        let val = TestValidator::random();
        let event1 = StakeTableEvent::Register((&val).into());
        let mut val2 = TestValidator::random();
        val2.bls_vk = val.bls_vk;
        val2.account = Address::random();

        let event2 = StakeTableEvent::Register((&val2).into());
        state.apply_event(event1).unwrap().unwrap();
        let result = state.apply_event(event2);

        let expected_bls_key = BLSPubKey::from(val.bls_vk).to_string();

        assert_matches!(
            result,
            Err(StakeTableError::BlsKeyAlreadyUsed(key))
                if key == expected_bls_key,
            "Expected BlsKeyAlreadyUsed({expected_bls_key}), but got: {result:?}",
        );
    }

    #[test]
    fn test_duplicate_schnorr_key() {
        let mut state = StakeTableState::new();
        let val = TestValidator::random();
        let event1 = StakeTableEvent::Register((&val).into());
        let mut val2 = TestValidator::random();
        val2.schnorr_vk = val.schnorr_vk;
        val2.account = Address::random();
        val2.bls_vk = val2.randomize_keys().bls_vk;

        let event2 = StakeTableEvent::Register((&val2).into());
        state.apply_event(event1).unwrap().unwrap();
        let result = state.apply_event(event2);

        let schnorr: SchnorrPubKey = val.schnorr_vk.into();
        assert_matches!(
            result,
            Ok(Err(ExpectedStakeTableError::SchnorrKeyAlreadyUsed(key)))
                if key == schnorr.to_string(),
            "Expected SchnorrKeyAlreadyUsed({schnorr}), but got: {result:?}",

        );
    }

    #[test]
    fn test_duplicate_schnorr_key_v2_during_update() {
        let mut state = StakeTableState::new();

        let val1 = TestValidator::random();

        let mut rng = &mut rand::thread_rng();
        let bls_key_pair = BLSKeyPair::generate(&mut rng);

        let val2 = TestValidator {
            account: val1.account,
            bls_vk: bls_key_pair.ver_key().to_affine().into(),
            schnorr_vk: val1.schnorr_vk,
            commission: val1.commission,
            bls_sig: sign_address_bls(&bls_key_pair, val1.account).into(),
            schnorr_sig: val1.clone().schnorr_sig,
        };
        let event1 = StakeTableEvent::RegisterV2((&val1).into());
        let event2 = StakeTableEvent::KeyUpdateV2((&val2).into());

        state.apply_event(event1).unwrap().unwrap();
        let result = state.apply_event(event2);

        let schnorr: SchnorrPubKey = val1.schnorr_vk.into();
        assert_matches!(
            result,
            Err(StakeTableError::SchnorrKeyAlreadyUsed(key))
                if key == schnorr.to_string(),
            "Expected SchnorrKeyAlreadyUsed({schnorr}), but got: {result:?}",
        );
    }

    #[test]
    fn test_register_and_deregister_validator() {
        let mut state = StakeTableState::new();
        let validator = TestValidator::random();
        let event = StakeTableEvent::Register((&validator).into());
        state.apply_event(event).unwrap().unwrap();

        let deregister_event = StakeTableEvent::Deregister((&validator).into());
        assert!(state.apply_event(deregister_event).unwrap().is_ok());
    }

    #[test]
    fn test_commission_validation_exceeds_basis_points() {
        // Create a simple stake table with one validator
        let validator = TestValidator::random();
        let mut stake_table = StakeTableState::new();

        // Register the validator first
        let registration_event = ValidatorRegistered::from(&validator).into();
        stake_table
            .apply_event(registration_event)
            .unwrap()
            .unwrap();

        // Test that a commission exactly at the limit is allowed
        let valid_commission_event = CommissionUpdated {
            validator: validator.account,
            timestamp: Default::default(),
            oldCommission: 0,
            newCommission: COMMISSION_BASIS_POINTS, // Exactly at the limit
        }
        .into();
        stake_table
            .apply_event(valid_commission_event)
            .unwrap()
            .unwrap();

        let invalid_commission = COMMISSION_BASIS_POINTS + 1;
        let invalid_commission_event = CommissionUpdated {
            validator: validator.account,
            timestamp: Default::default(),
            oldCommission: 0,
            newCommission: invalid_commission,
        }
        .into();

        let err = stake_table
            .apply_event(invalid_commission_event)
            .unwrap_err();

        assert_matches!(
            err,
            StakeTableError::InvalidCommission(addr, invalid_commission)
                if addr == addr && invalid_commission == invalid_commission);
    }

    #[test]
    fn test_delegate_zero_amount_is_rejected() {
        let mut state = StakeTableState::new();
        let validator = TestValidator::random();
        let account = validator.account;
        state
            .apply_event(StakeTableEvent::Register((&validator).into()))
            .unwrap()
            .unwrap();

        let delegator = Address::random();
        let amount = U256::ZERO;
        let event = StakeTableEvent::Delegate(Delegated {
            delegator,
            validator: account,
            amount,
        });
        let result = state.apply_event(event);

        assert_matches!(
            result,
            Err(StakeTableError::ZeroDelegatorStake(addr))
                if addr == delegator,
            "delegator stake is zero"

        );
    }

    #[test]
    fn test_undelegate_more_than_stake_fails() {
        let mut state = StakeTableState::new();
        let validator = TestValidator::random();
        let account = validator.account;
        state
            .apply_event(StakeTableEvent::Register((&validator).into()))
            .unwrap()
            .unwrap();

        let delegator = Address::random();
        let event = StakeTableEvent::Delegate(Delegated {
            delegator,
            validator: account,
            amount: U256::from(10u64),
        });
        state.apply_event(event).unwrap().unwrap();

        let result = state.apply_event(StakeTableEvent::Undelegate(Undelegated {
            delegator,
            validator: account,
            amount: U256::from(20u64),
        }));
        assert_matches!(
            result,
            Err(StakeTableError::InsufficientStake),
            "Expected InsufficientStake error, got: {result:?}",
        );
    }

    #[test]
    fn test_apply_event_does_not_modify_state_on_error() {
        let mut state = StakeTableState::new();
        let validator = TestValidator::random();
        let delegator = Address::random();

        state
            .apply_event(StakeTableEvent::Register((&validator).into()))
            .unwrap()
            .unwrap();

        // AlreadyRegistered error
        let state_before = state.clone();
        let result = state.apply_event(StakeTableEvent::Register((&validator).into()));
        assert_matches!(result, Err(StakeTableError::AlreadyRegistered(_)));
        assert_eq!(
            state, state_before,
            "State should not change on AlreadyRegistered error"
        );

        // Duplicate BLS key error
        let state_before = state.clone();
        let mut validator2 = TestValidator::random();
        validator2.bls_vk = validator.bls_vk; // Reuse BLS key
        let result = state.apply_event(StakeTableEvent::Register((&validator2).into()));
        assert_matches!(result, Err(StakeTableError::BlsKeyAlreadyUsed(_)));
        assert_eq!(
            state, state_before,
            "State should not change on BlsKeyAlreadyUsed error"
        );

        // ValidatorNotFound error on deregister
        let state_before = state.clone();
        let nonexistent_validator = TestValidator::random();
        let result =
            state.apply_event(StakeTableEvent::Deregister((&nonexistent_validator).into()));
        assert_matches!(result, Err(StakeTableError::ValidatorNotFound(_)));
        assert_eq!(
            state, state_before,
            "State should not change on ValidatorNotFound error"
        );

        // ValidatorNotFound error on undelegate
        let state_before = state.clone();
        let result = state.apply_event(StakeTableEvent::Undelegate(Undelegated {
            delegator: Address::random(),
            validator: Address::random(),
            amount: U256::from(100u64),
        }));
        assert_matches!(result, Err(StakeTableError::ValidatorNotFound(_)));
        assert_eq!(
            state, state_before,
            "State should not change on ValidatorNotFound error for Undelegate"
        );

        state
            .apply_event(StakeTableEvent::Delegate(Delegated {
                delegator,
                validator: validator.account,
                amount: U256::from(100u64),
            }))
            .unwrap()
            .unwrap();

        // DelegatorNotFound error on undelegate
        let state_before = state.clone();
        let non_existent_delegator = Address::random();
        let result = state.apply_event(StakeTableEvent::Undelegate(Undelegated {
            delegator: non_existent_delegator,
            validator: validator.account,
            amount: U256::from(50u64),
        }));
        assert_matches!(result, Err(StakeTableError::DelegatorNotFound(_)));
        assert_eq!(
            state, state_before,
            "State should not change on DelegatorNotFound error"
        );

        // InsufficientStake error on undelegate
        let state_before = state.clone();
        let result = state.apply_event(StakeTableEvent::Undelegate(Undelegated {
            delegator,
            validator: validator.account,
            amount: U256::from(200u64),
        }));
        assert_matches!(result, Err(StakeTableError::InsufficientStake));
        assert_eq!(
            state, state_before,
            "State should not change on InsufficientStake error"
        );

        // InsufficientStake when validator total stake would be less than amount
        let validator2 = TestValidator::random();
        let delegator2 = Address::random();

        state
            .apply_event(StakeTableEvent::Register((&validator2).into()))
            .unwrap()
            .unwrap();

        state
            .apply_event(StakeTableEvent::Delegate(Delegated {
                delegator: delegator2,
                validator: validator2.account,
                amount: U256::from(50u64),
            }))
            .unwrap()
            .unwrap();
        let state_before = state.clone();
        let result = state.apply_event(StakeTableEvent::Undelegate(Undelegated {
            delegator: delegator2,
            validator: validator2.account,
            amount: U256::from(100u64),
        }));
        assert_matches!(result, Err(StakeTableError::InsufficientStake));
        assert_eq!(state, state_before,);

        // ZeroDelegatorStake error
        let state_before = state.clone();
        let result = state.apply_event(StakeTableEvent::Delegate(Delegated {
            delegator: Address::random(),
            validator: validator.account,
            amount: U256::ZERO,
        }));
        assert_matches!(result, Err(StakeTableError::ZeroDelegatorStake(_)));
        assert_eq!(
            state, state_before,
            "State should not change on ZeroDelegatorStake error"
        );
    }

    #[test_log::test(tokio::test(flavor = "multi_thread"))]
    async fn test_decaf_stake_table() {
        // The following commented-out block demonstrates how the `decaf_stake_table_events.json`
        // and `decaf_stake_table.json` files were originally generated.

        // It generates decaf stake table data by fetching events from the contract,
        // writes events and the constructed stake table to JSON files.

        /*
        let l1 = L1Client::new(vec!["https://ethereum-sepolia.publicnode.com"
            .parse()
            .unwrap()])
        .unwrap();
        let contract_address = "0x40304fbe94d5e7d1492dd90c53a2d63e8506a037";

        let events = Fetcher::fetch_events_from_contract(
            l1,
            contract_address.parse().unwrap(),
            None,
            8582328,
        )
        .await?;

        // Serialize and write sorted events
        let json_events = serde_json::to_string_pretty(&sorted_events)?;
        let mut events_file = File::create("decaf_stake_table_events.json").await?;
        events_file.write_all(json_events.as_bytes()).await?;

        // Process into stake table
        let stake_table = validators_from_l1_events(sorted_events.into_iter().map(|(_, e)| e))?;

        // Serialize and write stake table
        let json_stake_table = serde_json::to_string_pretty(&stake_table)?;
        let mut stake_file = File::create("decaf_stake_table.json").await?;
        stake_file.write_all(json_stake_table.as_bytes()).await?;
        */

        let events_json =
            std::fs::read_to_string("../data/v3/decaf_stake_table_events.json").unwrap();
        let events: Vec<(EventKey, StakeTableEvent)> = serde_json::from_str(&events_json).unwrap();

        // Reconstruct stake table from events
        let reconstructed_stake_table =
            validator_set_from_l1_events(events.into_iter().map(|(_, e)| e))
                .unwrap()
                .active_validators;

        let stake_table_json =
            std::fs::read_to_string("../data/v3/decaf_stake_table.json").unwrap();
        let expected: IndexMap<Address, Validator<BLSPubKey>> =
            serde_json::from_str(&stake_table_json).unwrap();

        assert_eq!(
            reconstructed_stake_table, expected,
            "Stake table reconstructed from events does not match the expected stake table "
        );
    }

    #[test_log::test(tokio::test(flavor = "multi_thread"))]
    #[should_panic]
    async fn test_large_max_events_range_panic() {
        // decaf stake table contract address
        let contract_address = "0x40304fbe94d5e7d1492dd90c53a2d63e8506a037";

        let l1 = L1ClientOptions {
            l1_events_max_retry_duration: Duration::from_secs(30),
            // max block range for public node rpc is 50000 so this should result in a panic
            l1_events_max_block_range: 10_u64.pow(9),
            l1_retry_delay: Duration::from_secs(1),
            ..Default::default()
        }
        .connect(vec!["https://ethereum-sepolia.publicnode.com"
            .parse()
            .unwrap()])
        .expect("unable to construct l1 client");

        let latest_block = l1.provider.get_block_number().await.unwrap();
        let _events = Fetcher::fetch_events_from_contract(
            l1,
            contract_address.parse().unwrap(),
            None,
            latest_block,
        )
        .await
        .unwrap();
    }

    #[test_log::test(tokio::test(flavor = "multi_thread"))]
    async fn sanity_check_block_reward_v3() {
        // 10b tokens
        let initial_supply = U256::from_str("10000000000000000000000000000").unwrap();

        let reward = ((initial_supply * U256::from(INFLATION_RATE)) / U256::from(BLOCKS_PER_YEAR))
            .checked_div(U256::from(COMMISSION_BASIS_POINTS))
            .unwrap();

        println!("Calculated reward: {reward}");
        assert!(reward > U256::ZERO);
    }

    #[test]
    fn sanity_check_p_and_rp() {
        let total_stake = BigDecimal::from_str("1000").unwrap();
        let total_supply = BigDecimal::from_str("10000").unwrap(); // p = 0.1

        let (p, rp) =
            calculate_proportion_staked_and_reward_rate(&total_stake, &total_supply).unwrap();

        assert!(p > BigDecimal::from(0));
        assert!(p < BigDecimal::from(1));
        assert!(rp > BigDecimal::from(0));
    }

    #[test]
    fn test_p_out_of_range() {
        let total_stake = BigDecimal::from_str("1000").unwrap();
        let total_supply = BigDecimal::from_str("500").unwrap(); // p = 2.0

        let result = calculate_proportion_staked_and_reward_rate(&total_stake, &total_supply);
        assert!(result.is_err());
    }

    #[test]
    fn test_zero_total_supply() {
        let total_stake = BigDecimal::from_str("1000").unwrap();
        let total_supply = BigDecimal::from(0);

        let result = calculate_proportion_staked_and_reward_rate(&total_stake, &total_supply);
        assert!(result.is_err());
    }

    #[test]
    fn test_valid_p_and_rp() {
        let total_stake = BigDecimal::from_str("5000").unwrap();
        let total_supply = BigDecimal::from_str("10000").unwrap();

        let (p, rp) =
            calculate_proportion_staked_and_reward_rate(&total_stake, &total_supply).unwrap();

        assert_eq!(p, BigDecimal::from_str("0.5").unwrap());
        assert!(rp > BigDecimal::from_str("0.0").unwrap());
    }

    #[test]
    fn test_very_small_p() {
        let total_stake = BigDecimal::from_str("1").unwrap(); // 1 wei
        let total_supply = BigDecimal::from_str("10000000000000000000000000000").unwrap(); // 10B * 1e18

        let (p, rp) =
            calculate_proportion_staked_and_reward_rate(&total_stake, &total_supply).unwrap();

        assert!(p > BigDecimal::from_str("0").unwrap());
        assert!(p < BigDecimal::from_str("1e-18").unwrap()); // p should be extremely small
        assert!(rp > BigDecimal::from(0));
    }

    #[test]
    fn test_p_very_close_to_one() {
        let total_stake = BigDecimal::from_str("9999999999999999999999999999").unwrap();
        let total_supply = BigDecimal::from_str("10000000000000000000000000000").unwrap();

        let (p, rp) =
            calculate_proportion_staked_and_reward_rate(&total_stake, &total_supply).unwrap();

        assert!(p < BigDecimal::from(1));
        assert!(p > BigDecimal::from_str("0.999999999999999999999999999").unwrap());
        assert!(rp > BigDecimal::from(0));
    }

    /// tests `calculate_proportion_staked_and_reward_rate` produces correct p and R(p) values
    /// across a range of stake proportions within a small numerical tolerance.
    ///
    #[test]
    fn test_reward_rate_rp() {
        let test_cases = [
            // p , R(p)
            ("0.0000", "0.2121"), // 0%
            ("0.0050", "0.2121"), // 0.5%
            ("0.0100", "0.2121"), // 1%
            ("0.0250", "0.1342"), // 2.5%
            ("0.0500", "0.0949"), // 5%
            ("0.1000", "0.0671"), // 10%
            ("0.2500", "0.0424"), // 25%
            ("0.5000", "0.0300"), // 50%
            ("0.7500", "0.0245"), // 75%
            ("1.0000", "0.0212"), // 100%
        ];

        let tolerance = BigDecimal::from_str("0.0001").unwrap();

        let total_supply = BigDecimal::from_u32(10_000).unwrap();

        for (p, rp) in test_cases {
            let p = BigDecimal::from_str(p).unwrap();
            let expected_rp = BigDecimal::from_str(rp).unwrap();

            let total_stake = &p * &total_supply;

            let (computed_p, computed_rp) =
                calculate_proportion_staked_and_reward_rate(&total_stake, &total_supply).unwrap();

            assert!(
                (&computed_p - &p).abs() < tolerance,
                "p mismatch: got {computed_p}, expected {p}"
            );

            assert!(
                (&computed_rp - &expected_rp).abs() < tolerance,
                "R(p) mismatch for p={p}: got {computed_rp}, expected {expected_rp}"
            );
        }
    }

    #[tokio::test(flavor = "multi_thread")]
    async fn test_dynamic_block_reward_with_expected_values() {
        // 10B tokens = 10_000_000_000 * 10^18
        let total_supply = U256::from_str("10000000000000000000000000000").unwrap();
        let total_supply_bd = BigDecimal::from_str(&total_supply.to_string()).unwrap();

        let test_cases = [
            // --- Block time: 1 ms ---
            ("0.0000", "0.2121", 1, "0"), // 0% staked → inflation = 0 → 0 tokens
            ("0.0050", "0.2121", 1, "3362823439878234"), // 0.105% inflation → ~0.00336 tokens
            ("0.0100", "0.2121", 1, "6725646879756468"), // 0.2121% inflation → ~0.00673 tokens
            ("0.0250", "0.1342", 1, "10638635210553018"), // 0.3355% inflation → ~0.01064 tokens
            ("0.0500", "0.0949", 1, "15046296296296296"), // 0.4745% inflation → ~0.01505 tokens
            ("0.1000", "0.0671", 1, "21277270421106037"), // 0.671% inflation → ~0.02128 tokens
            ("0.2500", "0.0424", 1, "33612379502790461"), // 1.06% inflation → ~0.03361 tokens
            ("0.5000", "0.0300", 1, "47564687975646879"), // 1.5% inflation → ~0.04756 tokens
            ("0.7500", "0.0245", 1, "58266742770167427"), // 1.8375% inflation → ~0.05827 tokens
            ("1.0000", "0.0212", 1, "67224759005580923"), // 2.12% inflation → ~0.06722 tokens
            // --- Block time: 2000 ms (2 seconds) ---
            ("0.0000", "0.2121", 2000, "0"), // 0% staked → inflation = 0 → 0 tokens
            ("0.0050", "0.2121", 2000, "672564687975646880"), // 0.105% inflation → ~0.67256 tokens
            ("0.0100", "0.2121", 2000, "1345129375951293760"), // 0.2121% inflation → ~1.34513 tokens
            ("0.0250", "0.1342", 2000, "2127727042110603754"), // 0.3355% inflation → ~2.12773 tokens
            ("0.0500", "0.0949", 2000, "3009259259259259259"), // 0.4745% inflation → ~3.00926 tokens
            ("0.1000", "0.0671", 2000, "4255454084221207509"), // 0.671% inflation → ~4.25545 tokens
            ("0.2500", "0.0424", 2000, "6722475900558092339"), // 1.06% inflation → ~6.72248 tokens
            ("0.5000", "0.0300", 2000, "9512937595129375951"), // 1.5% inflation → ~9.51294 tokens
            ("0.7500", "0.0245", 2000, "11653348554033485540"), // 1.8375% inflation → ~11.65335 tokens
            ("1.0000", "0.0212", 2000, "13444951801116184678"), // 2.12% inflation → ~13.44495 tokens
            // --- Block time: 10000 ms (10 seconds) ---
            ("0.0000", "0.2121", 10000, "0"), // 0% staked → inflation = 0 → 0 tokens
            ("0.0050", "0.2121", 10000, "3362823439878234400"), // 0.105% inflation → ~3.36 tokens
            ("0.0100", "0.2121", 10000, "6725646879756468800"), // 0.2121% inflation → ~6.73 tokens
            ("0.0250", "0.1342", 10000, "10638635210553018770"), // 0.3355% inflation → ~10.64 tokens
            ("0.0500", "0.0949", 10000, "15046296296296296295"), // 0.4745% inflation → ~15.05 tokens
            ("0.1000", "0.0671", 10000, "21277270421106037545"), // 0.671% inflation → ~21.28 tokens
            ("0.2500", "0.0424", 10000, "33612379502790461695"), // 1.06% inflation → ~33.61 tokens
            ("0.5000", "0.0300", 10000, "47564687975646879755"), // 1.5% inflation → ~47.56 tokens
            ("0.7500", "0.0245", 10000, "58266742770167427700"), // 1.8375% inflation → ~58.27 tokens
            ("1.0000", "0.0212", 10000, "67224759005580923390"), // 2.12% inflation → ~67.22 tokens
        ];

        let tolerance = U256::from(100_000_000_000_000_000u128); // 0.1 token

        for (p, rp, avg_block_time_ms, expected_reward) in test_cases {
            let p = BigDecimal::from_str(p).unwrap();
            let total_stake_bd = (&p * &total_supply_bd).round(0);
            println!("total_stake_bd={total_stake_bd}");

            let total_stake = U256::from_str(&total_stake_bd.to_plain_string()).unwrap();
            let expected_reward = U256::from_str(expected_reward).unwrap();

            let epoch = EpochNumber::new(0);
            let actual_reward = EpochCommittees::compute_block_reward(
                &epoch,
                total_supply,
                total_stake,
                avg_block_time_ms,
            )
            .unwrap()
            .0;

            let diff = if actual_reward > expected_reward {
                actual_reward - expected_reward
            } else {
                expected_reward - actual_reward
            };

            assert!(
                diff <= tolerance,
                "Reward mismatch for p = {p}, R(p) = {rp}, block_time = {avg_block_time_ms}: \
                 expected = {expected_reward}, actual = {actual_reward}, diff = {diff}"
            );
        }
    }
}<|MERGE_RESOLUTION|>--- conflicted
+++ resolved
@@ -357,23 +357,15 @@
                 });
             },
 
-<<<<<<< HEAD
-            StakeTableEvent::Deregister(exit) => {
-                if !self.validators.contains_key(&exit.validator) {
-                    return Err(StakeTableError::ValidatorNotFound(exit.validator));
-                }
-
-                // All checks ok, applying changes
-                self.validator_exits.insert(exit.validator);
-                self.validators.shift_remove(&exit.validator);
-=======
             StakeTableEvent::Deregister(ValidatorExit { validator })
             | StakeTableEvent::DeregisterV2(ValidatorExitV2 { validator, .. }) => {
+                if !self.validators.contains_key(&validator) {
+                    return Err(StakeTableError::ValidatorNotFound(validator));
+                }
+
+                // All checks ok, applying changes
                 self.validator_exits.insert(validator);
-                self.validators
-                    .shift_remove(&validator)
-                    .ok_or(StakeTableError::ValidatorNotFound(validator))?;
->>>>>>> 4d70a9c1
+                self.validators.shift_remove(&validator);
             },
 
             StakeTableEvent::Delegate(delegated) => {
@@ -2960,10 +2952,6 @@
         let reg = StakeTableEvent::Register((&val).into());
         state.apply_event(reg).unwrap().unwrap();
 
-<<<<<<< HEAD
-        let dereg = StakeTableEvent::Deregister((&val).into());
-        state.apply_event(dereg).unwrap().unwrap();
-=======
         let dereg = match version {
             StakeTableContractVersion::V1 => StakeTableEvent::Deregister((&val).into()),
             StakeTableContractVersion::V2 => StakeTableEvent::DeregisterV2(ValidatorExitV2 {
@@ -2971,8 +2959,7 @@
                 unlocksAt: U256::from(1000u64),
             }),
         };
-        assert!(state.apply_event(dereg).unwrap().is_ok());
->>>>>>> 4d70a9c1
+        state.apply_event(dereg).unwrap().unwrap();
         assert!(!state.validators.contains_key(&val.account));
     }
 
@@ -2999,14 +2986,6 @@
         let validator = state.validators.get(&val.account).unwrap();
         assert_eq!(validator.delegators.get(&delegator).cloned(), Some(amount));
 
-<<<<<<< HEAD
-        let undelegate_event = StakeTableEvent::Undelegate(Undelegated {
-            delegator,
-            validator: val.account,
-            amount,
-        });
-        state.apply_event(undelegate_event).unwrap().unwrap();
-=======
         let undelegate_event = match version {
             StakeTableContractVersion::V1 => StakeTableEvent::Undelegate(Undelegated {
                 delegator,
@@ -3021,8 +3000,7 @@
                 undelegationId: 1,
             }),
         };
-        assert!(state.apply_event(undelegate_event).unwrap().is_ok());
->>>>>>> 4d70a9c1
+        state.apply_event(undelegate_event).unwrap().unwrap();
         let validator = state.validators.get(&val.account).unwrap();
         assert!(!validator.delegators.contains_key(&delegator));
     }
