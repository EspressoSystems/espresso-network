--- conflicted
+++ resolved
@@ -46,11 +46,7 @@
 };
 use humantime::format_duration;
 use indexmap::IndexMap;
-<<<<<<< HEAD
-use num_traits::{FromPrimitive, ToPrimitive, Zero};
-=======
 use num_traits::{FromPrimitive, Zero};
->>>>>>> 2470ec5b
 use thiserror::Error;
 use tokio::{spawn, time::sleep};
 use tracing::Instrument;
@@ -65,20 +61,12 @@
 };
 use crate::{
     traits::EventsPersistenceRead,
-<<<<<<< HEAD
     v0_1::L1Provider,
     v0_3::{
         EventSortingError, ExpectedStakeTableError, FetchRewardError, RewardAmount,
         StakeTableError, ASSUMED_BLOCK_TIME_SECONDS, BLOCKS_PER_YEAR, COMMISSION_BASIS_POINTS,
         INFLATION_RATE, MILLISECONDS_PER_YEAR,
     },
-=======
-    v0_1::{
-        L1Provider, RewardAmount, ASSUMED_BLOCK_TIME_SECONDS, BLOCKS_PER_YEAR,
-        COMMISSION_BASIS_POINTS, INFLATION_RATE, MILLISECONDS_PER_YEAR,
-    },
-    v0_3::{EventSortingError, ExpectedStakeTableError, FetchRewardError, StakeTableError},
->>>>>>> 2470ec5b
     DrbAndHeaderUpgradeVersion, EpochVersion,
 };
 
@@ -1113,23 +1101,6 @@
     /// The stake table contract is deployed after the token contract as it holds the token
     /// contract address. We use the stake table contract initialization block as a safe upper bound when scanning
     ///  backwards for the token contract initialization event
-<<<<<<< HEAD
-    pub async fn fetch_block_reward(&self) -> Result<RewardAmount, FetchRewardError> {
-        let initial_supply_read = *self.initial_supply.read().await;
-        let initial_supply = match initial_supply_read {
-            Some(supply) => supply,
-            None => self.fetch_initial_supply().await?,
-        };
-
-        let reward = ((initial_supply * U256::from(INFLATION_RATE)) / U256::from(BLOCKS_PER_YEAR))
-            .checked_div(U256::from(COMMISSION_BASIS_POINTS))
-            .ok_or(FetchRewardError::DivisionByZero)?;
-
-        Ok(RewardAmount(reward))
-    }
-
-=======
->>>>>>> 2470ec5b
     pub async fn fetch_initial_supply(&self) -> Result<U256, FetchRewardError> {
         tracing::info!("Fetching token initial supply");
         let chain_config = *self.chain_config.lock().await;
@@ -1475,18 +1446,12 @@
                     "Block reward is None. attempting to fetch it from L1",
 
                 );
-<<<<<<< HEAD
-                let block_reward = fetcher.fetch_block_reward().await.inspect_err(|err| {
-                    tracing::error!(?epoch, ?err, "failed to fetch block_reward");
-                })?;
-=======
                 let block_reward = fetcher
                     .fetch_fixed_block_reward()
                     .await
                     .inspect_err(|err| {
                         tracing::error!(?epoch, ?err, "failed to fetch block_reward");
                     })?;
->>>>>>> 2470ec5b
                 let mut writer = RwLockUpgradableReadGuard::upgrade(membership_reader).await;
                 writer.block_reward = Some(block_reward);
                 Ok(block_reward)
@@ -1494,8 +1459,6 @@
         }
     }
 
-<<<<<<< HEAD
-=======
     pub fn compute_block_reward(
         epoch: &EpochNumber,
         total_supply: U256,
@@ -1529,7 +1492,6 @@
         Ok(block_reward_u256.into())
     }
 
->>>>>>> 2470ec5b
     /// Calculates the dynamic block reward for a given block header within an epoch.
     ///
     /// The reward is based on a dynamic inflation rate computed from the current stake ratio (p),
@@ -1544,11 +1506,7 @@
     ) -> anyhow::Result<RewardAmount> {
         let fetcher = self.fetcher.clone();
         let epoch_height = self.epoch_height;
-<<<<<<< HEAD
-        let total_reward_distributed = header
-=======
         let previous_reward_distributed = header
->>>>>>> 2470ec5b
             .total_reward_distributed()
             .context("Invalid block header: missing total_reward_distributed field")?;
 
@@ -1558,32 +1516,10 @@
             Some(supply) => supply,
             None => fetcher.fetch_initial_supply().await?,
         };
-<<<<<<< HEAD
-        let total_supply = initial_supply + total_reward_distributed;
-
-        // Convert to BigDecimal for precision
-        let total_stake = BigDecimal::from_str(&total_stake.to_string())?;
-        let rewards_bd = BigDecimal::from_str(&total_reward_distributed.to_string())?;
-        let initial_supply_bd = BigDecimal::from_str(&initial_supply.to_string())?;
-        let total_supply_bd = initial_supply_bd + rewards_bd;
-
-        tracing::debug!(?epoch, "total_stake={total_stake}");
-        tracing::debug!(?epoch, "total_supply_bd={total_supply_bd}");
-
-        let (p, rp) = calculate_p_and_rp(&total_stake, &total_supply_bd)?;
-        let inflation_rate = p * rp;
-        // Convert inflation rate to basis points
-        let inflation_rate_bp = (inflation_rate * COMMISSION_BASIS_POINTS)
-            .to_u64()
-            .context("Failed to convert inflation rate to basis points")?;
-
-        tracing::debug!(?epoch, "inflation_rate_bp={inflation_rate_bp:?}");
-=======
         let total_supply = initial_supply
             .checked_add(previous_reward_distributed.0)
             .context("initial_supply + previous_reward_distributed overflow")?;
 
->>>>>>> 2470ec5b
         // Calculate average block time over the last epoch
         let curr_ts = header.timestamp_millis_internal();
         tracing::debug!(?epoch, "curr_ts={curr_ts:?}");
@@ -1631,21 +1567,10 @@
         };
         tracing::debug!(?epoch, "avg_block_time={avg_block_time:?}");
 
-<<<<<<< HEAD
-        let blocks_per_year = MILLISECONDS_PER_YEAR / avg_block_time as u128;
-        tracing::debug!(?epoch, "blocks_per_year={blocks_per_year:?}");
-
-        let block_reward = ((total_supply * U256::from(inflation_rate_bp))
-            / U256::from(blocks_per_year))
-        .checked_div(U256::from(COMMISSION_BASIS_POINTS))
-        .ok_or(FetchRewardError::DivisionByZero)?;
-        Ok(block_reward.into())
-=======
         let block_reward =
             Self::compute_block_reward(epoch, total_supply, total_stake, avg_block_time)?;
 
         Ok(block_reward)
->>>>>>> 2470ec5b
     }
 
     /// Updates `Self.stake_table` with stake_table for
@@ -1820,11 +1745,7 @@
     }
 
     pub async fn reload_stake(&mut self, limit: u64) {
-<<<<<<< HEAD
-        match self.fetcher.fetch_block_reward().await {
-=======
         match self.fetcher.fetch_fixed_block_reward().await {
->>>>>>> 2470ec5b
             Ok(block_reward) => {
                 tracing::info!("Fetched block reward: {block_reward}");
                 self.block_reward = Some(block_reward);
@@ -1882,11 +1803,7 @@
 ///         0.03 / sqrt(2 * p),            if 0.01 < p <= 1
 ///     }
 ///
-<<<<<<< HEAD
-fn calculate_p_and_rp(
-=======
 fn calculate_proportion_staked_and_reward_rate(
->>>>>>> 2470ec5b
     total_stake: &BigDecimal,
     total_supply: &BigDecimal,
 ) -> anyhow::Result<(BigDecimal, BigDecimal)> {
@@ -1894,26 +1811,6 @@
         return Err(anyhow::anyhow!("Total supply cannot be zero"));
     }
 
-<<<<<<< HEAD
-    let p = total_stake / total_supply;
-
-    if p < BigDecimal::from(0) || p > BigDecimal::from(1) {
-        return Err(anyhow::anyhow!("Stake ratio p must be in the range [0, 1]"));
-    }
-
-    let threshold = BigDecimal::from_str("0.01")?;
-    let numerator = BigDecimal::from_str("0.03")?;
-    let two = BigDecimal::from_u32(2).unwrap();
-
-    let inner = two * if p <= threshold { threshold } else { p.clone() };
-
-    let sqrt_inner = inner.sqrt().context("Failed to compute sqrt in R(p)")?;
-    let reward_rate = numerator / sqrt_inner;
-
-    tracing::debug!("rp={reward_rate}");
-
-    Ok((p, reward_rate))
-=======
     let proportion_staked = total_stake / total_supply;
 
     if proportion_staked < BigDecimal::from(0) || proportion_staked > BigDecimal::from(1) {
@@ -1933,7 +1830,6 @@
     tracing::debug!("rp={reward_rate}");
 
     Ok((proportion_staked, reward_rate))
->>>>>>> 2470ec5b
 }
 
 #[derive(Error, Debug)]
@@ -3114,12 +3010,8 @@
         let total_stake = BigDecimal::from_str("1000").unwrap();
         let total_supply = BigDecimal::from_str("10000").unwrap(); // p = 0.1
 
-<<<<<<< HEAD
-        let (p, rp) = calculate_p_and_rp(&total_stake, &total_supply).unwrap();
-=======
         let (p, rp) =
             calculate_proportion_staked_and_reward_rate(&total_stake, &total_supply).unwrap();
->>>>>>> 2470ec5b
 
         assert!(p > BigDecimal::from(0));
         assert!(p < BigDecimal::from(1));
@@ -3131,11 +3023,7 @@
         let total_stake = BigDecimal::from_str("1000").unwrap();
         let total_supply = BigDecimal::from_str("500").unwrap(); // p = 2.0
 
-<<<<<<< HEAD
-        let result = calculate_p_and_rp(&total_stake, &total_supply);
-=======
         let result = calculate_proportion_staked_and_reward_rate(&total_stake, &total_supply);
->>>>>>> 2470ec5b
         assert!(result.is_err());
     }
 
@@ -3144,11 +3032,7 @@
         let total_stake = BigDecimal::from_str("1000").unwrap();
         let total_supply = BigDecimal::from(0);
 
-<<<<<<< HEAD
-        let result = calculate_p_and_rp(&total_stake, &total_supply);
-=======
         let result = calculate_proportion_staked_and_reward_rate(&total_stake, &total_supply);
->>>>>>> 2470ec5b
         assert!(result.is_err());
     }
 
@@ -3157,12 +3041,8 @@
         let total_stake = BigDecimal::from_str("5000").unwrap();
         let total_supply = BigDecimal::from_str("10000").unwrap();
 
-<<<<<<< HEAD
-        let (p, rp) = calculate_p_and_rp(&total_stake, &total_supply).unwrap();
-=======
         let (p, rp) =
             calculate_proportion_staked_and_reward_rate(&total_stake, &total_supply).unwrap();
->>>>>>> 2470ec5b
 
         assert_eq!(p, BigDecimal::from_str("0.5").unwrap());
         assert!(rp > BigDecimal::from_str("0.0").unwrap());
@@ -3173,12 +3053,8 @@
         let total_stake = BigDecimal::from_str("1").unwrap(); // 1 wei
         let total_supply = BigDecimal::from_str("10000000000000000000000000000").unwrap(); // 10B * 1e18
 
-<<<<<<< HEAD
-        let (p, rp) = calculate_p_and_rp(&total_stake, &total_supply).unwrap();
-=======
         let (p, rp) =
             calculate_proportion_staked_and_reward_rate(&total_stake, &total_supply).unwrap();
->>>>>>> 2470ec5b
 
         assert!(p > BigDecimal::from_str("0").unwrap());
         assert!(p < BigDecimal::from_str("1e-18").unwrap()); // p should be extremely small
@@ -3190,19 +3066,13 @@
         let total_stake = BigDecimal::from_str("9999999999999999999999999999").unwrap();
         let total_supply = BigDecimal::from_str("10000000000000000000000000000").unwrap();
 
-<<<<<<< HEAD
-        let (p, rp) = calculate_p_and_rp(&total_stake, &total_supply).unwrap();
-=======
         let (p, rp) =
             calculate_proportion_staked_and_reward_rate(&total_stake, &total_supply).unwrap();
->>>>>>> 2470ec5b
 
         assert!(p < BigDecimal::from(1));
         assert!(p > BigDecimal::from_str("0.999999999999999999999999999").unwrap());
         assert!(rp > BigDecimal::from(0));
     }
-<<<<<<< HEAD
-=======
 
     /// tests `calculate_proportion_staked_and_reward_rate` produces correct p and R(p) values
     /// across a range of stake proportions within a small numerical tolerance.
@@ -3323,5 +3193,4 @@
             );
         }
     }
->>>>>>> 2470ec5b
 }