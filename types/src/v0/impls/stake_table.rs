--- conflicted
+++ resolved
@@ -506,17 +506,16 @@
             })
     }
 
-<<<<<<< HEAD
     fn has_epoch(&self, epoch: Epoch) -> bool {
         self.state.contains_key(&epoch)
     }
 
     async fn get_epoch_root(&self, _block_height: u64) -> Option<(Epoch, Header)> {
         None
-=======
+    }
+
     fn add_drb_result(&mut self, epoch: Epoch, drb_result: DrbResult) {
         self.drb_result_table.insert(epoch, drb_result);
->>>>>>> d10b00b7
     }
 }
 
