--- conflicted
+++ resolved
@@ -1669,22 +1669,21 @@
 
         let stake_tables = fetcher.fetch(epoch, block_header).await?;
 
-<<<<<<< HEAD
-        let stake_tables = self.fetcher.fetch(epoch, block_header).await?;
         let mut block_reward = None;
 
-        // Assumes the stake table contract proxy address does not change
-        // In the future, if we want to support updates to the stake table contract address via chain config,
-        // or allow the contract to handle additional block reward calculation parameters (e.g., inflation, block time),
-        // the `fetch_block_reward` logic can be updated to support per-epoch rewards.
-        // Initially, the block reward is zero if the node starts on pre-epoch version
-        // but it is updated on the first call to `add_epoch_root()`
-        if self.block_reward == RewardAmount(U256::ZERO) {
-            block_reward = Some(self.fetcher.fetch_block_reward().await?);
-        }
-
-=======
->>>>>>> 9bb26906
+        {
+            let membership_reader = membership.read().await;
+            // Assumes the stake table contract proxy address does not change
+            // In the future, if we want to support updates to the stake table contract address via chain config,
+            // or allow the contract to handle additional block reward calculation parameters (e.g., inflation, block time),
+            // the `fetch_block_reward` logic can be updated to support per-epoch rewards.
+            // Initially, the block reward is zero if the node starts on pre-epoch version
+            // but it is updated on the first call to `add_epoch_root()`
+            if membership_reader.block_reward == RewardAmount(U256::ZERO) {
+                block_reward = Some(fetcher.fetch_block_reward().await?);
+            }
+        }
+
         // Store stake table in persistence
         {
             let persistence_lock = fetcher.persistence.lock().await;
@@ -1696,15 +1695,9 @@
             }
         }
 
-<<<<<<< HEAD
-        Ok(Some(Box::new(move |committee: &mut Self| {
-            committee.update(epoch, stake_tables, block_reward);
-        })))
-=======
         let mut membership_writer = membership.write().await;
-        membership_writer.update_stake_table(epoch, stake_tables);
+        membership_writer.update(epoch, stake_tables, block_reward);
         Ok(())
->>>>>>> 9bb26906
     }
 
     fn has_stake_table(&self, epoch: Epoch) -> bool {
