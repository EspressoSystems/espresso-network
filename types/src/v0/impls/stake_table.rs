--- conflicted
+++ resolved
@@ -126,13 +126,6 @@
     /// leader but without voting rights.
     eligible_leaders: Vec<StakeTableEntry<PubKey>>,
 
-<<<<<<< HEAD
-    /// Stake Table entries indexed by Staker's `PubKey`
-    indexed_stake_table: BTreeMap<PubKey, StakeTableEntry<PubKey>>,
-
-    /// Stake Holder's that are also DA members, indexed by `PubKey`
-    indexed_da_members: BTreeMap<PubKey, StakeTableEntry<PubKey>>,
-=======
     /// Keys for nodes participating in the network
     stake_table: Vec<StakeTableEntry<PubKey>>,
 
@@ -144,7 +137,6 @@
 
     /// DA entries indexed by public key, for efficient lookup.
     indexed_da_members: HashMap<PubKey, StakeTableEntry<PubKey>>,
->>>>>>> 0f75108c
 }
 
 impl EpochCommittees {
@@ -490,6 +482,7 @@
         self.l1_client
             .get_stake_table(address, block_header.height())
             .await
+            .ok()
             .map(|stake_table| -> Box<dyn FnOnce(&mut Self) + Send> {
                 Box::new(move |committee: &mut Self| {
                     let _ = committee.update_stake_table(epoch, stake_table);
