use std::{
    cmp::max,
    collections::{BTreeMap, BTreeSet, HashMap},
    fmt::Debug,
    num::NonZeroU64,
    sync::Arc,
};

use anyhow::Context;
use committable::Committable;
use contract_bindings_alloy::permissionedstaketable::PermissionedStakeTable::StakersUpdated;
use ethers::types::U256;
use ethers_conv::ToAlloy;
use hotshot::types::{BLSPubKey, SignatureKey as _};
use hotshot_contract_adapter::stake_table::{bls_alloy_to_jf, NodeInfoJf};
use hotshot_types::{
    data::EpochNumber,
    drb::{
        election::{generate_stake_cdf, select_randomized_leader, RandomizedCommittee},
        DrbResult,
    },
    stake_table::StakeTableEntry,
    traits::{
        election::Membership,
        node_implementation::{ConsensusTime, NodeType},
        signature_key::StakeTableEntryType,
    },
    PeerConfig,
};
<<<<<<< HEAD
use indexmap::IndexMap;
=======
use itertools::Itertools;
>>>>>>> 984bcf51
use thiserror::Error;

use super::{
    traits::StateCatchup,
    v0_3::{DAMembers, StakeTable, StakeTables},
    v0_99::ChainConfig,
    Header, L1Client, Leaf2, NodeState, PubKey, SeqTypes,
};

type Epoch = <SeqTypes as NodeType>::Epoch;

impl StakeTables {
    pub fn new(stake_table: StakeTable, da_members: DAMembers) -> Self {
        Self {
            stake_table,
            da_members,
        }
    }

    /// Create the consensus and DA stake tables from L1 events
    ///
    /// This is a pure function, to make it easily testable.
    ///
    /// We expect have at most a few hundred EVM events in the
    /// PermissionedStakeTable contract over the liftetime of the contract so it
    /// should not significantly affect performance to fetch all events and
    /// perform the computation in this functions once per epoch.
    pub fn from_l1_events(updates: Vec<StakersUpdated>) -> Self {
        let mut index_map = IndexMap::new();

        for event in updates {
            for key in event.removed {
                let change = StakeTableChange::Remove(bls_alloy_to_jf(key));
                index_map.insert(change.key(), change);
            }
            for node_info in event.added {
                let change = StakeTableChange::Add(node_info.into());
                index_map.insert(change.key(), change);
            }
        }

        let mut da_members = Vec::new();
        let mut stake_table = Vec::new();

        for change in index_map.values() {
            if let StakeTableChange::Add(node_info_jf) = change {
                let config = PeerConfig {
                    stake_table_entry: node_info_jf.clone().into(),
                    state_ver_key: node_info_jf.state_ver_key.clone(),
                };
                stake_table.push(config.clone());
                if change.is_da() {
                    da_members.push(config);
                }
            }
        }

        tracing::error!("DA={da_members:?}");
        tracing::error!("ST={stake_table:?}");

        Self::new(stake_table.into(), da_members.into())
    }
}

#[derive(Clone, derive_more::derive::Debug)]
/// Type to describe DA and Stake memberships
pub struct EpochCommittees {
    /// Committee used when we're in pre-epoch state
    non_epoch_committee: Committee,

    /// Holds Stake table and da stake
    state: HashMap<Epoch, Committee>,

    /// Number of blocks in an epoch
    _epoch_size: u64,

    /// L1 provider
    l1_client: L1Client,

    chain_config: ChainConfig,
    #[debug("{}", peers.name())]
    pub peers: Arc<dyn StateCatchup>,

    /// Randomized committees, filled when we receive the DrbResult
    randomized_committees: BTreeMap<Epoch, RandomizedCommittee<StakeTableEntry<PubKey>>>,

    /// Contains the epoch after which initial_drb_result will not be used (set_first_epoch.epoch + 2)
    /// And the DrbResult to use before that epoch
    initial_drb_result: Option<(Epoch, DrbResult)>,
}

#[derive(Debug, Clone, PartialEq)]
enum StakeTableChange {
    Add(NodeInfoJf),
    Remove(BLSPubKey),
}

impl StakeTableChange {
    pub(crate) fn key(&self) -> BLSPubKey {
        match self {
            StakeTableChange::Add(node_info) => node_info.stake_table_key,
            StakeTableChange::Remove(key) => *key,
        }
    }

    pub(crate) fn is_da(&self) -> bool {
        match self {
            StakeTableChange::Add(node_info) => node_info.da,
            StakeTableChange::Remove(_) => false,
        }
    }
}

/// Holds Stake table and da stake
#[derive(Clone, Debug)]
struct Committee {
    /// The nodes eligible for leadership.
    /// NOTE: This is currently a hack because the DA leader needs to be the quorum
    /// leader but without voting rights.
    eligible_leaders: Vec<PeerConfig<PubKey>>,

    /// Keys for nodes participating in the network
    stake_table: Vec<PeerConfig<PubKey>>,

    /// Keys for DA members
    da_members: Vec<PeerConfig<PubKey>>,

    /// Stake entries indexed by public key, for efficient lookup.
    indexed_stake_table: HashMap<PubKey, PeerConfig<PubKey>>,

    /// DA entries indexed by public key, for efficient lookup.
    indexed_da_members: HashMap<PubKey, PeerConfig<PubKey>>,
}

impl EpochCommittees {
    /// Updates `Self.stake_table` with stake_table for
    /// `Self.contract_address` at `l1_block_height`. This is intended
    /// to be called before calling `self.stake()` so that
    /// `Self.stake_table` only needs to be updated once in a given
    /// life-cycle but may be read from many times.
    fn update_stake_table(&mut self, epoch: EpochNumber, st: StakeTables) {
        // This works because `get_stake_table` is fetching *all*
        // update events and building the table for us. We will need
        // more subtlety when start fetching only the events since last update.

        let stake_table = st.stake_table.0.clone();
        let da_members = st.da_members.0.clone();

        let indexed_stake_table: HashMap<PubKey, _> = st
            .stake_table
            .0
            .iter()
            .map(|peer_config| {
                (
                    PubKey::public_key(&peer_config.stake_table_entry),
                    peer_config.clone(),
                )
            })
            .collect();

        let indexed_da_members: HashMap<PubKey, _> = st
            .da_members
            .0
            .iter()
            .map(|peer_config| {
                (
                    PubKey::public_key(&peer_config.stake_table_entry),
                    peer_config.clone(),
                )
            })
            .collect();

        let eligible_leaders: Vec<_> = st
            .stake_table
            .0
            .into_iter()
            .filter(|peer_config| peer_config.stake_table_entry.stake() > U256::zero())
            .collect();

        let randomized_committee = generate_stake_cdf(
            eligible_leaders
                .clone()
                .into_iter()
                .map(|l| l.stake_table_entry)
                .collect(),
            [0u8; 32],
        );

        let committee = Committee {
            eligible_leaders,
            stake_table,
            da_members,
            indexed_stake_table,
            indexed_da_members,
        };

        self.state.insert(epoch, committee.clone());

        self.randomized_committees
            .insert(epoch, randomized_committee.clone());
    }

    // We need a constructor to match our concrete type.
    pub fn new_stake(
        // TODO remove `new` from trait and rename this to `new`.
        // https://github.com/EspressoSystems/HotShot/commit/fcb7d54a4443e29d643b3bbc53761856aef4de8b
        committee_members: Vec<PeerConfig<PubKey>>,
        da_members: Vec<PeerConfig<PubKey>>,
        instance_state: &NodeState,
        epoch_size: u64,
    ) -> Self {
        // For each eligible leader, get the stake table entry
        let eligible_leaders: Vec<_> = committee_members
            .iter()
            .filter(|&peer_config| peer_config.stake_table_entry.stake() > U256::zero())
            .cloned()
            .collect();

        // For each member, get the stake table entry
        let stake_table: Vec<_> = committee_members
            .iter()
            .filter(|&peer_config| peer_config.stake_table_entry.stake() > U256::zero())
            .cloned()
            .collect();

        // For each member, get the stake table entry
        let da_members: Vec<_> = da_members
            .iter()
            .filter(|&peer_config| peer_config.stake_table_entry.stake() > U256::zero())
            .cloned()
            .collect();

        // Index the stake table by public key
        let indexed_stake_table: HashMap<PubKey, _> = stake_table
            .iter()
            .map(|peer_config| {
                (
                    PubKey::public_key(&peer_config.stake_table_entry),
                    peer_config.clone(),
                )
            })
            .collect();

        // Index the stake table by public key
        let indexed_da_members: HashMap<PubKey, _> = da_members
            .iter()
            .map(|peer_config| {
                (
                    PubKey::public_key(&peer_config.stake_table_entry),
                    peer_config.clone(),
                )
            })
            .collect();
        let randomized_committee = generate_stake_cdf(
            eligible_leaders
                .clone()
                .into_iter()
                .map(|l| l.stake_table_entry)
                .collect(),
            [0u8; 32],
        );

        let members = Committee {
            eligible_leaders,
            stake_table,
            da_members,
            indexed_stake_table,
            indexed_da_members,
        };

        let mut randomized_committees = BTreeMap::new();

        // TODO: remove this, workaround for hotshot asking for stake tables from epoch 1 and 2
        let mut map = HashMap::new();
        for epoch in Epoch::genesis().u64()..=2 {
            map.insert(Epoch::new(epoch), members.clone());
            randomized_committees.insert(Epoch::new(epoch), randomized_committee.clone());
        }

        Self {
            non_epoch_committee: members,
            state: map,
            _epoch_size: epoch_size,
            l1_client: instance_state.l1_client.clone(),
            chain_config: instance_state.chain_config,
            peers: instance_state.peers.clone(),
            randomized_committees,
            initial_drb_result: None,
        }
    }

    fn state(&self, epoch: &Option<Epoch>) -> Option<&Committee> {
        if let Some(epoch) = epoch {
            self.state.get(epoch)
        } else {
            Some(&self.non_epoch_committee)
        }
    }
}

#[derive(Error, Debug)]
#[error("Could not lookup leader")] // TODO error variants? message?
pub struct LeaderLookupError;

// #[async_trait]
impl Membership<SeqTypes> for EpochCommittees {
    type Error = LeaderLookupError;
    // DO NOT USE. Dummy constructor to comply w/ trait.
    fn new(
        // TODO remove `new` from trait and remove this fn as well.
        // https://github.com/EspressoSystems/HotShot/commit/fcb7d54a4443e29d643b3bbc53761856aef4de8b
        _committee_members: Vec<PeerConfig<PubKey>>,
        _da_members: Vec<PeerConfig<PubKey>>,
    ) -> Self {
        panic!("EpochCommittees::new() called. This function has been replaced with new_stake()");
    }
    /// Get the stake table for the current view
    fn stake_table(&self, epoch: Option<Epoch>) -> Vec<PeerConfig<PubKey>> {
        if let Some(st) = self.state(&epoch) {
            st.stake_table.clone()
        } else {
            vec![]
        }
    }
    /// Get the stake table for the current view
    fn da_stake_table(&self, epoch: Option<Epoch>) -> Vec<PeerConfig<PubKey>> {
        if let Some(sc) = self.state(&epoch) {
            sc.da_members.clone()
        } else {
            vec![]
        }
    }

    /// Get all members of the committee for the current view
    fn committee_members(
        &self,
        _view_number: <SeqTypes as NodeType>::View,
        epoch: Option<Epoch>,
    ) -> BTreeSet<PubKey> {
        if let Some(sc) = self.state(&epoch) {
            sc.indexed_stake_table.clone().into_keys().collect()
        } else {
            BTreeSet::new()
        }
    }

    /// Get all members of the committee for the current view
    fn da_committee_members(
        &self,
        _view_number: <SeqTypes as NodeType>::View,
        epoch: Option<Epoch>,
    ) -> BTreeSet<PubKey> {
        if let Some(sc) = self.state(&epoch) {
            sc.indexed_da_members.clone().into_keys().collect()
        } else {
            BTreeSet::new()
        }
    }

    /// Get all eligible leaders of the committee for the current view
    fn committee_leaders(
        &self,
        _view_number: <SeqTypes as NodeType>::View,
        epoch: Option<Epoch>,
    ) -> BTreeSet<PubKey> {
        self.state(&epoch)
            .unwrap()
            .eligible_leaders
            .iter()
            .map(|x| PubKey::public_key(&x.stake_table_entry))
            .collect()
    }

    /// Get the stake table entry for a public key
    fn stake(&self, pub_key: &PubKey, epoch: Option<Epoch>) -> Option<PeerConfig<PubKey>> {
        // Only return the stake if it is above zero
        self.state(&epoch)
            .and_then(|h| h.indexed_stake_table.get(pub_key).cloned())
    }

    /// Get the DA stake table entry for a public key
    fn da_stake(&self, pub_key: &PubKey, epoch: Option<Epoch>) -> Option<PeerConfig<PubKey>> {
        // Only return the stake if it is above zero
        self.state(&epoch)
            .and_then(|h| h.indexed_da_members.get(pub_key).cloned())
    }

    /// Check if a node has stake in the committee
    fn has_stake(&self, pub_key: &PubKey, epoch: Option<Epoch>) -> bool {
        self.state(&epoch)
            .and_then(|h| h.indexed_stake_table.get(pub_key))
            .is_some_and(|x| x.stake_table_entry.stake() > U256::zero())
    }

    /// Check if a node has stake in the committee
    fn has_da_stake(&self, pub_key: &PubKey, epoch: Option<Epoch>) -> bool {
        self.state(&epoch)
            .and_then(|h| h.indexed_da_members.get(pub_key))
            .is_some_and(|x| x.stake_table_entry.stake() > U256::zero())
    }

    /// Index the vector of public keys with the current view number
    fn lookup_leader(
        &self,
        view_number: <SeqTypes as NodeType>::View,
        epoch: Option<Epoch>,
    ) -> Result<PubKey, Self::Error> {
        if let Some(epoch) = epoch {
            let Some(randomized_committee) = self.randomized_committees.get(&epoch) else {
                tracing::error!(
                    "We are missing the randomized committee for epoch {}",
                    epoch
                );
                return Err(LeaderLookupError);
            };

            Ok(PubKey::public_key(&select_randomized_leader(
                randomized_committee,
                *view_number,
            )))
        } else {
            let leaders = &self.non_epoch_committee.eligible_leaders;

            let index = *view_number as usize % leaders.len();
            let res = leaders[index].clone();
            Ok(PubKey::public_key(&res.stake_table_entry))
        }
    }

    /// Get the total number of nodes in the committee
    fn total_nodes(&self, epoch: Option<Epoch>) -> usize {
        self.state(&epoch)
            .map(|sc| sc.stake_table.len())
            .unwrap_or_default()
    }

    /// Get the total number of DA nodes in the committee
    fn da_total_nodes(&self, epoch: Option<Epoch>) -> usize {
        self.state(&epoch)
            .map(|sc: &Committee| sc.da_members.len())
            .unwrap_or_default()
    }

    /// Get the voting success threshold for the committee
    fn success_threshold(&self, epoch: Option<Epoch>) -> NonZeroU64 {
        let quorum_len = self.state(&epoch).unwrap().stake_table.len();
        NonZeroU64::new(((quorum_len as u64 * 2) / 3) + 1).unwrap()
    }

    /// Get the voting success threshold for the committee
    fn da_success_threshold(&self, epoch: Option<Epoch>) -> NonZeroU64 {
        let da_len = self.state(&epoch).unwrap().da_members.len();
        NonZeroU64::new(((da_len as u64 * 2) / 3) + 1).unwrap()
    }

    /// Get the voting failure threshold for the committee
    fn failure_threshold(&self, epoch: Option<Epoch>) -> NonZeroU64 {
        let quorum_len = self.state(&epoch).unwrap().stake_table.len();

        NonZeroU64::new(((quorum_len as u64) / 3) + 1).unwrap()
    }

    /// Get the voting upgrade threshold for the committee
    fn upgrade_threshold(&self, epoch: Option<Epoch>) -> NonZeroU64 {
        let quorum_len = self.state(&epoch).unwrap().indexed_stake_table.len();

        NonZeroU64::new(max(
            (quorum_len as u64 * 9) / 10,
            ((quorum_len as u64 * 2) / 3) + 1,
        ))
        .unwrap()
    }

    #[allow(refining_impl_trait)]
    async fn add_epoch_root(
        &self,
        epoch: Epoch,
        block_header: Header,
    ) -> Option<Box<dyn FnOnce(&mut Self) + Send>> {
        let chain_config = get_chain_config(self.chain_config, &self.peers, &block_header)
            .await
            .ok()?;

        let contract_address = chain_config.stake_table_contract;

        if contract_address.is_none() {
            tracing::error!("No stake table contract address found in Chain config");
        }

        let address = contract_address?;

        self.l1_client
            .get_stake_table(address.to_alloy(), block_header.height())
            .await
            .ok()
            .map(|stake_table| -> Box<dyn FnOnce(&mut Self) + Send> {
                Box::new(move |committee: &mut Self| {
                    committee.update_stake_table(epoch, stake_table);
                })
            })
    }

    fn has_epoch(&self, epoch: Epoch) -> bool {
        self.state.contains_key(&epoch)
    }

    async fn get_epoch_root_and_drb(
        &self,
        block_height: u64,
        epoch_height: u64,
        epoch: Epoch,
    ) -> anyhow::Result<(Header, DrbResult)> {
        // Fetch leaves from peers

        let peers = self.peers.clone();
        let leaf: Leaf2 = peers
            .fetch_leaf(block_height, self, epoch, epoch_height)
            .await?;
        //DRB height is decided in the next epoch's last block
        let drb_height = block_height + epoch_height + 3;
        let drb_leaf = peers
            .fetch_leaf(drb_height, self, epoch, epoch_height)
            .await?;

        Ok((
            leaf.block_header().clone(),
            drb_leaf
                .next_drb_result
                .context(format!("No DRB result on decided leaf at {drb_height}"))?,
        ))
    }

    fn add_drb_result(&mut self, epoch: Epoch, drb: DrbResult) {
        let Some(raw_stake_table) = self.state.get(&epoch) else {
            tracing::error!("add_drb_result({}, {:?}) was called, but we do not yet have the stake table for epoch {}", epoch, drb, epoch);
            return;
        };

        let leaders = raw_stake_table
            .eligible_leaders
            .clone()
            .into_iter()
            .map(|peer_config| peer_config.stake_table_entry)
            .collect::<Vec<_>>();
        let randomized_committee = generate_stake_cdf(leaders, drb);

        self.randomized_committees
            .insert(epoch, randomized_committee);
    }

    fn set_first_epoch(&mut self, epoch: Epoch, initial_drb_result: DrbResult) {
        self.state.insert(epoch, self.non_epoch_committee.clone());
        self.state
            .insert(epoch + 1, self.non_epoch_committee.clone());
        self.initial_drb_result = Some((epoch + 2, initial_drb_result));
    }
}

pub(crate) async fn get_chain_config(
    chain_config: ChainConfig,
    peers: &impl StateCatchup,
    header: &Header,
) -> anyhow::Result<ChainConfig> {
    let header_cf = header.chain_config();
    if chain_config.commit() == header_cf.commit() {
        return Ok(chain_config);
    }

    let cf = match header_cf.resolve() {
        Some(cf) => cf,
        None => peers
            .fetch_chain_config(header_cf.commit())
            .await
            .map_err(|err| {
                tracing::error!("failed to get chain_config from peers. err: {err:?}");
                err
            })?,
    };

    Ok(cf)
}

#[cfg(test)]
mod tests {
    use contract_bindings_alloy::permissionedstaketable::PermissionedStakeTable::NodeInfo;

    use super::*;

    #[test]
    fn test_stake_table_from_l1_events() {
        let mut rng = rand::thread_rng();

        // Build a stake table with one DA node and one consensus node.
        let mut da_node = NodeInfoJf::random(&mut rng);
        da_node.da = true;
        let mut consensus_node = NodeInfoJf::random(&mut rng);
        consensus_node.da = false;
        let added: Vec<NodeInfo> = vec![da_node.clone().into(), consensus_node.clone().into()];
        let mut updates = vec![StakersUpdated {
            removed: vec![],
            added,
        }];

        let st = StakeTables::from_l1_events(updates.clone());

        // The DA stake table contains the DA node only
        assert_eq!(st.da_members.0.len(), 1);
        assert_eq!(
            st.da_members.0[0].stake_table_entry.stake_key,
            da_node.stake_table_key
        );

        // The consensus stake table contains both nodes
        assert_eq!(st.stake_table.0.len(), 2);
        assert_eq!(
            st.stake_table.0[0].stake_table_entry.stake_key,
            da_node.stake_table_key
        );
        assert_eq!(
            st.stake_table.0[1].stake_table_entry.stake_key,
            consensus_node.stake_table_key
        );

        // Simulate making the consensus node a DA node. This is accomplished by
        // sending a transaction removes and re-adds the same node with updated
        // DA status.
        let mut new_da_node = consensus_node.clone();
        new_da_node.da = true;
        updates.push(StakersUpdated {
            removed: vec![consensus_node.stake_table_key_alloy()],
            added: vec![new_da_node.clone().into()],
        });
        let st = StakeTables::from_l1_events(updates.clone());

        // The DA stake stable now contains both nodes
        assert_eq!(st.da_members.0.len(), 2);
        assert_eq!(
            st.da_members.0[0].stake_table_entry.stake_key,
            da_node.stake_table_key
        );
        assert_eq!(
            st.da_members.0[1].stake_table_entry.stake_key,
            new_da_node.stake_table_key
        );

        // The consensus stake stable (still) contains both nodes
        assert_eq!(st.stake_table.0.len(), 2);
        assert_eq!(
            st.stake_table.0[0].stake_table_entry.stake_key,
            da_node.stake_table_key
        );
        assert_eq!(
            st.stake_table.0[1].stake_table_entry.stake_key,
            new_da_node.stake_table_key
        );

        // Simulate removing the second node
        updates.push(StakersUpdated {
            removed: vec![new_da_node.stake_table_key_alloy()],
            added: vec![],
        });
        let st = StakeTables::from_l1_events(updates);

        // The DA stake table contains only the original DA node
        assert_eq!(st.da_members.0.len(), 1);
        assert_eq!(
            st.da_members.0[0].stake_table_entry.stake_key,
            da_node.stake_table_key
        );

        // The consensus stake table also contains only the original DA node
        assert_eq!(st.stake_table.0.len(), 1);
        assert_eq!(
            st.stake_table.0[0].stake_table_entry.stake_key,
            da_node.stake_table_key
        );
    }

    // TODO: test that repeatedly removes and adds more nodes

    // TODO: the contract prevents removing nodes that aren't stakers and adding
    //       stakers multiple times, but should the rust code handle it too?
}<|MERGE_RESOLUTION|>--- conflicted
+++ resolved
@@ -27,11 +27,7 @@
     },
     PeerConfig,
 };
-<<<<<<< HEAD
 use indexmap::IndexMap;
-=======
-use itertools::Itertools;
->>>>>>> 984bcf51
 use thiserror::Error;
 
 use super::{
