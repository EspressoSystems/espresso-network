use std::{
    cmp::min,
    collections::{BTreeMap, BTreeSet, HashMap, HashSet},
    future::Future,
    str::FromStr,
    sync::Arc,
    time::{Duration, Instant},
};

use alloy::{
    eips::{BlockId, BlockNumberOrTag},
    primitives::{utils::format_ether, Address, U256},
    providers::Provider,
    rpc::types::Log,
};
use anyhow::{bail, ensure, Context};
use ark_ec::AffineRepr;
use ark_serialize::CanonicalSerialize;
use async_lock::{Mutex, RwLock, RwLockUpgradableReadGuard};
use bigdecimal::BigDecimal;
use committable::{Commitment, Committable, RawCommitmentBuilder};
use futures::{
    future::BoxFuture,
    stream::{self, StreamExt},
};
use hotshot::types::{BLSPubKey, SchnorrPubKey, SignatureKey as _};
use hotshot_contract_adapter::sol_types::{
    EspToken::{self, EspTokenInstance},
    StakeTableV2::{
        self, ConsensusKeysUpdated, ConsensusKeysUpdatedV2, Delegated, Undelegated, ValidatorExit,
        ValidatorRegistered, ValidatorRegisteredV2,
    },
};
use hotshot_types::{
    data::{vid_disperse::VID_TARGET_TOTAL_STAKE, EpochNumber},
    drb::{
        election::{generate_stake_cdf, select_randomized_leader, RandomizedCommittee},
        DrbResult,
    },
    epoch_membership::EpochMembershipCoordinator,
    stake_table::{HSStakeTable, StakeTableEntry},
    traits::{
        election::Membership,
        node_implementation::{ConsensusTime, NodeImplementation, NodeType},
        signature_key::StakeTableEntryType,
    },
    utils::{epoch_from_block_number, root_block_in_epoch, transition_block_for_epoch},
    PeerConfig,
};
use humantime::format_duration;
use indexmap::IndexMap;
use itertools::Itertools;
use num_traits::{FromPrimitive, Zero};
use thiserror::Error;
use tokio::{spawn, time::sleep};
use tracing::Instrument;
use vbs::version::StaticVersionType;

#[cfg(any(test, feature = "testing"))]
use super::v0_3::DAMembers;
use super::{
    traits::{MembershipPersistence, StateCatchup},
    v0_3::{ChainConfig, EventKey, Fetcher, StakeTableEvent, StakeTableUpdateTask, Validator},
    Header, L1Client, Leaf2, PubKey, SeqTypes,
};
use crate::{
    traits::EventsPersistenceRead,
    v0_1::L1Provider,
    v0_3::{
        EventSortingError, ExpectedStakeTableError, FetchRewardError, RewardAmount,
        StakeTableError, ASSUMED_BLOCK_TIME_SECONDS, BLOCKS_PER_YEAR, COMMISSION_BASIS_POINTS,
        INFLATION_RATE, MILLISECONDS_PER_YEAR,
    },
    DrbAndHeaderUpgradeVersion, EpochVersion,
};

type Epoch = <SeqTypes as NodeType>::Epoch;
pub type ValidatorMap = IndexMap<Address, Validator<BLSPubKey>>;

pub type StakeTableHash = Commitment<StakeTableState>;

/// The result of applying a stake table event:
/// - `Ok(Ok(()))`: success
/// - `Ok(Err(...))`: expected error
/// - `Err(...)`: serious error
type ApplyEventResult<T> = Result<Result<T, ExpectedStakeTableError>, StakeTableError>;

/// Format the alloy Log RPC type in a way to make it easy to find the event in an explorer.
trait DisplayLog {
    fn display(&self) -> String;
}

impl DisplayLog for Log {
    fn display(&self) -> String {
        // These values are all unlikely to be missing because we only create Log variables by
        // fetching them from the RPC, so for simplicity we use defaults if the any of the values
        // are missing.
        let block = self.block_number.unwrap_or_default();
        let index = self.log_index.unwrap_or_default();
        let hash = self.transaction_hash.unwrap_or_default();
        format!("Log(block={block},index={index},transaction_hash={hash})")
    }
}

#[derive(Clone, PartialEq)]
pub struct StakeTableEvents {
    registrations: Vec<(ValidatorRegistered, Log)>,
    registrations_v2: Vec<(ValidatorRegisteredV2, Log)>,
    deregistrations: Vec<(ValidatorExit, Log)>,
    delegated: Vec<(Delegated, Log)>,
    undelegated: Vec<(Undelegated, Log)>,
    keys: Vec<(ConsensusKeysUpdated, Log)>,
    keys_v2: Vec<(ConsensusKeysUpdatedV2, Log)>,
}

impl StakeTableEvents {
    /// Creates a new instance of `StakeTableEvents` with the provided events.
    ///
    /// Remove unauthenticated registration and key update events
    fn from_l1_logs(
        registrations: Vec<(ValidatorRegistered, Log)>,
        registrations_v2: Vec<(ValidatorRegisteredV2, Log)>,
        deregistrations: Vec<(ValidatorExit, Log)>,
        delegated: Vec<(Delegated, Log)>,
        undelegated: Vec<(Undelegated, Log)>,
        keys: Vec<(ConsensusKeysUpdated, Log)>,
        keys_v2: Vec<(ConsensusKeysUpdatedV2, Log)>,
    ) -> Self {
        let registrations_v2 = registrations_v2
            .into_iter()
            .filter(|(event, log)| {
                event
                    .authenticate()
                    .map_err(|_| {
                        tracing::warn!(
                            "Failed to authenticate ValidatorRegisteredV2 event {}",
                            log.display()
                        );
                    })
                    .is_ok()
            })
            .collect();
        let keys_v2 = keys_v2
            .into_iter()
            .filter(|(event, log)| {
                event
                    .authenticate()
                    .map_err(|_| {
                        tracing::warn!(
                            "Failed to authenticate ConsensusKeysUpdatedV2 event {}",
                            log.display()
                        );
                    })
                    .is_ok()
            })
            .collect();
        Self {
            registrations,
            registrations_v2,
            deregistrations,
            delegated,
            undelegated,
            keys,
            keys_v2,
        }
    }

    pub fn sort_events(self) -> Result<Vec<(EventKey, StakeTableEvent)>, EventSortingError> {
        let mut events: Vec<(EventKey, StakeTableEvent)> = Vec::new();
        let Self {
            registrations,
            registrations_v2,
            deregistrations,
            delegated,
            undelegated,
            keys,
            keys_v2,
        } = self;

        let key = |log: &Log| -> Result<EventKey, EventSortingError> {
            let block_number = log
                .block_number
                .ok_or(EventSortingError::MissingBlockNumber)?;
            let log_index = log.log_index.ok_or(EventSortingError::MissingLogIndex)?;
            Ok((block_number, log_index))
        };

        for (registration, log) in registrations {
            events.push((key(&log)?, registration.into()));
        }
        for (registration, log) in registrations_v2 {
            events.push((key(&log)?, registration.into()));
        }
        for (dereg, log) in deregistrations {
            events.push((key(&log)?, dereg.into()));
        }
        for (delegation, log) in delegated {
            events.push((key(&log)?, delegation.into()));
        }
        for (undelegated, log) in undelegated {
            events.push((key(&log)?, undelegated.into()));
        }
        for (update, log) in keys {
            events.push((key(&log)?, update.into()));
        }
        for (update, log) in keys_v2 {
            events.push((key(&log)?, update.into()));
        }

        events.sort_by_key(|(key, _)| *key);
        Ok(events)
    }
}

#[derive(Debug, Default)]
pub struct StakeTableState {
    validators: ValidatorMap,
    validator_exits: HashSet<Address>,
    used_bls_keys: HashSet<BLSPubKey>,
    used_schnorr_keys: HashSet<SchnorrPubKey>,
}

impl Committable for StakeTableState {
    fn commit(&self) -> committable::Commitment<Self> {
        let mut builder = RawCommitmentBuilder::new(&Self::tag());

        for (_, validator) in self.validators.iter().sorted_by_key(|(a, _)| *a) {
            builder = builder.field("validator", validator.commit());
        }

        builder = builder.constant_str("used_bls_keys");
        for key in self.used_bls_keys.iter().sorted() {
            builder = builder.var_size_bytes(&key.to_bytes());
        }

        builder = builder.constant_str("used_schnorr_keys");
        for key in self
            .used_schnorr_keys
            .iter()
            .sorted_by(|a, b| a.to_affine().xy().cmp(&b.to_affine().xy()))
        {
            let mut schnorr_key_bytes = vec![];
            key.serialize_with_mode(&mut schnorr_key_bytes, ark_serialize::Compress::Yes)
                .unwrap();
            builder = builder.var_size_bytes(&schnorr_key_bytes);
        }

        builder = builder.constant_str("validator_exits");

        for key in self.validator_exits.iter().sorted() {
            builder = builder.fixed_size_bytes(&key.into_array());
        }

        builder.finalize()
    }

    fn tag() -> String {
        "STAKE_TABLE".to_string()
    }
}

impl StakeTableState {
    pub fn new() -> Self {
        Self {
            validators: IndexMap::new(),
            validator_exits: HashSet::new(),
            used_bls_keys: HashSet::new(),
            used_schnorr_keys: HashSet::new(),
        }
    }

    pub fn get_validators(self) -> ValidatorMap {
        self.validators
    }

    pub fn apply_event(&mut self, event: StakeTableEvent) -> ApplyEventResult<()> {
        match event {
            StakeTableEvent::Register(ValidatorRegistered {
                account,
                blsVk,
                schnorrVk,
                commission,
            }) => {
                let stake_table_key: BLSPubKey = blsVk.into();
                let state_ver_key: SchnorrPubKey = schnorrVk.into();

                if self.validator_exits.contains(&account) {
                    return Err(StakeTableError::ValidatorAlreadyExited(account));
                }

                let entry = self.validators.entry(account);
                if let indexmap::map::Entry::Occupied(_) = entry {
                    return Err(StakeTableError::AlreadyRegistered(account));
                }

                // The stake table contract enforces that each bls key is only used once.
                if !self.used_bls_keys.insert(stake_table_key) {
                    return Err(StakeTableError::BlsKeyAlreadyUsed(
                        stake_table_key.to_string(),
                    ));
                }

                // The stake table v1 contract does *not* enforce that each schnorr key is only used once.
                if !self.used_schnorr_keys.insert(state_ver_key.clone()) {
                    return Ok(Err(ExpectedStakeTableError::SchnorrKeyAlreadyUsed(
                        state_ver_key.to_string(),
                    )));
                }

                entry.or_insert(Validator {
                    account,
                    stake_table_key,
                    state_ver_key,
                    stake: U256::ZERO,
                    commission,
                    delegators: HashMap::new(),
                });
            },

            StakeTableEvent::RegisterV2(reg) => {
                // Signature authentication is performed right after fetching, if we get an
                // unauthenticated event here, something went wrong, we abort early.
                reg.authenticate()
                    .map_err(|e| StakeTableError::AuthenticationFailed(e.to_string()))?;

                let ValidatorRegisteredV2 {
                    account,
                    blsVK,
                    schnorrVK,
                    commission,
                    ..
                } = reg;

                let stake_table_key: BLSPubKey = blsVK.into();
                let state_ver_key: SchnorrPubKey = schnorrVK.into();

                // Reject if validator already exited
                if self.validator_exits.contains(&account) {
                    return Err(StakeTableError::ValidatorAlreadyExited(account));
                }

                let entry = self.validators.entry(account);
                if let indexmap::map::Entry::Occupied(_) = entry {
                    return Err(StakeTableError::AlreadyRegistered(account));
                }

                // The stake table v2 contract enforces that each bls key is only used once.
                if !self.used_bls_keys.insert(stake_table_key) {
                    return Err(StakeTableError::BlsKeyAlreadyUsed(
                        stake_table_key.to_string(),
                    ));
                }

                // The stake table v2 contract enforces schnorr key is only used once.
                if !self.used_schnorr_keys.insert(state_ver_key.clone()) {
                    return Err(StakeTableError::SchnorrKeyAlreadyUsed(
                        state_ver_key.to_string(),
                    ));
                }

                entry.or_insert(Validator {
                    account,
                    stake_table_key,
                    state_ver_key,
                    stake: U256::ZERO,
                    commission,
                    delegators: HashMap::new(),
                });
            },

            StakeTableEvent::Deregister(exit) => {
                self.validator_exits.insert(exit.validator);
                self.validators
                    .shift_remove(&exit.validator)
                    .ok_or(StakeTableError::ValidatorNotFound(exit.validator))?;
            },

            StakeTableEvent::Delegate(delegated) => {
                let Delegated {
                    delegator,
                    validator,
                    amount,
                } = delegated;

                let val = self
                    .validators
                    .get_mut(&validator)
                    .ok_or(StakeTableError::ValidatorNotFound(validator))?;

                if amount.is_zero() {
                    return Err(StakeTableError::ZeroDelegatorStake(delegator));
                }

                val.stake += amount;
                // Insert the delegator with the given stake
                // or increase the stake if already present
                val.delegators
                    .entry(delegator)
                    .and_modify(|stake| *stake += amount)
                    .or_insert(amount);
            },

            StakeTableEvent::Undelegate(undelegated) => {
                let Undelegated {
                    delegator,
                    validator,
                    amount,
                } = undelegated;

                let val = self
                    .validators
                    .get_mut(&validator)
                    .ok_or(StakeTableError::ValidatorNotFound(validator))?;

                val.stake = val
                    .stake
                    .checked_sub(amount)
                    .ok_or(StakeTableError::InsufficientStake)?;

                let delegator_stake = val
                    .delegators
                    .get_mut(&delegator)
                    .ok_or(StakeTableError::DelegatorNotFound(delegator))?;

                *delegator_stake = delegator_stake
                    .checked_sub(amount)
                    .ok_or(StakeTableError::InsufficientStake)?;

                if delegator_stake.is_zero() {
                    val.delegators.remove(&delegator);
                }
            },

            StakeTableEvent::KeyUpdate(update) => {
                let ConsensusKeysUpdated {
                    account,
                    blsVK,
                    schnorrVK,
                } = update;

                let validator = self
                    .validators
                    .get_mut(&account)
                    .ok_or(StakeTableError::ValidatorNotFound(account))?;

                let stake_table_key: BLSPubKey = blsVK.into();
                let state_ver_key: SchnorrPubKey = schnorrVK.into();

                if !self.used_bls_keys.insert(stake_table_key) {
                    return Err(StakeTableError::BlsKeyAlreadyUsed(
                        stake_table_key.to_string(),
                    ));
                }

                // The stake table v1 contract does *not* enforce that each schnorr key is only used once,
                // therefore it's possible to have multiple validators with the same schnorr key.
                if !self.used_schnorr_keys.insert(state_ver_key.clone()) {
                    return Ok(Err(ExpectedStakeTableError::SchnorrKeyAlreadyUsed(
                        state_ver_key.to_string(),
                    )));
                }

                validator.stake_table_key = stake_table_key;
                validator.state_ver_key = state_ver_key;
            },

            StakeTableEvent::KeyUpdateV2(update) => {
                // Signature authentication is performed right after fetching, if we get an
                // unauthenticated event here, something went wrong, we abort early.
                update
                    .authenticate()
                    .map_err(|e| StakeTableError::AuthenticationFailed(e.to_string()))?;

                let ConsensusKeysUpdatedV2 {
                    account,
                    blsVK,
                    schnorrVK,
                    ..
                } = update;

                let validator = self
                    .validators
                    .get_mut(&account)
                    .ok_or(StakeTableError::ValidatorNotFound(account))?;

                let stake_table_key: BLSPubKey = blsVK.into();
                let state_ver_key: SchnorrPubKey = schnorrVK.into();

                // The stake table contract enforces that each bls key is only used once.
                if !self.used_bls_keys.insert(stake_table_key) {
                    return Err(StakeTableError::BlsKeyAlreadyUsed(
                        stake_table_key.to_string(),
                    ));
                }

                // The stake table v2 contract enforces that each schnorr key is only used once
                if !self.used_schnorr_keys.insert(state_ver_key.clone()) {
                    return Err(StakeTableError::SchnorrKeyAlreadyUsed(
                        state_ver_key.to_string(),
                    ));
                }

                validator.stake_table_key = stake_table_key;
                validator.state_ver_key = state_ver_key;
            },
        }

        Ok(Ok(()))
    }
}

pub fn validators_from_l1_events<I: Iterator<Item = StakeTableEvent>>(
    events: I,
) -> Result<(ValidatorMap, StakeTableHash), StakeTableError> {
    let mut state = StakeTableState::new();
    for event in events {
        match state.apply_event(event.clone()) {
            Ok(Ok(())) => (), // Event successfully applied
            Ok(Err(expected_err)) => {
                // expected error, continue
                tracing::warn!("Expected error while applying event {event:?}: {expected_err}");
            },
            Err(err) => {
                // stop processing due to fatal error
                tracing::error!("Fatal error in applying event {event:?}: {err}");
                return Err(err);
            },
        }
    }
    let commit = state.commit();
    Ok((state.get_validators(), commit))
}

/// Select active validators
///
/// Removes the validators without stake and selects the top 100 staked validators.
pub(crate) fn select_active_validator_set(
    validators: &mut ValidatorMap,
) -> Result<(), StakeTableError> {
    let total_validators = validators.len();

    // Remove invalid validators first
    validators.retain(|address, validator| {
        if validator.delegators.is_empty() {
            tracing::info!("Validator {address:?} does not have any delegator");
            return false;
        }

        if validator.stake.is_zero() {
            tracing::info!("Validator {address:?} does not have any stake");
            return false;
        }

        true
    });

    tracing::debug!(
        total_validators,
        filtered = validators.len(),
        "Filtered out invalid validators"
    );

    if validators.is_empty() {
        tracing::warn!("Validator selection failed: no validators passed minimum criteria");
        return Err(StakeTableError::NoValidValidators);
    }

    let maximum_stake = validators.values().map(|v| v.stake).max().ok_or_else(|| {
        tracing::error!("Could not compute maximum stake from filtered validators");
        StakeTableError::MissingMaximumStake
    })?;

    let minimum_stake = maximum_stake
        .checked_div(U256::from(VID_TARGET_TOTAL_STAKE))
        .ok_or_else(|| {
            tracing::error!("Overflow while calculating minimum stake threshold");
            StakeTableError::MinimumStakeOverflow
        })?;

    let mut valid_stakers: Vec<_> = validators
        .iter()
        .filter(|(_, v)| v.stake >= minimum_stake)
        .map(|(addr, v)| (*addr, v.stake))
        .collect();

    tracing::info!(
        count = valid_stakers.len(),
        "Number of validators above minimum stake threshold"
    );

    // Sort by stake (descending order)
    valid_stakers.sort_by_key(|(_, stake)| std::cmp::Reverse(*stake));

    if valid_stakers.len() > 100 {
        valid_stakers.truncate(100);
    }

    // Retain only the selected validators
    let selected_addresses: HashSet<_> = valid_stakers.iter().map(|(addr, _)| *addr).collect();
    validators.retain(|address, _| selected_addresses.contains(address));

    tracing::info!(
        final_count = validators.len(),
        "Selected active validator set"
    );

    Ok(())
}

/// Extract the active validator set from the L1 stake table events.
pub(crate) fn active_validator_set_from_l1_events<I: Iterator<Item = StakeTableEvent>>(
    events: I,
) -> Result<(ValidatorMap, StakeTableHash), StakeTableError> {
    let (mut validators, stake_table_hash) = validators_from_l1_events(events)?;
    select_active_validator_set(&mut validators)?;
    Ok((validators, stake_table_hash))
}

impl std::fmt::Debug for StakeTableEvent {
    fn fmt(&self, f: &mut std::fmt::Formatter<'_>) -> std::fmt::Result {
        match self {
            StakeTableEvent::Register(event) => write!(f, "Register({:?})", event.account),
            StakeTableEvent::RegisterV2(event) => write!(f, "RegisterV2({:?})", event.account),
            StakeTableEvent::Deregister(event) => write!(f, "Deregister({:?})", event.validator),
            StakeTableEvent::Delegate(event) => write!(f, "Delegate({:?})", event.delegator),
            StakeTableEvent::Undelegate(event) => write!(f, "Undelegate({:?})", event.delegator),
            StakeTableEvent::KeyUpdate(event) => write!(f, "KeyUpdate({:?})", event.account),
            StakeTableEvent::KeyUpdateV2(event) => write!(f, "KeyUpdateV2({:?})", event.account),
        }
    }
}

#[derive(Clone, derive_more::derive::Debug)]
/// Type to describe DA and Stake memberships
pub struct EpochCommittees {
    /// Committee used when we're in pre-epoch state
    non_epoch_committee: NonEpochCommittee,
    /// Holds Stake table and da stake
    state: HashMap<Epoch, EpochCommittee>,
    /// Randomized committees, filled when we receive the DrbResult
    randomized_committees: BTreeMap<Epoch, RandomizedCommittee<StakeTableEntry<PubKey>>>,
    first_epoch: Option<Epoch>,
    epoch_height: u64,
    /// Fixed block reward (used only in V3).
    /// starting from V4, block reward is dynamic
    fixed_block_reward: Option<RewardAmount>,
    fetcher: Arc<Fetcher>,
}

impl Fetcher {
    pub fn new(
        peers: Arc<dyn StateCatchup>,
        persistence: Arc<Mutex<dyn MembershipPersistence>>,
        l1_client: L1Client,
        chain_config: ChainConfig,
    ) -> Self {
        Self {
            peers,
            persistence,
            l1_client,
            chain_config: Arc::new(Mutex::new(chain_config)),
            update_task: StakeTableUpdateTask(Mutex::new(None)).into(),
            initial_supply: Arc::new(RwLock::new(None)),
        }
    }

    pub async fn spawn_update_loop(&self) {
        let mut update_task = self.update_task.0.lock().await;
        if update_task.is_none() {
            *update_task = Some(spawn(self.update_loop()));
        }
    }

    /// Periodically updates the stake table from the L1 contract.
    /// This function polls the finalized block number from the L1 client at an interval
    /// and fetches stake table from contract
    /// and updates the persistence
    fn update_loop(&self) -> impl Future<Output = ()> {
        let span = tracing::warn_span!("Stake table update loop");
        let self_clone = self.clone();
        let state = self.l1_client.state.clone();
        let l1_retry = self.l1_client.options().l1_retry_delay;
        let update_delay = self.l1_client.options().stake_table_update_interval;
        let chain_config = self.chain_config.clone();

        async move {
            // Get the stake table contract address from the chain config.
            // This may not contain a stake table address if we are on a pre-epoch version.
            // It keeps retrying until the chain config is upgraded
            // after a successful upgrade to an epoch version.
            let stake_contract_address = loop {
                let contract = chain_config.lock().await.stake_table_contract;
                match contract {
                    Some(addr) => break addr,
                    None => {
                        tracing::debug!(
                            "Stake table contract address not found. Retrying in {l1_retry:?}...",
                        );
                    },
                }
                sleep(l1_retry).await;
            };

            // Begin the main polling loop
            loop {
                let finalized_block = loop {
                    let last_finalized = state.lock().await.last_finalized;
                    if let Some(block) = last_finalized {
                        break block;
                    }
                    tracing::debug!("Finalized block not yet available. Retrying in {l1_retry:?}",);
                    sleep(l1_retry).await;
                };

                tracing::debug!("Attempting to fetch stake table at L1 block {finalized_block:?}",);

                loop {
                    match self_clone
                        .fetch_and_store_stake_table_events(stake_contract_address, finalized_block)
                        .await
                    {
                        Ok(events) => {
                            tracing::info!(
                                "Successfully fetched and stored stake table events at \
                                 block={finalized_block:?}"
                            );
                            tracing::debug!("events={events:?}");
                            break;
                        },
                        Err(e) => {
                            tracing::error!(
                                "Error fetching stake table at block {finalized_block:?}. err= \
                                 {e:#}",
                            );
                            sleep(l1_retry).await;
                        },
                    }
                }

                tracing::debug!("Waiting {update_delay:?} before next stake table update...",);
                sleep(update_delay).await;
            }
        }
        .instrument(span)
    }

    pub async fn fetch_events(
        &self,
        contract: Address,
        to_block: u64,
    ) -> anyhow::Result<Vec<(EventKey, StakeTableEvent)>> {
        let persistence_lock = self.persistence.lock().await;
        let (read_l1_offset, persistence_events) = persistence_lock.load_events(to_block).await?;
        drop(persistence_lock);

        tracing::info!("loaded events from storage to_block={to_block:?}");

        // No need to fetch from contract
        // if persistence returns all the events that we need
        if let Some(EventsPersistenceRead::Complete) = read_l1_offset {
            return Ok(persistence_events);
        }

        let from_block = read_l1_offset
            .map(|read| match read {
                EventsPersistenceRead::UntilL1Block(block) => Ok(block + 1),
                EventsPersistenceRead::Complete => Err(anyhow::anyhow!(
                    "Unexpected state. offset is complete after returning early"
                )),
            })
            .transpose()?;

        ensure!(
            Some(to_block) >= from_block,
            "to_block {to_block:?} is less than from_block {from_block:?}"
        );

        tracing::info!(%to_block, from_block = ?from_block, "Fetching events from contract");

        let contract_events = Self::fetch_events_from_contract(
            self.l1_client.clone(),
            contract,
            from_block,
            to_block,
        )
        .await;

        let contract_events = contract_events.sort_events()?;
        let mut events = match from_block {
            Some(_) => persistence_events
                .into_iter()
                .chain(contract_events)
                .collect(),
            None => contract_events,
        };

        // There are no duplicates because the RPC returns all events,
        // which are stored directly in persistence as is.
        // However, this step is taken as a precaution.
        // The vector is already sorted above, so this should be fast.
        let len_before_dedup = events.len();
        events.dedup();
        let len_after_dedup = events.len();
        if len_before_dedup != len_after_dedup {
            tracing::warn!("Duplicate events found and removed. This should not normally happen.")
        }

        Ok(events)
    }

    /// Fetch all stake table events from L1
    pub async fn fetch_events_from_contract(
        l1_client: L1Client,
        contract: Address,
        from_block: Option<u64>,
        to_block: u64,
    ) -> StakeTableEvents {
        let stake_table_contract = StakeTableV2::new(contract, l1_client.provider.clone());
        let max_retry_duration = l1_client.options().l1_events_max_retry_duration;
        // get the block number when the contract was initialized
        // to avoid fetching events from block number 0
        let from_block = match from_block {
            Some(block) => block,
            None => {
                let start = Instant::now();

                loop {
                    match stake_table_contract.initializedAtBlock().call().await {
                        Ok(init_block) => break init_block._0.to::<u64>(),
                        Err(err) => {
                            if start.elapsed() >= max_retry_duration {
                                panic!(
                                    "Failed to retrieve initial block after `{}`: {err}",
                                    format_duration(max_retry_duration)
                                );
                            }
                            tracing::warn!(%err, "Failed to retrieve initial block, retrying...");
                            sleep(l1_client.options().l1_retry_delay).await;
                        },
                    }
                }
            },
        };

        // To avoid making large RPC calls, divide the range into smaller chunks.
        // chunk size is from env "ESPRESSO_SEQUENCER_L1_EVENTS_MAX_BLOCK_RANGE
        // default value  is `10000` if env variable is not set
        let mut start = from_block;
        let end = to_block;
        let chunk_size = l1_client.options().l1_events_max_block_range;
        let chunks = std::iter::from_fn(move || {
            let chunk_end = min(start + chunk_size - 1, end);
            if chunk_end < start {
                return None;
            }

            let chunk = (start, chunk_end);
            start = chunk_end + 1;
            Some(chunk)
        });

        // fetch registered events
        // retry if the call to the provider to fetch the events fails
        let registered_events = stream::iter(chunks.clone()).then(|(from, to)| {
            let retry_delay = l1_client.options().l1_retry_delay;
            let stake_table_contract = stake_table_contract.clone();
            async move {
                tracing::debug!(from, to, "fetch ValidatorRegistered events in range");
                let events = retry(
                    retry_delay,
                    max_retry_duration,
                    "ValidatorRegistered event fetch",
                    move || {
                        let stake_table_contract = stake_table_contract.clone();
                        Box::pin(async move {
                            stake_table_contract
                                .ValidatorRegistered_filter()
                                .from_block(from)
                                .to_block(to)
                                .query()
                                .await
                        })
                    },
                )
                .await;
                stream::iter(events)
            }
        });

        // fetch registered events v2
        // retry if the call to the provider to fetch the events fails
        let registered_events_v2 = stream::iter(chunks.clone()).then(|(from, to)| {
            let retry_delay = l1_client.options().l1_retry_delay;
            let max_retry_duration = l1_client.options().l1_events_max_retry_duration;
            let stake_table_contract = stake_table_contract.clone();
            async move {
                tracing::debug!(from, to, "fetch ValidatorRegisteredV2 events in range");
                let events = retry(
                    retry_delay,
                    max_retry_duration,
                    "ValidatorRegisteredV2 event fetch",
                    move || {
                        let stake_table_contract = stake_table_contract.clone();
                        Box::pin(async move {
                            stake_table_contract
                                .ValidatorRegisteredV2_filter()
                                .from_block(from)
                                .to_block(to)
                                .query()
                                .await
                        })
                    },
                )
                .await;

                stream::iter(events.into_iter().filter(|(event, log)| {
                    if let Err(e) = event.authenticate() {
                        tracing::warn!(
                            %e,
                            "Failed to authenticate ValidatorRegisteredV2 event: {}",
                            log.display()
                        );
                        return false;
                    }
                    true
                }))
            }
        });

        // fetch validator de registration events
        let deregistered_events = stream::iter(chunks.clone()).then(|(from, to)| {
            let retry_delay = l1_client.options().l1_retry_delay;
            let stake_table_contract = stake_table_contract.clone();
            async move {
                tracing::debug!(from, to, "fetch ValidatorExit events in range");
                let events = retry(
                    retry_delay,
                    max_retry_duration,
                    "ValidatorExit event fetch",
                    move || {
                        let stake_table_contract = stake_table_contract.clone();
                        Box::pin(async move {
                            stake_table_contract
                                .ValidatorExit_filter()
                                .from_block(from)
                                .to_block(to)
                                .query()
                                .await
                        })
                    },
                )
                .await;
                stream::iter(events)
            }
        });

        // fetch delegated events
        let delegated_events = stream::iter(chunks.clone()).then(|(from, to)| {
            let retry_delay = l1_client.options().l1_retry_delay;
            let stake_table_contract = stake_table_contract.clone();
            async move {
                tracing::debug!(from, to, "fetch Delegated events in range");
                let events = retry(
                    retry_delay,
                    max_retry_duration,
                    "Delegated event fetch",
                    move || {
                        let stake_table_contract = stake_table_contract.clone();
                        Box::pin(async move {
                            stake_table_contract
                                .Delegated_filter()
                                .from_block(from)
                                .to_block(to)
                                .query()
                                .await
                        })
                    },
                )
                .await;
                stream::iter(events)
            }
        });

        // fetch undelegated events
        let undelegated_events = stream::iter(chunks.clone()).then(|(from, to)| {
            let retry_delay = l1_client.options().l1_retry_delay;
            let stake_table_contract = stake_table_contract.clone();
            async move {
                tracing::debug!(from, to, "fetch Undelegated events in range");
                let events = retry(
                    retry_delay,
                    max_retry_duration,
                    "Undelegated event fetch",
                    move || {
                        let stake_table_contract = stake_table_contract.clone();
                        Box::pin(async move {
                            stake_table_contract
                                .Undelegated_filter()
                                .from_block(from)
                                .to_block(to)
                                .query()
                                .await
                        })
                    },
                )
                .await;
                stream::iter(events)
            }
        });
        // fetch consensus keys updated events
        let keys_update_events = stream::iter(chunks.clone()).then(|(from, to)| {
            let retry_delay = l1_client.options().l1_retry_delay;
            let stake_table_contract = stake_table_contract.clone();
            async move {
                tracing::debug!(from, to, "fetch ConsensusKeysUpdated events in range");
                let events = retry(
                    retry_delay,
                    max_retry_duration,
                    "ConsensusKeysUpdated event fetch",
                    move || {
                        let stake_table_contract = stake_table_contract.clone();
                        Box::pin(async move {
                            stake_table_contract
                                .ConsensusKeysUpdated_filter()
                                .from_block(from)
                                .to_block(to)
                                .query()
                                .await
                        })
                    },
                )
                .await;
                stream::iter(events)
            }
        });
        // fetch consensus keys updated v2 events
        let keys_update_events_v2 = stream::iter(chunks).then(|(from, to)| {
            let retry_delay = l1_client.options().l1_retry_delay;
            let stake_table_contract = stake_table_contract.clone();
            async move {
                tracing::debug!(from, to, "fetch ConsensusKeysUpdatedV2 events in range");
                let events = retry(
                    retry_delay,
                    max_retry_duration,
                    "ConsensusKeysUpdatedV2 event fetch",
                    move || {
                        let stake_table_contract = stake_table_contract.clone();
                        Box::pin(async move {
                            stake_table_contract
                                .ConsensusKeysUpdatedV2_filter()
                                .from_block(from)
                                .to_block(to)
                                .query()
                                .await
                        })
                    },
                )
                .await;

                stream::iter(events.into_iter().filter(|(event, log)| {
                    if let Err(e) = event.authenticate() {
                        tracing::warn!(
                            %e,
                            "Failed to authenticate ConsensusKeysUpdatedV2 event {}",
                            log.display()
                        );
                        return false;
                    }
                    true
                }))
            }
        });
        let registrations = registered_events.flatten().collect().await;
        let registrations_v2 = registered_events_v2.flatten().collect().await;
        let deregistrations = deregistered_events.flatten().collect().await;
        let delegated = delegated_events.flatten().collect().await;
        let undelegated = undelegated_events.flatten().collect().await;
        let keys = keys_update_events.flatten().collect().await;
        let keys_v2 = keys_update_events_v2.flatten().collect().await;

        StakeTableEvents::from_l1_logs(
            registrations,
            registrations_v2,
            deregistrations,
            delegated,
            undelegated,
            keys,
            keys_v2,
        )
    }

    /// Get `StakeTable` at specific l1 block height.
    /// This function fetches and processes various events (ValidatorRegistered, ValidatorExit,
    /// Delegated, Undelegated, and ConsensusKeysUpdated) within the block range from the
    /// contract's initialization block to the provided `to_block` value.
    /// Events are fetched in chunks to and retries are implemented for failed requests.
    pub async fn fetch_and_store_stake_table_events(
        &self,
        contract: Address,
        to_block: u64,
    ) -> anyhow::Result<Vec<(EventKey, StakeTableEvent)>> {
        let events = self.fetch_events(contract, to_block).await?;

        tracing::info!("storing events in storage to_block={to_block:?}");

        {
            let persistence_lock = self.persistence.lock().await;
            persistence_lock
                .store_events(to_block, events.clone())
                .await
                .inspect_err(|e| tracing::error!("failed to store events. err={e}"))?;
        }

        Ok(events)
    }

    // Only used by staking CLI which doesn't have persistence
    pub async fn fetch_all_validators_from_contract(
        l1_client: L1Client,
        contract: Address,
        to_block: u64,
    ) -> anyhow::Result<(ValidatorMap, StakeTableHash)> {
        let events = Self::fetch_events_from_contract(l1_client, contract, None, to_block).await;
        let sorted = events.sort_events()?;
        // Process the sorted events and return the resulting stake table.
        validators_from_l1_events(sorted.into_iter().map(|(_, e)| e))
            .context("failed to construct validators set from l1 events")
    }

    /// Calculates the fixed block reward based on the token's initial supply.
    /// - The initial supply is fetched from the token contract
    /// - If the supply is not present, it invokes `fetch_and_update_initial_supply` to retrieve it.
    pub async fn fetch_fixed_block_reward(&self) -> Result<RewardAmount, FetchRewardError> {
        // `fetch_and_update_initial_supply` needs a write lock, create temporary to drop lock
        let initial_supply = *self.initial_supply.read().await;
        let initial_supply = match initial_supply {
            Some(supply) => supply,
            None => self.fetch_and_update_initial_supply().await?,
        };

        let reward = ((initial_supply * U256::from(INFLATION_RATE)) / U256::from(BLOCKS_PER_YEAR))
            .checked_div(U256::from(COMMISSION_BASIS_POINTS))
            .ok_or(FetchRewardError::DivisionByZero(
                "COMMISSION_BASIS_POINTS is zero",
            ))?;

        Ok(RewardAmount(reward))
    }

    /// This function fetches and updates the initial token supply.
    /// It fetches the initial supply from the token contract.
    ///
    /// - We now rely on the `Initialized` event of the token contract (which should only occur once).
    /// - After locating this event, we fetch its transaction receipt and look for a decoded `Transfer` log
    /// - If either step fails, the function aborts to prevent incorrect reward calculations.
    ///
    /// Relying on mint events directly e.g., searching for mints from the zero address is prone to errors
    /// because in future when reward withdrawals are supported, there might be more than one mint transfer logs from
    /// zero address
    ///
    /// The ESP token contract itself does not expose the initialization block
    /// but the stake table contract does
    /// The stake table contract is deployed after the token contract as it holds the token
    /// contract address. We use the stake table contract initialization block as a safe upper bound when scanning
    ///  backwards for the token contract initialization event
    pub async fn fetch_and_update_initial_supply(&self) -> Result<U256, FetchRewardError> {
        tracing::info!("Fetching token initial supply");
        let chain_config = *self.chain_config.lock().await;

        let stake_table_contract = chain_config
            .stake_table_contract
            .ok_or(FetchRewardError::MissingStakeTableContract)?;

        let provider = self.l1_client.provider.clone();
        let stake_table = StakeTableV2::new(stake_table_contract, provider.clone());

        // Get the block number where the stake table was initialized
        // Stake table contract has the token contract address
        // so the token contract is deployed before the stake table contract
        let stake_table_init_block = stake_table
            .initializedAtBlock()
            .block(BlockId::finalized())
            .call()
            .await
            .map_err(FetchRewardError::ContractCall)?
            ._0
            .to::<u64>();

        tracing::info!("stake table init block ={stake_table_init_block}");

        let token_address = stake_table
            .token()
            .block(BlockId::finalized())
            .call()
            .await
            .map_err(FetchRewardError::TokenAddressFetch)?
            ._0;

        let token = EspToken::new(token_address, provider.clone());

        // Try to fetch the `Initialized` event directly. This event is emitted only once,
        // during the token contract initialization. The initialization transaction also transfers initial supply minted
        // from the zero address. Since the result set is small (a single event),
        // most RPC providers like Infura and Alchemy allow querying across the full block range
        // If this fails because provider does not allow the query due to rate limiting (or some other error), we fall back to scanning over
        // a fixed block range.
        let init_logs = token
            .Initialized_filter()
            .from_block(0u64)
            .to_block(BlockNumberOrTag::Finalized)
            .query()
            .await;

        let init_log = match init_logs {
            Ok(init_logs) => {
                if init_logs.is_empty() {
                    tracing::error!(
                        "Token Initialized event logs are empty. This should never happen"
                    );
                    return Err(FetchRewardError::MissingInitializedEvent);
                }

                let (_, init_log) = init_logs[0].clone();

                tracing::debug!(tx_hash = ?init_log.transaction_hash, "Found token `Initialized` event");
                init_log
            },
            Err(err) => {
                tracing::warn!(
                    "RPC returned error {err:?}. will fallback to scanning over fixed block range"
                );
                self.scan_token_contract_initialized_event_log(stake_table_init_block, token)
                    .await?
            },
        };

        // Get the transaction that emitted the Initialized event
        let tx_hash =
            init_log
                .transaction_hash
                .ok_or_else(|| FetchRewardError::MissingTransactionHash {
                    init_log: init_log.clone().into(),
                })?;

        // Get the transaction that emitted the Initialized event
        let init_tx = provider
            .get_transaction_receipt(tx_hash)
            .await
            .map_err(FetchRewardError::Rpc)?
            .ok_or_else(|| FetchRewardError::MissingTransactionReceipt {
                tx_hash: tx_hash.to_string(),
            })?;

        let mint_transfer = init_tx.decoded_log::<EspToken::Transfer>().ok_or(
            FetchRewardError::DecodeTransferLog {
                tx_hash: tx_hash.to_string(),
            },
        )?;

        tracing::debug!("mint transfer event ={mint_transfer:?}");
        if mint_transfer.from != Address::ZERO {
            return Err(FetchRewardError::InvalidMintFromAddress);
        }

        let initial_supply = mint_transfer.value;

        tracing::info!("Initial token amount: {} ESP", format_ether(initial_supply));

        let mut writer = self.initial_supply.write().await;
        *writer = Some(initial_supply);

        Ok(initial_supply)
    }

    /// Scans backwards in fixed-size block ranges to locate the `Initialized` event of the token contract.
    ///
    /// This is a fallback method used when querying the full block range for the `Initialized` event fails
    ///
    /// Starting from the stake table contract’s initialization block (which comes after the token contract
    /// is deployed), it scans in chunks (defined by `l1_events_max_block_range`) until it finds the event
    /// or until a maximum number of blocks (`MAX_BLOCKS_SCANNED`) is reached.
    pub async fn scan_token_contract_initialized_event_log(
        &self,
        stake_table_init_block: u64,
        token: EspTokenInstance<(), L1Provider>,
    ) -> Result<Log, FetchRewardError> {
        let max_events_range = self.l1_client.options().l1_events_max_block_range;
        const MAX_BLOCKS_SCANNED: u64 = 200_000;
        let mut total_scanned = 0;

        let mut from_block = stake_table_init_block.saturating_sub(max_events_range);
        let mut to_block = stake_table_init_block;

        loop {
            if total_scanned >= MAX_BLOCKS_SCANNED {
                tracing::error!(
                    total_scanned,
                    "Exceeded maximum scan range while searching for token Initialized event"
                );
                return Err(FetchRewardError::ExceededMaxScanRange(MAX_BLOCKS_SCANNED));
            }

            let init_logs = token
                .Initialized_filter()
                .from_block(from_block)
                .to_block(to_block)
                .query()
                .await
                .map_err(FetchRewardError::ScanQueryFailed)?;

            if !init_logs.is_empty() {
                let (_, init_log) = init_logs[0].clone();
                tracing::info!(
                    from_block,
                    tx_hash = ?init_log.transaction_hash,
                    "Found token Initialized event during scan"
                );
                return Ok(init_log);
            }

            total_scanned += max_events_range;
            from_block = from_block.saturating_sub(max_events_range);
            to_block = to_block.saturating_sub(max_events_range);
        }
    }

    pub async fn update_chain_config(&self, header: &Header) -> anyhow::Result<()> {
        let chain_config = self.get_chain_config(header).await?;
        // update chain config
        *self.chain_config.lock().await = chain_config;

        Ok(())
    }

    pub async fn fetch(
        &self,
        epoch: Epoch,
        header: &Header,
    ) -> anyhow::Result<(ValidatorMap, StakeTableHash)> {
        let chain_config = *self.chain_config.lock().await;
        let Some(address) = chain_config.stake_table_contract else {
            bail!("No stake table contract address found in Chain config");
        };

        let Some(l1_finalized_block_info) = header.l1_finalized() else {
            bail!(
                "The epoch root for epoch {epoch} is missing the L1 finalized block info. This is \
                 a fatal error. Consensus is blocked and will not recover."
            );
        };

        let events = match self
            .fetch_and_store_stake_table_events(address, l1_finalized_block_info.number())
            .await
            .map_err(GetStakeTablesError::L1ClientFetchError)
        {
            Ok(events) => events,
            Err(e) => {
                bail!("failed to fetch stake table events {e:?}");
            },
        };

        match active_validator_set_from_l1_events(events.into_iter().map(|(_, e)| e)) {
            Ok(res) => Ok(res),
            Err(e) => {
                bail!("failed to construct stake table {e:?}");
            },
        }
    }

    /// Retrieve and verify `ChainConfig`
    // TODO move to appropriate object (Header?)
    pub(crate) async fn get_chain_config(&self, header: &Header) -> anyhow::Result<ChainConfig> {
        let chain_config = self.chain_config.lock().await;
        let peers = self.peers.clone();
        let header_cf = header.chain_config();
        if chain_config.commit() == header_cf.commit() {
            return Ok(*chain_config);
        }

        let cf = match header_cf.resolve() {
            Some(cf) => cf,
            None => peers
                .fetch_chain_config(header_cf.commit())
                .await
                .inspect_err(|err| {
                    tracing::error!("failed to get chain_config from peers. err: {err:?}");
                })?,
        };

        Ok(cf)
    }

    #[cfg(any(test, feature = "testing"))]
    pub fn mock() -> Self {
        use crate::{mock, v0_1::NoStorage};
        let chain_config = ChainConfig::default();
        let l1 = L1Client::new(vec!["http://localhost:3331".parse().unwrap()])
            .expect("Failed to create L1 client");

        let peers = Arc::new(mock::MockStateCatchup::default());
        let persistence = NoStorage;

        Self::new(peers, Arc::new(Mutex::new(persistence)), l1, chain_config)
    }
}

async fn retry<F, T, E>(
    retry_delay: Duration,
    max_duration: Duration,
    operation_name: &str,
    mut operation: F,
) -> T
where
    F: FnMut() -> BoxFuture<'static, Result<T, E>>,
    E: std::fmt::Display,
{
    let start = Instant::now();
    loop {
        match operation().await {
            Ok(result) => return result,
            Err(err) => {
                if start.elapsed() >= max_duration {
                    panic!(
                        r#"
                    Failed to complete operation `{operation_name}` after `{}`.
                    error: {err}
                    

                    This might be caused by:
                    - The current block range being too large for your RPC provider.
                    - The event query returning more data than your RPC allows as some RPC providers limit the number of events returned.
                    - RPC provider outage

                    Suggested solution:
                    - Reduce the value of the environment variable `ESPRESSO_SEQUENCER_L1_EVENTS_MAX_BLOCK_RANGE` to query smaller ranges.
                    - Add multiple RPC providers
                    - Use a different RPC provider with higher rate limits."#,
                        format_duration(max_duration)
                    );
                }
                tracing::warn!(%err, "Retrying `{operation_name}` after error");
                sleep(retry_delay).await;
            },
        }
    }
}

/// Holds Stake table and da stake
#[derive(Clone, Debug)]
struct NonEpochCommittee {
    /// The nodes eligible for leadership.
    /// NOTE: This is currently a hack because the DA leader needs to be the quorum
    /// leader but without voting rights.
    eligible_leaders: Vec<PeerConfig<SeqTypes>>,

    /// Keys for nodes participating in the network
    stake_table: Vec<PeerConfig<SeqTypes>>,

    /// Keys for DA members
    da_members: Vec<PeerConfig<SeqTypes>>,

    /// Stake entries indexed by public key, for efficient lookup.
    indexed_stake_table: HashMap<PubKey, PeerConfig<SeqTypes>>,

    /// DA entries indexed by public key, for efficient lookup.
    indexed_da_members: HashMap<PubKey, PeerConfig<SeqTypes>>,
}

/// Holds Stake table and da stake
#[derive(serde::Serialize, serde::Deserialize, Clone, Debug)]
pub struct EpochCommittee {
    /// The nodes eligible for leadership.
    /// NOTE: This is currently a hack because the DA leader needs to be the quorum
    /// leader but without voting rights.
    eligible_leaders: Vec<PeerConfig<SeqTypes>>,
    /// Keys for nodes participating in the network
    stake_table: IndexMap<PubKey, PeerConfig<SeqTypes>>,
    validators: ValidatorMap,
    address_mapping: HashMap<BLSPubKey, Address>,
    block_reward: Option<RewardAmount>,
    stake_table_hash: Option<StakeTableHash>,
    header: Option<Header>,
}

impl EpochCommittees {
    pub fn first_epoch(&self) -> Option<Epoch> {
        self.first_epoch
    }

    pub fn fetcher(&self) -> &Fetcher {
        &self.fetcher
    }

    pub fn fixed_block_reward(&self) -> Option<RewardAmount> {
        self.fixed_block_reward
    }

    /// Fetch the block reward and update it if its None.
    /// We used a fixed block reward for version v3
    /// Version v4 uses the dynamic block reward based
    /// Assumes the stake table contract proxy address does not change
    /// In the future, if we want to support updates to the stake table contract address via chain config,
    /// or allow the contract to handle additional block reward calculation parameters (e.g., inflation, block time),
    /// the `fetch_block_reward` logic can be updated to support per-epoch rewards.
    /// Initially, the block reward is zero if the node starts on pre-epoch version
    /// but it is updated on the first call to `add_epoch_root()`
    async fn fetch_and_update_fixed_block_reward(
        membership: Arc<RwLock<Self>>,
        epoch: EpochNumber,
    ) -> anyhow::Result<RewardAmount> {
        let membership_reader = membership.upgradable_read().await;
        let fetcher = membership_reader.fetcher.clone();
        match membership_reader.fixed_block_reward {
            Some(reward) => Ok(reward),
            None => {
                tracing::warn!(%epoch,
                    "Block reward is None. attempting to fetch it from L1",

                );
                let block_reward = fetcher
                    .fetch_fixed_block_reward()
                    .await
                    .inspect_err(|err| {
                        tracing::error!(?epoch, ?err, "failed to fetch block_reward");
                    })?;
                let mut writer = RwLockUpgradableReadGuard::upgrade(membership_reader).await;
                writer.fixed_block_reward = Some(block_reward);
                Ok(block_reward)
            },
        }
    }

    pub fn compute_block_reward(
        epoch: &EpochNumber,
        total_supply: U256,
        total_stake: U256,
        avg_block_time_ms: u64,
    ) -> anyhow::Result<RewardAmount> {
        // Convert to BigDecimal for precision
        let total_stake_bd = BigDecimal::from_str(&total_stake.to_string())?;
        let total_supply_bd = BigDecimal::from_str(&(total_supply.to_string()))?;

        tracing::debug!(?epoch, "total_stake={total_stake}");
        tracing::debug!(?epoch, "total_supply_bd={total_supply_bd}");

        let (proportion, reward_rate) =
            calculate_proportion_staked_and_reward_rate(&total_stake_bd, &total_supply_bd)?;
        let inflation_rate = proportion * reward_rate;

        tracing::debug!(?epoch, "inflation_rate={inflation_rate:?}");

        let blocks_per_year = MILLISECONDS_PER_YEAR
            .checked_div(avg_block_time_ms.into())
            .context("avg_block_time_ms is zero")?;

        tracing::debug!(?epoch, "blocks_per_year={blocks_per_year:?}");

        ensure!(!blocks_per_year.is_zero(), "blocks per year is zero");
        let block_reward = (total_supply_bd * inflation_rate) / blocks_per_year;

        let block_reward_u256 = U256::from_str(&block_reward.round(0).to_string())?;

        Ok(block_reward_u256.into())
    }

    /// returns the block reward for the given epoch.
    ///
    /// Reward depends on the epoch root header version:
    /// V3: Returns the fixed block reward as V3 only supports fixed reward
    /// >= V4 : Returns the dynamic block reward
    ///
    /// It also attempts catchup for the root header if not present in the committee,
    /// and also for the stake table of the previous epoch
    /// before computing the dynamic block reward
    pub async fn fetch_and_calculate_block_reward(
        current_epoch: Epoch,
        coordinator: EpochMembershipCoordinator<SeqTypes>,
    ) -> anyhow::Result<RewardAmount> {
        let membership_read = coordinator.membership().read().await;
        let epoch_height = membership_read.epoch_height;
        let fixed_block_reward = membership_read.fixed_block_reward;

        let committee = membership_read
            .state
            .get(&current_epoch)
            .context(format!("committee not found for epoch={current_epoch:?}"))?
            .clone();

        // Return early if committee has a reward already
        if let Some(reward) = committee.block_reward {
            return Ok(reward);
        }

        let first_epoch = *membership_read.first_epoch().context(format!(
            "First epoch not initialized (current_epoch={current_epoch})"
        ))?;

        drop(membership_read);

        if *current_epoch <= first_epoch + 1 {
            bail!(
                "epoch is in first two epochs: current_epoch={current_epoch}, \
                 first_epoch={first_epoch}"
            );
        }

        let header = match committee.header.clone() {
            Some(header) => header,
            None => {
                let root_epoch = current_epoch.checked_sub(2).context(format!(
                    "Epoch calculation underflow (current_epoch={current_epoch})"
                ))?;

                tracing::info!(?root_epoch, "catchup epoch root header");

                let membership = coordinator.membership();
                let leaf = Self::get_epoch_root(
                    membership.clone(),
                    root_block_in_epoch(root_epoch, epoch_height),
                    current_epoch,
                )
                .await
                .with_context(|| format!("Failed to get epoch root for root_epoch={root_epoch}"))?;
                leaf.block_header().clone()
            },
        };

        if header.version() <= EpochVersion::version() {
            return fixed_block_reward.context(format!(
                "Fixed block reward not found for current_epoch={current_epoch}"
            ));
        }

        let prev_epoch_u64 = current_epoch.checked_sub(1).context(format!(
            "Underflow: cannot compute previous epoch when current_epoch={current_epoch}"
        ))?;

        let prev_epoch = EpochNumber::new(prev_epoch_u64);

        // If the previous epoch is not in the first two epochs,
        // there should be a stake table for it
        if *prev_epoch > first_epoch + 1 {
            if let Err(err) = coordinator.stake_table_for_epoch(Some(prev_epoch)).await {
                tracing::info!("failed to get membership for epoch={prev_epoch:?}: {err:#}");

                coordinator
                    .wait_for_catchup(prev_epoch)
                    .await
                    .context(format!("failed to catch up for epoch={prev_epoch}"))?;
            }
        }

        let membership_read = coordinator.membership().read().await;

        membership_read
            .calculate_dynamic_block_reward(&current_epoch, &header, &committee.validators)
            .await
            .with_context(|| {
                format!("dynamic block reward calculation failed for epoch={current_epoch}")
            })?
            .with_context(|| format!("dynamic block reward returned None. epoch={current_epoch}"))
    }

    /// Calculates the dynamic block reward for a given block header within an epoch.
    ///
    /// The reward is based on a dynamic inflation rate computed from the current stake ratio (p),
    /// where `p = total_stake / total_supply`. The inflation function R(p) is defined piecewise:
    /// - If `p <= 0.01`: R(p) = 0.03 / sqrt(2 * 0.01)
    /// - Else: R(p) = 0.03 / sqrt(2 * p)
    async fn calculate_dynamic_block_reward(
        &self,
        epoch: &Epoch,
        header: &Header,
        validators: &ValidatorMap,
    ) -> anyhow::Result<Option<RewardAmount>> {
        let epoch_height = self.epoch_height;
        let current_epoch = epoch_from_block_number(header.height(), epoch_height);
        let previous_epoch = current_epoch
            .checked_sub(1)
            .context("underflow: cannot get previous epoch when current_epoch is 0")?;
        tracing::debug!(?epoch, "previous_epoch={previous_epoch:?}");

        let first_epoch = *self.first_epoch().context("first epoch is None")?;

        // return early if previous epoch is not the first two epochs
        // and we don't have the stake table
        if previous_epoch > first_epoch + 1
            && !self.has_stake_table(EpochNumber::new(previous_epoch))
        {
            tracing::warn!(?previous_epoch, "missing stake table for previous epoch");
            return Ok(None);
        }

        let fetcher = self.fetcher.clone();

        let previous_reward_distributed = header
            .total_reward_distributed()
            .context("Invalid block header: missing total_reward_distributed field")?;

        // Calculate total stake across all active validators
        let total_stake: U256 = validators.values().map(|v| v.stake).sum();
        let initial_supply = *fetcher.initial_supply.read().await;
        let initial_supply = match initial_supply {
            Some(supply) => supply,
            None => fetcher.fetch_and_update_initial_supply().await?,
        };
        let total_supply = initial_supply
            .checked_add(previous_reward_distributed.0)
            .context("initial_supply + previous_reward_distributed overflow")?;

        // Calculate average block time over the last epoch
        let curr_ts = header.timestamp_millis_internal();
        tracing::debug!(?epoch, "curr_ts={curr_ts:?}");

        // If the node starts from epoch version V4, there is no previous epoch root available.
        // In this case, we assume a fixed average block time of 2000 milli seconds (2s)
        // for the first epoch in which reward id distributed
        let average_block_time_ms = if previous_epoch <= first_epoch + 1 {
            ASSUMED_BLOCK_TIME_SECONDS as u64 * 1000 // 2 seconds in milliseconds
        } else {
            let prev_stake_table = self
                .get_stake_table(&Some(EpochNumber::new(previous_epoch)))
                .context("Stake table not found")?
                .into();

            let success_threshold = self.success_threshold(Some(*epoch));

            let root_height = header.height().checked_sub(epoch_height).context(
                "Epoch height is greater than block height. cannot compute previous epoch root \
                 height",
            )?;

            let prev_root = fetcher
                .peers
                .fetch_leaf(root_height, prev_stake_table, success_threshold)
                .await
                .context("Epoch root leaf not found")?;

            let prev_ts = prev_root.block_header().timestamp_millis_internal();
            let time_diff = curr_ts.checked_sub(prev_ts).context(
                "Current timestamp is earlier than previous. underflow in block time calculation",
            )?;

            time_diff
                .checked_div(epoch_height)
                .context("Epoch height is zero. cannot compute average block time")?
        };
        tracing::info!(?epoch, %total_supply, %total_stake, %average_block_time_ms, "dynamic block reward parameters");

        let block_reward =
            Self::compute_block_reward(epoch, total_supply, total_stake, average_block_time_ms)?;

        Ok(Some(block_reward))
    }

    /// This function just returns the stored block reward in epoch committee
    pub fn epoch_block_reward(&self, epoch: EpochNumber) -> Option<RewardAmount> {
        self.state
            .get(&epoch)
            .and_then(|committee| committee.block_reward)
    }
    /// Updates `Self.stake_table` with stake_table for
    /// `Self.contract_address` at `l1_block_height`. This is intended
    /// to be called before calling `self.stake()` so that
    /// `Self.stake_table` only needs to be updated once in a given
    /// life-cycle but may be read from many times.
    fn insert_committee(
        &mut self,
        epoch: EpochNumber,
        validators: ValidatorMap,
        block_reward: Option<RewardAmount>,
        hash: Option<StakeTableHash>,
        header: Option<Header>,
    ) {
        let mut address_mapping = HashMap::new();
        let stake_table: IndexMap<PubKey, PeerConfig<SeqTypes>> = validators
            .values()
            .map(|v| {
                address_mapping.insert(v.stake_table_key, v.account);
                (
                    v.stake_table_key,
                    PeerConfig {
                        stake_table_entry: BLSPubKey::stake_table_entry(
                            &v.stake_table_key,
                            v.stake,
                        ),
                        state_ver_key: v.state_ver_key.clone(),
                    },
                )
            })
            .collect();

        let eligible_leaders: Vec<PeerConfig<SeqTypes>> =
            stake_table.iter().map(|(_, l)| l.clone()).collect();

        self.state.insert(
            epoch,
            EpochCommittee {
                eligible_leaders,
                stake_table,
                validators,
                address_mapping,
                block_reward,
                stake_table_hash: hash,
                header,
            },
        );
    }

    pub fn active_validators(&self, epoch: &Epoch) -> anyhow::Result<ValidatorMap> {
        Ok(self
            .state
            .get(epoch)
            .context("state for found")?
            .validators
            .clone())
    }

    pub fn address(&self, epoch: &Epoch, bls_key: BLSPubKey) -> anyhow::Result<Address> {
        let mapping = self
            .state
            .get(epoch)
            .context("state for found")?
            .address_mapping
            .clone();

        Ok(*mapping.get(&bls_key).context(format!(
            "failed to get ethereum address for bls key {bls_key}. epoch={epoch}"
        ))?)
    }

    pub fn get_validator_config(
        &self,
        epoch: &Epoch,
        key: BLSPubKey,
    ) -> anyhow::Result<Validator<BLSPubKey>> {
        let address = self.address(epoch, key)?;
        let validators = self.active_validators(epoch)?;
        validators
            .get(&address)
            .context("validator not found")
            .cloned()
    }

    // We need a constructor to match our concrete type.
    pub fn new_stake(
        // TODO remove `new` from trait and rename this to `new`.
        // https://github.com/EspressoSystems/HotShot/commit/fcb7d54a4443e29d643b3bbc53761856aef4de8b
        committee_members: Vec<PeerConfig<SeqTypes>>,
        da_members: Vec<PeerConfig<SeqTypes>>,
        fixed_block_reward: Option<RewardAmount>,
        fetcher: Fetcher,
        epoch_height: u64,
    ) -> Self {
        // For each member, get the stake table entry
        let stake_table: Vec<_> = committee_members
            .iter()
            .filter(|&peer_config| peer_config.stake_table_entry.stake() > U256::ZERO)
            .cloned()
            .collect();

        let eligible_leaders = stake_table.clone();
        // For each member, get the stake table entry
        let da_members: Vec<_> = da_members
            .iter()
            .filter(|&peer_config| peer_config.stake_table_entry.stake() > U256::ZERO)
            .cloned()
            .collect();

        // Index the stake table by public key
        let indexed_stake_table: HashMap<PubKey, _> = stake_table
            .iter()
            .map(|peer_config| {
                (
                    PubKey::public_key(&peer_config.stake_table_entry),
                    peer_config.clone(),
                )
            })
            .collect();

        // Index the stake table by public key
        let indexed_da_members: HashMap<PubKey, _> = da_members
            .iter()
            .map(|peer_config| {
                (
                    PubKey::public_key(&peer_config.stake_table_entry),
                    peer_config.clone(),
                )
            })
            .collect();

        let members = NonEpochCommittee {
            eligible_leaders,
            stake_table,
            da_members,
            indexed_stake_table,
            indexed_da_members,
        };

        let mut map = HashMap::new();
        let epoch_committee = EpochCommittee {
            eligible_leaders: members.eligible_leaders.clone(),
            stake_table: members
                .stake_table
                .iter()
                .map(|x| (PubKey::public_key(&x.stake_table_entry), x.clone()))
                .collect(),
            validators: Default::default(),
            address_mapping: HashMap::new(),
            block_reward: Default::default(),
            stake_table_hash: None,
            header: None,
        };
        map.insert(Epoch::genesis(), epoch_committee.clone());
        // TODO: remove this, workaround for hotshot asking for stake tables from epoch 1
        map.insert(Epoch::genesis() + 1u64, epoch_committee.clone());

        Self {
            non_epoch_committee: members,
            state: map,
            randomized_committees: BTreeMap::new(),
            first_epoch: None,
            fixed_block_reward,
            fetcher: Arc::new(fetcher),
            epoch_height,
        }
    }

    pub async fn reload_stake(&mut self, limit: u64) {
        match self.fetcher.fetch_fixed_block_reward().await {
            Ok(block_reward) => {
                tracing::info!("Fetched block reward: {block_reward}");
                self.fixed_block_reward = Some(block_reward);
            },
            Err(err) => {
                tracing::warn!(
                    "Failed to fetch the block reward when reloading the stake tables: {err}"
                );
            },
        }

        // Load the 50 latest stored stake tables
        let loaded_stake = match self
            .fetcher
            .persistence
            .lock()
            .await
            .load_latest_stake(limit)
            .await
        {
            Ok(Some(loaded)) => loaded,
            Ok(None) => {
                tracing::warn!("No stake table history found in persistence!");
                return;
            },
            Err(e) => {
                tracing::error!("Failed to load stake table history from persistence: {e}");
                return;
            },
        };

        for (epoch, (stake_table, block_reward), stake_table_hash) in loaded_stake {
            self.insert_committee(epoch, stake_table, block_reward, stake_table_hash, None);
        }
    }

    fn get_stake_table(&self, epoch: &Option<Epoch>) -> Option<Vec<PeerConfig<SeqTypes>>> {
        if let Some(epoch) = epoch {
            self.state
                .get(epoch)
                .map(|committee| committee.stake_table.clone().into_values().collect())
        } else {
            Some(self.non_epoch_committee.stake_table.clone())
        }
    }
}

/// Calculates the stake ratio `p` and reward rate `R(p)`.
///
/// The reward rate `R(p)` is defined as:
///
///     R(p) = {
///         0.03 / sqrt(2 * 0.01),         if 0 <= p <= 0.01
///         0.03 / sqrt(2 * p),            if 0.01 < p <= 1
///     }
///
fn calculate_proportion_staked_and_reward_rate(
    total_stake: &BigDecimal,
    total_supply: &BigDecimal,
) -> anyhow::Result<(BigDecimal, BigDecimal)> {
    if total_supply.is_zero() {
        return Err(anyhow::anyhow!("Total supply cannot be zero"));
    }

    let proportion_staked = total_stake / total_supply;

    if proportion_staked < BigDecimal::from(0) || proportion_staked > BigDecimal::from(1) {
        return Err(anyhow::anyhow!("Stake ratio p must be in the range [0, 1]"));
    }

    let two = BigDecimal::from_u32(2).unwrap();
    let min_stake_ratio = BigDecimal::from_str("0.01")?;
    let numerator = BigDecimal::from_str("0.03")?;

    let denominator = (&two * (&proportion_staked).max(&min_stake_ratio))
        .sqrt()
        .context("Failed to compute sqrt in R(p)")?;

    let reward_rate = numerator / denominator;

    tracing::debug!("rp={reward_rate}");

    Ok((proportion_staked, reward_rate))
}

#[derive(Error, Debug)]
/// Error representing fail cases for retrieving the stake table.
enum GetStakeTablesError {
    #[error("Error fetching from L1: {0}")]
    L1ClientFetchError(anyhow::Error),
}

#[derive(Error, Debug)]
#[error("Could not lookup leader")] // TODO error variants? message?
pub struct LeaderLookupError;

// #[async_trait]
impl Membership<SeqTypes> for EpochCommittees {
    type Error = LeaderLookupError;
<<<<<<< HEAD
    type Storage = ();
=======
    type StakeTableHash = StakeTableState;
>>>>>>> 7ec1f4bf
    // DO NOT USE. Dummy constructor to comply w/ trait.
    fn new<I: NodeImplementation<SeqTypes>>(
        // TODO remove `new` from trait and remove this fn as well.
        // https://github.com/EspressoSystems/HotShot/commit/fcb7d54a4443e29d643b3bbc53761856aef4de8b
        _committee_members: Vec<PeerConfig<SeqTypes>>,
        _da_members: Vec<PeerConfig<SeqTypes>>,
        _storage: Self::Storage,
        _network: Arc<<I as NodeImplementation<SeqTypes>>::Network>,
        _public_key: <SeqTypes as NodeType>::SignatureKey,
        _epoch_height: u64,
    ) -> Self {
        panic!("This function has been replaced with new_stake()");
    }

    /// Get the stake table for the current view
    fn stake_table(&self, epoch: Option<Epoch>) -> HSStakeTable<SeqTypes> {
        self.get_stake_table(&epoch).unwrap_or_default().into()
    }
    /// Get the stake table for the current view
    fn da_stake_table(&self, _epoch: Option<Epoch>) -> HSStakeTable<SeqTypes> {
        self.non_epoch_committee.da_members.clone().into()
    }

    /// Get all members of the committee for the current view
    fn committee_members(
        &self,
        _view_number: <SeqTypes as NodeType>::View,
        epoch: Option<Epoch>,
    ) -> BTreeSet<PubKey> {
        let stake_table = self.stake_table(epoch);
        stake_table
            .iter()
            .map(|x| PubKey::public_key(&x.stake_table_entry))
            .collect()
    }

    /// Get all members of the committee for the current view
    fn da_committee_members(
        &self,
        _view_number: <SeqTypes as NodeType>::View,
        _epoch: Option<Epoch>,
    ) -> BTreeSet<PubKey> {
        self.non_epoch_committee
            .indexed_da_members
            .clone()
            .into_keys()
            .collect()
    }

    /// Get the stake table entry for a public key
    fn stake(&self, pub_key: &PubKey, epoch: Option<Epoch>) -> Option<PeerConfig<SeqTypes>> {
        // Only return the stake if it is above zero
        if let Some(epoch) = epoch {
            self.state
                .get(&epoch)
                .and_then(|h| h.stake_table.get(pub_key))
                .cloned()
        } else {
            self.non_epoch_committee
                .indexed_stake_table
                .get(pub_key)
                .cloned()
        }
    }

    /// Get the DA stake table entry for a public key
    fn da_stake(&self, pub_key: &PubKey, _epoch: Option<Epoch>) -> Option<PeerConfig<SeqTypes>> {
        // Only return the stake if it is above zero
        self.non_epoch_committee
            .indexed_da_members
            .get(pub_key)
            .cloned()
    }

    /// Check if a node has stake in the committee
    fn has_stake(&self, pub_key: &PubKey, epoch: Option<Epoch>) -> bool {
        self.stake(pub_key, epoch)
            .map(|x| x.stake_table_entry.stake() > U256::ZERO)
            .unwrap_or_default()
    }

    /// Check if a node has stake in the committee
    fn has_da_stake(&self, pub_key: &PubKey, epoch: Option<Epoch>) -> bool {
        self.da_stake(pub_key, epoch)
            .map(|x| x.stake_table_entry.stake() > U256::ZERO)
            .unwrap_or_default()
    }

    /// Returns the leader's public key for a given view number and epoch.
    ///
    /// If an epoch is provided and a randomized committee exists for that epoch,
    /// the leader is selected from the randomized committee. Otherwise, the leader
    /// is selected from the non-epoch committee.
    ///
    /// # Arguments
    /// * `view_number` - The view number to index into the committee.
    /// * `epoch` - The epoch for which to determine the leader. If `None`, uses the non-epoch committee.
    ///
    /// # Errors
    /// Returns `LeaderLookupError` if the epoch is before the first epoch or if the committee is missing.
    fn lookup_leader(
        &self,
        view_number: <SeqTypes as NodeType>::View,
        epoch: Option<Epoch>,
    ) -> Result<PubKey, Self::Error> {
        match (self.first_epoch(), epoch) {
            (Some(first_epoch), Some(epoch)) => {
                if epoch < first_epoch {
                    tracing::error!(
                        "lookup_leader called with epoch {} before first epoch {}",
                        epoch,
                        first_epoch,
                    );
                    return Err(LeaderLookupError);
                }
                let Some(randomized_committee) = self.randomized_committees.get(&epoch) else {
                    tracing::error!(
                        "We are missing the randomized committee for epoch {}",
                        epoch
                    );
                    return Err(LeaderLookupError);
                };

                Ok(PubKey::public_key(&select_randomized_leader(
                    randomized_committee,
                    *view_number,
                )))
            },
            (_, None) => {
                let leaders = &self.non_epoch_committee.eligible_leaders;

                let index = *view_number as usize % leaders.len();
                let res = leaders[index].clone();
                Ok(PubKey::public_key(&res.stake_table_entry))
            },
            (None, Some(epoch)) => {
                tracing::error!(
                    "lookup_leader called with epoch {} but we don't have a first epoch",
                    epoch,
                );
                Err(LeaderLookupError)
            },
        }
    }

    /// Get the total number of nodes in the committee
    fn total_nodes(&self, epoch: Option<Epoch>) -> usize {
        self.stake_table(epoch).len()
    }

    /// Get the total number of DA nodes in the committee
    fn da_total_nodes(&self, epoch: Option<Epoch>) -> usize {
        self.da_stake_table(epoch).len()
    }

    /// Adds the epoch committee and block reward for a given epoch,
    /// either by fetching from L1 or using local state if available.
    /// It also calculates and stores the block reward based on header version.
    async fn add_epoch_root(
        membership: Arc<RwLock<Self>>,
        epoch: Epoch,
        block_header: Header,
    ) -> anyhow::Result<()> {
        tracing::info!(
            ?epoch,
            "adding epoch root. height={:?}",
            block_header.height()
        );

        let fetcher = { membership.read().await.fetcher.clone() };
        let version = block_header.version();
        // Update the chain config if the block header contains a newer one.
        fetcher.update_chain_config(&block_header).await?;

        let mut block_reward = None;
        // Even if the current header is the root of the epoch which falls in the post upgrade
        // we use the fixed block reward
        if version == EpochVersion::version() {
            let reward =
                Self::fetch_and_update_fixed_block_reward(membership.clone(), epoch).await?;
            block_reward = Some(reward);
        }

        let epoch_committee = {
            let membership_reader = membership.read().await;
            membership_reader.state.get(&epoch).cloned()
        };

        // If the epoch committee:
        // - exists and has a header stake table hash and block reward, return early.
        // - exists without a reward, reuse validators and update reward.
        // and fetch from L1 if the stake table hash is missing.
        // - doesn't exist, fetch it from L1.
        let (validators, stake_table_hash) = match epoch_committee {
            Some(committee)
                if committee.block_reward.is_some()
                    && committee.header.is_some()
                    && committee.stake_table_hash.is_some() =>
            {
                tracing::info!(
                    ?epoch,
                    "committee already has block reward, header, and stake table hash; skipping \
                     add_epoch_root"
                );
                return Ok(());
            },

            Some(committee) => {
                if let Some(reward) = committee.block_reward {
                    block_reward = Some(reward);
                }

                if let Some(hash) = committee.stake_table_hash {
                    (committee.validators.clone(), Some(hash))
                } else {
                    // if stake table hash is missing then recalculate from events
                    tracing::info!(
                        "Stake table hash missing for epoch {epoch}. recalculating by fetching \
                         from l1."
                    );
                    let (map, hash) = fetcher.fetch(epoch, &block_header).await?;
                    (map, Some(hash))
                }
            },

            None => {
                tracing::info!("Stake table missing for epoch {epoch}. Fetching from L1.");
                let (map, hash) = fetcher.fetch(epoch, &block_header).await?;
                (map, Some(hash))
            },
        };

        // If we are past the DRB+Header upgrade point,
        // and don't have block reward
        // calculate the dynamic block reward based on validator info and block header.
        if block_reward.is_none() && version >= DrbAndHeaderUpgradeVersion::version() {
            tracing::info!(?epoch, "calculating dynamic block reward");
            let reader = membership.read().await;
            let reward = reader
                .calculate_dynamic_block_reward(&epoch, &block_header, &validators)
                .await?;

            tracing::info!(?epoch, "calculated dynamic block reward = {reward:?}");
            block_reward = reward;
        }

        let mut membership_writer = membership.write().await;
        membership_writer.insert_committee(
            epoch,
            validators.clone(),
            block_reward,
            stake_table_hash,
            Some(block_header),
        );
        drop(membership_writer);

        let persistence_lock = fetcher.persistence.lock().await;
        if let Err(e) = persistence_lock
            .store_stake(epoch, validators, block_reward, stake_table_hash)
            .await
        {
            tracing::error!(?e, "`add_epoch_root`, error storing stake table");
        }

        Ok(())
    }

    fn has_stake_table(&self, epoch: Epoch) -> bool {
        self.state.contains_key(&epoch)
    }

    /// Checks if the randomized stake table is available for the given epoch.
    ///
    /// Returns `Ok(true)` if a randomized committee exists for the specified epoch and
    /// the epoch is not before the first epoch. Returns an error if `first_epoch` is `None`
    /// or if the provided epoch is before the first epoch.
    ///
    /// # Arguments
    /// * `epoch` - The epoch for which to check the presence of a randomized stake table.
    ///
    /// # Errors
    /// Returns an error if `first_epoch` is `None` or if `epoch` is before `first_epoch`.
    fn has_randomized_stake_table(&self, epoch: Epoch) -> anyhow::Result<bool> {
        let Some(first_epoch) = self.first_epoch else {
            bail!(
                "Called has_randomized_stake_table with epoch {} but first_epoch is None",
                epoch
            );
        };
        ensure!(
            epoch >= first_epoch,
            "Called has_randomized_stake_table with epoch {} but first_epoch is {}",
            epoch,
            first_epoch
        );
        Ok(self.randomized_committees.contains_key(&epoch))
    }

    async fn get_epoch_root(
        membership: Arc<RwLock<Self>>,
        block_height: u64,
        epoch: Epoch,
    ) -> anyhow::Result<Leaf2> {
        let membership_reader = membership.read().await;
        let peers = membership_reader.fetcher.peers.clone();
        let stake_table = membership_reader.stake_table(Some(epoch)).clone();
        let success_threshold = membership_reader.success_threshold(Some(epoch));
        drop(membership_reader);

        // Fetch leaves from peers
        let leaf: Leaf2 = peers
            .fetch_leaf(block_height, stake_table.clone(), success_threshold)
            .await?;

        Ok(leaf)
    }

    async fn get_epoch_drb(
        membership: Arc<RwLock<Self>>,
        epoch: Epoch,
    ) -> anyhow::Result<DrbResult> {
        let membership_reader = membership.read().await;
        let peers = membership_reader.fetcher.peers.clone();

        // Try to retrieve the DRB result from an existing committee
        if let Some(randomized_committee) = membership_reader.randomized_committees.get(&epoch) {
            return Ok(randomized_committee.drb_result());
        }

        // Otherwise, we try to fetch the epoch root leaf
        let previous_epoch = match epoch.checked_sub(1) {
            Some(epoch) => EpochNumber::new(epoch),
            None => {
                return membership_reader
                    .randomized_committees
                    .get(&epoch)
                    .map(|committee| committee.drb_result())
                    .context(format!("Missing randomized committee for epoch {epoch}"))
            },
        };

        let stake_table = membership_reader.stake_table(Some(previous_epoch)).clone();
        let success_threshold = membership_reader.success_threshold(Some(previous_epoch));

        let block_height =
            transition_block_for_epoch(*previous_epoch, membership_reader.epoch_height);

        drop(membership_reader);

        tracing::debug!(
            "Getting DRB for epoch {}, block height {}",
            epoch,
            block_height
        );
        let drb_leaf = peers
            .try_fetch_leaf(1, block_height, stake_table, success_threshold)
            .await?;

        let Some(drb) = drb_leaf.next_drb_result else {
            tracing::error!(
                "We received a leaf that should contain a DRB result, but the DRB result is \
                 missing: {:?}",
                drb_leaf
            );

            bail!("DRB leaf is missing the DRB result.");
        };

        Ok(drb)
    }

    fn add_drb_result(&mut self, epoch: Epoch, drb: DrbResult) {
        let Some(raw_stake_table) = self.state.get(&epoch) else {
            tracing::error!(
                "add_drb_result({epoch}, {drb:?}) was called, but we do not yet have the stake \
                 table for epoch {epoch}"
            );
            return;
        };

        let leaders = raw_stake_table
            .eligible_leaders
            .clone()
            .into_iter()
            .map(|peer_config| peer_config.stake_table_entry)
            .collect::<Vec<_>>();
        let randomized_committee = generate_stake_cdf(leaders, drb);

        self.randomized_committees
            .insert(epoch, randomized_committee);
    }

    fn set_first_epoch(&mut self, epoch: Epoch, initial_drb_result: DrbResult) {
        self.first_epoch = Some(epoch);

        let epoch_committee = self.state.get(&Epoch::genesis()).unwrap().clone();
        self.state.insert(epoch, epoch_committee.clone());
        self.state.insert(epoch + 1, epoch_committee);
        self.add_drb_result(epoch, initial_drb_result);
        self.add_drb_result(epoch + 1, initial_drb_result);
    }

    fn first_epoch(&self) -> Option<<SeqTypes as NodeType>::Epoch> {
        self.first_epoch
    }

    fn stake_table_hash(&self, epoch: Epoch) -> Option<StakeTableHash> {
        let committee = self.state.get(&epoch)?;
        committee.stake_table_hash
    }
}

#[cfg(any(test, feature = "testing"))]
impl super::v0_3::StakeTable {
    /// Generate a `StakeTable` with `n` members.
    pub fn mock(n: u64) -> Self {
        [..n]
            .iter()
            .map(|_| PeerConfig::default())
            .collect::<Vec<PeerConfig<SeqTypes>>>()
            .into()
    }
}

#[cfg(any(test, feature = "testing"))]
impl DAMembers {
    /// Generate a `DaMembers` (alias committee) with `n` members.
    pub fn mock(n: u64) -> Self {
        [..n]
            .iter()
            .map(|_| PeerConfig::default())
            .collect::<Vec<PeerConfig<SeqTypes>>>()
            .into()
    }
}

#[cfg(any(test, feature = "testing"))]
pub mod testing {
    use alloy::primitives::Bytes;
    use hotshot_contract_adapter::{
        sol_types::{EdOnBN254PointSol, G1PointSol, G2PointSol},
        stake_table::{sign_address_bls, sign_address_schnorr, StateSignatureSol},
    };
    use hotshot_types::{light_client::StateKeyPair, signature_key::BLSKeyPair};
    use rand::{Rng as _, RngCore as _};

    use super::*;

    // TODO: current tests are just sanity checks, we need more.

    #[derive(Debug, Clone)]
    pub struct TestValidator {
        pub account: Address,
        pub bls_vk: G2PointSol,
        pub schnorr_vk: EdOnBN254PointSol,
        pub commission: u16,
        pub bls_sig: G1PointSol,
        pub schnorr_sig: Bytes,
    }

    impl TestValidator {
        pub fn random() -> Self {
            let account = Address::random();
            let commission = rand::thread_rng().gen_range(0..10000);
            Self::random_update_keys(account, commission)
        }

        pub fn randomize_keys(&self) -> Self {
            Self::random_update_keys(self.account, self.commission)
        }

        fn random_update_keys(account: Address, commission: u16) -> Self {
            let mut rng = &mut rand::thread_rng();
            let mut seed = [0u8; 32];
            rng.fill_bytes(&mut seed);
            let bls_key_pair = BLSKeyPair::generate(&mut rng);
            let bls_sig = sign_address_bls(&bls_key_pair, account);
            let schnorr_key_pair = StateKeyPair::generate_from_seed_indexed(seed, 0);
            let schnorr_sig = sign_address_schnorr(&schnorr_key_pair, account);
            Self {
                account,
                bls_vk: bls_key_pair.ver_key().to_affine().into(),
                schnorr_vk: schnorr_key_pair.ver_key().to_affine().into(),
                commission,
                bls_sig: bls_sig.into(),
                schnorr_sig: StateSignatureSol::from(schnorr_sig).into(),
            }
        }
    }

    impl From<&TestValidator> for ValidatorRegistered {
        fn from(value: &TestValidator) -> Self {
            Self {
                account: value.account,
                blsVk: value.bls_vk,
                schnorrVk: value.schnorr_vk,
                commission: value.commission,
            }
        }
    }

    impl From<&TestValidator> for ValidatorRegisteredV2 {
        fn from(value: &TestValidator) -> Self {
            Self {
                account: value.account,
                blsVK: value.bls_vk,
                schnorrVK: value.schnorr_vk,
                commission: value.commission,
                blsSig: value.bls_sig.into(),
                schnorrSig: value.schnorr_sig.clone(),
            }
        }
    }

    impl From<&TestValidator> for ConsensusKeysUpdated {
        fn from(value: &TestValidator) -> Self {
            Self {
                account: value.account,
                blsVK: value.bls_vk,
                schnorrVK: value.schnorr_vk,
            }
        }
    }

    impl From<&TestValidator> for ConsensusKeysUpdatedV2 {
        fn from(value: &TestValidator) -> Self {
            Self {
                account: value.account,
                blsVK: value.bls_vk,
                schnorrVK: value.schnorr_vk,
                blsSig: value.bls_sig.into(),
                schnorrSig: value.schnorr_sig.clone(),
            }
        }
    }

    impl From<&TestValidator> for ValidatorExit {
        fn from(value: &TestValidator) -> Self {
            Self {
                validator: value.account,
            }
        }
    }

    impl Validator<BLSPubKey> {
        pub fn mock() -> Validator<BLSPubKey> {
            let val = TestValidator::random();
            let rng = &mut rand::thread_rng();
            let mut seed = [1u8; 32];
            rng.fill_bytes(&mut seed);
            let mut validator_stake = alloy::primitives::U256::from(0);
            let mut delegators = HashMap::new();
            for _i in 0..=5000 {
                let stake: u64 = rng.gen_range(0..10000);
                delegators.insert(Address::random(), alloy::primitives::U256::from(stake));
                validator_stake += alloy::primitives::U256::from(stake);
            }

            let stake_table_key = val.bls_vk.into();
            let state_ver_key = val.schnorr_vk.into();

            Validator {
                account: val.account,
                stake_table_key,
                state_ver_key,
                stake: validator_stake,
                commission: val.commission,
                delegators,
            }
        }
    }
}

#[cfg(test)]
mod tests {

    use alloy::{primitives::Address, rpc::types::Log};
    use hotshot_contract_adapter::stake_table::{sign_address_bls, StakeTableContractVersion};
    use hotshot_types::signature_key::BLSKeyPair;
    use pretty_assertions::assert_matches;
    use rstest::rstest;

    use super::*;
    use crate::{v0::impls::testing::*, L1ClientOptions};

    #[test_log::test]
    fn test_from_l1_events() -> anyhow::Result<()> {
        // Build a stake table with one DA node and one consensus node.
        let val_1 = TestValidator::random();
        let val_1_new_keys = val_1.randomize_keys();
        let val_2 = TestValidator::random();
        let val_2_new_keys = val_2.randomize_keys();
        let delegator = Address::random();
        let mut events: Vec<StakeTableEvent> = [
            ValidatorRegistered::from(&val_1).into(),
            ValidatorRegisteredV2::from(&val_2).into(),
            Delegated {
                delegator,
                validator: val_1.account,
                amount: U256::from(10),
            }
            .into(),
            ConsensusKeysUpdated::from(&val_1_new_keys).into(),
            ConsensusKeysUpdatedV2::from(&val_2_new_keys).into(),
            Undelegated {
                delegator,
                validator: val_1.account,
                amount: U256::from(7),
            }
            .into(),
            // delegate to the same validator again
            Delegated {
                delegator,
                validator: val_1.account,
                amount: U256::from(5),
            }
            .into(),
            // delegate to the second validator
            Delegated {
                delegator: Address::random(),
                validator: val_2.account,
                amount: U256::from(3),
            }
            .into(),
        ]
        .to_vec();

        let (st, _) = active_validator_set_from_l1_events(events.iter().cloned())?;
        let st_val_1 = st.get(&val_1.account).unwrap();
        // final staked amount should be 10 (delegated) - 7 (undelegated) + 5 (Delegated)
        assert_eq!(st_val_1.stake, U256::from(8));
        assert_eq!(st_val_1.commission, val_1.commission);
        assert_eq!(st_val_1.delegators.len(), 1);
        // final delegated amount should be 10 (delegated) - 7 (undelegated) + 5 (Delegated)
        assert_eq!(*st_val_1.delegators.get(&delegator).unwrap(), U256::from(8));

        let st_val_2 = st.get(&val_2.account).unwrap();
        assert_eq!(st_val_2.stake, U256::from(3));
        assert_eq!(st_val_2.commission, val_2.commission);
        assert_eq!(st_val_2.delegators.len(), 1);

        events.push(ValidatorExit::from(&val_1).into());

        let (st, _) = active_validator_set_from_l1_events(events.iter().cloned())?;
        // The first validator should have been removed
        assert_eq!(st.get(&val_1.account), None);

        // The second validator should be unchanged
        let st_val_2 = st.get(&val_2.account).unwrap();
        assert_eq!(st_val_2.stake, U256::from(3));
        assert_eq!(st_val_2.commission, val_2.commission);
        assert_eq!(st_val_2.delegators.len(), 1);

        // remove the 2nd validator
        events.push(ValidatorExit::from(&val_2).into());

        // This should fail because the validator has exited and no longer exists in the stake table.
        assert!(active_validator_set_from_l1_events(events.iter().cloned()).is_err());

        Ok(())
    }

    #[test]
    fn test_from_l1_events_failures() -> anyhow::Result<()> {
        let val = TestValidator::random();
        let delegator = Address::random();

        let register: StakeTableEvent = ValidatorRegistered::from(&val).into();
        let register_v2: StakeTableEvent = ValidatorRegisteredV2::from(&val).into();
        let delegate: StakeTableEvent = Delegated {
            delegator,
            validator: val.account,
            amount: U256::from(10),
        }
        .into();
        let key_update: StakeTableEvent = ConsensusKeysUpdated::from(&val).into();
        let key_update_v2: StakeTableEvent = ConsensusKeysUpdatedV2::from(&val).into();
        let undelegate: StakeTableEvent = Undelegated {
            delegator,
            validator: val.account,
            amount: U256::from(7),
        }
        .into();

        let exit: StakeTableEvent = ValidatorExit::from(&val).into();

        let cases = [
            vec![exit],
            vec![undelegate.clone()],
            vec![delegate.clone()],
            vec![key_update],
            vec![key_update_v2],
            vec![register.clone(), register.clone()],
            vec![register_v2.clone(), register_v2.clone()],
            vec![register.clone(), register_v2.clone()],
            vec![register_v2.clone(), register.clone()],
            vec![
                register,
                delegate.clone(),
                undelegate.clone(),
                undelegate.clone(),
            ],
            vec![register_v2, delegate, undelegate.clone(), undelegate],
        ];

        for events in cases.iter() {
            // NOTE: not selecting the active validator set because we care about wrong sequences of
            // events being detected. If we compute the active set we will also get an error if the
            // set is empty but that's not what we want to test here.
            let res = validators_from_l1_events(events.iter().cloned());
            assert!(
                res.is_err(),
                "events {res:?}, not a valid sequence of events"
            );
        }
        Ok(())
    }

    #[test]
    fn test_validators_selection() {
        let mut validators = IndexMap::new();
        let mut highest_stake = alloy::primitives::U256::ZERO;

        for _i in 0..3000 {
            let validator = Validator::mock();
            validators.insert(validator.account, validator.clone());

            if validator.stake > highest_stake {
                highest_stake = validator.stake;
            }
        }

        let minimum_stake = highest_stake / U256::from(VID_TARGET_TOTAL_STAKE);

        select_active_validator_set(&mut validators).expect("Failed to select validators");
        assert!(
            validators.len() <= 100,
            "validators len is {}, expected at most 100",
            validators.len()
        );

        let mut selected_validators_highest_stake = alloy::primitives::U256::ZERO;
        // Ensure every validator in the final selection is above or equal to minimum stake
        for (address, validator) in &validators {
            assert!(
                validator.stake >= minimum_stake,
                "Validator {:?} has stake below minimum: {}",
                address,
                validator.stake
            );

            if validator.stake > selected_validators_highest_stake {
                selected_validators_highest_stake = validator.stake;
            }
        }
    }

    // For a bug where the GCL did not match the stake table contract implementation and allowed
    // duplicated BLS keys via the update keys events.
    #[rstest::rstest]
    fn test_regression_non_unique_bls_keys_not_discarded(
        #[values(StakeTableContractVersion::V1, StakeTableContractVersion::V2)]
        version: StakeTableContractVersion,
    ) {
        let val = TestValidator::random();
        let register: StakeTableEvent = match version {
            StakeTableContractVersion::V1 => ValidatorRegistered::from(&val).into(),
            StakeTableContractVersion::V2 => ValidatorRegisteredV2::from(&val).into(),
        };
        let delegate: StakeTableEvent = Delegated {
            delegator: Address::random(),
            validator: val.account,
            amount: U256::from(10),
        }
        .into();

        // first ensure that wan build a valid stake table
        assert!(active_validator_set_from_l1_events(
            vec![register.clone(), delegate.clone()].into_iter()
        )
        .is_ok());

        // add the invalid key update (re-using the same consensus keys)
        let key_update = ConsensusKeysUpdated::from(&val).into();
        let err =
            active_validator_set_from_l1_events(vec![register, delegate, key_update].into_iter())
                .unwrap_err();

        let bls: BLSPubKey = val.bls_vk.into();
        assert!(matches!(err, StakeTableError::BlsKeyAlreadyUsed(addr) if addr == bls.to_string()));
    }

    // Test that the GCL does not
    // allow re-registration for the same Ethereum account.
    #[test]
    fn test_regression_reregister_eth_account() {
        let val1 = TestValidator::random();
        let val2 = val1.randomize_keys();
        let account = val1.account;

        let register1 = ValidatorRegisteredV2::from(&val1).into();
        let deregister1 = ValidatorExit::from(&val1).into();
        let register2 = ValidatorRegisteredV2::from(&val2).into();
        let events = vec![register1, deregister1, register2];
        let error = validators_from_l1_events(events.iter().cloned()).unwrap_err();
        assert_matches!(error, StakeTableError::ValidatorAlreadyExited(addr) if addr == account);
    }

    #[test]
    fn test_display_log() {
        let serialized = r#"{"address":"0x0000000000000000000000000000000000000069","topics":["0x0000000000000000000000000000000000000000000000000000000000000069"],"data":"0x69","blockHash":"0x0000000000000000000000000000000000000000000000000000000000000069","blockNumber":"0x69","blockTimestamp":"0x69","transactionHash":"0x0000000000000000000000000000000000000000000000000000000000000069","transactionIndex":"0x69","logIndex":"0x70","removed":false}"#;
        let log: Log = serde_json::from_str(serialized).unwrap();
        assert_eq!(
            log.display(),
            "Log(block=105,index=112,\
             transaction_hash=0x0000000000000000000000000000000000000000000000000000000000000069)"
        )
    }

    #[rstest]
    #[case::v1(StakeTableContractVersion::V1)]
    #[case::v2(StakeTableContractVersion::V2)]
    fn test_register_validator(#[case] version: StakeTableContractVersion) {
        let mut state = StakeTableState::new();
        let validator = TestValidator::random();

        let event = match version {
            StakeTableContractVersion::V1 => StakeTableEvent::Register((&validator).into()),
            StakeTableContractVersion::V2 => StakeTableEvent::RegisterV2((&validator).into()),
        };

        assert!(state.apply_event(event).unwrap().is_ok());

        let stored = state.validators.get(&validator.account).unwrap();
        assert_eq!(stored.account, validator.account);
    }

    #[rstest]
    #[case::v1(StakeTableContractVersion::V1)]
    #[case::v2(StakeTableContractVersion::V2)]
    fn test_validator_already_registered(#[case] version: StakeTableContractVersion) {
        let mut stake_table_state = StakeTableState::new();

        let test_validator = TestValidator::random();

        // First registration attempt using the specified contract version
        let first_registration_result =
            match version {
                StakeTableContractVersion::V1 => stake_table_state
                    .apply_event(StakeTableEvent::Register((&test_validator).into())),
                StakeTableContractVersion::V2 => stake_table_state
                    .apply_event(StakeTableEvent::RegisterV2((&test_validator).into())),
            };

        // Expect the first registration to succeed
        assert!(first_registration_result.unwrap().is_ok());

        // attempt using V1 registration (should fail with AlreadyRegistered)
        let v1_already_registered_result =
            stake_table_state.apply_event(StakeTableEvent::Register((&test_validator).into()));

        pretty_assertions::assert_matches!(
           v1_already_registered_result,  Err(StakeTableError::AlreadyRegistered(account)) if account == test_validator.account,
           "Expected AlreadyRegistered error. version ={version:?} result={v1_already_registered_result:?}",
        );

        // attempt using V2 registration (should also fail with AlreadyRegistered)
        let v2_already_registered_result =
            stake_table_state.apply_event(StakeTableEvent::RegisterV2((&test_validator).into()));

        pretty_assertions::assert_matches!(
            v2_already_registered_result,
            Err(StakeTableError::AlreadyRegistered(account)) if account == test_validator.account,
            "Expected AlreadyRegistered error. version ={version:?} result={v2_already_registered_result:?}",

        );
    }

    #[test]
    fn test_register_validator_v2_auth_fails() {
        let mut state = StakeTableState::new();
        let mut val = TestValidator::random();
        val.bls_sig = Default::default();
        let event = StakeTableEvent::RegisterV2((&val).into());

        let result = state.apply_event(event);
        assert!(matches!(
            result,
            Err(StakeTableError::AuthenticationFailed(_))
        ));
    }

    #[test]
    fn test_deregister_validator() {
        let mut state = StakeTableState::new();
        let val = TestValidator::random();

        let reg = StakeTableEvent::Register((&val).into());
        state.apply_event(reg).unwrap().unwrap();

        let dereg = StakeTableEvent::Deregister((&val).into());
        assert!(state.apply_event(dereg).unwrap().is_ok());
        assert!(!state.validators.contains_key(&val.account));
    }

    #[test]
    fn test_delegate_and_undelegate() {
        let mut state = StakeTableState::new();
        let val = TestValidator::random();
        state
            .apply_event(StakeTableEvent::Register((&val).into()))
            .unwrap()
            .unwrap();

        let delegator = Address::random();
        let amount = U256::from(1000);
        let delegate_event = StakeTableEvent::Delegate(Delegated {
            delegator,
            validator: val.account,
            amount,
        });
        assert!(state.apply_event(delegate_event).unwrap().is_ok());

        let validator = state.validators.get(&val.account).unwrap();
        assert_eq!(validator.delegators.get(&delegator).cloned(), Some(amount));

        let undelegate_event = StakeTableEvent::Undelegate(Undelegated {
            delegator,
            validator: val.account,
            amount,
        });
        assert!(state.apply_event(undelegate_event).unwrap().is_ok());
        let validator = state.validators.get(&val.account).unwrap();
        assert!(!validator.delegators.contains_key(&delegator));
    }

    #[rstest]
    #[case::v1(StakeTableContractVersion::V1)]
    #[case::v2(StakeTableContractVersion::V2)]
    fn test_key_update_event(#[case] version: StakeTableContractVersion) {
        let mut state = StakeTableState::new();
        let val = TestValidator::random();

        // Always register first using V1 to simulate upgrade scenarios
        state
            .apply_event(StakeTableEvent::Register((&val).into()))
            .unwrap()
            .unwrap();

        let new_keys = val.randomize_keys();

        let event = match version {
            StakeTableContractVersion::V1 => StakeTableEvent::KeyUpdate((&new_keys).into()),
            StakeTableContractVersion::V2 => StakeTableEvent::KeyUpdateV2((&new_keys).into()),
        };

        assert!(state.apply_event(event).unwrap().is_ok());

        let updated = state.validators.get(&val.account).unwrap();
        assert_eq!(updated.stake_table_key, new_keys.bls_vk.into());
        assert_eq!(updated.state_ver_key, new_keys.schnorr_vk.into());
    }

    #[test]
    fn test_duplicate_bls_key() {
        let mut state = StakeTableState::new();
        let val = TestValidator::random();
        let event1 = StakeTableEvent::Register((&val).into());
        let mut val2 = TestValidator::random();
        val2.bls_vk = val.bls_vk;
        val2.account = Address::random();

        let event2 = StakeTableEvent::Register((&val2).into());
        assert!(state.apply_event(event1).unwrap().is_ok());
        let result = state.apply_event(event2);

        let expected_bls_key = BLSPubKey::from(val.bls_vk).to_string();

        assert_matches!(
            result,
            Err(StakeTableError::BlsKeyAlreadyUsed(key))
                if key == expected_bls_key,
            "Expected BlsKeyAlreadyUsed({expected_bls_key}), but got: {result:?}",
        );
    }

    #[test]
    fn test_duplicate_schnorr_key() {
        let mut state = StakeTableState::new();
        let val = TestValidator::random();
        let event1 = StakeTableEvent::Register((&val).into());
        let mut val2 = TestValidator::random();
        val2.schnorr_vk = val.schnorr_vk;
        val2.account = Address::random();
        val2.bls_vk = val2.randomize_keys().bls_vk;

        let event2 = StakeTableEvent::Register((&val2).into());
        assert!(state.apply_event(event1).unwrap().is_ok());
        let result = state.apply_event(event2);

        let schnorr: SchnorrPubKey = val.schnorr_vk.into();
        assert_matches!(
            result,
            Ok(Err(ExpectedStakeTableError::SchnorrKeyAlreadyUsed(key)))
                if key == schnorr.to_string(),
            "Expected SchnorrKeyAlreadyUsed({schnorr}), but got: {result:?}",

        );
    }

    #[test]
    fn test_duplicate_schnorr_key_v2_during_update() {
        let mut state = StakeTableState::new();

        let val1 = TestValidator::random();

        let mut rng = &mut rand::thread_rng();
        let bls_key_pair = BLSKeyPair::generate(&mut rng);

        let val2 = TestValidator {
            account: val1.account,
            bls_vk: bls_key_pair.ver_key().to_affine().into(),
            schnorr_vk: val1.schnorr_vk,
            commission: val1.commission,
            bls_sig: sign_address_bls(&bls_key_pair, val1.account).into(),
            schnorr_sig: val1.clone().schnorr_sig,
        };
        let event1 = StakeTableEvent::RegisterV2((&val1).into());
        let event2 = StakeTableEvent::KeyUpdateV2((&val2).into());

        assert!(state.apply_event(event1).unwrap().is_ok());
        let result = state.apply_event(event2);

        let schnorr: SchnorrPubKey = val1.schnorr_vk.into();
        assert_matches!(
            result,
            Err(StakeTableError::SchnorrKeyAlreadyUsed(key))
                if key == schnorr.to_string(),
            "Expected SchnorrKeyAlreadyUsed({schnorr}), but got: {result:?}",
        );
    }

    #[test]
    fn test_register_and_deregister_validator() {
        let mut state = StakeTableState::new();
        let validator = TestValidator::random();
        let event = StakeTableEvent::Register((&validator).into());
        assert!(state.apply_event(event).unwrap().is_ok());

        let deregister_event = StakeTableEvent::Deregister((&validator).into());
        assert!(state.apply_event(deregister_event).unwrap().is_ok());
    }

    #[test]
    fn test_delegate_zero_amount_is_rejected() {
        let mut state = StakeTableState::new();
        let validator = TestValidator::random();
        let account = validator.account;
        state
            .apply_event(StakeTableEvent::Register((&validator).into()))
            .unwrap()
            .unwrap();

        let delegator = Address::random();
        let amount = U256::ZERO;
        let event = StakeTableEvent::Delegate(Delegated {
            delegator,
            validator: account,
            amount,
        });
        let result = state.apply_event(event);

        assert_matches!(
            result,
            Err(StakeTableError::ZeroDelegatorStake(addr))
                if addr == delegator,
            "delegator stake is zero"

        );
    }

    #[test]
    fn test_undelegate_more_than_stake_fails() {
        let mut state = StakeTableState::new();
        let validator = TestValidator::random();
        let account = validator.account;
        state
            .apply_event(StakeTableEvent::Register((&validator).into()))
            .unwrap()
            .unwrap();

        let delegator = Address::random();
        let event = StakeTableEvent::Delegate(Delegated {
            delegator,
            validator: account,
            amount: U256::from(10u64),
        });
        state.apply_event(event).unwrap().unwrap();

        let result = state.apply_event(StakeTableEvent::Undelegate(Undelegated {
            delegator,
            validator: account,
            amount: U256::from(20u64),
        }));
        assert_matches!(
            result,
            Err(StakeTableError::InsufficientStake),
            "Expected InsufficientStake error, got: {result:?}",
        );
    }

    #[test_log::test(tokio::test(flavor = "multi_thread"))]
    async fn test_decaf_stake_table() {
        // The following commented-out block demonstrates how the `decaf_stake_table_events.json`
        // and `decaf_stake_table.json` files were originally generated.

        // It generates decaf stake table data by fetching events from the contract,
        // writes events and the constructed stake table to JSON files.

        /*
        let l1 = L1Client::new(vec!["https://ethereum-sepolia.publicnode.com"
            .parse()
            .unwrap()])
        .unwrap();
        let contract_address = "0x40304fbe94d5e7d1492dd90c53a2d63e8506a037";

        let events = Fetcher::fetch_events_from_contract(
            l1,
            contract_address.parse().unwrap(),
            None,
            8582328,
        )
        .await;

        let sorted_events = events.sort_events().expect("failed to sort");

        // Serialize and write sorted events
        let json_events = serde_json::to_string_pretty(&sorted_events)?;
        let mut events_file = File::create("decaf_stake_table_events.json").await?;
        events_file.write_all(json_events.as_bytes()).await?;

        // Process into stake table
        let stake_table = validators_from_l1_events(sorted_events.into_iter().map(|(_, e)| e))?;

        // Serialize and write stake table
        let json_stake_table = serde_json::to_string_pretty(&stake_table)?;
        let mut stake_file = File::create("decaf_stake_table.json").await?;
        stake_file.write_all(json_stake_table.as_bytes()).await?;
        */

        let events_json =
            std::fs::read_to_string("../data/v3/decaf_stake_table_events.json").unwrap();
        let events: Vec<(EventKey, StakeTableEvent)> = serde_json::from_str(&events_json).unwrap();

        // Reconstruct stake table from events
        let (reconstructed_stake_table, _) =
            active_validator_set_from_l1_events(events.into_iter().map(|(_, e)| e)).unwrap();

        let stake_table_json =
            std::fs::read_to_string("../data/v3/decaf_stake_table.json").unwrap();
        let expected: IndexMap<Address, Validator<BLSPubKey>> =
            serde_json::from_str(&stake_table_json).unwrap();

        assert_eq!(
            reconstructed_stake_table, expected,
            "Stake table reconstructed from events does not match the expected stake table "
        );
    }

    #[test_log::test(tokio::test(flavor = "multi_thread"))]
    #[should_panic]
    async fn test_large_max_events_range_panic() {
        // decaf stake table contract address
        let contract_address = "0x40304fbe94d5e7d1492dd90c53a2d63e8506a037";

        let l1 = L1ClientOptions {
            l1_events_max_retry_duration: Duration::from_secs(30),
            // max block range for public node rpc is 50000 so this should result in a panic
            l1_events_max_block_range: 10_u64.pow(9),
            l1_retry_delay: Duration::from_secs(1),
            ..Default::default()
        }
        .connect(vec!["https://ethereum-sepolia.publicnode.com"
            .parse()
            .unwrap()])
        .expect("unable to construct l1 client");

        let latest_block = l1.provider.get_block_number().await.unwrap();
        let _events = Fetcher::fetch_events_from_contract(
            l1,
            contract_address.parse().unwrap(),
            None,
            latest_block,
        )
        .await;
    }

    #[test_log::test(tokio::test(flavor = "multi_thread"))]
    async fn sanity_check_block_reward_v3() {
        // 10b tokens
        let initial_supply = U256::from_str("10000000000000000000000000000").unwrap();

        let reward = ((initial_supply * U256::from(INFLATION_RATE)) / U256::from(BLOCKS_PER_YEAR))
            .checked_div(U256::from(COMMISSION_BASIS_POINTS))
            .unwrap();

        println!("Calculated reward: {reward}");
        assert!(reward > U256::ZERO);
    }

    #[test]
    fn sanity_check_p_and_rp() {
        let total_stake = BigDecimal::from_str("1000").unwrap();
        let total_supply = BigDecimal::from_str("10000").unwrap(); // p = 0.1

        let (p, rp) =
            calculate_proportion_staked_and_reward_rate(&total_stake, &total_supply).unwrap();

        assert!(p > BigDecimal::from(0));
        assert!(p < BigDecimal::from(1));
        assert!(rp > BigDecimal::from(0));
    }

    #[test]
    fn test_p_out_of_range() {
        let total_stake = BigDecimal::from_str("1000").unwrap();
        let total_supply = BigDecimal::from_str("500").unwrap(); // p = 2.0

        let result = calculate_proportion_staked_and_reward_rate(&total_stake, &total_supply);
        assert!(result.is_err());
    }

    #[test]
    fn test_zero_total_supply() {
        let total_stake = BigDecimal::from_str("1000").unwrap();
        let total_supply = BigDecimal::from(0);

        let result = calculate_proportion_staked_and_reward_rate(&total_stake, &total_supply);
        assert!(result.is_err());
    }

    #[test]
    fn test_valid_p_and_rp() {
        let total_stake = BigDecimal::from_str("5000").unwrap();
        let total_supply = BigDecimal::from_str("10000").unwrap();

        let (p, rp) =
            calculate_proportion_staked_and_reward_rate(&total_stake, &total_supply).unwrap();

        assert_eq!(p, BigDecimal::from_str("0.5").unwrap());
        assert!(rp > BigDecimal::from_str("0.0").unwrap());
    }

    #[test]
    fn test_very_small_p() {
        let total_stake = BigDecimal::from_str("1").unwrap(); // 1 wei
        let total_supply = BigDecimal::from_str("10000000000000000000000000000").unwrap(); // 10B * 1e18

        let (p, rp) =
            calculate_proportion_staked_and_reward_rate(&total_stake, &total_supply).unwrap();

        assert!(p > BigDecimal::from_str("0").unwrap());
        assert!(p < BigDecimal::from_str("1e-18").unwrap()); // p should be extremely small
        assert!(rp > BigDecimal::from(0));
    }

    #[test]
    fn test_p_very_close_to_one() {
        let total_stake = BigDecimal::from_str("9999999999999999999999999999").unwrap();
        let total_supply = BigDecimal::from_str("10000000000000000000000000000").unwrap();

        let (p, rp) =
            calculate_proportion_staked_and_reward_rate(&total_stake, &total_supply).unwrap();

        assert!(p < BigDecimal::from(1));
        assert!(p > BigDecimal::from_str("0.999999999999999999999999999").unwrap());
        assert!(rp > BigDecimal::from(0));
    }

    /// tests `calculate_proportion_staked_and_reward_rate` produces correct p and R(p) values
    /// across a range of stake proportions within a small numerical tolerance.
    ///
    #[test]
    fn test_reward_rate_rp() {
        let test_cases = [
            // p , R(p)
            ("0.0000", "0.2121"), // 0%
            ("0.0050", "0.2121"), // 0.5%
            ("0.0100", "0.2121"), // 1%
            ("0.0250", "0.1342"), // 2.5%
            ("0.0500", "0.0949"), // 5%
            ("0.1000", "0.0671"), // 10%
            ("0.2500", "0.0424"), // 25%
            ("0.5000", "0.0300"), // 50%
            ("0.7500", "0.0245"), // 75%
            ("1.0000", "0.0212"), // 100%
        ];

        let tolerance = BigDecimal::from_str("0.0001").unwrap();

        let total_supply = BigDecimal::from_u32(10_000).unwrap();

        for (p, rp) in test_cases {
            let p = BigDecimal::from_str(p).unwrap();
            let expected_rp = BigDecimal::from_str(rp).unwrap();

            let total_stake = &p * &total_supply;

            let (computed_p, computed_rp) =
                calculate_proportion_staked_and_reward_rate(&total_stake, &total_supply).unwrap();

            assert!(
                (&computed_p - &p).abs() < tolerance,
                "p mismatch: got {computed_p}, expected {p}"
            );

            assert!(
                (&computed_rp - &expected_rp).abs() < tolerance,
                "R(p) mismatch for p={p}: got {computed_rp}, expected {expected_rp}"
            );
        }
    }

    #[tokio::test(flavor = "multi_thread")]
    async fn test_dynamic_block_reward_with_expected_values() {
        // 10B tokens = 10_000_000_000 * 10^18
        let total_supply = U256::from_str("10000000000000000000000000000").unwrap();
        let total_supply_bd = BigDecimal::from_str(&total_supply.to_string()).unwrap();

        let test_cases = [
            // --- Block time: 1 ms ---
            ("0.0000", "0.2121", 1, "0"), // 0% staked → inflation = 0 → 0 tokens
            ("0.0050", "0.2121", 1, "3362823439878234"), // 0.105% inflation → ~0.00336 tokens
            ("0.0100", "0.2121", 1, "6725646879756468"), // 0.2121% inflation → ~0.00673 tokens
            ("0.0250", "0.1342", 1, "10638635210553018"), // 0.3355% inflation → ~0.01064 tokens
            ("0.0500", "0.0949", 1, "15046296296296296"), // 0.4745% inflation → ~0.01505 tokens
            ("0.1000", "0.0671", 1, "21277270421106037"), // 0.671% inflation → ~0.02128 tokens
            ("0.2500", "0.0424", 1, "33612379502790461"), // 1.06% inflation → ~0.03361 tokens
            ("0.5000", "0.0300", 1, "47564687975646879"), // 1.5% inflation → ~0.04756 tokens
            ("0.7500", "0.0245", 1, "58266742770167427"), // 1.8375% inflation → ~0.05827 tokens
            ("1.0000", "0.0212", 1, "67224759005580923"), // 2.12% inflation → ~0.06722 tokens
            // --- Block time: 2000 ms (2 seconds) ---
            ("0.0000", "0.2121", 2000, "0"), // 0% staked → inflation = 0 → 0 tokens
            ("0.0050", "0.2121", 2000, "672564687975646880"), // 0.105% inflation → ~0.67256 tokens
            ("0.0100", "0.2121", 2000, "1345129375951293760"), // 0.2121% inflation → ~1.34513 tokens
            ("0.0250", "0.1342", 2000, "2127727042110603754"), // 0.3355% inflation → ~2.12773 tokens
            ("0.0500", "0.0949", 2000, "3009259259259259259"), // 0.4745% inflation → ~3.00926 tokens
            ("0.1000", "0.0671", 2000, "4255454084221207509"), // 0.671% inflation → ~4.25545 tokens
            ("0.2500", "0.0424", 2000, "6722475900558092339"), // 1.06% inflation → ~6.72248 tokens
            ("0.5000", "0.0300", 2000, "9512937595129375951"), // 1.5% inflation → ~9.51294 tokens
            ("0.7500", "0.0245", 2000, "11653348554033485540"), // 1.8375% inflation → ~11.65335 tokens
            ("1.0000", "0.0212", 2000, "13444951801116184678"), // 2.12% inflation → ~13.44495 tokens
            // --- Block time: 10000 ms (10 seconds) ---
            ("0.0000", "0.2121", 10000, "0"), // 0% staked → inflation = 0 → 0 tokens
            ("0.0050", "0.2121", 10000, "3362823439878234400"), // 0.105% inflation → ~3.36 tokens
            ("0.0100", "0.2121", 10000, "6725646879756468800"), // 0.2121% inflation → ~6.73 tokens
            ("0.0250", "0.1342", 10000, "10638635210553018770"), // 0.3355% inflation → ~10.64 tokens
            ("0.0500", "0.0949", 10000, "15046296296296296295"), // 0.4745% inflation → ~15.05 tokens
            ("0.1000", "0.0671", 10000, "21277270421106037545"), // 0.671% inflation → ~21.28 tokens
            ("0.2500", "0.0424", 10000, "33612379502790461695"), // 1.06% inflation → ~33.61 tokens
            ("0.5000", "0.0300", 10000, "47564687975646879755"), // 1.5% inflation → ~47.56 tokens
            ("0.7500", "0.0245", 10000, "58266742770167427700"), // 1.8375% inflation → ~58.27 tokens
            ("1.0000", "0.0212", 10000, "67224759005580923390"), // 2.12% inflation → ~67.22 tokens
        ];

        let tolerance = U256::from(100_000_000_000_000_000u128); // 0.1 token

        for (p, rp, avg_block_time_ms, expected_reward) in test_cases {
            let p = BigDecimal::from_str(p).unwrap();
            let total_stake_bd = (&p * &total_supply_bd).round(0);
            println!("total_stake_bd={total_stake_bd}");

            let total_stake = U256::from_str(&total_stake_bd.to_plain_string()).unwrap();
            let expected_reward = U256::from_str(expected_reward).unwrap();

            let epoch = EpochNumber::new(0);
            let actual_reward = EpochCommittees::compute_block_reward(
                &epoch,
                total_supply,
                total_stake,
                avg_block_time_ms,
            )
            .unwrap()
            .0;

            let diff = if actual_reward > expected_reward {
                actual_reward - expected_reward
            } else {
                expected_reward - actual_reward
            };

            assert!(
                diff <= tolerance,
                "Reward mismatch for p = {p}, R(p) = {rp}, block_time = {avg_block_time_ms}: \
                 expected = {expected_reward}, actual = {actual_reward}, diff = {diff}"
            );
        }
    }
}<|MERGE_RESOLUTION|>--- conflicted
+++ resolved
@@ -2028,11 +2028,9 @@
 // #[async_trait]
 impl Membership<SeqTypes> for EpochCommittees {
     type Error = LeaderLookupError;
-<<<<<<< HEAD
     type Storage = ();
-=======
     type StakeTableHash = StakeTableState;
->>>>>>> 7ec1f4bf
+
     // DO NOT USE. Dummy constructor to comply w/ trait.
     fn new<I: NodeImplementation<SeqTypes>>(
         // TODO remove `new` from trait and remove this fn as well.
