use std::{
    cmp::max,
    collections::{BTreeMap, BTreeSet, HashMap, HashSet},
    sync::Arc,
};

use alloy::{
    primitives::{Address, U256},
    rpc::types::Log,
};
use anyhow::{bail, Context};
use async_lock::RwLock;
use committable::Committable;
use contract_bindings_alloy::staketable::StakeTable::{
    ConsensusKeysUpdated, Delegated, Undelegated, ValidatorExit, ValidatorRegistered,
};
use ethers_conv::{ToAlloy, ToEthers};
use hotshot::types::{BLSPubKey, SignatureKey as _};
use hotshot_contract_adapter::stake_table::{bls_alloy_to_jf2, edward_bn254point_to_state_ver};
use hotshot_types::{
    data::{vid_disperse::VID_TARGET_TOTAL_STAKE, EpochNumber},
    drb::{
        election::{generate_stake_cdf, select_randomized_leader, RandomizedCommittee},
        DrbResult,
    },
    stake_table::StakeTableEntry,
    traits::{
        election::Membership,
        node_implementation::{ConsensusTime, NodeType},
        signature_key::StakeTableEntryType,
    },
    PeerConfig,
};
use indexmap::IndexMap;
use thiserror::Error;

use super::{
    traits::{MembershipPersistence, StateCatchup},
    v0_3::{DAMembers, Validator},
    v0_99::ChainConfig,
    Header, L1Client, Leaf2, PubKey, SeqTypes,
};

type Epoch = <SeqTypes as NodeType>::Epoch;

/// Create the consensus and DA stake tables from L1 events
///
/// This is a pure function, to make it easily testable.
///
/// We expect have at most a few hundred EVM events in the
/// PermissionedStakeTable contract over the liftetime of the contract so it
/// should not significantly affect performance to fetch all events and
/// perform the computation in this functions once per epoch.
pub fn from_l1_events<I: Iterator<Item = StakeTableEvent>>(
    events: I,
) -> anyhow::Result<IndexMap<Address, Validator<BLSPubKey>>> {
    let mut validators = IndexMap::new();
    let mut bls_keys = HashSet::new();
    let mut schnorr_keys = HashSet::new();
    for event in events {
        tracing::debug!("Processing stake table event: {:?}", event);
        match event {
            StakeTableEvent::Register(ValidatorRegistered {
                account,
                blsVk,
                schnorrVk,
                commission,
            }) => {
                // TODO(abdul): BLS and Schnorr signature keys verification
                let stake_table_key = bls_alloy_to_jf2(blsVk.clone());
                let state_ver_key = edward_bn254point_to_state_ver(schnorrVk.clone());
                // TODO(MA): The stake table contract currently enforces that each bls key is only used once. We will
                // move this check to the confirmation layer and remove it from the contract. Once we have the signature
                // check in this functions we can skip if a BLS key, or Schnorr key was previously used.
                if bls_keys.contains(&stake_table_key) {
                    bail!("bls key {} already used", stake_table_key.to_string());
                };

                // The contract does *not* enforce that each schnorr key is only used once.
                if schnorr_keys.contains(&state_ver_key) {
                    tracing::warn!("schnorr key {} already used", state_ver_key.to_string());
                };

                bls_keys.insert(stake_table_key);
                schnorr_keys.insert(state_ver_key.clone());

                match validators.entry(account) {
                    indexmap::map::Entry::Occupied(_occupied_entry) => {
                        bail!("validator {:#x} already registered", *account)
                    },
                    indexmap::map::Entry::Vacant(vacant_entry) => vacant_entry.insert(Validator {
                        account,
                        stake_table_key,
                        state_ver_key,
                        stake: U256::from(0_u64),
                        commission,
                        delegators: HashMap::default(),
                    }),
                };
            },
            StakeTableEvent::Deregister(exit) => {
                validators
                    .shift_remove(&exit.validator)
                    .with_context(|| format!("validator {:#x} not found", exit.validator))?;
            },
            StakeTableEvent::Delegate(delegated) => {
                let Delegated {
                    delegator,
                    validator,
                    amount,
                } = delegated;
                let validator_entry = validators
                    .get_mut(&validator)
                    .with_context(|| format!("validator {validator:#x} not found"))?;

                if amount.is_zero() {
                    tracing::warn!("delegator {delegator:?} has 0 stake");
                    continue;
                }
                // Increase stake
                validator_entry.stake += amount;
                // Add delegator to the set
                validator_entry.delegators.insert(delegator, amount);
            },
            StakeTableEvent::Undelegate(undelegated) => {
                let Undelegated {
                    delegator,
                    validator,
                    amount,
                } = undelegated;
                let validator_entry = validators
                    .get_mut(&validator)
                    .with_context(|| format!("validator {validator:#x} not found"))?;

                validator_entry.stake = validator_entry
                    .stake
                    .checked_sub(amount)
                    .with_context(|| "stake is less than undelegated amount")?;

                let delegator_stake = validator_entry
                    .delegators
                    .get_mut(&delegator)
                    .with_context(|| format!("delegator {delegator:#x} not found"))?;
                *delegator_stake = delegator_stake
                    .checked_sub(amount)
                    .with_context(|| "delegator_stake is less than undelegated amount")?;

                if delegator_stake.is_zero() {
                    // if delegator stake is 0, remove from set
                    validator_entry.delegators.remove(&delegator);
                }
            },
            StakeTableEvent::KeyUpdate(update) => {
                let ConsensusKeysUpdated {
                    account,
                    blsVK,
                    schnorrVK,
                } = update;
                let validator = validators
                    .get_mut(&account)
                    .with_context(|| "validator {account:#x} not found")?;
                let bls = bls_alloy_to_jf2(blsVK);
                let state_ver_key = edward_bn254point_to_state_ver(schnorrVK);

                validator.stake_table_key = bls;
                validator.state_ver_key = state_ver_key;
            },
        }
    }

    select_validators(&mut validators)?;

    Ok(validators)
}

fn select_validators(
    validators: &mut IndexMap<Address, Validator<BLSPubKey>>,
) -> anyhow::Result<()> {
    // Remove invalid validators first
    validators.retain(|address, validator| {
        if validator.delegators.is_empty() {
            tracing::info!("Validator {address:?} does not have any delegator");
            return false;
        }

        if validator.stake.is_zero() {
            tracing::info!("Validator {address:?} does not have any stake");
            return false;
        }

        true
    });

    if validators.is_empty() {
        bail!("No valid validators found");
    }

    // Find the maximum stake
    let maximum_stake = validators
        .values()
        .map(|v| v.stake)
        .max()
        .context("Failed to determine max stake")?;

    let minimum_stake = maximum_stake
        .checked_div(U256::from(VID_TARGET_TOTAL_STAKE))
        .context("div err")?;

    // Collect validators that meet the minimum stake criteria
    let mut valid_stakers: Vec<_> = validators
        .iter()
        .filter(|(_, v)| v.stake >= minimum_stake)
        .map(|(addr, v)| (*addr, v.stake))
        .collect();

    // Sort by stake (descending order)
    valid_stakers.sort_by_key(|(_, stake)| std::cmp::Reverse(*stake));

    // Keep only the top 100 stakers
    if valid_stakers.len() > 100 {
        valid_stakers.truncate(100);
    }

    // Retain only the selected validators
    let selected_addresses: HashSet<_> = valid_stakers.iter().map(|(addr, _)| *addr).collect();
    validators.retain(|address, _| selected_addresses.contains(address));

    Ok(())
}

#[derive(Clone, derive_more::From)]
pub enum StakeTableEvent {
    Register(ValidatorRegistered),
    Deregister(ValidatorExit),
    Delegate(Delegated),
    Undelegate(Undelegated),
    KeyUpdate(ConsensusKeysUpdated),
}

impl std::fmt::Debug for StakeTableEvent {
    fn fmt(&self, f: &mut std::fmt::Formatter<'_>) -> std::fmt::Result {
        match self {
            StakeTableEvent::Register(event) => write!(f, "Register({:?})", event.account),
            StakeTableEvent::Deregister(event) => write!(f, "Deregister({:?})", event.validator),
            StakeTableEvent::Delegate(event) => write!(f, "Delegate({:?})", event.delegator),
            StakeTableEvent::Undelegate(event) => write!(f, "Undelegate({:?})", event.delegator),
            StakeTableEvent::KeyUpdate(event) => write!(f, "KeyUpdate({:?})", event.account),
        }
    }
}

impl StakeTableEvent {
    pub fn sort_events(
        registrations: Vec<(ValidatorRegistered, Log)>,
        deregistrations: Vec<(ValidatorExit, Log)>,
        delegations: Vec<(Delegated, Log)>,
        undelegated_events: Vec<(Undelegated, Log)>,
        keys_update: Vec<(ConsensusKeysUpdated, Log)>,
    ) -> anyhow::Result<BTreeMap<(u64, u64), StakeTableEvent>> {
        let mut map = BTreeMap::new();
        for (registration, log) in registrations {
            map.insert(
                (
                    log.block_number.context("block number")?,
                    log.log_index.context("log index")?,
                ),
                registration.into(),
            );
        }
        for (dereg, log) in deregistrations {
            map.insert(
                (
                    log.block_number.context("block number")?,
                    log.log_index.context("log index")?,
                ),
                dereg.into(),
            );
        }
        for (delegation, log) in delegations {
            map.insert(
                (
                    log.block_number.context("block number")?,
                    log.log_index.context("log index")?,
                ),
                delegation.into(),
            );
        }
        for (undelegated, log) in undelegated_events {
            map.insert(
                (
                    log.block_number.context("block number")?,
                    log.log_index.context("log index")?,
                ),
                undelegated.into(),
            );
        }

        for (update, log) in keys_update {
            map.insert(
                (
                    log.block_number.context("block number")?,
                    log.log_index.context("log index")?,
                ),
                update.into(),
            );
        }
        Ok(map)
    }
}

#[derive(Clone, derive_more::derive::Debug)]
/// Type to describe DA and Stake memberships
pub struct EpochCommittees {
    /// Committee used when we're in pre-epoch state
    non_epoch_committee: NonEpochCommittee,

    /// Holds Stake table and da stake
    state: HashMap<Epoch, EpochCommittee>,

    /// L1 provider
    l1_client: L1Client,

    chain_config: ChainConfig,

    /// Randomized committees, filled when we receive the DrbResult
    randomized_committees: BTreeMap<Epoch, RandomizedCommittee<StakeTableEntry<PubKey>>>,

    /// Peers for catching up the stake table
    #[debug(skip)]
    peers: Arc<dyn StateCatchup>,

    /// Methods for stake table persistence.
    #[debug(skip)]
    persistence: Arc<dyn MembershipPersistence>,

    first_epoch: Option<Epoch>,
}

/// Holds Stake table and da stake
#[derive(Clone, Debug)]
struct NonEpochCommittee {
    /// The nodes eligible for leadership.
    /// NOTE: This is currently a hack because the DA leader needs to be the quorum
    /// leader but without voting rights.
    eligible_leaders: Vec<PeerConfig<SeqTypes>>,

    /// Keys for nodes participating in the network
    stake_table: Vec<PeerConfig<SeqTypes>>,

    /// Keys for DA members
    da_members: Vec<PeerConfig<SeqTypes>>,

    /// Stake entries indexed by public key, for efficient lookup.
    indexed_stake_table: HashMap<PubKey, PeerConfig<SeqTypes>>,

    /// DA entries indexed by public key, for efficient lookup.
    indexed_da_members: HashMap<PubKey, PeerConfig<SeqTypes>>,
}

/// Holds Stake table and da stake
#[derive(serde::Serialize, serde::Deserialize, Clone, Debug)]
pub struct EpochCommittee {
    /// The nodes eligible for leadership.
    /// NOTE: This is currently a hack because the DA leader needs to be the quorum
    /// leader but without voting rights.
    eligible_leaders: Vec<PeerConfig<SeqTypes>>,
    /// Keys for nodes participating in the network
    stake_table: IndexMap<PubKey, PeerConfig<SeqTypes>>,
    validators: IndexMap<Address, Validator<BLSPubKey>>,
    address_mapping: HashMap<BLSPubKey, Address>,
}

impl EpochCommittees {
    pub fn first_epoch(&self) -> Option<Epoch> {
        self.first_epoch
    }

    /// Updates `Self.stake_table` with stake_table for
    /// `Self.contract_address` at `l1_block_height`. This is intended
    /// to be called before calling `self.stake()` so that
    /// `Self.stake_table` only needs to be updated once in a given
    /// life-cycle but may be read from many times.
    fn update_stake_table(
        &mut self,
        epoch: EpochNumber,
        validators: IndexMap<Address, Validator<BLSPubKey>>,
    ) {
        let mut address_mapping = HashMap::new();
        let stake_table: IndexMap<BLSPubKey, PeerConfig<BLSPubKey>> = validators
            .values()
            .map(|v| {
                address_mapping.insert(v.stake_table_key, v.account);
                (
                    v.stake_table_key,
                    PeerConfig {
                        stake_table_entry: BLSPubKey::stake_table_entry(
                            &v.stake_table_key,
                            v.stake.to_ethers(),
                        ),
                        state_ver_key: v.state_ver_key.clone(),
                    },
                )
            })
            .collect();
        let eligible_leaders: Vec<PeerConfig<BLSPubKey>> =
            stake_table.clone().into_iter().map(|(_, l)| l).collect();
        let randomized_committee = generate_stake_cdf(
            stake_table
                .clone()
                .into_iter()
                .map(|(_, l)| l.stake_table_entry)
                .collect(),
            [0u8; 32],
        );
        self.randomized_committees
            .insert(epoch, randomized_committee);

        self.state.insert(
            epoch,
            EpochCommittee {
                eligible_leaders,
                stake_table,
                validators,
                address_mapping,
            },
        );
    }

    pub fn validators(
        &self,
        epoch: &Epoch,
    ) -> anyhow::Result<IndexMap<Address, Validator<BLSPubKey>>> {
        Ok(self
            .state
            .get(epoch)
            .context("state for found")?
            .validators
            .clone())
    }

    pub fn address(&self, epoch: &Epoch, bls_key: BLSPubKey) -> anyhow::Result<Address> {
        let mapping = self
            .state
            .get(epoch)
            .context("state for found")?
            .address_mapping
            .clone();

        Ok(*mapping.get(&bls_key).context(format!(
            "failed to get ethereum address for bls key {bls_key:?}"
        ))?)
    }

    pub fn get_validator_config(
        &self,
        epoch: &Epoch,
        key: BLSPubKey,
    ) -> anyhow::Result<Validator<BLSPubKey>> {
        let address = self.address(epoch, key)?;
        let validators = self.validators(epoch)?;
        Ok(validators.get(&address).unwrap().clone())
    }

    // We need a constructor to match our concrete type.
    pub fn new_stake(
        // TODO remove `new` from trait and rename this to `new`.
        // https://github.com/EspressoSystems/HotShot/commit/fcb7d54a4443e29d643b3bbc53761856aef4de8b
        committee_members: Vec<PeerConfig<SeqTypes>>,
        da_members: Vec<PeerConfig<SeqTypes>>,
        l1_client: L1Client,
        chain_config: ChainConfig,
        peers: Arc<dyn StateCatchup>,
        persistence: impl MembershipPersistence,
    ) -> Self {
        // For each member, get the stake table entry
        let stake_table: Vec<_> = committee_members
            .iter()
            .filter(|&peer_config| {
                peer_config.stake_table_entry.stake() > ethers::types::U256::zero()
            })
            .cloned()
            .collect();

        // For each eligible leader, get the stake table entry
        let eligible_leaders = stake_table.clone();

        // For each member, get the stake table entry
        let da_members: Vec<_> = da_members
            .iter()
            .filter(|&peer_config| {
                peer_config.stake_table_entry.stake() > ethers::types::U256::zero()
            })
            .cloned()
            .collect();

        // Index the stake table by public key
        let indexed_stake_table: HashMap<PubKey, _> = stake_table
            .iter()
            .map(|peer_config| {
                (
                    PubKey::public_key(&peer_config.stake_table_entry),
                    peer_config.clone(),
                )
            })
            .collect();

        // Index the stake table by public key
        let indexed_da_members: HashMap<PubKey, _> = da_members
            .iter()
            .map(|peer_config| {
                (
                    PubKey::public_key(&peer_config.stake_table_entry),
                    peer_config.clone(),
                )
            })
            .collect();

        let members = NonEpochCommittee {
            eligible_leaders: eligible_leaders.clone(),
            stake_table,
            da_members,
            indexed_stake_table,
            indexed_da_members,
        };

        let mut map = HashMap::new();
        let epoch_committee = EpochCommittee {
            eligible_leaders: members.eligible_leaders.clone(),
            stake_table: members
                .stake_table
                .iter()
                .map(|x| (PubKey::public_key(&x.stake_table_entry), x.clone()))
                .collect(),
            validators: Default::default(),
            address_mapping: HashMap::new(),
        };

        let randomized_committee = generate_stake_cdf(
            eligible_leaders
                .clone()
                .into_iter()
                .map(|l| l.stake_table_entry)
                .collect(),
            [0u8; 32],
        );
        let mut randomized_committees = BTreeMap::new();
        for epoch in Epoch::genesis().u64()..=2 {
            map.insert(Epoch::new(epoch), epoch_committee.clone());
            randomized_committees.insert(Epoch::new(epoch), randomized_committee.clone());
        }
        Self {
            non_epoch_committee: members,
            state: map,
            l1_client,
            chain_config,
            randomized_committees,
            peers,
            persistence: Arc::new(persistence),
            first_epoch: None,
        }
    }
    fn get_stake_table(&self, epoch: &Option<Epoch>) -> Option<Vec<PeerConfig<SeqTypes>>> {
        if let Some(epoch) = epoch {
            self.state
                .get(epoch)
                .map(|committee| committee.stake_table.clone().into_values().collect())
        } else {
            Some(self.non_epoch_committee.stake_table.clone())
        }
    }

    /// Get the stake table by epoch. Try to load from DB and fall back to fetching from l1.
    async fn get_stake_table_from_contract(
        &self,
        contract_address: Address,
        l1_block: u64,
    ) -> Result<IndexMap<alloy::primitives::Address, Validator<BLSPubKey>>, GetStakeTablesError>
    {
        self.l1_client
            .get_stake_table(contract_address, l1_block)
            .await
            .map_err(GetStakeTablesError::L1ClientFetchError)
    }
}

#[derive(Error, Debug)]
/// Error representing fail cases for retrieving the stake table.
enum GetStakeTablesError {
    #[error("Error fetching from L1: {0}")]
    L1ClientFetchError(anyhow::Error),
}

#[derive(Error, Debug)]
#[error("Could not lookup leader")] // TODO error variants? message?
pub struct LeaderLookupError;

// #[async_trait]
impl Membership<SeqTypes> for EpochCommittees {
    type Error = LeaderLookupError;
    // DO NOT USE. Dummy constructor to comply w/ trait.
    fn new(
        // TODO remove `new` from trait and remove this fn as well.
        // https://github.com/EspressoSystems/HotShot/commit/fcb7d54a4443e29d643b3bbc53761856aef4de8b
        _committee_members: Vec<PeerConfig<SeqTypes>>,
        _da_members: Vec<PeerConfig<SeqTypes>>,
    ) -> Self {
        panic!("This function has been replaced with new_stake()");
    }

    /// Get the stake table for the current view
    fn stake_table(&self, epoch: Option<Epoch>) -> Vec<PeerConfig<SeqTypes>> {
        self.get_stake_table(&epoch).unwrap_or_default()
    }
    /// Get the stake table for the current view
    fn da_stake_table(&self, _epoch: Option<Epoch>) -> Vec<PeerConfig<SeqTypes>> {
        self.non_epoch_committee.da_members.clone()
    }

    /// Get all members of the committee for the current view
    fn committee_members(
        &self,
        _view_number: <SeqTypes as NodeType>::View,
        epoch: Option<Epoch>,
    ) -> BTreeSet<PubKey> {
        let stake_table = self.stake_table(epoch);
        stake_table
            .iter()
            .map(|x| PubKey::public_key(&x.stake_table_entry))
            .collect()
    }

    /// Get all members of the committee for the current view
    fn da_committee_members(
        &self,
        _view_number: <SeqTypes as NodeType>::View,
        _epoch: Option<Epoch>,
    ) -> BTreeSet<PubKey> {
        self.non_epoch_committee
            .indexed_da_members
            .clone()
            .into_keys()
            .collect()
    }

    /// Get the stake table entry for a public key
    fn stake(&self, pub_key: &PubKey, epoch: Option<Epoch>) -> Option<PeerConfig<SeqTypes>> {
        // Only return the stake if it is above zero
        if let Some(epoch) = epoch {
            self.state
                .get(&epoch)
                .and_then(|h| h.stake_table.get(pub_key))
                .cloned()
        } else {
            self.non_epoch_committee
                .indexed_stake_table
                .get(pub_key)
                .cloned()
        }
    }

    /// Get the DA stake table entry for a public key
    fn da_stake(&self, pub_key: &PubKey, _epoch: Option<Epoch>) -> Option<PeerConfig<SeqTypes>> {
        // Only return the stake if it is above zero
        self.non_epoch_committee
            .indexed_da_members
            .get(pub_key)
            .cloned()
    }

    /// Check if a node has stake in the committee
    fn has_stake(&self, pub_key: &PubKey, epoch: Option<Epoch>) -> bool {
        self.stake(pub_key, epoch)
            .map(|x| x.stake_table_entry.stake() > ethers::types::U256::zero())
            .unwrap_or_default()
    }

    /// Check if a node has stake in the committee
    fn has_da_stake(&self, pub_key: &PubKey, epoch: Option<Epoch>) -> bool {
        self.da_stake(pub_key, epoch)
            .map(|x| x.stake_table_entry.stake() > ethers::types::U256::zero())
            .unwrap_or_default()
    }

    /// Index the vector of public keys with the current view number
    fn lookup_leader(
        &self,
        view_number: <SeqTypes as NodeType>::View,
        epoch: Option<Epoch>,
    ) -> Result<PubKey, Self::Error> {
        if let Some(epoch) = epoch {
            let Some(randomized_committee) = self.randomized_committees.get(&epoch) else {
                tracing::error!(
                    "We are missing the randomized committee for epoch {}",
                    epoch
                );
                return Err(LeaderLookupError);
            };

            Ok(PubKey::public_key(&select_randomized_leader(
                randomized_committee,
                *view_number,
            )))
        } else {
            let leaders = &self.non_epoch_committee.eligible_leaders;

            let index = *view_number as usize % leaders.len();
            let res = leaders[index].clone();
            Ok(PubKey::public_key(&res.stake_table_entry))
        }
    }

    /// Get the total number of nodes in the committee
    fn total_nodes(&self, epoch: Option<Epoch>) -> usize {
        self.stake_table(epoch).len()
    }

    /// Get the total number of DA nodes in the committee
    fn da_total_nodes(&self, epoch: Option<Epoch>) -> usize {
        self.da_stake_table(epoch).len()
    }

    /// Get the voting success threshold for the committee
    fn success_threshold(&self, epoch: Option<Epoch>) -> primitive_types::U256 {
        let total_stake = self.total_stake(epoch);
        if total_stake < primitive_types::U256::max_value() / 2 {
            ((total_stake * 2) / 3) + 1
        } else {
            ((total_stake / 3) * 2) + 2
        }
    }

    /// Get the voting success threshold for the committee
    fn da_success_threshold(&self, epoch: Option<Epoch>) -> primitive_types::U256 {
        let total_stake = self.total_da_stake(epoch);
        if total_stake < primitive_types::U256::max_value() / 2 {
            ((total_stake * 2) / 3) + 1
        } else {
            ((total_stake / 3) * 2) + 2
        }
    }

    /// Get the voting failure threshold for the committee
    fn failure_threshold(&self, epoch: Option<Epoch>) -> primitive_types::U256 {
        let total_stake = self.total_stake(epoch);

        (total_stake / 3) + 1
    }

    /// Get the voting upgrade threshold for the committee
    fn upgrade_threshold(&self, epoch: Option<Epoch>) -> primitive_types::U256 {
        let total_stake = self.total_stake(epoch);

        let normal_threshold = self.success_threshold(epoch);
        let higher_threshold = if total_stake < primitive_types::U256::max_value() / 9 {
            (total_stake * 9) / 10
        } else {
            (total_stake / 10) * 9
        };

        max(higher_threshold, normal_threshold)
    }

    #[allow(refining_impl_trait)]
    async fn add_epoch_root(
        &self,
        epoch: Epoch,
        block_header: Header,
    ) -> Option<Box<dyn FnOnce(&mut Self) + Send>> {
        let chain_config = get_chain_config(self.chain_config, &self.peers, &block_header)
            .await
            .ok()?;

        let contract_address = chain_config.stake_table_contract;

        if contract_address.is_none() {
            tracing::error!("No stake table contract address found in Chain config");
        }

        let address = contract_address?;

        let stake_tables = self
            .get_stake_table_from_contract(address.to_alloy(), block_header.l1_head())
            .await
            .inspect_err(|e| {
                tracing::error!(?e, "`add_epoch_root`, error retrieving stake table");
            })
            .ok()?;

        if let Err(e) = self
            .persistence
            .store_stake(epoch, stake_tables.clone())
            .await
        {
            tracing::error!(?e, "`add_epoch_root`, error storing stake table");
        }

        Some(Box::new(move |committee: &mut Self| {
            committee.update_stake_table(epoch, stake_tables);
        }))
    }

    fn has_stake_table(&self, epoch: Epoch) -> bool {
        self.state.contains_key(&epoch)
    }

    fn has_randomized_stake_table(&self, epoch: Epoch) -> bool {
        match self.first_epoch {
            None => true,
            Some(first_epoch) => {
                if epoch < first_epoch {
                    self.state.contains_key(&epoch)
                } else {
                    self.randomized_committees.contains_key(&epoch)
                }
            },
        }
    }

    async fn get_epoch_root(
        membership: Arc<RwLock<Self>>,
        block_height: u64,
        epoch: Epoch,
    ) -> anyhow::Result<Header> {
        let peers = membership.read().await.peers.clone();
        let stake_table = membership.read().await.stake_table(Some(epoch)).clone();
        let success_threshold = membership.read().await.success_threshold(Some(epoch));
        // Fetch leaves from peers
        let leaf: Leaf2 = peers
            .fetch_leaf(block_height, stake_table.clone(), success_threshold)
            .await?;

        Ok(leaf.block_header().clone())
    }

    async fn get_epoch_drb(
        membership: Arc<RwLock<Self>>,
        block_height: u64,
        epoch: Epoch,
    ) -> anyhow::Result<DrbResult> {
        let peers = membership.read().await.peers.clone();
        let stake_table = membership.read().await.stake_table(Some(epoch)).clone();
        let success_threshold = membership.read().await.success_threshold(Some(epoch));

        tracing::debug!(
            "Getting DRB for epoch {:?}, block height {:?}",
            epoch,
            block_height
        );
        let drb_leaf = peers
            .fetch_leaf(block_height, stake_table, success_threshold)
            .await?;

        let Some(drb) = drb_leaf.next_drb_result else {
            tracing::error!(
          "We received a leaf that should contain a DRB result, but the DRB result is missing: {:?}",
          drb_leaf
        );

            bail!("DRB leaf is missing the DRB result.");
        };

        Ok(drb)
    }

    fn add_drb_result(&mut self, epoch: Epoch, drb: DrbResult) {
        let Some(raw_stake_table) = self.state.get(&epoch) else {
            tracing::error!("add_drb_result({}, {:?}) was called, but we do not yet have the stake table for epoch {}", epoch, drb, epoch);
            return;
        };

        let leaders = raw_stake_table
            .eligible_leaders
            .clone()
            .into_iter()
            .map(|peer_config| peer_config.stake_table_entry)
            .collect::<Vec<_>>();
        let randomized_committee = generate_stake_cdf(leaders, drb);

        self.randomized_committees
            .insert(epoch, randomized_committee);
    }

    fn set_first_epoch(&mut self, epoch: Epoch, initial_drb_result: DrbResult) {
<<<<<<< HEAD
        self.first_epoch = EpochNumber::new(1);
=======
        self.first_epoch = Some(epoch);
>>>>>>> 183426d9

        let epoch_committee = self.state.get(&Epoch::genesis()).unwrap().clone();
        self.state.insert(epoch, epoch_committee.clone());
        self.state.insert(epoch + 1, epoch_committee);
        self.add_drb_result(epoch, initial_drb_result);
        self.add_drb_result(epoch + 1, initial_drb_result);
    }
}

pub(crate) async fn get_chain_config(
    chain_config: ChainConfig,
    peers: &impl StateCatchup,
    header: &Header,
) -> anyhow::Result<ChainConfig> {
    let header_cf = header.chain_config();
    if chain_config.commit() == header_cf.commit() {
        return Ok(chain_config);
    }

    let cf = match header_cf.resolve() {
        Some(cf) => cf,
        None => peers
            .fetch_chain_config(header_cf.commit())
            .await
            .map_err(|err| {
                tracing::error!("failed to get chain_config from peers. err: {err:?}");
                err
            })?,
    };

    Ok(cf)
}
#[cfg(any(test, feature = "testing"))]
impl super::v0_3::StakeTable {
    /// Generate a `StakeTable` with `n` members.
    pub fn mock(n: u64) -> Self {
        [..n]
            .iter()
            .map(|_| PeerConfig::default())
            .collect::<Vec<PeerConfig<SeqTypes>>>()
            .into()
    }
}

#[cfg(any(test, feature = "testing"))]
impl DAMembers {
    /// Generate a `DaMembers` (alias committee) with `n` members.
    pub fn mock(n: u64) -> Self {
        [..n]
            .iter()
            .map(|_| PeerConfig::default())
            .collect::<Vec<PeerConfig<SeqTypes>>>()
            .into()
    }
}

#[cfg(any(test, feature = "testing"))]
pub mod testing {
    use contract_bindings_alloy::staketable::{EdOnBN254::EdOnBN254Point, BN254::G2Point};
    use ethers_conv::ToAlloy as _;
    use hotshot_contract_adapter::stake_table::{bls_jf_to_alloy2, ParsedEdOnBN254Point};
    use hotshot_types::light_client::StateKeyPair;
    use rand::{Rng as _, RngCore as _};

    use super::*;

    // TODO: current tests are just sanity checks, we need more.

    pub struct TestValidator {
        pub account: Address,
        pub bls_vk: G2Point,
        pub schnorr_vk: EdOnBN254Point,
        pub commission: u16,
    }

    impl TestValidator {
        pub fn random() -> Self {
            let rng = &mut rand::thread_rng();
            let mut seed = [0u8; 32];
            rng.fill_bytes(&mut seed);

            let (bls_vk, _) = BLSPubKey::generated_from_seed_indexed(seed, 0);
            let schnorr_vk: ParsedEdOnBN254Point =
                StateKeyPair::generate_from_seed_indexed(seed, 0)
                    .ver_key()
                    .to_affine()
                    .into();

            Self {
                account: Address::random(),
                bls_vk: bls_jf_to_alloy2(bls_vk),
                schnorr_vk: EdOnBN254Point {
                    x: schnorr_vk.x.to_alloy(),
                    y: schnorr_vk.y.to_alloy(),
                },
                commission: rng.gen_range(0..10000),
            }
        }
    }

    impl Validator<BLSPubKey> {
        pub fn mock() -> Validator<BLSPubKey> {
            let val = TestValidator::random();
            let rng = &mut rand::thread_rng();
            let mut seed = [1u8; 32];
            rng.fill_bytes(&mut seed);
            let mut validator_stake = alloy::primitives::U256::from(0);
            let mut delegators = HashMap::new();
            for _i in 0..=5000 {
                let stake: u64 = rng.gen_range(0..10000);
                delegators.insert(Address::random(), alloy::primitives::U256::from(stake));
                validator_stake += alloy::primitives::U256::from(stake);
            }

            let stake_table_key = bls_alloy_to_jf2(val.bls_vk.clone());
            let state_ver_key = edward_bn254point_to_state_ver(val.schnorr_vk.clone());

            Validator {
                account: val.account,
                stake_table_key,
                state_ver_key,
                stake: validator_stake,
                commission: val.commission,
                delegators,
            }
        }
    }
}

#[cfg(test)]
mod tests {
    use alloy::primitives::Address;
    use sequencer_utils::test_utils::setup_test;

    use super::*;
    use crate::v0::impls::testing::*;

    #[test]
    fn test_from_l1_events() -> anyhow::Result<()> {
        setup_test();
        // Build a stake table with one DA node and one consensus node.
        let val = TestValidator::random();
        let val_new_keys = TestValidator::random();
        let delegator = Address::random();
        let mut events: Vec<StakeTableEvent> = [
            ValidatorRegistered {
                account: val.account,
                blsVk: val.bls_vk.clone(),
                schnorrVk: val.schnorr_vk.clone(),
                commission: val.commission,
            }
            .into(),
            Delegated {
                delegator,
                validator: val.account,
                amount: U256::from(10),
            }
            .into(),
            ConsensusKeysUpdated {
                account: val.account,
                blsVK: val_new_keys.bls_vk.clone(),
                schnorrVK: val_new_keys.schnorr_vk.clone(),
            }
            .into(),
            Undelegated {
                delegator,
                validator: val.account,
                amount: U256::from(7),
            }
            .into(),
        ]
        .to_vec();

        let st = from_l1_events(events.iter().cloned())?;
        let st_val = st.get(&val.account).unwrap();
        assert_eq!(st_val.stake, U256::from(3));
        assert_eq!(st_val.commission, val.commission);
        assert_eq!(st_val.delegators.len(), 1);
        assert_eq!(*st_val.delegators.get(&delegator).unwrap(), U256::from(3));

        events.push(
            ValidatorExit {
                validator: val.account,
            }
            .into(),
        );

        // This should fail because the validator has exited and no longer exists in the stake table.
        assert!(from_l1_events(events.iter().cloned()).is_err());

        Ok(())
    }

    #[test]
    fn test_from_l1_events_failures() -> anyhow::Result<()> {
        let val = TestValidator::random();
        let delegator = Address::random();

        let register: StakeTableEvent = ValidatorRegistered {
            account: val.account,
            blsVk: val.bls_vk.clone(),
            schnorrVk: val.schnorr_vk.clone(),
            commission: val.commission,
        }
        .into();
        let delegate: StakeTableEvent = Delegated {
            delegator,
            validator: val.account,
            amount: U256::from(10),
        }
        .into();
        let key_update: StakeTableEvent = ConsensusKeysUpdated {
            account: val.account,
            blsVK: val.bls_vk.clone(),
            schnorrVK: val.schnorr_vk.clone(),
        }
        .into();
        let undelegate: StakeTableEvent = Undelegated {
            delegator,
            validator: val.account,
            amount: U256::from(7),
        }
        .into();

        let exit: StakeTableEvent = ValidatorExit {
            validator: val.account,
        }
        .into();

        let cases = [
            vec![exit],
            vec![undelegate.clone()],
            vec![delegate.clone()],
            vec![key_update],
            vec![register.clone(), register.clone()],
            vec![register, delegate, undelegate.clone(), undelegate],
        ];

        for events in cases.iter() {
            let res = from_l1_events(events.iter().cloned());
            assert!(
                res.is_err(),
                "events {:?}, not a valid sequencer of events",
                res
            );
        }
        Ok(())
    }

    #[test]
    fn test_validators_selection() {
        let mut validators = IndexMap::new();
        let mut highest_stake = alloy::primitives::U256::ZERO;

        for _i in 0..3000 {
            let validator = Validator::mock();
            validators.insert(validator.account, validator.clone());

            if validator.stake > highest_stake {
                highest_stake = validator.stake;
            }
        }

        let minimum_stake = highest_stake / U256::from(VID_TARGET_TOTAL_STAKE);

        select_validators(&mut validators).expect("Failed to select validators");
        assert!(
            validators.len() <= 100,
            "validators len is {}, expected at most 100",
            validators.len()
        );

        let mut selected_validators_highest_stake = alloy::primitives::U256::ZERO;
        // Ensure every validator in the final selection is above or equal to minimum stake
        for (address, validator) in &validators {
            assert!(
                validator.stake >= minimum_stake,
                "Validator {:?} has stake below minimum: {}",
                address,
                validator.stake
            );

            if validator.stake > selected_validators_highest_stake {
                selected_validators_highest_stake = validator.stake;
            }
        }
    }
}<|MERGE_RESOLUTION|>--- conflicted
+++ resolved
@@ -386,7 +386,7 @@
         validators: IndexMap<Address, Validator<BLSPubKey>>,
     ) {
         let mut address_mapping = HashMap::new();
-        let stake_table: IndexMap<BLSPubKey, PeerConfig<BLSPubKey>> = validators
+        let stake_table: IndexMap<BLSPubKey, PeerConfig<SeqTypes>> = validators
             .values()
             .map(|v| {
                 address_mapping.insert(v.stake_table_key, v.account);
@@ -402,7 +402,7 @@
                 )
             })
             .collect();
-        let eligible_leaders: Vec<PeerConfig<BLSPubKey>> =
+        let eligible_leaders: Vec<PeerConfig<_>> =
             stake_table.clone().into_iter().map(|(_, l)| l).collect();
         let randomized_committee = generate_stake_cdf(
             stake_table
@@ -881,11 +881,7 @@
     }
 
     fn set_first_epoch(&mut self, epoch: Epoch, initial_drb_result: DrbResult) {
-<<<<<<< HEAD
-        self.first_epoch = EpochNumber::new(1);
-=======
         self.first_epoch = Some(epoch);
->>>>>>> 183426d9
 
         let epoch_committee = self.state.get(&Epoch::genesis()).unwrap().clone();
         self.state.insert(epoch, epoch_committee.clone());
