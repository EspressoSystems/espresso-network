use std::{
    cmp::{max, min},
    collections::{BTreeMap, BTreeSet, HashMap, HashSet},
    future::Future,
    sync::Arc,
};

use alloy::{
    eips::{BlockId, BlockNumberOrTag},
    primitives::{utils::format_ether, Address, U256},
    providers::Provider,
    rpc::types::Log,
};
use anyhow::{bail, ensure, Context};
use async_lock::{Mutex, RwLock};
use committable::Committable;
use futures::stream::{self, StreamExt};
use hotshot::types::{BLSPubKey, SchnorrPubKey, SignatureKey as _};
use hotshot_contract_adapter::sol_types::{
    EspToken::{self, EspTokenInstance},
    StakeTableV2::{
        self, ConsensusKeysUpdated, ConsensusKeysUpdatedV2, Delegated, Undelegated, ValidatorExit,
        ValidatorRegistered, ValidatorRegisteredV2,
    },
};
use hotshot_types::{
    data::{vid_disperse::VID_TARGET_TOTAL_STAKE, EpochNumber},
    drb::{
        election::{generate_stake_cdf, select_randomized_leader, RandomizedCommittee},
        DrbResult,
    },
    stake_table::{HSStakeTable, StakeTableEntry},
    traits::{
        election::Membership,
        node_implementation::{ConsensusTime, NodeType},
        signature_key::StakeTableEntryType,
    },
    PeerConfig,
};
use indexmap::IndexMap;
use thiserror::Error;
use tokio::{spawn, time::sleep};
use tracing::Instrument;

#[cfg(any(test, feature = "testing"))]
use super::v0_3::DAMembers;
use super::{
    traits::{MembershipPersistence, StateCatchup},
    v0_3::{ChainConfig, EventKey, Fetcher, StakeTableEvent, StakeTableUpdateTask, Validator},
    Header, L1Client, Leaf2, PubKey, SeqTypes,
};
use crate::{
    traits::EventsPersistenceRead,
    v0_1::{L1Provider, RewardAmount, BLOCKS_PER_YEAR, COMMISSION_BASIS_POINTS, INFLATION_RATE},
    v0_3::{EventSortingError, FetchRewardError, StakeTableError},
};

type Epoch = <SeqTypes as NodeType>::Epoch;
pub type ValidatorMap = IndexMap<Address, Validator<BLSPubKey>>;

/// Format the alloy Log RPC type in a way to make it easy to find the event in an explorer.
trait DisplayLog {
    fn display(&self) -> String;
}

impl DisplayLog for Log {
    fn display(&self) -> String {
        // These values are all unlikely to be missing because we only create Log variables by
        // fetching them from the RPC, so for simplicity we use defaults if the any of the values
        // are missing.
        let block = self.block_number.unwrap_or_default();
        let index = self.log_index.unwrap_or_default();
        let hash = self.transaction_hash.unwrap_or_default();
        format!("Log(block={block},index={index},transaction_hash={hash})")
    }
}

#[derive(Clone, PartialEq)]
pub struct StakeTableEvents {
    registrations: Vec<(ValidatorRegistered, Log)>,
    registrations_v2: Vec<(ValidatorRegisteredV2, Log)>,
    deregistrations: Vec<(ValidatorExit, Log)>,
    delegated: Vec<(Delegated, Log)>,
    undelegated: Vec<(Undelegated, Log)>,
    keys: Vec<(ConsensusKeysUpdated, Log)>,
    keys_v2: Vec<(ConsensusKeysUpdatedV2, Log)>,
}

impl StakeTableEvents {
    /// Creates a new instance of `StakeTableEvents` with the provided events.
    ///
    /// Remove unauthenticated registration and key update events
    fn from_l1_logs(
        registrations: Vec<(ValidatorRegistered, Log)>,
        registrations_v2: Vec<(ValidatorRegisteredV2, Log)>,
        deregistrations: Vec<(ValidatorExit, Log)>,
        delegated: Vec<(Delegated, Log)>,
        undelegated: Vec<(Undelegated, Log)>,
        keys: Vec<(ConsensusKeysUpdated, Log)>,
        keys_v2: Vec<(ConsensusKeysUpdatedV2, Log)>,
    ) -> Self {
        let registrations_v2 = registrations_v2
            .into_iter()
            .filter(|(event, log)| {
                event
                    .authenticate()
                    .map_err(|_| {
                        tracing::warn!(
                            "Failed to authenticate ValidatorRegisteredV2 event {}",
                            log.display()
                        );
                    })
                    .is_ok()
            })
            .collect();
        let keys_v2 = keys_v2
            .into_iter()
            .filter(|(event, log)| {
                event
                    .authenticate()
                    .map_err(|_| {
                        tracing::warn!(
                            "Failed to authenticate ConsensusKeysUpdatedV2 event {}",
                            log.display()
                        );
                    })
                    .is_ok()
            })
            .collect();
        Self {
            registrations,
            registrations_v2,
            deregistrations,
            delegated,
            undelegated,
            keys,
            keys_v2,
        }
    }

    pub fn sort_events(self) -> Result<Vec<(EventKey, StakeTableEvent)>, EventSortingError> {
        let mut events: Vec<(EventKey, StakeTableEvent)> = Vec::new();
        let Self {
            registrations,
            registrations_v2,
            deregistrations,
            delegated,
            undelegated,
            keys,
            keys_v2,
        } = self;

        let key = |log: &Log| -> Result<EventKey, EventSortingError> {
            let block_number = log
                .block_number
                .ok_or(EventSortingError::MissingBlockNumber)?;
            let log_index = log.log_index.ok_or(EventSortingError::MissingLogIndex)?;
            Ok((block_number, log_index))
        };

        for (registration, log) in registrations {
            events.push((key(&log)?, registration.into()));
        }
        for (registration, log) in registrations_v2 {
            events.push((key(&log)?, registration.into()));
        }
        for (dereg, log) in deregistrations {
            events.push((key(&log)?, dereg.into()));
        }
        for (delegation, log) in delegated {
            events.push((key(&log)?, delegation.into()));
        }
        for (undelegated, log) in undelegated {
            events.push((key(&log)?, undelegated.into()));
        }
        for (update, log) in keys {
            events.push((key(&log)?, update.into()));
        }
        for (update, log) in keys_v2 {
            events.push((key(&log)?, update.into()));
        }

        events.sort_by_key(|(key, _)| *key);
        Ok(events)
    }
}

#[derive(Debug)]
pub struct StakeTableState {
    validators: ValidatorMap,
    used_bls_keys: HashSet<BLSPubKey>,
    used_schnorr_keys: HashSet<SchnorrPubKey>,
}

impl StakeTableState {
    pub fn new() -> Self {
        Self {
            validators: IndexMap::new(),
            used_bls_keys: HashSet::new(),
            used_schnorr_keys: HashSet::new(),
        }
    }

    pub fn get_validators(self) -> ValidatorMap {
        self.validators
    }

    pub fn apply_event(&mut self, event: StakeTableEvent) -> Result<(), StakeTableError> {
        match event {
            StakeTableEvent::Register(ValidatorRegistered {
                account,
                blsVk,
                schnorrVk,
                commission,
            }) => {
                let stake_table_key: BLSPubKey = blsVk.into();
                let state_ver_key: SchnorrPubKey = schnorrVk.into();

                // The stake table contract enforces that each bls key is only used once.
                if !self.used_bls_keys.insert(stake_table_key) {
                    tracing::warn!(
                        stake_table_key = %stake_table_key,
                        "Duplicate BLS key found during stake table events processing"
                    );
                    return Err(StakeTableError::BlsKeyAlreadyUsed(
                        stake_table_key.to_string(),
                    ));
                }

                // The contract does *not* enforce that each schnorr key is only used once.
                if !self.used_schnorr_keys.insert(state_ver_key.clone()) {
                    tracing::warn!(
                        schnorr_key = %state_ver_key,
                        "Duplicate Schnorr key found during stake table events processing"
                    );
                    return Err(StakeTableError::SchnorrKeyAlreadyUsed(
                        state_ver_key.to_string(),
                    ));
                }

                let entry = self.validators.entry(account);
                if let indexmap::map::Entry::Occupied(_) = entry {
                    return Err(StakeTableError::AlreadyRegistered(account));
                }

                entry.or_insert(Validator {
                    account,
                    stake_table_key,
                    state_ver_key,
                    stake: U256::ZERO,
                    commission,
                    delegators: HashMap::new(),
                });

                Ok(())
            },

            StakeTableEvent::RegisterV2(reg) => {
                // Signature authentication is performed right after fetching, if we get an
                // unauthenticated event here, something went wrong, we abort early.
                reg.authenticate()
                    .map_err(|e| StakeTableError::AuthenticationFailed(e.to_string()))?;

                let ValidatorRegisteredV2 {
                    account,
                    blsVK,
                    schnorrVK,
                    commission,
                    ..
                } = reg;

                let stake_table_key: BLSPubKey = blsVK.into();
                let state_ver_key: SchnorrPubKey = schnorrVK.into();

                // The stake table contract enforces that each bls key is only used once.
                if !self.used_bls_keys.insert(stake_table_key) {
                    tracing::warn!(
                        stake_table_key = %stake_table_key,
                        "Duplicate BLS key found during stake table events processing"
                    );
                    return Err(StakeTableError::BlsKeyAlreadyUsed(
                        stake_table_key.to_string(),
                    ));
                }

                // The contract does *not* enforce that each schnorr key is only used once.
                if !self.used_schnorr_keys.insert(state_ver_key.clone()) {
                    tracing::warn!(
                        schnorr_key = %state_ver_key,
                        "Duplicate Schnorr key found during stake table events processing"
                    );
                    return Err(StakeTableError::SchnorrKeyAlreadyUsed(
                        state_ver_key.to_string(),
                    ));
                }

                let entry = self.validators.entry(account);
                if let indexmap::map::Entry::Occupied(_) = entry {
                    return Err(StakeTableError::AlreadyRegistered(account));
                }

                entry.or_insert(Validator {
                    account,
                    stake_table_key,
                    state_ver_key,
                    stake: U256::ZERO,
                    commission,
                    delegators: HashMap::new(),
                });

                Ok(())
            },

            StakeTableEvent::Deregister(exit) => {
                self.validators
                    .shift_remove(&exit.validator)
                    .ok_or(StakeTableError::ValidatorNotFound(exit.validator))?;

                Ok(())
            },

            StakeTableEvent::Delegate(delegated) => {
                let Delegated {
                    delegator,
                    validator,
                    amount,
                } = delegated;

                let val = self
                    .validators
                    .get_mut(&validator)
                    .ok_or(StakeTableError::ValidatorNotFound(validator))?;

                if amount.is_zero() {
                    tracing::warn!("delegator {delegator:?} has 0 stake");
                    return Ok(());
                }

                val.stake += amount;
                // Insert the delegator with the given stake
                // or increase the stake if already present
                val.delegators
                    .entry(delegator)
                    .and_modify(|s| *s += amount)
                    .or_insert(amount);

                Ok(())
            },

            StakeTableEvent::Undelegate(undelegated) => {
                let Undelegated {
                    delegator,
                    validator,
                    amount,
                } = undelegated;

                let val = self
                    .validators
                    .get_mut(&validator)
                    .ok_or(StakeTableError::ValidatorNotFound(validator))?;

                val.stake = val
                    .stake
                    .checked_sub(amount)
                    .ok_or(StakeTableError::InsufficientStake)?;

                let delegator_stake = val
                    .delegators
                    .get_mut(&delegator)
                    .ok_or(StakeTableError::DelegatorNotFound(delegator))?;

                *delegator_stake = delegator_stake
                    .checked_sub(amount)
                    .ok_or(StakeTableError::InsufficientStake)?;

                if delegator_stake.is_zero() {
                    val.delegators.remove(&delegator);
                }

                Ok(())
            },

            StakeTableEvent::KeyUpdate(update) => {
                let ConsensusKeysUpdated {
                    account,
                    blsVK,
                    schnorrVK,
                } = update;

                let validator = self
                    .validators
                    .get_mut(&account)
                    .ok_or(StakeTableError::ValidatorNotFound(account))?;

                let stake_table_key: BLSPubKey = blsVK.into();
                let state_ver_key: SchnorrPubKey = schnorrVK.into();

                if !self.used_bls_keys.insert(stake_table_key) {
                    tracing::warn!(
                        stake_table_key = %stake_table_key,
                        "Duplicate BLS key found during stake table events processing"
                    );
                    return Err(StakeTableError::BlsKeyAlreadyUsed(
                        stake_table_key.to_string(),
                    ));
                }

                // The contract does *not* enforce that each schnorr key is only used once,
                // therefore it's possible to have multiple validators with the same schnorr key.
                if !self.used_schnorr_keys.insert(state_ver_key.clone()) {
                    tracing::warn!(
                        schnorr_key = %state_ver_key,
                        "Duplicate Schnorr key found during stake table events processing"
                    );
                    return Err(StakeTableError::SchnorrKeyAlreadyUsed(
                        state_ver_key.to_string(),
                    ));
                }

                validator.stake_table_key = stake_table_key;
                validator.state_ver_key = state_ver_key;

                Ok(())
            },

            StakeTableEvent::KeyUpdateV2(update) => {
                // Signature authentication is performed right after fetching, if we get an
                // unauthenticated event here, something went wrong, we abort early.
                update
                    .authenticate()
                    .map_err(|e| StakeTableError::AuthenticationFailed(e.to_string()))?;

                let ConsensusKeysUpdatedV2 {
                    account,
                    blsVK,
                    schnorrVK,
                    ..
                } = update;

                let validator = self
                    .validators
                    .get_mut(&account)
                    .ok_or(StakeTableError::ValidatorNotFound(account))?;

                let stake_table_key: BLSPubKey = blsVK.into();
                let state_ver_key: SchnorrPubKey = schnorrVK.into();

                // The stake table contract enforces that each bls key is only used once.
                if !self.used_bls_keys.insert(stake_table_key) {
                    tracing::warn!(
                        stake_table_key = %stake_table_key,
                        "Duplicate BLS key found during stake table events processing"
                    );
                    return Err(StakeTableError::BlsKeyAlreadyUsed(
                        stake_table_key.to_string(),
                    ));
                }

                // The contract does *not* enforce that each schnorr key is only used once,
                // therefore it's possible to have multiple validators with the same schnorr key.
                if !self.used_schnorr_keys.insert(state_ver_key.clone()) {
                    tracing::warn!(
                        schnorr_key = %state_ver_key,
                        "Duplicate Schnorr key found during stake table events processing"
                    );
                    return Err(StakeTableError::SchnorrKeyAlreadyUsed(
                        state_ver_key.to_string(),
                    ));
                }

                validator.stake_table_key = stake_table_key;
                validator.state_ver_key = state_ver_key;

                Ok(())
            },
        }
    }
}

pub fn validators_from_l1_events<I: Iterator<Item = StakeTableEvent>>(
    events: I,
) -> Result<ValidatorMap, StakeTableError> {
    let mut state = StakeTableState::new();
    for event in events {
        state.apply_event(event)?;
    }
    Ok(state.get_validators())
}

/// Select active validators
///
/// Removes the validators without stake and selects the top 100 staked validators.
pub(crate) fn select_active_validator_set(
    validators: &mut ValidatorMap,
) -> Result<(), StakeTableError> {
    let total_validators = validators.len();

    // Remove invalid validators first
    validators.retain(|address, validator| {
        if validator.delegators.is_empty() {
            tracing::info!("Validator {address:?} does not have any delegator");
            return false;
        }

        if validator.stake.is_zero() {
            tracing::info!("Validator {address:?} does not have any stake");
            return false;
        }

        true
    });

    tracing::debug!(
        total_validators,
        filtered = validators.len(),
        "Filtered out invalid validators"
    );

    if validators.is_empty() {
        tracing::warn!("Validator selection failed: no validators passed minimum criteria");
        return Err(StakeTableError::NoValidValidators);
    }

    let maximum_stake = validators.values().map(|v| v.stake).max().ok_or_else(|| {
        tracing::error!("Could not compute maximum stake from filtered validators");
        StakeTableError::MissingMaximumStake
    })?;

    let minimum_stake = maximum_stake
        .checked_div(U256::from(VID_TARGET_TOTAL_STAKE))
        .ok_or_else(|| {
            tracing::error!("Overflow while calculating minimum stake threshold");
            StakeTableError::MinimumStakeOverflow
        })?;

    let mut valid_stakers: Vec<_> = validators
        .iter()
        .filter(|(_, v)| v.stake >= minimum_stake)
        .map(|(addr, v)| (*addr, v.stake))
        .collect();

    tracing::info!(
        count = valid_stakers.len(),
        "Number of validators above minimum stake threshold"
    );

    // Sort by stake (descending order)
    valid_stakers.sort_by_key(|(_, stake)| std::cmp::Reverse(*stake));

    if valid_stakers.len() > 100 {
        valid_stakers.truncate(100);
    }

    // Retain only the selected validators
    let selected_addresses: HashSet<_> = valid_stakers.iter().map(|(addr, _)| *addr).collect();
    validators.retain(|address, _| selected_addresses.contains(address));

    tracing::info!(
        final_count = validators.len(),
        "Selected active validator set"
    );

    Ok(())
}

/// Extract the active validator set from the L1 stake table events.
pub(crate) fn active_validator_set_from_l1_events<I: Iterator<Item = StakeTableEvent>>(
    events: I,
) -> Result<ValidatorMap, StakeTableError> {
    let mut validators = validators_from_l1_events(events)?;
    select_active_validator_set(&mut validators)?;
    Ok(validators)
}

impl std::fmt::Debug for StakeTableEvent {
    fn fmt(&self, f: &mut std::fmt::Formatter<'_>) -> std::fmt::Result {
        match self {
            StakeTableEvent::Register(event) => write!(f, "Register({:?})", event.account),
            StakeTableEvent::RegisterV2(event) => write!(f, "RegisterV2({:?})", event.account),
            StakeTableEvent::Deregister(event) => write!(f, "Deregister({:?})", event.validator),
            StakeTableEvent::Delegate(event) => write!(f, "Delegate({:?})", event.delegator),
            StakeTableEvent::Undelegate(event) => write!(f, "Undelegate({:?})", event.delegator),
            StakeTableEvent::KeyUpdate(event) => write!(f, "KeyUpdate({:?})", event.account),
            StakeTableEvent::KeyUpdateV2(event) => write!(f, "KeyUpdateV2({:?})", event.account),
        }
    }
}

#[derive(Clone, derive_more::derive::Debug)]
/// Type to describe DA and Stake memberships
pub struct EpochCommittees {
    /// Committee used when we're in pre-epoch state
    non_epoch_committee: NonEpochCommittee,
    /// Holds Stake table and da stake
    state: HashMap<Epoch, EpochCommittee>,
    /// Randomized committees, filled when we receive the DrbResult
    randomized_committees: BTreeMap<Epoch, RandomizedCommittee<StakeTableEntry<PubKey>>>,
    first_epoch: Option<Epoch>,
    block_reward: RewardAmount,
    fetcher: Arc<Fetcher>,
}

impl Fetcher {
    pub fn new(
        peers: Arc<dyn StateCatchup>,
        persistence: Arc<Mutex<dyn MembershipPersistence>>,
        l1_client: L1Client,
        chain_config: ChainConfig,
    ) -> Self {
        Self {
            peers,
            persistence,
            l1_client,
            chain_config: Arc::new(Mutex::new(chain_config)),
            update_task: StakeTableUpdateTask(Mutex::new(None)).into(),
        }
    }

    pub async fn spawn_update_loop(&self) {
        let mut update_task = self.update_task.0.lock().await;
        if update_task.is_none() {
            *update_task = Some(spawn(self.update_loop()));
        }
    }

    /// Periodically updates the stake table from the L1 contract.
    /// This function polls the finalized block number from the L1 client at an interval
    /// and fetches stake table from contract
    /// and updates the persistence
    fn update_loop(&self) -> impl Future<Output = ()> {
        let span = tracing::warn_span!("Stake table update loop");
        let self_clone = self.clone();
        let state = self.l1_client.state.clone();
        let l1_retry = self.l1_client.options().l1_retry_delay;
        let update_delay = self.l1_client.options().stake_table_update_interval;
        let chain_config = self.chain_config.clone();

        async move {
            // Get the stake table contract address from the chain config.
            // This may not contain a stake table address if we are on a pre-epoch version.
            // It keeps retrying until the chain config is upgraded
            // after a successful upgrade to an epoch version.
            let stake_contract_address = loop {
                match chain_config.lock().await.stake_table_contract {
                    Some(addr) => break addr,
                    None => {
                        tracing::debug!(
                            "Stake table contract address not found. Retrying in {l1_retry:?}...",
                        );
                    },
                }
                sleep(l1_retry).await;
            };

            // Begin the main polling loop
            loop {
                let finalized_block = loop {
                    if let Some(block) = state.lock().await.last_finalized {
                        break block;
                    }
                    tracing::debug!(
                        "Finalized block not yet available. Retrying in {l1_retry:?}",
                    );
                    sleep(l1_retry).await;
                };

                tracing::debug!(
                    "Attempting to fetch stake table at L1 block {finalized_block:?}",
                );

                loop {
                    match self_clone
                        .fetch_and_store_stake_table_events(stake_contract_address, finalized_block)
                        .await
                        {
                            Ok(events) => {
                                tracing::info!("Successfully fetched and stored stake table events at block={finalized_block:?}");
                                tracing::debug!("events={events:?}");
                                break;
                            },
                            Err(e) => {
                                tracing::error!(
                                    "Error fetching stake table at block {finalized_block:?}. err= {e:#}",
                                );
                                sleep(l1_retry).await;
                            },
                        }
                    }

                tracing::debug!(
                    "Waiting {update_delay:?} before next stake table update...",
                );
                sleep(update_delay).await;
            }
        }
        .instrument(span)
    }

    pub async fn fetch_events(
        &self,
        contract: Address,
        to_block: u64,
    ) -> anyhow::Result<Vec<(EventKey, StakeTableEvent)>> {
        let persistence_lock = self.persistence.lock().await;
        let (read_l1_offset, persistence_events) = persistence_lock.load_events(to_block).await?;
        drop(persistence_lock);

        tracing::info!("loaded events from storage to_block={to_block:?}");

        // No need to fetch from contract
        // if persistence returns all the events that we need
        if let Some(EventsPersistenceRead::Complete) = read_l1_offset {
            return Ok(persistence_events);
        }

        let from_block = read_l1_offset
            .map(|read| match read {
                EventsPersistenceRead::UntilL1Block(block) => Ok(block + 1),
                EventsPersistenceRead::Complete => Err(anyhow::anyhow!(
                    "Unexpected state. offset is complete after returning early"
                )),
            })
            .transpose()?;

        ensure!(
            Some(to_block) >= from_block,
            "to_block {to_block:?} is less than from_block {from_block:?}"
        );

        tracing::info!(%to_block, from_block = ?from_block, "Fetching events from contract");

        let contract_events = Self::fetch_events_from_contract(
            self.l1_client.clone(),
            contract,
            from_block,
            to_block,
        )
        .await;

        let contract_events = contract_events.sort_events()?;
        let mut events = match from_block {
            Some(_) => persistence_events
                .into_iter()
                .chain(contract_events)
                .collect(),
            None => contract_events,
        };

        // There are no duplicates because the RPC returns all events,
        // which are stored directly in persistence as is.
        // However, this step is taken as a precaution.
        // The vector is already sorted above, so this should be fast.
        let len_before_dedup = events.len();
        events.dedup();
        let len_after_dedup = events.len();
        if len_before_dedup != len_after_dedup {
            tracing::warn!("Duplicate events found and removed. This should not normally happen.")
        }

        Ok(events)
    }

    /// Fetch all stake table events from L1
    pub async fn fetch_events_from_contract(
        l1_client: L1Client,
        contract: Address,
        from_block: Option<u64>,
        to_block: u64,
    ) -> StakeTableEvents {
        let stake_table_contract = StakeTableV2::new(contract, l1_client.provider.clone());

        // get the block number when the contract was initialized
        // to avoid fetching events from block number 0
        let from_block = match from_block {
            Some(block) => block,
            None => {
                loop {
                    match stake_table_contract.initializedAtBlock().call().await {
                        Ok(init_block) => {
                            break init_block._0.to::<u64>();
                        },
                        Err(err) => {
                            // Retry fetching incase of an error
                            tracing::warn!(%err, "Failed to retrieve initial block, retrying..");
                            sleep(l1_client.options().l1_retry_delay).await;
                        },
                    }
                }
            },
        };

        // To avoid making large RPC calls, divide the range into smaller chunks.
        // chunk size is from env "ESPRESSO_SEQUENCER_L1_EVENTS_MAX_BLOCK_RANGE
        // default value  is `10000` if env variable is not set
        let mut start = from_block;
        let end = to_block;
        let chunk_size = l1_client.options().l1_events_max_block_range;
        let chunks = std::iter::from_fn(move || {
            let chunk_end = min(start + chunk_size - 1, end);
            if chunk_end < start {
                return None;
            }

            let chunk = (start, chunk_end);
            start = chunk_end + 1;
            Some(chunk)
        });

        // fetch registered events
        // retry if the call to the provider to fetch the events fails
        let registered_events = stream::iter(chunks.clone()).then(|(from, to)| {
            let retry_delay = l1_client.options().l1_retry_delay;
            let stake_table_contract = stake_table_contract.clone();
            async move {
                tracing::debug!(from, to, "fetch ValidatorRegistered events in range");
                loop {
                    match stake_table_contract
                        .clone()
                        .ValidatorRegistered_filter()
                        .from_block(from)
                        .to_block(to)
                        .query()
                        .await
                    {
                        Ok(events) => break stream::iter(events),
                        Err(err) => {
                            tracing::warn!(from, to, %err, "ValidatorRegistered Error");
                            sleep(retry_delay).await;
                        },
                    }
                }
            }
        });

        // fetch registered events v2
        // retry if the call to the provider to fetch the events fails
        let registered_events_v2 = stream::iter(chunks.clone()).then(|(from, to)| {
            let retry_delay = l1_client.options().l1_retry_delay;
            let stake_table_contract = stake_table_contract.clone();
            async move {
                tracing::debug!(from, to, "fetch ValidatorRegisteredV2 events in range");
                loop {
                    match stake_table_contract
                        .clone()
                        .ValidatorRegisteredV2_filter()
                        .from_block(from)
                        .to_block(to)
                        .query()
                        .await
                    {
                        Ok(events) => {
                            break stream::iter(events.into_iter().filter(|(event, log)| {
                                if let Err(e) = event.authenticate() {
                                    tracing::warn!(%e, "Failed to authenticate ValidatorRegisteredV2 event: {}", log.display());
                                    return false;
                                }
                                true
                            }));
                        },
                        Err(err) => {
                            tracing::warn!(from, to, %err, "ValidatorRegisteredV2 Error");
                            sleep(retry_delay).await;
                        },
                    }
                }
            }
        });

        // fetch validator de registration events
        let deregistered_events = stream::iter(chunks.clone()).then(|(from, to)| {
            let retry_delay = l1_client.options().l1_retry_delay;
            let stake_table_contract = stake_table_contract.clone();
            async move {
                tracing::debug!(from, to, "fetch ValidatorExit events in range");
                loop {
                    match stake_table_contract
                        .ValidatorExit_filter()
                        .from_block(from)
                        .to_block(to)
                        .query()
                        .await
                    {
                        Ok(events) => break stream::iter(events),
                        Err(err) => {
                            tracing::warn!(from, to, %err, "ValidatorExit Error");
                            sleep(retry_delay).await;
                        },
                    }
                }
            }
        });

        // fetch delegated events
        let delegated_events = stream::iter(chunks.clone()).then(|(from, to)| {
            let retry_delay = l1_client.options().l1_retry_delay;
            let stake_table_contract = stake_table_contract.clone();
            async move {
                tracing::debug!(from, to, "fetch Delegated events in range");
                loop {
                    match stake_table_contract
                        .Delegated_filter()
                        .from_block(from)
                        .to_block(to)
                        .query()
                        .await
                    {
                        Ok(events) => break stream::iter(events),
                        Err(err) => {
                            tracing::warn!(from, to, %err, "Delegated Error");
                            sleep(retry_delay).await;
                        },
                    }
                }
            }
        });
        // fetch undelegated events
        let undelegated_events = stream::iter(chunks.clone()).then(|(from, to)| {
            let retry_delay = l1_client.options().l1_retry_delay;
            let stake_table_contract = stake_table_contract.clone();
            async move {
                tracing::debug!(from, to, "fetch Undelegated events in range");
                loop {
                    match stake_table_contract
                        .Undelegated_filter()
                        .from_block(from)
                        .to_block(to)
                        .query()
                        .await
                    {
                        Ok(events) => break stream::iter(events),
                        Err(err) => {
                            tracing::warn!(from, to, %err, "Undelegated Error");
                            sleep(retry_delay).await;
                        },
                    }
                }
            }
        });

        // fetch consensus keys updated events
        let keys_update_events = stream::iter(chunks.clone()).then(|(from, to)| {
            let retry_delay = l1_client.options().l1_retry_delay;
            let stake_table_contract = stake_table_contract.clone();
            async move {
                tracing::debug!(from, to, "fetch ConsensusKeysUpdated events in range");
                loop {
                    match stake_table_contract
                        .ConsensusKeysUpdated_filter()
                        .from_block(from)
                        .to_block(to)
                        .query()
                        .await
                    {
                        Ok(events) => break stream::iter(events),
                        Err(err) => {
                            tracing::warn!(from, to, %err, "ConsensusKeysUpdated Error");
                            sleep(retry_delay).await;
                        },
                    }
                }
            }
        });

        // fetch consensus keys updated v2 events
        let keys_update_events_v2 = stream::iter(chunks).then(|(from, to)| {
            let retry_delay = l1_client.options().l1_retry_delay;
            let stake_table_contract = stake_table_contract.clone();
            async move {
                tracing::debug!(from, to, "fetch ConsensusKeysUpdatedV2 events in range");
                loop {
                    match stake_table_contract
                        .ConsensusKeysUpdatedV2_filter()
                        .from_block(from)
                        .to_block(to)
                        .query()
                        .await
                    {
                        Ok(events) => {
                            break stream::iter(events.into_iter().filter(|(event, log)| {
                                if let Err(e) = event.authenticate() {
                                    tracing::warn!(%e, "Failed to authenticate ConsensusKeysUpdatedV2 event {}", log.display());
                                    return false;
                                }
                                true
                            }));
                        },
                        Err(err) => {
                            tracing::warn!(from, to, %err, "ConsensusKeysUpdatedV2 Error");
                            sleep(retry_delay).await;
                        },
                    }
                }
            }
        });

        let registrations = registered_events.flatten().collect().await;
        let registrations_v2 = registered_events_v2.flatten().collect().await;
        let deregistrations = deregistered_events.flatten().collect().await;
        let delegated = delegated_events.flatten().collect().await;
        let undelegated = undelegated_events.flatten().collect().await;
        let keys = keys_update_events.flatten().collect().await;
        let keys_v2 = keys_update_events_v2.flatten().collect().await;

        StakeTableEvents::from_l1_logs(
            registrations,
            registrations_v2,
            deregistrations,
            delegated,
            undelegated,
            keys,
            keys_v2,
        )
    }

    /// Get `StakeTable` at specific l1 block height.
    /// This function fetches and processes various events (ValidatorRegistered, ValidatorExit,
    /// Delegated, Undelegated, and ConsensusKeysUpdated) within the block range from the
    /// contract's initialization block to the provided `to_block` value.
    /// Events are fetched in chunks to and retries are implemented for failed requests.
    pub async fn fetch_and_store_stake_table_events(
        &self,
        contract: Address,
        to_block: u64,
    ) -> anyhow::Result<Vec<(EventKey, StakeTableEvent)>> {
        let events = self.fetch_events(contract, to_block).await?;

        tracing::info!("storing events in storage to_block={to_block:?}");

        {
            let persistence_lock = self.persistence.lock().await;
            persistence_lock
                .store_events(to_block, events.clone())
                .await
                .inspect_err(|e| tracing::error!("failed to store events. err={e}"))?;
        }

        Ok(events)
    }

    // Only used by staking CLI which doesn't have persistence
    pub async fn fetch_all_validators_from_contract(
        l1_client: L1Client,
        contract: Address,
        to_block: u64,
    ) -> anyhow::Result<ValidatorMap> {
        let events = Self::fetch_events_from_contract(l1_client, contract, None, to_block).await;
        let sorted = events.sort_events()?;
        // Process the sorted events and return the resulting stake table.
        validators_from_l1_events(sorted.into_iter().map(|(_, e)| e))
            .context("failed to construct validators set from l1 events")
    }
    /// This function is used to calculate the reward for a block.
    /// It fetches the initial supply from the token contract.
    ///
    /// - We now rely on the `Initialized` event of the token contract (which should only occur once).
    /// - After locating this event, we fetch its transaction receipt and look for a decoded `Transfer` log
    /// - If either step fails, the function aborts to prevent incorrect reward calculations.
    ///
    /// Relying on mint events directly e.g., searching for mints from the zero address is prone to errors
    /// because in future when reward withdrawals are supported, there might be more than one mint transfer logs from
    /// zero address
    ///
    /// The ESP token contract itself does not expose the initialization block
    /// but the stake table contract does
    /// The stake table contract is deployed after the token contract as it holds the token
    /// contract address. We use the stake table contract initialization block as a safe upper bound when scanning
    ///  backwards for the token contract initialization event
    pub async fn fetch_block_reward(&self) -> Result<RewardAmount, FetchRewardError> {
        let chain_config = *self.chain_config.lock().await;

        let stake_table_contract = chain_config
            .stake_table_contract
            .ok_or(FetchRewardError::MissingStakeTableContract)?;

        let provider = self.l1_client.provider.clone();
        let stake_table = StakeTableV2::new(stake_table_contract, provider.clone());

        // Get the block number where the stake table was initialized
        // Stake table contract has the token contract address
        // so the token contract is deployed before the stake table contract
        let stake_table_init_block = stake_table
            .initializedAtBlock()
            .block(BlockId::finalized())
            .call()
            .await
            .map_err(FetchRewardError::ContractCall)?
            ._0
            .to::<u64>();

        tracing::info!("stake table init block ={stake_table_init_block}");

        let token_address = stake_table
            .token()
            .block(BlockId::finalized())
            .call()
            .await
            .map_err(FetchRewardError::TokenAddressFetch)?
            ._0;

        let token = EspToken::new(token_address, provider.clone());

        // Try to fetch the `Initialized` event directly. This event is emitted only once,
        // during the token contract initialization. The initialization transaction also transfers initial supply minted
        // from the zero address. Since the result set is small (a single event),
        // most RPC providers like Infura and Alchemy allow querying across the full block range
        // If this fails because provider does not allow the query due to rate limiting (or some other error), we fall back to scanning over
        // a fixed block range.
        let init_logs = token
            .Initialized_filter()
            .from_block(0u64)
            .to_block(BlockNumberOrTag::Finalized)
            .query()
            .await;

        let init_log = match init_logs {
            Ok(init_logs) => {
                if init_logs.is_empty() {
                    tracing::error!(
                        "Token Initialized event logs are empty. This should never happen"
                    );
                    return Err(FetchRewardError::MissingInitializedEvent);
                }

                let (_, init_log) = init_logs[0].clone();

                tracing::debug!(tx_hash = ?init_log.transaction_hash, "Found token `Initialized` event");
                init_log
            },
            Err(err) => {
                tracing::warn!(
                    "RPC returned error {err:?}. will fallback to scanning over fixed block range"
                );
                self.scan_token_contract_initialized_event_log(stake_table_init_block, token)
                    .await?
            },
        };

        // Get the transaction that emitted the Initialized event
        let tx_hash =
            init_log
                .transaction_hash
                .ok_or_else(|| FetchRewardError::MissingTransactionHash {
                    init_log: init_log.clone().into(),
                })?;

        // Get the transaction that emitted the Initialized event
        let init_tx = provider
<<<<<<< HEAD
            .get_transaction_receipt(tx_hash)
            .await
            .map_err(FetchRewardError::Rpc)?
            .ok_or_else(|| FetchRewardError::MissingTransactionReceipt {
                tx_hash: tx_hash.to_string(),
            })?;

        let mint_transfer = init_tx.decoded_log::<EspToken::Transfer>().ok_or(
            FetchRewardError::DecodeTransferLog {
                tx_hash: tx_hash.to_string(),
            },
        )?;
=======
            .get_transaction_receipt(
                init_log
                    .transaction_hash
                    .context(format!("transaction hash not found. init_log={init_log:?}"))?,
            )
            .await?
            .context(format!(
                "Failed to get transaction for Initialized event. hash={:?}",
                init_log.transaction_hash
            ))?;

        let mint_transfer = init_tx
            .decoded_log::<EspToken::Transfer>()
            .context(format!(
                "Failed to decode Transfer log. init_tx={init_tx:?}"
            ))?;
>>>>>>> 10d475d8

        tracing::debug!("mint transfer event ={mint_transfer:?}");
        if mint_transfer.from != Address::ZERO {
            return Err(FetchRewardError::InvalidMintFromAddress);
        }

        let initial_supply = mint_transfer.value;

        tracing::info!("Initial token amount: {} ESP", format_ether(initial_supply));

        let reward = ((initial_supply * U256::from(INFLATION_RATE)) / U256::from(BLOCKS_PER_YEAR))
            .checked_div(U256::from(COMMISSION_BASIS_POINTS))
            .ok_or(FetchRewardError::DivisionByZero)?;

        Ok(RewardAmount(reward))
    }

    pub async fn scan_token_contract_initialized_event_log(
        &self,
        stake_table_init_block: u64,
        token: EspTokenInstance<(), L1Provider>,
    ) -> Result<Log, FetchRewardError> {
        let max_events_range = self.l1_client.options().l1_events_max_block_range;
        const MAX_BLOCKS_SCANNED: u64 = 200_000;
        let mut total_scanned = 0;

        let mut from_block = stake_table_init_block.saturating_sub(max_events_range);
        let mut to_block = stake_table_init_block;

        loop {
            if total_scanned >= MAX_BLOCKS_SCANNED {
                tracing::error!(
                    total_scanned,
                    "Exceeded maximum scan range while searching for token Initialized event"
                );
                return Err(FetchRewardError::ExceededMaxScanRange(MAX_BLOCKS_SCANNED));
            }

            let init_logs = token
                .Initialized_filter()
                .from_block(from_block)
                .to_block(to_block)
                .query()
                .await
                .map_err(FetchRewardError::ScanQueryFailed)?;

            if !init_logs.is_empty() {
                let (_, init_log) = init_logs[0].clone();
                tracing::info!(
                    from_block,
                    tx_hash = ?init_log.transaction_hash,
                    "Found token Initialized event during scan"
                );
                return Ok(init_log);
            }

            total_scanned += max_events_range;
            from_block = from_block.saturating_sub(max_events_range);
            to_block = to_block.saturating_sub(max_events_range);
        }
    }

    pub async fn fetch(&self, epoch: Epoch, header: Header) -> anyhow::Result<ValidatorMap> {
        let chain_config = self.get_chain_config(&header).await?;
        // update chain config
        *self.chain_config.lock().await = chain_config;

        let Some(address) = chain_config.stake_table_contract else {
            bail!("No stake table contract address found in Chain config");
        };

        let Some(l1_finalized_block_info) = header.l1_finalized() else {
            bail!("The epoch root for epoch {epoch} is missing the L1 finalized block info. This is a fatal error. Consensus is blocked and will not recover.");
        };

        let events = match self
            .fetch_and_store_stake_table_events(address, l1_finalized_block_info.number())
            .await
            .map_err(GetStakeTablesError::L1ClientFetchError)
        {
            Ok(events) => events,
            Err(e) => {
                bail!("failed to fetch stake table events {e:?}");
            },
        };

        match active_validator_set_from_l1_events(events.into_iter().map(|(_, e)| e)) {
            Ok(validators) => Ok(validators),
            Err(e) => {
                bail!("failed to construct stake table {e:?}");
            },
        }
    }

    /// Retrieve and verify `ChainConfig`
    // TODO move to appropriate object (Header?)
    pub(crate) async fn get_chain_config(&self, header: &Header) -> anyhow::Result<ChainConfig> {
        let chain_config = self.chain_config.lock().await;
        let peers = self.peers.clone();
        let header_cf = header.chain_config();
        if chain_config.commit() == header_cf.commit() {
            return Ok(*chain_config);
        }

        let cf = match header_cf.resolve() {
            Some(cf) => cf,
            None => peers
                .fetch_chain_config(header_cf.commit())
                .await
                .map_err(|err| {
                    tracing::error!("failed to get chain_config from peers. err: {err:?}");
                    err
                })?,
        };

        Ok(cf)
    }

    #[cfg(any(test, feature = "testing"))]
    pub fn mock() -> Self {
        use crate::{mock, v0_1::NoStorage};
        let chain_config = ChainConfig::default();
        let l1 = L1Client::new(vec!["http://localhost:3331".parse().unwrap()])
            .expect("Failed to create L1 client");

        let peers = Arc::new(mock::MockStateCatchup::default());
        let persistence = NoStorage;

        Self::new(peers, Arc::new(Mutex::new(persistence)), l1, chain_config)
    }
}

/// Holds Stake table and da stake
#[derive(Clone, Debug)]
struct NonEpochCommittee {
    /// The nodes eligible for leadership.
    /// NOTE: This is currently a hack because the DA leader needs to be the quorum
    /// leader but without voting rights.
    eligible_leaders: Vec<PeerConfig<SeqTypes>>,

    /// Keys for nodes participating in the network
    stake_table: Vec<PeerConfig<SeqTypes>>,

    /// Keys for DA members
    da_members: Vec<PeerConfig<SeqTypes>>,

    /// Stake entries indexed by public key, for efficient lookup.
    indexed_stake_table: HashMap<PubKey, PeerConfig<SeqTypes>>,

    /// DA entries indexed by public key, for efficient lookup.
    indexed_da_members: HashMap<PubKey, PeerConfig<SeqTypes>>,
}

/// Holds Stake table and da stake
#[derive(serde::Serialize, serde::Deserialize, Clone, Debug)]
pub struct EpochCommittee {
    /// The nodes eligible for leadership.
    /// NOTE: This is currently a hack because the DA leader needs to be the quorum
    /// leader but without voting rights.
    eligible_leaders: Vec<PeerConfig<SeqTypes>>,
    /// Keys for nodes participating in the network
    stake_table: IndexMap<PubKey, PeerConfig<SeqTypes>>,
    validators: ValidatorMap,
    address_mapping: HashMap<BLSPubKey, Address>,
}

impl EpochCommittees {
    pub fn first_epoch(&self) -> Option<Epoch> {
        self.first_epoch
    }

    pub fn fetcher(&self) -> &Fetcher {
        &self.fetcher
    }

    /// Updates `Self.stake_table` with stake_table for
    /// `Self.contract_address` at `l1_block_height`. This is intended
    /// to be called before calling `self.stake()` so that
    /// `Self.stake_table` only needs to be updated once in a given
    /// life-cycle but may be read from many times.
    fn update(
        &mut self,
        epoch: EpochNumber,
        validators: ValidatorMap,
        block_reward: Option<RewardAmount>,
    ) {
        let mut address_mapping = HashMap::new();
        let stake_table: IndexMap<PubKey, PeerConfig<SeqTypes>> = validators
            .values()
            .map(|v| {
                address_mapping.insert(v.stake_table_key, v.account);
                (
                    v.stake_table_key,
                    PeerConfig {
                        stake_table_entry: BLSPubKey::stake_table_entry(
                            &v.stake_table_key,
                            v.stake,
                        ),
                        state_ver_key: v.state_ver_key.clone(),
                    },
                )
            })
            .collect();

        let eligible_leaders: Vec<PeerConfig<SeqTypes>> =
            stake_table.iter().map(|(_, l)| l.clone()).collect();

        self.state.insert(
            epoch,
            EpochCommittee {
                eligible_leaders,
                stake_table,
                validators,
                address_mapping,
            },
        );

        if let Some(block_reward) = block_reward {
            self.block_reward = block_reward;
        }
    }

    pub fn validators(&self, epoch: &Epoch) -> anyhow::Result<ValidatorMap> {
        Ok(self
            .state
            .get(epoch)
            .context("state for found")?
            .validators
            .clone())
    }

    pub fn address(&self, epoch: &Epoch, bls_key: BLSPubKey) -> anyhow::Result<Address> {
        let mapping = self
            .state
            .get(epoch)
            .context("state for found")?
            .address_mapping
            .clone();

        Ok(*mapping.get(&bls_key).context(format!(
            "failed to get ethereum address for bls key {bls_key}. epoch={epoch}"
        ))?)
    }

    pub fn get_validator_config(
        &self,
        epoch: &Epoch,
        key: BLSPubKey,
    ) -> anyhow::Result<Validator<BLSPubKey>> {
        let address = self.address(epoch, key)?;
        let validators = self.validators(epoch)?;
        validators
            .get(&address)
            .context("validator not found")
            .cloned()
    }

    pub fn block_reward(&self) -> RewardAmount {
        self.block_reward
    }

    // We need a constructor to match our concrete type.
    pub fn new_stake(
        // TODO remove `new` from trait and rename this to `new`.
        // https://github.com/EspressoSystems/HotShot/commit/fcb7d54a4443e29d643b3bbc53761856aef4de8b
        committee_members: Vec<PeerConfig<SeqTypes>>,
        da_members: Vec<PeerConfig<SeqTypes>>,
        block_reward: RewardAmount,
        fetcher: Fetcher,
    ) -> Self {
        // For each member, get the stake table entry
        let stake_table: Vec<_> = committee_members
            .iter()
            .filter(|&peer_config| peer_config.stake_table_entry.stake() > U256::ZERO)
            .cloned()
            .collect();

        let eligible_leaders = stake_table.clone();
        // For each member, get the stake table entry
        let da_members: Vec<_> = da_members
            .iter()
            .filter(|&peer_config| peer_config.stake_table_entry.stake() > U256::ZERO)
            .cloned()
            .collect();

        // Index the stake table by public key
        let indexed_stake_table: HashMap<PubKey, _> = stake_table
            .iter()
            .map(|peer_config| {
                (
                    PubKey::public_key(&peer_config.stake_table_entry),
                    peer_config.clone(),
                )
            })
            .collect();

        // Index the stake table by public key
        let indexed_da_members: HashMap<PubKey, _> = da_members
            .iter()
            .map(|peer_config| {
                (
                    PubKey::public_key(&peer_config.stake_table_entry),
                    peer_config.clone(),
                )
            })
            .collect();

        let members = NonEpochCommittee {
            eligible_leaders,
            stake_table,
            da_members,
            indexed_stake_table,
            indexed_da_members,
        };

        let mut map = HashMap::new();
        let epoch_committee = EpochCommittee {
            eligible_leaders: members.eligible_leaders.clone(),
            stake_table: members
                .stake_table
                .iter()
                .map(|x| (PubKey::public_key(&x.stake_table_entry), x.clone()))
                .collect(),
            validators: Default::default(),
            address_mapping: HashMap::new(),
        };
        map.insert(Epoch::genesis(), epoch_committee.clone());
        // TODO: remove this, workaround for hotshot asking for stake tables from epoch 1
        map.insert(Epoch::genesis() + 1u64, epoch_committee.clone());

        Self {
            non_epoch_committee: members,
            state: map,
            randomized_committees: BTreeMap::new(),
            first_epoch: None,
            block_reward,
            fetcher: Arc::new(fetcher),
        }
    }

    pub async fn reload_stake(&mut self, limit: u64) {
        // Load the 50 latest stored stake tables

        let loaded_stake = match self
            .fetcher
            .persistence
            .lock()
            .await
            .load_latest_stake(limit)
            .await
        {
            Ok(Some(loaded)) => loaded,
            Ok(None) => {
                tracing::warn!("No stake table history found in persistence!");
                return;
            },
            Err(e) => {
                tracing::error!("Failed to load stake table history from persistence: {e}");
                return;
            },
        };

        for (epoch, stake_table) in loaded_stake {
            self.update(epoch, stake_table, None);
        }
    }

    fn get_stake_table(&self, epoch: &Option<Epoch>) -> Option<Vec<PeerConfig<SeqTypes>>> {
        if let Some(epoch) = epoch {
            self.state
                .get(epoch)
                .map(|committee| committee.stake_table.clone().into_values().collect())
        } else {
            Some(self.non_epoch_committee.stake_table.clone())
        }
    }
}

#[derive(Error, Debug)]
/// Error representing fail cases for retrieving the stake table.
enum GetStakeTablesError {
    #[error("Error fetching from L1: {0}")]
    L1ClientFetchError(anyhow::Error),
}

#[derive(Error, Debug)]
#[error("Could not lookup leader")] // TODO error variants? message?
pub struct LeaderLookupError;

// #[async_trait]
impl Membership<SeqTypes> for EpochCommittees {
    type Error = LeaderLookupError;
    // DO NOT USE. Dummy constructor to comply w/ trait.
    fn new(
        // TODO remove `new` from trait and remove this fn as well.
        // https://github.com/EspressoSystems/HotShot/commit/fcb7d54a4443e29d643b3bbc53761856aef4de8b
        _committee_members: Vec<PeerConfig<SeqTypes>>,
        _da_members: Vec<PeerConfig<SeqTypes>>,
    ) -> Self {
        panic!("This function has been replaced with new_stake()");
    }

    /// Get the stake table for the current view
    fn stake_table(&self, epoch: Option<Epoch>) -> HSStakeTable<SeqTypes> {
        self.get_stake_table(&epoch).unwrap_or_default().into()
    }
    /// Get the stake table for the current view
    fn da_stake_table(&self, _epoch: Option<Epoch>) -> HSStakeTable<SeqTypes> {
        self.non_epoch_committee.da_members.clone().into()
    }

    /// Get all members of the committee for the current view
    fn committee_members(
        &self,
        _view_number: <SeqTypes as NodeType>::View,
        epoch: Option<Epoch>,
    ) -> BTreeSet<PubKey> {
        let stake_table = self.stake_table(epoch);
        stake_table
            .iter()
            .map(|x| PubKey::public_key(&x.stake_table_entry))
            .collect()
    }

    /// Get all members of the committee for the current view
    fn da_committee_members(
        &self,
        _view_number: <SeqTypes as NodeType>::View,
        _epoch: Option<Epoch>,
    ) -> BTreeSet<PubKey> {
        self.non_epoch_committee
            .indexed_da_members
            .clone()
            .into_keys()
            .collect()
    }

    /// Get the stake table entry for a public key
    fn stake(&self, pub_key: &PubKey, epoch: Option<Epoch>) -> Option<PeerConfig<SeqTypes>> {
        // Only return the stake if it is above zero
        if let Some(epoch) = epoch {
            self.state
                .get(&epoch)
                .and_then(|h| h.stake_table.get(pub_key))
                .cloned()
        } else {
            self.non_epoch_committee
                .indexed_stake_table
                .get(pub_key)
                .cloned()
        }
    }

    /// Get the DA stake table entry for a public key
    fn da_stake(&self, pub_key: &PubKey, _epoch: Option<Epoch>) -> Option<PeerConfig<SeqTypes>> {
        // Only return the stake if it is above zero
        self.non_epoch_committee
            .indexed_da_members
            .get(pub_key)
            .cloned()
    }

    /// Check if a node has stake in the committee
    fn has_stake(&self, pub_key: &PubKey, epoch: Option<Epoch>) -> bool {
        self.stake(pub_key, epoch)
            .map(|x| x.stake_table_entry.stake() > U256::ZERO)
            .unwrap_or_default()
    }

    /// Check if a node has stake in the committee
    fn has_da_stake(&self, pub_key: &PubKey, epoch: Option<Epoch>) -> bool {
        self.da_stake(pub_key, epoch)
            .map(|x| x.stake_table_entry.stake() > U256::ZERO)
            .unwrap_or_default()
    }

    /// Returns the leader's public key for a given view number and epoch.
    ///
    /// If an epoch is provided and a randomized committee exists for that epoch,
    /// the leader is selected from the randomized committee. Otherwise, the leader
    /// is selected from the non-epoch committee.
    ///
    /// # Arguments
    /// * `view_number` - The view number to index into the committee.
    /// * `epoch` - The epoch for which to determine the leader. If `None`, uses the non-epoch committee.
    ///
    /// # Errors
    /// Returns `LeaderLookupError` if the epoch is before the first epoch or if the committee is missing.
    fn lookup_leader(
        &self,
        view_number: <SeqTypes as NodeType>::View,
        epoch: Option<Epoch>,
    ) -> Result<PubKey, Self::Error> {
        match (self.first_epoch(), epoch) {
            (Some(first_epoch), Some(epoch)) => {
                if epoch < first_epoch {
                    tracing::error!(
                        "lookup_leader called with epoch {} before first epoch {}",
                        epoch,
                        first_epoch,
                    );
                    return Err(LeaderLookupError);
                }
                let Some(randomized_committee) = self.randomized_committees.get(&epoch) else {
                    tracing::error!(
                        "We are missing the randomized committee for epoch {}",
                        epoch
                    );
                    return Err(LeaderLookupError);
                };

                Ok(PubKey::public_key(&select_randomized_leader(
                    randomized_committee,
                    *view_number,
                )))
            },
            (_, None) => {
                let leaders = &self.non_epoch_committee.eligible_leaders;

                let index = *view_number as usize % leaders.len();
                let res = leaders[index].clone();
                Ok(PubKey::public_key(&res.stake_table_entry))
            },
            (None, Some(epoch)) => {
                tracing::error!(
                    "lookup_leader called with epoch {} but we don't have a first epoch",
                    epoch,
                );
                Err(LeaderLookupError)
            },
        }
    }

    /// Get the total number of nodes in the committee
    fn total_nodes(&self, epoch: Option<Epoch>) -> usize {
        self.stake_table(epoch).len()
    }

    /// Get the total number of DA nodes in the committee
    fn da_total_nodes(&self, epoch: Option<Epoch>) -> usize {
        self.da_stake_table(epoch).len()
    }

    /// Get the voting success threshold for the committee
    fn success_threshold(&self, epoch: Option<Epoch>) -> U256 {
        let total_stake = self.total_stake(epoch);
        let one = U256::ONE;
        let two = U256::from(2);
        let three = U256::from(3);
        if total_stake < U256::MAX / two {
            ((total_stake * two) / three) + one
        } else {
            ((total_stake / three) * two) + two
        }
    }

    /// Get the voting success threshold for the committee
    fn da_success_threshold(&self, epoch: Option<Epoch>) -> U256 {
        let total_stake = self.total_da_stake(epoch);
        let one = U256::ONE;
        let two = U256::from(2);
        let three = U256::from(3);

        if total_stake < U256::MAX / two {
            ((total_stake * two) / three) + one
        } else {
            ((total_stake / three) * two) + two
        }
    }

    /// Get the voting failure threshold for the committee
    fn failure_threshold(&self, epoch: Option<Epoch>) -> U256 {
        let total_stake = self.total_stake(epoch);
        let one = U256::ONE;
        let three = U256::from(3);

        (total_stake / three) + one
    }

    /// Get the voting upgrade threshold for the committee
    fn upgrade_threshold(&self, epoch: Option<Epoch>) -> U256 {
        let total_stake = self.total_stake(epoch);
        let nine = U256::from(9);
        let ten = U256::from(10);

        let normal_threshold = self.success_threshold(epoch);
        let higher_threshold = if total_stake < U256::MAX / nine {
            (total_stake * nine) / ten
        } else {
            (total_stake / ten) * nine
        };

        max(higher_threshold, normal_threshold)
    }

    async fn add_epoch_root(
        membership: Arc<RwLock<Self>>,
        epoch: Epoch,
        block_header: Header,
    ) -> anyhow::Result<()> {
        let membership_reader = membership.read().await;
        if membership_reader.state.contains_key(&epoch) {
            tracing::info!(
                "We already have the stake table for epoch {}. Skipping L1 fetching.",
                epoch
            );
            return Ok(());
        }
        let fetcher = Arc::clone(&membership_reader.fetcher);
        drop(membership_reader);

        let stake_tables = fetcher.fetch(epoch, block_header).await?;

        let mut block_reward = None;

        {
            let membership_reader = membership.read().await;
            // Assumes the stake table contract proxy address does not change
            // In the future, if we want to support updates to the stake table contract address via chain config,
            // or allow the contract to handle additional block reward calculation parameters (e.g., inflation, block time),
            // the `fetch_block_reward` logic can be updated to support per-epoch rewards.
            // Initially, the block reward is zero if the node starts on pre-epoch version
            // but it is updated on the first call to `add_epoch_root()`
            if membership_reader.block_reward == RewardAmount(U256::ZERO) {
                block_reward = Some(fetcher.fetch_block_reward().await?);
            }
        }

        // Store stake table in persistence
        {
            let persistence_lock = fetcher.persistence.lock().await;
            if let Err(e) = persistence_lock
                .store_stake(epoch, stake_tables.clone())
                .await
            {
                tracing::error!(?e, "`add_epoch_root`, error storing stake table");
            }
        }

        let mut membership_writer = membership.write().await;
        membership_writer.update(epoch, stake_tables, block_reward);
        Ok(())
    }

    fn has_stake_table(&self, epoch: Epoch) -> bool {
        self.state.contains_key(&epoch)
    }

    /// Checks if the randomized stake table is available for the given epoch.
    ///
    /// Returns `Ok(true)` if a randomized committee exists for the specified epoch and
    /// the epoch is not before the first epoch. Returns an error if `first_epoch` is `None`
    /// or if the provided epoch is before the first epoch.
    ///
    /// # Arguments
    /// * `epoch` - The epoch for which to check the presence of a randomized stake table.
    ///
    /// # Errors
    /// Returns an error if `first_epoch` is `None` or if `epoch` is before `first_epoch`.
    fn has_randomized_stake_table(&self, epoch: Epoch) -> anyhow::Result<bool> {
        let Some(first_epoch) = self.first_epoch else {
            bail!(
                "Called has_randomized_stake_table with epoch {} but first_epoch is None",
                epoch
            );
        };
        ensure!(
            epoch >= first_epoch,
            "Called has_randomized_stake_table with epoch {} but first_epoch is {}",
            epoch,
            first_epoch
        );
        Ok(self.randomized_committees.contains_key(&epoch))
    }

    async fn get_epoch_root(
        membership: Arc<RwLock<Self>>,
        block_height: u64,
        epoch: Epoch,
    ) -> anyhow::Result<Leaf2> {
        let membership_reader = membership.read().await;
        let peers = membership_reader.fetcher.peers.clone();
        let stake_table = membership_reader.stake_table(Some(epoch)).clone();
        let success_threshold = membership_reader.success_threshold(Some(epoch));
        drop(membership_reader);

        // Fetch leaves from peers
        let leaf: Leaf2 = peers
            .fetch_leaf(block_height, stake_table.clone(), success_threshold)
            .await?;

        Ok(leaf)
    }

    async fn get_epoch_drb(
        membership: Arc<RwLock<Self>>,
        block_height: u64,
        epoch: Epoch,
    ) -> anyhow::Result<DrbResult> {
        let membership_reader = membership.read().await;
        let peers = membership_reader.fetcher.peers.clone();
        let stake_table = membership_reader.stake_table(Some(epoch)).clone();
        let success_threshold = membership_reader.success_threshold(Some(epoch));
        drop(membership_reader);

        tracing::debug!(
            "Getting DRB for epoch {}, block height {}",
            epoch,
            block_height
        );
        let drb_leaf = peers
            .try_fetch_leaf(1, block_height, stake_table, success_threshold)
            .await?;

        let Some(drb) = drb_leaf.next_drb_result else {
            tracing::error!(
          "We received a leaf that should contain a DRB result, but the DRB result is missing: {:?}",
          drb_leaf
        );

            bail!("DRB leaf is missing the DRB result.");
        };

        Ok(drb)
    }

    fn add_drb_result(&mut self, epoch: Epoch, drb: DrbResult) {
        let Some(raw_stake_table) = self.state.get(&epoch) else {
            tracing::error!("add_drb_result({epoch}, {drb:?}) was called, but we do not yet have the stake table for epoch {epoch}");
            return;
        };

        let leaders = raw_stake_table
            .eligible_leaders
            .clone()
            .into_iter()
            .map(|peer_config| peer_config.stake_table_entry)
            .collect::<Vec<_>>();
        let randomized_committee = generate_stake_cdf(leaders, drb);

        self.randomized_committees
            .insert(epoch, randomized_committee);
    }

    fn set_first_epoch(&mut self, epoch: Epoch, initial_drb_result: DrbResult) {
        self.first_epoch = Some(epoch);

        let epoch_committee = self.state.get(&Epoch::genesis()).unwrap().clone();
        self.state.insert(epoch, epoch_committee.clone());
        self.state.insert(epoch + 1, epoch_committee);
        self.add_drb_result(epoch, initial_drb_result);
        self.add_drb_result(epoch + 1, initial_drb_result);
    }

    fn first_epoch(&self) -> Option<<SeqTypes as NodeType>::Epoch> {
        self.first_epoch
    }
}

#[cfg(any(test, feature = "testing"))]
impl super::v0_3::StakeTable {
    /// Generate a `StakeTable` with `n` members.
    pub fn mock(n: u64) -> Self {
        [..n]
            .iter()
            .map(|_| PeerConfig::default())
            .collect::<Vec<PeerConfig<SeqTypes>>>()
            .into()
    }
}

#[cfg(any(test, feature = "testing"))]
impl DAMembers {
    /// Generate a `DaMembers` (alias committee) with `n` members.
    pub fn mock(n: u64) -> Self {
        [..n]
            .iter()
            .map(|_| PeerConfig::default())
            .collect::<Vec<PeerConfig<SeqTypes>>>()
            .into()
    }
}

#[cfg(any(test, feature = "testing"))]
pub mod testing {
    use alloy::primitives::Bytes;
    use hotshot_contract_adapter::{
        sol_types::{EdOnBN254PointSol, G1PointSol, G2PointSol},
        stake_table::{sign_address_bls, sign_address_schnorr},
    };
    use hotshot_types::{light_client::StateKeyPair, signature_key::BLSKeyPair};
    use rand::{Rng as _, RngCore as _};

    use super::*;

    // TODO: current tests are just sanity checks, we need more.

    #[derive(Debug, Clone)]
    pub struct TestValidator {
        pub account: Address,
        pub bls_vk: G2PointSol,
        pub schnorr_vk: EdOnBN254PointSol,
        pub commission: u16,
        pub bls_sig: G1PointSol,
        pub schnorr_sig: Bytes,
    }

    impl TestValidator {
        pub fn random() -> Self {
            let account = Address::random();
            let commission = rand::thread_rng().gen_range(0..10000);
            Self::random_update_keys(account, commission)
        }

        pub fn randomize_keys(&self) -> Self {
            Self::random_update_keys(self.account, self.commission)
        }

        fn random_update_keys(account: Address, commission: u16) -> Self {
            let mut rng = &mut rand::thread_rng();
            let mut seed = [0u8; 32];
            rng.fill_bytes(&mut seed);
            let bls_key_pair = BLSKeyPair::generate(&mut rng);
            let bls_sig = sign_address_bls(&bls_key_pair, account);
            let schnorr_key_pair = StateKeyPair::generate_from_seed_indexed(seed, 0);
            let schnorr_sig = sign_address_schnorr(&schnorr_key_pair, account);
            Self {
                account,
                bls_vk: bls_key_pair.ver_key().to_affine().into(),
                schnorr_vk: schnorr_key_pair.ver_key().to_affine().into(),
                commission,
                bls_sig,
                schnorr_sig,
            }
        }
    }

    impl From<&TestValidator> for ValidatorRegistered {
        fn from(value: &TestValidator) -> Self {
            Self {
                account: value.account,
                blsVk: value.bls_vk,
                schnorrVk: value.schnorr_vk,
                commission: value.commission,
            }
        }
    }

    impl From<&TestValidator> for ValidatorRegisteredV2 {
        fn from(value: &TestValidator) -> Self {
            Self {
                account: value.account,
                blsVK: value.bls_vk,
                schnorrVK: value.schnorr_vk,
                commission: value.commission,
                blsSig: value.bls_sig.into(),
                schnorrSig: value.schnorr_sig.clone(),
            }
        }
    }

    impl From<&TestValidator> for ConsensusKeysUpdated {
        fn from(value: &TestValidator) -> Self {
            Self {
                account: value.account,
                blsVK: value.bls_vk,
                schnorrVK: value.schnorr_vk,
            }
        }
    }

    impl From<&TestValidator> for ConsensusKeysUpdatedV2 {
        fn from(value: &TestValidator) -> Self {
            Self {
                account: value.account,
                blsVK: value.bls_vk,
                schnorrVK: value.schnorr_vk,
                blsSig: value.bls_sig.into(),
                schnorrSig: value.schnorr_sig.clone(),
            }
        }
    }

    impl From<&TestValidator> for ValidatorExit {
        fn from(value: &TestValidator) -> Self {
            Self {
                validator: value.account,
            }
        }
    }

    impl Validator<BLSPubKey> {
        pub fn mock() -> Validator<BLSPubKey> {
            let val = TestValidator::random();
            let rng = &mut rand::thread_rng();
            let mut seed = [1u8; 32];
            rng.fill_bytes(&mut seed);
            let mut validator_stake = alloy::primitives::U256::from(0);
            let mut delegators = HashMap::new();
            for _i in 0..=5000 {
                let stake: u64 = rng.gen_range(0..10000);
                delegators.insert(Address::random(), alloy::primitives::U256::from(stake));
                validator_stake += alloy::primitives::U256::from(stake);
            }

            let stake_table_key = val.bls_vk.into();
            let state_ver_key = val.schnorr_vk.into();

            Validator {
                account: val.account,
                stake_table_key,
                state_ver_key,
                stake: validator_stake,
                commission: val.commission,
                delegators,
            }
        }
    }
}

#[cfg(test)]
mod tests {
    use alloy::{primitives::Address, rpc::types::Log};
    use hotshot_contract_adapter::stake_table::StakeTableContractVersion;
    use sequencer_utils::test_utils::setup_test;

    use super::*;
    use crate::v0::impls::testing::*;

    #[test]
    fn test_from_l1_events() -> anyhow::Result<()> {
        setup_test();
        // Build a stake table with one DA node and one consensus node.
        let val_1 = TestValidator::random();
        let val_1_new_keys = val_1.randomize_keys();
        let val_2 = TestValidator::random();
        let val_2_new_keys = val_2.randomize_keys();
        let delegator = Address::random();
        let mut events: Vec<StakeTableEvent> = [
            ValidatorRegistered::from(&val_1).into(),
            ValidatorRegisteredV2::from(&val_2).into(),
            Delegated {
                delegator,
                validator: val_1.account,
                amount: U256::from(10),
            }
            .into(),
            ConsensusKeysUpdated::from(&val_1_new_keys).into(),
            ConsensusKeysUpdatedV2::from(&val_2_new_keys).into(),
            Undelegated {
                delegator,
                validator: val_1.account,
                amount: U256::from(7),
            }
            .into(),
            // delegate to the same validator again
            Delegated {
                delegator,
                validator: val_1.account,
                amount: U256::from(5),
            }
            .into(),
            // delegate to the second validator
            Delegated {
                delegator: Address::random(),
                validator: val_2.account,
                amount: U256::from(3),
            }
            .into(),
        ]
        .to_vec();

        let st = active_validator_set_from_l1_events(events.iter().cloned())?;
        let st_val_1 = st.get(&val_1.account).unwrap();
        // final staked amount should be 10 (delegated) - 7 (undelegated) + 5 (Delegated)
        assert_eq!(st_val_1.stake, U256::from(8));
        assert_eq!(st_val_1.commission, val_1.commission);
        assert_eq!(st_val_1.delegators.len(), 1);
        // final delegated amount should be 10 (delegated) - 7 (undelegated) + 5 (Delegated)
        assert_eq!(*st_val_1.delegators.get(&delegator).unwrap(), U256::from(8));

        let st_val_2 = st.get(&val_2.account).unwrap();
        assert_eq!(st_val_2.stake, U256::from(3));
        assert_eq!(st_val_2.commission, val_2.commission);
        assert_eq!(st_val_2.delegators.len(), 1);

        events.push(ValidatorExit::from(&val_1).into());

        let st = active_validator_set_from_l1_events(events.iter().cloned())?;
        // The first validator should have been removed
        assert_eq!(st.get(&val_1.account), None);

        // The second validator should be unchanged
        let st_val_2 = st.get(&val_2.account).unwrap();
        assert_eq!(st_val_2.stake, U256::from(3));
        assert_eq!(st_val_2.commission, val_2.commission);
        assert_eq!(st_val_2.delegators.len(), 1);

        // remove the 2nd validator
        events.push(ValidatorExit::from(&val_2).into());

        // This should fail because the validator has exited and no longer exists in the stake table.
        assert!(active_validator_set_from_l1_events(events.iter().cloned()).is_err());

        Ok(())
    }

    #[test]
    fn test_from_l1_events_failures() -> anyhow::Result<()> {
        let val = TestValidator::random();
        let delegator = Address::random();

        let register: StakeTableEvent = ValidatorRegistered::from(&val).into();
        let register_v2: StakeTableEvent = ValidatorRegisteredV2::from(&val).into();
        let delegate: StakeTableEvent = Delegated {
            delegator,
            validator: val.account,
            amount: U256::from(10),
        }
        .into();
        let key_update: StakeTableEvent = ConsensusKeysUpdated::from(&val).into();
        let key_update_v2: StakeTableEvent = ConsensusKeysUpdatedV2::from(&val).into();
        let undelegate: StakeTableEvent = Undelegated {
            delegator,
            validator: val.account,
            amount: U256::from(7),
        }
        .into();

        let exit: StakeTableEvent = ValidatorExit::from(&val).into();

        let cases = [
            vec![exit],
            vec![undelegate.clone()],
            vec![delegate.clone()],
            vec![key_update],
            vec![key_update_v2],
            vec![register.clone(), register.clone()],
            vec![register_v2.clone(), register_v2.clone()],
            vec![register.clone(), register_v2.clone()],
            vec![register_v2.clone(), register.clone()],
            vec![
                register,
                delegate.clone(),
                undelegate.clone(),
                undelegate.clone(),
            ],
            vec![register_v2, delegate, undelegate.clone(), undelegate],
        ];

        for events in cases.iter() {
            // NOTE: not selecting the active validator set because we care about wrong sequences of
            // events being detected. If we compute the active set we will also get an error if the
            // set is empty but that's not what we want to test here.
            let res = validators_from_l1_events(events.iter().cloned());
            assert!(
                res.is_err(),
                "events {:?}, not a valid sequence of events",
                res
            );
        }
        Ok(())
    }

    #[test]
    fn test_validators_selection() {
        let mut validators = IndexMap::new();
        let mut highest_stake = alloy::primitives::U256::ZERO;

        for _i in 0..3000 {
            let validator = Validator::mock();
            validators.insert(validator.account, validator.clone());

            if validator.stake > highest_stake {
                highest_stake = validator.stake;
            }
        }

        let minimum_stake = highest_stake / U256::from(VID_TARGET_TOTAL_STAKE);

        select_active_validator_set(&mut validators).expect("Failed to select validators");
        assert!(
            validators.len() <= 100,
            "validators len is {}, expected at most 100",
            validators.len()
        );

        let mut selected_validators_highest_stake = alloy::primitives::U256::ZERO;
        // Ensure every validator in the final selection is above or equal to minimum stake
        for (address, validator) in &validators {
            assert!(
                validator.stake >= minimum_stake,
                "Validator {:?} has stake below minimum: {}",
                address,
                validator.stake
            );

            if validator.stake > selected_validators_highest_stake {
                selected_validators_highest_stake = validator.stake;
            }
        }
    }

    // For a bug where the GCL did not match the stake table contract implementation and allowed
    // duplicated BLS keys via the update keys events.
    #[rstest::rstest]
    fn test_regression_non_unique_bls_keys_not_discarded(
        #[values(StakeTableContractVersion::V1, StakeTableContractVersion::V2)]
        version: StakeTableContractVersion,
    ) {
        let val = TestValidator::random();
        let register: StakeTableEvent = match version {
            StakeTableContractVersion::V1 => ValidatorRegistered::from(&val).into(),
            StakeTableContractVersion::V2 => ValidatorRegisteredV2::from(&val).into(),
        };
        let delegate: StakeTableEvent = Delegated {
            delegator: Address::random(),
            validator: val.account,
            amount: U256::from(10),
        }
        .into();

        // first ensure that wan build a valid stake table
        assert!(active_validator_set_from_l1_events(
            vec![register.clone(), delegate.clone()].into_iter()
        )
        .is_ok());

        // add the invalid key update (re-using the same consensus keys)
        let key_update = ConsensusKeysUpdated::from(&val).into();
        assert!(active_validator_set_from_l1_events(
            vec![register, delegate, key_update].into_iter()
        )
        .unwrap_err()
        .to_string()
        .contains("bls key already used"));
    }

    #[test]
    fn test_display_log() {
        let serialized = r#"{"address":"0x0000000000000000000000000000000000000069","topics":["0x0000000000000000000000000000000000000000000000000000000000000069"],"data":"0x69","blockHash":"0x0000000000000000000000000000000000000000000000000000000000000069","blockNumber":"0x69","blockTimestamp":"0x69","transactionHash":"0x0000000000000000000000000000000000000000000000000000000000000069","transactionIndex":"0x69","logIndex":"0x70","removed":false}"#;
        let log: Log = serde_json::from_str(serialized).unwrap();
        assert_eq!(
            log.display(),
            "Log(block=105,index=112,transaction_hash=0x0000000000000000000000000000000000000000000000000000000000000069)"
        )
    }

    #[test]
    fn test_register_validator() {
        let mut state = StakeTableState::new();
        let val = TestValidator::random();
        let event = StakeTableEvent::Register((&val).into());

        assert!(state.apply_event(event).is_ok());

        let stored = state.validators.get(&val.account).unwrap();
        assert_eq!(stored.account, val.account);
    }

    #[test]
    fn test_validator_already_registered() {
        let mut state = StakeTableState::new();
        let validator = TestValidator::random();

        assert!(state
            .apply_event(StakeTableEvent::Register((&validator).into()))
            .is_ok());

        // Second registration with the same validator should fail
        let result = state.apply_event(StakeTableEvent::Register((&validator).into()));
        assert!(
            matches!(result, Err(StakeTableError::AlreadyRegistered(addr)) if addr == validator.account)
        );
    }

    #[test]
    fn test_register_v2_validator() {
        let mut state = StakeTableState::new();
        let val = TestValidator::random();
        let event = StakeTableEvent::RegisterV2((&val).into());

        assert!(state.apply_event(event).is_ok());

        let stored = state.validators.get(&val.account).unwrap();
        assert_eq!(stored.account, val.account);
    }

    #[test]
    fn test_register_validator_v2_auth_fails() {
        let mut state = StakeTableState::new();
        let mut val = TestValidator::random();
        val.bls_sig = Default::default();
        let event = StakeTableEvent::RegisterV2((&val).into());

        let result = state.apply_event(event);
        assert!(matches!(
            result,
            Err(StakeTableError::AuthenticationFailed(_))
        ));
    }

    #[test]
    fn test_deregister_validator() {
        let mut state = StakeTableState::new();
        let val = TestValidator::random();

        let reg = StakeTableEvent::Register((&val).into());
        state.apply_event(reg).unwrap();

        let dereg = StakeTableEvent::Deregister((&val).into());
        assert!(state.apply_event(dereg).is_ok());
        assert!(!state.validators.contains_key(&val.account));
    }

    #[test]
    fn test_delegate_and_undelegate() {
        let mut state = StakeTableState::new();
        let val = TestValidator::random();
        state
            .apply_event(StakeTableEvent::Register((&val).into()))
            .unwrap();

        let delegator = Address::random();
        let amount = U256::from(1000);
        let delegate_event = StakeTableEvent::Delegate(Delegated {
            delegator,
            validator: val.account,
            amount,
        });
        assert!(state.apply_event(delegate_event).is_ok());

        let validator = state.validators.get(&val.account).unwrap();
        assert_eq!(validator.delegators.get(&delegator).cloned(), Some(amount));

        let undelegate_event = StakeTableEvent::Undelegate(Undelegated {
            delegator,
            validator: val.account,
            amount,
        });
        assert!(state.apply_event(undelegate_event).is_ok());
        let validator = state.validators.get(&val.account).unwrap();
        assert!(!validator.delegators.contains_key(&delegator));
    }

    #[test]
    fn test_key_update_v2() {
        let mut state = StakeTableState::new();
        let val = TestValidator::random();
        state
            .apply_event(StakeTableEvent::Register((&val).into()))
            .unwrap();

        let new_keys = val.randomize_keys();
        let event = StakeTableEvent::KeyUpdateV2((&new_keys).into());

        assert!(state.apply_event(event).is_ok());

        let updated = state.validators.get(&val.account).unwrap();
        assert_eq!(updated.stake_table_key, new_keys.bls_vk.into());
        assert_eq!(updated.state_ver_key, new_keys.schnorr_vk.into());
    }

    #[test]
    fn test_duplicate_bls_key() {
        let mut state = StakeTableState::new();
        let val = TestValidator::random();
        let event1 = StakeTableEvent::Register((&val).into());
        let mut val2 = TestValidator::random();
        val2.bls_vk = val.bls_vk;
        val2.account = Address::random();

        let event2 = StakeTableEvent::Register((&val2).into());
        assert!(state.apply_event(event1).is_ok());
        let result = state.apply_event(event2);
        assert!(matches!(result, Err(StakeTableError::BlsKeyAlreadyUsed(_))));
    }

    #[test]
    fn test_duplicate_schnorr_key() {
        let mut state = StakeTableState::new();
        let val = TestValidator::random();
        let event1 = StakeTableEvent::Register((&val).into());
        let mut val2 = TestValidator::random();
        val2.schnorr_vk = val.schnorr_vk;
        val2.account = Address::random();
        val2.bls_vk = val2.randomize_keys().bls_vk;

        let event2 = StakeTableEvent::Register((&val2).into());
        assert!(state.apply_event(event1).is_ok());
        let result = state.apply_event(event2);
        assert!(matches!(
            result,
            Err(StakeTableError::SchnorrKeyAlreadyUsed(_))
        ));
    }

    #[test]
    fn test_register_and_deregister_validator() {
        let mut state = StakeTableState::new();
        let validator = TestValidator::random();
        let event = StakeTableEvent::Register((&validator).into());
        assert!(state.apply_event(event).is_ok());

        let deregister_event = StakeTableEvent::Deregister((&validator).into());
        assert!(state.apply_event(deregister_event).is_ok());
    }

    #[test]
    fn test_delegate_zero_amount_is_ignored() {
        let mut state = StakeTableState::new();
        let validator = TestValidator::random();
        let account = validator.account;
        state
            .apply_event(StakeTableEvent::Register((&validator).into()))
            .unwrap();

        let delegator = Address::random();
        let amount = U256::ZERO;
        let event = StakeTableEvent::Delegate(Delegated {
            delegator,
            validator: account,
            amount,
        });
        assert!(state.apply_event(event).is_ok());
        let val = state.validators.get(&account).unwrap();
        assert!(val.delegators.get(&delegator).is_none());
    }

    #[test]
    fn test_undelegate_more_than_stake_fails() {
        let mut state = StakeTableState::new();
        let validator = TestValidator::random();
        let account = validator.account;
        state
            .apply_event(StakeTableEvent::Register((&validator).into()))
            .unwrap();

        let delegator = Address::random();
        let event = StakeTableEvent::Delegate(Delegated {
            delegator,
            validator: account,
            amount: U256::from(10u64),
        });
        state.apply_event(event).unwrap();

        let result = state.apply_event(StakeTableEvent::Undelegate(Undelegated {
            delegator,
            validator: account,
            amount: U256::from(20u64),
        }));
        assert!(matches!(result, Err(StakeTableError::InsufficientStake)));
    }
}<|MERGE_RESOLUTION|>--- conflicted
+++ resolved
@@ -1145,7 +1145,6 @@
 
         // Get the transaction that emitted the Initialized event
         let init_tx = provider
-<<<<<<< HEAD
             .get_transaction_receipt(tx_hash)
             .await
             .map_err(FetchRewardError::Rpc)?
@@ -1158,24 +1157,6 @@
                 tx_hash: tx_hash.to_string(),
             },
         )?;
-=======
-            .get_transaction_receipt(
-                init_log
-                    .transaction_hash
-                    .context(format!("transaction hash not found. init_log={init_log:?}"))?,
-            )
-            .await?
-            .context(format!(
-                "Failed to get transaction for Initialized event. hash={:?}",
-                init_log.transaction_hash
-            ))?;
-
-        let mint_transfer = init_tx
-            .decoded_log::<EspToken::Transfer>()
-            .context(format!(
-                "Failed to decode Transfer log. init_tx={init_tx:?}"
-            ))?;
->>>>>>> 10d475d8
 
         tracing::debug!("mint transfer event ={mint_transfer:?}");
         if mint_transfer.from != Address::ZERO {
