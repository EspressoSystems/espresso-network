use std::{
    cmp::max,
    collections::{BTreeMap, BTreeSet, HashMap, HashSet},
    sync::Arc,
};

use alloy::{
    primitives::{Address, U256},
    rpc::types::Log,
};
use anyhow::{bail, Context};
use async_lock::RwLock;
use committable::Committable;
use contract_bindings_alloy::staketable::StakeTable::{
    ConsensusKeysUpdated, Delegated, Undelegated, ValidatorExit, ValidatorRegistered,
};
use ethers_conv::{ToAlloy, ToEthers};
use hotshot::types::{BLSPubKey, SignatureKey as _};
use hotshot_contract_adapter::stake_table::{bls_alloy_to_jf2, edward_bn254point_to_state_ver};
use hotshot_types::{
    data::{vid_disperse::VID_TARGET_TOTAL_STAKE, EpochNumber},
    drb::{
        election::{generate_stake_cdf, select_randomized_leader, RandomizedCommittee},
        DrbResult,
    },
    message::UpgradeLock,
    stake_table::StakeTableEntry,
    traits::{
        election::Membership,
        node_implementation::{ConsensusTime, NodeType},
        signature_key::StakeTableEntryType,
    },
    utils::verify_leaf_chain,
    PeerConfig,
};
use indexmap::IndexMap;
use thiserror::Error;

use super::{
    traits::{MembershipPersistence, StateCatchup},
    v0_3::{DAMembers, Validator},
    v0_99::ChainConfig,
    Header, L1Client, Leaf2, PubKey, SeqTypes,
};
use crate::{EpochVersion, SequencerVersions};

type Epoch = <SeqTypes as NodeType>::Epoch;

/// Create the consensus and DA stake tables from L1 events
///
/// This is a pure function, to make it easily testable.
///
/// We expect have at most a few hundred EVM events in the
/// PermissionedStakeTable contract over the liftetime of the contract so it
/// should not significantly affect performance to fetch all events and
/// perform the computation in this functions once per epoch.
pub fn from_l1_events<I: Iterator<Item = StakeTableEvent>>(
    events: I,
) -> anyhow::Result<IndexMap<Address, Validator<BLSPubKey>>> {
    let mut validators = IndexMap::new();
    let mut bls_keys = HashSet::new();
    let mut schnorr_keys = HashSet::new();
    for event in events {
        tracing::debug!("Processing stake table event: {:?}", event);
        match event {
            StakeTableEvent::Register(ValidatorRegistered {
                account,
                blsVk,
                schnorrVk,
                commission,
            }) => {
                // TODO(abdul): BLS and Schnorr signature keys verification
                let stake_table_key = bls_alloy_to_jf2(blsVk.clone());
                let state_ver_key = edward_bn254point_to_state_ver(schnorrVk.clone());
                // TODO(MA): The stake table contract currently enforces that each bls key is only used once. We will
                // move this check to the confirmation layer and remove it from the contract. Once we have the signature
                // check in this functions we can skip if a BLS key, or Schnorr key was previously used.
                if bls_keys.contains(&stake_table_key) {
                    bail!("bls key {} already used", stake_table_key.to_string());
                };

                // The contract does *not* enforce that each schnorr key is only used once.
                if schnorr_keys.contains(&state_ver_key) {
                    tracing::warn!("schnorr key {} already used", state_ver_key.to_string());
                };

                bls_keys.insert(stake_table_key);
                schnorr_keys.insert(state_ver_key.clone());

                match validators.entry(account) {
                    indexmap::map::Entry::Occupied(_occupied_entry) => {
                        bail!("validator {:#x} already registered", *account)
                    },
                    indexmap::map::Entry::Vacant(vacant_entry) => vacant_entry.insert(Validator {
                        account,
                        stake_table_key,
                        state_ver_key,
                        stake: U256::from(0_u64),
                        commission,
                        delegators: HashMap::default(),
                    }),
                };
            },
            StakeTableEvent::Deregister(exit) => {
                validators
                    .shift_remove(&exit.validator)
                    .with_context(|| format!("validator {:#x} not found", exit.validator))?;
            },
            StakeTableEvent::Delegate(delegated) => {
                let Delegated {
                    delegator,
                    validator,
                    amount,
                } = delegated;
                let validator_entry = validators
                    .get_mut(&validator)
                    .with_context(|| format!("validator {validator:#x} not found"))?;

                if amount.is_zero() {
                    tracing::warn!("delegator {delegator:?} has 0 stake");
                    continue;
                }
                // Increase stake
                validator_entry.stake += amount;
                // Add delegator to the set
                validator_entry.delegators.insert(delegator, amount);
            },
            StakeTableEvent::Undelegate(undelegated) => {
                let Undelegated {
                    delegator,
                    validator,
                    amount,
                } = undelegated;
                let validator_entry = validators
                    .get_mut(&validator)
                    .with_context(|| format!("validator {validator:#x} not found"))?;

                validator_entry.stake = validator_entry
                    .stake
                    .checked_sub(amount)
                    .with_context(|| "stake is less than undelegated amount")?;

                let delegator_stake = validator_entry
                    .delegators
                    .get_mut(&delegator)
                    .with_context(|| format!("delegator {delegator:#x} not found"))?;
                *delegator_stake = delegator_stake
                    .checked_sub(amount)
                    .with_context(|| "delegator_stake is less than undelegated amount")?;

                if delegator_stake.is_zero() {
                    // if delegator stake is 0, remove from set
                    validator_entry.delegators.remove(&delegator);
                }
            },
            StakeTableEvent::KeyUpdate(update) => {
                let ConsensusKeysUpdated {
                    account,
                    blsVK,
                    schnorrVK,
                } = update;
                let validator = validators
                    .get_mut(&account)
                    .with_context(|| "validator {account:#x} not found")?;
                let bls = bls_alloy_to_jf2(blsVK);
                let state_ver_key = edward_bn254point_to_state_ver(schnorrVK);

                validator.stake_table_key = bls;
                validator.state_ver_key = state_ver_key;
            },
        }
    }

    select_validators(&mut validators)?;

    Ok(validators)
}

fn select_validators(
    validators: &mut IndexMap<Address, Validator<BLSPubKey>>,
) -> anyhow::Result<()> {
    // Remove invalid validators first
    validators.retain(|address, validator| {
        if validator.delegators.is_empty() {
            tracing::info!("Validator {address:?} does not have any delegator");
            return false;
        }

        if validator.stake.is_zero() {
            tracing::info!("Validator {address:?} does not have any stake");
            return false;
        }

        true
    });

    if validators.is_empty() {
        bail!("No valid validators found");
    }

    // Find the maximum stake
    let maximum_stake = validators
        .values()
        .map(|v| v.stake)
        .max()
        .context("Failed to determine max stake")?;

    let minimum_stake = maximum_stake
        .checked_div(U256::from(VID_TARGET_TOTAL_STAKE))
        .context("div err")?;

    // Collect validators that meet the minimum stake criteria
    let mut valid_stakers: Vec<_> = validators
        .iter()
        .filter(|(_, v)| v.stake >= minimum_stake)
        .map(|(addr, v)| (*addr, v.stake))
        .collect();

    // Sort by stake (descending order)
    valid_stakers.sort_by_key(|(_, stake)| std::cmp::Reverse(*stake));

    // Keep only the top 100 stakers
    if valid_stakers.len() > 100 {
        valid_stakers.truncate(100);
    }

    // Retain only the selected validators
    let selected_addresses: HashSet<_> = valid_stakers.iter().map(|(addr, _)| *addr).collect();
    validators.retain(|address, _| selected_addresses.contains(address));

    Ok(())
}

#[derive(Clone, derive_more::From)]
pub enum StakeTableEvent {
    Register(ValidatorRegistered),
    Deregister(ValidatorExit),
    Delegate(Delegated),
    Undelegate(Undelegated),
    KeyUpdate(ConsensusKeysUpdated),
}

impl std::fmt::Debug for StakeTableEvent {
    fn fmt(&self, f: &mut std::fmt::Formatter<'_>) -> std::fmt::Result {
        match self {
            StakeTableEvent::Register(event) => write!(f, "Register({:?})", event.account),
            StakeTableEvent::Deregister(event) => write!(f, "Deregister({:?})", event.validator),
            StakeTableEvent::Delegate(event) => write!(f, "Delegate({:?})", event.delegator),
            StakeTableEvent::Undelegate(event) => write!(f, "Undelegate({:?})", event.delegator),
            StakeTableEvent::KeyUpdate(event) => write!(f, "KeyUpdate({:?})", event.account),
        }
    }
}

impl StakeTableEvent {
    pub fn sort_events(
        registrations: Vec<(ValidatorRegistered, Log)>,
        deregistrations: Vec<(ValidatorExit, Log)>,
        delegations: Vec<(Delegated, Log)>,
        undelegated_events: Vec<(Undelegated, Log)>,
        keys_update: Vec<(ConsensusKeysUpdated, Log)>,
    ) -> anyhow::Result<BTreeMap<(u64, u64), StakeTableEvent>> {
        let mut map = BTreeMap::new();
        for (registration, log) in registrations {
            map.insert(
                (
                    log.block_number.context("block number")?,
                    log.log_index.context("log index")?,
                ),
                registration.into(),
            );
        }
        for (dereg, log) in deregistrations {
            map.insert(
                (
                    log.block_number.context("block number")?,
                    log.log_index.context("log index")?,
                ),
                dereg.into(),
            );
        }
        for (delegation, log) in delegations {
            map.insert(
                (
                    log.block_number.context("block number")?,
                    log.log_index.context("log index")?,
                ),
                delegation.into(),
            );
        }
        for (undelegated, log) in undelegated_events {
            map.insert(
                (
                    log.block_number.context("block number")?,
                    log.log_index.context("log index")?,
                ),
                undelegated.into(),
            );
        }

        for (update, log) in keys_update {
            map.insert(
                (
                    log.block_number.context("block number")?,
                    log.log_index.context("log index")?,
                ),
                update.into(),
            );
        }
        Ok(map)
    }
}

#[derive(Clone, derive_more::derive::Debug)]
/// Type to describe DA and Stake memberships
pub struct EpochCommittees {
    /// Committee used when we're in pre-epoch state
    non_epoch_committee: NonEpochCommittee,

    /// Holds Stake table and da stake
    state: HashMap<Epoch, EpochCommittee>,

    /// L1 provider
    l1_client: L1Client,

    chain_config: ChainConfig,

    /// Randomized committees, filled when we receive the DrbResult
    randomized_committees: BTreeMap<Epoch, RandomizedCommittee<StakeTableEntry<PubKey>>>,

    /// Peers for catching up the stake table
    #[debug(skip)]
    peers: Arc<dyn StateCatchup>,

    /// Methods for stake table persistence.
    #[debug(skip)]
    persistence: Arc<dyn MembershipPersistence>,

    first_epoch: Option<Epoch>,
}

/// Holds Stake table and da stake
#[derive(Clone, Debug)]
struct NonEpochCommittee {
    /// The nodes eligible for leadership.
    /// NOTE: This is currently a hack because the DA leader needs to be the quorum
    /// leader but without voting rights.
    eligible_leaders: Vec<PeerConfig<SeqTypes>>,

    /// Keys for nodes participating in the network
    stake_table: Vec<PeerConfig<SeqTypes>>,

    /// Keys for DA members
    da_members: Vec<PeerConfig<SeqTypes>>,

    /// Stake entries indexed by public key, for efficient lookup.
    indexed_stake_table: HashMap<PubKey, PeerConfig<SeqTypes>>,

    /// DA entries indexed by public key, for efficient lookup.
    indexed_da_members: HashMap<PubKey, PeerConfig<SeqTypes>>,
}

/// Holds Stake table and da stake
#[derive(serde::Serialize, serde::Deserialize, Clone, Debug)]
pub struct EpochCommittee {
    /// The nodes eligible for leadership.
    /// NOTE: This is currently a hack because the DA leader needs to be the quorum
    /// leader but without voting rights.
    eligible_leaders: Vec<PeerConfig<SeqTypes>>,
    /// Keys for nodes participating in the network
    stake_table: IndexMap<PubKey, PeerConfig<SeqTypes>>,
    validators: IndexMap<Address, Validator<BLSPubKey>>,
    address_mapping: HashMap<BLSPubKey, Address>,
}

impl EpochCommittees {
    pub fn first_epoch(&self) -> Option<Epoch> {
        self.first_epoch
    }

    /// Updates `Self.stake_table` with stake_table for
    /// `Self.contract_address` at `l1_block_height`. This is intended
    /// to be called before calling `self.stake()` so that
    /// `Self.stake_table` only needs to be updated once in a given
    /// life-cycle but may be read from many times.
    fn update_stake_table(
        &mut self,
        epoch: EpochNumber,
        validators: IndexMap<Address, Validator<BLSPubKey>>,
    ) {
        let mut address_mapping = HashMap::new();
        let stake_table: IndexMap<BLSPubKey, PeerConfig<SeqTypes>> = validators
            .values()
            .map(|v| {
                address_mapping.insert(v.stake_table_key, v.account);
                (
                    v.stake_table_key,
                    PeerConfig {
                        stake_table_entry: BLSPubKey::stake_table_entry(
                            &v.stake_table_key,
                            v.stake.to_ethers(),
                        ),
                        state_ver_key: v.state_ver_key.clone(),
                    },
                )
            })
            .collect();
        let eligible_leaders: Vec<PeerConfig<SeqTypes>> =
            stake_table.iter().map(|(_, l)| l.clone()).collect();
        let randomized_committee = generate_stake_cdf(
            stake_table
                .iter()
                .map(|(_, l)| l.stake_table_entry.clone())
                .collect(),
            [0u8; 32],
        );
        self.randomized_committees
            .insert(epoch, randomized_committee);

        self.state.insert(
            epoch,
            EpochCommittee {
                eligible_leaders,
                stake_table,
                validators,
                address_mapping,
            },
        );
    }

    pub fn validators(
        &self,
        epoch: &Epoch,
    ) -> anyhow::Result<IndexMap<Address, Validator<BLSPubKey>>> {
        Ok(self
            .state
            .get(epoch)
            .context("state for found")?
            .validators
            .clone())
    }

    pub fn address(&self, epoch: &Epoch, bls_key: BLSPubKey) -> anyhow::Result<Address> {
        let mapping = self
            .state
            .get(epoch)
            .context("state for found")?
            .address_mapping
            .clone();

        Ok(*mapping.get(&bls_key).context(format!(
            "failed to get ethereum address for bls key {bls_key:?}"
        ))?)
    }

    pub fn get_validator_config(
        &self,
        epoch: &Epoch,
        key: BLSPubKey,
    ) -> anyhow::Result<Validator<BLSPubKey>> {
        let address = self.address(epoch, key)?;
        let validators = self.validators(epoch)?;
        Ok(validators.get(&address).unwrap().clone())
    }

    // We need a constructor to match our concrete type.
    pub fn new_stake(
        // TODO remove `new` from trait and rename this to `new`.
        // https://github.com/EspressoSystems/HotShot/commit/fcb7d54a4443e29d643b3bbc53761856aef4de8b
        committee_members: Vec<PeerConfig<SeqTypes>>,
        da_members: Vec<PeerConfig<SeqTypes>>,
        l1_client: L1Client,
        chain_config: ChainConfig,
        peers: Arc<dyn StateCatchup>,
        persistence: impl MembershipPersistence,
    ) -> Self {
        // For each member, get the stake table entry
        let stake_table: Vec<_> = committee_members
            .iter()
            .filter(|&peer_config| {
                peer_config.stake_table_entry.stake() > ethers::types::U256::zero()
            })
            .cloned()
            .collect();

        // For each eligible leader, get the stake table entry
        let eligible_leaders = stake_table.clone();

        // For each member, get the stake table entry
        let da_members: Vec<_> = da_members
            .iter()
            .filter(|&peer_config| {
                peer_config.stake_table_entry.stake() > ethers::types::U256::zero()
            })
            .cloned()
            .collect();

        // Index the stake table by public key
        let indexed_stake_table: HashMap<PubKey, _> = stake_table
            .iter()
            .map(|peer_config| {
                (
                    PubKey::public_key(&peer_config.stake_table_entry),
                    peer_config.clone(),
                )
            })
            .collect();

        // Index the stake table by public key
        let indexed_da_members: HashMap<PubKey, _> = da_members
            .iter()
            .map(|peer_config| {
                (
                    PubKey::public_key(&peer_config.stake_table_entry),
                    peer_config.clone(),
                )
            })
            .collect();

        let members = NonEpochCommittee {
            eligible_leaders: eligible_leaders.clone(),
            stake_table,
            da_members,
            indexed_stake_table,
            indexed_da_members,
        };

        let mut map = HashMap::new();
        let epoch_committee = EpochCommittee {
            eligible_leaders: members.eligible_leaders.clone(),
            stake_table: members
                .stake_table
                .iter()
                .map(|x| (PubKey::public_key(&x.stake_table_entry), x.clone()))
                .collect(),
            validators: Default::default(),
            address_mapping: HashMap::new(),
        };

        let randomized_committee = generate_stake_cdf(
            eligible_leaders
                .clone()
                .into_iter()
                .map(|l| l.stake_table_entry)
                .collect(),
            [0u8; 32],
        );
        let mut randomized_committees = BTreeMap::new();
        for epoch in Epoch::genesis().u64()..=2 {
            map.insert(Epoch::new(epoch), epoch_committee.clone());
            randomized_committees.insert(Epoch::new(epoch), randomized_committee.clone());
        }
        Self {
            non_epoch_committee: members,
            state: map,
            l1_client,
            chain_config,
            randomized_committees,
            peers,
            persistence: Arc::new(persistence),
            first_epoch: None,
        }
    }
    fn get_stake_table(&self, epoch: &Option<Epoch>) -> Option<Vec<PeerConfig<SeqTypes>>> {
        if let Some(epoch) = epoch {
            self.state
                .get(epoch)
                .map(|committee| committee.stake_table.clone().into_values().collect())
        } else {
            Some(self.non_epoch_committee.stake_table.clone())
        }
    }

    /// Get the stake table by epoch. Try to load from DB and fall back to fetching from l1.
    async fn get_stake_table_from_contract(
        &self,
        contract_address: Address,
        l1_block: u64,
    ) -> Result<IndexMap<alloy::primitives::Address, Validator<BLSPubKey>>, GetStakeTablesError>
    {
        self.l1_client
            .get_stake_table(contract_address, l1_block)
            .await
            .map_err(GetStakeTablesError::L1ClientFetchError)
    }
}

#[derive(Error, Debug)]
/// Error representing fail cases for retrieving the stake table.
enum GetStakeTablesError {
    #[error("Error fetching from L1: {0}")]
    L1ClientFetchError(anyhow::Error),
}

#[derive(Error, Debug)]
#[error("Could not lookup leader")] // TODO error variants? message?
pub struct LeaderLookupError;

// #[async_trait]
impl Membership<SeqTypes> for EpochCommittees {
    type Error = LeaderLookupError;
    // DO NOT USE. Dummy constructor to comply w/ trait.
    fn new(
        // TODO remove `new` from trait and remove this fn as well.
        // https://github.com/EspressoSystems/HotShot/commit/fcb7d54a4443e29d643b3bbc53761856aef4de8b
        _committee_members: Vec<PeerConfig<SeqTypes>>,
        _da_members: Vec<PeerConfig<SeqTypes>>,
    ) -> Self {
        panic!("This function has been replaced with new_stake()");
    }

    /// Get the stake table for the current view
    fn stake_table(&self, epoch: Option<Epoch>) -> Vec<PeerConfig<SeqTypes>> {
        self.get_stake_table(&epoch).unwrap_or_default()
    }
    /// Get the stake table for the current view
    fn da_stake_table(&self, _epoch: Option<Epoch>) -> Vec<PeerConfig<SeqTypes>> {
        self.non_epoch_committee.da_members.clone()
    }

    /// Get all members of the committee for the current view
    fn committee_members(
        &self,
        _view_number: <SeqTypes as NodeType>::View,
        epoch: Option<Epoch>,
    ) -> BTreeSet<PubKey> {
        let stake_table = self.stake_table(epoch);
        stake_table
            .iter()
            .map(|x| PubKey::public_key(&x.stake_table_entry))
            .collect()
    }

    /// Get all members of the committee for the current view
    fn da_committee_members(
        &self,
        _view_number: <SeqTypes as NodeType>::View,
        _epoch: Option<Epoch>,
    ) -> BTreeSet<PubKey> {
        self.non_epoch_committee
            .indexed_da_members
            .clone()
            .into_keys()
            .collect()
    }

    /// Get the stake table entry for a public key
    fn stake(&self, pub_key: &PubKey, epoch: Option<Epoch>) -> Option<PeerConfig<SeqTypes>> {
        // Only return the stake if it is above zero
        if let Some(epoch) = epoch {
            self.state
                .get(&epoch)
                .and_then(|h| h.stake_table.get(pub_key))
                .cloned()
        } else {
            self.non_epoch_committee
                .indexed_stake_table
                .get(pub_key)
                .cloned()
        }
    }

    /// Get the DA stake table entry for a public key
    fn da_stake(&self, pub_key: &PubKey, _epoch: Option<Epoch>) -> Option<PeerConfig<SeqTypes>> {
        // Only return the stake if it is above zero
        self.non_epoch_committee
            .indexed_da_members
            .get(pub_key)
            .cloned()
    }

    /// Check if a node has stake in the committee
    fn has_stake(&self, pub_key: &PubKey, epoch: Option<Epoch>) -> bool {
        self.stake(pub_key, epoch)
            .map(|x| x.stake_table_entry.stake() > ethers::types::U256::zero())
            .unwrap_or_default()
    }

    /// Check if a node has stake in the committee
    fn has_da_stake(&self, pub_key: &PubKey, epoch: Option<Epoch>) -> bool {
        self.da_stake(pub_key, epoch)
            .map(|x| x.stake_table_entry.stake() > ethers::types::U256::zero())
            .unwrap_or_default()
    }

    /// Index the vector of public keys with the current view number
    fn lookup_leader(
        &self,
        view_number: <SeqTypes as NodeType>::View,
        epoch: Option<Epoch>,
    ) -> Result<PubKey, Self::Error> {
        if let Some(epoch) = epoch {
            let Some(randomized_committee) = self.randomized_committees.get(&epoch) else {
                tracing::error!(
                    "We are missing the randomized committee for epoch {}",
                    epoch
                );
                return Err(LeaderLookupError);
            };

            Ok(PubKey::public_key(&select_randomized_leader(
                randomized_committee,
                *view_number,
            )))
        } else {
            let leaders = &self.non_epoch_committee.eligible_leaders;

            let index = *view_number as usize % leaders.len();
            let res = leaders[index].clone();
            Ok(PubKey::public_key(&res.stake_table_entry))
        }
    }

    /// Get the total number of nodes in the committee
    fn total_nodes(&self, epoch: Option<Epoch>) -> usize {
        self.stake_table(epoch).len()
    }

    /// Get the total number of DA nodes in the committee
    fn da_total_nodes(&self, epoch: Option<Epoch>) -> usize {
        self.da_stake_table(epoch).len()
    }

    /// Get the voting success threshold for the committee
    fn success_threshold(&self, epoch: Option<Epoch>) -> primitive_types::U256 {
        let total_stake = self.total_stake(epoch);
        if total_stake < primitive_types::U256::max_value() / 2 {
            ((total_stake * 2) / 3) + 1
        } else {
            ((total_stake / 3) * 2) + 2
        }
    }

    /// Get the voting success threshold for the committee
    fn da_success_threshold(&self, epoch: Option<Epoch>) -> primitive_types::U256 {
        let total_stake = self.total_da_stake(epoch);
        if total_stake < primitive_types::U256::max_value() / 2 {
            ((total_stake * 2) / 3) + 1
        } else {
            ((total_stake / 3) * 2) + 2
        }
    }

    /// Get the voting failure threshold for the committee
    fn failure_threshold(&self, epoch: Option<Epoch>) -> primitive_types::U256 {
        let total_stake = self.total_stake(epoch);

        (total_stake / 3) + 1
    }

    /// Get the voting upgrade threshold for the committee
    fn upgrade_threshold(&self, epoch: Option<Epoch>) -> primitive_types::U256 {
        let total_stake = self.total_stake(epoch);

        let normal_threshold = self.success_threshold(epoch);
        let higher_threshold = if total_stake < primitive_types::U256::max_value() / 9 {
            (total_stake * 9) / 10
        } else {
            (total_stake / 10) * 9
        };

        max(higher_threshold, normal_threshold)
    }

    #[allow(refining_impl_trait)]
    async fn add_epoch_root(
        &self,
        epoch: Epoch,
        block_header: Header,
    ) -> Option<Box<dyn FnOnce(&mut Self) + Send>> {
        let chain_config = get_chain_config(self.chain_config, &self.peers, &block_header)
            .await
            .ok()?;

        let contract_address = chain_config.stake_table_contract;

        if contract_address.is_none() {
            tracing::error!("No stake table contract address found in Chain config");
        }

        let address = contract_address?;
<<<<<<< HEAD

        let stake_tables = self
            .get_stake_table_from_contract(address.to_alloy(), block_header.l1_head())
=======

        let Some(l1_finalized_block_info) = block_header.l1_finalized() else {
            tracing::error!("The epoch root for epoch {} is missing the L1 finalized block info. This is a fatal error. Consensus is blocked and will not recover.", epoch);

            return None;
        };

        let stake_tables = self
            .get_stake_table_by_epoch(epoch, address, l1_finalized_block_info.number())
>>>>>>> 39d1f0e7
            .await
            .inspect_err(|e| {
                tracing::error!(?e, "`add_epoch_root`, error retrieving stake table");
            })
            .ok()?;

        if let Err(e) = self
            .persistence
            .store_stake(epoch, stake_tables.clone())
            .await
        {
            tracing::error!(?e, "`add_epoch_root`, error storing stake table");
        }

        Some(Box::new(move |committee: &mut Self| {
            committee.update_stake_table(epoch, stake_tables);
        }))
    }

    fn has_stake_table(&self, epoch: Epoch) -> bool {
        self.state.contains_key(&epoch)
    }

    fn has_randomized_stake_table(&self, epoch: Epoch) -> bool {
        match self.first_epoch {
            None => true,
            Some(first_epoch) => {
                if epoch < first_epoch {
                    self.state.contains_key(&epoch)
                } else {
                    self.randomized_committees.contains_key(&epoch)
                }
            },
        }
    }

    async fn get_epoch_root(
        membership: Arc<RwLock<Self>>,
        block_height: u64,
        epoch: Epoch,
    ) -> anyhow::Result<Leaf2> {
        let peers = membership.read().await.peers.clone();
        let stake_table = membership.read().await.stake_table(Some(epoch)).clone();
        let success_threshold = membership.read().await.success_threshold(Some(epoch));

        tracing::error!(
            "Getting epoch root for epoch {:?}, block height {:?}",
            epoch,
            block_height
        );
        // Fetch leaves from peers
        let leaf: Leaf2 = peers
            .fetch_leaf(block_height, stake_table.clone(), success_threshold)
            .await?;

        Ok(leaf)
    }

    async fn get_epoch_drb(
        membership: Arc<RwLock<Self>>,
        block_height: u64,
        epoch: Epoch,
    ) -> anyhow::Result<DrbResult> {
        let peers = membership.read().await.peers.clone();
        let stake_table = membership.read().await.stake_table(Some(epoch)).clone();
        let success_threshold = membership.read().await.success_threshold(Some(epoch));

        tracing::debug!(
            "Getting DRB for epoch {:?}, block height {:?}",
            epoch,
            block_height
        );
        let mut drb_leaf_chain = peers.try_fetch_leaves(1, block_height).await?;

        drb_leaf_chain.sort_by_key(|l| l.view_number());
        let leaf_chain = drb_leaf_chain.into_iter().rev().collect();
        let drb_leaf = verify_leaf_chain(
            leaf_chain,
            stake_table.clone(),
            success_threshold,
            block_height,
            &UpgradeLock::<SeqTypes, SequencerVersions<EpochVersion, EpochVersion>>::new(),
        )
        .await?;

        let Some(drb) = drb_leaf.next_drb_result else {
            tracing::error!(
          "We received a leaf that should contain a DRB result, but the DRB result is missing: {:?}",
          drb_leaf
        );

            bail!("DRB leaf is missing the DRB result.");
        };

        Ok(drb)
    }

    fn add_drb_result(&mut self, epoch: Epoch, drb: DrbResult) {
        let Some(raw_stake_table) = self.state.get(&epoch) else {
            tracing::error!("add_drb_result({}, {:?}) was called, but we do not yet have the stake table for epoch {}", epoch, drb, epoch);
            return;
        };

        let leaders = raw_stake_table
            .eligible_leaders
            .clone()
            .into_iter()
            .map(|peer_config| peer_config.stake_table_entry)
            .collect::<Vec<_>>();
        let randomized_committee = generate_stake_cdf(leaders, drb);

        self.randomized_committees
            .insert(epoch, randomized_committee);
    }

    fn set_first_epoch(&mut self, epoch: Epoch, initial_drb_result: DrbResult) {
        self.first_epoch = Some(epoch);

        let epoch_committee = self.state.get(&Epoch::genesis()).unwrap().clone();
        self.state.insert(epoch, epoch_committee.clone());
        self.state.insert(epoch + 1, epoch_committee);
        self.add_drb_result(epoch, initial_drb_result);
        self.add_drb_result(epoch + 1, initial_drb_result);
    }
}

pub(crate) async fn get_chain_config(
    chain_config: ChainConfig,
    peers: &impl StateCatchup,
    header: &Header,
) -> anyhow::Result<ChainConfig> {
    let header_cf = header.chain_config();
    if chain_config.commit() == header_cf.commit() {
        return Ok(chain_config);
    }

    let cf = match header_cf.resolve() {
        Some(cf) => cf,
        None => peers
            .fetch_chain_config(header_cf.commit())
            .await
            .map_err(|err| {
                tracing::error!("failed to get chain_config from peers. err: {err:?}");
                err
            })?,
    };

    Ok(cf)
}
#[cfg(any(test, feature = "testing"))]
impl super::v0_3::StakeTable {
    /// Generate a `StakeTable` with `n` members.
    pub fn mock(n: u64) -> Self {
        [..n]
            .iter()
            .map(|_| PeerConfig::default())
            .collect::<Vec<PeerConfig<SeqTypes>>>()
            .into()
    }
}

#[cfg(any(test, feature = "testing"))]
impl DAMembers {
    /// Generate a `DaMembers` (alias committee) with `n` members.
    pub fn mock(n: u64) -> Self {
        [..n]
            .iter()
            .map(|_| PeerConfig::default())
            .collect::<Vec<PeerConfig<SeqTypes>>>()
            .into()
    }
}

#[cfg(any(test, feature = "testing"))]
pub mod testing {
    use contract_bindings_alloy::staketable::{EdOnBN254::EdOnBN254Point, BN254::G2Point};
    use ethers_conv::ToAlloy as _;
    use hotshot_contract_adapter::stake_table::{bls_jf_to_alloy2, ParsedEdOnBN254Point};
    use hotshot_types::light_client::StateKeyPair;
    use rand::{Rng as _, RngCore as _};

    use super::*;

    // TODO: current tests are just sanity checks, we need more.

    pub struct TestValidator {
        pub account: Address,
        pub bls_vk: G2Point,
        pub schnorr_vk: EdOnBN254Point,
        pub commission: u16,
    }

    impl TestValidator {
        pub fn random() -> Self {
            let rng = &mut rand::thread_rng();
            let mut seed = [0u8; 32];
            rng.fill_bytes(&mut seed);

            let (bls_vk, _) = BLSPubKey::generated_from_seed_indexed(seed, 0);
            let schnorr_vk: ParsedEdOnBN254Point =
                StateKeyPair::generate_from_seed_indexed(seed, 0)
                    .ver_key()
                    .to_affine()
                    .into();

            Self {
                account: Address::random(),
                bls_vk: bls_jf_to_alloy2(bls_vk),
                schnorr_vk: EdOnBN254Point {
                    x: schnorr_vk.x.to_alloy(),
                    y: schnorr_vk.y.to_alloy(),
                },
                commission: rng.gen_range(0..10000),
            }
        }
    }

    impl Validator<BLSPubKey> {
        pub fn mock() -> Validator<BLSPubKey> {
            let val = TestValidator::random();
            let rng = &mut rand::thread_rng();
            let mut seed = [1u8; 32];
            rng.fill_bytes(&mut seed);
            let mut validator_stake = alloy::primitives::U256::from(0);
            let mut delegators = HashMap::new();
            for _i in 0..=5000 {
                let stake: u64 = rng.gen_range(0..10000);
                delegators.insert(Address::random(), alloy::primitives::U256::from(stake));
                validator_stake += alloy::primitives::U256::from(stake);
            }

            let stake_table_key = bls_alloy_to_jf2(val.bls_vk.clone());
            let state_ver_key = edward_bn254point_to_state_ver(val.schnorr_vk.clone());

            Validator {
                account: val.account,
                stake_table_key,
                state_ver_key,
                stake: validator_stake,
                commission: val.commission,
                delegators,
            }
        }
    }
}

#[cfg(test)]
mod tests {
    use alloy::primitives::Address;
    use sequencer_utils::test_utils::setup_test;

    use super::*;
    use crate::v0::impls::testing::*;

    #[test]
    fn test_from_l1_events() -> anyhow::Result<()> {
        setup_test();
        // Build a stake table with one DA node and one consensus node.
        let val = TestValidator::random();
        let val_new_keys = TestValidator::random();
        let delegator = Address::random();
        let mut events: Vec<StakeTableEvent> = [
            ValidatorRegistered {
                account: val.account,
                blsVk: val.bls_vk.clone(),
                schnorrVk: val.schnorr_vk.clone(),
                commission: val.commission,
            }
            .into(),
            Delegated {
                delegator,
                validator: val.account,
                amount: U256::from(10),
            }
            .into(),
            ConsensusKeysUpdated {
                account: val.account,
                blsVK: val_new_keys.bls_vk.clone(),
                schnorrVK: val_new_keys.schnorr_vk.clone(),
            }
            .into(),
            Undelegated {
                delegator,
                validator: val.account,
                amount: U256::from(7),
            }
            .into(),
        ]
        .to_vec();

        let st = from_l1_events(events.iter().cloned())?;
        let st_val = st.get(&val.account).unwrap();
        assert_eq!(st_val.stake, U256::from(3));
        assert_eq!(st_val.commission, val.commission);
        assert_eq!(st_val.delegators.len(), 1);
        assert_eq!(*st_val.delegators.get(&delegator).unwrap(), U256::from(3));

        events.push(
            ValidatorExit {
                validator: val.account,
            }
            .into(),
        );

        // This should fail because the validator has exited and no longer exists in the stake table.
        assert!(from_l1_events(events.iter().cloned()).is_err());

        Ok(())
    }

    #[test]
    fn test_from_l1_events_failures() -> anyhow::Result<()> {
        let val = TestValidator::random();
        let delegator = Address::random();

        let register: StakeTableEvent = ValidatorRegistered {
            account: val.account,
            blsVk: val.bls_vk.clone(),
            schnorrVk: val.schnorr_vk.clone(),
            commission: val.commission,
        }
        .into();
        let delegate: StakeTableEvent = Delegated {
            delegator,
            validator: val.account,
            amount: U256::from(10),
        }
        .into();
        let key_update: StakeTableEvent = ConsensusKeysUpdated {
            account: val.account,
            blsVK: val.bls_vk.clone(),
            schnorrVK: val.schnorr_vk.clone(),
        }
        .into();
        let undelegate: StakeTableEvent = Undelegated {
            delegator,
            validator: val.account,
            amount: U256::from(7),
        }
        .into();

        let exit: StakeTableEvent = ValidatorExit {
            validator: val.account,
        }
        .into();

        let cases = [
            vec![exit],
            vec![undelegate.clone()],
            vec![delegate.clone()],
            vec![key_update],
            vec![register.clone(), register.clone()],
            vec![register, delegate, undelegate.clone(), undelegate],
        ];

        for events in cases.iter() {
            let res = from_l1_events(events.iter().cloned());
            assert!(
                res.is_err(),
                "events {:?}, not a valid sequencer of events",
                res
            );
        }
        Ok(())
    }

    #[test]
    fn test_validators_selection() {
        let mut validators = IndexMap::new();
        let mut highest_stake = alloy::primitives::U256::ZERO;

        for _i in 0..3000 {
            let validator = Validator::mock();
            validators.insert(validator.account, validator.clone());

            if validator.stake > highest_stake {
                highest_stake = validator.stake;
            }
        }

        let minimum_stake = highest_stake / U256::from(VID_TARGET_TOTAL_STAKE);

        select_validators(&mut validators).expect("Failed to select validators");
        assert!(
            validators.len() <= 100,
            "validators len is {}, expected at most 100",
            validators.len()
        );

        let mut selected_validators_highest_stake = alloy::primitives::U256::ZERO;
        // Ensure every validator in the final selection is above or equal to minimum stake
        for (address, validator) in &validators {
            assert!(
                validator.stake >= minimum_stake,
                "Validator {:?} has stake below minimum: {}",
                address,
                validator.stake
            );

            if validator.stake > selected_validators_highest_stake {
                selected_validators_highest_stake = validator.stake;
            }
        }
    }
}<|MERGE_RESOLUTION|>--- conflicted
+++ resolved
@@ -779,11 +779,6 @@
         }
 
         let address = contract_address?;
-<<<<<<< HEAD
-
-        let stake_tables = self
-            .get_stake_table_from_contract(address.to_alloy(), block_header.l1_head())
-=======
 
         let Some(l1_finalized_block_info) = block_header.l1_finalized() else {
             tracing::error!("The epoch root for epoch {} is missing the L1 finalized block info. This is a fatal error. Consensus is blocked and will not recover.", epoch);
@@ -793,7 +788,6 @@
 
         let stake_tables = self
             .get_stake_table_by_epoch(epoch, address, l1_finalized_block_info.number())
->>>>>>> 39d1f0e7
             .await
             .inspect_err(|e| {
                 tracing::error!(?e, "`add_epoch_root`, error retrieving stake table");
