use std::{
    cmp::{max, min},
    collections::{BTreeMap, BTreeSet, HashMap, HashSet},
    future::Future,
    sync::Arc,
    time::{Duration, Instant},
};

use alloy::{
    eips::{BlockId, BlockNumberOrTag},
    primitives::{utils::format_ether, Address, U256},
    providers::Provider,
    rpc::types::Log,
};
use anyhow::{bail, ensure, Context};
use async_lock::{Mutex, RwLock, RwLockUpgradableReadGuard};
use committable::Committable;
use futures::{
    future::BoxFuture,
    stream::{self, StreamExt},
};
use hotshot::types::{BLSPubKey, SchnorrPubKey, SignatureKey as _};
use hotshot_contract_adapter::sol_types::{
    EspToken::{self, EspTokenInstance},
    StakeTableV2::{
        self, ConsensusKeysUpdated, ConsensusKeysUpdatedV2, Delegated, Undelegated, ValidatorExit,
        ValidatorRegistered, ValidatorRegisteredV2,
    },
};
use hotshot_types::{
    data::{vid_disperse::VID_TARGET_TOTAL_STAKE, EpochNumber},
    drb::{
        election::{generate_stake_cdf, select_randomized_leader, RandomizedCommittee},
        DrbResult,
    },
    stake_table::{HSStakeTable, StakeTableEntry},
    traits::{
        election::Membership,
        node_implementation::{ConsensusTime, NodeType},
        signature_key::StakeTableEntryType,
    },
    PeerConfig,
};
use humantime::format_duration;
use indexmap::IndexMap;
use thiserror::Error;
use tokio::{spawn, time::sleep};
use tracing::Instrument;

#[cfg(any(test, feature = "testing"))]
use super::v0_3::DAMembers;
use super::{
    traits::{MembershipPersistence, StateCatchup},
    v0_3::{ChainConfig, EventKey, Fetcher, StakeTableEvent, StakeTableUpdateTask, Validator},
    Header, L1Client, Leaf2, PubKey, SeqTypes,
};
use crate::{
    traits::EventsPersistenceRead,
    v0_1::{L1Provider, RewardAmount, BLOCKS_PER_YEAR, COMMISSION_BASIS_POINTS, INFLATION_RATE},
    v0_3::{EventSortingError, ExpectedStakeTableError, FetchRewardError, StakeTableError},
};

type Epoch = <SeqTypes as NodeType>::Epoch;
pub type ValidatorMap = IndexMap<Address, Validator<BLSPubKey>>;
/// The result of applying a stake table event:
/// - `Ok(Ok(()))`: success
/// - `Ok(Err(...))`: expected error
/// - `Err(...)`: serious error
type ApplyEventResult<T> = Result<Result<T, ExpectedStakeTableError>, StakeTableError>;

/// Format the alloy Log RPC type in a way to make it easy to find the event in an explorer.
trait DisplayLog {
    fn display(&self) -> String;
}

impl DisplayLog for Log {
    fn display(&self) -> String {
        // These values are all unlikely to be missing because we only create Log variables by
        // fetching them from the RPC, so for simplicity we use defaults if the any of the values
        // are missing.
        let block = self.block_number.unwrap_or_default();
        let index = self.log_index.unwrap_or_default();
        let hash = self.transaction_hash.unwrap_or_default();
        format!("Log(block={block},index={index},transaction_hash={hash})")
    }
}

#[derive(Clone, PartialEq)]
pub struct StakeTableEvents {
    registrations: Vec<(ValidatorRegistered, Log)>,
    registrations_v2: Vec<(ValidatorRegisteredV2, Log)>,
    deregistrations: Vec<(ValidatorExit, Log)>,
    delegated: Vec<(Delegated, Log)>,
    undelegated: Vec<(Undelegated, Log)>,
    keys: Vec<(ConsensusKeysUpdated, Log)>,
    keys_v2: Vec<(ConsensusKeysUpdatedV2, Log)>,
}

impl StakeTableEvents {
    /// Creates a new instance of `StakeTableEvents` with the provided events.
    ///
    /// Remove unauthenticated registration and key update events
    fn from_l1_logs(
        registrations: Vec<(ValidatorRegistered, Log)>,
        registrations_v2: Vec<(ValidatorRegisteredV2, Log)>,
        deregistrations: Vec<(ValidatorExit, Log)>,
        delegated: Vec<(Delegated, Log)>,
        undelegated: Vec<(Undelegated, Log)>,
        keys: Vec<(ConsensusKeysUpdated, Log)>,
        keys_v2: Vec<(ConsensusKeysUpdatedV2, Log)>,
    ) -> Self {
        let registrations_v2 = registrations_v2
            .into_iter()
            .filter(|(event, log)| {
                event
                    .authenticate()
                    .map_err(|_| {
                        tracing::warn!(
                            "Failed to authenticate ValidatorRegisteredV2 event {}",
                            log.display()
                        );
                    })
                    .is_ok()
            })
            .collect();
        let keys_v2 = keys_v2
            .into_iter()
            .filter(|(event, log)| {
                event
                    .authenticate()
                    .map_err(|_| {
                        tracing::warn!(
                            "Failed to authenticate ConsensusKeysUpdatedV2 event {}",
                            log.display()
                        );
                    })
                    .is_ok()
            })
            .collect();
        Self {
            registrations,
            registrations_v2,
            deregistrations,
            delegated,
            undelegated,
            keys,
            keys_v2,
        }
    }

    pub fn sort_events(self) -> Result<Vec<(EventKey, StakeTableEvent)>, EventSortingError> {
        let mut events: Vec<(EventKey, StakeTableEvent)> = Vec::new();
        let Self {
            registrations,
            registrations_v2,
            deregistrations,
            delegated,
            undelegated,
            keys,
            keys_v2,
        } = self;

        let key = |log: &Log| -> Result<EventKey, EventSortingError> {
            let block_number = log
                .block_number
                .ok_or(EventSortingError::MissingBlockNumber)?;
            let log_index = log.log_index.ok_or(EventSortingError::MissingLogIndex)?;
            Ok((block_number, log_index))
        };

        for (registration, log) in registrations {
            events.push((key(&log)?, registration.into()));
        }
        for (registration, log) in registrations_v2 {
            events.push((key(&log)?, registration.into()));
        }
        for (dereg, log) in deregistrations {
            events.push((key(&log)?, dereg.into()));
        }
        for (delegation, log) in delegated {
            events.push((key(&log)?, delegation.into()));
        }
        for (undelegated, log) in undelegated {
            events.push((key(&log)?, undelegated.into()));
        }
        for (update, log) in keys {
            events.push((key(&log)?, update.into()));
        }
        for (update, log) in keys_v2 {
            events.push((key(&log)?, update.into()));
        }

        events.sort_by_key(|(key, _)| *key);
        Ok(events)
    }
}

#[derive(Debug)]
pub struct StakeTableState {
    validators: ValidatorMap,
    used_bls_keys: HashSet<BLSPubKey>,
    used_schnorr_keys: HashSet<SchnorrPubKey>,
}

impl StakeTableState {
    pub fn new() -> Self {
        Self {
            validators: IndexMap::new(),
            used_bls_keys: HashSet::new(),
            used_schnorr_keys: HashSet::new(),
        }
    }

    pub fn get_validators(self) -> ValidatorMap {
        self.validators
    }

    pub fn apply_event(&mut self, event: StakeTableEvent) -> ApplyEventResult<()> {
        match event {
            StakeTableEvent::Register(ValidatorRegistered {
                account,
                blsVk,
                schnorrVk,
                commission,
            }) => {
                let stake_table_key: BLSPubKey = blsVk.into();
                let state_ver_key: SchnorrPubKey = schnorrVk.into();

                let entry = self.validators.entry(account);
                if let indexmap::map::Entry::Occupied(_) = entry {
                    return Err(StakeTableError::AlreadyRegistered(account));
                }

                // The stake table contract enforces that each bls key is only used once.
                if !self.used_bls_keys.insert(stake_table_key) {
                    return Err(StakeTableError::BlsKeyAlreadyUsed(
                        stake_table_key.to_string(),
                    ));
                }

                // The contract does *not* enforce that each schnorr key is only used once.
                if !self.used_schnorr_keys.insert(state_ver_key.clone()) {
                    return Ok(Err(ExpectedStakeTableError::SchnorrKeyAlreadyUsed(
                        state_ver_key.to_string(),
                    )));
                }

                entry.or_insert(Validator {
                    account,
                    stake_table_key,
                    state_ver_key,
                    stake: U256::ZERO,
                    commission,
                    delegators: HashMap::new(),
                });
            },

            StakeTableEvent::RegisterV2(reg) => {
                // Signature authentication is performed right after fetching, if we get an
                // unauthenticated event here, something went wrong, we abort early.
                reg.authenticate()
                    .map_err(|e| StakeTableError::AuthenticationFailed(e.to_string()))?;

                let ValidatorRegisteredV2 {
                    account,
                    blsVK,
                    schnorrVK,
                    commission,
                    ..
                } = reg;

                let stake_table_key: BLSPubKey = blsVK.into();
                let state_ver_key: SchnorrPubKey = schnorrVK.into();

                let entry = self.validators.entry(account);
                if let indexmap::map::Entry::Occupied(_) = entry {
                    return Err(StakeTableError::AlreadyRegistered(account));
                }

                // The stake table contract enforces that each bls key is only used once.
                if !self.used_bls_keys.insert(stake_table_key) {
                    return Err(StakeTableError::BlsKeyAlreadyUsed(
                        stake_table_key.to_string(),
                    ));
                }

                // The contract does *not* enforce that each schnorr key is only used once.
                if !self.used_schnorr_keys.insert(state_ver_key.clone()) {
                    return Ok(Err(ExpectedStakeTableError::SchnorrKeyAlreadyUsed(
                        state_ver_key.to_string(),
                    )));
                }

                entry.or_insert(Validator {
                    account,
                    stake_table_key,
                    state_ver_key,
                    stake: U256::ZERO,
                    commission,
                    delegators: HashMap::new(),
                });
            },

            StakeTableEvent::Deregister(exit) => {
                self.validators
                    .shift_remove(&exit.validator)
                    .ok_or(StakeTableError::ValidatorNotFound(exit.validator))?;
            },

            StakeTableEvent::Delegate(delegated) => {
                let Delegated {
                    delegator,
                    validator,
                    amount,
                } = delegated;

                let val = self
                    .validators
                    .get_mut(&validator)
                    .ok_or(StakeTableError::ValidatorNotFound(validator))?;

                if amount.is_zero() {
                    return Err(StakeTableError::ZeroDelegatorStake(delegator));
                }

                val.stake += amount;
                // Insert the delegator with the given stake
                // or increase the stake if already present
                val.delegators
                    .entry(delegator)
                    .and_modify(|stake| *stake += amount)
                    .or_insert(amount);
            },

            StakeTableEvent::Undelegate(undelegated) => {
                let Undelegated {
                    delegator,
                    validator,
                    amount,
                } = undelegated;

                let val = self
                    .validators
                    .get_mut(&validator)
                    .ok_or(StakeTableError::ValidatorNotFound(validator))?;

                val.stake = val
                    .stake
                    .checked_sub(amount)
                    .ok_or(StakeTableError::InsufficientStake)?;

                let delegator_stake = val
                    .delegators
                    .get_mut(&delegator)
                    .ok_or(StakeTableError::DelegatorNotFound(delegator))?;

                *delegator_stake = delegator_stake
                    .checked_sub(amount)
                    .ok_or(StakeTableError::InsufficientStake)?;

                if delegator_stake.is_zero() {
                    val.delegators.remove(&delegator);
                }
            },

            StakeTableEvent::KeyUpdate(update) => {
                let ConsensusKeysUpdated {
                    account,
                    blsVK,
                    schnorrVK,
                } = update;

                let validator = self
                    .validators
                    .get_mut(&account)
                    .ok_or(StakeTableError::ValidatorNotFound(account))?;

                let stake_table_key: BLSPubKey = blsVK.into();
                let state_ver_key: SchnorrPubKey = schnorrVK.into();

                if !self.used_bls_keys.insert(stake_table_key) {
                    return Err(StakeTableError::BlsKeyAlreadyUsed(
                        stake_table_key.to_string(),
                    ));
                }

                // The contract does *not* enforce that each schnorr key is only used once,
                // therefore it's possible to have multiple validators with the same schnorr key.
                if !self.used_schnorr_keys.insert(state_ver_key.clone()) {
                    return Ok(Err(ExpectedStakeTableError::SchnorrKeyAlreadyUsed(
                        state_ver_key.to_string(),
                    )));
                }

                validator.stake_table_key = stake_table_key;
                validator.state_ver_key = state_ver_key;
            },

            StakeTableEvent::KeyUpdateV2(update) => {
                // Signature authentication is performed right after fetching, if we get an
                // unauthenticated event here, something went wrong, we abort early.
                update
                    .authenticate()
                    .map_err(|e| StakeTableError::AuthenticationFailed(e.to_string()))?;

                let ConsensusKeysUpdatedV2 {
                    account,
                    blsVK,
                    schnorrVK,
                    ..
                } = update;

                let validator = self
                    .validators
                    .get_mut(&account)
                    .ok_or(StakeTableError::ValidatorNotFound(account))?;

                let stake_table_key: BLSPubKey = blsVK.into();
                let state_ver_key: SchnorrPubKey = schnorrVK.into();

                // The stake table contract enforces that each bls key is only used once.
                if !self.used_bls_keys.insert(stake_table_key) {
                    return Err(StakeTableError::BlsKeyAlreadyUsed(
                        stake_table_key.to_string(),
                    ));
                }

                // The contract does *not* enforce that each schnorr key is only used once,
                // therefore it's possible to have multiple validators with the same schnorr key.
                if !self.used_schnorr_keys.insert(state_ver_key.clone()) {
                    return Ok(Err(ExpectedStakeTableError::SchnorrKeyAlreadyUsed(
                        state_ver_key.to_string(),
                    )));
                }

                validator.stake_table_key = stake_table_key;
                validator.state_ver_key = state_ver_key;
            },
        }

        Ok(Ok(()))
    }
}

pub fn validators_from_l1_events<I: Iterator<Item = StakeTableEvent>>(
    events: I,
) -> Result<ValidatorMap, StakeTableError> {
    let mut state = StakeTableState::new();
    for event in events {
        match state.apply_event(event.clone()) {
            Ok(Ok(())) => (), // Event successfully applied
            Ok(Err(expected_err)) => {
                // expected error, continue
                tracing::warn!("Expected error while applying event {event:?}: {expected_err}");
            },
            Err(err) => {
                // stop processing due to fatal error
                tracing::error!("Fatal error in applying event {event:?}: {err}");
                return Err(err);
            },
        }
    }
    Ok(state.get_validators())
}

/// Select active validators
///
/// Removes the validators without stake and selects the top 100 staked validators.
pub(crate) fn select_active_validator_set(
    validators: &mut ValidatorMap,
) -> Result<(), StakeTableError> {
    let total_validators = validators.len();

    // Remove invalid validators first
    validators.retain(|address, validator| {
        if validator.delegators.is_empty() {
            tracing::info!("Validator {address:?} does not have any delegator");
            return false;
        }

        if validator.stake.is_zero() {
            tracing::info!("Validator {address:?} does not have any stake");
            return false;
        }

        true
    });

    tracing::debug!(
        total_validators,
        filtered = validators.len(),
        "Filtered out invalid validators"
    );

    if validators.is_empty() {
        tracing::warn!("Validator selection failed: no validators passed minimum criteria");
        return Err(StakeTableError::NoValidValidators);
    }

    let maximum_stake = validators.values().map(|v| v.stake).max().ok_or_else(|| {
        tracing::error!("Could not compute maximum stake from filtered validators");
        StakeTableError::MissingMaximumStake
    })?;

    let minimum_stake = maximum_stake
        .checked_div(U256::from(VID_TARGET_TOTAL_STAKE))
        .ok_or_else(|| {
            tracing::error!("Overflow while calculating minimum stake threshold");
            StakeTableError::MinimumStakeOverflow
        })?;

    let mut valid_stakers: Vec<_> = validators
        .iter()
        .filter(|(_, v)| v.stake >= minimum_stake)
        .map(|(addr, v)| (*addr, v.stake))
        .collect();

    tracing::info!(
        count = valid_stakers.len(),
        "Number of validators above minimum stake threshold"
    );

    // Sort by stake (descending order)
    valid_stakers.sort_by_key(|(_, stake)| std::cmp::Reverse(*stake));

    if valid_stakers.len() > 100 {
        valid_stakers.truncate(100);
    }

    // Retain only the selected validators
    let selected_addresses: HashSet<_> = valid_stakers.iter().map(|(addr, _)| *addr).collect();
    validators.retain(|address, _| selected_addresses.contains(address));

    tracing::info!(
        final_count = validators.len(),
        "Selected active validator set"
    );

    Ok(())
}

/// Extract the active validator set from the L1 stake table events.
pub(crate) fn active_validator_set_from_l1_events<I: Iterator<Item = StakeTableEvent>>(
    events: I,
) -> Result<ValidatorMap, StakeTableError> {
    let mut validators = validators_from_l1_events(events)?;
    select_active_validator_set(&mut validators)?;
    Ok(validators)
}

impl std::fmt::Debug for StakeTableEvent {
    fn fmt(&self, f: &mut std::fmt::Formatter<'_>) -> std::fmt::Result {
        match self {
            StakeTableEvent::Register(event) => write!(f, "Register({:?})", event.account),
            StakeTableEvent::RegisterV2(event) => write!(f, "RegisterV2({:?})", event.account),
            StakeTableEvent::Deregister(event) => write!(f, "Deregister({:?})", event.validator),
            StakeTableEvent::Delegate(event) => write!(f, "Delegate({:?})", event.delegator),
            StakeTableEvent::Undelegate(event) => write!(f, "Undelegate({:?})", event.delegator),
            StakeTableEvent::KeyUpdate(event) => write!(f, "KeyUpdate({:?})", event.account),
            StakeTableEvent::KeyUpdateV2(event) => write!(f, "KeyUpdateV2({:?})", event.account),
        }
    }
}

#[derive(Clone, derive_more::derive::Debug)]
/// Type to describe DA and Stake memberships
pub struct EpochCommittees {
    /// Committee used when we're in pre-epoch state
    non_epoch_committee: NonEpochCommittee,
    /// Holds Stake table and da stake
    state: HashMap<Epoch, EpochCommittee>,
    /// Randomized committees, filled when we receive the DrbResult
    randomized_committees: BTreeMap<Epoch, RandomizedCommittee<StakeTableEntry<PubKey>>>,
    first_epoch: Option<Epoch>,
    block_reward: RewardAmount,
    fetcher: Arc<Fetcher>,
}

impl Fetcher {
    pub fn new(
        peers: Arc<dyn StateCatchup>,
        persistence: Arc<Mutex<dyn MembershipPersistence>>,
        l1_client: L1Client,
        chain_config: ChainConfig,
    ) -> Self {
        Self {
            peers,
            persistence,
            l1_client,
            chain_config: Arc::new(Mutex::new(chain_config)),
            update_task: StakeTableUpdateTask(Mutex::new(None)).into(),
        }
    }

    pub async fn spawn_update_loop(&self) {
        let mut update_task = self.update_task.0.lock().await;
        if update_task.is_none() {
            *update_task = Some(spawn(self.update_loop()));
        }
    }

    /// Periodically updates the stake table from the L1 contract.
    /// This function polls the finalized block number from the L1 client at an interval
    /// and fetches stake table from contract
    /// and updates the persistence
    fn update_loop(&self) -> impl Future<Output = ()> {
        let span = tracing::warn_span!("Stake table update loop");
        let self_clone = self.clone();
        let state = self.l1_client.state.clone();
        let l1_retry = self.l1_client.options().l1_retry_delay;
        let update_delay = self.l1_client.options().stake_table_update_interval;
        let chain_config = self.chain_config.clone();

        async move {
            // Get the stake table contract address from the chain config.
            // This may not contain a stake table address if we are on a pre-epoch version.
            // It keeps retrying until the chain config is upgraded
            // after a successful upgrade to an epoch version.
            let stake_contract_address = loop {
                match chain_config.lock().await.stake_table_contract {
                    Some(addr) => break addr,
                    None => {
                        tracing::debug!(
                            "Stake table contract address not found. Retrying in {l1_retry:?}...",
                        );
                    },
                }
                sleep(l1_retry).await;
            };

            // Begin the main polling loop
            loop {
                let finalized_block = loop {
                    if let Some(block) = state.lock().await.last_finalized {
                        break block;
                    }
                    tracing::debug!("Finalized block not yet available. Retrying in {l1_retry:?}",);
                    sleep(l1_retry).await;
                };

                tracing::debug!("Attempting to fetch stake table at L1 block {finalized_block:?}",);

                loop {
                    match self_clone
                        .fetch_and_store_stake_table_events(stake_contract_address, finalized_block)
                        .await
                    {
                        Ok(events) => {
                            tracing::info!(
                                "Successfully fetched and stored stake table events at \
                                 block={finalized_block:?}"
                            );
                            tracing::debug!("events={events:?}");
                            break;
                        },
                        Err(e) => {
                            tracing::error!(
                                "Error fetching stake table at block {finalized_block:?}. err= \
                                 {e:#}",
                            );
                            sleep(l1_retry).await;
                        },
                    }
                }

                tracing::debug!("Waiting {update_delay:?} before next stake table update...",);
                sleep(update_delay).await;
            }
        }
        .instrument(span)
    }

    pub async fn fetch_events(
        &self,
        contract: Address,
        to_block: u64,
    ) -> anyhow::Result<Vec<(EventKey, StakeTableEvent)>> {
        let persistence_lock = self.persistence.lock().await;
        let (read_l1_offset, persistence_events) = persistence_lock.load_events(to_block).await?;
        drop(persistence_lock);

        tracing::info!("loaded events from storage to_block={to_block:?}");

        // No need to fetch from contract
        // if persistence returns all the events that we need
        if let Some(EventsPersistenceRead::Complete) = read_l1_offset {
            return Ok(persistence_events);
        }

        let from_block = read_l1_offset
            .map(|read| match read {
                EventsPersistenceRead::UntilL1Block(block) => Ok(block + 1),
                EventsPersistenceRead::Complete => Err(anyhow::anyhow!(
                    "Unexpected state. offset is complete after returning early"
                )),
            })
            .transpose()?;

        ensure!(
            Some(to_block) >= from_block,
            "to_block {to_block:?} is less than from_block {from_block:?}"
        );

        tracing::info!(%to_block, from_block = ?from_block, "Fetching events from contract");

        let contract_events = Self::fetch_events_from_contract(
            self.l1_client.clone(),
            contract,
            from_block,
            to_block,
        )
        .await;

        let contract_events = contract_events.sort_events()?;
        let mut events = match from_block {
            Some(_) => persistence_events
                .into_iter()
                .chain(contract_events)
                .collect(),
            None => contract_events,
        };

        // There are no duplicates because the RPC returns all events,
        // which are stored directly in persistence as is.
        // However, this step is taken as a precaution.
        // The vector is already sorted above, so this should be fast.
        let len_before_dedup = events.len();
        events.dedup();
        let len_after_dedup = events.len();
        if len_before_dedup != len_after_dedup {
            tracing::warn!("Duplicate events found and removed. This should not normally happen.")
        }

        Ok(events)
    }

    /// Fetch all stake table events from L1
    pub async fn fetch_events_from_contract(
        l1_client: L1Client,
        contract: Address,
        from_block: Option<u64>,
        to_block: u64,
    ) -> StakeTableEvents {
        let stake_table_contract = StakeTableV2::new(contract, l1_client.provider.clone());
        let max_retry_duration = l1_client.options().l1_events_max_retry_duration;
        // get the block number when the contract was initialized
        // to avoid fetching events from block number 0
        let from_block = match from_block {
            Some(block) => block,
            None => {
                let start = Instant::now();

                loop {
                    match stake_table_contract.initializedAtBlock().call().await {
                        Ok(init_block) => break init_block._0.to::<u64>(),
                        Err(err) => {
                            if start.elapsed() >= max_retry_duration {
                                panic!(
                                    "Failed to retrieve initial block after `{}`: {err}",
                                    format_duration(max_retry_duration)
                                );
                            }
                            tracing::warn!(%err, "Failed to retrieve initial block, retrying...");
                            sleep(l1_client.options().l1_retry_delay).await;
                        },
                    }
                }
            },
        };

        // To avoid making large RPC calls, divide the range into smaller chunks.
        // chunk size is from env "ESPRESSO_SEQUENCER_L1_EVENTS_MAX_BLOCK_RANGE
        // default value  is `10000` if env variable is not set
        let mut start = from_block;
        let end = to_block;
        let chunk_size = l1_client.options().l1_events_max_block_range;
        let chunks = std::iter::from_fn(move || {
            let chunk_end = min(start + chunk_size - 1, end);
            if chunk_end < start {
                return None;
            }

            let chunk = (start, chunk_end);
            start = chunk_end + 1;
            Some(chunk)
        });

        // fetch registered events
        // retry if the call to the provider to fetch the events fails
        let registered_events = stream::iter(chunks.clone()).then(|(from, to)| {
            let retry_delay = l1_client.options().l1_retry_delay;
            let stake_table_contract = stake_table_contract.clone();
            async move {
                tracing::debug!(from, to, "fetch ValidatorRegistered events in range");
                let events = retry(
                    retry_delay,
                    max_retry_duration,
                    "ValidatorRegistered event fetch",
                    move || {
                        let stake_table_contract = stake_table_contract.clone();
                        Box::pin(async move {
                            stake_table_contract
                                .ValidatorRegistered_filter()
                                .from_block(from)
                                .to_block(to)
                                .query()
                                .await
                        })
                    },
                )
                .await;
                stream::iter(events)
            }
        });

        // fetch registered events v2
        // retry if the call to the provider to fetch the events fails
        let registered_events_v2 = stream::iter(chunks.clone()).then(|(from, to)| {
            let retry_delay = l1_client.options().l1_retry_delay;
            let max_retry_duration = l1_client.options().l1_events_max_retry_duration;
            let stake_table_contract = stake_table_contract.clone();
            async move {
                tracing::debug!(from, to, "fetch ValidatorRegisteredV2 events in range");
                let events = retry(
                    retry_delay,
                    max_retry_duration,
                    "ValidatorRegisteredV2 event fetch",
                    move || {
                        let stake_table_contract = stake_table_contract.clone();
                        Box::pin(async move {
                            stake_table_contract
                                .ValidatorRegisteredV2_filter()
                                .from_block(from)
                                .to_block(to)
                                .query()
                                .await
                        })
                    },
                )
                .await;

                stream::iter(events.into_iter().filter(|(event, log)| {
                    if let Err(e) = event.authenticate() {
                        tracing::warn!(
                            %e,
                            "Failed to authenticate ValidatorRegisteredV2 event: {}",
                            log.display()
                        );
                        return false;
                    }
                    true
                }))
            }
        });

        // fetch validator de registration events
        let deregistered_events = stream::iter(chunks.clone()).then(|(from, to)| {
            let retry_delay = l1_client.options().l1_retry_delay;
            let stake_table_contract = stake_table_contract.clone();
            async move {
                tracing::debug!(from, to, "fetch ValidatorExit events in range");
                let events = retry(
                    retry_delay,
                    max_retry_duration,
                    "ValidatorExit event fetch",
                    move || {
                        let stake_table_contract = stake_table_contract.clone();
                        Box::pin(async move {
                            stake_table_contract
                                .ValidatorExit_filter()
                                .from_block(from)
                                .to_block(to)
                                .query()
                                .await
                        })
                    },
                )
                .await;
                stream::iter(events)
            }
        });

        // fetch delegated events
        let delegated_events = stream::iter(chunks.clone()).then(|(from, to)| {
            let retry_delay = l1_client.options().l1_retry_delay;
            let stake_table_contract = stake_table_contract.clone();
            async move {
                tracing::debug!(from, to, "fetch Delegated events in range");
                let events = retry(
                    retry_delay,
                    max_retry_duration,
                    "Delegated event fetch",
                    move || {
                        let stake_table_contract = stake_table_contract.clone();
                        Box::pin(async move {
                            stake_table_contract
                                .Delegated_filter()
                                .from_block(from)
                                .to_block(to)
                                .query()
                                .await
                        })
                    },
                )
                .await;
                stream::iter(events)
            }
        });

        // fetch undelegated events
        let undelegated_events = stream::iter(chunks.clone()).then(|(from, to)| {
            let retry_delay = l1_client.options().l1_retry_delay;
            let stake_table_contract = stake_table_contract.clone();
            async move {
                tracing::debug!(from, to, "fetch Undelegated events in range");
                let events = retry(
                    retry_delay,
                    max_retry_duration,
                    "Undelegated event fetch",
                    move || {
                        let stake_table_contract = stake_table_contract.clone();
                        Box::pin(async move {
                            stake_table_contract
                                .Undelegated_filter()
                                .from_block(from)
                                .to_block(to)
                                .query()
                                .await
                        })
                    },
                )
                .await;
                stream::iter(events)
            }
        });
        // fetch consensus keys updated events
        let keys_update_events = stream::iter(chunks.clone()).then(|(from, to)| {
            let retry_delay = l1_client.options().l1_retry_delay;
            let stake_table_contract = stake_table_contract.clone();
            async move {
                tracing::debug!(from, to, "fetch ConsensusKeysUpdated events in range");
                let events = retry(
                    retry_delay,
                    max_retry_duration,
                    "ConsensusKeysUpdated event fetch",
                    move || {
                        let stake_table_contract = stake_table_contract.clone();
                        Box::pin(async move {
                            stake_table_contract
                                .ConsensusKeysUpdated_filter()
                                .from_block(from)
                                .to_block(to)
                                .query()
                                .await
                        })
                    },
                )
                .await;
                stream::iter(events)
            }
        });
        // fetch consensus keys updated v2 events
        let keys_update_events_v2 = stream::iter(chunks).then(|(from, to)| {
            let retry_delay = l1_client.options().l1_retry_delay;
            let stake_table_contract = stake_table_contract.clone();
            async move {
                tracing::debug!(from, to, "fetch ConsensusKeysUpdatedV2 events in range");
                let events = retry(
                    retry_delay,
                    max_retry_duration,
                    "ConsensusKeysUpdatedV2 event fetch",
                    move || {
                        let stake_table_contract = stake_table_contract.clone();
                        Box::pin(async move {
                            stake_table_contract
                                .ConsensusKeysUpdatedV2_filter()
                                .from_block(from)
                                .to_block(to)
                                .query()
                                .await
                        })
                    },
                )
                .await;

                stream::iter(events.into_iter().filter(|(event, log)| {
                    if let Err(e) = event.authenticate() {
                        tracing::warn!(
                            %e,
                            "Failed to authenticate ConsensusKeysUpdatedV2 event {}",
                            log.display()
                        );
                        return false;
                    }
                    true
                }))
            }
        });
        let registrations = registered_events.flatten().collect().await;
        let registrations_v2 = registered_events_v2.flatten().collect().await;
        let deregistrations = deregistered_events.flatten().collect().await;
        let delegated = delegated_events.flatten().collect().await;
        let undelegated = undelegated_events.flatten().collect().await;
        let keys = keys_update_events.flatten().collect().await;
        let keys_v2 = keys_update_events_v2.flatten().collect().await;

        StakeTableEvents::from_l1_logs(
            registrations,
            registrations_v2,
            deregistrations,
            delegated,
            undelegated,
            keys,
            keys_v2,
        )
    }

    /// Get `StakeTable` at specific l1 block height.
    /// This function fetches and processes various events (ValidatorRegistered, ValidatorExit,
    /// Delegated, Undelegated, and ConsensusKeysUpdated) within the block range from the
    /// contract's initialization block to the provided `to_block` value.
    /// Events are fetched in chunks to and retries are implemented for failed requests.
    pub async fn fetch_and_store_stake_table_events(
        &self,
        contract: Address,
        to_block: u64,
    ) -> anyhow::Result<Vec<(EventKey, StakeTableEvent)>> {
        let events = self.fetch_events(contract, to_block).await?;

        tracing::info!("storing events in storage to_block={to_block:?}");

        {
            let persistence_lock = self.persistence.lock().await;
            persistence_lock
                .store_events(to_block, events.clone())
                .await
                .inspect_err(|e| tracing::error!("failed to store events. err={e}"))?;
        }

        Ok(events)
    }

    // Only used by staking CLI which doesn't have persistence
    pub async fn fetch_all_validators_from_contract(
        l1_client: L1Client,
        contract: Address,
        to_block: u64,
    ) -> anyhow::Result<ValidatorMap> {
        let events = Self::fetch_events_from_contract(l1_client, contract, None, to_block).await;
        let sorted = events.sort_events()?;
        // Process the sorted events and return the resulting stake table.
        validators_from_l1_events(sorted.into_iter().map(|(_, e)| e))
            .context("failed to construct validators set from l1 events")
    }
    /// This function is used to calculate the reward for a block.
    /// It fetches the initial supply from the token contract.
    ///
    /// - We now rely on the `Initialized` event of the token contract (which should only occur once).
    /// - After locating this event, we fetch its transaction receipt and look for a decoded `Transfer` log
    /// - If either step fails, the function aborts to prevent incorrect reward calculations.
    ///
    /// Relying on mint events directly e.g., searching for mints from the zero address is prone to errors
    /// because in future when reward withdrawals are supported, there might be more than one mint transfer logs from
    /// zero address
    ///
    /// The ESP token contract itself does not expose the initialization block
    /// but the stake table contract does
    /// The stake table contract is deployed after the token contract as it holds the token
    /// contract address. We use the stake table contract initialization block as a safe upper bound when scanning
    ///  backwards for the token contract initialization event
    pub async fn fetch_block_reward(&self) -> Result<RewardAmount, FetchRewardError> {
        let chain_config = *self.chain_config.lock().await;

        let stake_table_contract = chain_config
            .stake_table_contract
            .ok_or(FetchRewardError::MissingStakeTableContract)?;

        let provider = self.l1_client.provider.clone();
        let stake_table = StakeTableV2::new(stake_table_contract, provider.clone());

        // Get the block number where the stake table was initialized
        // Stake table contract has the token contract address
        // so the token contract is deployed before the stake table contract
        let stake_table_init_block = stake_table
            .initializedAtBlock()
            .block(BlockId::finalized())
            .call()
            .await
            .map_err(FetchRewardError::ContractCall)?
            ._0
            .to::<u64>();

        tracing::info!("stake table init block ={stake_table_init_block}");

        let token_address = stake_table
            .token()
            .block(BlockId::finalized())
            .call()
            .await
            .map_err(FetchRewardError::TokenAddressFetch)?
            ._0;

        let token = EspToken::new(token_address, provider.clone());

        // Try to fetch the `Initialized` event directly. This event is emitted only once,
        // during the token contract initialization. The initialization transaction also transfers initial supply minted
        // from the zero address. Since the result set is small (a single event),
        // most RPC providers like Infura and Alchemy allow querying across the full block range
        // If this fails because provider does not allow the query due to rate limiting (or some other error), we fall back to scanning over
        // a fixed block range.
        let init_logs = token
            .Initialized_filter()
            .from_block(0u64)
            .to_block(BlockNumberOrTag::Finalized)
            .query()
            .await;

        let init_log = match init_logs {
            Ok(init_logs) => {
                if init_logs.is_empty() {
                    tracing::error!(
                        "Token Initialized event logs are empty. This should never happen"
                    );
                    return Err(FetchRewardError::MissingInitializedEvent);
                }

                let (_, init_log) = init_logs[0].clone();

                tracing::debug!(tx_hash = ?init_log.transaction_hash, "Found token `Initialized` event");
                init_log
            },
            Err(err) => {
                tracing::warn!(
                    "RPC returned error {err:?}. will fallback to scanning over fixed block range"
                );
                self.scan_token_contract_initialized_event_log(stake_table_init_block, token)
                    .await?
            },
        };

        // Get the transaction that emitted the Initialized event
        let tx_hash =
            init_log
                .transaction_hash
                .ok_or_else(|| FetchRewardError::MissingTransactionHash {
                    init_log: init_log.clone().into(),
                })?;

        // Get the transaction that emitted the Initialized event
        let init_tx = provider
            .get_transaction_receipt(tx_hash)
            .await
            .map_err(FetchRewardError::Rpc)?
            .ok_or_else(|| FetchRewardError::MissingTransactionReceipt {
                tx_hash: tx_hash.to_string(),
            })?;

        let mint_transfer = init_tx.decoded_log::<EspToken::Transfer>().ok_or(
            FetchRewardError::DecodeTransferLog {
                tx_hash: tx_hash.to_string(),
            },
        )?;

        tracing::debug!("mint transfer event ={mint_transfer:?}");
        if mint_transfer.from != Address::ZERO {
            return Err(FetchRewardError::InvalidMintFromAddress);
        }

        let initial_supply = mint_transfer.value;

        tracing::info!("Initial token amount: {} ESP", format_ether(initial_supply));

        let reward = ((initial_supply * U256::from(INFLATION_RATE)) / U256::from(BLOCKS_PER_YEAR))
            .checked_div(U256::from(COMMISSION_BASIS_POINTS))
            .ok_or(FetchRewardError::DivisionByZero)?;

        Ok(RewardAmount(reward))
    }

    pub async fn scan_token_contract_initialized_event_log(
        &self,
        stake_table_init_block: u64,
        token: EspTokenInstance<(), L1Provider>,
    ) -> Result<Log, FetchRewardError> {
        let max_events_range = self.l1_client.options().l1_events_max_block_range;
        const MAX_BLOCKS_SCANNED: u64 = 200_000;
        let mut total_scanned = 0;

        let mut from_block = stake_table_init_block.saturating_sub(max_events_range);
        let mut to_block = stake_table_init_block;

        loop {
            if total_scanned >= MAX_BLOCKS_SCANNED {
                tracing::error!(
                    total_scanned,
                    "Exceeded maximum scan range while searching for token Initialized event"
                );
                return Err(FetchRewardError::ExceededMaxScanRange(MAX_BLOCKS_SCANNED));
            }

            let init_logs = token
                .Initialized_filter()
                .from_block(from_block)
                .to_block(to_block)
                .query()
                .await
                .map_err(FetchRewardError::ScanQueryFailed)?;

            if !init_logs.is_empty() {
                let (_, init_log) = init_logs[0].clone();
                tracing::info!(
                    from_block,
                    tx_hash = ?init_log.transaction_hash,
                    "Found token Initialized event during scan"
                );
                return Ok(init_log);
            }

            total_scanned += max_events_range;
            from_block = from_block.saturating_sub(max_events_range);
            to_block = to_block.saturating_sub(max_events_range);
        }
    }

<<<<<<< HEAD
    pub async fn update_chain_config(&self, header: &Header) -> anyhow::Result<()> {
        let chain_config = self.get_chain_config(header).await?;
=======
    pub async fn fetch(&self, epoch: Epoch, header: Header) -> anyhow::Result<ValidatorMap> {
        let chain_config = self.get_chain_config(&header).await?;
>>>>>>> 0146c37d
        // update chain config
        *self.chain_config.lock().await = chain_config;

        Ok(())
    }

    pub async fn fetch(&self, epoch: Epoch, header: &Header) -> anyhow::Result<ValidatorMap> {
        let chain_config = *self.chain_config.lock().await;
        let Some(address) = chain_config.stake_table_contract else {
            bail!("No stake table contract address found in Chain config");
        };

        let Some(l1_finalized_block_info) = header.l1_finalized() else {
            bail!(
                "The epoch root for epoch {epoch} is missing the L1 finalized block info. This is \
                 a fatal error. Consensus is blocked and will not recover."
            );
        };

        let events = match self
            .fetch_and_store_stake_table_events(address, l1_finalized_block_info.number())
            .await
            .map_err(GetStakeTablesError::L1ClientFetchError)
        {
            Ok(events) => events,
            Err(e) => {
                bail!("failed to fetch stake table events {e:?}");
            },
        };

        match active_validator_set_from_l1_events(events.into_iter().map(|(_, e)| e)) {
            Ok(validators) => Ok(validators),
            Err(e) => {
                bail!("failed to construct stake table {e:?}");
            },
        }
    }

    /// Retrieve and verify `ChainConfig`
    // TODO move to appropriate object (Header?)
    pub(crate) async fn get_chain_config(&self, header: &Header) -> anyhow::Result<ChainConfig> {
        let chain_config = self.chain_config.lock().await;
        let peers = self.peers.clone();
        let header_cf = header.chain_config();
        if chain_config.commit() == header_cf.commit() {
            return Ok(*chain_config);
        }

        let cf = match header_cf.resolve() {
            Some(cf) => cf,
            None => peers
                .fetch_chain_config(header_cf.commit())
                .await
                .inspect_err(|err| {
                    tracing::error!("failed to get chain_config from peers. err: {err:?}");
                })?,
        };

        Ok(cf)
    }

    #[cfg(any(test, feature = "testing"))]
    pub fn mock() -> Self {
        use crate::{mock, v0_1::NoStorage};
        let chain_config = ChainConfig::default();
        let l1 = L1Client::new(vec!["http://localhost:3331".parse().unwrap()])
            .expect("Failed to create L1 client");

        let peers = Arc::new(mock::MockStateCatchup::default());
        let persistence = NoStorage;

        Self::new(peers, Arc::new(Mutex::new(persistence)), l1, chain_config)
    }
}

<<<<<<< HEAD
=======
async fn retry<F, T, E>(
    retry_delay: Duration,
    max_duration: Duration,
    operation_name: &str,
    mut operation: F,
) -> T
where
    F: FnMut() -> BoxFuture<'static, Result<T, E>>,
    E: std::fmt::Display,
{
    let start = Instant::now();
    loop {
        match operation().await {
            Ok(result) => return result,
            Err(err) => {
                if start.elapsed() >= max_duration {
                    panic!(
                        r#"
                    Failed to complete operation `{operation_name}` after `{}`.
                    error: {err}
                    

                    This might be caused by:
                    - The current block range being too large for your RPC provider.
                    - The event query returning more data than your RPC allows as some RPC providers limit the number of events returned.
                    - RPC provider outage

                    Suggested solution:
                    - Reduce the value of the environment variable `ESPRESSO_SEQUENCER_L1_EVENTS_MAX_BLOCK_RANGE` to query smaller ranges.
                    - Add multiple RPC providers
                    - Use a different RPC provider with higher rate limits."#,
                        format_duration(max_duration)
                    );
                }
                tracing::warn!(%err, "Retrying `{operation_name}` after error");
                sleep(retry_delay).await;
            },
        }
    }
}

>>>>>>> 0146c37d
/// Holds Stake table and da stake
#[derive(Clone, Debug)]
struct NonEpochCommittee {
    /// The nodes eligible for leadership.
    /// NOTE: This is currently a hack because the DA leader needs to be the quorum
    /// leader but without voting rights.
    eligible_leaders: Vec<PeerConfig<SeqTypes>>,

    /// Keys for nodes participating in the network
    stake_table: Vec<PeerConfig<SeqTypes>>,

    /// Keys for DA members
    da_members: Vec<PeerConfig<SeqTypes>>,

    /// Stake entries indexed by public key, for efficient lookup.
    indexed_stake_table: HashMap<PubKey, PeerConfig<SeqTypes>>,

    /// DA entries indexed by public key, for efficient lookup.
    indexed_da_members: HashMap<PubKey, PeerConfig<SeqTypes>>,
}

/// Holds Stake table and da stake
#[derive(serde::Serialize, serde::Deserialize, Clone, Debug)]
pub struct EpochCommittee {
    /// The nodes eligible for leadership.
    /// NOTE: This is currently a hack because the DA leader needs to be the quorum
    /// leader but without voting rights.
    eligible_leaders: Vec<PeerConfig<SeqTypes>>,
    /// Keys for nodes participating in the network
    stake_table: IndexMap<PubKey, PeerConfig<SeqTypes>>,
    validators: ValidatorMap,
    address_mapping: HashMap<BLSPubKey, Address>,
}

impl EpochCommittees {
    pub fn first_epoch(&self) -> Option<Epoch> {
        self.first_epoch
    }

    pub fn fetcher(&self) -> &Fetcher {
        &self.fetcher
    }

    /// Updates `Self.stake_table` with stake_table for
    /// `Self.contract_address` at `l1_block_height`. This is intended
    /// to be called before calling `self.stake()` so that
    /// `Self.stake_table` only needs to be updated once in a given
    /// life-cycle but may be read from many times.
<<<<<<< HEAD
    fn insert_committee(&mut self, epoch: EpochNumber, validators: ValidatorMap) {
=======
    fn update(
        &mut self,
        epoch: EpochNumber,
        validators: ValidatorMap,
        block_reward: Option<RewardAmount>,
    ) {
>>>>>>> 0146c37d
        let mut address_mapping = HashMap::new();
        let stake_table: IndexMap<PubKey, PeerConfig<SeqTypes>> = validators
            .values()
            .map(|v| {
                address_mapping.insert(v.stake_table_key, v.account);
                (
                    v.stake_table_key,
                    PeerConfig {
                        stake_table_entry: BLSPubKey::stake_table_entry(
                            &v.stake_table_key,
                            v.stake,
                        ),
                        state_ver_key: v.state_ver_key.clone(),
                    },
                )
            })
            .collect();

        let eligible_leaders: Vec<PeerConfig<SeqTypes>> =
            stake_table.iter().map(|(_, l)| l.clone()).collect();

        self.state.insert(
            epoch,
            EpochCommittee {
                eligible_leaders,
                stake_table,
                validators,
                address_mapping,
            },
        );
    }

    pub fn validators(&self, epoch: &Epoch) -> anyhow::Result<ValidatorMap> {
        Ok(self
            .state
            .get(epoch)
            .context("state for found")?
            .validators
            .clone())
    }

    pub fn address(&self, epoch: &Epoch, bls_key: BLSPubKey) -> anyhow::Result<Address> {
        let mapping = self
            .state
            .get(epoch)
            .context("state for found")?
            .address_mapping
            .clone();

        Ok(*mapping.get(&bls_key).context(format!(
            "failed to get ethereum address for bls key {bls_key}. epoch={epoch}"
        ))?)
    }

    pub fn get_validator_config(
        &self,
        epoch: &Epoch,
        key: BLSPubKey,
    ) -> anyhow::Result<Validator<BLSPubKey>> {
        let address = self.address(epoch, key)?;
        let validators = self.validators(epoch)?;
        validators
            .get(&address)
            .context("validator not found")
            .cloned()
    }

    pub fn block_reward(&self) -> RewardAmount {
        self.block_reward
    }

    // We need a constructor to match our concrete type.
    pub fn new_stake(
        // TODO remove `new` from trait and rename this to `new`.
        // https://github.com/EspressoSystems/HotShot/commit/fcb7d54a4443e29d643b3bbc53761856aef4de8b
        committee_members: Vec<PeerConfig<SeqTypes>>,
        da_members: Vec<PeerConfig<SeqTypes>>,
        block_reward: RewardAmount,
        fetcher: Fetcher,
    ) -> Self {
        // For each member, get the stake table entry
        let stake_table: Vec<_> = committee_members
            .iter()
            .filter(|&peer_config| peer_config.stake_table_entry.stake() > U256::ZERO)
            .cloned()
            .collect();

        let eligible_leaders = stake_table.clone();
        // For each member, get the stake table entry
        let da_members: Vec<_> = da_members
            .iter()
            .filter(|&peer_config| peer_config.stake_table_entry.stake() > U256::ZERO)
            .cloned()
            .collect();

        // Index the stake table by public key
        let indexed_stake_table: HashMap<PubKey, _> = stake_table
            .iter()
            .map(|peer_config| {
                (
                    PubKey::public_key(&peer_config.stake_table_entry),
                    peer_config.clone(),
                )
            })
            .collect();

        // Index the stake table by public key
        let indexed_da_members: HashMap<PubKey, _> = da_members
            .iter()
            .map(|peer_config| {
                (
                    PubKey::public_key(&peer_config.stake_table_entry),
                    peer_config.clone(),
                )
            })
            .collect();

        let members = NonEpochCommittee {
            eligible_leaders,
            stake_table,
            da_members,
            indexed_stake_table,
            indexed_da_members,
        };

        let mut map = HashMap::new();
        let epoch_committee = EpochCommittee {
            eligible_leaders: members.eligible_leaders.clone(),
            stake_table: members
                .stake_table
                .iter()
                .map(|x| (PubKey::public_key(&x.stake_table_entry), x.clone()))
                .collect(),
            validators: Default::default(),
            address_mapping: HashMap::new(),
        };
        map.insert(Epoch::genesis(), epoch_committee.clone());
        // TODO: remove this, workaround for hotshot asking for stake tables from epoch 1
        map.insert(Epoch::genesis() + 1u64, epoch_committee.clone());

        Self {
            non_epoch_committee: members,
            state: map,
            randomized_committees: BTreeMap::new(),
            first_epoch: None,
            block_reward,
            fetcher: Arc::new(fetcher),
        }
    }

    pub async fn reload_stake(&mut self, limit: u64) {
        match self.fetcher.fetch_block_reward().await {
            Ok(block_reward) => {
                tracing::info!("Fetched block reward: {block_reward}");
                self.block_reward = block_reward;
            },
            Err(err) => {
                tracing::error!(
                    "Failed to fetch the block reward when reloading the stake tables: {err}"
                );
                return;
            },
        }

        // Load the 50 latest stored stake tables
        let loaded_stake = match self
            .fetcher
            .persistence
            .lock()
            .await
            .load_latest_stake(limit)
            .await
        {
            Ok(Some(loaded)) => loaded,
            Ok(None) => {
                tracing::warn!("No stake table history found in persistence!");
                return;
            },
            Err(e) => {
                tracing::error!("Failed to load stake table history from persistence: {e}");
                return;
            },
        };

        let mut block_reward = None;

        {
            // Assumes the stake table contract proxy address does not change
            // In the future, if we want to support updates to the stake table contract address via chain config,
            // or allow the contract to handle additional block reward calculation parameters (e.g., inflation, block time),
            // the `fetch_block_reward` logic can be updated to support per-epoch rewards.
            // Initially, the block reward is zero if the node starts on pre-epoch version
            // but it is updated on the first call to `add_epoch_root()`
            if self.block_reward == RewardAmount(U256::ZERO) {
                match self.fetcher.fetch_block_reward().await {
                    Ok(reward) => {
                        block_reward = Some(reward);
                    },
                    Err(e) => {
                        tracing::error!("Failed to fetch block reward while loading the stake table from persistence. This node will be unable to participate until the next epoch. Error: {}", e);
                    },
                }
            }
        }

        for (epoch, stake_table) in loaded_stake {
            self.insert_committee(epoch, stake_table);
        }
    }

    fn get_stake_table(&self, epoch: &Option<Epoch>) -> Option<Vec<PeerConfig<SeqTypes>>> {
        if let Some(epoch) = epoch {
            self.state
                .get(epoch)
                .map(|committee| committee.stake_table.clone().into_values().collect())
        } else {
            Some(self.non_epoch_committee.stake_table.clone())
        }
    }
}

#[derive(Error, Debug)]
/// Error representing fail cases for retrieving the stake table.
enum GetStakeTablesError {
    #[error("Error fetching from L1: {0}")]
    L1ClientFetchError(anyhow::Error),
}

#[derive(Error, Debug)]
#[error("Could not lookup leader")] // TODO error variants? message?
pub struct LeaderLookupError;

// #[async_trait]
impl Membership<SeqTypes> for EpochCommittees {
    type Error = LeaderLookupError;
    // DO NOT USE. Dummy constructor to comply w/ trait.
    fn new(
        // TODO remove `new` from trait and remove this fn as well.
        // https://github.com/EspressoSystems/HotShot/commit/fcb7d54a4443e29d643b3bbc53761856aef4de8b
        _committee_members: Vec<PeerConfig<SeqTypes>>,
        _da_members: Vec<PeerConfig<SeqTypes>>,
    ) -> Self {
        panic!("This function has been replaced with new_stake()");
    }

    /// Get the stake table for the current view
    fn stake_table(&self, epoch: Option<Epoch>) -> HSStakeTable<SeqTypes> {
        self.get_stake_table(&epoch).unwrap_or_default().into()
    }
    /// Get the stake table for the current view
    fn da_stake_table(&self, _epoch: Option<Epoch>) -> HSStakeTable<SeqTypes> {
        self.non_epoch_committee.da_members.clone().into()
    }

    /// Get all members of the committee for the current view
    fn committee_members(
        &self,
        _view_number: <SeqTypes as NodeType>::View,
        epoch: Option<Epoch>,
    ) -> BTreeSet<PubKey> {
        let stake_table = self.stake_table(epoch);
        stake_table
            .iter()
            .map(|x| PubKey::public_key(&x.stake_table_entry))
            .collect()
    }

    /// Get all members of the committee for the current view
    fn da_committee_members(
        &self,
        _view_number: <SeqTypes as NodeType>::View,
        _epoch: Option<Epoch>,
    ) -> BTreeSet<PubKey> {
        self.non_epoch_committee
            .indexed_da_members
            .clone()
            .into_keys()
            .collect()
    }

    /// Get the stake table entry for a public key
    fn stake(&self, pub_key: &PubKey, epoch: Option<Epoch>) -> Option<PeerConfig<SeqTypes>> {
        // Only return the stake if it is above zero
        if let Some(epoch) = epoch {
            self.state
                .get(&epoch)
                .and_then(|h| h.stake_table.get(pub_key))
                .cloned()
        } else {
            self.non_epoch_committee
                .indexed_stake_table
                .get(pub_key)
                .cloned()
        }
    }

    /// Get the DA stake table entry for a public key
    fn da_stake(&self, pub_key: &PubKey, _epoch: Option<Epoch>) -> Option<PeerConfig<SeqTypes>> {
        // Only return the stake if it is above zero
        self.non_epoch_committee
            .indexed_da_members
            .get(pub_key)
            .cloned()
    }

    /// Check if a node has stake in the committee
    fn has_stake(&self, pub_key: &PubKey, epoch: Option<Epoch>) -> bool {
        self.stake(pub_key, epoch)
            .map(|x| x.stake_table_entry.stake() > U256::ZERO)
            .unwrap_or_default()
    }

    /// Check if a node has stake in the committee
    fn has_da_stake(&self, pub_key: &PubKey, epoch: Option<Epoch>) -> bool {
        self.da_stake(pub_key, epoch)
            .map(|x| x.stake_table_entry.stake() > U256::ZERO)
            .unwrap_or_default()
    }

    /// Returns the leader's public key for a given view number and epoch.
    ///
    /// If an epoch is provided and a randomized committee exists for that epoch,
    /// the leader is selected from the randomized committee. Otherwise, the leader
    /// is selected from the non-epoch committee.
    ///
    /// # Arguments
    /// * `view_number` - The view number to index into the committee.
    /// * `epoch` - The epoch for which to determine the leader. If `None`, uses the non-epoch committee.
    ///
    /// # Errors
    /// Returns `LeaderLookupError` if the epoch is before the first epoch or if the committee is missing.
    fn lookup_leader(
        &self,
        view_number: <SeqTypes as NodeType>::View,
        epoch: Option<Epoch>,
    ) -> Result<PubKey, Self::Error> {
        match (self.first_epoch(), epoch) {
            (Some(first_epoch), Some(epoch)) => {
                if epoch < first_epoch {
                    tracing::error!(
                        "lookup_leader called with epoch {} before first epoch {}",
                        epoch,
                        first_epoch,
                    );
                    return Err(LeaderLookupError);
                }
                let Some(randomized_committee) = self.randomized_committees.get(&epoch) else {
                    tracing::error!(
                        "We are missing the randomized committee for epoch {}",
                        epoch
                    );
                    return Err(LeaderLookupError);
                };

                Ok(PubKey::public_key(&select_randomized_leader(
                    randomized_committee,
                    *view_number,
                )))
            },
            (_, None) => {
                let leaders = &self.non_epoch_committee.eligible_leaders;

                let index = *view_number as usize % leaders.len();
                let res = leaders[index].clone();
                Ok(PubKey::public_key(&res.stake_table_entry))
            },
            (None, Some(epoch)) => {
                tracing::error!(
                    "lookup_leader called with epoch {} but we don't have a first epoch",
                    epoch,
                );
                Err(LeaderLookupError)
            },
        }
    }

    /// Get the total number of nodes in the committee
    fn total_nodes(&self, epoch: Option<Epoch>) -> usize {
        self.stake_table(epoch).len()
    }

    /// Get the total number of DA nodes in the committee
    fn da_total_nodes(&self, epoch: Option<Epoch>) -> usize {
        self.da_stake_table(epoch).len()
    }

    /// Get the voting success threshold for the committee
    fn success_threshold(&self, epoch: Option<Epoch>) -> U256 {
        let total_stake = self.total_stake(epoch);
        let one = U256::ONE;
        let two = U256::from(2);
        let three = U256::from(3);
        if total_stake < U256::MAX / two {
            ((total_stake * two) / three) + one
        } else {
            ((total_stake / three) * two) + two
        }
    }

    /// Get the voting success threshold for the committee
    fn da_success_threshold(&self, epoch: Option<Epoch>) -> U256 {
        let total_stake = self.total_da_stake(epoch);
        let one = U256::ONE;
        let two = U256::from(2);
        let three = U256::from(3);

        if total_stake < U256::MAX / two {
            ((total_stake * two) / three) + one
        } else {
            ((total_stake / three) * two) + two
        }
    }

    /// Get the voting failure threshold for the committee
    fn failure_threshold(&self, epoch: Option<Epoch>) -> U256 {
        let total_stake = self.total_stake(epoch);
        let one = U256::ONE;
        let three = U256::from(3);

        (total_stake / three) + one
    }

    /// Get the voting upgrade threshold for the committee
    fn upgrade_threshold(&self, epoch: Option<Epoch>) -> U256 {
        let total_stake = self.total_stake(epoch);
        let nine = U256::from(9);
        let ten = U256::from(10);

        let normal_threshold = self.success_threshold(epoch);
        let higher_threshold = if total_stake < U256::MAX / nine {
            (total_stake * nine) / ten
        } else {
            (total_stake / ten) * nine
        };

        max(higher_threshold, normal_threshold)
    }

    async fn add_epoch_root(
        membership: Arc<RwLock<Self>>,
        epoch: Epoch,
        block_header: Header,
    ) -> anyhow::Result<()> {
        let fetcher = { membership.read().await.fetcher.clone() };

        // Update the chain config if the block header contains a newer one.
        fetcher.update_chain_config(&block_header).await?;

        // Fetch the block reward and update it if its zero.
        // Assumes the stake table contract proxy address does not change
        // In the future, if we want to support updates to the stake table contract address via chain config,
        // or allow the contract to handle additional block reward calculation parameters (e.g., inflation, block time),
        // the `fetch_block_reward` logic can be updated to support per-epoch rewards.
        // Initially, the block reward is zero if the node starts on pre-epoch version
        // but it is updated on the first call to `add_epoch_root()`
        {
            let membership_reader = membership.upgradable_read().await;
            if membership_reader.block_reward.0.is_zero() {
                tracing::warn!(%epoch,
                    "Block reward is zero. attempting to fetch it from L1",

                );
                let block_reward = fetcher.fetch_block_reward().await.inspect_err(|err| {
                    tracing::error!(?epoch, ?err, "failed to fetch block_reward");
                })?;
                let mut writer = RwLockUpgradableReadGuard::upgrade(membership_reader).await;
                writer.block_reward = block_reward;
            };
        }

        {
            let membership_reader = membership.read().await;
            if membership_reader.state.contains_key(&epoch) {
                tracing::info!(
                    "We already have the stake table for epoch {}. Skipping L1 fetching.",
                    epoch
                );
                return Ok(());
            }
        }

        let stake_tables = fetcher.fetch(epoch, &block_header).await?;

        // Store stake table in persistence
        {
            let persistence_lock = fetcher.persistence.lock().await;
            if let Err(e) = persistence_lock
                .store_stake(epoch, stake_tables.clone())
                .await
            {
                tracing::error!(?e, "`add_epoch_root`, error storing stake table");
            }
        }

        let mut membership_writer = membership.write().await;
        membership_writer.insert_committee(epoch, stake_tables);

        Ok(())
    }

    fn has_stake_table(&self, epoch: Epoch) -> bool {
        self.state.contains_key(&epoch)
    }

    /// Checks if the randomized stake table is available for the given epoch.
    ///
    /// Returns `Ok(true)` if a randomized committee exists for the specified epoch and
    /// the epoch is not before the first epoch. Returns an error if `first_epoch` is `None`
    /// or if the provided epoch is before the first epoch.
    ///
    /// # Arguments
    /// * `epoch` - The epoch for which to check the presence of a randomized stake table.
    ///
    /// # Errors
    /// Returns an error if `first_epoch` is `None` or if `epoch` is before `first_epoch`.
    fn has_randomized_stake_table(&self, epoch: Epoch) -> anyhow::Result<bool> {
        let Some(first_epoch) = self.first_epoch else {
            bail!(
                "Called has_randomized_stake_table with epoch {} but first_epoch is None",
                epoch
            );
        };
        ensure!(
            epoch >= first_epoch,
            "Called has_randomized_stake_table with epoch {} but first_epoch is {}",
            epoch,
            first_epoch
        );
        Ok(self.randomized_committees.contains_key(&epoch))
    }

    async fn get_epoch_root(
        membership: Arc<RwLock<Self>>,
        block_height: u64,
        epoch: Epoch,
    ) -> anyhow::Result<Leaf2> {
        let membership_reader = membership.read().await;
        let peers = membership_reader.fetcher.peers.clone();
        let stake_table = membership_reader.stake_table(Some(epoch)).clone();
        let success_threshold = membership_reader.success_threshold(Some(epoch));
        drop(membership_reader);

        // Fetch leaves from peers
        let leaf: Leaf2 = peers
            .fetch_leaf(block_height, stake_table.clone(), success_threshold)
            .await?;

        Ok(leaf)
    }

    async fn get_epoch_drb(
        membership: Arc<RwLock<Self>>,
        block_height: u64,
        epoch: Epoch,
    ) -> anyhow::Result<DrbResult> {
        let membership_reader = membership.read().await;
        let peers = membership_reader.fetcher.peers.clone();
        let stake_table = membership_reader.stake_table(Some(epoch)).clone();
        let success_threshold = membership_reader.success_threshold(Some(epoch));
        drop(membership_reader);

        tracing::debug!(
            "Getting DRB for epoch {}, block height {}",
            epoch,
            block_height
        );
        let drb_leaf = peers
            .try_fetch_leaf(1, block_height, stake_table, success_threshold)
            .await?;

        let Some(drb) = drb_leaf.next_drb_result else {
            tracing::error!(
                "We received a leaf that should contain a DRB result, but the DRB result is \
                 missing: {:?}",
                drb_leaf
            );

            bail!("DRB leaf is missing the DRB result.");
        };

        Ok(drb)
    }

    fn add_drb_result(&mut self, epoch: Epoch, drb: DrbResult) {
        let Some(raw_stake_table) = self.state.get(&epoch) else {
            tracing::error!(
                "add_drb_result({epoch}, {drb:?}) was called, but we do not yet have the stake \
                 table for epoch {epoch}"
            );
            return;
        };

        let leaders = raw_stake_table
            .eligible_leaders
            .clone()
            .into_iter()
            .map(|peer_config| peer_config.stake_table_entry)
            .collect::<Vec<_>>();
        let randomized_committee = generate_stake_cdf(leaders, drb);

        self.randomized_committees
            .insert(epoch, randomized_committee);
    }

    fn set_first_epoch(&mut self, epoch: Epoch, initial_drb_result: DrbResult) {
        self.first_epoch = Some(epoch);

        let epoch_committee = self.state.get(&Epoch::genesis()).unwrap().clone();
        self.state.insert(epoch, epoch_committee.clone());
        self.state.insert(epoch + 1, epoch_committee);
        self.add_drb_result(epoch, initial_drb_result);
        self.add_drb_result(epoch + 1, initial_drb_result);
    }

    fn first_epoch(&self) -> Option<<SeqTypes as NodeType>::Epoch> {
        self.first_epoch
    }
}

#[cfg(any(test, feature = "testing"))]
impl super::v0_3::StakeTable {
    /// Generate a `StakeTable` with `n` members.
    pub fn mock(n: u64) -> Self {
        [..n]
            .iter()
            .map(|_| PeerConfig::default())
            .collect::<Vec<PeerConfig<SeqTypes>>>()
            .into()
    }
}

#[cfg(any(test, feature = "testing"))]
impl DAMembers {
    /// Generate a `DaMembers` (alias committee) with `n` members.
    pub fn mock(n: u64) -> Self {
        [..n]
            .iter()
            .map(|_| PeerConfig::default())
            .collect::<Vec<PeerConfig<SeqTypes>>>()
            .into()
    }
}

#[cfg(any(test, feature = "testing"))]
pub mod testing {
    use alloy::primitives::Bytes;
    use hotshot_contract_adapter::{
        sol_types::{EdOnBN254PointSol, G1PointSol, G2PointSol},
        stake_table::{sign_address_bls, sign_address_schnorr},
    };
    use hotshot_types::{light_client::StateKeyPair, signature_key::BLSKeyPair};
    use rand::{Rng as _, RngCore as _};

    use super::*;

    // TODO: current tests are just sanity checks, we need more.

    #[derive(Debug, Clone)]
    pub struct TestValidator {
        pub account: Address,
        pub bls_vk: G2PointSol,
        pub schnorr_vk: EdOnBN254PointSol,
        pub commission: u16,
        pub bls_sig: G1PointSol,
        pub schnorr_sig: Bytes,
    }

    impl TestValidator {
        pub fn random() -> Self {
            let account = Address::random();
            let commission = rand::thread_rng().gen_range(0..10000);
            Self::random_update_keys(account, commission)
        }

        pub fn randomize_keys(&self) -> Self {
            Self::random_update_keys(self.account, self.commission)
        }

        fn random_update_keys(account: Address, commission: u16) -> Self {
            let mut rng = &mut rand::thread_rng();
            let mut seed = [0u8; 32];
            rng.fill_bytes(&mut seed);
            let bls_key_pair = BLSKeyPair::generate(&mut rng);
            let bls_sig = sign_address_bls(&bls_key_pair, account);
            let schnorr_key_pair = StateKeyPair::generate_from_seed_indexed(seed, 0);
            let schnorr_sig = sign_address_schnorr(&schnorr_key_pair, account);
            Self {
                account,
                bls_vk: bls_key_pair.ver_key().to_affine().into(),
                schnorr_vk: schnorr_key_pair.ver_key().to_affine().into(),
                commission,
                bls_sig,
                schnorr_sig,
            }
        }
    }

    impl From<&TestValidator> for ValidatorRegistered {
        fn from(value: &TestValidator) -> Self {
            Self {
                account: value.account,
                blsVk: value.bls_vk,
                schnorrVk: value.schnorr_vk,
                commission: value.commission,
            }
        }
    }

    impl From<&TestValidator> for ValidatorRegisteredV2 {
        fn from(value: &TestValidator) -> Self {
            Self {
                account: value.account,
                blsVK: value.bls_vk,
                schnorrVK: value.schnorr_vk,
                commission: value.commission,
                blsSig: value.bls_sig.into(),
                schnorrSig: value.schnorr_sig.clone(),
            }
        }
    }

    impl From<&TestValidator> for ConsensusKeysUpdated {
        fn from(value: &TestValidator) -> Self {
            Self {
                account: value.account,
                blsVK: value.bls_vk,
                schnorrVK: value.schnorr_vk,
            }
        }
    }

    impl From<&TestValidator> for ConsensusKeysUpdatedV2 {
        fn from(value: &TestValidator) -> Self {
            Self {
                account: value.account,
                blsVK: value.bls_vk,
                schnorrVK: value.schnorr_vk,
                blsSig: value.bls_sig.into(),
                schnorrSig: value.schnorr_sig.clone(),
            }
        }
    }

    impl From<&TestValidator> for ValidatorExit {
        fn from(value: &TestValidator) -> Self {
            Self {
                validator: value.account,
            }
        }
    }

    impl Validator<BLSPubKey> {
        pub fn mock() -> Validator<BLSPubKey> {
            let val = TestValidator::random();
            let rng = &mut rand::thread_rng();
            let mut seed = [1u8; 32];
            rng.fill_bytes(&mut seed);
            let mut validator_stake = alloy::primitives::U256::from(0);
            let mut delegators = HashMap::new();
            for _i in 0..=5000 {
                let stake: u64 = rng.gen_range(0..10000);
                delegators.insert(Address::random(), alloy::primitives::U256::from(stake));
                validator_stake += alloy::primitives::U256::from(stake);
            }

            let stake_table_key = val.bls_vk.into();
            let state_ver_key = val.schnorr_vk.into();

            Validator {
                account: val.account,
                stake_table_key,
                state_ver_key,
                stake: validator_stake,
                commission: val.commission,
                delegators,
            }
        }
    }
}

#[cfg(test)]
mod tests {

    use alloy::{primitives::Address, rpc::types::Log};
    use hotshot_contract_adapter::stake_table::StakeTableContractVersion;
    use pretty_assertions::assert_matches;
    use rstest::rstest;
    use sequencer_utils::test_utils::setup_test;

    use super::*;
    use crate::{v0::impls::testing::*, L1ClientOptions};

    #[test]
    fn test_from_l1_events() -> anyhow::Result<()> {
        setup_test();
        // Build a stake table with one DA node and one consensus node.
        let val_1 = TestValidator::random();
        let val_1_new_keys = val_1.randomize_keys();
        let val_2 = TestValidator::random();
        let val_2_new_keys = val_2.randomize_keys();
        let delegator = Address::random();
        let mut events: Vec<StakeTableEvent> = [
            ValidatorRegistered::from(&val_1).into(),
            ValidatorRegisteredV2::from(&val_2).into(),
            Delegated {
                delegator,
                validator: val_1.account,
                amount: U256::from(10),
            }
            .into(),
            ConsensusKeysUpdated::from(&val_1_new_keys).into(),
            ConsensusKeysUpdatedV2::from(&val_2_new_keys).into(),
            Undelegated {
                delegator,
                validator: val_1.account,
                amount: U256::from(7),
            }
            .into(),
            // delegate to the same validator again
            Delegated {
                delegator,
                validator: val_1.account,
                amount: U256::from(5),
            }
            .into(),
            // delegate to the second validator
            Delegated {
                delegator: Address::random(),
                validator: val_2.account,
                amount: U256::from(3),
            }
            .into(),
        ]
        .to_vec();

        let st = active_validator_set_from_l1_events(events.iter().cloned())?;
        let st_val_1 = st.get(&val_1.account).unwrap();
        // final staked amount should be 10 (delegated) - 7 (undelegated) + 5 (Delegated)
        assert_eq!(st_val_1.stake, U256::from(8));
        assert_eq!(st_val_1.commission, val_1.commission);
        assert_eq!(st_val_1.delegators.len(), 1);
        // final delegated amount should be 10 (delegated) - 7 (undelegated) + 5 (Delegated)
        assert_eq!(*st_val_1.delegators.get(&delegator).unwrap(), U256::from(8));

        let st_val_2 = st.get(&val_2.account).unwrap();
        assert_eq!(st_val_2.stake, U256::from(3));
        assert_eq!(st_val_2.commission, val_2.commission);
        assert_eq!(st_val_2.delegators.len(), 1);

        events.push(ValidatorExit::from(&val_1).into());

        let st = active_validator_set_from_l1_events(events.iter().cloned())?;
        // The first validator should have been removed
        assert_eq!(st.get(&val_1.account), None);

        // The second validator should be unchanged
        let st_val_2 = st.get(&val_2.account).unwrap();
        assert_eq!(st_val_2.stake, U256::from(3));
        assert_eq!(st_val_2.commission, val_2.commission);
        assert_eq!(st_val_2.delegators.len(), 1);

        // remove the 2nd validator
        events.push(ValidatorExit::from(&val_2).into());

        // This should fail because the validator has exited and no longer exists in the stake table.
        assert!(active_validator_set_from_l1_events(events.iter().cloned()).is_err());

        Ok(())
    }

    #[test]
    fn test_from_l1_events_failures() -> anyhow::Result<()> {
        let val = TestValidator::random();
        let delegator = Address::random();

        let register: StakeTableEvent = ValidatorRegistered::from(&val).into();
        let register_v2: StakeTableEvent = ValidatorRegisteredV2::from(&val).into();
        let delegate: StakeTableEvent = Delegated {
            delegator,
            validator: val.account,
            amount: U256::from(10),
        }
        .into();
        let key_update: StakeTableEvent = ConsensusKeysUpdated::from(&val).into();
        let key_update_v2: StakeTableEvent = ConsensusKeysUpdatedV2::from(&val).into();
        let undelegate: StakeTableEvent = Undelegated {
            delegator,
            validator: val.account,
            amount: U256::from(7),
        }
        .into();

        let exit: StakeTableEvent = ValidatorExit::from(&val).into();

        let cases = [
            vec![exit],
            vec![undelegate.clone()],
            vec![delegate.clone()],
            vec![key_update],
            vec![key_update_v2],
            vec![register.clone(), register.clone()],
            vec![register_v2.clone(), register_v2.clone()],
            vec![register.clone(), register_v2.clone()],
            vec![register_v2.clone(), register.clone()],
            vec![
                register,
                delegate.clone(),
                undelegate.clone(),
                undelegate.clone(),
            ],
            vec![register_v2, delegate, undelegate.clone(), undelegate],
        ];

        for events in cases.iter() {
            // NOTE: not selecting the active validator set because we care about wrong sequences of
            // events being detected. If we compute the active set we will also get an error if the
            // set is empty but that's not what we want to test here.
            let res = validators_from_l1_events(events.iter().cloned());
            assert!(
                res.is_err(),
                "events {res:?}, not a valid sequence of events"
            );
        }
        Ok(())
    }

    #[test]
    fn test_validators_selection() {
        let mut validators = IndexMap::new();
        let mut highest_stake = alloy::primitives::U256::ZERO;

        for _i in 0..3000 {
            let validator = Validator::mock();
            validators.insert(validator.account, validator.clone());

            if validator.stake > highest_stake {
                highest_stake = validator.stake;
            }
        }

        let minimum_stake = highest_stake / U256::from(VID_TARGET_TOTAL_STAKE);

        select_active_validator_set(&mut validators).expect("Failed to select validators");
        assert!(
            validators.len() <= 100,
            "validators len is {}, expected at most 100",
            validators.len()
        );

        let mut selected_validators_highest_stake = alloy::primitives::U256::ZERO;
        // Ensure every validator in the final selection is above or equal to minimum stake
        for (address, validator) in &validators {
            assert!(
                validator.stake >= minimum_stake,
                "Validator {:?} has stake below minimum: {}",
                address,
                validator.stake
            );

            if validator.stake > selected_validators_highest_stake {
                selected_validators_highest_stake = validator.stake;
            }
        }
    }

    // For a bug where the GCL did not match the stake table contract implementation and allowed
    // duplicated BLS keys via the update keys events.
    #[rstest::rstest]
    fn test_regression_non_unique_bls_keys_not_discarded(
        #[values(StakeTableContractVersion::V1, StakeTableContractVersion::V2)]
        version: StakeTableContractVersion,
    ) {
        let val = TestValidator::random();
        let register: StakeTableEvent = match version {
            StakeTableContractVersion::V1 => ValidatorRegistered::from(&val).into(),
            StakeTableContractVersion::V2 => ValidatorRegisteredV2::from(&val).into(),
        };
        let delegate: StakeTableEvent = Delegated {
            delegator: Address::random(),
            validator: val.account,
            amount: U256::from(10),
        }
        .into();

        // first ensure that wan build a valid stake table
        assert!(active_validator_set_from_l1_events(
            vec![register.clone(), delegate.clone()].into_iter()
        )
        .is_ok());

        // add the invalid key update (re-using the same consensus keys)
        let key_update = ConsensusKeysUpdated::from(&val).into();
        let err =
            active_validator_set_from_l1_events(vec![register, delegate, key_update].into_iter())
                .unwrap_err();

        let bls: BLSPubKey = val.bls_vk.into();
        assert!(matches!(err, StakeTableError::BlsKeyAlreadyUsed(addr) if addr == bls.to_string()));
    }

    #[test]
    fn test_display_log() {
        let serialized = r#"{"address":"0x0000000000000000000000000000000000000069","topics":["0x0000000000000000000000000000000000000000000000000000000000000069"],"data":"0x69","blockHash":"0x0000000000000000000000000000000000000000000000000000000000000069","blockNumber":"0x69","blockTimestamp":"0x69","transactionHash":"0x0000000000000000000000000000000000000000000000000000000000000069","transactionIndex":"0x69","logIndex":"0x70","removed":false}"#;
        let log: Log = serde_json::from_str(serialized).unwrap();
        assert_eq!(
            log.display(),
            "Log(block=105,index=112,\
             transaction_hash=0x0000000000000000000000000000000000000000000000000000000000000069)"
        )
    }

    #[rstest]
    #[case::v1(StakeTableContractVersion::V1)]
    #[case::v2(StakeTableContractVersion::V2)]
    fn test_register_validator(#[case] version: StakeTableContractVersion) {
        let mut state = StakeTableState::new();
        let validator = TestValidator::random();

        let event = match version {
            StakeTableContractVersion::V1 => StakeTableEvent::Register((&validator).into()),
            StakeTableContractVersion::V2 => StakeTableEvent::RegisterV2((&validator).into()),
        };

        assert!(state.apply_event(event).unwrap().is_ok());

        let stored = state.validators.get(&validator.account).unwrap();
        assert_eq!(stored.account, validator.account);
    }

    #[rstest]
    #[case::v1(StakeTableContractVersion::V1)]
    #[case::v2(StakeTableContractVersion::V2)]
    fn test_validator_already_registered(#[case] version: StakeTableContractVersion) {
        let mut stake_table_state = StakeTableState::new();

        let test_validator = TestValidator::random();

        // First registration attempt using the specified contract version
        let first_registration_result =
            match version {
                StakeTableContractVersion::V1 => stake_table_state
                    .apply_event(StakeTableEvent::Register((&test_validator).into())),
                StakeTableContractVersion::V2 => stake_table_state
                    .apply_event(StakeTableEvent::RegisterV2((&test_validator).into())),
            };

        // Expect the first registration to succeed
        assert!(first_registration_result.unwrap().is_ok());

        // attempt using V1 registration (should fail with AlreadyRegistered)
        let v1_already_registered_result =
            stake_table_state.apply_event(StakeTableEvent::Register((&test_validator).into()));

        pretty_assertions::assert_matches!(
           v1_already_registered_result,  Err(StakeTableError::AlreadyRegistered(account)) if account == test_validator.account,
           "Expected AlreadyRegistered error. version ={version:?} result={v1_already_registered_result:?}",
        );

        // attempt using V2 registration (should also fail with AlreadyRegistered)
        let v2_already_registered_result =
            stake_table_state.apply_event(StakeTableEvent::RegisterV2((&test_validator).into()));

        pretty_assertions::assert_matches!(
            v2_already_registered_result,
            Err(StakeTableError::AlreadyRegistered(account)) if account == test_validator.account,
            "Expected AlreadyRegistered error. version ={version:?} result={v2_already_registered_result:?}",

        );
    }

    #[test]
    fn test_register_validator_v2_auth_fails() {
        let mut state = StakeTableState::new();
        let mut val = TestValidator::random();
        val.bls_sig = Default::default();
        let event = StakeTableEvent::RegisterV2((&val).into());

        let result = state.apply_event(event);
        assert!(matches!(
            result,
            Err(StakeTableError::AuthenticationFailed(_))
        ));
    }

    #[test]
    fn test_deregister_validator() {
        let mut state = StakeTableState::new();
        let val = TestValidator::random();

        let reg = StakeTableEvent::Register((&val).into());
        state.apply_event(reg).unwrap().unwrap();

        let dereg = StakeTableEvent::Deregister((&val).into());
        assert!(state.apply_event(dereg).unwrap().is_ok());
        assert!(!state.validators.contains_key(&val.account));
    }

    #[test]
    fn test_delegate_and_undelegate() {
        let mut state = StakeTableState::new();
        let val = TestValidator::random();
        state
            .apply_event(StakeTableEvent::Register((&val).into()))
            .unwrap()
            .unwrap();

        let delegator = Address::random();
        let amount = U256::from(1000);
        let delegate_event = StakeTableEvent::Delegate(Delegated {
            delegator,
            validator: val.account,
            amount,
        });
        assert!(state.apply_event(delegate_event).unwrap().is_ok());

        let validator = state.validators.get(&val.account).unwrap();
        assert_eq!(validator.delegators.get(&delegator).cloned(), Some(amount));

        let undelegate_event = StakeTableEvent::Undelegate(Undelegated {
            delegator,
            validator: val.account,
            amount,
        });
        assert!(state.apply_event(undelegate_event).unwrap().is_ok());
        let validator = state.validators.get(&val.account).unwrap();
        assert!(!validator.delegators.contains_key(&delegator));
    }

    #[rstest]
    #[case::v1(StakeTableContractVersion::V1)]
    #[case::v2(StakeTableContractVersion::V2)]
    fn test_key_update_event(#[case] version: StakeTableContractVersion) {
        let mut state = StakeTableState::new();
        let val = TestValidator::random();

        // Always register first using V1 to simulate upgrade scenarios
        state
            .apply_event(StakeTableEvent::Register((&val).into()))
            .unwrap()
            .unwrap();

        let new_keys = val.randomize_keys();

        let event = match version {
            StakeTableContractVersion::V1 => StakeTableEvent::KeyUpdate((&new_keys).into()),
            StakeTableContractVersion::V2 => StakeTableEvent::KeyUpdateV2((&new_keys).into()),
        };

        assert!(state.apply_event(event).unwrap().is_ok());

        let updated = state.validators.get(&val.account).unwrap();
        assert_eq!(updated.stake_table_key, new_keys.bls_vk.into());
        assert_eq!(updated.state_ver_key, new_keys.schnorr_vk.into());
    }

    #[test]
    fn test_duplicate_bls_key() {
        let mut state = StakeTableState::new();
        let val = TestValidator::random();
        let event1 = StakeTableEvent::Register((&val).into());
        let mut val2 = TestValidator::random();
        val2.bls_vk = val.bls_vk;
        val2.account = Address::random();

        let event2 = StakeTableEvent::Register((&val2).into());
        assert!(state.apply_event(event1).unwrap().is_ok());
        let result = state.apply_event(event2);

        let expected_bls_key = BLSPubKey::from(val.bls_vk).to_string();

        assert_matches!(
            result,
            Err(StakeTableError::BlsKeyAlreadyUsed(key))
                if key == expected_bls_key,
            "Expected BlsKeyAlreadyUsed({expected_bls_key}), but got: {result:?}",
        );
    }

    #[test]
    fn test_duplicate_schnorr_key() {
        let mut state = StakeTableState::new();
        let val = TestValidator::random();
        let event1 = StakeTableEvent::Register((&val).into());
        let mut val2 = TestValidator::random();
        val2.schnorr_vk = val.schnorr_vk;
        val2.account = Address::random();
        val2.bls_vk = val2.randomize_keys().bls_vk;

        let event2 = StakeTableEvent::Register((&val2).into());
        assert!(state.apply_event(event1).unwrap().is_ok());
        let result = state.apply_event(event2);

        let schnorr: SchnorrPubKey = val.schnorr_vk.into();
        assert_matches!(
            result,
            Ok(Err(ExpectedStakeTableError::SchnorrKeyAlreadyUsed(key)))
                if key == schnorr.to_string(),
            "Expected SchnorrKeyAlreadyUsed({schnorr}), but got: {result:?}",

        );
    }

    #[test]
    fn test_register_and_deregister_validator() {
        let mut state = StakeTableState::new();
        let validator = TestValidator::random();
        let event = StakeTableEvent::Register((&validator).into());
        assert!(state.apply_event(event).unwrap().is_ok());

        let deregister_event = StakeTableEvent::Deregister((&validator).into());
        assert!(state.apply_event(deregister_event).unwrap().is_ok());
    }

    #[test]
    fn test_delegate_zero_amount_is_rejected() {
        let mut state = StakeTableState::new();
        let validator = TestValidator::random();
        let account = validator.account;
        state
            .apply_event(StakeTableEvent::Register((&validator).into()))
            .unwrap()
            .unwrap();

        let delegator = Address::random();
        let amount = U256::ZERO;
        let event = StakeTableEvent::Delegate(Delegated {
            delegator,
            validator: account,
            amount,
        });
        let result = state.apply_event(event);

        assert_matches!(
            result,
            Err(StakeTableError::ZeroDelegatorStake(addr))
                if addr == delegator,
            "delegator stake is zero"

        );
    }

    #[test]
    fn test_undelegate_more_than_stake_fails() {
        let mut state = StakeTableState::new();
        let validator = TestValidator::random();
        let account = validator.account;
        state
            .apply_event(StakeTableEvent::Register((&validator).into()))
            .unwrap()
            .unwrap();

        let delegator = Address::random();
        let event = StakeTableEvent::Delegate(Delegated {
            delegator,
            validator: account,
            amount: U256::from(10u64),
        });
        state.apply_event(event).unwrap().unwrap();

        let result = state.apply_event(StakeTableEvent::Undelegate(Undelegated {
            delegator,
            validator: account,
            amount: U256::from(20u64),
        }));
        assert_matches!(
            result,
            Err(StakeTableError::InsufficientStake),
            "Expected InsufficientStake error, got: {result:?}",
        );
    }

    #[tokio::test(flavor = "multi_thread")]
    async fn test_decaf_stake_table() {
        setup_test();

        // The following commented-out block demonstrates how the `decaf_stake_table_events.json`
        // and `decaf_stake_table.json` files were originally generated.

        // It generates decaf stake table data by fetching events from the contract,
        // writes events and the constructed stake table to JSON files.

        /*
        let l1 = L1Client::new(vec!["https://ethereum-sepolia.publicnode.com"
            .parse()
            .unwrap()])
        .unwrap();
        let contract_address = "0x40304fbe94d5e7d1492dd90c53a2d63e8506a037";

        let events = Fetcher::fetch_events_from_contract(
            l1,
            contract_address.parse().unwrap(),
            None,
            8582328,
        )
        .await;

        let sorted_events = events.sort_events().expect("failed to sort");

        // Serialize and write sorted events
        let json_events = serde_json::to_string_pretty(&sorted_events)?;
        let mut events_file = File::create("decaf_stake_table_events.json").await?;
        events_file.write_all(json_events.as_bytes()).await?;

        // Process into stake table
        let stake_table = validators_from_l1_events(sorted_events.into_iter().map(|(_, e)| e))?;

        // Serialize and write stake table
        let json_stake_table = serde_json::to_string_pretty(&stake_table)?;
        let mut stake_file = File::create("decaf_stake_table.json").await?;
        stake_file.write_all(json_stake_table.as_bytes()).await?;
        */

        let events_json =
            std::fs::read_to_string("../data/v3/decaf_stake_table_events.json").unwrap();
        let events: Vec<(EventKey, StakeTableEvent)> = serde_json::from_str(&events_json).unwrap();

        // Reconstruct stake table from events
        let reconstructed_stake_table =
            active_validator_set_from_l1_events(events.into_iter().map(|(_, e)| e)).unwrap();

        let stake_table_json =
            std::fs::read_to_string("../data/v3/decaf_stake_table.json").unwrap();
        let expected: IndexMap<Address, Validator<BLSPubKey>> =
            serde_json::from_str(&stake_table_json).unwrap();

        assert_eq!(
            reconstructed_stake_table, expected,
            "Stake table reconstructed from events does not match the expected stake table "
        );
    }

    #[tokio::test(flavor = "multi_thread")]
    #[should_panic]
    async fn test_large_max_events_range_panic() {
        setup_test();

        // decaf stake table contract address
        let contract_address = "0x40304fbe94d5e7d1492dd90c53a2d63e8506a037";

        let l1 = L1ClientOptions {
            l1_events_max_retry_duration: Duration::from_secs(30),
            // max block range for public node rpc is 50000 so this should result in a panic
            l1_events_max_block_range: 10_u64.pow(9),
            l1_retry_delay: Duration::from_secs(1),
            ..Default::default()
        }
        .connect(vec!["https://ethereum-sepolia.publicnode.com"
            .parse()
            .unwrap()])
        .expect("unable to construct l1 client");

        let latest_block = l1.provider.get_block_number().await.unwrap();
        let _events = Fetcher::fetch_events_from_contract(
            l1,
            contract_address.parse().unwrap(),
            None,
            latest_block,
        )
        .await;
    }

    #[rstest]
    #[case::v1(StakeTableContractVersion::V1)]
    #[case::v2(StakeTableContractVersion::V2)]
    fn test_register_validator(#[case] version: StakeTableContractVersion) {
        let mut state = StakeTableState::new();
        let validator = TestValidator::random();

        let event = match version {
            StakeTableContractVersion::V1 => StakeTableEvent::Register((&validator).into()),
            StakeTableContractVersion::V2 => StakeTableEvent::RegisterV2((&validator).into()),
        };

        assert!(state.apply_event(event).unwrap().is_ok());

        let stored = state.validators.get(&validator.account).unwrap();
        assert_eq!(stored.account, validator.account);
    }

    #[rstest]
    #[case::v1(StakeTableContractVersion::V1)]
    #[case::v2(StakeTableContractVersion::V2)]
    fn test_validator_already_registered(#[case] version: StakeTableContractVersion) {
        let mut stake_table_state = StakeTableState::new();

        let test_validator = TestValidator::random();

        // First registration attempt using the specified contract version
        let first_registration_result =
            match version {
                StakeTableContractVersion::V1 => stake_table_state
                    .apply_event(StakeTableEvent::Register((&test_validator).into())),
                StakeTableContractVersion::V2 => stake_table_state
                    .apply_event(StakeTableEvent::RegisterV2((&test_validator).into())),
            };

        // Expect the first registration to succeed
        assert!(first_registration_result.unwrap().is_ok());

        // attempt using V1 registration (should fail with AlreadyRegistered)
        let v1_already_registered_result =
            stake_table_state.apply_event(StakeTableEvent::Register((&test_validator).into()));

        pretty_assertions::assert_matches!(
           v1_already_registered_result,  Err(StakeTableError::AlreadyRegistered(account)) if account == test_validator.account,
           "Expected AlreadyRegistered error. version ={version:?} result={v1_already_registered_result:?}",
        );

        // attempt using V2 registration (should also fail with AlreadyRegistered)
        let v2_already_registered_result =
            stake_table_state.apply_event(StakeTableEvent::RegisterV2((&test_validator).into()));

        pretty_assertions::assert_matches!(
            v2_already_registered_result,
            Err(StakeTableError::AlreadyRegistered(account)) if account == test_validator.account,
            "Expected AlreadyRegistered error. version ={version:?} result={v2_already_registered_result:?}",

        );
    }

    #[test]
    fn test_register_validator_v2_auth_fails() {
        let mut state = StakeTableState::new();
        let mut val = TestValidator::random();
        val.bls_sig = Default::default();
        let event = StakeTableEvent::RegisterV2((&val).into());

        let result = state.apply_event(event);
        assert!(matches!(
            result,
            Err(StakeTableError::AuthenticationFailed(_))
        ));
    }

    #[test]
    fn test_deregister_validator() {
        let mut state = StakeTableState::new();
        let val = TestValidator::random();

        let reg = StakeTableEvent::Register((&val).into());
        state.apply_event(reg).unwrap().unwrap();

        let dereg = StakeTableEvent::Deregister((&val).into());
        assert!(state.apply_event(dereg).unwrap().is_ok());
        assert!(!state.validators.contains_key(&val.account));
    }

    #[test]
    fn test_delegate_and_undelegate() {
        let mut state = StakeTableState::new();
        let val = TestValidator::random();
        state
            .apply_event(StakeTableEvent::Register((&val).into()))
            .unwrap()
            .unwrap();

        let delegator = Address::random();
        let amount = U256::from(1000);
        let delegate_event = StakeTableEvent::Delegate(Delegated {
            delegator,
            validator: val.account,
            amount,
        });
        assert!(state.apply_event(delegate_event).unwrap().is_ok());

        let validator = state.validators.get(&val.account).unwrap();
        assert_eq!(validator.delegators.get(&delegator).cloned(), Some(amount));

        let undelegate_event = StakeTableEvent::Undelegate(Undelegated {
            delegator,
            validator: val.account,
            amount,
        });
        assert!(state.apply_event(undelegate_event).unwrap().is_ok());
        let validator = state.validators.get(&val.account).unwrap();
        assert!(!validator.delegators.contains_key(&delegator));
    }

    #[rstest]
    #[case::v1(StakeTableContractVersion::V1)]
    #[case::v2(StakeTableContractVersion::V2)]
    fn test_key_update_event(#[case] version: StakeTableContractVersion) {
        let mut state = StakeTableState::new();
        let val = TestValidator::random();

        // Always register first using V1 to simulate upgrade scenarios
        state
            .apply_event(StakeTableEvent::Register((&val).into()))
            .unwrap()
            .unwrap();

        let new_keys = val.randomize_keys();

        let event = match version {
            StakeTableContractVersion::V1 => StakeTableEvent::KeyUpdate((&new_keys).into()),
            StakeTableContractVersion::V2 => StakeTableEvent::KeyUpdateV2((&new_keys).into()),
        };

        assert!(state.apply_event(event).unwrap().is_ok());

        let updated = state.validators.get(&val.account).unwrap();
        assert_eq!(updated.stake_table_key, new_keys.bls_vk.into());
        assert_eq!(updated.state_ver_key, new_keys.schnorr_vk.into());
    }

    #[test]
    fn test_duplicate_bls_key() {
        let mut state = StakeTableState::new();
        let val = TestValidator::random();
        let event1 = StakeTableEvent::Register((&val).into());
        let mut val2 = TestValidator::random();
        val2.bls_vk = val.bls_vk;
        val2.account = Address::random();

        let event2 = StakeTableEvent::Register((&val2).into());
        assert!(state.apply_event(event1).unwrap().is_ok());
        let result = state.apply_event(event2);

        let expected_bls_key = BLSPubKey::from(val.bls_vk).to_string();

        assert_matches!(
            result,
            Err(StakeTableError::BlsKeyAlreadyUsed(key))
                if key == expected_bls_key,
            "Expected BlsKeyAlreadyUsed({expected_bls_key}), but got: {result:?}",
        );
    }

    #[test]
    fn test_duplicate_schnorr_key() {
        let mut state = StakeTableState::new();
        let val = TestValidator::random();
        let event1 = StakeTableEvent::Register((&val).into());
        let mut val2 = TestValidator::random();
        val2.schnorr_vk = val.schnorr_vk;
        val2.account = Address::random();
        val2.bls_vk = val2.randomize_keys().bls_vk;

        let event2 = StakeTableEvent::Register((&val2).into());
        assert!(state.apply_event(event1).unwrap().is_ok());
        let result = state.apply_event(event2);

        let schnorr: SchnorrPubKey = val.schnorr_vk.into();
        assert_matches!(
            result,
            Ok(Err(ExpectedStakeTableError::SchnorrKeyAlreadyUsed(key)))
                if key == schnorr.to_string(),
            "Expected SchnorrKeyAlreadyUsed({schnorr}), but got: {result:?}",

        );
    }

    #[test]
    fn test_register_and_deregister_validator() {
        let mut state = StakeTableState::new();
        let validator = TestValidator::random();
        let event = StakeTableEvent::Register((&validator).into());
        assert!(state.apply_event(event).unwrap().is_ok());

        let deregister_event = StakeTableEvent::Deregister((&validator).into());
        assert!(state.apply_event(deregister_event).unwrap().is_ok());
    }

    #[test]
    fn test_delegate_zero_amount_is_rejected() {
        let mut state = StakeTableState::new();
        let validator = TestValidator::random();
        let account = validator.account;
        state
            .apply_event(StakeTableEvent::Register((&validator).into()))
            .unwrap()
            .unwrap();

        let delegator = Address::random();
        let amount = U256::ZERO;
        let event = StakeTableEvent::Delegate(Delegated {
            delegator,
            validator: account,
            amount,
        });
        let result = state.apply_event(event);

        assert_matches!(
            result,
            Err(StakeTableError::ZeroDelegatorStake(addr))
                if addr == delegator,
            "delegator stake is zero"

        );
    }

    #[test]
    fn test_undelegate_more_than_stake_fails() {
        let mut state = StakeTableState::new();
        let validator = TestValidator::random();
        let account = validator.account;
        state
            .apply_event(StakeTableEvent::Register((&validator).into()))
            .unwrap()
            .unwrap();

        let delegator = Address::random();
        let event = StakeTableEvent::Delegate(Delegated {
            delegator,
            validator: account,
            amount: U256::from(10u64),
        });
        state.apply_event(event).unwrap().unwrap();

        let result = state.apply_event(StakeTableEvent::Undelegate(Undelegated {
            delegator,
            validator: account,
            amount: U256::from(20u64),
        }));
        assert_matches!(
            result,
            Err(StakeTableError::InsufficientStake),
            "Expected InsufficientStake error, got: {result:?}",
        );
    }

    #[tokio::test(flavor = "multi_thread")]
    async fn test_decaf_stake_table() {
        setup_test();

        // The following commented-out block demonstrates how the `decaf_stake_table_events.json`
        // and `decaf_stake_table.json` files were originally generated.

        // It generates decaf stake table data by fetching events from the contract,
        // writes events and the constructed stake table to JSON files.

        /*
        let l1 = L1Client::new(vec!["https://ethereum-sepolia.publicnode.com"
            .parse()
            .unwrap()])
        .unwrap();
        let contract_address = "0x40304fbe94d5e7d1492dd90c53a2d63e8506a037";

        let events = Fetcher::fetch_events_from_contract(
            l1,
            contract_address.parse().unwrap(),
            None,
            8582328,
        )
        .await;

        let sorted_events = events.sort_events().expect("failed to sort");

        // Serialize and write sorted events
        let json_events = serde_json::to_string_pretty(&sorted_events)?;
        let mut events_file = File::create("decaf_stake_table_events.json").await?;
        events_file.write_all(json_events.as_bytes()).await?;

        // Process into stake table
        let stake_table = validators_from_l1_events(sorted_events.into_iter().map(|(_, e)| e))?;

        // Serialize and write stake table
        let json_stake_table = serde_json::to_string_pretty(&stake_table)?;
        let mut stake_file = File::create("decaf_stake_table.json").await?;
        stake_file.write_all(json_stake_table.as_bytes()).await?;
        */

        let events_json =
            std::fs::read_to_string("../data/v3/decaf_stake_table_events.json").unwrap();
        let events: Vec<(EventKey, StakeTableEvent)> = serde_json::from_str(&events_json).unwrap();

        // Reconstruct stake table from events
        let reconstructed_stake_table =
            active_validator_set_from_l1_events(events.into_iter().map(|(_, e)| e)).unwrap();

        let stake_table_json =
            std::fs::read_to_string("../data/v3/decaf_stake_table.json").unwrap();
        let expected: IndexMap<Address, Validator<BLSPubKey>> =
            serde_json::from_str(&stake_table_json).unwrap();

        assert_eq!(
            reconstructed_stake_table, expected,
            "Stake table reconstructed from events does not match the expected stake table "
        );
    }
}<|MERGE_RESOLUTION|>--- conflicted
+++ resolved
@@ -1222,13 +1222,8 @@
         }
     }
 
-<<<<<<< HEAD
     pub async fn update_chain_config(&self, header: &Header) -> anyhow::Result<()> {
         let chain_config = self.get_chain_config(header).await?;
-=======
-    pub async fn fetch(&self, epoch: Epoch, header: Header) -> anyhow::Result<ValidatorMap> {
-        let chain_config = self.get_chain_config(&header).await?;
->>>>>>> 0146c37d
         // update chain config
         *self.chain_config.lock().await = chain_config;
 
@@ -1304,8 +1299,6 @@
     }
 }
 
-<<<<<<< HEAD
-=======
 async fn retry<F, T, E>(
     retry_delay: Duration,
     max_duration: Duration,
@@ -1347,7 +1340,6 @@
     }
 }
 
->>>>>>> 0146c37d
 /// Holds Stake table and da stake
 #[derive(Clone, Debug)]
 struct NonEpochCommittee {
@@ -1396,16 +1388,7 @@
     /// to be called before calling `self.stake()` so that
     /// `Self.stake_table` only needs to be updated once in a given
     /// life-cycle but may be read from many times.
-<<<<<<< HEAD
     fn insert_committee(&mut self, epoch: EpochNumber, validators: ValidatorMap) {
-=======
-    fn update(
-        &mut self,
-        epoch: EpochNumber,
-        validators: ValidatorMap,
-        block_reward: Option<RewardAmount>,
-    ) {
->>>>>>> 0146c37d
         let mut address_mapping = HashMap::new();
         let stake_table: IndexMap<PubKey, PeerConfig<SeqTypes>> = validators
             .values()
@@ -1605,7 +1588,12 @@
                         block_reward = Some(reward);
                     },
                     Err(e) => {
-                        tracing::error!("Failed to fetch block reward while loading the stake table from persistence. This node will be unable to participate until the next epoch. Error: {}", e);
+                        tracing::error!(
+                            "Failed to fetch block reward while loading the stake table from \
+                             persistence. This node will be unable to participate until the next \
+                             epoch. Error: {}",
+                            e
+                        );
                     },
                 }
             }
@@ -2766,324 +2754,4 @@
         )
         .await;
     }
-
-    #[rstest]
-    #[case::v1(StakeTableContractVersion::V1)]
-    #[case::v2(StakeTableContractVersion::V2)]
-    fn test_register_validator(#[case] version: StakeTableContractVersion) {
-        let mut state = StakeTableState::new();
-        let validator = TestValidator::random();
-
-        let event = match version {
-            StakeTableContractVersion::V1 => StakeTableEvent::Register((&validator).into()),
-            StakeTableContractVersion::V2 => StakeTableEvent::RegisterV2((&validator).into()),
-        };
-
-        assert!(state.apply_event(event).unwrap().is_ok());
-
-        let stored = state.validators.get(&validator.account).unwrap();
-        assert_eq!(stored.account, validator.account);
-    }
-
-    #[rstest]
-    #[case::v1(StakeTableContractVersion::V1)]
-    #[case::v2(StakeTableContractVersion::V2)]
-    fn test_validator_already_registered(#[case] version: StakeTableContractVersion) {
-        let mut stake_table_state = StakeTableState::new();
-
-        let test_validator = TestValidator::random();
-
-        // First registration attempt using the specified contract version
-        let first_registration_result =
-            match version {
-                StakeTableContractVersion::V1 => stake_table_state
-                    .apply_event(StakeTableEvent::Register((&test_validator).into())),
-                StakeTableContractVersion::V2 => stake_table_state
-                    .apply_event(StakeTableEvent::RegisterV2((&test_validator).into())),
-            };
-
-        // Expect the first registration to succeed
-        assert!(first_registration_result.unwrap().is_ok());
-
-        // attempt using V1 registration (should fail with AlreadyRegistered)
-        let v1_already_registered_result =
-            stake_table_state.apply_event(StakeTableEvent::Register((&test_validator).into()));
-
-        pretty_assertions::assert_matches!(
-           v1_already_registered_result,  Err(StakeTableError::AlreadyRegistered(account)) if account == test_validator.account,
-           "Expected AlreadyRegistered error. version ={version:?} result={v1_already_registered_result:?}",
-        );
-
-        // attempt using V2 registration (should also fail with AlreadyRegistered)
-        let v2_already_registered_result =
-            stake_table_state.apply_event(StakeTableEvent::RegisterV2((&test_validator).into()));
-
-        pretty_assertions::assert_matches!(
-            v2_already_registered_result,
-            Err(StakeTableError::AlreadyRegistered(account)) if account == test_validator.account,
-            "Expected AlreadyRegistered error. version ={version:?} result={v2_already_registered_result:?}",
-
-        );
-    }
-
-    #[test]
-    fn test_register_validator_v2_auth_fails() {
-        let mut state = StakeTableState::new();
-        let mut val = TestValidator::random();
-        val.bls_sig = Default::default();
-        let event = StakeTableEvent::RegisterV2((&val).into());
-
-        let result = state.apply_event(event);
-        assert!(matches!(
-            result,
-            Err(StakeTableError::AuthenticationFailed(_))
-        ));
-    }
-
-    #[test]
-    fn test_deregister_validator() {
-        let mut state = StakeTableState::new();
-        let val = TestValidator::random();
-
-        let reg = StakeTableEvent::Register((&val).into());
-        state.apply_event(reg).unwrap().unwrap();
-
-        let dereg = StakeTableEvent::Deregister((&val).into());
-        assert!(state.apply_event(dereg).unwrap().is_ok());
-        assert!(!state.validators.contains_key(&val.account));
-    }
-
-    #[test]
-    fn test_delegate_and_undelegate() {
-        let mut state = StakeTableState::new();
-        let val = TestValidator::random();
-        state
-            .apply_event(StakeTableEvent::Register((&val).into()))
-            .unwrap()
-            .unwrap();
-
-        let delegator = Address::random();
-        let amount = U256::from(1000);
-        let delegate_event = StakeTableEvent::Delegate(Delegated {
-            delegator,
-            validator: val.account,
-            amount,
-        });
-        assert!(state.apply_event(delegate_event).unwrap().is_ok());
-
-        let validator = state.validators.get(&val.account).unwrap();
-        assert_eq!(validator.delegators.get(&delegator).cloned(), Some(amount));
-
-        let undelegate_event = StakeTableEvent::Undelegate(Undelegated {
-            delegator,
-            validator: val.account,
-            amount,
-        });
-        assert!(state.apply_event(undelegate_event).unwrap().is_ok());
-        let validator = state.validators.get(&val.account).unwrap();
-        assert!(!validator.delegators.contains_key(&delegator));
-    }
-
-    #[rstest]
-    #[case::v1(StakeTableContractVersion::V1)]
-    #[case::v2(StakeTableContractVersion::V2)]
-    fn test_key_update_event(#[case] version: StakeTableContractVersion) {
-        let mut state = StakeTableState::new();
-        let val = TestValidator::random();
-
-        // Always register first using V1 to simulate upgrade scenarios
-        state
-            .apply_event(StakeTableEvent::Register((&val).into()))
-            .unwrap()
-            .unwrap();
-
-        let new_keys = val.randomize_keys();
-
-        let event = match version {
-            StakeTableContractVersion::V1 => StakeTableEvent::KeyUpdate((&new_keys).into()),
-            StakeTableContractVersion::V2 => StakeTableEvent::KeyUpdateV2((&new_keys).into()),
-        };
-
-        assert!(state.apply_event(event).unwrap().is_ok());
-
-        let updated = state.validators.get(&val.account).unwrap();
-        assert_eq!(updated.stake_table_key, new_keys.bls_vk.into());
-        assert_eq!(updated.state_ver_key, new_keys.schnorr_vk.into());
-    }
-
-    #[test]
-    fn test_duplicate_bls_key() {
-        let mut state = StakeTableState::new();
-        let val = TestValidator::random();
-        let event1 = StakeTableEvent::Register((&val).into());
-        let mut val2 = TestValidator::random();
-        val2.bls_vk = val.bls_vk;
-        val2.account = Address::random();
-
-        let event2 = StakeTableEvent::Register((&val2).into());
-        assert!(state.apply_event(event1).unwrap().is_ok());
-        let result = state.apply_event(event2);
-
-        let expected_bls_key = BLSPubKey::from(val.bls_vk).to_string();
-
-        assert_matches!(
-            result,
-            Err(StakeTableError::BlsKeyAlreadyUsed(key))
-                if key == expected_bls_key,
-            "Expected BlsKeyAlreadyUsed({expected_bls_key}), but got: {result:?}",
-        );
-    }
-
-    #[test]
-    fn test_duplicate_schnorr_key() {
-        let mut state = StakeTableState::new();
-        let val = TestValidator::random();
-        let event1 = StakeTableEvent::Register((&val).into());
-        let mut val2 = TestValidator::random();
-        val2.schnorr_vk = val.schnorr_vk;
-        val2.account = Address::random();
-        val2.bls_vk = val2.randomize_keys().bls_vk;
-
-        let event2 = StakeTableEvent::Register((&val2).into());
-        assert!(state.apply_event(event1).unwrap().is_ok());
-        let result = state.apply_event(event2);
-
-        let schnorr: SchnorrPubKey = val.schnorr_vk.into();
-        assert_matches!(
-            result,
-            Ok(Err(ExpectedStakeTableError::SchnorrKeyAlreadyUsed(key)))
-                if key == schnorr.to_string(),
-            "Expected SchnorrKeyAlreadyUsed({schnorr}), but got: {result:?}",
-
-        );
-    }
-
-    #[test]
-    fn test_register_and_deregister_validator() {
-        let mut state = StakeTableState::new();
-        let validator = TestValidator::random();
-        let event = StakeTableEvent::Register((&validator).into());
-        assert!(state.apply_event(event).unwrap().is_ok());
-
-        let deregister_event = StakeTableEvent::Deregister((&validator).into());
-        assert!(state.apply_event(deregister_event).unwrap().is_ok());
-    }
-
-    #[test]
-    fn test_delegate_zero_amount_is_rejected() {
-        let mut state = StakeTableState::new();
-        let validator = TestValidator::random();
-        let account = validator.account;
-        state
-            .apply_event(StakeTableEvent::Register((&validator).into()))
-            .unwrap()
-            .unwrap();
-
-        let delegator = Address::random();
-        let amount = U256::ZERO;
-        let event = StakeTableEvent::Delegate(Delegated {
-            delegator,
-            validator: account,
-            amount,
-        });
-        let result = state.apply_event(event);
-
-        assert_matches!(
-            result,
-            Err(StakeTableError::ZeroDelegatorStake(addr))
-                if addr == delegator,
-            "delegator stake is zero"
-
-        );
-    }
-
-    #[test]
-    fn test_undelegate_more_than_stake_fails() {
-        let mut state = StakeTableState::new();
-        let validator = TestValidator::random();
-        let account = validator.account;
-        state
-            .apply_event(StakeTableEvent::Register((&validator).into()))
-            .unwrap()
-            .unwrap();
-
-        let delegator = Address::random();
-        let event = StakeTableEvent::Delegate(Delegated {
-            delegator,
-            validator: account,
-            amount: U256::from(10u64),
-        });
-        state.apply_event(event).unwrap().unwrap();
-
-        let result = state.apply_event(StakeTableEvent::Undelegate(Undelegated {
-            delegator,
-            validator: account,
-            amount: U256::from(20u64),
-        }));
-        assert_matches!(
-            result,
-            Err(StakeTableError::InsufficientStake),
-            "Expected InsufficientStake error, got: {result:?}",
-        );
-    }
-
-    #[tokio::test(flavor = "multi_thread")]
-    async fn test_decaf_stake_table() {
-        setup_test();
-
-        // The following commented-out block demonstrates how the `decaf_stake_table_events.json`
-        // and `decaf_stake_table.json` files were originally generated.
-
-        // It generates decaf stake table data by fetching events from the contract,
-        // writes events and the constructed stake table to JSON files.
-
-        /*
-        let l1 = L1Client::new(vec!["https://ethereum-sepolia.publicnode.com"
-            .parse()
-            .unwrap()])
-        .unwrap();
-        let contract_address = "0x40304fbe94d5e7d1492dd90c53a2d63e8506a037";
-
-        let events = Fetcher::fetch_events_from_contract(
-            l1,
-            contract_address.parse().unwrap(),
-            None,
-            8582328,
-        )
-        .await;
-
-        let sorted_events = events.sort_events().expect("failed to sort");
-
-        // Serialize and write sorted events
-        let json_events = serde_json::to_string_pretty(&sorted_events)?;
-        let mut events_file = File::create("decaf_stake_table_events.json").await?;
-        events_file.write_all(json_events.as_bytes()).await?;
-
-        // Process into stake table
-        let stake_table = validators_from_l1_events(sorted_events.into_iter().map(|(_, e)| e))?;
-
-        // Serialize and write stake table
-        let json_stake_table = serde_json::to_string_pretty(&stake_table)?;
-        let mut stake_file = File::create("decaf_stake_table.json").await?;
-        stake_file.write_all(json_stake_table.as_bytes()).await?;
-        */
-
-        let events_json =
-            std::fs::read_to_string("../data/v3/decaf_stake_table_events.json").unwrap();
-        let events: Vec<(EventKey, StakeTableEvent)> = serde_json::from_str(&events_json).unwrap();
-
-        // Reconstruct stake table from events
-        let reconstructed_stake_table =
-            active_validator_set_from_l1_events(events.into_iter().map(|(_, e)| e)).unwrap();
-
-        let stake_table_json =
-            std::fs::read_to_string("../data/v3/decaf_stake_table.json").unwrap();
-        let expected: IndexMap<Address, Validator<BLSPubKey>> =
-            serde_json::from_str(&stake_table_json).unwrap();
-
-        assert_eq!(
-            reconstructed_stake_table, expected,
-            "Stake table reconstructed from events does not match the expected stake table "
-        );
-    }
 }