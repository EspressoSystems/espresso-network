--- conflicted
+++ resolved
@@ -25,12 +25,8 @@
 use hotshot_contract_adapter::sol_types::{
     EspToken::{self, EspTokenInstance},
     StakeTableV2::{
-<<<<<<< HEAD
-        self, ConsensusKeysUpdated, ConsensusKeysUpdatedV2, Delegated, StakeTableV2Events,
-=======
         self, CommissionUpdated, ConsensusKeysUpdated, ConsensusKeysUpdatedV2, Delegated,
->>>>>>> 4af2f261
-        Undelegated, ValidatorExit, ValidatorRegistered, ValidatorRegisteredV2,
+        StakeTableV2Events, Undelegated, ValidatorExit, ValidatorRegistered, ValidatorRegisteredV2,
     },
 };
 use hotshot_types::{
@@ -104,7 +100,6 @@
     }
 }
 
-<<<<<<< HEAD
 impl TryFrom<StakeTableV2Events> for StakeTableEvent {
     type Error = anyhow::Error;
 
@@ -118,77 +113,10 @@
             StakeTableV2Events::ConsensusKeysUpdated(v) => Ok(StakeTableEvent::KeyUpdate(v)),
             StakeTableV2Events::ConsensusKeysUpdatedV2(v) => Ok(StakeTableEvent::KeyUpdateV2(v)),
             _ => Err(anyhow::anyhow!("Unsupported StakeTableV2Events variant")),
-=======
-#[derive(Clone, PartialEq)]
-pub struct StakeTableEvents {
-    registrations: Vec<(ValidatorRegistered, Log)>,
-    registrations_v2: Vec<(ValidatorRegisteredV2, Log)>,
-    deregistrations: Vec<(ValidatorExit, Log)>,
-    delegated: Vec<(Delegated, Log)>,
-    undelegated: Vec<(Undelegated, Log)>,
-    keys: Vec<(ConsensusKeysUpdated, Log)>,
-    keys_v2: Vec<(ConsensusKeysUpdatedV2, Log)>,
-    commission_updates: Vec<(CommissionUpdated, Log)>,
+        }
+    }
 }
 
-impl StakeTableEvents {
-    /// Creates a new instance of `StakeTableEvents` with the provided events.
-    ///
-    /// Remove unauthenticated registration and key update events
-    #[allow(clippy::too_many_arguments)]
-    fn from_l1_logs(
-        registrations: Vec<(ValidatorRegistered, Log)>,
-        registrations_v2: Vec<(ValidatorRegisteredV2, Log)>,
-        deregistrations: Vec<(ValidatorExit, Log)>,
-        delegated: Vec<(Delegated, Log)>,
-        undelegated: Vec<(Undelegated, Log)>,
-        keys: Vec<(ConsensusKeysUpdated, Log)>,
-        keys_v2: Vec<(ConsensusKeysUpdatedV2, Log)>,
-        commission_updates: Vec<(CommissionUpdated, Log)>,
-    ) -> Self {
-        let registrations_v2 = registrations_v2
-            .into_iter()
-            .filter(|(event, log)| {
-                event
-                    .authenticate()
-                    .map_err(|_| {
-                        tracing::warn!(
-                            "Failed to authenticate ValidatorRegisteredV2 event {}",
-                            log.display()
-                        );
-                    })
-                    .is_ok()
-            })
-            .collect();
-        let keys_v2 = keys_v2
-            .into_iter()
-            .filter(|(event, log)| {
-                event
-                    .authenticate()
-                    .map_err(|_| {
-                        tracing::warn!(
-                            "Failed to authenticate ConsensusKeysUpdatedV2 event {}",
-                            log.display()
-                        );
-                    })
-                    .is_ok()
-            })
-            .collect();
-        Self {
-            registrations,
-            registrations_v2,
-            deregistrations,
-            delegated,
-            undelegated,
-            keys,
-            keys_v2,
-            commission_updates,
->>>>>>> 4af2f261
-        }
-    }
-}
-
-<<<<<<< HEAD
 pub fn sort_stake_table_events(
     event_logs: Vec<(StakeTableV2Events, Log)>,
 ) -> Result<Vec<(EventKey, StakeTableEvent)>, EventSortingError> {
@@ -201,53 +129,6 @@
         let log_index = log.log_index.ok_or(EventSortingError::MissingLogIndex)?;
         Ok((block_number, log_index))
     };
-=======
-    pub fn sort_events(self) -> Result<Vec<(EventKey, StakeTableEvent)>, EventSortingError> {
-        let mut events: Vec<(EventKey, StakeTableEvent)> = Vec::new();
-        let Self {
-            registrations,
-            registrations_v2,
-            deregistrations,
-            delegated,
-            undelegated,
-            keys,
-            keys_v2,
-            commission_updates,
-        } = self;
-
-        let key = |log: &Log| -> Result<EventKey, EventSortingError> {
-            let block_number = log
-                .block_number
-                .ok_or(EventSortingError::MissingBlockNumber)?;
-            let log_index = log.log_index.ok_or(EventSortingError::MissingLogIndex)?;
-            Ok((block_number, log_index))
-        };
-
-        for (registration, log) in registrations {
-            events.push((key(&log)?, registration.into()));
-        }
-        for (registration, log) in registrations_v2 {
-            events.push((key(&log)?, registration.into()));
-        }
-        for (dereg, log) in deregistrations {
-            events.push((key(&log)?, dereg.into()));
-        }
-        for (delegation, log) in delegated {
-            events.push((key(&log)?, delegation.into()));
-        }
-        for (undelegated, log) in undelegated {
-            events.push((key(&log)?, undelegated.into()));
-        }
-        for (update, log) in keys {
-            events.push((key(&log)?, update.into()));
-        }
-        for (update, log) in keys_v2 {
-            events.push((key(&log)?, update.into()));
-        }
-        for (commission_update, log) in commission_updates {
-            events.push((key(&log)?, commission_update.into()));
-        }
->>>>>>> 4af2f261
 
     for (e, log) in event_logs {
         let k = key(&log)?;
@@ -890,7 +771,7 @@
         contract: Address,
         from_block: Option<u64>,
         to_block: u64,
-    ) -> anyhow::Result<Vec<(StakeTableV2Events, Log)>> {
+    ) -> Result<Vec<(StakeTableV2Events, Log)>, StakeTableError> {
         let stake_table_contract = StakeTableV2::new(contract, l1_client.provider.clone());
         let max_retry_duration = l1_client.options().l1_events_max_retry_duration;
         // get the block number when the contract was initialized
@@ -960,6 +841,7 @@
                                 Undelegated::SIGNATURE,
                                 ConsensusKeysUpdated::SIGNATURE,
                                 ConsensusKeysUpdatedV2::SIGNATURE,
+                                CommissionUpdated::SIGNATURE,
                             ])
                             .address(contract)
                             .from_block(from)
@@ -996,6 +878,18 @@
                             continue;
                         }
                     },
+                    StakeTableV2Events::CommissionUpdated(CommissionUpdated {
+                        validator,
+                        newCommission,
+                        ..
+                    }) => {
+                        if *newCommission > COMMISSION_BASIS_POINTS {
+                            return Err(StakeTableError::InvalidCommission(
+                                *validator,
+                                *newCommission,
+                            ));
+                        }
+                    },
                     _ => {},
                 }
 
@@ -1003,146 +897,7 @@
             }
         }
 
-<<<<<<< HEAD
         Ok(events)
-=======
-        // fetch undelegated events
-        let undelegated_events = stream::iter(chunks.clone()).then(|(from, to)| {
-            let retry_delay = l1_client.options().l1_retry_delay;
-            let stake_table_contract = stake_table_contract.clone();
-            async move {
-                tracing::debug!(from, to, "fetch Undelegated events in range");
-                let events = retry(
-                    retry_delay,
-                    max_retry_duration,
-                    "Undelegated event fetch",
-                    move || {
-                        let stake_table_contract = stake_table_contract.clone();
-                        Box::pin(async move {
-                            stake_table_contract
-                                .Undelegated_filter()
-                                .from_block(from)
-                                .to_block(to)
-                                .query()
-                                .await
-                        })
-                    },
-                )
-                .await;
-                stream::iter(events)
-            }
-        });
-        // fetch consensus keys updated events
-        let keys_update_events = stream::iter(chunks.clone()).then(|(from, to)| {
-            let retry_delay = l1_client.options().l1_retry_delay;
-            let stake_table_contract = stake_table_contract.clone();
-            async move {
-                tracing::debug!(from, to, "fetch ConsensusKeysUpdated events in range");
-                let events = retry(
-                    retry_delay,
-                    max_retry_duration,
-                    "ConsensusKeysUpdated event fetch",
-                    move || {
-                        let stake_table_contract = stake_table_contract.clone();
-                        Box::pin(async move {
-                            stake_table_contract
-                                .ConsensusKeysUpdated_filter()
-                                .from_block(from)
-                                .to_block(to)
-                                .query()
-                                .await
-                        })
-                    },
-                )
-                .await;
-                stream::iter(events)
-            }
-        });
-        // fetch consensus keys updated v2 events
-        let keys_update_events_v2 = stream::iter(chunks.clone()).then(|(from, to)| {
-            let retry_delay = l1_client.options().l1_retry_delay;
-            let stake_table_contract = stake_table_contract.clone();
-            async move {
-                tracing::debug!(from, to, "fetch ConsensusKeysUpdatedV2 events in range");
-                let events = retry(
-                    retry_delay,
-                    max_retry_duration,
-                    "ConsensusKeysUpdatedV2 event fetch",
-                    move || {
-                        let stake_table_contract = stake_table_contract.clone();
-                        Box::pin(async move {
-                            stake_table_contract
-                                .ConsensusKeysUpdatedV2_filter()
-                                .from_block(from)
-                                .to_block(to)
-                                .query()
-                                .await
-                        })
-                    },
-                )
-                .await;
-
-                stream::iter(events.into_iter().filter(|(event, log)| {
-                    if let Err(e) = event.authenticate() {
-                        tracing::warn!(
-                            %e,
-                            "Failed to authenticate ConsensusKeysUpdatedV2 event {}",
-                            log.display()
-                        );
-                        return false;
-                    }
-                    true
-                }))
-            }
-        });
-
-        // fetch commission updated events
-        let commission_updated_events = stream::iter(chunks).then(|(from, to)| {
-            let retry_delay = l1_client.options().l1_retry_delay;
-            let stake_table_contract = stake_table_contract.clone();
-            async move {
-                tracing::debug!(from, to, "fetch CommissionUpdated events in range");
-                let events = retry(
-                    retry_delay,
-                    max_retry_duration,
-                    "CommissionUpdated event fetch",
-                    move || {
-                        let stake_table_contract = stake_table_contract.clone();
-                        Box::pin(async move {
-                            stake_table_contract
-                                .CommissionUpdated_filter()
-                                .from_block(from)
-                                .to_block(to)
-                                .query()
-                                .await
-                        })
-                    },
-                )
-                .await;
-                stream::iter(events)
-            }
-        });
-
-        let registrations = registered_events.flatten().collect().await;
-        let registrations_v2 = registered_events_v2.flatten().collect().await;
-        let deregistrations = deregistered_events.flatten().collect().await;
-        let delegated = delegated_events.flatten().collect().await;
-        let undelegated = undelegated_events.flatten().collect().await;
-        let keys = keys_update_events.flatten().collect().await;
-        let keys_v2 = keys_update_events_v2.flatten().collect().await;
-        let commission_updates = commission_updated_events.flatten().collect().await;
-
-        StakeTableEvents::from_l1_logs(
-            registrations,
-            registrations_v2,
-            deregistrations,
-            delegated,
-            undelegated,
-            keys,
-            keys_v2,
-            commission_updates,
-        )
->>>>>>> 4af2f261
     }
 
     /// Get `StakeTable` at specific l1 block height.
