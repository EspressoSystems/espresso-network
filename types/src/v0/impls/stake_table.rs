use std::{
    cmp::max,
    collections::{BTreeMap, BTreeSet, HashMap, HashSet},
    sync::Arc,
};

use alloy::{
    primitives::{Address, U256},
    rpc::types::Log,
};
use anyhow::{bail, Context};
use async_lock::RwLock;
use committable::Committable;
use contract_bindings_alloy::staketable::StakeTable::{
    ConsensusKeysUpdated, Delegated, Undelegated, ValidatorExit, ValidatorRegistered,
};
use ethers_conv::{ToAlloy, ToEthers};
use hotshot::types::{BLSPubKey, SignatureKey as _};
use hotshot_contract_adapter::stake_table::{bls_alloy_to_jf2, edward_bn254point_to_state_ver};
use hotshot_types::{
    data::{vid_disperse::VID_TARGET_TOTAL_STAKE, EpochNumber},
    drb::{
        election::{generate_stake_cdf, select_randomized_leader, RandomizedCommittee},
        DrbResult,
    },
    message::UpgradeLock,
    stake_table::StakeTableEntry,
    traits::{
        election::Membership,
        node_implementation::{ConsensusTime, NodeType},
        signature_key::StakeTableEntryType,
    },
    utils::verify_leaf_chain,
    PeerConfig,
};
use indexmap::IndexMap;
use thiserror::Error;

use super::{
    traits::{MembershipPersistence, StateCatchup},
    v0_3::{DAMembers, Validator},
    v0_99::ChainConfig,
    Header, L1Client, Leaf2, PubKey, SeqTypes,
};
use crate::{EpochVersion, SequencerVersions};

type Epoch = <SeqTypes as NodeType>::Epoch;

/// Create the consensus and DA stake tables from L1 events
///
/// This is a pure function, to make it easily testable.
///
/// We expect have at most a few hundred EVM events in the
/// PermissionedStakeTable contract over the liftetime of the contract so it
/// should not significantly affect performance to fetch all events and
/// perform the computation in this functions once per epoch.
pub fn from_l1_events<I: Iterator<Item = StakeTableEvent>>(
    events: I,
) -> anyhow::Result<IndexMap<Address, Validator<BLSPubKey>>> {
    let mut validators = IndexMap::new();
    let mut bls_keys = HashSet::new();
    let mut schnorr_keys = HashSet::new();
    for event in events {
        tracing::debug!("Processing stake table event: {:?}", event);
        match event {
            StakeTableEvent::Register(ValidatorRegistered {
                account,
                blsVk,
                schnorrVk,
                commission,
            }) => {
                // TODO(abdul): BLS and Schnorr signature keys verification
                let stake_table_key = bls_alloy_to_jf2(blsVk.clone());
                let state_ver_key = edward_bn254point_to_state_ver(schnorrVk.clone());
                // TODO(MA): The stake table contract currently enforces that each bls key is only used once. We will
                // move this check to the confirmation layer and remove it from the contract. Once we have the signature
                // check in this functions we can skip if a BLS key, or Schnorr key was previously used.
                if bls_keys.contains(&stake_table_key) {
                    bail!("bls key {} already used", stake_table_key.to_string());
                };

                // The contract does *not* enforce that each schnorr key is only used once.
                if schnorr_keys.contains(&state_ver_key) {
                    tracing::warn!("schnorr key {} already used", state_ver_key.to_string());
                };

                bls_keys.insert(stake_table_key);
                schnorr_keys.insert(state_ver_key.clone());

                match validators.entry(account) {
                    indexmap::map::Entry::Occupied(_occupied_entry) => {
                        bail!("validator {:#x} already registered", *account)
                    },
                    indexmap::map::Entry::Vacant(vacant_entry) => vacant_entry.insert(Validator {
                        account,
                        stake_table_key,
                        state_ver_key,
                        stake: U256::from(0_u64),
                        commission,
                        delegators: HashMap::default(),
                    }),
                };
            },
            StakeTableEvent::Deregister(exit) => {
                validators
                    .shift_remove(&exit.validator)
                    .with_context(|| format!("validator {:#x} not found", exit.validator))?;
            },
            StakeTableEvent::Delegate(delegated) => {
                let Delegated {
                    delegator,
                    validator,
                    amount,
                } = delegated;
                let validator_entry = validators
                    .get_mut(&validator)
                    .with_context(|| format!("validator {validator:#x} not found"))?;

                if amount.is_zero() {
                    tracing::warn!("delegator {delegator:?} has 0 stake");
                    continue;
                }
                // Increase stake
                validator_entry.stake += amount;
                // Add delegator to the set
                validator_entry.delegators.insert(delegator, amount);
            },
            StakeTableEvent::Undelegate(undelegated) => {
                let Undelegated {
                    delegator,
                    validator,
                    amount,
                } = undelegated;
                let validator_entry = validators
                    .get_mut(&validator)
                    .with_context(|| format!("validator {validator:#x} not found"))?;

                validator_entry.stake = validator_entry
                    .stake
                    .checked_sub(amount)
                    .with_context(|| "stake is less than undelegated amount")?;

                let delegator_stake = validator_entry
                    .delegators
                    .get_mut(&delegator)
                    .with_context(|| format!("delegator {delegator:#x} not found"))?;
                *delegator_stake = delegator_stake
                    .checked_sub(amount)
                    .with_context(|| "delegator_stake is less than undelegated amount")?;

                if delegator_stake.is_zero() {
                    // if delegator stake is 0, remove from set
                    validator_entry.delegators.remove(&delegator);
                }
            },
            StakeTableEvent::KeyUpdate(update) => {
                let ConsensusKeysUpdated {
                    account,
                    blsVK,
                    schnorrVK,
                } = update;
                let validator = validators
                    .get_mut(&account)
                    .with_context(|| "validator {account:#x} not found")?;
                let bls = bls_alloy_to_jf2(blsVK);
                let state_ver_key = edward_bn254point_to_state_ver(schnorrVK);

                validator.stake_table_key = bls;
                validator.state_ver_key = state_ver_key;
            },
        }
    }

    select_validators(&mut validators)?;

    Ok(validators)
}

fn select_validators(
    validators: &mut IndexMap<Address, Validator<BLSPubKey>>,
) -> anyhow::Result<()> {
    // Remove invalid validators first
    validators.retain(|address, validator| {
        if validator.delegators.is_empty() {
            tracing::info!("Validator {address:?} does not have any delegator");
            return false;
        }

        if validator.stake.is_zero() {
            tracing::info!("Validator {address:?} does not have any stake");
            return false;
        }

        true
    });

    if validators.is_empty() {
        bail!("No valid validators found");
    }

    // Find the maximum stake
    let maximum_stake = validators
        .values()
        .map(|v| v.stake)
        .max()
        .context("Failed to determine max stake")?;

    let minimum_stake = maximum_stake
        .checked_div(U256::from(VID_TARGET_TOTAL_STAKE))
        .context("div err")?;

    // Collect validators that meet the minimum stake criteria
    let mut valid_stakers: Vec<_> = validators
        .iter()
        .filter(|(_, v)| v.stake >= minimum_stake)
        .map(|(addr, v)| (*addr, v.stake))
        .collect();

    // Sort by stake (descending order)
    valid_stakers.sort_by_key(|(_, stake)| std::cmp::Reverse(*stake));

    // Keep only the top 100 stakers
    if valid_stakers.len() > 100 {
        valid_stakers.truncate(100);
    }

    // Retain only the selected validators
    let selected_addresses: HashSet<_> = valid_stakers.iter().map(|(addr, _)| *addr).collect();
    validators.retain(|address, _| selected_addresses.contains(address));

    Ok(())
}

#[derive(Clone, derive_more::From)]
pub enum StakeTableEvent {
    Register(ValidatorRegistered),
    Deregister(ValidatorExit),
    Delegate(Delegated),
    Undelegate(Undelegated),
    KeyUpdate(ConsensusKeysUpdated),
}

impl std::fmt::Debug for StakeTableEvent {
    fn fmt(&self, f: &mut std::fmt::Formatter<'_>) -> std::fmt::Result {
        match self {
            StakeTableEvent::Register(event) => write!(f, "Register({:?})", event.account),
            StakeTableEvent::Deregister(event) => write!(f, "Deregister({:?})", event.validator),
            StakeTableEvent::Delegate(event) => write!(f, "Delegate({:?})", event.delegator),
            StakeTableEvent::Undelegate(event) => write!(f, "Undelegate({:?})", event.delegator),
            StakeTableEvent::KeyUpdate(event) => write!(f, "KeyUpdate({:?})", event.account),
        }
    }
}

impl StakeTableEvent {
    pub fn sort_events(
        registrations: Vec<(ValidatorRegistered, Log)>,
        deregistrations: Vec<(ValidatorExit, Log)>,
        delegations: Vec<(Delegated, Log)>,
        undelegated_events: Vec<(Undelegated, Log)>,
        keys_update: Vec<(ConsensusKeysUpdated, Log)>,
    ) -> anyhow::Result<BTreeMap<(u64, u64), StakeTableEvent>> {
        let mut map = BTreeMap::new();
        for (registration, log) in registrations {
            map.insert(
                (
                    log.block_number.context("block number")?,
                    log.log_index.context("log index")?,
                ),
                registration.into(),
            );
        }
        for (dereg, log) in deregistrations {
            map.insert(
                (
                    log.block_number.context("block number")?,
                    log.log_index.context("log index")?,
                ),
                dereg.into(),
            );
        }
        for (delegation, log) in delegations {
            map.insert(
                (
                    log.block_number.context("block number")?,
                    log.log_index.context("log index")?,
                ),
                delegation.into(),
            );
        }
        for (undelegated, log) in undelegated_events {
            map.insert(
                (
                    log.block_number.context("block number")?,
                    log.log_index.context("log index")?,
                ),
                undelegated.into(),
            );
        }

        for (update, log) in keys_update {
            map.insert(
                (
                    log.block_number.context("block number")?,
                    log.log_index.context("log index")?,
                ),
                update.into(),
            );
        }
        Ok(map)
    }
}

#[derive(Clone, derive_more::derive::Debug)]
/// Type to describe DA and Stake memberships
pub struct EpochCommittees {
    /// Committee used when we're in pre-epoch state
    non_epoch_committee: NonEpochCommittee,

    /// Holds Stake table and da stake
    state: HashMap<Epoch, EpochCommittee>,

    /// L1 provider
    l1_client: L1Client,

    chain_config: ChainConfig,

    /// Randomized committees, filled when we receive the DrbResult
    randomized_committees: BTreeMap<Epoch, RandomizedCommittee<StakeTableEntry<PubKey>>>,

    /// Peers for catching up the stake table
    #[debug(skip)]
    peers: Arc<dyn StateCatchup>,

    /// Methods for stake table persistence.
    #[debug(skip)]
    persistence: Arc<dyn MembershipPersistence>,

    first_epoch: Option<Epoch>,
}

/// Holds Stake table and da stake
#[derive(Clone, Debug)]
struct NonEpochCommittee {
    /// The nodes eligible for leadership.
    /// NOTE: This is currently a hack because the DA leader needs to be the quorum
    /// leader but without voting rights.
    eligible_leaders: Vec<PeerConfig<SeqTypes>>,

    /// Keys for nodes participating in the network
    stake_table: Vec<PeerConfig<SeqTypes>>,

    /// Keys for DA members
    da_members: Vec<PeerConfig<SeqTypes>>,

    /// Stake entries indexed by public key, for efficient lookup.
    indexed_stake_table: HashMap<PubKey, PeerConfig<SeqTypes>>,

    /// DA entries indexed by public key, for efficient lookup.
    indexed_da_members: HashMap<PubKey, PeerConfig<SeqTypes>>,
}

/// Holds Stake table and da stake
#[derive(serde::Serialize, serde::Deserialize, Clone, Debug)]
pub struct EpochCommittee {
    /// The nodes eligible for leadership.
    /// NOTE: This is currently a hack because the DA leader needs to be the quorum
    /// leader but without voting rights.
    eligible_leaders: Vec<PeerConfig<SeqTypes>>,
    /// Keys for nodes participating in the network
    stake_table: IndexMap<PubKey, PeerConfig<SeqTypes>>,
    validators: IndexMap<Address, Validator<BLSPubKey>>,
    address_mapping: HashMap<BLSPubKey, Address>,
}

impl EpochCommittees {
    pub fn first_epoch(&self) -> Option<Epoch> {
        self.first_epoch
    }

    /// Updates `Self.stake_table` with stake_table for
    /// `Self.contract_address` at `l1_block_height`. This is intended
    /// to be called before calling `self.stake()` so that
    /// `Self.stake_table` only needs to be updated once in a given
    /// life-cycle but may be read from many times.
    fn update_stake_table(
        &mut self,
        epoch: EpochNumber,
        validators: IndexMap<Address, Validator<BLSPubKey>>,
    ) {
        let mut address_mapping = HashMap::new();
        let stake_table: IndexMap<BLSPubKey, PeerConfig<SeqTypes>> = validators
            .values()
            .map(|v| {
                address_mapping.insert(v.stake_table_key, v.account);
                (
                    v.stake_table_key,
                    PeerConfig {
                        stake_table_entry: BLSPubKey::stake_table_entry(
                            &v.stake_table_key,
                            v.stake.to_ethers(),
                        ),
                        state_ver_key: v.state_ver_key.clone(),
                    },
                )
            })
            .collect();
        let eligible_leaders: Vec<PeerConfig<SeqTypes>> =
            stake_table.iter().map(|(_, l)| l.clone()).collect();
        let randomized_committee = generate_stake_cdf(
            stake_table
                .iter()
                .map(|(_, l)| l.stake_table_entry.clone())
                .collect(),
            [0u8; 32],
        );
        self.randomized_committees
            .insert(epoch, randomized_committee);

        self.state.insert(
            epoch,
            EpochCommittee {
                eligible_leaders,
                stake_table,
                validators,
                address_mapping,
            },
        );
    }

    pub fn validators(
        &self,
        epoch: &Epoch,
    ) -> anyhow::Result<IndexMap<Address, Validator<BLSPubKey>>> {
        Ok(self
            .state
            .get(epoch)
            .context("state for found")?
            .validators
            .clone())
    }

    pub fn address(&self, epoch: &Epoch, bls_key: BLSPubKey) -> anyhow::Result<Address> {
        let mapping = self
            .state
            .get(epoch)
            .context("state for found")?
            .address_mapping
            .clone();

        Ok(*mapping.get(&bls_key).context(format!(
            "failed to get ethereum address for bls key {bls_key:?}"
        ))?)
    }

    pub fn get_validator_config(
        &self,
        epoch: &Epoch,
        key: BLSPubKey,
    ) -> anyhow::Result<Validator<BLSPubKey>> {
        let address = self.address(epoch, key)?;
        let validators = self.validators(epoch)?;
        Ok(validators.get(&address).unwrap().clone())
    }

    // We need a constructor to match our concrete type.
    pub fn new_stake(
        // TODO remove `new` from trait and rename this to `new`.
        // https://github.com/EspressoSystems/HotShot/commit/fcb7d54a4443e29d643b3bbc53761856aef4de8b
        committee_members: Vec<PeerConfig<SeqTypes>>,
        da_members: Vec<PeerConfig<SeqTypes>>,
        l1_client: L1Client,
        chain_config: ChainConfig,
        peers: Arc<dyn StateCatchup>,
        persistence: impl MembershipPersistence,
    ) -> Self {
        // For each member, get the stake table entry
        let stake_table: Vec<_> = committee_members
            .iter()
            .filter(|&peer_config| {
                peer_config.stake_table_entry.stake() > ethers::types::U256::zero()
            })
            .cloned()
            .collect();

        // For each eligible leader, get the stake table entry
        let eligible_leaders = stake_table.clone();

        // For each member, get the stake table entry
        let da_members: Vec<_> = da_members
            .iter()
            .filter(|&peer_config| {
                peer_config.stake_table_entry.stake() > ethers::types::U256::zero()
            })
            .cloned()
            .collect();

        // Index the stake table by public key
        let indexed_stake_table: HashMap<PubKey, _> = stake_table
            .iter()
            .map(|peer_config| {
                (
                    PubKey::public_key(&peer_config.stake_table_entry),
                    peer_config.clone(),
                )
            })
            .collect();

        // Index the stake table by public key
        let indexed_da_members: HashMap<PubKey, _> = da_members
            .iter()
            .map(|peer_config| {
                (
                    PubKey::public_key(&peer_config.stake_table_entry),
                    peer_config.clone(),
                )
            })
            .collect();

        let members = NonEpochCommittee {
            eligible_leaders: eligible_leaders.clone(),
            stake_table,
            da_members,
            indexed_stake_table,
            indexed_da_members,
        };

        let mut map = HashMap::new();
        let epoch_committee = EpochCommittee {
            eligible_leaders: members.eligible_leaders.clone(),
            stake_table: members
                .stake_table
                .iter()
                .map(|x| (PubKey::public_key(&x.stake_table_entry), x.clone()))
                .collect(),
            validators: Default::default(),
            address_mapping: HashMap::new(),
        };

        let randomized_committee = generate_stake_cdf(
            eligible_leaders
                .clone()
                .into_iter()
                .map(|l| l.stake_table_entry)
                .collect(),
            [0u8; 32],
        );
        let mut randomized_committees = BTreeMap::new();
        for epoch in Epoch::genesis().u64()..=2 {
            map.insert(Epoch::new(epoch), epoch_committee.clone());
            randomized_committees.insert(Epoch::new(epoch), randomized_committee.clone());
        }
        Self {
            non_epoch_committee: members,
            state: map,
            l1_client,
            chain_config,
            randomized_committees,
            peers,
            persistence: Arc::new(persistence),
            first_epoch: None,
        }
    }
    fn get_stake_table(&self, epoch: &Option<Epoch>) -> Option<Vec<PeerConfig<SeqTypes>>> {
        if let Some(epoch) = epoch {
            self.state
                .get(epoch)
                .map(|committee| committee.stake_table.clone().into_values().collect())
        } else {
            Some(self.non_epoch_committee.stake_table.clone())
        }
    }

    /// Get the stake table by epoch. Try to load from DB and fall back to fetching from l1.
    async fn get_stake_table_from_contract(
        &self,
        contract_address: Address,
        l1_block: u64,
    ) -> Result<IndexMap<alloy::primitives::Address, Validator<BLSPubKey>>, GetStakeTablesError>
    {
        self.l1_client
            .get_stake_table(contract_address, l1_block)
            .await
            .map_err(GetStakeTablesError::L1ClientFetchError)
    }
}

#[derive(Error, Debug)]
/// Error representing fail cases for retrieving the stake table.
enum GetStakeTablesError {
    #[error("Error fetching from L1: {0}")]
    L1ClientFetchError(anyhow::Error),
}

#[derive(Error, Debug)]
#[error("Could not lookup leader")] // TODO error variants? message?
pub struct LeaderLookupError;

// #[async_trait]
impl Membership<SeqTypes> for EpochCommittees {
    type Error = LeaderLookupError;
    // DO NOT USE. Dummy constructor to comply w/ trait.
    fn new(
        // TODO remove `new` from trait and remove this fn as well.
        // https://github.com/EspressoSystems/HotShot/commit/fcb7d54a4443e29d643b3bbc53761856aef4de8b
        _committee_members: Vec<PeerConfig<SeqTypes>>,
        _da_members: Vec<PeerConfig<SeqTypes>>,
    ) -> Self {
        panic!("This function has been replaced with new_stake()");
    }

    /// Get the stake table for the current view
    fn stake_table(&self, epoch: Option<Epoch>) -> Vec<PeerConfig<SeqTypes>> {
        self.get_stake_table(&epoch).unwrap_or_default()
    }
    /// Get the stake table for the current view
    fn da_stake_table(&self, _epoch: Option<Epoch>) -> Vec<PeerConfig<SeqTypes>> {
        self.non_epoch_committee.da_members.clone()
    }

    /// Get all members of the committee for the current view
    fn committee_members(
        &self,
        _view_number: <SeqTypes as NodeType>::View,
        epoch: Option<Epoch>,
    ) -> BTreeSet<PubKey> {
        let stake_table = self.stake_table(epoch);
        stake_table
            .iter()
            .map(|x| PubKey::public_key(&x.stake_table_entry))
            .collect()
    }

    /// Get all members of the committee for the current view
    fn da_committee_members(
        &self,
        _view_number: <SeqTypes as NodeType>::View,
        _epoch: Option<Epoch>,
    ) -> BTreeSet<PubKey> {
        self.non_epoch_committee
            .indexed_da_members
            .clone()
            .into_keys()
            .collect()
    }

    /// Get the stake table entry for a public key
    fn stake(&self, pub_key: &PubKey, epoch: Option<Epoch>) -> Option<PeerConfig<SeqTypes>> {
        // Only return the stake if it is above zero
        if let Some(epoch) = epoch {
            self.state
                .get(&epoch)
                .and_then(|h| h.stake_table.get(pub_key))
                .cloned()
        } else {
            self.non_epoch_committee
                .indexed_stake_table
                .get(pub_key)
                .cloned()
        }
    }

    /// Get the DA stake table entry for a public key
    fn da_stake(&self, pub_key: &PubKey, _epoch: Option<Epoch>) -> Option<PeerConfig<SeqTypes>> {
        // Only return the stake if it is above zero
        self.non_epoch_committee
            .indexed_da_members
            .get(pub_key)
            .cloned()
    }

    /// Check if a node has stake in the committee
    fn has_stake(&self, pub_key: &PubKey, epoch: Option<Epoch>) -> bool {
        self.stake(pub_key, epoch)
            .map(|x| x.stake_table_entry.stake() > ethers::types::U256::zero())
            .unwrap_or_default()
    }

    /// Check if a node has stake in the committee
    fn has_da_stake(&self, pub_key: &PubKey, epoch: Option<Epoch>) -> bool {
        self.da_stake(pub_key, epoch)
            .map(|x| x.stake_table_entry.stake() > ethers::types::U256::zero())
            .unwrap_or_default()
    }

    /// Index the vector of public keys with the current view number
    fn lookup_leader(
        &self,
        view_number: <SeqTypes as NodeType>::View,
        epoch: Option<Epoch>,
    ) -> Result<PubKey, Self::Error> {
        if let Some(epoch) = epoch {
            let Some(randomized_committee) = self.randomized_committees.get(&epoch) else {
                tracing::error!(
                    "We are missing the randomized committee for epoch {}",
                    epoch
                );
                return Err(LeaderLookupError);
            };

            Ok(PubKey::public_key(&select_randomized_leader(
                randomized_committee,
                *view_number,
            )))
        } else {
            let leaders = &self.non_epoch_committee.eligible_leaders;

            let index = *view_number as usize % leaders.len();
            let res = leaders[index].clone();
            Ok(PubKey::public_key(&res.stake_table_entry))
        }
    }

    /// Get the total number of nodes in the committee
    fn total_nodes(&self, epoch: Option<Epoch>) -> usize {
        self.stake_table(epoch).len()
    }

    /// Get the total number of DA nodes in the committee
    fn da_total_nodes(&self, epoch: Option<Epoch>) -> usize {
        self.da_stake_table(epoch).len()
    }

    /// Get the voting success threshold for the committee
    fn success_threshold(&self, epoch: Option<Epoch>) -> primitive_types::U256 {
        let total_stake = self.total_stake(epoch);
        if total_stake < primitive_types::U256::max_value() / 2 {
            ((total_stake * 2) / 3) + 1
        } else {
            ((total_stake / 3) * 2) + 2
        }
    }

    /// Get the voting success threshold for the committee
    fn da_success_threshold(&self, epoch: Option<Epoch>) -> primitive_types::U256 {
        let total_stake = self.total_da_stake(epoch);
        if total_stake < primitive_types::U256::max_value() / 2 {
            ((total_stake * 2) / 3) + 1
        } else {
            ((total_stake / 3) * 2) + 2
        }
    }

    /// Get the voting failure threshold for the committee
    fn failure_threshold(&self, epoch: Option<Epoch>) -> primitive_types::U256 {
        let total_stake = self.total_stake(epoch);

        (total_stake / 3) + 1
    }

    /// Get the voting upgrade threshold for the committee
    fn upgrade_threshold(&self, epoch: Option<Epoch>) -> primitive_types::U256 {
        let total_stake = self.total_stake(epoch);

        let normal_threshold = self.success_threshold(epoch);
        let higher_threshold = if total_stake < primitive_types::U256::max_value() / 9 {
            (total_stake * 9) / 10
        } else {
            (total_stake / 10) * 9
        };

        max(higher_threshold, normal_threshold)
    }

    #[allow(refining_impl_trait)]
    async fn add_epoch_root(
        &self,
        epoch: Epoch,
        block_header: Header,
    ) -> Option<Box<dyn FnOnce(&mut Self) + Send>> {
        let chain_config = get_chain_config(self.chain_config, &self.peers, &block_header)
            .await
            .ok()?;

        let contract_address = chain_config.stake_table_contract;

        if contract_address.is_none() {
            tracing::error!("No stake table contract address found in Chain config");
        }

        let address = contract_address?;

        let Some(l1_finalized_block_info) = block_header.l1_finalized() else {
            tracing::error!("The epoch root for epoch {} is missing the L1 finalized block info. This is a fatal error. Consensus is blocked and will not recover.", epoch);

            return None;
        };

        let stake_tables = self
<<<<<<< HEAD
            .get_stake_table_from_contract(address.to_alloy(), block_header.l1_head())
=======
            .get_stake_table_by_epoch(epoch, address, l1_finalized_block_info.number())
>>>>>>> 98c0e179
            .await
            .inspect_err(|e| {
                tracing::error!(?e, "`add_epoch_root`, error retrieving stake table");
            })
            .ok()?;

        if let Err(e) = self
            .persistence
            .store_stake(epoch, stake_tables.clone())
            .await
        {
            tracing::error!(?e, "`add_epoch_root`, error storing stake table");
        }

        Some(Box::new(move |committee: &mut Self| {
            committee.update_stake_table(epoch, stake_tables);
        }))
    }

    fn has_stake_table(&self, epoch: Epoch) -> bool {
        self.state.contains_key(&epoch)
    }

    fn has_randomized_stake_table(&self, epoch: Epoch) -> bool {
        match self.first_epoch {
            None => true,
            Some(first_epoch) => {
                if epoch < first_epoch {
                    self.state.contains_key(&epoch)
                } else {
                    self.randomized_committees.contains_key(&epoch)
                }
            },
        }
    }

    async fn get_epoch_root(
        membership: Arc<RwLock<Self>>,
        block_height: u64,
        epoch: Epoch,
    ) -> anyhow::Result<Leaf2> {
        let peers = membership.read().await.peers.clone();
        let stake_table = membership.read().await.stake_table(Some(epoch)).clone();
        let success_threshold = membership.read().await.success_threshold(Some(epoch));

        tracing::error!(
            "Getting epoch root for epoch {:?}, block height {:?}",
            epoch,
            block_height
        );
        // Fetch leaves from peers
        let leaf: Leaf2 = peers
            .fetch_leaf(block_height, stake_table.clone(), success_threshold)
            .await?;

        Ok(leaf)
    }

    async fn get_epoch_drb(
        membership: Arc<RwLock<Self>>,
        block_height: u64,
        epoch: Epoch,
    ) -> anyhow::Result<DrbResult> {
        let peers = membership.read().await.peers.clone();
        let stake_table = membership.read().await.stake_table(Some(epoch)).clone();
        let success_threshold = membership.read().await.success_threshold(Some(epoch));

        tracing::debug!(
            "Getting DRB for epoch {:?}, block height {:?}",
            epoch,
            block_height
        );
        let mut drb_leaf_chain = peers.try_fetch_leaves(1, block_height).await?;

        drb_leaf_chain.sort_by_key(|l| l.view_number());
        let leaf_chain = drb_leaf_chain.into_iter().rev().collect();
        let drb_leaf = verify_leaf_chain(
            leaf_chain,
            stake_table.clone(),
            success_threshold,
            block_height,
            &UpgradeLock::<SeqTypes, SequencerVersions<EpochVersion, EpochVersion>>::new(),
        )
        .await?;

        let Some(drb) = drb_leaf.next_drb_result else {
            tracing::error!(
          "We received a leaf that should contain a DRB result, but the DRB result is missing: {:?}",
          drb_leaf
        );

            bail!("DRB leaf is missing the DRB result.");
        };

        Ok(drb)
    }

    fn add_drb_result(&mut self, epoch: Epoch, drb: DrbResult) {
        let Some(raw_stake_table) = self.state.get(&epoch) else {
            tracing::error!("add_drb_result({}, {:?}) was called, but we do not yet have the stake table for epoch {}", epoch, drb, epoch);
            return;
        };

        let leaders = raw_stake_table
            .eligible_leaders
            .clone()
            .into_iter()
            .map(|peer_config| peer_config.stake_table_entry)
            .collect::<Vec<_>>();
        let randomized_committee = generate_stake_cdf(leaders, drb);

        self.randomized_committees
            .insert(epoch, randomized_committee);
    }

    fn set_first_epoch(&mut self, epoch: Epoch, initial_drb_result: DrbResult) {
        self.first_epoch = Some(epoch);

        let epoch_committee = self.state.get(&Epoch::genesis()).unwrap().clone();
        self.state.insert(epoch, epoch_committee.clone());
        self.state.insert(epoch + 1, epoch_committee);
        self.add_drb_result(epoch, initial_drb_result);
        self.add_drb_result(epoch + 1, initial_drb_result);
    }
}

pub(crate) async fn get_chain_config(
    chain_config: ChainConfig,
    peers: &impl StateCatchup,
    header: &Header,
) -> anyhow::Result<ChainConfig> {
    let header_cf = header.chain_config();
    if chain_config.commit() == header_cf.commit() {
        return Ok(chain_config);
    }

    let cf = match header_cf.resolve() {
        Some(cf) => cf,
        None => peers
            .fetch_chain_config(header_cf.commit())
            .await
            .map_err(|err| {
                tracing::error!("failed to get chain_config from peers. err: {err:?}");
                err
            })?,
    };

    Ok(cf)
}
#[cfg(any(test, feature = "testing"))]
impl super::v0_3::StakeTable {
    /// Generate a `StakeTable` with `n` members.
    pub fn mock(n: u64) -> Self {
        [..n]
            .iter()
            .map(|_| PeerConfig::default())
            .collect::<Vec<PeerConfig<SeqTypes>>>()
            .into()
    }
}

#[cfg(any(test, feature = "testing"))]
impl DAMembers {
    /// Generate a `DaMembers` (alias committee) with `n` members.
    pub fn mock(n: u64) -> Self {
        [..n]
            .iter()
            .map(|_| PeerConfig::default())
            .collect::<Vec<PeerConfig<SeqTypes>>>()
            .into()
    }
}

#[cfg(any(test, feature = "testing"))]
pub mod testing {
    use contract_bindings_alloy::staketable::{EdOnBN254::EdOnBN254Point, BN254::G2Point};
    use ethers_conv::ToAlloy as _;
    use hotshot_contract_adapter::stake_table::{bls_jf_to_alloy2, ParsedEdOnBN254Point};
    use hotshot_types::light_client::StateKeyPair;
    use rand::{Rng as _, RngCore as _};

    use super::*;

    // TODO: current tests are just sanity checks, we need more.

    pub struct TestValidator {
        pub account: Address,
        pub bls_vk: G2Point,
        pub schnorr_vk: EdOnBN254Point,
        pub commission: u16,
    }

    impl TestValidator {
        pub fn random() -> Self {
            let rng = &mut rand::thread_rng();
            let mut seed = [0u8; 32];
            rng.fill_bytes(&mut seed);

            let (bls_vk, _) = BLSPubKey::generated_from_seed_indexed(seed, 0);
            let schnorr_vk: ParsedEdOnBN254Point =
                StateKeyPair::generate_from_seed_indexed(seed, 0)
                    .ver_key()
                    .to_affine()
                    .into();

            Self {
                account: Address::random(),
                bls_vk: bls_jf_to_alloy2(bls_vk),
                schnorr_vk: EdOnBN254Point {
                    x: schnorr_vk.x.to_alloy(),
                    y: schnorr_vk.y.to_alloy(),
                },
                commission: rng.gen_range(0..10000),
            }
        }
    }

    impl Validator<BLSPubKey> {
        pub fn mock() -> Validator<BLSPubKey> {
            let val = TestValidator::random();
            let rng = &mut rand::thread_rng();
            let mut seed = [1u8; 32];
            rng.fill_bytes(&mut seed);
            let mut validator_stake = alloy::primitives::U256::from(0);
            let mut delegators = HashMap::new();
            for _i in 0..=5000 {
                let stake: u64 = rng.gen_range(0..10000);
                delegators.insert(Address::random(), alloy::primitives::U256::from(stake));
                validator_stake += alloy::primitives::U256::from(stake);
            }

            let stake_table_key = bls_alloy_to_jf2(val.bls_vk.clone());
            let state_ver_key = edward_bn254point_to_state_ver(val.schnorr_vk.clone());

            Validator {
                account: val.account,
                stake_table_key,
                state_ver_key,
                stake: validator_stake,
                commission: val.commission,
                delegators,
            }
        }
    }
}

#[cfg(test)]
mod tests {
    use alloy::primitives::Address;
    use sequencer_utils::test_utils::setup_test;

    use super::*;
    use crate::v0::impls::testing::*;

    #[test]
    fn test_from_l1_events() -> anyhow::Result<()> {
        setup_test();
        // Build a stake table with one DA node and one consensus node.
        let val = TestValidator::random();
        let val_new_keys = TestValidator::random();
        let delegator = Address::random();
        let mut events: Vec<StakeTableEvent> = [
            ValidatorRegistered {
                account: val.account,
                blsVk: val.bls_vk.clone(),
                schnorrVk: val.schnorr_vk.clone(),
                commission: val.commission,
            }
            .into(),
            Delegated {
                delegator,
                validator: val.account,
                amount: U256::from(10),
            }
            .into(),
            ConsensusKeysUpdated {
                account: val.account,
                blsVK: val_new_keys.bls_vk.clone(),
                schnorrVK: val_new_keys.schnorr_vk.clone(),
            }
            .into(),
            Undelegated {
                delegator,
                validator: val.account,
                amount: U256::from(7),
            }
            .into(),
        ]
        .to_vec();

        let st = from_l1_events(events.iter().cloned())?;
        let st_val = st.get(&val.account).unwrap();
        assert_eq!(st_val.stake, U256::from(3));
        assert_eq!(st_val.commission, val.commission);
        assert_eq!(st_val.delegators.len(), 1);
        assert_eq!(*st_val.delegators.get(&delegator).unwrap(), U256::from(3));

        events.push(
            ValidatorExit {
                validator: val.account,
            }
            .into(),
        );

        // This should fail because the validator has exited and no longer exists in the stake table.
        assert!(from_l1_events(events.iter().cloned()).is_err());

        Ok(())
    }

    #[test]
    fn test_from_l1_events_failures() -> anyhow::Result<()> {
        let val = TestValidator::random();
        let delegator = Address::random();

        let register: StakeTableEvent = ValidatorRegistered {
            account: val.account,
            blsVk: val.bls_vk.clone(),
            schnorrVk: val.schnorr_vk.clone(),
            commission: val.commission,
        }
        .into();
        let delegate: StakeTableEvent = Delegated {
            delegator,
            validator: val.account,
            amount: U256::from(10),
        }
        .into();
        let key_update: StakeTableEvent = ConsensusKeysUpdated {
            account: val.account,
            blsVK: val.bls_vk.clone(),
            schnorrVK: val.schnorr_vk.clone(),
        }
        .into();
        let undelegate: StakeTableEvent = Undelegated {
            delegator,
            validator: val.account,
            amount: U256::from(7),
        }
        .into();

        let exit: StakeTableEvent = ValidatorExit {
            validator: val.account,
        }
        .into();

        let cases = [
            vec![exit],
            vec![undelegate.clone()],
            vec![delegate.clone()],
            vec![key_update],
            vec![register.clone(), register.clone()],
            vec![register, delegate, undelegate.clone(), undelegate],
        ];

        for events in cases.iter() {
            let res = from_l1_events(events.iter().cloned());
            assert!(
                res.is_err(),
                "events {:?}, not a valid sequencer of events",
                res
            );
        }
        Ok(())
    }

    #[test]
    fn test_validators_selection() {
        let mut validators = IndexMap::new();
        let mut highest_stake = alloy::primitives::U256::ZERO;

        for _i in 0..3000 {
            let validator = Validator::mock();
            validators.insert(validator.account, validator.clone());

            if validator.stake > highest_stake {
                highest_stake = validator.stake;
            }
        }

        let minimum_stake = highest_stake / U256::from(VID_TARGET_TOTAL_STAKE);

        select_validators(&mut validators).expect("Failed to select validators");
        assert!(
            validators.len() <= 100,
            "validators len is {}, expected at most 100",
            validators.len()
        );

        let mut selected_validators_highest_stake = alloy::primitives::U256::ZERO;
        // Ensure every validator in the final selection is above or equal to minimum stake
        for (address, validator) in &validators {
            assert!(
                validator.stake >= minimum_stake,
                "Validator {:?} has stake below minimum: {}",
                address,
                validator.stake
            );

            if validator.stake > selected_validators_highest_stake {
                selected_validators_highest_stake = validator.stake;
            }
        }
    }
}<|MERGE_RESOLUTION|>--- conflicted
+++ resolved
@@ -787,11 +787,7 @@
         };
 
         let stake_tables = self
-<<<<<<< HEAD
-            .get_stake_table_from_contract(address.to_alloy(), block_header.l1_head())
-=======
             .get_stake_table_by_epoch(epoch, address, l1_finalized_block_info.number())
->>>>>>> 98c0e179
             .await
             .inspect_err(|e| {
                 tracing::error!(?e, "`add_epoch_root`, error retrieving stake table");
