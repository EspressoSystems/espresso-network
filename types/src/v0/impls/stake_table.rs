--- conflicted
+++ resolved
@@ -15,10 +15,7 @@
 };
 use anyhow::{bail, ensure, Context};
 use async_lock::{Mutex, RwLock, RwLockUpgradableReadGuard};
-<<<<<<< HEAD
-=======
 use bigdecimal::BigDecimal;
->>>>>>> 482c9037
 use committable::Committable;
 use futures::{
     future::BoxFuture,
@@ -44,11 +41,7 @@
         node_implementation::{ConsensusTime, NodeType},
         signature_key::StakeTableEntryType,
     },
-<<<<<<< HEAD
-    utils::transition_block_for_epoch,
-=======
     utils::{epoch_from_block_number, transition_block_for_epoch},
->>>>>>> 482c9037
     PeerConfig,
 };
 use humantime::format_duration;
@@ -591,11 +584,7 @@
     randomized_committees: BTreeMap<Epoch, RandomizedCommittee<StakeTableEntry<PubKey>>>,
     first_epoch: Option<Epoch>,
     epoch_height: u64,
-<<<<<<< HEAD
-    block_reward: RewardAmount,
-=======
     block_reward: Option<RewardAmount>,
->>>>>>> 482c9037
     fetcher: Arc<Fetcher>,
 }
 
@@ -1593,16 +1582,12 @@
     /// to be called before calling `self.stake()` so that
     /// `Self.stake_table` only needs to be updated once in a given
     /// life-cycle but may be read from many times.
-<<<<<<< HEAD
-    fn insert_committee(&mut self, epoch: EpochNumber, validators: ValidatorMap) {
-=======
     fn insert_committee(
         &mut self,
         epoch: EpochNumber,
         validators: ValidatorMap,
         block_reward: Option<RewardAmount>,
     ) {
->>>>>>> 482c9037
         let mut address_mapping = HashMap::new();
         let stake_table: IndexMap<PubKey, PeerConfig<SeqTypes>> = validators
             .values()
@@ -1764,15 +1749,6 @@
     }
 
     pub async fn reload_stake(&mut self, limit: u64) {
-<<<<<<< HEAD
-        match self.fetcher.fetch_block_reward().await {
-            Ok(block_reward) => {
-                tracing::info!("Fetched block reward: {block_reward}");
-                self.block_reward = block_reward;
-            },
-            Err(err) => {
-                tracing::error!(
-=======
         match self.fetcher.fetch_fixed_block_reward().await {
             Ok(block_reward) => {
                 tracing::info!("Fetched block reward: {block_reward}");
@@ -1780,7 +1756,6 @@
             },
             Err(err) => {
                 tracing::warn!(
->>>>>>> 482c9037
                     "Failed to fetch the block reward when reloading the stake tables: {err}"
                 );
                 return;
@@ -1807,13 +1782,8 @@
             },
         };
 
-<<<<<<< HEAD
-        for (epoch, stake_table) in loaded_stake {
-            self.insert_committee(epoch, stake_table);
-=======
         for (epoch, (stake_table, block_reward)) in loaded_stake {
             self.insert_committee(epoch, stake_table, block_reward);
->>>>>>> 482c9037
         }
     }
 
@@ -2091,33 +2061,6 @@
         epoch: Epoch,
         block_header: Header,
     ) -> anyhow::Result<()> {
-<<<<<<< HEAD
-        let fetcher = { membership.read().await.fetcher.clone() };
-
-        // Update the chain config if the block header contains a newer one.
-        fetcher.update_chain_config(&block_header).await?;
-
-        // Fetch the block reward and update it if its zero.
-        // Assumes the stake table contract proxy address does not change
-        // In the future, if we want to support updates to the stake table contract address via chain config,
-        // or allow the contract to handle additional block reward calculation parameters (e.g., inflation, block time),
-        // the `fetch_block_reward` logic can be updated to support per-epoch rewards.
-        // Initially, the block reward is zero if the node starts on pre-epoch version
-        // but it is updated on the first call to `add_epoch_root()`
-        {
-            let membership_reader = membership.upgradable_read().await;
-            if membership_reader.block_reward.0.is_zero() {
-                tracing::warn!(%epoch,
-                    "Block reward is zero. attempting to fetch it from L1",
-
-                );
-                let block_reward = fetcher.fetch_block_reward().await.inspect_err(|err| {
-                    tracing::error!(?epoch, ?err, "failed to fetch block_reward");
-                })?;
-                let mut writer = RwLockUpgradableReadGuard::upgrade(membership_reader).await;
-                writer.block_reward = block_reward;
-            };
-=======
         tracing::info!(
             ?epoch,
             "adding epoch root. height={:?}",
@@ -2135,25 +2078,10 @@
         if version == EpochVersion::version() {
             let reward = Self::update_fixed_block_reward(membership.clone(), epoch).await?;
             block_reward = Some(reward);
->>>>>>> 482c9037
         }
 
         let epoch_committee = {
             let membership_reader = membership.read().await;
-<<<<<<< HEAD
-            if membership_reader.state.contains_key(&epoch) {
-                tracing::info!(
-                    "We already have the stake table for epoch {}. Skipping L1 fetching.",
-                    epoch
-                );
-                return Ok(());
-            }
-        }
-
-        let stake_tables = fetcher.fetch(epoch, &block_header).await?;
-
-        // Store stake table in persistence
-=======
             membership_reader.state.get(&epoch).cloned()
         };
 
@@ -2199,17 +2127,10 @@
         if let Err(e) = persistence_lock
             .store_stake(epoch, validators, block_reward)
             .await
->>>>>>> 482c9037
         {
             tracing::error!(?e, "`add_epoch_root`, error storing stake table");
         }
 
-<<<<<<< HEAD
-        let mut membership_writer = membership.write().await;
-        membership_writer.insert_committee(epoch, stake_tables);
-
-=======
->>>>>>> 482c9037
         Ok(())
     }
 
@@ -2270,26 +2191,12 @@
         let membership_reader = membership.read().await;
         let peers = membership_reader.fetcher.peers.clone();
 
-<<<<<<< HEAD
-        tracing::error!("DRB LOG: Trying to get DRB from existing committee");
-
-        // Try to retrieve the DRB result from an existing committee
-        if let Some(randomized_committee) = membership_reader.randomized_committees.get(&epoch) {
-            tracing::error!("DRB LOG: Got DRB from existing committee");
-            return Ok(randomized_committee.drb_result());
-        }
-
-        tracing::error!("DRB LOG: Trying to fetch the epoch transition leaf");
-
-        // Otherwise, we try to fetch the epoch transition leaf
-=======
         // Try to retrieve the DRB result from an existing committee
         if let Some(randomized_committee) = membership_reader.randomized_committees.get(&epoch) {
             return Ok(randomized_committee.drb_result());
         }
 
         // Otherwise, we try to fetch the epoch root leaf
->>>>>>> 482c9037
         let previous_epoch = match epoch.checked_sub(1) {
             Some(epoch) => epoch,
             None => {
@@ -2297,14 +2204,7 @@
                     .randomized_committees
                     .get(&epoch)
                     .map(|committee| committee.drb_result())
-<<<<<<< HEAD
-                    .context({
-                        tracing::error!("DRB LOG: Missing randomized committee for epoch {epoch}");
-                        format!("Missing randomized committee for epoch {epoch}")
-                    })
-=======
                     .context(format!("Missing randomized committee for epoch {epoch}"))
->>>>>>> 482c9037
             },
         };
 
