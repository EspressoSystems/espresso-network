--- conflicted
+++ resolved
@@ -129,19 +129,6 @@
     /// leader but without voting rights.
     eligible_leaders: Vec<StakeTableEntry<PubKey>>,
 
-<<<<<<< HEAD
-    /// Stake table
-    stake_table: Vec<StakeTableEntry<PubKey>>,
-
-    /// DA members
-    da_members: Vec<StakeTableEntry<PubKey>>,
-
-    /// Stake table indexed by public key, for efficient lookup.
-    indexed_stake_table: BTreeMap<PubKey, StakeTableEntry<PubKey>>,
-
-    /// DA members indexed by public key, for efficient lookup.
-    indexed_da_members: BTreeMap<PubKey, StakeTableEntry<PubKey>>,
-=======
     /// Keys for nodes participating in the network
     stake_table: Vec<StakeTableEntry<PubKey>>,
 
@@ -153,7 +140,6 @@
 
     /// DA entries indexed by public key, for efficient lookup.
     indexed_da_members: HashMap<PubKey, StakeTableEntry<PubKey>>,
->>>>>>> 45ba9300
 }
 
 impl EpochCommittees {
@@ -171,11 +157,7 @@
 
         let da_members = st.da_members.0.clone();
 
-<<<<<<< HEAD
-        let indexed_stake_table: BTreeMap<PubKey, _> = st
-=======
         let indexed_stake_table: HashMap<PubKey, _> = st
->>>>>>> 45ba9300
             .stake_table
             .0
             .iter()
@@ -239,11 +221,7 @@
             .collect();
 
         // Index the stake table by public key
-<<<<<<< HEAD
-        let indexed_stake_table: BTreeMap<PubKey, _> = stake_table
-=======
         let indexed_stake_table: HashMap<PubKey, _> = stake_table
->>>>>>> 45ba9300
             .iter()
             .map(|entry| (PubKey::public_key(entry), entry.clone()))
             .collect();
@@ -322,11 +300,7 @@
             .collect();
 
         // Index the stake table by public key
-<<<<<<< HEAD
-        let indexed_stake_table: BTreeMap<PubKey, _> = stake_table
-=======
         let indexed_stake_table: HashMap<PubKey, _> = stake_table
->>>>>>> 45ba9300
             .iter()
             .map(|entry| (PubKey::public_key(entry), entry.clone()))
             .collect();
@@ -360,26 +334,16 @@
     }
 
     /// Get the stake table for the current view
-<<<<<<< HEAD
-    fn stake_table(&self, epoch: Epoch) -> Vec<StakeTableEntry<PubKey>> {
-        if let Some(st) = self.state.get(&epoch) {
-=======
     fn stake_table(&self, epoch: Option<Epoch>) -> Vec<StakeTableEntry<PubKey>> {
         if let Some(st) = self.state(&epoch) {
->>>>>>> 45ba9300
             st.stake_table.clone()
         } else {
             vec![]
         }
     }
     /// Get the stake table for the current view
-<<<<<<< HEAD
-    fn da_stake_table(&self, epoch: Epoch) -> Vec<StakeTableEntry<PubKey>> {
-        if let Some(sc) = self.state.get(&epoch) {
-=======
     fn da_stake_table(&self, epoch: Option<Epoch>) -> Vec<StakeTableEntry<PubKey>> {
         if let Some(sc) = self.state(&epoch) {
->>>>>>> 45ba9300
             sc.da_members.clone()
         } else {
             vec![]
@@ -472,73 +436,41 @@
     }
 
     /// Get the total number of nodes in the committee
-<<<<<<< HEAD
-    fn total_nodes(&self, epoch: Epoch) -> usize {
-        self.state
-            .get(&epoch)
-=======
     fn total_nodes(&self, epoch: Option<Epoch>) -> usize {
         self.state(&epoch)
->>>>>>> 45ba9300
             .map(|sc| sc.stake_table.len())
             .unwrap_or_default()
     }
 
     /// Get the total number of DA nodes in the committee
-<<<<<<< HEAD
-    fn da_total_nodes(&self, epoch: Epoch) -> usize {
-        self.state
-            .get(&epoch)
-=======
     fn da_total_nodes(&self, epoch: Option<Epoch>) -> usize {
         self.state(&epoch)
->>>>>>> 45ba9300
             .map(|sc: &Committee| sc.da_members.len())
             .unwrap_or_default()
     }
 
     /// Get the voting success threshold for the committee
-<<<<<<< HEAD
-    fn success_threshold(&self, epoch: Epoch) -> NonZeroU64 {
-        let quorum_len = self.state.get(&epoch).unwrap().stake_table.len();
-=======
     fn success_threshold(&self, epoch: Option<Epoch>) -> NonZeroU64 {
         let quorum_len = self.state(&epoch).unwrap().stake_table.len();
->>>>>>> 45ba9300
         NonZeroU64::new(((quorum_len as u64 * 2) / 3) + 1).unwrap()
     }
 
     /// Get the voting success threshold for the committee
-<<<<<<< HEAD
-    fn da_success_threshold(&self, epoch: Epoch) -> NonZeroU64 {
-        let da_len = self.state.get(&epoch).unwrap().da_members.len();
-=======
     fn da_success_threshold(&self, epoch: Option<Epoch>) -> NonZeroU64 {
         let da_len = self.state(&epoch).unwrap().da_members.len();
->>>>>>> 45ba9300
         NonZeroU64::new(((da_len as u64 * 2) / 3) + 1).unwrap()
     }
 
     /// Get the voting failure threshold for the committee
-<<<<<<< HEAD
-    fn failure_threshold(&self, epoch: Epoch) -> NonZeroU64 {
-        let quorum_len = self.state.get(&epoch).unwrap().stake_table.len();
-=======
     fn failure_threshold(&self, epoch: Option<Epoch>) -> NonZeroU64 {
         let quorum_len = self.state(&epoch).unwrap().stake_table.len();
->>>>>>> 45ba9300
 
         NonZeroU64::new(((quorum_len as u64) / 3) + 1).unwrap()
     }
 
     /// Get the voting upgrade threshold for the committee
-<<<<<<< HEAD
-    fn upgrade_threshold(&self, epoch: Epoch) -> NonZeroU64 {
-        let quorum_len = self.state.get(&epoch).unwrap().indexed_stake_table.len();
-=======
     fn upgrade_threshold(&self, epoch: Option<Epoch>) -> NonZeroU64 {
         let quorum_len = self.state(&epoch).unwrap().indexed_stake_table.len();
->>>>>>> 45ba9300
 
         NonZeroU64::new(max(
             (quorum_len as u64 * 9) / 10,
