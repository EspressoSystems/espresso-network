use super::{
    v0_3::{DAMembers, StakeTable, StakeTables},
    Header, L1Client, NodeState, PubKey, SeqTypes,
};

use async_trait::async_trait;
use contract_bindings_alloy::permissionedstaketable::PermissionedStakeTable::StakersUpdated;
use ethers::types::{Address, U256};
<<<<<<< HEAD
use ethers_conv::ToAlloy;
use hotshot::types::SignatureKey as _;
use hotshot_contract_adapter::stake_table::NodeInfoJf;
=======
use hotshot::types::{BLSPubKey, SignatureKey as _};
use hotshot_contract_adapter::stake_table::{bls_sol_to_jf, NodeInfoJf};
>>>>>>> c5788cc0
use hotshot_types::{
    data::EpochNumber,
    stake_table::StakeTableEntry,
    traits::{
        election::Membership,
        node_implementation::{ConsensusTime, NodeType},
        signature_key::StakeTableEntryType,
    },
    PeerConfig,
};
use itertools::Itertools;
use std::{
    cmp::max,
    collections::{BTreeSet, HashMap},
    num::NonZeroU64,
    str::FromStr,
};
use thiserror::Error;

use url::Url;

type Epoch = <SeqTypes as NodeType>::Epoch;

impl StakeTables {
    pub fn new(stake_table: StakeTable, da_members: DAMembers) -> Self {
        Self {
            stake_table,
            da_members,
        }
    }

    /// Create the consensus and DA stake tables from L1 events
    ///
    /// This is a pure function, to make it easily testable.
    ///
    /// We expect have at most a few hundred EVM events in the
    /// PermissionedStakeTable contract over the liftetime of the contract so it
    /// should not significantly affect performance to fetch all events and
    /// perform the computation in this functions once per epoch.
    pub fn from_l1_events(updates: Vec<StakersUpdated>) -> Self {
        let changes_per_node = updates
            .into_iter()
            .flat_map(|event| {
                event
                    .removed
                    .into_iter()
                    .map(|key| StakeTableChange::Remove(bls_sol_to_jf(key)))
                    .chain(
                        event
                            .added
                            .into_iter()
                            .map(|node_info| StakeTableChange::Add(node_info.into())),
                    )
            })
            .group_by(|change| change.key());

        // If the last event for a stakers is `Added` the staker is currently
        // staking, if the last event is removed or (or the staker is not present)
        // they are not staking.
        let currently_staking = changes_per_node
            .into_iter()
            .map(|(_pub_key, deltas)| deltas.last().expect("deltas non-empty").clone())
            .filter_map(|change| match change {
                StakeTableChange::Add(node_info) => Some(node_info),
                StakeTableChange::Remove(_) => None,
            });

        let mut consensus_stake_table: Vec<StakeTableEntry<PubKey>> = vec![];
        let mut da_members: Vec<StakeTableEntry<PubKey>> = vec![];
        for node in currently_staking {
            consensus_stake_table.push(node.clone().into());
            if node.da {
                da_members.push(node.into());
            }
        }
        Self::new(consensus_stake_table.into(), da_members.into())
    }
}

#[derive(Clone, Debug)]
/// Type to describe DA and Stake memberships
pub struct EpochCommittees {
    /// Committee used when we're in pre-epoch state
    non_epoch_committee: Committee,

    /// Holds Stake table and da stake
    state: HashMap<Epoch, Committee>,

    /// Number of blocks in an epoch
    _epoch_size: u64,

    /// L1 provider
    l1_client: L1Client,

    /// Address of Stake Table Contract
    contract_address: Option<Address>,
}

#[derive(Debug, Clone, PartialEq)]
enum StakeTableChange {
    Add(NodeInfoJf),
    Remove(BLSPubKey),
}

impl StakeTableChange {
    pub(crate) fn key(&self) -> BLSPubKey {
        match self {
            StakeTableChange::Add(node_info) => node_info.stake_table_key,
            StakeTableChange::Remove(key) => *key,
        }
    }
}

/// Holds Stake table and da stake
#[derive(Clone, Debug)]
struct Committee {
    /// The nodes eligible for leadership.
    /// NOTE: This is currently a hack because the DA leader needs to be the quorum
    /// leader but without voting rights.
    eligible_leaders: Vec<StakeTableEntry<PubKey>>,

    /// Keys for nodes participating in the network
    stake_table: Vec<StakeTableEntry<PubKey>>,

    /// Keys for DA members
    da_members: Vec<StakeTableEntry<PubKey>>,

    /// Stake entries indexed by public key, for efficient lookup.
    indexed_stake_table: HashMap<PubKey, StakeTableEntry<PubKey>>,

    /// DA entries indexed by public key, for efficient lookup.
    indexed_da_members: HashMap<PubKey, StakeTableEntry<PubKey>>,
}

impl EpochCommittees {
    /// Updates `Self.stake_table` with stake_table for
    /// `Self.contract_address` at `l1_block_height`. This is intended
    /// to be called before calling `self.stake()` so that
    /// `Self.stake_table` only needs to be updated once in a given
    /// life-cycle but may be read from many times.
    fn update_stake_table(&mut self, epoch: EpochNumber, st: StakeTables) -> Committee {
        // This works because `get_stake_table` is fetching *all*
        // update events and building the table for us. We will need
        // more subtlety when start fetching only the events since last update.

        let stake_table = st.stake_table.0.clone();

        let da_members = st.da_members.0.clone();

        let indexed_stake_table: HashMap<PubKey, _> = st
            .stake_table
            .0
            .iter()
            .map(|entry| (PubKey::public_key(entry), entry.clone()))
            .collect();

        let indexed_da_members: HashMap<PubKey, _> = st
            .da_members
            .0
            .iter()
            .map(|entry| (PubKey::public_key(entry), entry.clone()))
            .collect();

        let eligible_leaders: Vec<_> = st
            .stake_table
            .0
            .into_iter()
            .filter(|entry| entry.stake() > U256::zero())
            .collect();

        let committee = Committee {
            eligible_leaders,
            stake_table,
            da_members,
            indexed_stake_table,
            indexed_da_members,
        };

        self.state.insert(epoch, committee.clone());
        committee
    }

    // We need a constructor to match our concrete type.
    pub fn new_stake(
        // TODO remove `new` from trait and rename this to `new`.
        // https://github.com/EspressoSystems/HotShot/commit/fcb7d54a4443e29d643b3bbc53761856aef4de8b
        committee_members: Vec<PeerConfig<PubKey>>,
        da_members: Vec<PeerConfig<PubKey>>,
        instance_state: &NodeState,
        epoch_size: u64,
    ) -> Self {
        // For each eligible leader, get the stake table entry
        let eligible_leaders: Vec<_> = committee_members
            .iter()
            .map(|member| member.stake_table_entry.clone())
            .filter(|entry| entry.stake() > U256::zero())
            .collect();

        // For each member, get the stake table entry
        let stake_table: Vec<_> = committee_members
            .iter()
            .map(|member| member.stake_table_entry.clone())
            .filter(|entry| entry.stake() > U256::zero())
            .collect();

        // For each member, get the stake table entry
        let da_members: Vec<_> = da_members
            .iter()
            .map(|member| member.stake_table_entry.clone())
            .filter(|entry| entry.stake() > U256::zero())
            .collect();

        // Index the stake table by public key
        let indexed_stake_table: HashMap<PubKey, _> = stake_table
            .iter()
            .map(|entry| (PubKey::public_key(entry), entry.clone()))
            .collect();

        // Index the stake table by public key
        let indexed_da_members: HashMap<PubKey, _> = da_members
            .iter()
            .map(|entry| (PubKey::public_key(entry), entry.clone()))
            .collect();

        let members = Committee {
            eligible_leaders,
            stake_table,
            da_members,
            indexed_stake_table,
            indexed_da_members,
        };

        let mut map = HashMap::new();
        map.insert(Epoch::genesis(), members.clone());
        // TODO: remove this, workaround for hotshot asking for stake tables from epoch 1
        map.insert(Epoch::genesis() + 1u64, members.clone());

        Self {
            non_epoch_committee: members,
            state: map,
            _epoch_size: epoch_size,
            l1_client: instance_state.l1_client.clone(),
            contract_address: instance_state.chain_config.stake_table_contract,
        }
    }

    fn state(&self, epoch: &Option<Epoch>) -> Option<&Committee> {
        if let Some(epoch) = epoch {
            self.state.get(epoch)
        } else {
            Some(&self.non_epoch_committee)
        }
    }
}

#[derive(Error, Debug)]
#[error("Could not lookup leader")] // TODO error variants? message?
pub struct LeaderLookupError;

#[async_trait]
impl Membership<SeqTypes> for EpochCommittees {
    type Error = LeaderLookupError;

    // DO NOT USE. Dummy constructor to comply w/ trait.
    fn new(
        // TODO remove `new` from trait and remove this fn as well.
        // https://github.com/EspressoSystems/HotShot/commit/fcb7d54a4443e29d643b3bbc53761856aef4de8b
        committee_members: Vec<PeerConfig<PubKey>>,
        da_members: Vec<PeerConfig<PubKey>>,
    ) -> Self {
        // For each eligible leader, get the stake table entry
        let eligible_leaders: Vec<_> = committee_members
            .iter()
            .map(|member| member.stake_table_entry.clone())
            .filter(|entry| entry.stake() > U256::zero())
            .collect();

        // For each member, get the stake table entry
        let stake_table: Vec<_> = committee_members
            .iter()
            .map(|member| member.stake_table_entry.clone())
            .filter(|entry| entry.stake() > U256::zero())
            .collect();

        // For each member, get the stake table entry
        let da_members: Vec<_> = da_members
            .iter()
            .map(|member| member.stake_table_entry.clone())
            .filter(|entry| entry.stake() > U256::zero())
            .collect();

        // Index the stake table by public key
        let indexed_stake_table: HashMap<PubKey, _> = stake_table
            .iter()
            .map(|entry| (PubKey::public_key(entry), entry.clone()))
            .collect();

        // Index the stake table by public key
        let indexed_da_members: HashMap<PubKey, _> = da_members
            .iter()
            .map(|entry| (PubKey::public_key(entry), entry.clone()))
            .collect();

        let members = Committee {
            eligible_leaders,
            stake_table,
            da_members,
            indexed_stake_table,
            indexed_da_members,
        };

        let mut map = HashMap::new();
        map.insert(Epoch::genesis(), members.clone());
        // TODO: remove this, workaround for hotshot asking for stake tables from epoch 1
        map.insert(Epoch::genesis() + 1u64, members.clone());

        Self {
            non_epoch_committee: members,
            state: map,
            _epoch_size: 12,
            l1_client: L1Client::new(vec![Url::from_str("http:://ab.b").unwrap()])
                .expect("Failed to create L1 client"),
            contract_address: None,
        }
    }

    /// Get the stake table for the current view
    fn stake_table(&self, epoch: Option<Epoch>) -> Vec<StakeTableEntry<PubKey>> {
        if let Some(st) = self.state(&epoch) {
            st.stake_table.clone()
        } else {
            vec![]
        }
    }
    /// Get the stake table for the current view
    fn da_stake_table(&self, epoch: Option<Epoch>) -> Vec<StakeTableEntry<PubKey>> {
        if let Some(sc) = self.state(&epoch) {
            sc.da_members.clone()
        } else {
            vec![]
        }
    }

    /// Get all members of the committee for the current view
    fn committee_members(
        &self,
        _view_number: <SeqTypes as NodeType>::View,
        epoch: Option<Epoch>,
    ) -> BTreeSet<PubKey> {
        if let Some(sc) = self.state(&epoch) {
            sc.indexed_stake_table.clone().into_keys().collect()
        } else {
            BTreeSet::new()
        }
    }

    /// Get all members of the committee for the current view
    fn da_committee_members(
        &self,
        _view_number: <SeqTypes as NodeType>::View,
        epoch: Option<Epoch>,
    ) -> BTreeSet<PubKey> {
        if let Some(sc) = self.state(&epoch) {
            sc.indexed_da_members.clone().into_keys().collect()
        } else {
            BTreeSet::new()
        }
    }

    /// Get all eligible leaders of the committee for the current view
    fn committee_leaders(
        &self,
        _view_number: <SeqTypes as NodeType>::View,
        epoch: Option<Epoch>,
    ) -> BTreeSet<PubKey> {
        self.state(&epoch)
            .unwrap()
            .eligible_leaders
            .iter()
            .map(PubKey::public_key)
            .collect()
    }

    /// Get the stake table entry for a public key
    fn stake(&self, pub_key: &PubKey, epoch: Option<Epoch>) -> Option<StakeTableEntry<PubKey>> {
        // Only return the stake if it is above zero
        self.state(&epoch)
            .and_then(|h| h.indexed_stake_table.get(pub_key).cloned())
    }

    /// Get the DA stake table entry for a public key
    fn da_stake(&self, pub_key: &PubKey, epoch: Option<Epoch>) -> Option<StakeTableEntry<PubKey>> {
        // Only return the stake if it is above zero
        self.state(&epoch)
            .and_then(|h| h.indexed_da_members.get(pub_key).cloned())
    }

    /// Check if a node has stake in the committee
    fn has_stake(&self, pub_key: &PubKey, epoch: Option<Epoch>) -> bool {
        self.state(&epoch)
            .and_then(|h| h.indexed_stake_table.get(pub_key))
            .is_some_and(|x| x.stake() > U256::zero())
    }

    /// Check if a node has stake in the committee
    fn has_da_stake(&self, pub_key: &PubKey, epoch: Option<Epoch>) -> bool {
        self.state(&epoch)
            .and_then(|h| h.indexed_da_members.get(pub_key))
            .is_some_and(|x| x.stake() > U256::zero())
    }

    /// Index the vector of public keys with the current view number
    fn lookup_leader(
        &self,
        view_number: <SeqTypes as NodeType>::View,
        epoch: Option<Epoch>,
    ) -> Result<PubKey, Self::Error> {
        let leaders = self
            .state(&epoch)
            .ok_or(LeaderLookupError)?
            .eligible_leaders
            .clone();

        let index = *view_number as usize % leaders.len();
        let res = leaders[index].clone();
        Ok(PubKey::public_key(&res))
    }

    /// Get the total number of nodes in the committee
    fn total_nodes(&self, epoch: Option<Epoch>) -> usize {
        self.state(&epoch)
            .map(|sc| sc.stake_table.len())
            .unwrap_or_default()
    }

    /// Get the total number of DA nodes in the committee
    fn da_total_nodes(&self, epoch: Option<Epoch>) -> usize {
        self.state(&epoch)
            .map(|sc: &Committee| sc.da_members.len())
            .unwrap_or_default()
    }

    /// Get the voting success threshold for the committee
    fn success_threshold(&self, epoch: Option<Epoch>) -> NonZeroU64 {
        let quorum_len = self.state(&epoch).unwrap().stake_table.len();
        NonZeroU64::new(((quorum_len as u64 * 2) / 3) + 1).unwrap()
    }

    /// Get the voting success threshold for the committee
    fn da_success_threshold(&self, epoch: Option<Epoch>) -> NonZeroU64 {
        let da_len = self.state(&epoch).unwrap().da_members.len();
        NonZeroU64::new(((da_len as u64 * 2) / 3) + 1).unwrap()
    }

    /// Get the voting failure threshold for the committee
    fn failure_threshold(&self, epoch: Option<Epoch>) -> NonZeroU64 {
        let quorum_len = self.state(&epoch).unwrap().stake_table.len();

        NonZeroU64::new(((quorum_len as u64) / 3) + 1).unwrap()
    }

    /// Get the voting upgrade threshold for the committee
    fn upgrade_threshold(&self, epoch: Option<Epoch>) -> NonZeroU64 {
        let quorum_len = self.state(&epoch).unwrap().indexed_stake_table.len();

        NonZeroU64::new(max(
            (quorum_len as u64 * 9) / 10,
            ((quorum_len as u64 * 2) / 3) + 1,
        ))
        .unwrap()
    }

    async fn add_epoch_root(
        &self,
        epoch: Epoch,
        block_header: Header,
    ) -> Option<Box<dyn FnOnce(&mut Self) + Send>> {
        let address = self.contract_address?;
        self.l1_client
            .get_stake_table(address.to_alloy(), block_header.height())
            .await
            .ok()
            .map(|stake_table| -> Box<dyn FnOnce(&mut Self) + Send> {
                Box::new(move |committee: &mut Self| {
                    let _ = committee.update_stake_table(epoch, stake_table);
                })
            })
    }
}

#[cfg(test)]
mod tests {
    use contract_bindings_alloy::permissionedstaketable::PermissionedStakeTable::NodeInfo;

    use super::*;

    #[test]
    fn test_stake_table_from_l1_events() {
        let mut rng = rand::thread_rng();

        // Build a stake table with one DA node and one consensus node.
        let mut da_node = NodeInfoJf::random(&mut rng);
        da_node.da = true;
        let mut consensus_node = NodeInfoJf::random(&mut rng);
        consensus_node.da = false;
        let added: Vec<NodeInfo> = vec![da_node.clone().into(), consensus_node.clone().into()];
        let mut updates = vec![StakersUpdated {
            removed: vec![],
            added,
        }];

        let st = StakeTables::from_l1_events(updates.clone());

        // The DA stake table contains the DA node only
        assert_eq!(st.da_members.0.len(), 1);
        assert_eq!(st.da_members.0[0].stake_key, da_node.stake_table_key);

        // The consensus stake table contains both nodes
        assert_eq!(st.stake_table.0.len(), 2);
        assert_eq!(st.stake_table.0[0].stake_key, da_node.stake_table_key);
        assert_eq!(
            st.stake_table.0[1].stake_key,
            consensus_node.stake_table_key
        );

        // Simulate making the consensus node a DA node. This is accomplished by
        // sending a transaction removes and re-adds the same node with updated
        // DA status.
        let mut new_da_node = consensus_node.clone();
        new_da_node.da = true;
<<<<<<< HEAD
        updates.push(StakersUpdated {
            removed: vec![consensus_node.clone().into()],
=======
        updates.push(StakersUpdatedFilter {
            removed: vec![consensus_node.stake_table_key_sol()],
>>>>>>> c5788cc0
            added: vec![new_da_node.clone().into()],
        });
        let st = StakeTables::from_l1_events(updates.clone());

        // The DA stake stable now contains both nodes
        assert_eq!(st.da_members.0.len(), 2);
        assert_eq!(st.da_members.0[0].stake_key, da_node.stake_table_key);
        assert_eq!(st.da_members.0[1].stake_key, new_da_node.stake_table_key);

        // The consensus stake stable (still) contains both nodes
        assert_eq!(st.stake_table.0.len(), 2);
        assert_eq!(st.stake_table.0[0].stake_key, da_node.stake_table_key);
        assert_eq!(st.stake_table.0[1].stake_key, new_da_node.stake_table_key);

        // Simulate removing the second node
<<<<<<< HEAD
        updates.push(StakersUpdated {
            removed: vec![new_da_node.clone().into()],
=======
        updates.push(StakersUpdatedFilter {
            removed: vec![new_da_node.stake_table_key_sol()],
>>>>>>> c5788cc0
            added: vec![],
        });
        let st = StakeTables::from_l1_events(updates);

        // The DA stake table contains only the original DA node
        assert_eq!(st.da_members.0.len(), 1);
        assert_eq!(st.da_members.0[0].stake_key, da_node.stake_table_key);

        // The consensus stake table also contains only the original DA node
        assert_eq!(st.stake_table.0.len(), 1);
        assert_eq!(st.stake_table.0[0].stake_key, da_node.stake_table_key);
    }

    // TODO: test that repeatedly removes and adds more nodes

    // TODO: the contract prevents removing nodes that aren't stakers and adding
    //       stakers multiple times, but should the rust code handle it too?
}<|MERGE_RESOLUTION|>--- conflicted
+++ resolved
@@ -6,14 +6,9 @@
 use async_trait::async_trait;
 use contract_bindings_alloy::permissionedstaketable::PermissionedStakeTable::StakersUpdated;
 use ethers::types::{Address, U256};
-<<<<<<< HEAD
 use ethers_conv::ToAlloy;
-use hotshot::types::SignatureKey as _;
-use hotshot_contract_adapter::stake_table::NodeInfoJf;
-=======
 use hotshot::types::{BLSPubKey, SignatureKey as _};
-use hotshot_contract_adapter::stake_table::{bls_sol_to_jf, NodeInfoJf};
->>>>>>> c5788cc0
+use hotshot_contract_adapter::stake_table::{bls_alloy_to_jf, NodeInfoJf};
 use hotshot_types::{
     data::EpochNumber,
     stake_table::StakeTableEntry,
@@ -60,7 +55,7 @@
                 event
                     .removed
                     .into_iter()
-                    .map(|key| StakeTableChange::Remove(bls_sol_to_jf(key)))
+                    .map(|key| StakeTableChange::Remove(bls_alloy_to_jf(key)))
                     .chain(
                         event
                             .added
@@ -544,13 +539,8 @@
         // DA status.
         let mut new_da_node = consensus_node.clone();
         new_da_node.da = true;
-<<<<<<< HEAD
         updates.push(StakersUpdated {
-            removed: vec![consensus_node.clone().into()],
-=======
-        updates.push(StakersUpdatedFilter {
-            removed: vec![consensus_node.stake_table_key_sol()],
->>>>>>> c5788cc0
+            removed: vec![consensus_node.stake_table_key_alloy()],
             added: vec![new_da_node.clone().into()],
         });
         let st = StakeTables::from_l1_events(updates.clone());
@@ -566,13 +556,8 @@
         assert_eq!(st.stake_table.0[1].stake_key, new_da_node.stake_table_key);
 
         // Simulate removing the second node
-<<<<<<< HEAD
         updates.push(StakersUpdated {
-            removed: vec![new_da_node.clone().into()],
-=======
-        updates.push(StakersUpdatedFilter {
-            removed: vec![new_da_node.stake_table_key_sol()],
->>>>>>> c5788cc0
+            removed: vec![new_da_node.stake_table_key_alloy()],
             added: vec![],
         });
         let st = StakeTables::from_l1_events(updates);
