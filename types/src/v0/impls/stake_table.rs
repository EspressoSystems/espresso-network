use std::{
    cmp::max,
    collections::{BTreeMap, BTreeSet, HashMap, HashSet},
    num::NonZeroU64,
    sync::Arc,
};

<<<<<<< HEAD
use anyhow::Context;
use async_lock::RwLock;
use contract_bindings_alloy::permissionedstaketable::PermissionedStakeTable::StakersUpdated;
use ethers::types::{Address, U256};
use ethers_conv::ToAlloy;
=======
use alloy::{
    primitives::{Address, U256},
    rpc::types::Log,
};
use anyhow::{bail, Context};
use contract_bindings_alloy::staketable::StakeTable::{
    ConsensusKeysUpdated, Delegated, Undelegated, ValidatorExit, ValidatorRegistered,
};
use ethers_conv::ToEthers;
>>>>>>> d6dfee87
use hotshot::types::{BLSPubKey, SignatureKey as _};
use hotshot_contract_adapter::stake_table::{bls_alloy_to_jf2, edward_bn254point_to_state_ver};
use hotshot_types::{
    data::EpochNumber,
    drb::{
        election::{generate_stake_cdf, select_randomized_leader, RandomizedCommittee},
        DrbResult,
    },
    stake_table::StakeTableEntry,
    traits::{
        election::Membership,
        node_implementation::{ConsensusTime, NodeType},
        signature_key::StakeTableEntryType,
    },
    PeerConfig,
};
use indexmap::IndexMap;
use thiserror::Error;

use super::{
    traits::{MembershipPersistence, StateCatchup},
    v0_3::{DAMembers, Validator},
    Header, L1Client, Leaf2, PubKey, SeqTypes,
};

type Epoch = <SeqTypes as NodeType>::Epoch;

/// Create the consensus and DA stake tables from L1 events
///
/// This is a pure function, to make it easily testable.
///
/// We expect have at most a few hundred EVM events in the
/// PermissionedStakeTable contract over the liftetime of the contract so it
/// should not significantly affect performance to fetch all events and
/// perform the computation in this functions once per epoch.
pub fn from_l1_events<I: Iterator<Item = StakeTableEvent>>(
    events: I,
) -> anyhow::Result<IndexMap<Address, Validator<BLSPubKey>>> {
    let mut validators = IndexMap::new();
    let mut bls_keys = HashSet::new();
    let mut schnorr_keys = HashSet::new();
    for event in events {
        tracing::debug!("Processing stake table event: {:?}", event);
        match event {
            StakeTableEvent::Register(ValidatorRegistered {
                account,
                blsVk,
                schnorrVk,
                commission,
            }) => {
                // TODO(abdul): BLS and Schnorr signature keys verification
                let stake_table_key = bls_alloy_to_jf2(blsVk.clone());
                let state_ver_key = edward_bn254point_to_state_ver(schnorrVk.clone());
                // TODO(MA): The stake table contract currently enforces that each bls key is only used once. We will
                // move this check to the confirmation layer and remove it from the contract. Once we have the signature
                // check in this functions we can skip if a BLS key, or Schnorr key was previously used.
                if bls_keys.contains(&stake_table_key) {
                    bail!("bls key {} already used", stake_table_key.to_string());
                };

                // The contract does *not* enforce that each schnorr key is only used once.
                if schnorr_keys.contains(&state_ver_key) {
                    tracing::warn!("schnorr key {} already used", state_ver_key.to_string());
                };

                bls_keys.insert(stake_table_key);
                schnorr_keys.insert(state_ver_key.clone());

                match validators.entry(account) {
                    indexmap::map::Entry::Occupied(_occupied_entry) => {
                        bail!("validator {:#x} already registered", *account)
                    },
                    indexmap::map::Entry::Vacant(vacant_entry) => vacant_entry.insert(Validator {
                        account,
                        stake_table_key,
                        state_ver_key,
                        stake: U256::from(0_u64),
                        commission,
                        delegators: HashMap::default(),
                    }),
                };
            },
            StakeTableEvent::Deregister(exit) => {
                validators
                    .shift_remove(&exit.validator)
                    .with_context(|| format!("validator {:#x} not found", exit.validator))?;
            },
            StakeTableEvent::Delegate(delegated) => {
                let Delegated {
                    delegator,
                    validator,
                    amount,
                } = delegated;
                let validator_entry = validators
                    .get_mut(&validator)
                    .with_context(|| format!("validator {validator:#x} not found"))?;

                if amount.is_zero() {
                    tracing::warn!("delegator {delegator:?} has 0 stake");
                    continue;
                }
                // Increase stake
                validator_entry.stake += amount;
                // Add delegator to the set
                validator_entry.delegators.insert(delegator, amount);
            },
            StakeTableEvent::Undelegate(undelegated) => {
                let Undelegated {
                    delegator,
                    validator,
                    amount,
                } = undelegated;
                let validator_entry = validators
                    .get_mut(&validator)
                    .with_context(|| format!("validator {validator:#x} not found"))?;

                validator_entry.stake = validator_entry
                    .stake
                    .checked_sub(amount)
                    .with_context(|| "stake is less than undelegated amount")?;

                let delegator_stake = validator_entry
                    .delegators
                    .get_mut(&delegator)
                    .with_context(|| format!("delegator {delegator:#x} not found"))?;
                *delegator_stake = delegator_stake
                    .checked_sub(amount)
                    .with_context(|| "delegator_stake is less than undelegated amount")?;

                if delegator_stake.is_zero() {
                    // if delegator stake is 0, remove from set
                    validator_entry.delegators.remove(&delegator);
                }
            },
            StakeTableEvent::KeyUpdate(update) => {
                let ConsensusKeysUpdated {
                    account,
                    blsVK,
                    schnorrVK,
                } = update;
                let validator = validators
                    .get_mut(&account)
                    .with_context(|| "validator {account:#x} not found")?;
                let bls = bls_alloy_to_jf2(blsVK);
                let state_ver_key = edward_bn254point_to_state_ver(schnorrVK);

                validator.stake_table_key = bls;
                validator.state_ver_key = state_ver_key;
            },
        }
    }

    validate_validators(&mut validators)?;

    Ok(validators)
}

fn validate_validators(
    validators: &mut IndexMap<Address, Validator<BLSPubKey>>,
) -> anyhow::Result<()> {
    for (address, validator) in validators.clone() {
        // Ensure validator has at least one delegator
        if validator.delegators.is_empty() {
            tracing::info!("Validator {address:?} does not have any delegator");
            validators.shift_remove(&address);
        }

        // Ensure total stake is not zero
        if validator.stake.is_zero() {
            tracing::info!("Validator {address:?} does not have any stake");
            validators.shift_remove(&address);
        }
    }

    Ok(())
}

#[derive(Clone, derive_more::From)]
pub enum StakeTableEvent {
    Register(ValidatorRegistered),
    Deregister(ValidatorExit),
    Delegate(Delegated),
    Undelegate(Undelegated),
    KeyUpdate(ConsensusKeysUpdated),
}

impl std::fmt::Debug for StakeTableEvent {
    fn fmt(&self, f: &mut std::fmt::Formatter<'_>) -> std::fmt::Result {
        match self {
            StakeTableEvent::Register(event) => write!(f, "Register({:?})", event.account),
            StakeTableEvent::Deregister(event) => write!(f, "Deregister({:?})", event.validator),
            StakeTableEvent::Delegate(event) => write!(f, "Delegate({:?})", event.delegator),
            StakeTableEvent::Undelegate(event) => write!(f, "Undelegate({:?})", event.delegator),
            StakeTableEvent::KeyUpdate(event) => write!(f, "KeyUpdate({:?})", event.account),
        }
    }
}

impl StakeTableEvent {
    pub fn sort_events(
        registrations: Vec<(ValidatorRegistered, Log)>,
        deregistrations: Vec<(ValidatorExit, Log)>,
        delegations: Vec<(Delegated, Log)>,
        undelegated_events: Vec<(Undelegated, Log)>,
        keys_update: Vec<(ConsensusKeysUpdated, Log)>,
    ) -> anyhow::Result<BTreeMap<(u64, u64), StakeTableEvent>> {
        let mut map = BTreeMap::new();
        for (registration, log) in registrations {
            map.insert(
                (
                    log.block_number.context("block number")?,
                    log.log_index.context("log index")?,
                ),
                registration.into(),
            );
        }
        for (dereg, log) in deregistrations {
            map.insert(
                (
                    log.block_number.context("block number")?,
                    log.log_index.context("log index")?,
                ),
                dereg.into(),
            );
        }
        for (delegation, log) in delegations {
            map.insert(
                (
                    log.block_number.context("block number")?,
                    log.log_index.context("log index")?,
                ),
                delegation.into(),
            );
        }
        for (undelegated, log) in undelegated_events {
            map.insert(
                (
                    log.block_number.context("block number")?,
                    log.log_index.context("log index")?,
                ),
                undelegated.into(),
            );
        }

        for (update, log) in keys_update {
            map.insert(
                (
                    log.block_number.context("block number")?,
                    log.log_index.context("log index")?,
                ),
                update.into(),
            );
        }
        Ok(map)
    }

    // #[cfg(any(test, feature = "testing"))]
    // pub fn mock() -> Self {
    //     StakeTables::new(StakeTable::mock(3), DAMembers::mock(3))
    // }
}

#[derive(Clone, derive_more::derive::Debug)]
/// Type to describe DA and Stake memberships
pub struct EpochCommittees {
    /// Committee used when we're in pre-epoch state
    non_epoch_committee: NonEpochCommittee,

    /// Holds Stake table and da stake
    state: HashMap<Epoch, EpochCommittee>,

    /// L1 provider
    l1_client: L1Client,

    /// Address of Stake Table Contract
    contract_address: Option<Address>,

    /// Randomized committees, filled when we receive the DrbResult
    randomized_committees: BTreeMap<Epoch, RandomizedCommittee<StakeTableEntry<PubKey>>>,

    /// Peers for catching up the stake table
    #[debug(skip)]
<<<<<<< HEAD
    peers: Option<Arc<dyn StateCatchup>>,
=======
    peers: Arc<dyn StateCatchup>,
    /// Contains the epoch after which initial_drb_result will not be used (set_first_epoch.epoch + 2)
    /// And the DrbResult to use before that epoch
    initial_drb_result: Option<(Epoch, DrbResult)>,
>>>>>>> d6dfee87

    /// Methods for stake table persistence.
    #[debug(skip)]
    persistence: Arc<dyn MembershipPersistence>,
}

/// Holds Stake table and da stake
#[derive(Clone, Debug)]
struct NonEpochCommittee {
    /// The nodes eligible for leadership.
    /// NOTE: This is currently a hack because the DA leader needs to be the quorum
    /// leader but without voting rights.
    eligible_leaders: Vec<PeerConfig<PubKey>>,

    /// Keys for nodes participating in the network
    stake_table: Vec<PeerConfig<PubKey>>,

    /// Keys for DA members
    da_members: Vec<PeerConfig<PubKey>>,

    /// Stake entries indexed by public key, for efficient lookup.
    indexed_stake_table: HashMap<PubKey, PeerConfig<PubKey>>,

    /// DA entries indexed by public key, for efficient lookup.
    indexed_da_members: HashMap<PubKey, PeerConfig<PubKey>>,
}

/// Holds Stake table and da stake
#[derive(serde::Serialize, serde::Deserialize, Clone, Debug)]
pub struct EpochCommittee {
    /// The nodes eligible for leadership.
    /// NOTE: This is currently a hack because the DA leader needs to be the quorum
    /// leader but without voting rights.
    eligible_leaders: Vec<PeerConfig<PubKey>>,
    /// Keys for nodes participating in the network
    stake_table: IndexMap<PubKey, PeerConfig<PubKey>>,
    validators: IndexMap<Address, Validator<BLSPubKey>>,
    address_mapping: HashMap<BLSPubKey, Address>,
}

impl EpochCommittees {
    /// Updates `Self.stake_table` with stake_table for
    /// `Self.contract_address` at `l1_block_height`. This is intended
    /// to be called before calling `self.stake()` so that
    /// `Self.stake_table` only needs to be updated once in a given
    /// life-cycle but may be read from many times.
    fn update_stake_table(
        &mut self,
        epoch: EpochNumber,
        validators: IndexMap<Address, Validator<BLSPubKey>>,
    ) {
        let mut address_mapping = HashMap::new();
        let stake_table = validators
            .values()
            .map(|v| {
                address_mapping.insert(v.stake_table_key, v.account);
                (
                    v.stake_table_key,
                    PeerConfig {
                        stake_table_entry: BLSPubKey::stake_table_entry(
                            &v.stake_table_key,
                            v.stake.to_ethers().as_u64(),
                        ),
                        state_ver_key: v.state_ver_key.clone(),
                    },
                )
            })
            .collect();

        self.state.insert(
            epoch,
            EpochCommittee {
                eligible_leaders: self.non_epoch_committee.eligible_leaders.clone(),
                stake_table,
                validators,
                address_mapping,
            },
        );
    }

    pub fn validators(
        &self,
        epoch: &Epoch,
    ) -> anyhow::Result<IndexMap<Address, Validator<BLSPubKey>>> {
        Ok(self
            .state
            .get(epoch)
            .context("state for found")?
            .validators
            .clone())
    }

    pub fn address(&self, epoch: &Epoch, bls_key: BLSPubKey) -> anyhow::Result<Address> {
        let mapping = self
            .state
            .get(epoch)
            .context("state for found")?
            .address_mapping
            .clone();

        Ok(*mapping.get(&bls_key).context(format!(
            "failed to get ethereum address for bls key {bls_key:?}"
        ))?)
    }

    pub fn get_validator_config(
        &self,
        epoch: &Epoch,
        key: BLSPubKey,
    ) -> anyhow::Result<Validator<BLSPubKey>> {
        let address = self.address(epoch, key)?;
        let validators = self.validators(epoch)?;
        Ok(validators.get(&address).unwrap().clone())
    }

    // We need a constructor to match our concrete type.
    pub fn new_stake(
        // TODO remove `new` from trait and rename this to `new`.
        // https://github.com/EspressoSystems/HotShot/commit/fcb7d54a4443e29d643b3bbc53761856aef4de8b
        committee_members: Vec<PeerConfig<PubKey>>,
        da_members: Vec<PeerConfig<PubKey>>,
        l1_client: L1Client,
        contract_address: Option<Address>,
        peers: Arc<dyn StateCatchup>,
        persistence: impl MembershipPersistence,
    ) -> Self {
        // For each eligible leader, get the stake table entry
        let eligible_leaders: Vec<_> = committee_members
            .iter()
            .filter(|&peer_config| {
                peer_config.stake_table_entry.stake() > ethers::types::U256::zero()
            })
            .cloned()
            .collect();

        // For each member, get the stake table entry
        let stake_table: Vec<_> = committee_members
            .iter()
            .filter(|&peer_config| {
                peer_config.stake_table_entry.stake() > ethers::types::U256::zero()
            })
            .cloned()
            .collect();

        // For each member, get the stake table entry
        let da_members: Vec<_> = da_members
            .iter()
            .filter(|&peer_config| {
                peer_config.stake_table_entry.stake() > ethers::types::U256::zero()
            })
            .cloned()
            .collect();

        // Index the stake table by public key
        let indexed_stake_table: HashMap<PubKey, _> = stake_table
            .iter()
            .map(|peer_config| {
                (
                    PubKey::public_key(&peer_config.stake_table_entry),
                    peer_config.clone(),
                )
            })
            .collect();

        // Index the stake table by public key
        let indexed_da_members: HashMap<PubKey, _> = da_members
            .iter()
            .map(|peer_config| {
                (
                    PubKey::public_key(&peer_config.stake_table_entry),
                    peer_config.clone(),
                )
            })
            .collect();

        let members = NonEpochCommittee {
            eligible_leaders,
            stake_table,
            da_members,
            indexed_stake_table,
            indexed_da_members,
        };

        let mut map = HashMap::new();
        let epoch_committee = EpochCommittee {
            eligible_leaders: members.eligible_leaders.clone(),
            stake_table: members
                .stake_table
                .iter()
                .map(|x| (PubKey::public_key(&x.stake_table_entry), x.clone()))
                .collect(),
            validators: Default::default(),
            address_mapping: HashMap::new(),
        };
        map.insert(Epoch::genesis(), epoch_committee.clone());
        // TODO: remove this, workaround for hotshot asking for stake tables from epoch 1
        map.insert(Epoch::genesis() + 1u64, epoch_committee.clone());

        Self {
            non_epoch_committee: members,
            state: map,
            l1_client,
            contract_address,
            randomized_committees: BTreeMap::new(),
<<<<<<< HEAD
            peers: Some(instance_state.peers.clone()),
=======
            peers,
            initial_drb_result: None,
>>>>>>> d6dfee87
            persistence: Arc::new(persistence),
        }
    }
    fn get_stake_table(&self, epoch: &Option<Epoch>) -> Option<Vec<PeerConfig<PubKey>>> {
        if let Some(epoch) = epoch {
            self.state
                .get(epoch)
                .map(|committee| committee.stake_table.clone().into_values().collect())
        } else {
            Some(self.non_epoch_committee.stake_table.clone())
        }
    }

    fn leaders(&self, epoch: &Option<Epoch>) -> Option<Vec<PeerConfig<PubKey>>> {
        if let Some(epoch) = epoch {
            self.state
                .get(epoch)
                .map(|committee| committee.eligible_leaders.clone())
        } else {
            Some(self.non_epoch_committee.eligible_leaders.clone())
        }
    }

    /// Get the stake table by epoch. Try to load from DB and fall back to fetching from l1.
    async fn get_stake_table_by_epoch(
        &self,
        epoch: Epoch,
        contract_address: Address,
        l1_block: u64,
    ) -> Result<IndexMap<alloy::primitives::Address, Validator<BLSPubKey>>, GetStakeTablesError>
    {
        if let Some(stake_tables) = self
            .persistence
            .load_stake(epoch)
            .await
            .map_err(GetStakeTablesError::PersistenceLoadError)?
        {
            Ok(stake_tables)
        } else {
            self.l1_client
                .get_stake_table(contract_address, l1_block)
                .await
                .map_err(GetStakeTablesError::L1ClientFetchError)
        }
    }
}

#[derive(Error, Debug)]
/// Error representing fail cases for retrieving the stake table.
enum GetStakeTablesError {
    #[error("Error loading from persistence: {0}")]
    PersistenceLoadError(anyhow::Error),
    #[error("Error fetching from L1: {0}")]
    L1ClientFetchError(anyhow::Error),
}

#[derive(Error, Debug)]
#[error("Could not lookup leader")] // TODO error variants? message?
pub struct LeaderLookupError;

// #[async_trait]
impl Membership<SeqTypes> for EpochCommittees {
    type Error = LeaderLookupError;
    // DO NOT USE. Dummy constructor to comply w/ trait.
    fn new(
        // TODO remove `new` from trait and remove this fn as well.
        // https://github.com/EspressoSystems/HotShot/commit/fcb7d54a4443e29d643b3bbc53761856aef4de8b
        _committee_members: Vec<PeerConfig<PubKey>>,
        _da_members: Vec<PeerConfig<PubKey>>,
    ) -> Self {
        panic!("This function has been replaced with new_stake()");
    }

    /// Get the stake table for the current view
    fn stake_table(&self, epoch: Option<Epoch>) -> Vec<PeerConfig<PubKey>> {
        self.get_stake_table(&epoch).unwrap_or_default()
    }
    /// Get the stake table for the current view
    fn da_stake_table(&self, _epoch: Option<Epoch>) -> Vec<PeerConfig<PubKey>> {
        self.non_epoch_committee.da_members.clone()
    }

    /// Get all members of the committee for the current view
    fn committee_members(
        &self,
        _view_number: <SeqTypes as NodeType>::View,
        epoch: Option<Epoch>,
    ) -> BTreeSet<PubKey> {
        let stake_table = self.stake_table(epoch);
        stake_table
            .iter()
            .map(|x| PubKey::public_key(&x.stake_table_entry))
            .collect()
    }

    /// Get all members of the committee for the current view
    fn da_committee_members(
        &self,
        _view_number: <SeqTypes as NodeType>::View,
        _epoch: Option<Epoch>,
    ) -> BTreeSet<PubKey> {
        self.non_epoch_committee
            .indexed_da_members
            .clone()
            .into_keys()
            .collect()
    }

<<<<<<< HEAD
=======
    /// Get all eligible leaders of the committee for the current view
    fn committee_leaders(
        &self,
        _view_number: <SeqTypes as NodeType>::View,
        epoch: Option<Epoch>,
    ) -> BTreeSet<PubKey> {
        self.leaders(&epoch)
            .unwrap()
            .iter()
            .map(|x| PubKey::public_key(&x.stake_table_entry))
            .collect()
    }

>>>>>>> d6dfee87
    /// Get the stake table entry for a public key
    fn stake(&self, pub_key: &PubKey, epoch: Option<Epoch>) -> Option<PeerConfig<PubKey>> {
        // Only return the stake if it is above zero
        if let Some(epoch) = epoch {
            self.state
                .get(&epoch)
                .and_then(|h| h.stake_table.get(pub_key))
                .cloned()
        } else {
            self.non_epoch_committee
                .indexed_stake_table
                .get(pub_key)
                .cloned()
        }
    }

    /// Get the DA stake table entry for a public key
    fn da_stake(&self, pub_key: &PubKey, _epoch: Option<Epoch>) -> Option<PeerConfig<PubKey>> {
        // Only return the stake if it is above zero
        self.non_epoch_committee
            .indexed_da_members
            .get(pub_key)
            .cloned()
    }

    /// Check if a node has stake in the committee
    fn has_stake(&self, pub_key: &PubKey, epoch: Option<Epoch>) -> bool {
        self.stake(pub_key, epoch)
            .map(|x| x.stake_table_entry.stake() > ethers::types::U256::zero())
            .unwrap_or_default()
    }

    /// Check if a node has stake in the committee
    fn has_da_stake(&self, pub_key: &PubKey, epoch: Option<Epoch>) -> bool {
        self.da_stake(pub_key, epoch)
            .map(|x| x.stake_table_entry.stake() > ethers::types::U256::zero())
            .unwrap_or_default()
    }

    /// Index the vector of public keys with the current view number
    fn lookup_leader(
        &self,
        view_number: <SeqTypes as NodeType>::View,
        epoch: Option<Epoch>,
    ) -> Result<PubKey, Self::Error> {
        if let Some(epoch) = epoch {
            let Some(randomized_committee) = self.randomized_committees.get(&epoch) else {
                tracing::error!(
                    "We are missing the randomized committee for epoch {}",
                    epoch
                );
                return Err(LeaderLookupError);
            };

            Ok(PubKey::public_key(&select_randomized_leader(
                randomized_committee,
                *view_number,
            )))
        } else {
            let leaders = &self.non_epoch_committee.eligible_leaders;

            let index = *view_number as usize % leaders.len();
            let res = leaders[index].clone();
            Ok(PubKey::public_key(&res.stake_table_entry))
        }
    }

    /// Get the total number of nodes in the committee
    fn total_nodes(&self, epoch: Option<Epoch>) -> usize {
        self.stake_table(epoch).len()
    }

    /// Get the total number of DA nodes in the committee
    fn da_total_nodes(&self, epoch: Option<Epoch>) -> usize {
        self.da_stake_table(epoch).len()
    }

    /// Get the voting success threshold for the committee
    fn success_threshold(&self, epoch: Option<Epoch>) -> NonZeroU64 {
        let quorum_len = self.stake_table(epoch).len();
        NonZeroU64::new(((quorum_len as u64 * 2) / 3) + 1).unwrap()
    }

    /// Get the voting success threshold for the committee
    fn da_success_threshold(&self, epoch: Option<Epoch>) -> NonZeroU64 {
        let da_len = self.da_stake_table(epoch).len();
        NonZeroU64::new(((da_len as u64 * 2) / 3) + 1).unwrap()
    }

    /// Get the voting failure threshold for the committee
    fn failure_threshold(&self, epoch: Option<Epoch>) -> NonZeroU64 {
        let quorum_len = self.stake_table(epoch).len();

        NonZeroU64::new(((quorum_len as u64) / 3) + 1).unwrap()
    }

    /// Get the voting upgrade threshold for the committee
    fn upgrade_threshold(&self, epoch: Option<Epoch>) -> NonZeroU64 {
        let quorum_len = self.total_nodes(epoch);

        NonZeroU64::new(max(
            (quorum_len as u64 * 9) / 10,
            ((quorum_len as u64 * 2) / 3) + 1,
        ))
        .unwrap()
    }

    #[allow(refining_impl_trait)]
    async fn add_epoch_root(
        &self,
        epoch: Epoch,
        block_header: Header,
    ) -> Option<Box<dyn FnOnce(&mut Self) + Send>> {
        let Some(address) = self.contract_address else {
            tracing::debug!("`add_epoch_root` called with `self.contract_address` value of `None`");
            return None;
        };

        let stake_tables = self
            .get_stake_table_by_epoch(epoch, address, block_header.height())
            .await
            .inspect_err(|e| {
                tracing::error!(?e, "`add_epoch_root`, error retrieving stake table");
            })
            .ok()?;

        if let Err(e) = self
            .persistence
            .store_stake(epoch, stake_tables.clone())
            .await
        {
            tracing::error!(?e, "`add_epoch_root`, error storing stake table");
        }

        Some(Box::new(move |committee: &mut Self| {
            committee.update_stake_table(epoch, stake_tables);
        }))
    }

    fn has_epoch(&self, epoch: Epoch) -> bool {
        self.state.contains_key(&epoch)
    }

    async fn get_epoch_root_and_drb(
        membership: Arc<RwLock<Self>>,
        block_height: u64,
        epoch_height: u64,
        epoch: Epoch,
    ) -> anyhow::Result<(Header, DrbResult)> {
<<<<<<< HEAD
        let Some(peers) = membership.read().await.peers.clone() else {
            anyhow::bail!("No Peers Configured for Catchup");
        };
        let stake_table = membership.read().await.stake_table(Some(epoch)).clone();
        let success_threshold = membership.read().await.success_threshold(Some(epoch));
=======
        let peers = self.peers.clone();
>>>>>>> d6dfee87
        // Fetch leaves from peers
        let leaf: Leaf2 = peers
            .fetch_leaf(
                block_height,
                stake_table.clone(),
                success_threshold,
                epoch_height,
            )
            .await?;
        //DRB height is decided in the next epoch's last block
        let drb_height = block_height + epoch_height + 3;
        let drb_leaf = peers
            .fetch_leaf(drb_height, stake_table, success_threshold, epoch_height)
            .await?;

        Ok((
            leaf.block_header().clone(),
            drb_leaf
                .next_drb_result
                .context(format!("No DRB result on decided leaf at {drb_height}"))?,
        ))
    }

    fn add_drb_result(&mut self, epoch: Epoch, drb: DrbResult) {
        let Some(raw_stake_table) = self.state.get(&epoch) else {
            tracing::error!("add_drb_result({}, {:?}) was called, but we do not yet have the stake table for epoch {}", epoch, drb, epoch);
            return;
        };

        let leaders = raw_stake_table
            .eligible_leaders
            .clone()
            .into_iter()
            .map(|peer_config| peer_config.stake_table_entry)
            .collect::<Vec<_>>();
        let randomized_committee = generate_stake_cdf(leaders, drb);

        self.randomized_committees
            .insert(epoch, randomized_committee);
    }

    fn set_first_epoch(&mut self, epoch: Epoch, initial_drb_result: DrbResult) {
<<<<<<< HEAD
        self.state.insert(epoch, self.non_epoch_committee.clone());
        self.state
            .insert(epoch + 1, self.non_epoch_committee.clone());
        self.add_drb_result(epoch, initial_drb_result);
        self.add_drb_result(epoch + 1, initial_drb_result);
=======
        let epoch_committee = self.state.get(&Epoch::genesis()).unwrap().clone();
        self.state.insert(epoch, epoch_committee.clone());
        self.state.insert(epoch + 1, epoch_committee);
        self.initial_drb_result = Some((epoch + 2, initial_drb_result));
>>>>>>> d6dfee87
    }
}

#[cfg(any(test, feature = "testing"))]
impl super::v0_3::StakeTable {
    /// Generate a `StakeTable` with `n` members.
    pub fn mock(n: u64) -> Self {
        [..n]
            .iter()
            .map(|_| PeerConfig::default())
            .collect::<Vec<PeerConfig<PubKey>>>()
            .into()
    }
}

#[cfg(any(test, feature = "testing"))]
impl DAMembers {
    /// Generate a `DaMembers` (alias committee) with `n` members.
    pub fn mock(n: u64) -> Self {
        [..n]
            .iter()
            .map(|_| PeerConfig::default())
            .collect::<Vec<PeerConfig<PubKey>>>()
            .into()
    }
}

#[cfg(any(test, feature = "testing"))]
pub mod testing {
    use contract_bindings_alloy::staketable::{EdOnBN254::EdOnBN254Point, BN254::G2Point};
    use ethers_conv::ToAlloy as _;
    use hotshot_contract_adapter::stake_table::{bls_jf_to_alloy2, ParsedEdOnBN254Point};
    use hotshot_types::light_client::StateKeyPair;
    use rand::{Rng as _, RngCore as _};

    use super::*;

    // TODO: current tests are just sanity checks, we need more.

    pub struct TestValidator {
        pub account: Address,
        pub bls_vk: G2Point,
        pub schnorr_vk: EdOnBN254Point,
        pub commission: u16,
    }

    impl TestValidator {
        pub fn random() -> Self {
            let rng = &mut rand::thread_rng();
            let mut seed = [0u8; 32];
            rng.fill_bytes(&mut seed);

            let (bls_vk, _) = BLSPubKey::generated_from_seed_indexed(seed, 0);
            let schnorr_vk: ParsedEdOnBN254Point =
                StateKeyPair::generate_from_seed_indexed(seed, 0)
                    .ver_key()
                    .to_affine()
                    .into();

            Self {
                account: Address::random(),
                bls_vk: bls_jf_to_alloy2(bls_vk),
                schnorr_vk: EdOnBN254Point {
                    x: schnorr_vk.x.to_alloy(),
                    y: schnorr_vk.y.to_alloy(),
                },
                commission: rng.gen_range(0..10000),
            }
        }
    }

    impl Validator<BLSPubKey> {
        pub fn mock() -> Validator<BLSPubKey> {
            let val = TestValidator::random();
            let rng = &mut rand::thread_rng();
            let mut seed = [1u8; 32];
            rng.fill_bytes(&mut seed);
            let mut validator_stake = alloy::primitives::U256::from(0);
            let mut delegators = HashMap::new();
            for _i in 0..=100 {
                let stake: u64 = rng.gen_range(0..10000);
                delegators.insert(Address::random(), alloy::primitives::U256::from(stake));
                validator_stake += alloy::primitives::U256::from(stake);
            }

            let stake_table_key = bls_alloy_to_jf2(val.bls_vk.clone());
            let state_ver_key = edward_bn254point_to_state_ver(val.schnorr_vk.clone());

            Validator {
                account: val.account,
                stake_table_key,
                state_ver_key,
                stake: validator_stake,
                commission: val.commission,
                delegators,
            }
        }
    }
}

#[cfg(test)]
mod tests {
    use alloy::primitives::Address;
    use sequencer_utils::test_utils::setup_test;

    use super::*;
    use crate::v0::impls::testing::*;

    #[test]
    fn test_from_l1_events() -> anyhow::Result<()> {
        setup_test();
        // Build a stake table with one DA node and one consensus node.
        let val = TestValidator::random();
        let val_new_keys = TestValidator::random();
        let delegator = Address::random();
        let mut events: Vec<StakeTableEvent> = [
            ValidatorRegistered {
                account: val.account,
                blsVk: val.bls_vk.clone(),
                schnorrVk: val.schnorr_vk.clone(),
                commission: val.commission,
            }
            .into(),
            Delegated {
                delegator,
                validator: val.account,
                amount: U256::from(10),
            }
            .into(),
            ConsensusKeysUpdated {
                account: val.account,
                blsVK: val_new_keys.bls_vk.clone(),
                schnorrVK: val_new_keys.schnorr_vk.clone(),
            }
            .into(),
            Undelegated {
                delegator,
                validator: val.account,
                amount: U256::from(7),
            }
            .into(),
        ]
        .to_vec();

        let st = from_l1_events(events.iter().cloned())?;
        let st_val = st.get(&val.account).unwrap();
        assert_eq!(st_val.stake, U256::from(3));
        assert_eq!(st_val.commission, val.commission);
        assert_eq!(st_val.delegators.len(), 1);
        assert_eq!(*st_val.delegators.get(&delegator).unwrap(), U256::from(3));

        events.push(
            ValidatorExit {
                validator: val.account,
            }
            .into(),
        );

        let st = from_l1_events(events.iter().cloned())?;
        assert_eq!(st.len(), 0);

        Ok(())
    }

    #[test]
    fn test_from_l1_events_failures() -> anyhow::Result<()> {
        let val = TestValidator::random();
        let delegator = Address::random();

        let register: StakeTableEvent = ValidatorRegistered {
            account: val.account,
            blsVk: val.bls_vk.clone(),
            schnorrVk: val.schnorr_vk.clone(),
            commission: val.commission,
        }
        .into();
        let delegate: StakeTableEvent = Delegated {
            delegator,
            validator: val.account,
            amount: U256::from(10),
        }
        .into();
        let key_update: StakeTableEvent = ConsensusKeysUpdated {
            account: val.account,
            blsVK: val.bls_vk.clone(),
            schnorrVK: val.schnorr_vk.clone(),
        }
        .into();
        let undelegate: StakeTableEvent = Undelegated {
            delegator,
            validator: val.account,
            amount: U256::from(7),
        }
        .into();

        let exit: StakeTableEvent = ValidatorExit {
            validator: val.account,
        }
        .into();

        let cases = [
            vec![exit],
            vec![undelegate.clone()],
            vec![delegate.clone()],
            vec![key_update],
            vec![register.clone(), register.clone()],
            vec![register, delegate, undelegate.clone(), undelegate],
        ];

        for events in cases.iter() {
            let res = from_l1_events(events.iter().cloned());
            assert!(
                res.is_err(),
                "events {:?}, not a valid sequencer of events",
                res
            );
        }
        Ok(())
    }
}<|MERGE_RESOLUTION|>--- conflicted
+++ resolved
@@ -5,23 +5,16 @@
     sync::Arc,
 };
 
-<<<<<<< HEAD
-use anyhow::Context;
-use async_lock::RwLock;
-use contract_bindings_alloy::permissionedstaketable::PermissionedStakeTable::StakersUpdated;
-use ethers::types::{Address, U256};
-use ethers_conv::ToAlloy;
-=======
 use alloy::{
     primitives::{Address, U256},
     rpc::types::Log,
 };
 use anyhow::{bail, Context};
+use async_lock::RwLock;
 use contract_bindings_alloy::staketable::StakeTable::{
     ConsensusKeysUpdated, Delegated, Undelegated, ValidatorExit, ValidatorRegistered,
 };
 use ethers_conv::ToEthers;
->>>>>>> d6dfee87
 use hotshot::types::{BLSPubKey, SignatureKey as _};
 use hotshot_contract_adapter::stake_table::{bls_alloy_to_jf2, edward_bn254point_to_state_ver};
 use hotshot_types::{
@@ -304,14 +297,7 @@
 
     /// Peers for catching up the stake table
     #[debug(skip)]
-<<<<<<< HEAD
-    peers: Option<Arc<dyn StateCatchup>>,
-=======
     peers: Arc<dyn StateCatchup>,
-    /// Contains the epoch after which initial_drb_result will not be used (set_first_epoch.epoch + 2)
-    /// And the DrbResult to use before that epoch
-    initial_drb_result: Option<(Epoch, DrbResult)>,
->>>>>>> d6dfee87
 
     /// Methods for stake table persistence.
     #[debug(skip)]
@@ -516,12 +502,7 @@
             l1_client,
             contract_address,
             randomized_committees: BTreeMap::new(),
-<<<<<<< HEAD
-            peers: Some(instance_state.peers.clone()),
-=======
             peers,
-            initial_drb_result: None,
->>>>>>> d6dfee87
             persistence: Arc::new(persistence),
         }
     }
@@ -532,16 +513,6 @@
                 .map(|committee| committee.stake_table.clone().into_values().collect())
         } else {
             Some(self.non_epoch_committee.stake_table.clone())
-        }
-    }
-
-    fn leaders(&self, epoch: &Option<Epoch>) -> Option<Vec<PeerConfig<PubKey>>> {
-        if let Some(epoch) = epoch {
-            self.state
-                .get(epoch)
-                .map(|committee| committee.eligible_leaders.clone())
-        } else {
-            Some(self.non_epoch_committee.eligible_leaders.clone())
         }
     }
 
@@ -630,22 +601,6 @@
             .collect()
     }
 
-<<<<<<< HEAD
-=======
-    /// Get all eligible leaders of the committee for the current view
-    fn committee_leaders(
-        &self,
-        _view_number: <SeqTypes as NodeType>::View,
-        epoch: Option<Epoch>,
-    ) -> BTreeSet<PubKey> {
-        self.leaders(&epoch)
-            .unwrap()
-            .iter()
-            .map(|x| PubKey::public_key(&x.stake_table_entry))
-            .collect()
-    }
-
->>>>>>> d6dfee87
     /// Get the stake table entry for a public key
     fn stake(&self, pub_key: &PubKey, epoch: Option<Epoch>) -> Option<PeerConfig<PubKey>> {
         // Only return the stake if it is above zero
@@ -795,15 +750,9 @@
         epoch_height: u64,
         epoch: Epoch,
     ) -> anyhow::Result<(Header, DrbResult)> {
-<<<<<<< HEAD
-        let Some(peers) = membership.read().await.peers.clone() else {
-            anyhow::bail!("No Peers Configured for Catchup");
-        };
+        let peers = membership.read().await.peers.clone();
         let stake_table = membership.read().await.stake_table(Some(epoch)).clone();
         let success_threshold = membership.read().await.success_threshold(Some(epoch));
-=======
-        let peers = self.peers.clone();
->>>>>>> d6dfee87
         // Fetch leaves from peers
         let leaf: Leaf2 = peers
             .fetch_leaf(
@@ -846,18 +795,11 @@
     }
 
     fn set_first_epoch(&mut self, epoch: Epoch, initial_drb_result: DrbResult) {
-<<<<<<< HEAD
-        self.state.insert(epoch, self.non_epoch_committee.clone());
-        self.state
-            .insert(epoch + 1, self.non_epoch_committee.clone());
-        self.add_drb_result(epoch, initial_drb_result);
-        self.add_drb_result(epoch + 1, initial_drb_result);
-=======
         let epoch_committee = self.state.get(&Epoch::genesis()).unwrap().clone();
         self.state.insert(epoch, epoch_committee.clone());
         self.state.insert(epoch + 1, epoch_committee);
-        self.initial_drb_result = Some((epoch + 2, initial_drb_result));
->>>>>>> d6dfee87
+        self.add_drb_result(epoch, initial_drb_result);
+        self.add_drb_result(epoch + 1, initial_drb_result);
     }
 }
 
