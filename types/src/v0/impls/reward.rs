use std::{collections::HashSet, str::FromStr};

use anyhow::{bail, ensure, Context};
use ark_serialize::{
    CanonicalDeserialize, CanonicalSerialize, Compress, Read, SerializationError, Valid, Validate,
};
use committable::{Commitment, Committable, RawCommitmentBuilder};
use ethers::{
    prelude::{Address, U256},
    utils::{parse_units, ParseUnits},
};
use ethers_conv::ToEthers;
use hotshot::types::BLSPubKey;
use hotshot_types::{
    data::{EpochNumber, ViewNumber},
    traits::{election::Membership, node_implementation::ConsensusTime},
};
use jf_merkle_tree::{
    ForgetableMerkleTreeScheme, ForgetableUniversalMerkleTreeScheme, LookupResult,
    MerkleCommitment, MerkleTreeScheme, PersistentUniversalMerkleTreeScheme, ToTraversalPath,
    UniversalMerkleTreeScheme,
};
use num_traits::CheckedSub;
use sequencer_utils::{
    impl_serde_from_string_or_integer, impl_to_fixed_bytes, ser::FromStringOrInteger,
};

use super::{
    v0_1::{
        block_reward, RewardAccount, RewardAccountProof, RewardAccountQueryData, RewardAmount,
        RewardInfo, RewardMerkleCommitment, RewardMerkleProof, RewardMerkleTree,
        COMMISSION_BASIS_POINTS,
    },
    v0_3::Validator,
    Leaf2, NodeState, ValidatedState,
};
use crate::{eth_signature_key::EthKeyPair, FeeAccount};

impl Committable for RewardInfo {
    fn commit(&self) -> Commitment<Self> {
        RawCommitmentBuilder::new(&Self::tag())
            .fixed_size_field("account", &self.account.to_fixed_bytes())
            .fixed_size_field("amount", &self.amount.to_fixed_bytes())
            .finalize()
    }
    fn tag() -> String {
        "REWARD_INFO".into()
    }
}

impl_serde_from_string_or_integer!(RewardAmount);
impl_to_fixed_bytes!(RewardAmount, U256);

impl From<u64> for RewardAmount {
    fn from(amt: u64) -> Self {
        Self(amt.into())
    }
}

impl CheckedSub for RewardAmount {
    fn checked_sub(&self, v: &Self) -> Option<Self> {
        self.0.checked_sub(v.0).map(RewardAmount)
    }
}

impl FromStr for RewardAmount {
    type Err = <U256 as FromStr>::Err;

    fn from_str(s: &str) -> Result<Self, Self::Err> {
        Ok(Self(s.parse()?))
    }
}

impl FromStringOrInteger for RewardAmount {
    type Binary = U256;
    type Integer = u64;

    fn from_binary(b: Self::Binary) -> anyhow::Result<Self> {
        Ok(Self(b))
    }

    fn from_integer(i: Self::Integer) -> anyhow::Result<Self> {
        Ok(i.into())
    }

    fn from_string(s: String) -> anyhow::Result<Self> {
        // For backwards compatibility, we have an ad hoc parser for WEI amounts represented as hex
        // strings.
        if let Some(s) = s.strip_prefix("0x") {
            return Ok(Self(s.parse()?));
        }

        // Strip an optional non-numeric suffix, which will be interpreted as a unit.
        let (base, unit) = s
            .split_once(char::is_whitespace)
            .unwrap_or((s.as_str(), "wei"));
        match parse_units(base, unit)? {
            ParseUnits::U256(n) => Ok(Self(n)),
            ParseUnits::I256(_) => bail!("amount cannot be negative"),
        }
    }

    fn to_binary(&self) -> anyhow::Result<Self::Binary> {
        Ok(self.0)
    }

    fn to_string(&self) -> anyhow::Result<String> {
        Ok(format!("{self}"))
    }
}

impl RewardAmount {
    pub fn as_u64(&self) -> Option<u64> {
        if self.0 <= u64::MAX.into() {
            Some(self.0.as_u64())
        } else {
            None
        }
    }
}
impl RewardAccount {
    /// Return inner `Address`
    pub fn address(&self) -> Address {
        self.0
    }
    /// Return byte slice representation of inner `Address` type
    pub fn as_bytes(&self) -> &[u8] {
        self.0.as_bytes()
    }
    /// Return array containing underlying bytes of inner `Address` type
    pub fn to_fixed_bytes(self) -> [u8; 20] {
        self.0.to_fixed_bytes()
    }
    pub fn test_key_pair() -> EthKeyPair {
        EthKeyPair::from_mnemonic(
            "test test test test test test test test test test test junk",
            0u32,
        )
        .unwrap()
    }
}

impl FromStr for RewardAccount {
    type Err = anyhow::Error;

    fn from_str(s: &str) -> Result<Self, Self::Err> {
        Ok(Self(s.parse()?))
    }
}

impl Valid for RewardAmount {
    fn check(&self) -> Result<(), SerializationError> {
        Ok(())
    }
}

impl Valid for RewardAccount {
    fn check(&self) -> Result<(), SerializationError> {
        Ok(())
    }
}

impl CanonicalSerialize for RewardAmount {
    fn serialize_with_mode<W: std::io::prelude::Write>(
        &self,
        mut writer: W,
        _compress: Compress,
    ) -> Result<(), SerializationError> {
        Ok(writer.write_all(&self.to_fixed_bytes())?)
    }

    fn serialized_size(&self, _compress: Compress) -> usize {
        core::mem::size_of::<U256>()
    }
}
impl CanonicalDeserialize for RewardAmount {
    fn deserialize_with_mode<R: Read>(
        mut reader: R,
        _compress: Compress,
        _validate: Validate,
    ) -> Result<Self, SerializationError> {
        let mut bytes = [0u8; core::mem::size_of::<U256>()];
        reader.read_exact(&mut bytes)?;
        let value = U256::from_little_endian(&bytes);
        Ok(Self(value))
    }
}
impl CanonicalSerialize for RewardAccount {
    fn serialize_with_mode<W: std::io::prelude::Write>(
        &self,
        mut writer: W,
        _compress: Compress,
    ) -> Result<(), SerializationError> {
        Ok(writer.write_all(&self.0.to_fixed_bytes())?)
    }

    fn serialized_size(&self, _compress: Compress) -> usize {
        core::mem::size_of::<Address>()
    }
}
impl CanonicalDeserialize for RewardAccount {
    fn deserialize_with_mode<R: Read>(
        mut reader: R,
        _compress: Compress,
        _validate: Validate,
    ) -> Result<Self, SerializationError> {
        let mut bytes = [0u8; core::mem::size_of::<Address>()];
        reader.read_exact(&mut bytes)?;
        let value = Address::from_slice(&bytes);
        Ok(Self(value))
    }
}

impl ToTraversalPath<256> for RewardAccount {
    fn to_traversal_path(&self, height: usize) -> Vec<usize> {
        self.0
            .to_fixed_bytes()
            .into_iter()
            .take(height)
            .map(|i| i as usize)
            .collect()
    }
}

#[allow(dead_code)]
impl RewardAccountProof {
    pub fn presence(
        pos: FeeAccount,
        proof: <RewardMerkleTree as MerkleTreeScheme>::MembershipProof,
    ) -> Self {
        Self {
            account: pos.into(),
            proof: RewardMerkleProof::Presence(proof),
        }
    }

    pub fn absence(
        pos: RewardAccount,
        proof: <RewardMerkleTree as UniversalMerkleTreeScheme>::NonMembershipProof,
    ) -> Self {
        Self {
            account: pos.into(),
            proof: RewardMerkleProof::Absence(proof),
        }
    }

    pub fn prove(tree: &RewardMerkleTree, account: Address) -> Option<(Self, U256)> {
        match tree.universal_lookup(RewardAccount(account)) {
            LookupResult::Ok(balance, proof) => Some((
                Self {
                    account,
                    proof: RewardMerkleProof::Presence(proof),
                },
                balance.0,
            )),
            LookupResult::NotFound(proof) => Some((
                Self {
                    account,
                    proof: RewardMerkleProof::Absence(proof),
                },
                0.into(),
            )),
            LookupResult::NotInMemory => None,
        }
    }

    pub fn verify(&self, comm: &RewardMerkleCommitment) -> anyhow::Result<U256> {
        match &self.proof {
            RewardMerkleProof::Presence(proof) => {
                ensure!(
                    RewardMerkleTree::verify(comm.digest(), RewardAccount(self.account), proof)?
                        .is_ok(),
                    "invalid proof"
                );
                Ok(proof
                    .elem()
                    .context("presence proof is missing account balance")?
                    .0)
            },
            RewardMerkleProof::Absence(proof) => {
                let tree = RewardMerkleTree::from_commitment(comm);
                ensure!(
                    tree.non_membership_verify(RewardAccount(self.account), proof)?,
                    "invalid proof"
                );
                Ok(0.into())
            },
        }
    }

    pub fn remember(&self, tree: &mut RewardMerkleTree) -> anyhow::Result<()> {
        match &self.proof {
            RewardMerkleProof::Presence(proof) => {
                tree.remember(
                    RewardAccount(self.account),
                    proof
                        .elem()
                        .context("presence proof is missing account balance")?,
                    proof,
                )?;
                Ok(())
            },
            RewardMerkleProof::Absence(proof) => {
                tree.non_membership_remember(RewardAccount(self.account), proof)?;
                Ok(())
            },
        }
    }
}

impl From<(RewardAccountProof, U256)> for RewardAccountQueryData {
    fn from((proof, balance): (RewardAccountProof, U256)) -> Self {
        Self { balance, proof }
    }
}

pub fn apply_rewards(
    mut reward_state: RewardMerkleTree,
    validator: Validator<BLSPubKey>,
) -> anyhow::Result<RewardMerkleTree> {
    let mut update_balance = |account: &RewardAccount, amount: RewardAmount| {
        let mut err = None;
        reward_state = reward_state.persistent_update_with(account, |balance| {
            let balance = balance.copied();
            match balance.unwrap_or_default().0.checked_add(amount.0) {
                Some(updated) => Some(updated.into()),
                None => {
                    err = Some(format!("overflowed reward balance for account {}", account));
                    balance
                },
            }
        })?;

        if let Some(error) = err {
            tracing::warn!(error);
            bail!(error)
        }
        Ok::<(), anyhow::Error>(())
    };

    let computed_rewards = compute_rewards(validator)?;
    for (address, reward) in computed_rewards {
        update_balance(&RewardAccount(address.to_ethers()), reward)?;
    }
    Ok(reward_state)
}

pub fn compute_rewards(
    validator: Validator<BLSPubKey>,
) -> anyhow::Result<Vec<(alloy::primitives::Address, RewardAmount)>> {
    ensure!(
        validator.commission <= COMMISSION_BASIS_POINTS,
        "commission must not exceed {COMMISSION_BASIS_POINTS}"
    );

    let mut rewards = Vec::new();

    let total_reward = block_reward().0;
    let delegators_ratio_basis_points = U256::from(COMMISSION_BASIS_POINTS)
        .checked_sub(U256::from(validator.commission))
        .context("overflow")?;
    let delegators_reward = delegators_ratio_basis_points
        .checked_mul(total_reward)
        .context("overflow")?;

    // Distribute delegator rewards
    let total_stake = validator.stake.to_ethers();
    let mut delegators_rewards_distributed = U256::from(0);
    for (delegator_address, delegator_stake) in &validator.delegators {
        let delegator_reward = RewardAmount::from(
            (delegator_stake
                .to_ethers()
                .checked_mul(delegators_reward)
                .context("overflow")?
                .checked_div(total_stake)
                .context("overflow")?)
            .checked_div(COMMISSION_BASIS_POINTS.into())
            .context("overflow")?,
        );

        delegators_rewards_distributed += delegator_reward.0;

        rewards.push((*delegator_address, delegator_reward));
    }

    let leader_reward = total_reward
        .checked_sub(delegators_rewards_distributed)
        .context("overflow")?;
    rewards.push((validator.account, leader_reward.into()));

    Ok(rewards)
}
/// Checks whether the given height belongs to the first or second epoch.
///
/// Rewards are not distributed for these epochs because the stake table
/// is built from the contract only when `add_epoch_root()` is called
/// by HotShot, which happens starting from the third epoch.
pub async fn first_two_epochs(height: u64, instance_state: &NodeState) -> anyhow::Result<bool> {
    let epoch_height = instance_state
        .epoch_height
        .context("epoch height not found")?;
    let epoch = EpochNumber::new(height % epoch_height);
    let coordinator = instance_state.coordinator.clone();
    let first_epoch = coordinator.membership().read().await.first_epoch();

    Ok(epoch == first_epoch || epoch == first_epoch + 1)
}

pub async fn catchup_missing_accounts(
    instance_state: &NodeState,
    validated_state: &mut ValidatedState,
    parent_leaf: &Leaf2,
    view: ViewNumber,
) -> anyhow::Result<Validator<BLSPubKey>> {
    let height = parent_leaf.height();
<<<<<<< HEAD
    let epoch_height = instance_state.epoch_height;
    if epoch_height == 0 {
        bail!("epoch height is 0. can not catchup reward accounts");
    }
=======

    let epoch_height = instance_state.epoch_height.unwrap();
>>>>>>> bbbef1ad
    let epoch = EpochNumber::new(height % epoch_height);
    let coordinator = instance_state.coordinator.clone();

    let epoch_membership = coordinator.membership_for_epoch(Some(epoch)).await?;
    let membership = epoch_membership.coordinator.membership().read().await;

    let leader: BLSPubKey = membership
        .leader(ViewNumber::new(height), Some(epoch))
        .context(format!("leader for epoch {epoch:?} not found"))?;

    let validator = membership.get_validator_config(&epoch, leader).unwrap();
    let mut reward_accounts = HashSet::new();
    reward_accounts.insert(validator.account.to_ethers().into());
    let delegators = validator
        .delegators
        .keys()
        .cloned()
        .map(|a| a.to_ethers().into())
        .collect::<Vec<RewardAccount>>();

    reward_accounts.extend(delegators.clone());
    let missing_reward_accts = validated_state.forgotten_reward_accounts(reward_accounts);

    if !missing_reward_accts.is_empty() {
        tracing::warn!(
            height,
            ?view,
            ?missing_reward_accts,
            "fetching missing reward accounts from peers"
        );

        let missing_account_proofs = instance_state
            .peers
            .fetch_reward_accounts(
                instance_state,
                height,
                view,
                validated_state.reward_merkle_tree.commitment(),
                missing_reward_accts,
            )
            .await?;

        for proof in missing_account_proofs.iter() {
            proof
                .remember(&mut validated_state.reward_merkle_tree)
                .expect("proof previously verified");
        }
    }
    Ok(validator)
}

#[cfg(test)]
pub mod tests {

    use super::*;

    // TODO: current tests are just sanity checks, we need more.

    #[test]
    fn test_reward_calculation_sanity_checks() {
        // This test verifies that the total rewards distributed match the block reward.
        // Due to rounding effects in distribution, the validator may receive a slightly higher amount
        // because the remainder after delegator distribution is sent to the validator.

        let validator = Validator::mock();
        let rewards = compute_rewards(validator).unwrap();
        let total = |rewards: Vec<(_, RewardAmount)>| {
            rewards.iter().fold(U256::zero(), |acc, (_, r)| acc + r.0)
        };
        assert_eq!(total(rewards), block_reward().into());

        let mut validator = Validator::mock();
        validator.commission = 0;
        let rewards = compute_rewards(validator.clone()).unwrap();
        assert_eq!(total(rewards.clone()), block_reward().into());

        let mut validator = Validator::mock();
        validator.commission = 10000;
        let rewards = compute_rewards(validator.clone()).unwrap();
        assert_eq!(total(rewards.clone()), block_reward().into());
        let validator_reward = rewards
            .iter()
            .find(|(a, _)| *a == validator.account)
            .unwrap()
            .1;
        assert_eq!(validator_reward, block_reward());

        let mut validator = Validator::mock();
        validator.commission = 10001;
        assert!(compute_rewards(validator.clone())
            .err()
            .unwrap()
            .to_string()
            .contains("must not exceed"));
    }
}<|MERGE_RESOLUTION|>--- conflicted
+++ resolved
@@ -413,15 +413,10 @@
     view: ViewNumber,
 ) -> anyhow::Result<Validator<BLSPubKey>> {
     let height = parent_leaf.height();
-<<<<<<< HEAD
     let epoch_height = instance_state.epoch_height;
     if epoch_height == 0 {
         bail!("epoch height is 0. can not catchup reward accounts");
     }
-=======
-
-    let epoch_height = instance_state.epoch_height.unwrap();
->>>>>>> bbbef1ad
     let epoch = EpochNumber::new(height % epoch_height);
     let coordinator = instance_state.coordinator.clone();
 
