--- conflicted
+++ resolved
@@ -413,18 +413,11 @@
     view: ViewNumber,
 ) -> anyhow::Result<Validator<BLSPubKey>> {
     let height = parent_leaf.height();
-<<<<<<< HEAD
     let epoch_height = instance_state.epoch_height;
     if epoch_height == 0 {
         bail!("epoch height is 0. can not catchup reward accounts");
     }
     let epoch = EpochNumber::new(epoch_from_block_number(height, epoch_height));
-=======
-    let epoch_height = instance_state
-        .epoch_height
-        .context("epoch height not found")?;
-    let epoch = EpochNumber::new(height % epoch_height);
->>>>>>> faa349f2
     let coordinator = instance_state.coordinator.clone();
 
     let epoch_membership = coordinator.membership_for_epoch(Some(epoch)).await?;
