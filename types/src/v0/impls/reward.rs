use std::{borrow::Borrow, collections::HashSet, iter::once, str::FromStr};

use alloy::primitives::{
    utils::{parse_units, ParseUnits},
    Address, U256,
};
use anyhow::{bail, ensure, Context};
use ark_serialize::{
    CanonicalDeserialize, CanonicalSerialize, Compress, Read, SerializationError, Valid, Validate,
};
use hotshot::types::BLSPubKey;
use hotshot_types::{
    data::{EpochNumber, ViewNumber},
    traits::{election::Membership, node_implementation::ConsensusTime},
    utils::epoch_from_block_number,
};
use jf_merkle_tree::{
    ForgetableMerkleTreeScheme, ForgetableUniversalMerkleTreeScheme, LookupResult,
    MerkleCommitment, MerkleTreeScheme, PersistentUniversalMerkleTreeScheme, ToTraversalPath,
    UniversalMerkleTreeScheme,
};
use num_traits::CheckedSub;
use sequencer_utils::{
    impl_serde_from_string_or_integer, impl_to_fixed_bytes, ser::FromStringOrInteger,
};
use vbs::version::StaticVersionType;

use super::{
    v0_3::{RewardAmount, Validator, COMMISSION_BASIS_POINTS},
    v0_4::{
        RewardAccount, RewardAccountProof, RewardAccountQueryData, RewardMerkleCommitment,
        RewardMerkleProof, RewardMerkleTree,
    },
    Leaf2, NodeState, ValidatedState,
};
use crate::{
<<<<<<< HEAD
    eth_signature_key::EthKeyPair,
    v0_3::{
        RewardAccountLegacy, RewardAccountProofLegacy, RewardMerkleCommitmentLegacy,
        RewardMerkleProofLegacy, RewardMerkleTreeLegacy,
    },
    v0_4::Delta,
    DrbAndHeaderUpgradeVersion, EpochVersion, FeeAccount,
};
=======
    eth_signature_key::EthKeyPair, Delta, DrbAndHeaderUpgradeVersion, EpochVersion, FeeAccount,
};

impl Committable for RewardInfo {
    fn commit(&self) -> Commitment<Self> {
        RawCommitmentBuilder::new(&Self::tag())
            .fixed_size_field("account", &self.account.to_fixed_bytes())
            .fixed_size_field("amount", &self.amount.to_fixed_bytes())
            .finalize()
    }
    fn tag() -> String {
        "REWARD_INFO".into()
    }
}
>>>>>>> 2470ec5b

impl_serde_from_string_or_integer!(RewardAmount);
impl_to_fixed_bytes!(RewardAmount, U256);

impl From<u64> for RewardAmount {
    fn from(amt: u64) -> Self {
        Self(U256::from(amt))
    }
}

impl CheckedSub for RewardAmount {
    fn checked_sub(&self, v: &Self) -> Option<Self> {
        self.0.checked_sub(v.0).map(RewardAmount)
    }
}

impl FromStr for RewardAmount {
    type Err = <U256 as FromStr>::Err;

    fn from_str(s: &str) -> Result<Self, Self::Err> {
        Ok(Self(s.parse()?))
    }
}

impl FromStringOrInteger for RewardAmount {
    type Binary = U256;
    type Integer = u64;

    fn from_binary(b: Self::Binary) -> anyhow::Result<Self> {
        Ok(Self(b))
    }

    fn from_integer(i: Self::Integer) -> anyhow::Result<Self> {
        Ok(i.into())
    }

    fn from_string(s: String) -> anyhow::Result<Self> {
        // For backwards compatibility, we have an ad hoc parser for WEI amounts represented as hex
        // strings.
        if let Some(s) = s.strip_prefix("0x") {
            return Ok(Self(s.parse()?));
        }

        // Strip an optional non-numeric suffix, which will be interpreted as a unit.
        let (base, unit) = s
            .split_once(char::is_whitespace)
            .unwrap_or((s.as_str(), "wei"));
        match parse_units(base, unit)? {
            ParseUnits::U256(n) => Ok(Self(n)),
            ParseUnits::I256(_) => bail!("amount cannot be negative"),
        }
    }

    fn to_binary(&self) -> anyhow::Result<Self::Binary> {
        Ok(self.0)
    }

    fn to_string(&self) -> anyhow::Result<String> {
        Ok(format!("{self}"))
    }
}

impl RewardAmount {
    pub fn as_u64(&self) -> Option<u64> {
        if self.0 <= U256::from(u64::MAX) {
            Some(self.0.to::<u64>())
        } else {
            None
        }
    }
}

impl From<[u8; 20]> for RewardAccountLegacy {
    fn from(bytes: [u8; 20]) -> Self {
        Self(Address::from(bytes))
    }
}

impl AsRef<[u8]> for RewardAccountLegacy {
    fn as_ref(&self) -> &[u8] {
        self.0.as_slice()
    }
}

impl<const ARITY: usize> ToTraversalPath<ARITY> for RewardAccountLegacy {
    fn to_traversal_path(&self, height: usize) -> Vec<usize> {
        self.0
            .as_slice()
            .iter()
            .take(height)
            .map(|i| *i as usize)
            .collect()
    }
}

impl RewardAccount {
    /// Return inner `Address`
    pub fn address(&self) -> Address {
        self.0
    }
    /// Return byte slice representation of inner `Address` type
    pub fn as_bytes(&self) -> &[u8] {
        self.0.as_slice()
    }
    /// Return array containing underlying bytes of inner `Address` type
    pub fn to_fixed_bytes(self) -> [u8; 20] {
        self.0.into_array()
    }
    pub fn test_key_pair() -> EthKeyPair {
        EthKeyPair::from_mnemonic(
            "test test test test test test test test test test test junk",
            0u32,
        )
        .unwrap()
    }
}

impl RewardAccountLegacy {
    /// Return inner `Address`
    pub fn address(&self) -> Address {
        self.0
    }
    /// Return byte slice representation of inner `Address` type
    pub fn as_bytes(&self) -> &[u8] {
        self.0.as_slice()
    }
    /// Return array containing underlying bytes of inner `Address` type
    pub fn to_fixed_bytes(self) -> [u8; 20] {
        self.0.into_array()
    }
    pub fn test_key_pair() -> EthKeyPair {
        EthKeyPair::from_mnemonic(
            "test test test test test test test test test test test junk",
            0u32,
        )
        .unwrap()
    }
}

impl FromStr for RewardAccount {
    type Err = anyhow::Error;

    fn from_str(s: &str) -> Result<Self, Self::Err> {
        Ok(Self(s.parse()?))
    }
}

impl FromStr for RewardAccountLegacy {
    type Err = anyhow::Error;

    fn from_str(s: &str) -> Result<Self, Self::Err> {
        Ok(Self(s.parse()?))
    }
}

impl Valid for RewardAmount {
    fn check(&self) -> Result<(), SerializationError> {
        Ok(())
    }
}

impl Valid for RewardAccount {
    fn check(&self) -> Result<(), SerializationError> {
        Ok(())
    }
}

impl Valid for RewardAccountLegacy {
    fn check(&self) -> Result<(), SerializationError> {
        Ok(())
    }
}

impl CanonicalSerialize for RewardAmount {
    fn serialize_with_mode<W: std::io::prelude::Write>(
        &self,
        mut writer: W,
        _compress: Compress,
    ) -> Result<(), SerializationError> {
        Ok(writer.write_all(&self.to_fixed_bytes())?)
    }

    fn serialized_size(&self, _compress: Compress) -> usize {
        core::mem::size_of::<U256>()
    }
}
impl CanonicalDeserialize for RewardAmount {
    fn deserialize_with_mode<R: Read>(
        mut reader: R,
        _compress: Compress,
        _validate: Validate,
    ) -> Result<Self, SerializationError> {
        let mut bytes = [0u8; core::mem::size_of::<U256>()];
        reader.read_exact(&mut bytes)?;
        let value = U256::from_le_slice(&bytes);
        Ok(Self(value))
    }
}

impl CanonicalSerialize for RewardAccount {
    fn serialize_with_mode<W: std::io::prelude::Write>(
        &self,
        mut writer: W,
        _compress: Compress,
    ) -> Result<(), SerializationError> {
        Ok(writer.write_all(self.0.as_slice())?)
    }

    fn serialized_size(&self, _compress: Compress) -> usize {
        core::mem::size_of::<Address>()
    }
}
impl CanonicalDeserialize for RewardAccount {
    fn deserialize_with_mode<R: Read>(
        mut reader: R,
        _compress: Compress,
        _validate: Validate,
    ) -> Result<Self, SerializationError> {
        let mut bytes = [0u8; core::mem::size_of::<Address>()];
        reader.read_exact(&mut bytes)?;
        let value = Address::from_slice(&bytes);
        Ok(Self(value))
    }
}

impl CanonicalSerialize for RewardAccountLegacy {
    fn serialize_with_mode<W: std::io::prelude::Write>(
        &self,
        mut writer: W,
        _compress: Compress,
    ) -> Result<(), SerializationError> {
        Ok(writer.write_all(self.0.as_slice())?)
    }

    fn serialized_size(&self, _compress: Compress) -> usize {
        core::mem::size_of::<Address>()
    }
}
impl CanonicalDeserialize for RewardAccountLegacy {
    fn deserialize_with_mode<R: Read>(
        mut reader: R,
        _compress: Compress,
        _validate: Validate,
    ) -> Result<Self, SerializationError> {
        let mut bytes = [0u8; core::mem::size_of::<Address>()];
        reader.read_exact(&mut bytes)?;
        let value = Address::from_slice(&bytes);
        Ok(Self(value))
    }
}

impl From<[u8; 20]> for RewardAccount {
    fn from(bytes: [u8; 20]) -> Self {
        Self(Address::from(bytes))
    }
}

impl AsRef<[u8]> for RewardAccount {
    fn as_ref(&self) -> &[u8] {
        self.0.as_slice()
    }
}

impl<const ARITY: usize> ToTraversalPath<ARITY> for RewardAccount {
    fn to_traversal_path(&self, height: usize) -> Vec<usize> {
        let mut result = vec![0; height];

        // Convert 20-byte address to U256
        let mut value = U256::from_be_slice(self.0.as_slice());

        // Extract digits using modulo and division (LSB first)
        for item in result.iter_mut().take(height) {
            let digit = (value % U256::from(ARITY)).to::<usize>();
            *item = digit;
            value /= U256::from(ARITY);
        }

        result
    }
}

#[allow(dead_code)]
impl RewardAccountProof {
    pub fn presence(
        pos: FeeAccount,
        proof: <RewardMerkleTree as MerkleTreeScheme>::MembershipProof,
    ) -> Self {
        Self {
            account: pos.into(),
            proof: RewardMerkleProof::Presence(proof),
        }
    }

    pub fn absence(
        pos: RewardAccount,
        proof: <RewardMerkleTree as UniversalMerkleTreeScheme>::NonMembershipProof,
    ) -> Self {
        Self {
            account: pos.into(),
            proof: RewardMerkleProof::Absence(proof),
        }
    }

    pub fn prove(tree: &RewardMerkleTree, account: Address) -> Option<(Self, U256)> {
        match tree.universal_lookup(RewardAccount(account)) {
            LookupResult::Ok(balance, proof) => Some((
                Self {
                    account,
                    proof: RewardMerkleProof::Presence(proof),
                },
                balance.0,
            )),
            LookupResult::NotFound(proof) => Some((
                Self {
                    account,
                    proof: RewardMerkleProof::Absence(proof),
                },
                U256::ZERO,
            )),
            LookupResult::NotInMemory => None,
        }
    }

    pub fn verify(&self, comm: &RewardMerkleCommitment) -> anyhow::Result<U256> {
        match &self.proof {
            RewardMerkleProof::Presence(proof) => {
                ensure!(
                    RewardMerkleTree::verify(comm.digest(), RewardAccount(self.account), proof)?
                        .is_ok(),
                    "invalid proof"
                );
                Ok(proof
                    .elem()
                    .context("presence proof is missing account balance")?
                    .0)
            },
            RewardMerkleProof::Absence(proof) => {
                let tree = RewardMerkleTree::from_commitment(comm);
                ensure!(
                    tree.non_membership_verify(RewardAccount(self.account), proof)?,
                    "invalid proof"
                );
                Ok(U256::ZERO)
            },
        }
    }

    pub fn remember(&self, tree: &mut RewardMerkleTree) -> anyhow::Result<()> {
        match &self.proof {
            RewardMerkleProof::Presence(proof) => {
                tree.remember(
                    RewardAccount(self.account),
                    proof
                        .elem()
                        .context("presence proof is missing account balance")?,
                    proof,
                )?;
                Ok(())
            },
            RewardMerkleProof::Absence(proof) => {
                tree.non_membership_remember(RewardAccount(self.account), proof)?;
                Ok(())
            },
        }
    }
}

#[allow(dead_code)]
impl RewardAccountProofLegacy {
    pub fn presence(
        pos: FeeAccount,
        proof: <RewardMerkleTreeLegacy as MerkleTreeScheme>::MembershipProof,
    ) -> Self {
        Self {
            account: pos.into(),
            proof: RewardMerkleProofLegacy::Presence(proof),
        }
    }

    pub fn absence(
        pos: RewardAccountLegacy,
        proof: <RewardMerkleTreeLegacy as UniversalMerkleTreeScheme>::NonMembershipProof,
    ) -> Self {
        Self {
            account: pos.into(),
            proof: RewardMerkleProofLegacy::Absence(proof),
        }
    }

    pub fn prove(tree: &RewardMerkleTreeLegacy, account: Address) -> Option<(Self, U256)> {
        match tree.universal_lookup(RewardAccountLegacy(account)) {
            LookupResult::Ok(balance, proof) => Some((
                Self {
                    account,
                    proof: RewardMerkleProofLegacy::Presence(proof),
                },
                balance.0,
            )),
            LookupResult::NotFound(proof) => Some((
                Self {
                    account,
                    proof: RewardMerkleProofLegacy::Absence(proof),
                },
                U256::ZERO,
            )),
            LookupResult::NotInMemory => None,
        }
    }

    pub fn verify(&self, comm: &RewardMerkleCommitmentLegacy) -> anyhow::Result<U256> {
        match &self.proof {
            RewardMerkleProofLegacy::Presence(proof) => {
                ensure!(
                    RewardMerkleTreeLegacy::verify(
                        comm.digest(),
                        RewardAccountLegacy(self.account),
                        proof
                    )?
                    .is_ok(),
                    "invalid proof"
                );
                Ok(proof
                    .elem()
                    .context("presence proof is missing account balance")?
                    .0)
            },
            RewardMerkleProofLegacy::Absence(proof) => {
                let tree = RewardMerkleTreeLegacy::from_commitment(comm);
                ensure!(
                    tree.non_membership_verify(RewardAccountLegacy(self.account), proof)?,
                    "invalid proof"
                );
                Ok(U256::ZERO)
            },
        }
    }

    pub fn remember(&self, tree: &mut RewardMerkleTreeLegacy) -> anyhow::Result<()> {
        match &self.proof {
            RewardMerkleProofLegacy::Presence(proof) => {
                tree.remember(
                    RewardAccountLegacy(self.account),
                    proof
                        .elem()
                        .context("presence proof is missing account balance")?,
                    proof,
                )?;
                Ok(())
            },
            RewardMerkleProofLegacy::Absence(proof) => {
                tree.non_membership_remember(RewardAccountLegacy(self.account), proof)?;
                Ok(())
            },
        }
    }
}

impl From<(RewardAccountProof, U256)> for RewardAccountQueryData {
    fn from((proof, balance): (RewardAccountProof, U256)) -> Self {
        Self { balance, proof }
    }
}

#[derive(Clone, Debug)]
pub struct ComputedRewards {
    leader_address: Address,
    // leader commission reward
    leader_commission: RewardAmount,
    // delegator rewards
    delegators: Vec<(Address, RewardAmount)>,
}

impl ComputedRewards {
    pub fn new(
        delegators: Vec<(Address, RewardAmount)>,
        leader_address: Address,
        leader_commission: RewardAmount,
    ) -> Self {
        Self {
            delegators,
            leader_address,
            leader_commission,
        }
    }

    pub fn leader_commission(&self) -> &RewardAmount {
        &self.leader_commission
    }

    pub fn delegators(&self) -> &Vec<(Address, RewardAmount)> {
        &self.delegators
    }

    // chains delegation rewards and leader commission reward
    pub fn all_rewards(self) -> Vec<(Address, RewardAmount)> {
        self.delegators
            .into_iter()
            .chain(once((self.leader_address, self.leader_commission)))
            .collect()
    }
}

pub struct RewardDistributor {
    validator: Validator<BLSPubKey>,
    block_reward: RewardAmount,
    total_distributed: RewardAmount,
}

impl RewardDistributor {
    pub fn new(
        validator: Validator<BLSPubKey>,
        block_reward: RewardAmount,
        total_distributed: RewardAmount,
    ) -> Self {
        Self {
            validator,
            block_reward,
            total_distributed,
        }
    }

    pub fn validator(&self) -> Validator<BLSPubKey> {
        self.validator.clone()
    }

    pub fn block_reward(&self) -> RewardAmount {
        self.block_reward
    }

    pub fn total_distributed(&self) -> RewardAmount {
        self.total_distributed
    }

    pub fn update_rewards_delta(&self, delta: &mut Delta) -> anyhow::Result<()> {
        // Update delta rewards
        delta
            .rewards_delta
            .insert(RewardAccount(self.validator().account));
        delta.rewards_delta.extend(
            self.validator()
                .delegators
                .keys()
                .map(|d| RewardAccount(*d)),
        );

        Ok(())
    }

    fn update_reward_balance<P>(
        tree: &mut P,
        account: &P::Index,
        amount: P::Element,
    ) -> anyhow::Result<()>
    where
        P: PersistentUniversalMerkleTreeScheme,
        P: MerkleTreeScheme<Element = RewardAmount>,
        P::Index: Borrow<<P as MerkleTreeScheme>::Index> + std::fmt::Display,
    {
        let mut err = None;
        *tree = tree.persistent_update_with(account.clone(), |balance| {
            let balance = balance.copied();
            match balance.unwrap_or_default().0.checked_add(amount.0) {
                Some(updated) => Some(updated.into()),
                None => {
                    err = Some(format!("overflowed reward balance for account {account}"));
                    balance
                },
            }
        })?;

        if let Some(error) = err {
            tracing::warn!(error);
            bail!(error)
        }

        Ok(())
    }

    pub fn apply_rewards(
<<<<<<< HEAD
        &self,
        version: vbs::version::Version,
        state: &mut ValidatedState,
    ) -> anyhow::Result<()> {
=======
        &mut self,
        mut reward_state: RewardMerkleTree,
    ) -> anyhow::Result<RewardMerkleTree> {
        let mut update_balance = |account: &RewardAccount, amount: RewardAmount| {
            let mut err = None;
            reward_state = reward_state.persistent_update_with(account, |balance| {
                let balance = balance.copied();
                match balance.unwrap_or_default().0.checked_add(amount.0) {
                    Some(updated) => Some(updated.into()),
                    None => {
                        err = Some(format!("overflowed reward balance for account {account}"));
                        balance
                    },
                }
            })?;

            if let Some(error) = err {
                tracing::warn!(error);
                bail!(error)
            }
            Ok::<(), anyhow::Error>(())
        };
>>>>>>> 2470ec5b
        let computed_rewards = self.compute_rewards()?;

        if version <= EpochVersion::version() {
            for (address, reward) in computed_rewards.all_rewards() {
                Self::update_reward_balance(
                    &mut state.reward_merkle_tree_legacy,
                    &RewardAccountLegacy(address),
                    reward,
                )?;
                tracing::debug!(%address, %reward, "applied legacy rewards");
            }
        } else {
            for (address, reward) in computed_rewards.all_rewards() {
                Self::update_reward_balance(
                    &mut state.reward_merkle_tree,
                    &RewardAccount(address),
                    reward,
                )?;
                tracing::debug!(%address, %reward, "applied current rewards");
            }
        }

<<<<<<< HEAD
        Ok(())
=======
        self.total_distributed += self.block_reward();

        Ok(reward_state)
>>>>>>> 2470ec5b
    }

    /// Computes the reward in a block for the validator and its delegators
    /// based on the commission rate, individual delegator stake, and total block reward.
    ///
    /// The block reward is distributed among the delegators first based on their stake,
    /// with the remaining amount from the block reward given to the validator as the commission.
    /// Any minor discrepancies due to rounding off errors are adjusted in the leader reward
    /// to ensure the total reward is exactly equal to block reward.
    pub fn compute_rewards(&self) -> anyhow::Result<ComputedRewards> {
        ensure!(
            self.validator.commission <= COMMISSION_BASIS_POINTS,
            "commission must not exceed {COMMISSION_BASIS_POINTS}"
        );

        let mut rewards = Vec::new();

        let total_reward = self.block_reward.0;
        let delegators_ratio_basis_points = U256::from(COMMISSION_BASIS_POINTS)
            .checked_sub(U256::from(self.validator.commission))
            .context("overflow")?;
        let delegators_reward = delegators_ratio_basis_points
            .checked_mul(total_reward)
            .context("overflow")?;

        // Distribute delegator rewards
        let total_stake = self.validator.stake;
        let mut delegators_total_reward_distributed = U256::from(0);
        for (delegator_address, delegator_stake) in &self.validator.delegators {
            let delegator_reward = RewardAmount::from(
                (delegator_stake
                    .checked_mul(delegators_reward)
                    .context("overflow")?
                    .checked_div(total_stake)
                    .context("overflow")?)
                .checked_div(U256::from(COMMISSION_BASIS_POINTS))
                .context("overflow")?,
            );

            delegators_total_reward_distributed += delegator_reward.0;

            rewards.push((*delegator_address, delegator_reward));
        }

        let leader_commission = total_reward
            .checked_sub(delegators_total_reward_distributed)
            .context("overflow")?;

        Ok(ComputedRewards::new(
            rewards,
            self.validator.account,
            leader_commission.into(),
        ))
    }
}

/// Distributes the block reward for a given block height
///
/// Rewards are only distributed if the block belongs to an epoch beyond the second epoch.
/// The function also calculates the appropriate reward (fixed or dynamic) based on the protocol version.
pub async fn distribute_block_reward(
    instance_state: &NodeState,
    validated_state: &mut ValidatedState,
    parent_leaf: &Leaf2,
    view_number: ViewNumber,
    version: vbs::version::Version,
) -> anyhow::Result<Option<RewardDistributor>> {
    let height = parent_leaf.height() + 1;

    let epoch_height = instance_state
        .epoch_height
        .context("epoch height not found")?;
    let epoch = EpochNumber::new(epoch_from_block_number(height, epoch_height));
    let coordinator = instance_state.coordinator.clone();
    let first_epoch = {
        coordinator
            .membership()
            .read()
            .await
            .first_epoch()
            .context("The first epoch was not set.")?
    };

    // Rewards are distributed only if the current epoch is not the first or second epoch
    // this is because we don't have stake table from the contract for the first two epochs
    if epoch <= first_epoch + 1 {
        return Ok(None);
    }

    // Determine who the block leader is for this view and ensure missing block rewards are fetched from peers if needed.

    let leader = get_leader_and_fetch_missing_rewards(
        instance_state,
        validated_state,
        parent_leaf,
        view_number,
    )
    .await?;

    let parent_header = parent_leaf.block_header();
    // Initialize the total rewards distributed so far in this block.

<<<<<<< HEAD
    let mut total_distributed = parent_header.total_reward_distributed().unwrap_or_default();
=======
    let mut previously_distributed = parent_header.total_reward_distributed().unwrap_or_default();
>>>>>>> 2470ec5b

    // Decide whether to use a fixed or dynamic block reward.
    let block_reward = if version >= DrbAndHeaderUpgradeVersion::version() {
        let block_reward = instance_state
            .block_reward(Some(EpochNumber::new(*epoch)))
            .await
            .with_context(|| format!("block reward is None for epoch {epoch}"))?;

        // If the current block is the start block of the new v4 version,
        // we use *fixed block reward* for calculating the total rewards distributed so far.
        if parent_header.version() == EpochVersion::version() {
            ensure!(
                instance_state.epoch_start_block != 0,
                "epoch_start_block is zero"
            );

            let fixed_block_reward = instance_state
                .block_reward(None)
                .await
                .with_context(|| format!("block reward is None for epoch {epoch}"))?;

            // Compute the first block where rewards start being distributed.
            // Rewards begin only after the first two epochs
            // Example:
            //   epoch_height = 10, first_epoch = 1
            // first_reward_block = 31
            let first_reward_block = (*first_epoch + 2) * epoch_height + 1;

            // If v4 upgrade started at block 101, and first_reward_block is 31:
            // total_distributed = (101 - 31) * fixed_block_reward
            let blocks = height
                .checked_sub(first_reward_block)
                .context("height - epoch_start_block underflowed")?;

<<<<<<< HEAD
            total_distributed = U256::from(blocks)
                .checked_mul(fixed_block_reward.0)
                .context("overflow during total_distributed calculation")?;
=======
            previously_distributed = U256::from(blocks)
                .checked_mul(fixed_block_reward.0)
                .context("overflow during total_distributed calculation")?
                .into();
>>>>>>> 2470ec5b
        }

        block_reward
    } else {
        instance_state
            .block_reward(None)
            .await
            .with_context(|| format!("fixed block reward is None for epoch {epoch}"))?
    };

<<<<<<< HEAD
    if block_reward.0.is_zero() {
        tracing::info!("block reward is zero. height={height}. epoch={epoch}");
        return Ok(None);
    }

    total_distributed += block_reward.0;

    let reward_distributor = RewardDistributor::new(leader, block_reward, total_distributed.into());

    reward_distributor.apply_rewards(version, validated_state)?;
=======
    let mut reward_distributor =
        RewardDistributor::new(leader, block_reward, previously_distributed);

    let reward_state =
        reward_distributor.apply_rewards(validated_state.reward_merkle_tree.clone())?;
    validated_state.reward_merkle_tree = reward_state;
>>>>>>> 2470ec5b

    Ok(Some(reward_distributor))
}

pub async fn get_leader_and_fetch_missing_rewards(
    instance_state: &NodeState,
    validated_state: &mut ValidatedState,
    parent_leaf: &Leaf2,
    view: ViewNumber,
) -> anyhow::Result<Validator<BLSPubKey>> {
    let parent_height = parent_leaf.height();
    let parent_view = parent_leaf.view_number();
    let new_height = parent_height + 1;

    let epoch_height = instance_state
        .epoch_height
        .context("epoch height not found")?;
    if epoch_height == 0 {
        bail!("epoch height is 0. can not catchup reward accounts");
    }
    let epoch = EpochNumber::new(epoch_from_block_number(new_height, epoch_height));

    let coordinator = instance_state.coordinator.clone();

    let epoch_membership = coordinator.membership_for_epoch(Some(epoch)).await?;
    let membership = epoch_membership.coordinator.membership().read().await;

    let leader: BLSPubKey = membership
        .leader(view, Some(epoch))
        .context(format!("leader for epoch {epoch:?} not found"))?;

    let validator = membership
        .get_validator_config(&epoch, leader)
        .context("validator not found")?;
    drop(membership);

    let mut reward_accounts = HashSet::new();
    reward_accounts.insert(validator.account.into());
    let delegators = validator
        .delegators
        .keys()
        .cloned()
        .map(|a| a.into())
        .collect::<Vec<RewardAccount>>();

    reward_accounts.extend(delegators.clone());

    let parent_header = parent_leaf.block_header();

    if parent_header.version() <= EpochVersion::version() {
        let accts: HashSet<_> = reward_accounts
            .into_iter()
            .map(RewardAccountLegacy::from)
            .collect();
        let missing_reward_accts = validated_state.forgotten_reward_accounts_legacy(accts);

        if !missing_reward_accts.is_empty() {
            tracing::warn!(
                parent_height,
                ?parent_view,
                ?missing_reward_accts,
                "fetching missing legacy reward accounts from peers"
            );

            let missing_account_proofs = instance_state
                .state_catchup
                .fetch_reward_accounts_legacy(
                    instance_state,
                    parent_height,
                    parent_view,
                    validated_state.reward_merkle_tree_legacy.commitment(),
                    missing_reward_accts,
                )
                .await?;

            for proof in missing_account_proofs.iter() {
                proof
                    .remember(&mut validated_state.reward_merkle_tree_legacy)
                    .expect("proof previously verified");
            }
        }
    } else {
        let missing_reward_accts = validated_state.forgotten_reward_accounts(reward_accounts);

        if !missing_reward_accts.is_empty() {
            tracing::warn!(
                parent_height,
                ?parent_view,
                ?missing_reward_accts,
                "fetching missing reward accounts from peers"
            );

            let missing_account_proofs = instance_state
                .state_catchup
                .fetch_reward_accounts(
                    instance_state,
                    parent_height,
                    parent_view,
                    validated_state.reward_merkle_tree.commitment(),
                    missing_reward_accts,
                )
                .await?;

            for proof in missing_account_proofs.iter() {
                proof
                    .remember(&mut validated_state.reward_merkle_tree)
                    .expect("proof previously verified");
            }
        }
    }

    Ok(validator)
}

#[cfg(test)]
pub mod tests {

    use super::*;

    // TODO: current tests are just sanity checks, we need more.

    #[test]
    fn test_reward_calculation_sanity_checks() {
        // This test verifies that the total rewards distributed match the block reward.
        // Due to rounding effects in distribution, the validator may receive a slightly higher amount
        // because the remainder after delegator distribution is sent to the validator.

        let validator = Validator::mock();
        let mut distributor = RewardDistributor::new(
            validator,
            RewardAmount(U256::from(1902000000000000000_u128)),
            U256::ZERO.into(),
        );
        let rewards = distributor.compute_rewards().unwrap();
        let total = |rewards: ComputedRewards| {
            rewards
                .all_rewards()
                .iter()
                .fold(U256::ZERO, |acc, (_, r)| acc + r.0)
        };
        assert_eq!(total(rewards.clone()), distributor.block_reward.into());

        distributor.validator.commission = 0;
        let rewards = distributor.compute_rewards().unwrap();
        assert_eq!(total(rewards.clone()), distributor.block_reward.into());

        distributor.validator.commission = 10000;
        let rewards = distributor.compute_rewards().unwrap();
        assert_eq!(total(rewards.clone()), distributor.block_reward.into());
        let leader_commission = rewards.leader_commission();
        assert_eq!(*leader_commission, distributor.block_reward);

        distributor.validator.commission = 10001;
        assert!(distributor
            .compute_rewards()
            .err()
            .unwrap()
            .to_string()
            .contains("must not exceed"));
    }

    #[test]
    fn test_compute_rewards_validator_commission() {
        let validator = Validator::mock();
        let mut distributor = RewardDistributor::new(
            validator.clone(),
            RewardAmount(U256::from(1902000000000000000_u128)),
            U256::ZERO.into(),
        );
        distributor.validator.commission = 0;

        let rewards = distributor.compute_rewards().unwrap();

        let leader_commission = rewards.leader_commission();
        let percentage =
            leader_commission.0 * U256::from(COMMISSION_BASIS_POINTS) / distributor.block_reward.0;
        assert_eq!(percentage, U256::ZERO);

        // 3%
        distributor.validator.commission = 300;

        let rewards = distributor.compute_rewards().unwrap();
        let leader_commission = rewards.leader_commission();
        let percentage =
            leader_commission.0 * U256::from(COMMISSION_BASIS_POINTS) / distributor.block_reward.0;
        println!("percentage: {percentage:?}");
        assert_eq!(percentage, U256::from(300));

        //100%
        distributor.validator.commission = 10000;

        let rewards = distributor.compute_rewards().unwrap();
        let leader_commission = rewards.leader_commission();
        assert_eq!(*leader_commission, distributor.block_reward);
    }
}<|MERGE_RESOLUTION|>--- conflicted
+++ resolved
@@ -34,7 +34,6 @@
     Leaf2, NodeState, ValidatedState,
 };
 use crate::{
-<<<<<<< HEAD
     eth_signature_key::EthKeyPair,
     v0_3::{
         RewardAccountLegacy, RewardAccountProofLegacy, RewardMerkleCommitmentLegacy,
@@ -43,22 +42,6 @@
     v0_4::Delta,
     DrbAndHeaderUpgradeVersion, EpochVersion, FeeAccount,
 };
-=======
-    eth_signature_key::EthKeyPair, Delta, DrbAndHeaderUpgradeVersion, EpochVersion, FeeAccount,
-};
-
-impl Committable for RewardInfo {
-    fn commit(&self) -> Commitment<Self> {
-        RawCommitmentBuilder::new(&Self::tag())
-            .fixed_size_field("account", &self.account.to_fixed_bytes())
-            .fixed_size_field("amount", &self.amount.to_fixed_bytes())
-            .finalize()
-    }
-    fn tag() -> String {
-        "REWARD_INFO".into()
-    }
-}
->>>>>>> 2470ec5b
 
 impl_serde_from_string_or_integer!(RewardAmount);
 impl_to_fixed_bytes!(RewardAmount, U256);
@@ -638,35 +621,10 @@
     }
 
     pub fn apply_rewards(
-<<<<<<< HEAD
-        &self,
+        &mut self,
         version: vbs::version::Version,
         state: &mut ValidatedState,
     ) -> anyhow::Result<()> {
-=======
-        &mut self,
-        mut reward_state: RewardMerkleTree,
-    ) -> anyhow::Result<RewardMerkleTree> {
-        let mut update_balance = |account: &RewardAccount, amount: RewardAmount| {
-            let mut err = None;
-            reward_state = reward_state.persistent_update_with(account, |balance| {
-                let balance = balance.copied();
-                match balance.unwrap_or_default().0.checked_add(amount.0) {
-                    Some(updated) => Some(updated.into()),
-                    None => {
-                        err = Some(format!("overflowed reward balance for account {account}"));
-                        balance
-                    },
-                }
-            })?;
-
-            if let Some(error) = err {
-                tracing::warn!(error);
-                bail!(error)
-            }
-            Ok::<(), anyhow::Error>(())
-        };
->>>>>>> 2470ec5b
         let computed_rewards = self.compute_rewards()?;
 
         if version <= EpochVersion::version() {
@@ -689,13 +647,9 @@
             }
         }
 
-<<<<<<< HEAD
+        self.total_distributed += self.block_reward();
+
         Ok(())
-=======
-        self.total_distributed += self.block_reward();
-
-        Ok(reward_state)
->>>>>>> 2470ec5b
     }
 
     /// Computes the reward in a block for the validator and its delegators
@@ -798,11 +752,7 @@
     let parent_header = parent_leaf.block_header();
     // Initialize the total rewards distributed so far in this block.
 
-<<<<<<< HEAD
-    let mut total_distributed = parent_header.total_reward_distributed().unwrap_or_default();
-=======
     let mut previously_distributed = parent_header.total_reward_distributed().unwrap_or_default();
->>>>>>> 2470ec5b
 
     // Decide whether to use a fixed or dynamic block reward.
     let block_reward = if version >= DrbAndHeaderUpgradeVersion::version() {
@@ -837,16 +787,10 @@
                 .checked_sub(first_reward_block)
                 .context("height - epoch_start_block underflowed")?;
 
-<<<<<<< HEAD
-            total_distributed = U256::from(blocks)
-                .checked_mul(fixed_block_reward.0)
-                .context("overflow during total_distributed calculation")?;
-=======
             previously_distributed = U256::from(blocks)
                 .checked_mul(fixed_block_reward.0)
                 .context("overflow during total_distributed calculation")?
                 .into();
->>>>>>> 2470ec5b
         }
 
         block_reward
@@ -857,25 +801,15 @@
             .with_context(|| format!("fixed block reward is None for epoch {epoch}"))?
     };
 
-<<<<<<< HEAD
     if block_reward.0.is_zero() {
         tracing::info!("block reward is zero. height={height}. epoch={epoch}");
         return Ok(None);
     }
 
-    total_distributed += block_reward.0;
-
-    let reward_distributor = RewardDistributor::new(leader, block_reward, total_distributed.into());
-
-    reward_distributor.apply_rewards(version, validated_state)?;
-=======
     let mut reward_distributor =
         RewardDistributor::new(leader, block_reward, previously_distributed);
 
-    let reward_state =
-        reward_distributor.apply_rewards(validated_state.reward_merkle_tree.clone())?;
-    validated_state.reward_merkle_tree = reward_state;
->>>>>>> 2470ec5b
+    reward_distributor.apply_rewards(version, validated_state)?;
 
     Ok(Some(reward_distributor))
 }
