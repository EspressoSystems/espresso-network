use std::{collections::HashSet, str::FromStr};

use anyhow::{bail, ensure, Context};
use ark_serialize::{
    CanonicalDeserialize, CanonicalSerialize, Compress, Read, SerializationError, Valid, Validate,
};
use committable::{Commitment, Committable, RawCommitmentBuilder};
use ethers::{
    prelude::{Address, U256},
    utils::{parse_units, ParseUnits},
};
use ethers_conv::ToEthers;
use hotshot::types::BLSPubKey;
use hotshot_types::{
    data::{EpochNumber, ViewNumber},
    traits::{election::Membership, node_implementation::ConsensusTime},
    utils::epoch_from_block_number,
};
use jf_merkle_tree::{
    ForgetableMerkleTreeScheme, ForgetableUniversalMerkleTreeScheme, LookupResult,
    MerkleCommitment, MerkleTreeScheme, PersistentUniversalMerkleTreeScheme, ToTraversalPath,
    UniversalMerkleTreeScheme,
};
use num_traits::CheckedSub;
use sequencer_utils::{
    impl_serde_from_string_or_integer, impl_to_fixed_bytes, ser::FromStringOrInteger,
};

use super::{
    v0_1::{
        block_reward, RewardAccount, RewardAccountProof, RewardAccountQueryData, RewardAmount,
        RewardInfo, RewardMerkleCommitment, RewardMerkleProof, RewardMerkleTree,
        COMMISSION_BASIS_POINTS,
    },
    v0_3::Validator,
    Leaf2, NodeState, ValidatedState,
};
use crate::{eth_signature_key::EthKeyPair, FeeAccount};

impl Committable for RewardInfo {
    fn commit(&self) -> Commitment<Self> {
        RawCommitmentBuilder::new(&Self::tag())
            .fixed_size_field("account", &self.account.to_fixed_bytes())
            .fixed_size_field("amount", &self.amount.to_fixed_bytes())
            .finalize()
    }
    fn tag() -> String {
        "REWARD_INFO".into()
    }
}

impl_serde_from_string_or_integer!(RewardAmount);
impl_to_fixed_bytes!(RewardAmount, U256);

impl From<u64> for RewardAmount {
    fn from(amt: u64) -> Self {
        Self(amt.into())
    }
}

impl CheckedSub for RewardAmount {
    fn checked_sub(&self, v: &Self) -> Option<Self> {
        self.0.checked_sub(v.0).map(RewardAmount)
    }
}

impl FromStr for RewardAmount {
    type Err = <U256 as FromStr>::Err;

    fn from_str(s: &str) -> Result<Self, Self::Err> {
        Ok(Self(s.parse()?))
    }
}

impl FromStringOrInteger for RewardAmount {
    type Binary = U256;
    type Integer = u64;

    fn from_binary(b: Self::Binary) -> anyhow::Result<Self> {
        Ok(Self(b))
    }

    fn from_integer(i: Self::Integer) -> anyhow::Result<Self> {
        Ok(i.into())
    }

    fn from_string(s: String) -> anyhow::Result<Self> {
        // For backwards compatibility, we have an ad hoc parser for WEI amounts represented as hex
        // strings.
        if let Some(s) = s.strip_prefix("0x") {
            return Ok(Self(s.parse()?));
        }

        // Strip an optional non-numeric suffix, which will be interpreted as a unit.
        let (base, unit) = s
            .split_once(char::is_whitespace)
            .unwrap_or((s.as_str(), "wei"));
        match parse_units(base, unit)? {
            ParseUnits::U256(n) => Ok(Self(n)),
            ParseUnits::I256(_) => bail!("amount cannot be negative"),
        }
    }

    fn to_binary(&self) -> anyhow::Result<Self::Binary> {
        Ok(self.0)
    }

    fn to_string(&self) -> anyhow::Result<String> {
        Ok(format!("{self}"))
    }
}

impl RewardAmount {
    pub fn as_u64(&self) -> Option<u64> {
        if self.0 <= u64::MAX.into() {
            Some(self.0.as_u64())
        } else {
            None
        }
    }
}
impl RewardAccount {
    /// Return inner `Address`
    pub fn address(&self) -> Address {
        self.0
    }
    /// Return byte slice representation of inner `Address` type
    pub fn as_bytes(&self) -> &[u8] {
        self.0.as_bytes()
    }
    /// Return array containing underlying bytes of inner `Address` type
    pub fn to_fixed_bytes(self) -> [u8; 20] {
        self.0.to_fixed_bytes()
    }
    pub fn test_key_pair() -> EthKeyPair {
        EthKeyPair::from_mnemonic(
            "test test test test test test test test test test test junk",
            0u32,
        )
        .unwrap()
    }
}

impl FromStr for RewardAccount {
    type Err = anyhow::Error;

    fn from_str(s: &str) -> Result<Self, Self::Err> {
        Ok(Self(s.parse()?))
    }
}

impl Valid for RewardAmount {
    fn check(&self) -> Result<(), SerializationError> {
        Ok(())
    }
}

impl Valid for RewardAccount {
    fn check(&self) -> Result<(), SerializationError> {
        Ok(())
    }
}

impl CanonicalSerialize for RewardAmount {
    fn serialize_with_mode<W: std::io::prelude::Write>(
        &self,
        mut writer: W,
        _compress: Compress,
    ) -> Result<(), SerializationError> {
        Ok(writer.write_all(&self.to_fixed_bytes())?)
    }

    fn serialized_size(&self, _compress: Compress) -> usize {
        core::mem::size_of::<U256>()
    }
}
impl CanonicalDeserialize for RewardAmount {
    fn deserialize_with_mode<R: Read>(
        mut reader: R,
        _compress: Compress,
        _validate: Validate,
    ) -> Result<Self, SerializationError> {
        let mut bytes = [0u8; core::mem::size_of::<U256>()];
        reader.read_exact(&mut bytes)?;
        let value = U256::from_little_endian(&bytes);
        Ok(Self(value))
    }
}
impl CanonicalSerialize for RewardAccount {
    fn serialize_with_mode<W: std::io::prelude::Write>(
        &self,
        mut writer: W,
        _compress: Compress,
    ) -> Result<(), SerializationError> {
        Ok(writer.write_all(&self.0.to_fixed_bytes())?)
    }

    fn serialized_size(&self, _compress: Compress) -> usize {
        core::mem::size_of::<Address>()
    }
}
impl CanonicalDeserialize for RewardAccount {
    fn deserialize_with_mode<R: Read>(
        mut reader: R,
        _compress: Compress,
        _validate: Validate,
    ) -> Result<Self, SerializationError> {
        let mut bytes = [0u8; core::mem::size_of::<Address>()];
        reader.read_exact(&mut bytes)?;
        let value = Address::from_slice(&bytes);
        Ok(Self(value))
    }
}

impl ToTraversalPath<256> for RewardAccount {
    fn to_traversal_path(&self, height: usize) -> Vec<usize> {
        self.0
            .to_fixed_bytes()
            .into_iter()
            .take(height)
            .map(|i| i as usize)
            .collect()
    }
}

#[allow(dead_code)]
impl RewardAccountProof {
    pub fn presence(
        pos: FeeAccount,
        proof: <RewardMerkleTree as MerkleTreeScheme>::MembershipProof,
    ) -> Self {
        Self {
            account: pos.into(),
            proof: RewardMerkleProof::Presence(proof),
        }
    }

    pub fn absence(
        pos: RewardAccount,
        proof: <RewardMerkleTree as UniversalMerkleTreeScheme>::NonMembershipProof,
    ) -> Self {
        Self {
            account: pos.into(),
            proof: RewardMerkleProof::Absence(proof),
        }
    }

    pub fn prove(tree: &RewardMerkleTree, account: Address) -> Option<(Self, U256)> {
        match tree.universal_lookup(RewardAccount(account)) {
            LookupResult::Ok(balance, proof) => Some((
                Self {
                    account,
                    proof: RewardMerkleProof::Presence(proof),
                },
                balance.0,
            )),
            LookupResult::NotFound(proof) => Some((
                Self {
                    account,
                    proof: RewardMerkleProof::Absence(proof),
                },
                0.into(),
            )),
            LookupResult::NotInMemory => None,
        }
    }

    pub fn verify(&self, comm: &RewardMerkleCommitment) -> anyhow::Result<U256> {
        match &self.proof {
            RewardMerkleProof::Presence(proof) => {
                ensure!(
                    RewardMerkleTree::verify(comm.digest(), RewardAccount(self.account), proof)?
                        .is_ok(),
                    "invalid proof"
                );
                Ok(proof
                    .elem()
                    .context("presence proof is missing account balance")?
                    .0)
            },
            RewardMerkleProof::Absence(proof) => {
                let tree = RewardMerkleTree::from_commitment(comm);
                ensure!(
                    tree.non_membership_verify(RewardAccount(self.account), proof)?,
                    "invalid proof"
                );
                Ok(0.into())
            },
        }
    }

    pub fn remember(&self, tree: &mut RewardMerkleTree) -> anyhow::Result<()> {
        match &self.proof {
            RewardMerkleProof::Presence(proof) => {
                tree.remember(
                    RewardAccount(self.account),
                    proof
                        .elem()
                        .context("presence proof is missing account balance")?,
                    proof,
                )?;
                Ok(())
            },
            RewardMerkleProof::Absence(proof) => {
                tree.non_membership_remember(RewardAccount(self.account), proof)?;
                Ok(())
            },
        }
    }
}

impl From<(RewardAccountProof, U256)> for RewardAccountQueryData {
    fn from((proof, balance): (RewardAccountProof, U256)) -> Self {
        Self { balance, proof }
    }
}

pub fn apply_rewards(
    mut reward_state: RewardMerkleTree,
    validator: Validator<BLSPubKey>,
) -> anyhow::Result<RewardMerkleTree> {
    let mut update_balance = |account: &RewardAccount, amount: RewardAmount| {
        let mut err = None;
        reward_state = reward_state.persistent_update_with(account, |balance| {
            let balance = balance.copied();
            match balance.unwrap_or_default().0.checked_add(amount.0) {
                Some(updated) => Some(updated.into()),
                None => {
                    err = Some(format!("overflowed reward balance for account {}", account));
                    balance
                },
            }
        })?;

        if let Some(error) = err {
            tracing::warn!(error);
            bail!(error)
        }
        Ok::<(), anyhow::Error>(())
    };

    let computed_rewards = compute_rewards(validator)?;
    for (address, reward) in computed_rewards {
        update_balance(&RewardAccount(address.to_ethers()), reward)?;
    }
    Ok(reward_state)
}

pub fn compute_rewards(
    validator: Validator<BLSPubKey>,
) -> anyhow::Result<Vec<(alloy::primitives::Address, RewardAmount)>> {
    ensure!(
        validator.commission <= COMMISSION_BASIS_POINTS,
        "commission must not exceed {COMMISSION_BASIS_POINTS}"
    );

    let mut rewards = Vec::new();

    let total_reward = block_reward().0;
    let delegators_ratio_basis_points = U256::from(COMMISSION_BASIS_POINTS)
        .checked_sub(U256::from(validator.commission))
        .context("overflow")?;
    let delegators_reward = delegators_ratio_basis_points
        .checked_mul(total_reward)
        .context("overflow")?;

    // Distribute delegator rewards
    let total_stake = validator.stake.to_ethers();
    let mut delegators_rewards_distributed = U256::from(0);
    for (delegator_address, delegator_stake) in &validator.delegators {
        let delegator_reward = RewardAmount::from(
            (delegator_stake
                .to_ethers()
                .checked_mul(delegators_reward)
                .context("overflow")?
                .checked_div(total_stake)
                .context("overflow")?)
            .checked_div(COMMISSION_BASIS_POINTS.into())
            .context("overflow")?,
        );

        delegators_rewards_distributed += delegator_reward.0;

        rewards.push((*delegator_address, delegator_reward));
    }

    let leader_reward = total_reward
        .checked_sub(delegators_rewards_distributed)
        .context("overflow")?;
    rewards.push((validator.account, leader_reward.into()));

    Ok(rewards)
}
/// Checks whether the given height belongs to the first or second epoch.
///
/// Rewards are not distributed for these epochs because the stake table
/// is built from the contract only when `add_epoch_root()` is called
/// by HotShot, which happens starting from the third epoch.
<<<<<<< HEAD
pub async fn first_two_epochs(height: u64, instance_state: &NodeState) -> bool {
    let epoch_height = instance_state.epoch_height;
    let epoch = EpochNumber::new(epoch_from_block_number(height, epoch_height));
    // let coordinator = instance_state.coordinator.clone();
    let first_epoch = EpochNumber::new(1);

    epoch == first_epoch || epoch == first_epoch + 1;
    return true;
=======
pub async fn first_two_epochs(height: u64, instance_state: &NodeState) -> anyhow::Result<bool> {
    let epoch_height = instance_state.epoch_height;
    let epoch = EpochNumber::new(epoch_from_block_number(height, epoch_height));
    let coordinator = instance_state.coordinator.clone();

    let first_epoch = coordinator.membership().read().await.first_epoch();

    Ok(epoch == first_epoch || epoch == first_epoch + 1 || true)
>>>>>>> a50f2004
}

pub async fn catchup_missing_accounts(
    instance_state: &NodeState,
    validated_state: &mut ValidatedState,
    parent_leaf: &Leaf2,
    view: ViewNumber,
) -> anyhow::Result<Validator<BLSPubKey>> {
    let height = parent_leaf.height();
    let epoch_height = instance_state.epoch_height;
    if epoch_height == 0 {
        bail!("epoch height is 0. can not catchup reward accounts");
    }
    let epoch = EpochNumber::new(epoch_from_block_number(height, epoch_height));
    let coordinator = instance_state.coordinator.clone();

    let epoch_membership = coordinator.membership_for_epoch(Some(epoch)).await?;
    let membership = epoch_membership.coordinator.membership().read().await;

    let leader: BLSPubKey = membership
        .leader(view, Some(epoch))
        .context(format!("leader for epoch {epoch:?} not found"))?;

    let validator = membership
        .get_validator_config(&epoch, leader)
        .context("validator not found")?;
    let mut reward_accounts = HashSet::new();
    reward_accounts.insert(validator.account.to_ethers().into());
    let delegators = validator
        .delegators
        .keys()
        .cloned()
        .map(|a| a.to_ethers().into())
        .collect::<Vec<RewardAccount>>();

    reward_accounts.extend(delegators.clone());
    let missing_reward_accts = validated_state.forgotten_reward_accounts(reward_accounts);

    if !missing_reward_accts.is_empty() {
        tracing::warn!(
            height,
            ?view,
            ?missing_reward_accts,
            "fetching missing reward accounts from peers"
        );

        let missing_account_proofs = instance_state
            .peers
            .fetch_reward_accounts(
                instance_state,
                height,
                view,
                validated_state.reward_merkle_tree.commitment(),
                missing_reward_accts,
            )
            .await?;

        for proof in missing_account_proofs.iter() {
            proof
                .remember(&mut validated_state.reward_merkle_tree)
                .expect("proof previously verified");
        }
    }
    Ok(validator)
}

#[cfg(test)]
pub mod tests {

    use super::*;

    // TODO: current tests are just sanity checks, we need more.

    #[test]
    fn test_reward_calculation_sanity_checks() {
        // This test verifies that the total rewards distributed match the block reward.
        // Due to rounding effects in distribution, the validator may receive a slightly higher amount
        // because the remainder after delegator distribution is sent to the validator.

        let validator = Validator::mock();
        let rewards = compute_rewards(validator).unwrap();
        let total = |rewards: Vec<(_, RewardAmount)>| {
            rewards.iter().fold(U256::zero(), |acc, (_, r)| acc + r.0)
        };
        assert_eq!(total(rewards), block_reward().into());

        let mut validator = Validator::mock();
        validator.commission = 0;
        let rewards = compute_rewards(validator.clone()).unwrap();
        assert_eq!(total(rewards.clone()), block_reward().into());

        let mut validator = Validator::mock();
        validator.commission = 10000;
        let rewards = compute_rewards(validator.clone()).unwrap();
        assert_eq!(total(rewards.clone()), block_reward().into());
        let validator_reward = rewards
            .iter()
            .find(|(a, _)| *a == validator.account)
            .unwrap()
            .1;
        assert_eq!(validator_reward, block_reward());

        let mut validator = Validator::mock();
        validator.commission = 10001;
        assert!(compute_rewards(validator.clone())
            .err()
            .unwrap()
            .to_string()
            .contains("must not exceed"));
    }
}<|MERGE_RESOLUTION|>--- conflicted
+++ resolved
@@ -396,25 +396,14 @@
 /// Rewards are not distributed for these epochs because the stake table
 /// is built from the contract only when `add_epoch_root()` is called
 /// by HotShot, which happens starting from the third epoch.
-<<<<<<< HEAD
 pub async fn first_two_epochs(height: u64, instance_state: &NodeState) -> bool {
     let epoch_height = instance_state.epoch_height;
     let epoch = EpochNumber::new(epoch_from_block_number(height, epoch_height));
-    // let coordinator = instance_state.coordinator.clone();
-    let first_epoch = EpochNumber::new(1);
-
-    epoch == first_epoch || epoch == first_epoch + 1;
-    return true;
-=======
-pub async fn first_two_epochs(height: u64, instance_state: &NodeState) -> anyhow::Result<bool> {
-    let epoch_height = instance_state.epoch_height;
-    let epoch = EpochNumber::new(epoch_from_block_number(height, epoch_height));
     let coordinator = instance_state.coordinator.clone();
 
     let first_epoch = coordinator.membership().read().await.first_epoch();
 
-    Ok(epoch == first_epoch || epoch == first_epoch + 1 || true)
->>>>>>> a50f2004
+    epoch == first_epoch || epoch == first_epoch + 1 || true
 }
 
 pub async fn catchup_missing_accounts(
