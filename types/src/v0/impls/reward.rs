use std::{collections::HashSet, iter::once, str::FromStr};

use alloy::primitives::{
    utils::{parse_units, ParseUnits},
    Address, U256,
};
use anyhow::{bail, ensure, Context};
use ark_serialize::{
    CanonicalDeserialize, CanonicalSerialize, Compress, Read, SerializationError, Valid, Validate,
};
use committable::{Commitment, Committable, RawCommitmentBuilder};
use hotshot::types::BLSPubKey;
use hotshot_types::{
    data::{EpochNumber, ViewNumber},
    traits::{election::Membership, node_implementation::ConsensusTime},
    utils::epoch_from_block_number,
};
use jf_merkle_tree::{
    ForgetableMerkleTreeScheme, ForgetableUniversalMerkleTreeScheme, LookupResult,
    MerkleCommitment, MerkleTreeScheme, PersistentUniversalMerkleTreeScheme, ToTraversalPath,
    UniversalMerkleTreeScheme,
};
use num_traits::CheckedSub;
use sequencer_utils::{
    impl_serde_from_string_or_integer, impl_to_fixed_bytes, ser::FromStringOrInteger,
};
use vbs::version::StaticVersionType;

use super::{
    v0_1::{
        RewardAccount, RewardAccountProof, RewardAccountQueryData, RewardAmount, RewardInfo,
        RewardMerkleCommitment, RewardMerkleProof, RewardMerkleTree, COMMISSION_BASIS_POINTS,
    },
    v0_3::Validator,
    Leaf2, NodeState, ValidatedState,
};
<<<<<<< HEAD
use crate::{eth_signature_key::EthKeyPair, v0_1::{RewardAccountProofLegacy, RewardMerkleCommitmentLegacy, RewardMerkleProofLegacy, RewardMerkleTreeLegacy}, Delta, EpochVersion, FeeAccount};
=======
use crate::{
    eth_signature_key::EthKeyPair, Delta, DrbAndHeaderUpgradeVersion, EpochVersion, FeeAccount,
};
>>>>>>> 04d7f43a

impl Committable for RewardInfo {
    fn commit(&self) -> Commitment<Self> {
        RawCommitmentBuilder::new(&Self::tag())
            .fixed_size_field("account", &self.account.to_fixed_bytes())
            .fixed_size_field("amount", &self.amount.to_fixed_bytes())
            .finalize()
    }
    fn tag() -> String {
        "REWARD_INFO".into()
    }
}

impl_serde_from_string_or_integer!(RewardAmount);
impl_to_fixed_bytes!(RewardAmount, U256);

impl From<u64> for RewardAmount {
    fn from(amt: u64) -> Self {
        Self(U256::from(amt))
    }
}

impl CheckedSub for RewardAmount {
    fn checked_sub(&self, v: &Self) -> Option<Self> {
        self.0.checked_sub(v.0).map(RewardAmount)
    }
}

impl FromStr for RewardAmount {
    type Err = <U256 as FromStr>::Err;

    fn from_str(s: &str) -> Result<Self, Self::Err> {
        Ok(Self(s.parse()?))
    }
}

impl FromStringOrInteger for RewardAmount {
    type Binary = U256;
    type Integer = u64;

    fn from_binary(b: Self::Binary) -> anyhow::Result<Self> {
        Ok(Self(b))
    }

    fn from_integer(i: Self::Integer) -> anyhow::Result<Self> {
        Ok(i.into())
    }

    fn from_string(s: String) -> anyhow::Result<Self> {
        // For backwards compatibility, we have an ad hoc parser for WEI amounts represented as hex
        // strings.
        if let Some(s) = s.strip_prefix("0x") {
            return Ok(Self(s.parse()?));
        }

        // Strip an optional non-numeric suffix, which will be interpreted as a unit.
        let (base, unit) = s
            .split_once(char::is_whitespace)
            .unwrap_or((s.as_str(), "wei"));
        match parse_units(base, unit)? {
            ParseUnits::U256(n) => Ok(Self(n)),
            ParseUnits::I256(_) => bail!("amount cannot be negative"),
        }
    }

    fn to_binary(&self) -> anyhow::Result<Self::Binary> {
        Ok(self.0)
    }

    fn to_string(&self) -> anyhow::Result<String> {
        Ok(format!("{self}"))
    }
}

impl RewardAmount {
    pub fn as_u64(&self) -> Option<u64> {
        if self.0 <= U256::from(u64::MAX) {
            Some(self.0.to::<u64>())
        } else {
            None
        }
    }
}
impl RewardAccount {
    /// Return inner `Address`
    pub fn address(&self) -> Address {
        self.0
    }
    /// Return byte slice representation of inner `Address` type
    pub fn as_bytes(&self) -> &[u8] {
        self.0.as_slice()
    }
    /// Return array containing underlying bytes of inner `Address` type
    pub fn to_fixed_bytes(self) -> [u8; 20] {
        self.0.into_array()
    }
    pub fn test_key_pair() -> EthKeyPair {
        EthKeyPair::from_mnemonic(
            "test test test test test test test test test test test junk",
            0u32,
        )
        .unwrap()
    }
}

impl FromStr for RewardAccount {
    type Err = anyhow::Error;

    fn from_str(s: &str) -> Result<Self, Self::Err> {
        Ok(Self(s.parse()?))
    }
}

impl Valid for RewardAmount {
    fn check(&self) -> Result<(), SerializationError> {
        Ok(())
    }
}

impl Valid for RewardAccount {
    fn check(&self) -> Result<(), SerializationError> {
        Ok(())
    }
}

impl CanonicalSerialize for RewardAmount {
    fn serialize_with_mode<W: std::io::prelude::Write>(
        &self,
        mut writer: W,
        _compress: Compress,
    ) -> Result<(), SerializationError> {
        Ok(writer.write_all(&self.to_fixed_bytes())?)
    }

    fn serialized_size(&self, _compress: Compress) -> usize {
        core::mem::size_of::<U256>()
    }
}
impl CanonicalDeserialize for RewardAmount {
    fn deserialize_with_mode<R: Read>(
        mut reader: R,
        _compress: Compress,
        _validate: Validate,
    ) -> Result<Self, SerializationError> {
        let mut bytes = [0u8; core::mem::size_of::<U256>()];
        reader.read_exact(&mut bytes)?;
        let value = U256::from_le_slice(&bytes);
        Ok(Self(value))
    }
}
impl CanonicalSerialize for RewardAccount {
    fn serialize_with_mode<W: std::io::prelude::Write>(
        &self,
        mut writer: W,
        _compress: Compress,
    ) -> Result<(), SerializationError> {
        Ok(writer.write_all(self.0.as_slice())?)
    }

    fn serialized_size(&self, _compress: Compress) -> usize {
        core::mem::size_of::<Address>()
    }
}
impl CanonicalDeserialize for RewardAccount {
    fn deserialize_with_mode<R: Read>(
        mut reader: R,
        _compress: Compress,
        _validate: Validate,
    ) -> Result<Self, SerializationError> {
        let mut bytes = [0u8; core::mem::size_of::<Address>()];
        reader.read_exact(&mut bytes)?;
        let value = Address::from_slice(&bytes);
        Ok(Self(value))
    }
}

#[allow(dead_code)]
impl RewardAccountProof {
    pub fn presence(
        pos: FeeAccount,
        proof: <RewardMerkleTree as MerkleTreeScheme>::MembershipProof,
    ) -> Self {
        Self {
            account: pos.into(),
            proof: RewardMerkleProof::Presence(proof),
        }
    }

    pub fn absence(
        pos: RewardAccount,
        proof: <RewardMerkleTree as UniversalMerkleTreeScheme>::NonMembershipProof,
    ) -> Self {
        Self {
            account: pos.into(),
            proof: RewardMerkleProof::Absence(proof),
        }
    }

    pub fn prove(tree: &RewardMerkleTree, account: Address) -> Option<(Self, U256)> {
        match tree.universal_lookup(RewardAccount(account)) {
            LookupResult::Ok(balance, proof) => Some((
                Self {
                    account,
                    proof: RewardMerkleProof::Presence(proof),
                },
                balance.0,
            )),
            LookupResult::NotFound(proof) => Some((
                Self {
                    account,
                    proof: RewardMerkleProof::Absence(proof),
                },
                U256::ZERO,
            )),
            LookupResult::NotInMemory => None,
        }
    }

    pub fn verify(&self, comm: &RewardMerkleCommitment) -> anyhow::Result<U256> {
        match &self.proof {
            RewardMerkleProof::Presence(proof) => {
                ensure!(
                    RewardMerkleTree::verify(comm.digest(), RewardAccount(self.account), proof)?
                        .is_ok(),
                    "invalid proof"
                );
                Ok(proof
                    .elem()
                    .context("presence proof is missing account balance")?
                    .0)
            },
            RewardMerkleProof::Absence(proof) => {
                let tree = RewardMerkleTree::from_commitment(comm);
                ensure!(
                    tree.non_membership_verify(RewardAccount(self.account), proof)?,
                    "invalid proof"
                );
                Ok(U256::ZERO)
            },
        }
    }

    pub fn remember(&self, tree: &mut RewardMerkleTree) -> anyhow::Result<()> {
        match &self.proof {
            RewardMerkleProof::Presence(proof) => {
                tree.remember(
                    RewardAccount(self.account),
                    proof
                        .elem()
                        .context("presence proof is missing account balance")?,
                    proof,
                )?;
                Ok(())
            },
            RewardMerkleProof::Absence(proof) => {
                tree.non_membership_remember(RewardAccount(self.account), proof)?;
                Ok(())
            },
        }
    }
}



#[allow(dead_code)]
impl RewardAccountProofLegacy {
    pub fn presence(
        pos: FeeAccount,
        proof: <RewardMerkleTreeLegacy as MerkleTreeScheme>::MembershipProof,
    ) -> Self {
        Self {
            account: pos.into(),
            proof: RewardMerkleProofLegacy::Presence(proof),
        }
    }

    pub fn absence(
        pos: RewardAccount,
        proof: <RewardMerkleTreeLegacy as UniversalMerkleTreeScheme>::NonMembershipProof,
    ) -> Self {
        Self {
            account: pos.into(),
            proof: RewardMerkleProofLegacy::Absence(proof),
        }
    }

    pub fn prove(tree: &RewardMerkleTreeLegacy, account: Address) -> Option<(Self, U256)> {
        match tree.universal_lookup(RewardAccount(account)) {
            LookupResult::Ok(balance, proof) => Some((
                Self {
                    account,
                    proof: RewardMerkleProofLegacy::Presence(proof),
                },
                balance.0,
            )),
            LookupResult::NotFound(proof) => Some((
                Self {
                    account,
                    proof: RewardMerkleProofLegacy::Absence(proof),
                },
                U256::ZERO,
            )),
            LookupResult::NotInMemory => None,
        }
    }

    pub fn verify(&self, comm: &RewardMerkleCommitmentLegacy) -> anyhow::Result<U256> {
        match &self.proof {
            RewardMerkleProofLegacy::Presence(proof) => {
                ensure!(
                    RewardMerkleTreeLegacy::verify(comm.digest(), RewardAccount(self.account), proof)?
                        .is_ok(),
                    "invalid proof"
                );
                Ok(proof
                    .elem()
                    .context("presence proof is missing account balance")?
                    .0)
            },
            RewardMerkleProofLegacy::Absence(proof) => {
                let tree = RewardMerkleTreeLegacy::from_commitment(comm);
                ensure!(
                    tree.non_membership_verify(RewardAccount(self.account), proof)?,
                    "invalid proof"
                );
                Ok(U256::ZERO)
            },
        }
    }

    pub fn remember(&self, tree: &mut RewardMerkleTreeLegacy) -> anyhow::Result<()> {
        match &self.proof {
            RewardMerkleProofLegacy::Presence(proof) => {
                tree.remember(
                    RewardAccount(self.account),
                    proof
                        .elem()
                        .context("presence proof is missing account balance")?,
                    proof,
                )?;
                Ok(())
            },
            RewardMerkleProofLegacy::Absence(proof) => {
                tree.non_membership_remember(RewardAccount(self.account), proof)?;
                Ok(())
            },
        }
    }
}


impl From<(RewardAccountProof, U256)> for RewardAccountQueryData {
    fn from((proof, balance): (RewardAccountProof, U256)) -> Self {
        Self { balance, proof }
    }
}

#[derive(Clone, Debug)]
pub struct ComputedRewards {
    leader_address: Address,
    // leader commission reward
    leader_commission: RewardAmount,
    // delegator rewards
    delegators: Vec<(Address, RewardAmount)>,
}

impl ComputedRewards {
    pub fn new(
        delegators: Vec<(Address, RewardAmount)>,
        leader_address: Address,
        leader_commission: RewardAmount,
    ) -> Self {
        Self {
            delegators,
            leader_address,
            leader_commission,
        }
    }

    pub fn leader_commission(&self) -> &RewardAmount {
        &self.leader_commission
    }

    pub fn delegators(&self) -> &Vec<(Address, RewardAmount)> {
        &self.delegators
    }

    // chains delegation rewards and leader commission reward
    pub fn all_rewards(self) -> Vec<(Address, RewardAmount)> {
        self.delegators
            .into_iter()
            .chain(once((self.leader_address, self.leader_commission)))
            .collect()
    }
}

pub struct RewardDistributor {
    validator: Validator<BLSPubKey>,
    block_reward: RewardAmount,
    total_distributed: RewardAmount,
}

impl RewardDistributor {
    pub fn new(
        validator: Validator<BLSPubKey>,
        block_reward: RewardAmount,
        total_distributed: RewardAmount,
    ) -> Self {
        Self {
            validator,
            block_reward,
            total_distributed,
        }
    }

    pub fn validator(&self) -> Validator<BLSPubKey> {
        self.validator.clone()
    }

    pub fn block_reward(&self) -> RewardAmount {
        self.block_reward
    }

    pub fn total_distributed(&self) -> RewardAmount {
        self.total_distributed
    }

    pub fn update_rewards_delta(&self, delta: &mut Delta) -> anyhow::Result<()> {
        // Update delta rewards
        delta
            .rewards_delta
            .insert(RewardAccount(self.validator().account));
        delta.rewards_delta.extend(
            self.validator()
                .delegators
                .keys()
                .map(|d| RewardAccount(*d)),
        );

        Ok(())
    }

    pub fn apply_rewards(
        &self,
        mut reward_state: RewardMerkleTree,
    ) -> anyhow::Result<RewardMerkleTree> {
        let mut update_balance = |account: &RewardAccount, amount: RewardAmount| {
            let mut err = None;
            reward_state = reward_state.persistent_update_with(account, |balance| {
                let balance = balance.copied();
                match balance.unwrap_or_default().0.checked_add(amount.0) {
                    Some(updated) => Some(updated.into()),
                    None => {
                        err = Some(format!("overflowed reward balance for account {account}"));
                        balance
                    },
                }
            })?;

            if let Some(error) = err {
                tracing::warn!(error);
                bail!(error)
            }
            Ok::<(), anyhow::Error>(())
        };
        let computed_rewards = self.compute_rewards()?;
        for (address, reward) in computed_rewards.all_rewards() {
            update_balance(&RewardAccount(address), reward)?;
            tracing::debug!("applied rewards address={address} reward={reward}",);
        }

        Ok(reward_state)
    }

    /// Computes the reward in a block for the validator and its delegators
    /// based on the commission rate, individual delegator stake, and total block reward.
    ///
    /// The block reward is distributed among the delegators first based on their stake,
    /// with the remaining amount from the block reward given to the validator as the commission.
    /// Any minor discrepancies due to rounding off errors are adjusted in the leader reward
    /// to ensure the total reward is exactly equal to block reward.
    pub fn compute_rewards(&self) -> anyhow::Result<ComputedRewards> {
        ensure!(
            self.validator.commission <= COMMISSION_BASIS_POINTS,
            "commission must not exceed {COMMISSION_BASIS_POINTS}"
        );

        let mut rewards = Vec::new();

        let total_reward = self.block_reward.0;
        let delegators_ratio_basis_points = U256::from(COMMISSION_BASIS_POINTS)
            .checked_sub(U256::from(self.validator.commission))
            .context("overflow")?;
        let delegators_reward = delegators_ratio_basis_points
            .checked_mul(total_reward)
            .context("overflow")?;

        // Distribute delegator rewards
        let total_stake = self.validator.stake;
        let mut delegators_total_reward_distributed = U256::from(0);
        for (delegator_address, delegator_stake) in &self.validator.delegators {
            let delegator_reward = RewardAmount::from(
                (delegator_stake
                    .checked_mul(delegators_reward)
                    .context("overflow")?
                    .checked_div(total_stake)
                    .context("overflow")?)
                .checked_div(U256::from(COMMISSION_BASIS_POINTS))
                .context("overflow")?,
            );

            delegators_total_reward_distributed += delegator_reward.0;

            rewards.push((*delegator_address, delegator_reward));
        }

        let leader_commission = total_reward
            .checked_sub(delegators_total_reward_distributed)
            .context("overflow")?;

        Ok(ComputedRewards::new(
            rewards,
            self.validator.account,
            leader_commission.into(),
        ))
    }
}

/// Distributes the block reward for a given block height
///
/// Rewards are only distributed if the block belongs to an epoch beyond the second epoch.
/// The function also calculates the appropriate reward (fixed or dynamic) based on the protocol version.
pub async fn distribute_block_reward(
    instance_state: &NodeState,
    validated_state: &mut ValidatedState,
    parent_leaf: &Leaf2,
    view_number: ViewNumber,
    version: vbs::version::Version,
) -> anyhow::Result<Option<RewardDistributor>> {
    let height = parent_leaf.height() + 1;

    let epoch_height = instance_state
        .epoch_height
        .context("epoch height not found")?;
    let epoch = EpochNumber::new(epoch_from_block_number(height, epoch_height));
    let coordinator = instance_state.coordinator.clone();
    let first_epoch = {
        coordinator
            .membership()
            .read()
            .await
            .first_epoch()
            .context("The first epoch was not set.")?
    };

    // Rewards are distributed only if the current epoch is not the first or second epoch
    // this is because we don't have stake table from the contract for the first two epochs
    if epoch <= first_epoch + 1 {
        return Ok(None);
    }

    // Determine who the block leader is for this view and ensure missing block rewards are fetched from peers if needed.

    let leader = get_leader_and_fetch_missing_rewards(
        instance_state,
        validated_state,
        parent_leaf,
        view_number,
    )
    .await?;

    let parent_header = parent_leaf.block_header();
    // Initialize the total rewards distributed so far in this block.

    let mut total_distributed = parent_header.total_reward_distributed().unwrap_or_default();

    // Decide whether to use a fixed or dynamic block reward.
    let block_reward = if version >= DrbAndHeaderUpgradeVersion::version() {
        let block_reward = instance_state
            .block_reward(Some(EpochNumber::new(*epoch)))
            .await
            .with_context(|| format!("block reward is None for epoch {epoch}"))?;

        // If the current block is the start block of the new v4 version,
        // we use *fixed block reward* for calculating the total rewards distributed so far.
        if parent_header.version() == EpochVersion::version() {
            ensure!(
                instance_state.epoch_start_block != 0,
                "epoch_start_block is zero"
            );

            let fixed_block_reward = instance_state
                .block_reward(None)
                .await
                .with_context(|| format!("block reward is None for epoch {epoch}"))?;

            // Compute the first block where rewards start being distributed.
            // Rewards begin only after the first two epochs
            // Example:
            //   epoch_height = 10, first_epoch = 1
            // first_reward_block = 31
            let first_reward_block = (*first_epoch + 2) * epoch_height + 1;

            // If v4 upgrade started at block 101, and first_reward_block is 31:
            // total_distributed = (101 - 31) * fixed_block_reward
            let blocks = height
                .checked_sub(first_reward_block)
                .context("height - epoch_start_block underflowed")?;

            total_distributed = U256::from(blocks)
                .checked_mul(fixed_block_reward.0)
                .context("overflow during total_distributed calculation")?;
        }

        block_reward
    } else {
        instance_state
            .block_reward(None)
            .await
            .with_context(|| format!("fixed block reward is None for epoch {epoch}"))?
    };

    total_distributed += block_reward.0;

    let reward_distributor = RewardDistributor::new(leader, block_reward, total_distributed.into());

    let reward_state =
        reward_distributor.apply_rewards(validated_state.reward_merkle_tree.clone())?;
    validated_state.reward_merkle_tree = reward_state;

    Ok(Some(reward_distributor))
}

pub async fn get_leader_and_fetch_missing_rewards(
    instance_state: &NodeState,
    validated_state: &mut ValidatedState,
    parent_leaf: &Leaf2,
    view: ViewNumber,
) -> anyhow::Result<Validator<BLSPubKey>> {
    let parent_height = parent_leaf.height();
    let parent_view = parent_leaf.view_number();
    let new_height = parent_height + 1;

    let epoch_height = instance_state
        .epoch_height
        .context("epoch height not found")?;
    if epoch_height == 0 {
        bail!("epoch height is 0. can not catchup reward accounts");
    }
    let epoch = EpochNumber::new(epoch_from_block_number(new_height, epoch_height));

    let coordinator = instance_state.coordinator.clone();

    let epoch_membership = coordinator.membership_for_epoch(Some(epoch)).await?;
    let membership = epoch_membership.coordinator.membership().read().await;

    let leader: BLSPubKey = membership
        .leader(view, Some(epoch))
        .context(format!("leader for epoch {epoch:?} not found"))?;

    let validator = membership
        .get_validator_config(&epoch, leader)
        .context("validator not found")?;
    drop(membership);

    let mut reward_accounts = HashSet::new();
    reward_accounts.insert(validator.account.into());
    let delegators = validator
        .delegators
        .keys()
        .cloned()
        .map(|a| a.into())
        .collect::<Vec<RewardAccount>>();

    reward_accounts.extend(delegators.clone());
   

    let parent_header =  parent_leaf.block_header();

    if parent_header.version() <= EpochVersion::version() {
         let missing_reward_accts = validated_state.forgotten_reward_accounts_legacy(reward_accounts);

    if !missing_reward_accts.is_empty() {
        tracing::warn!(
            parent_height,
            ?parent_view,
            ?missing_reward_accts,
            "fetching missing reward accounts from peers"
        );

        let missing_account_proofs = instance_state
            .state_catchup
            .fetch_reward_accounts_legacy(
                instance_state,
                parent_height,
                parent_view,
                validated_state.reward_merkle_tree_legacy.commitment(),
                missing_reward_accts,
            )
            .await?;

        for proof in missing_account_proofs.iter() {
            proof
                .remember(&mut validated_state.reward_merkle_tree_legacy)
                .expect("proof previously verified");
        }
    }
    } else {


          let missing_reward_accts = validated_state.forgotten_reward_accounts(reward_accounts);

    if !missing_reward_accts.is_empty() {
        tracing::warn!(
            parent_height,
            ?parent_view,
            ?missing_reward_accts,
            "fetching missing reward accounts from peers"
        );

        let missing_account_proofs = instance_state
            .state_catchup
            .fetch_reward_accounts(
                instance_state,
                parent_height,
                parent_view,
                validated_state.reward_merkle_tree.commitment(),
                missing_reward_accts,
            )
            .await?;

        for proof in missing_account_proofs.iter() {
            proof
                .remember(&mut validated_state.reward_merkle_tree)
                .expect("proof previously verified");
        }





    }

    
}

Ok(validator)
}

#[cfg(test)]
pub mod tests {

    use super::*;

    // TODO: current tests are just sanity checks, we need more.

    #[test]
    fn test_reward_calculation_sanity_checks() {
        // This test verifies that the total rewards distributed match the block reward.
        // Due to rounding effects in distribution, the validator may receive a slightly higher amount
        // because the remainder after delegator distribution is sent to the validator.

        let validator = Validator::mock();
        let mut distributor = RewardDistributor::new(
            validator,
            RewardAmount(U256::from(1902000000000000000_u128)),
            U256::ZERO.into(),
        );
        let rewards = distributor.compute_rewards().unwrap();
        let total = |rewards: ComputedRewards| {
            rewards
                .all_rewards()
                .iter()
                .fold(U256::ZERO, |acc, (_, r)| acc + r.0)
        };
        assert_eq!(total(rewards.clone()), distributor.block_reward.into());

        distributor.validator.commission = 0;
        let rewards = distributor.compute_rewards().unwrap();
        assert_eq!(total(rewards.clone()), distributor.block_reward.into());

        distributor.validator.commission = 10000;
        let rewards = distributor.compute_rewards().unwrap();
        assert_eq!(total(rewards.clone()), distributor.block_reward.into());
        let leader_commission = rewards.leader_commission();
        assert_eq!(*leader_commission, distributor.block_reward);

        distributor.validator.commission = 10001;
        assert!(distributor
            .compute_rewards()
            .err()
            .unwrap()
            .to_string()
            .contains("must not exceed"));
    }

    #[test]
    fn test_compute_rewards_validator_commission() {
        let validator = Validator::mock();
        let mut distributor = RewardDistributor::new(
            validator.clone(),
            RewardAmount(U256::from(1902000000000000000_u128)),
            U256::ZERO.into(),
        );
        distributor.validator.commission = 0;

        let rewards = distributor.compute_rewards().unwrap();

        let leader_commission = rewards.leader_commission();
        let percentage =
            leader_commission.0 * U256::from(COMMISSION_BASIS_POINTS) / distributor.block_reward.0;
        assert_eq!(percentage, U256::ZERO);

        // 3%
        distributor.validator.commission = 300;

        let rewards = distributor.compute_rewards().unwrap();
        let leader_commission = rewards.leader_commission();
        let percentage =
            leader_commission.0 * U256::from(COMMISSION_BASIS_POINTS) / distributor.block_reward.0;
        println!("percentage: {percentage:?}");
        assert_eq!(percentage, U256::from(300));

        //100%
        distributor.validator.commission = 10000;

        let rewards = distributor.compute_rewards().unwrap();
        let leader_commission = rewards.leader_commission();
        assert_eq!(*leader_commission, distributor.block_reward);
    }
}<|MERGE_RESOLUTION|>--- conflicted
+++ resolved
@@ -34,13 +34,9 @@
     v0_3::Validator,
     Leaf2, NodeState, ValidatedState,
 };
-<<<<<<< HEAD
-use crate::{eth_signature_key::EthKeyPair, v0_1::{RewardAccountProofLegacy, RewardMerkleCommitmentLegacy, RewardMerkleProofLegacy, RewardMerkleTreeLegacy}, Delta, EpochVersion, FeeAccount};
-=======
 use crate::{
     eth_signature_key::EthKeyPair, Delta, DrbAndHeaderUpgradeVersion, EpochVersion, FeeAccount,
 };
->>>>>>> 04d7f43a
 
 impl Committable for RewardInfo {
     fn commit(&self) -> Commitment<Self> {
