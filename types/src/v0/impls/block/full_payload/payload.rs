use std::{collections::BTreeMap, sync::Arc};

use async_trait::async_trait;
use committable::Committable;
<<<<<<< HEAD
use hotshot_query_service::{availability::QueryablePayload, VidCommon};
=======
use hotshot_query_service::{
    availability::{QueryablePayload, VidCommonQueryData},
    VidCommon,
};
>>>>>>> 3a23e68e
use hotshot_types::{
    data::ViewNumber,
    traits::{BlockPayload, EncodeBytes},
    utils::BuilderCommitment,
    vid::advz::{ADVZCommon, ADVZScheme},
};
use jf_vid::VidScheme;
use sha2::Digest;
use thiserror::Error;

use crate::{
    v0::impls::{NodeState, ValidatedState},
    v0_3::ChainConfig,
    Index, Iter, NamespaceId, NsIndex, NsPayload, NsPayloadBuilder, NsPayloadRange, NsTable,
    NsTableBuilder, Payload, PayloadByteLen, SeqTypes, Transaction, TxIndex, TxProof,
};

#[derive(serde::Deserialize, serde::Serialize, Error, Debug, Eq, PartialEq)]
pub enum BlockBuildingError {
    #[error("Parent state commitment {0} of block doesn't match current state commitment")]
    IncorrectParent(String),
    #[error("New view number ({new:?}) isn't strictly after current view ({curr:?})")]
    IncorrectView { new: ViewNumber, curr: ViewNumber },
    #[error("Genesis block either has zero or more than one transaction")]
    GenesisWrongSize,
    #[error("Genesis transaction not present in genesis block")]
    MissingGenesis,
    #[error("Genesis transaction in non-genesis block")]
    UnexpectedGenesis,
    #[error("ChainConfig is not available")]
    MissingChainConfig(String),
}

impl Payload {
    pub fn ns_table(&self) -> &NsTable {
        &self.ns_table
    }

    /// Like [`QueryablePayload::transaction_with_proof`] except without the
    /// proof.
    pub fn transaction(&self, index: &Index) -> Option<Transaction> {
        let ns = &index.ns_index;
        let ns_id = self.ns_table.read_ns_id(ns)?;
        let ns_payload = self.ns_payload(ns);
        ns_payload.export_tx(&ns_id, &TxIndex(index.position as usize))
    }

    // CRATE-VISIBLE HELPERS START HERE

    pub(crate) fn read_ns_payload(&self, range: &NsPayloadRange) -> &NsPayload {
        NsPayload::from_bytes_slice(&self.raw_payload[range.as_block_range()])
    }

    /// Convenience wrapper for [`Self::read_ns_payload`].
    ///
    /// `index` is not checked. Use `self.ns_table().in_bounds()` as needed.
    pub(crate) fn ns_payload(&self, index: &NsIndex) -> &NsPayload {
        let ns_payload_range = self.ns_table().ns_range(index, &self.byte_len());
        self.read_ns_payload(&ns_payload_range)
    }

    pub fn byte_len(&self) -> PayloadByteLen {
        PayloadByteLen(self.raw_payload.len())
    }

    // PRIVATE HELPERS START HERE

    /// Need a sync version of [`BlockPayload::from_transactions`] in order to impl [`BlockPayload::empty`].
    fn from_transactions_sync(
        transactions: impl IntoIterator<Item = <Self as BlockPayload<SeqTypes>>::Transaction> + Send,
        chain_config: ChainConfig,
    ) -> Result<
        (Self, <Self as BlockPayload<SeqTypes>>::Metadata),
        <Self as BlockPayload<SeqTypes>>::Error,
    > {
        // accounting for block byte length limit
        let max_block_byte_len = u64::from(chain_config.max_block_size);
        let mut block_byte_len = 0;

        // add each tx to its namespace
        let mut ns_builders = BTreeMap::<NamespaceId, NsPayloadBuilder>::new();
        for tx in transactions.into_iter() {
            let tx_size = tx.size_in_block(!ns_builders.contains_key(&tx.namespace()));

            if tx_size > max_block_byte_len {
                // skip this transaction since it exceeds the block size limit
                tracing::warn!(
                    "skip the transaction to fit in maximum block byte length \
                     {max_block_byte_len}, transaction size {tx_size}"
                );
                continue;
            }

            // accounting for block byte length limit
            block_byte_len += tx_size;
            if block_byte_len > max_block_byte_len {
                tracing::warn!(
                    "transactions truncated to fit in maximum block byte length \
                     {max_block_byte_len}"
                );
                break;
            }

            let ns_builder = ns_builders.entry(tx.namespace()).or_default();
            ns_builder.append_tx(tx);
        }

        // build block payload and namespace table
        let mut payload = Vec::new();
        let mut ns_table_builder = NsTableBuilder::new();
        for (ns_id, ns_builder) in ns_builders {
            payload.extend(ns_builder.into_bytes());
            ns_table_builder.append_entry(ns_id, payload.len());
        }
        let ns_table = ns_table_builder.into_ns_table();
        let metadata = ns_table.clone();
        Ok((
            Self {
                raw_payload: payload,
                ns_table,
            },
            metadata,
        ))
    }
}

#[async_trait]
impl BlockPayload<SeqTypes> for Payload {
    // TODO BlockPayload trait eliminate unneeded args, return vals of type
    // `Self::Metadata` https://github.com/EspressoSystems/HotShot/issues/3300
    type Error = BlockBuildingError;
    type Transaction = Transaction;
    type Instance = NodeState;
    type Metadata = NsTable;
    type ValidatedState = ValidatedState;

    async fn from_transactions(
        transactions: impl IntoIterator<Item = Self::Transaction> + Send,
        validated_state: &Self::ValidatedState,
        instance_state: &Self::Instance,
    ) -> Result<(Self, Self::Metadata), Self::Error> {
        let validated_state_cf = validated_state.chain_config;
        let instance_state_cf = instance_state.chain_config;

        let chain_config = if validated_state_cf.commit() == instance_state_cf.commit() {
            instance_state_cf
        } else {
            match validated_state_cf.resolve() {
                Some(cf) => cf,
                None => instance_state
                    .state_catchup
                    .as_ref()
                    .fetch_chain_config(validated_state_cf.commit())
                    .await
                    .map_err(|err| BlockBuildingError::MissingChainConfig(format!("{err:#}")))?,
            }
        };

        Self::from_transactions_sync(transactions, chain_config)
    }

    // TODO avoid cloning the entire payload here?
    fn from_bytes(block_payload_bytes: &[u8], ns_table: &Self::Metadata) -> Self {
        Self {
            raw_payload: block_payload_bytes.to_vec(),
            ns_table: ns_table.clone(),
        }
    }

    fn empty() -> (Self, Self::Metadata) {
        let payload = Self::from_transactions_sync(vec![], Default::default())
            .unwrap()
            .0;

        let ns_table = payload.ns_table().clone();
        (payload, ns_table)
    }

    fn builder_commitment(&self, metadata: &Self::Metadata) -> BuilderCommitment {
        let ns_table_bytes = self.ns_table.encode();

        // TODO `metadata_bytes` equals `ns_table_bytes`, so we are
        // double-hashing the ns_table. Why? To maintain serialization
        // compatibility.
        // https://github.com/EspressoSystems/espresso-sequencer/issues/1576
        let metadata_bytes = metadata.encode();

        let mut digest = sha2::Sha256::new();
        digest.update((self.raw_payload.len() as u64).to_le_bytes());
        digest.update((ns_table_bytes.len() as u64).to_le_bytes());
        digest.update((metadata_bytes.len() as u64).to_le_bytes()); // https://github.com/EspressoSystems/espresso-sequencer/issues/1576
        digest.update(&self.raw_payload);
        digest.update(ns_table_bytes);
        digest.update(metadata_bytes); // https://github.com/EspressoSystems/espresso-sequencer/issues/1576
        BuilderCommitment::from_raw_digest(digest.finalize())
    }

    fn transactions<'a>(
        &'a self,
        metadata: &'a Self::Metadata,
    ) -> impl 'a + Iterator<Item = Self::Transaction> {
        self.enumerate(metadata).map(|(_, t)| t)
    }

    fn txn_bytes(&self) -> usize {
        self.raw_payload.len()
    }
}

impl QueryablePayload<SeqTypes> for Payload {
    // TODO changes to QueryablePayload trait:
    // https://github.com/EspressoSystems/hotshot-query-service/issues/639
    type Iter<'a> = Iter<'a>;
    type InclusionProof = TxProof;

    fn len(&self, _meta: &Self::Metadata) -> usize {
        // Counting txs is nontrivial. The easiest solution is to consume an
        // iterator. If performance is a concern then we could cache this count
        // on construction of `Payload`.
        self.iter(_meta).count()
    }

    fn iter<'a>(&'a self, _meta: &'a Self::Metadata) -> Self::Iter<'a> {
        Iter::new(self)
    }

    fn transaction(&self, _meta: &Self::Metadata, index: &Index) -> Option<Self::Transaction> {
        self.transaction(index)
    }

    fn transaction_proof(
        &self,
        _meta: &Self::Metadata,
        vid: &VidCommonQueryData<SeqTypes>,
        index: &Index,
<<<<<<< HEAD
    ) -> Option<(Self::Transaction, Self::InclusionProof)> {
        // TODO HACK! THE RETURNED PROOF MIGHT FAIL VERIFICATION.
        // https://github.com/EspressoSystems/hotshot-query-service/issues/639
        //
        // Need a `ADVZCommon` to proceed. Need to modify `QueryablePayload`
        // trait to add a `ADVZCommon` arg. In the meantime tests fail if I leave
        // it `todo!()`, so this hack allows tests to pass.
        let common = hotshot_types::vid::advz::advz_scheme(10)
            .disperse(&self.raw_payload)
            .unwrap()
            .common;

        TxProof::new(index, self, &VidCommon::V0(common))
    }

    fn transaction(&self, _meta: &Self::Metadata, index: &Index) -> Option<Self::Transaction> {
        self.transaction(index)
=======
    ) -> Option<Self::InclusionProof> {
        let common = match vid.common() {
            VidCommon::V0(common) => common,
            VidCommon::V1(_) => {
                // TODO HACK! THE RETURNED PROOF MIGHT FAIL VERIFICATION.
                // https://github.com/EspressoSystems/hotshot-query-service/issues/639
                //
                // Need a `ADVZCommon` to proceed. Need to modify return type to accept either
                // version of VID common and produce a proof from the corresponding version.
                &hotshot_types::vid::advz::advz_scheme(10)
                    .disperse(&self.raw_payload)
                    .unwrap()
                    .common
            },
        };
        let proof = TxProof::new(index, self, common)?.1;
        Some(proof)
>>>>>>> 3a23e68e
    }
}

impl std::fmt::Display for Payload {
    fn fmt(&self, f: &mut std::fmt::Formatter<'_>) -> std::fmt::Result {
        write!(f, "{self:#?}")
    }
}

impl EncodeBytes for Payload {
    fn encode(&self) -> Arc<[u8]> {
        Arc::from(self.raw_payload.as_ref())
    }
}

impl PayloadByteLen {
    /// Extract payload byte length from a [`ADVZCommon`] and construct a new [`Self`] from it.
    pub fn from_vid_common(common: &ADVZCommon) -> Self {
        Self(usize::try_from(ADVZScheme::get_payload_byte_len(common)).unwrap())
    }

    #[allow(clippy::result_unit_err)]
    /// Is the payload byte length declared in a [`ADVZCommon`] equal [`Self`]?
    pub fn is_consistent(&self, common: &ADVZCommon) -> bool {
        // failure to convert to usize implies that `common` cannot be
        // consistent with `self`.
        let expected = match usize::try_from(ADVZScheme::get_payload_byte_len(common)) {
            Ok(n) => n,
            Err(_) => {
                tracing::warn!(
                    "ADVZCommon byte len u32 {} should convert to usize",
                    ADVZScheme::get_payload_byte_len(common)
                );
                return false;
            },
        };

        self.0 == expected
    }

    pub fn as_usize(&self) -> usize {
        self.0
    }
}

#[cfg(any(test, feature = "testing"))]
impl hotshot_types::traits::block_contents::TestableBlock<SeqTypes> for Payload {
    fn genesis() -> Self {
        BlockPayload::empty().0
    }

    fn txn_count(&self) -> u64 {
        self.len(&self.ns_table) as u64
    }
}

#[cfg(any(test, feature = "testing"))]
impl Payload {
    pub fn ns_table_mut(&mut self) -> &mut NsTable {
        &mut self.ns_table
    }
}<|MERGE_RESOLUTION|>--- conflicted
+++ resolved
@@ -2,14 +2,7 @@
 
 use async_trait::async_trait;
 use committable::Committable;
-<<<<<<< HEAD
-use hotshot_query_service::{availability::QueryablePayload, VidCommon};
-=======
-use hotshot_query_service::{
-    availability::{QueryablePayload, VidCommonQueryData},
-    VidCommon,
-};
->>>>>>> 3a23e68e
+use hotshot_query_service::availability::{QueryablePayload, VidCommonQueryData};
 use hotshot_types::{
     data::ViewNumber,
     traits::{BlockPayload, EncodeBytes},
@@ -245,43 +238,9 @@
         _meta: &Self::Metadata,
         vid: &VidCommonQueryData<SeqTypes>,
         index: &Index,
-<<<<<<< HEAD
-    ) -> Option<(Self::Transaction, Self::InclusionProof)> {
-        // TODO HACK! THE RETURNED PROOF MIGHT FAIL VERIFICATION.
-        // https://github.com/EspressoSystems/hotshot-query-service/issues/639
-        //
-        // Need a `ADVZCommon` to proceed. Need to modify `QueryablePayload`
-        // trait to add a `ADVZCommon` arg. In the meantime tests fail if I leave
-        // it `todo!()`, so this hack allows tests to pass.
-        let common = hotshot_types::vid::advz::advz_scheme(10)
-            .disperse(&self.raw_payload)
-            .unwrap()
-            .common;
-
-        TxProof::new(index, self, &VidCommon::V0(common))
-    }
-
-    fn transaction(&self, _meta: &Self::Metadata, index: &Index) -> Option<Self::Transaction> {
-        self.transaction(index)
-=======
     ) -> Option<Self::InclusionProof> {
-        let common = match vid.common() {
-            VidCommon::V0(common) => common,
-            VidCommon::V1(_) => {
-                // TODO HACK! THE RETURNED PROOF MIGHT FAIL VERIFICATION.
-                // https://github.com/EspressoSystems/hotshot-query-service/issues/639
-                //
-                // Need a `ADVZCommon` to proceed. Need to modify return type to accept either
-                // version of VID common and produce a proof from the corresponding version.
-                &hotshot_types::vid::advz::advz_scheme(10)
-                    .disperse(&self.raw_payload)
-                    .unwrap()
-                    .common
-            },
-        };
-        let proof = TxProof::new(index, self, common)?.1;
+        let proof = TxProof::new(index, self, vid.common())?.1;
         Some(proof)
->>>>>>> 3a23e68e
     }
 }
 
