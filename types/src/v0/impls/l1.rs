--- conflicted
+++ resolved
@@ -48,13 +48,8 @@
 use super::{
     from_l1_events,
     v0_1::{SingleTransport, SingleTransportStatus, SwitchingTransport},
-<<<<<<< HEAD
     v0_3::Validator,
     L1BlockInfo, L1ClientMetrics, L1State, L1UpdateTask,
-=======
-    v0_3::StakeTables,
-    L1BlockInfo, L1BlockInfoWithParent, L1ClientMetrics, L1State, L1UpdateTask,
->>>>>>> 3e4ace45
 };
 use crate::{FeeInfo, L1Client, L1ClientOptions, L1Event, L1Snapshot};
 
