--- conflicted
+++ resolved
@@ -15,11 +15,6 @@
     rpc::{
         client::RpcClient,
         json_rpc::{RequestPacket, ResponsePacket},
-<<<<<<< HEAD
-        types::BlockTransactionsKind,
-=======
-        types::Block,
->>>>>>> 94be54af
     },
     transports::{http::Http, RpcError, TransportErrorKind},
 };
@@ -66,28 +61,6 @@
     }
 }
 
-<<<<<<< HEAD
-=======
-impl From<&Block> for L1BlockInfo {
-    fn from(block: &Block) -> Self {
-        Self {
-            number: block.header.number,
-            timestamp: U256::from(block.header.timestamp),
-            hash: block.header.hash,
-        }
-    }
-}
-
-impl From<&Block> for L1BlockInfoWithParent {
-    fn from(block: &Block) -> Self {
-        Self {
-            info: block.into(),
-            parent_hash: block.header.parent_hash,
-        }
-    }
-}
-
->>>>>>> 94be54af
 impl Committable for L1BlockInfo {
     fn commit(&self) -> Commitment<Self> {
         let timestamp: [u8; 32] = self.timestamp.to_le_bytes();
@@ -705,11 +678,7 @@
                 let L1Event::NewFinalized { finalized } = event else {
                     continue;
                 };
-<<<<<<< HEAD
-                if finalized.timestamp >= timestamp.to_ethers() {
-=======
-                if finalized.info.timestamp >= timestamp {
->>>>>>> 94be54af
+                if finalized.timestamp >= timestamp {
                     tracing::info!(%timestamp, ?finalized, "got finalized block");
                     break 'outer (self.state.lock().await, finalized);
                 }
@@ -745,85 +714,15 @@
             "requesting a finalized block {number} that isn't finalized; snapshot: {:?}",
             state.snapshot,
         );
-<<<<<<< HEAD
         if let Some(block) = state.finalized.get(&number) {
             let block = *block;
             return (state, block);
-=======
-
-        // To get this block and be sure we are getting the correct finalized block, we first need
-        // to find an equal or later block so we can find the expected hash of this block. If we
-        // were to just look up the block by number, there could be problems if we failed over to a
-        // different (lagging) L1 provider, which has yet to finalize this block and reports a
-        // different block with the same number.
-        let mut successor_number = number;
-        let mut successor = loop {
-            if let Some(block) = state.finalized.get(&successor_number) {
-                break *block;
-            }
-            successor_number += 1;
-            if successor_number > latest_finalized.number {
-                // We don't have any cached finalized block after the requested one; fetch the
-                // current finalized block from the network.
-                // Don't hold state lock while fetching from network.
-                drop(state);
-                let block = loop {
-                    match get_finalized_block(&self.provider).await {
-                        Ok(Some(block)) => {
-                            break block;
-                        },
-                        Ok(None) => {
-                            tracing::warn!("no finalized block even though finalized snapshot is Some; this can be caused by an L1 client failover");
-                            self.retry_delay().await;
-                        },
-                        Err(err) => {
-                            tracing::warn!("Error getting finalized block: {err:#}");
-                            self.retry_delay().await;
-                        },
-                    }
-                };
-                state = self.state.lock().await;
-                state.put_finalized(block);
-                break block;
-            }
-        };
-
-        // Work backwards from the known finalized successor, fetching blocks by parent hash so we
-        // know we are getting the correct block.
-        while successor.info.number > number {
-            drop(state);
-            successor = loop {
-                let block = match self.provider.get_block(successor.parent_hash.into()).await {
-                    Ok(Some(block)) => block,
-                    Ok(None) => {
-                        tracing::warn!(
-                            number,
-                            "provider error: finalized L1 block should always be available"
-                        );
-                        self.retry_delay().await;
-                        continue;
-                    },
-                    Err(err) => {
-                        tracing::warn!(number, "failed to get finalized L1 block: {err:#}");
-                        self.retry_delay().await;
-                        continue;
-                    },
-                };
-                break (&block).into();
-            };
-            state = self.state.lock().await;
-            state.put_finalized(successor);
->>>>>>> 94be54af
         }
         drop(state);
 
         // If not in cache, fetch the block from the L1 provider.
         let block = loop {
-            let block = match self
-                .provider
-                .get_block(BlockId::number(number), BlockTransactionsKind::Hashes)
-                .await
-            {
+            let block = match self.provider.get_block(BlockId::number(number)).await {
                 Ok(Some(block)) => block,
                 Ok(None) => {
                     tracing::warn!(
@@ -841,8 +740,8 @@
             };
             break L1BlockInfo {
                 number: block.header.number,
-                hash: block.header.hash.to_ethers(),
-                timestamp: ethers::types::U256::from(block.header.timestamp),
+                hash: block.header.hash,
+                timestamp: U256::from(block.header.timestamp),
             };
         };
 
@@ -1061,18 +960,8 @@
     }
 }
 
-<<<<<<< HEAD
-async fn get_finalized_block(
-    rpc: &RootProvider<SwitchingTransport>,
-) -> anyhow::Result<Option<L1BlockInfo>> {
-    let Some(block) = rpc
-        .get_block(BlockId::finalized(), BlockTransactionsKind::Hashes)
-        .await?
-    else {
-=======
-async fn get_finalized_block(rpc: &impl Provider) -> anyhow::Result<Option<L1BlockInfoWithParent>> {
+async fn get_finalized_block(rpc: &impl Provider) -> anyhow::Result<Option<L1BlockInfo>> {
     let Some(block) = rpc.get_block(BlockId::finalized()).await? else {
->>>>>>> 94be54af
         // This can happen in rare cases where the L1 chain is very young and has not finalized a
         // block yet. This is more common in testing and demo environments. In any case, we proceed
         // with a null L1 block rather than wait for the L1 to finalize a block, which can take a
@@ -1083,8 +972,8 @@
 
     Ok(Some(L1BlockInfo {
         number: block.header.number,
-        timestamp: ethers::types::U256::from(block.header.timestamp),
-        hash: block.header.hash.to_ethers(),
+        timestamp: U256::from(block.header.timestamp),
+        hash: block.header.hash,
     }))
 }
 
