use std::{
    cmp::{min, Ordering},
    collections::BTreeMap,
    num::NonZeroUsize,
    pin::Pin,
    result::Result as StdResult,
    sync::Arc,
    time::Instant,
};

use alloy::{
    eips::BlockId,
    hex,
    primitives::{Address, B256, U256},
    providers::{Provider, ProviderBuilder, WsConnect},
    rpc::{
        client::RpcClient,
        json_rpc::{RequestPacket, ResponsePacket},
<<<<<<< HEAD
=======
        types::Block,
>>>>>>> cbf666d4
    },
    transports::{http::Http, RpcError, TransportErrorKind},
};
use anyhow::Context;
use async_trait::async_trait;
use clap::Parser;
use committable::{Commitment, Committable, RawCommitmentBuilder};
use futures::{
    future::{Future, TryFuture, TryFutureExt},
    stream::{self, StreamExt},
};
use hotshot::types::BLSPubKey;
use hotshot_contract_adapter::sol_types::{FeeContract, StakeTable};
use hotshot_types::traits::metrics::Metrics;
use indexmap::IndexMap;
use lru::LruCache;
use parking_lot::RwLock;
use tokio::{
    spawn,
    sync::{Mutex, MutexGuard, Notify},
    time::{sleep, Duration},
};
use tower_service::Service;
use tracing::Instrument;
use url::Url;

use super::{
    active_validator_set_from_l1_events,
    v0_1::{SingleTransport, SingleTransportStatus, SwitchingTransport},
    v0_3::Validator,
<<<<<<< HEAD
    L1BlockInfo, L1ClientMetrics, L1State, L1UpdateTask, StakeTableEvent,
=======
    validators_from_l1_events, L1BlockInfo, L1BlockInfoWithParent, L1ClientMetrics, L1State,
    L1UpdateTask, StakeTableEvent,
>>>>>>> cbf666d4
};
use crate::{FeeInfo, L1Client, L1ClientOptions, L1Event, L1Snapshot};

impl PartialOrd for L1BlockInfo {
    fn partial_cmp(&self, other: &Self) -> Option<Ordering> {
        Some(self.cmp(other))
    }
}

impl Ord for L1BlockInfo {
    fn cmp(&self, other: &Self) -> Ordering {
        self.number.cmp(&other.number)
    }
}

<<<<<<< HEAD
=======
impl From<&Block> for L1BlockInfo {
    fn from(block: &Block) -> Self {
        Self {
            number: block.header.number,
            timestamp: U256::from(block.header.timestamp),
            hash: block.header.hash,
        }
    }
}

impl From<&Block> for L1BlockInfoWithParent {
    fn from(block: &Block) -> Self {
        Self {
            info: block.into(),
            parent_hash: block.header.parent_hash,
        }
    }
}

>>>>>>> cbf666d4
impl Committable for L1BlockInfo {
    fn commit(&self) -> Commitment<Self> {
        let timestamp: [u8; 32] = self.timestamp.to_le_bytes();

        RawCommitmentBuilder::new(&Self::tag())
            .u64_field("number", self.number)
            // `RawCommitmentBuilder` doesn't have a `u256_field` method, so we simulate it:
            .constant_str("timestamp")
            .fixed_size_bytes(&timestamp)
            .constant_str("hash")
            .fixed_size_bytes(&self.hash.0)
            .finalize()
    }

    fn tag() -> String {
        "L1BLOCK".into()
    }
}

impl L1BlockInfo {
    pub fn number(&self) -> u64 {
        self.number
    }

    pub fn timestamp(&self) -> U256 {
        self.timestamp
    }

    pub fn hash(&self) -> B256 {
        self.hash
    }
}

impl Drop for L1UpdateTask {
    fn drop(&mut self) {
        if let Some(task) = self.0.get_mut().take() {
            task.abort();
        }
    }
}

impl Default for L1ClientOptions {
    fn default() -> Self {
        Self::parse_from(std::iter::empty::<String>())
    }
}

impl L1ClientOptions {
    /// Use the given metrics collector to publish metrics related to the L1 client.
    pub fn with_metrics(mut self, metrics: &(impl Metrics + ?Sized)) -> Self {
        self.metrics = Arc::new(metrics.subgroup("l1".into()));
        self
    }

    /// Instantiate an `L1Client` for a given list of provider `Url`s.
    pub fn connect(self, urls: Vec<Url>) -> anyhow::Result<L1Client> {
        // create custom transport
        let t = SwitchingTransport::new(self, urls)
            .with_context(|| "failed to create switching transport")?;
        // Create a new L1 client with the transport
        Ok(L1Client::with_transport(t))
    }

    fn rate_limit_delay(&self) -> Duration {
        self.l1_rate_limit_delay.unwrap_or(self.l1_retry_delay)
    }
}

impl L1ClientMetrics {
    fn new(metrics: &(impl Metrics + ?Sized), num_urls: usize) -> Self {
        // Create a counter family for the failures per URL
        let failures = metrics.counter_family("failed_requests".into(), vec!["provider".into()]);

        // Create a counter for each URL
        let mut failure_metrics = Vec::with_capacity(num_urls);
        for url_index in 0..num_urls {
            failure_metrics.push(failures.create(vec![url_index.to_string()]));
        }

        Self {
            head: metrics.create_gauge("head".into(), None).into(),
            finalized: metrics.create_gauge("finalized".into(), None).into(),
            reconnects: metrics
                .create_counter("stream_reconnects".into(), None)
                .into(),
            failovers: metrics.create_counter("failovers".into(), None).into(),
            failures: Arc::new(failure_metrics),
        }
    }
}

impl SwitchingTransport {
    /// Create a new `SwitchingTransport` with the given options and URLs
    fn new(opt: L1ClientOptions, urls: Vec<Url>) -> anyhow::Result<Self> {
        // Return early if there were no URLs provided
        let Some(first_url) = urls.first().cloned() else {
            return Err(anyhow::anyhow!("No valid URLs provided"));
        };

        // Create the metrics
        let metrics = L1ClientMetrics::new(&**opt.metrics, urls.len());

        // Create a new `SingleTransport` for the first URL
        let first_transport = Arc::new(RwLock::new(SingleTransport::new(&first_url, 0)));

        Ok(Self {
            urls: Arc::new(urls),
            current_transport: first_transport,
            opt: Arc::new(opt),
            metrics,
            switch_notify: Arc::new(Notify::new()),
        })
    }

    /// Returns when the transport has been switched
    async fn wait_switch(&self) {
        self.switch_notify.notified().await;
    }

    fn options(&self) -> &L1ClientOptions {
        &self.opt
    }

    fn metrics(&self) -> &L1ClientMetrics {
        &self.metrics
    }
}

impl SingleTransportStatus {
    /// Log a successful call to the inner transport
    fn log_success(&mut self) {
        self.consecutive_failures = 0;
    }

    /// Log a failure to call the inner transport. Returns whether or not the transport should be switched to the next URL
    fn log_failure(&mut self, opt: &L1ClientOptions) -> bool {
        // Increment the consecutive failures
        self.consecutive_failures += 1;

        // Check if we should switch to the next URL
        let should_switch = self.should_switch(opt);

        // Update the last failure time
        self.last_failure = Some(Instant::now());

        // Return whether or not we should switch
        should_switch
    }

    /// Whether or not the transport should be switched to the next URL
    fn should_switch(&mut self, opt: &L1ClientOptions) -> bool {
        // If someone else already beat us to switching, return false
        if self.shutting_down {
            return false;
        }

        // If we've reached the max number of consecutive failures, switch to the next URL
        if self.consecutive_failures >= opt.l1_consecutive_failure_tolerance {
            self.shutting_down = true;
            return true;
        }

        // If we've failed recently, switch to the next URL
        let now = Instant::now();
        if let Some(prev) = self.last_failure {
            if now.saturating_duration_since(prev) < opt.l1_frequent_failure_tolerance {
                self.shutting_down = true;
                return true;
            }
        }

        false
    }
}

impl SingleTransport {
    /// Create a new `SingleTransport` with the given URL
    fn new(url: &Url, generation: usize) -> Self {
        Self {
            generation,
            client: Http::new(url.clone()),
            status: Default::default(),
        }
    }
}

/// `SwitchingTransport` is an alternative [`Client`](https://docs.rs/alloy/0.12.5/alloy/transports/http/struct.Client.html)
/// which by implementing `tower_service::Service`, traits like [`Transport`](https://docs.rs/alloy/0.12.5/alloy/transports/trait.Transport.html)
/// are auto-derived, thus can be used as an alt [`RpcClient`](https://docs.rs/alloy/0.12.5/alloy/rpc/client/struct.RpcClient.html#method.new)
/// that can be further hooked with `Provider` via `Provider::on_client()`.
#[async_trait]
impl Service<RequestPacket> for SwitchingTransport {
    type Error = RpcError<TransportErrorKind>;
    type Response = ResponsePacket;
    type Future =
        Pin<Box<dyn Future<Output = Result<ResponsePacket, RpcError<TransportErrorKind>>> + Send>>;

    fn poll_ready(
        &mut self,
        cx: &mut std::task::Context<'_>,
    ) -> std::task::Poll<StdResult<(), Self::Error>> {
        // Just poll the (current) inner client
        self.current_transport.read().clone().client.poll_ready(cx)
    }

    fn call(&mut self, req: RequestPacket) -> Self::Future {
        // Clone ourselves
        let self_clone = self.clone();

        // Pin and box, which turns this into a future
        Box::pin(async move {
            // Clone the current transport
            let mut current_transport = self_clone.current_transport.read().clone();

            // If we've been rate limited, back off until the limit (hopefully) expires.
            if let Some(t) = current_transport.status.read().rate_limited_until {
                if t > Instant::now() {
                    // Return an error with a non-standard code to indicate client-side rate limit.
                    return Err(RpcError::Transport(TransportErrorKind::Custom(
                        "Rate limit exceeded".into(),
                    )));
                } else {
                    // Reset the rate limit if we are passed it so we don't check every time
                    current_transport.status.write().rate_limited_until = None;
                }
            }

            // Call the inner client, match on the result
            match current_transport.client.call(req).await {
                Ok(res) => {
                    // If it's okay, log the success to the status
                    current_transport.status.write().log_success();
                    Ok(res)
                },
                Err(err) => {
                    // Increment the failure metric
                    if let Some(f) = self_clone
                        .metrics
                        .failures
                        .get(current_transport.generation % self_clone.urls.len())
                    {
                        f.add(1);
                    }

                    // Treat rate limited errors specially; these should not cause failover, but instead
                    // should only cause us to temporarily back off on making requests to the RPC
                    // server.
                    if let RpcError::ErrorResp(e) = &err {
                        // 429 == Too Many Requests
                        if e.code == 429 {
                            current_transport.status.write().rate_limited_until =
                                Some(Instant::now() + self_clone.opt.rate_limit_delay());
                            return Err(err);
                        }
                    }

                    // Log the error and indicate a failure
                    tracing::warn!(?err, "L1 client error");

                    // If the transport should switch, do so. We don't need to worry about
                    // race conditions here, since it will only return true once.
                    if current_transport
                        .status
                        .write()
                        .log_failure(&self_clone.opt)
                    {
                        // Increment the failovers metric
                        self_clone.metrics.failovers.add(1);

                        // Calculate the next URL index
                        let next_gen = current_transport.generation + 1;
                        let next_index = next_gen % self_clone.urls.len();
                        let url = self_clone.urls[next_index].clone();
                        tracing::info!(%url, "failing over to next L1 transport");

                        // Create a new transport from the next URL and index
                        let new_transport = SingleTransport::new(&url, next_gen);

                        // Switch to the next URL
                        *self_clone.current_transport.write() = new_transport;

                        // Notify the transport that it has been switched
                        self_clone.switch_notify.notify_waiters();
                    }

                    Err(err)
                },
            }
        })
    }
}

impl L1Client {
    fn with_transport(transport: SwitchingTransport) -> Self {
        // Create a new provider with that RPC client using the custom transport
        let rpc_client = RpcClient::new(transport.clone(), false);
        let provider = ProviderBuilder::new().on_client(rpc_client);

        let opt = transport.options().clone();

        let (sender, mut receiver) = async_broadcast::broadcast(opt.l1_events_channel_capacity);
        receiver.set_await_active(false);
        receiver.set_overflow(true);

        Self {
            provider,
            transport,
            state: Arc::new(Mutex::new(L1State::new(opt.l1_blocks_cache_size))),
            sender,
            receiver: receiver.deactivate(),
            update_task: Default::default(),
        }
    }

    /// Construct a new L1 client with the default options.
    pub fn new(url: Vec<Url>) -> anyhow::Result<Self> {
        L1ClientOptions::default().connect(url)
    }

    /// test only
    pub fn anvil(anvil: &alloy::node_bindings::AnvilInstance) -> anyhow::Result<Self> {
        L1ClientOptions {
            l1_ws_provider: Some(vec![anvil.ws_endpoint().parse()?]),
            ..Default::default()
        }
        .connect(vec![anvil.endpoint().parse()?])
    }

    /// Start the background tasks which keep the L1 client up to date.
    pub async fn spawn_tasks(&self) {
        let mut update_task = self.update_task.0.lock().await;
        if update_task.is_none() {
            *update_task = Some(spawn(self.update_loop()));
        }
    }

    /// Shut down background tasks associated with this L1 client.
    ///
    /// The L1 client will still be usable, but will stop updating until [`start`](Self::start) is
    /// called again.
    pub async fn shut_down_tasks(&self) {
        if let Some(update_task) = self.update_task.0.lock().await.take() {
            update_task.abort();
        }
    }

    fn update_loop(&self) -> impl Future<Output = ()> {
        let opt = self.options().clone();
        let rpc = self.provider.clone();
        let ws_urls = opt.l1_ws_provider.clone();
        let retry_delay = opt.l1_retry_delay;
        let subscription_timeout = opt.subscription_timeout;
        let state = self.state.clone();
        let sender = self.sender.clone();
        let metrics = self.metrics().clone();
        let polling_interval = opt.l1_polling_interval;
        let transport = self.transport.clone();

        let span = tracing::warn_span!("L1 client update");

        async move {

            for i in 0.. {
                let ws;

                // Fetch current L1 head block for the first value of the stream to avoid having
                // to wait for new L1 blocks until the update loop starts processing blocks.
                let l1_head = loop {
                    match rpc.get_block(BlockId::latest()).await {
                        Ok(Some(block)) => break block.header,
                        Ok(None) => {
                            tracing::info!("Failed to fetch L1 head block, will retry");
                        },
                        Err(err) => {
                            tracing::info!("Failed to fetch L1 head block, will retry: err {err}");
                        }
                    }
                    sleep(retry_delay).await;
                };

                // Subscribe to new blocks.
                let mut block_stream = {
                    let res = match &ws_urls {
                        Some(urls) => {
                            // Use a new WebSockets host each time we retry in case there is a
                            // problem with one of the hosts specifically.
                            let provider = i % urls.len();
                            let url = &urls[provider];
                            ws = match ProviderBuilder::new().on_ws(WsConnect::new(url.clone())).await {
                                Ok(ws) => ws,
                                Err(err) => {
                                    tracing::warn!(provider, "Failed to connect WebSockets provider: {err:#}");
                                    sleep(retry_delay).await;
                                    continue;
                                }
                            };
                            ws.subscribe_blocks().await.map(|stream| {stream::once(async { l1_head.clone() }).chain(stream.into_stream()).boxed()})
                        },
                        None => {
                           rpc
                            .watch_blocks()
                            .await
                            .map(|poller_builder| {
                                // Configure it and get the stream
                                let stream = poller_builder.with_poll_interval(polling_interval).into_stream();

                                let rpc = rpc.clone();

                                // For HTTP, we simulate a subscription by polling. The polling
                                // stream provided by ethers only yields block hashes, so for each
                                // one, we have to go fetch the block itself.
<<<<<<< HEAD
                                stream.map(stream::iter).flatten().filter_map(move |hash| {
                                    let rpc = rpc.clone();
                                    async move {
                                        match rpc.get_block(BlockId::hash(hash)).await {
                                            Ok(Some(block)) => Some(block.header),
                                            // If we can't fetch the block for some reason, we can
                                            // just skip it.
                                            Ok(None) => {
                                                tracing::warn!(%hash, "HTTP stream yielded a block hash that was not available");
                                                None
                                            }
                                            Err(err) => {
                                                tracing::warn!(%hash, "Error fetching block from HTTP stream: {err:#}");
                                                None
=======
                                stream::once(async { l1_head.clone() })
                                 .chain(
                                    stream.map(stream::iter).flatten().filter_map(move |hash| {
                                        let rpc = rpc.clone();
                                        async move {
                                            match rpc.get_block(BlockId::hash(hash)).await {
                                                Ok(Some(block)) => Some(block.header),
                                                // If we can't fetch the block for some reason, we can
                                                // just skip it.
                                                Ok(None) => {
                                                    tracing::warn!(%hash, "HTTP stream yielded a block hash that was not available");
                                                    None
                                                }
                                                Err(err) => {
                                                    tracing::warn!(%hash, "Error fetching block from HTTP stream: {err:#}");
                                                    None
                                                }
>>>>>>> cbf666d4
                                            }
                                        }
                                    }))
                                // Take until the transport is switched, so we will call `watch_blocks` instantly on it
                            }.take_until(transport.wait_switch())
                            .boxed())
                        }
                    };
                    match res {
                        Ok(stream) => stream,
                        Err(err) => {
                            tracing::error!("Error subscribing to L1 blocks: {err:#}");
                            sleep(retry_delay).await;
                            continue;
                        }
                    }
                };

                tracing::info!("Established L1 block stream");
                loop {
                    // Wait for a block, timing out if we don't get one soon enough
                    let block_timeout = tokio::time::timeout(subscription_timeout, block_stream.next()).await;
                    match block_timeout {
                        // We got a block
                        Ok(Some(head)) => {
                            let head = head.number;
                            tracing::debug!(head, "Received L1 block");

                            // A new block has been produced. This happens fairly rarely, so it is now ok to
                            // poll to see if a new block has been finalized.
                            let finalized = loop {
                                match fetch_finalized_block_from_rpc(&rpc).await {
                                    Ok(finalized) => break finalized,
                                    Err(err) => {
                                        tracing::warn!("Error getting finalized block: {err:#}");
                                        sleep(retry_delay).await;
                                    }
                                }
                            };

                            // Update the state snapshot;
                            let mut state = state.lock().await;
                            if head > state.snapshot.head {
                                tracing::debug!(head, old_head = state.snapshot.head, "L1 head updated");
                                metrics.head.set(head as usize);
                                state.snapshot.head = head;
                                // Emit an event about the new L1 head. Ignore send errors; it just means no
                                // one is listening to events right now.
                                sender
                                    .broadcast_direct(L1Event::NewHead { head })
                                    .await
                                    .ok();
                            }
<<<<<<< HEAD
                            if finalized > state.snapshot.finalized {
                                tracing::info!(
                                    ?finalized,
                                    old_finalized = ?state.snapshot.finalized,
                                    "L1 finalized updated",
                                );
                                if let Some(finalized) = finalized {
                                    metrics.finalized.set(finalized.number as usize);
                                }
                                state.snapshot.finalized = finalized;
                                if let Some(finalized) = finalized {
=======
                            if let Some(finalized) = finalized {
                                if Some(finalized.info) > state.snapshot.finalized {
                                    tracing::info!(
                                        ?finalized,
                                        old_finalized = ?state.snapshot.finalized,
                                        "L1 finalized updated",
                                    );
                                    metrics.finalized.set(finalized.info.number as usize);
                                    state.snapshot.finalized = Some(finalized.info);
                                    state.put_finalized(finalized);
>>>>>>> cbf666d4
                                    sender
                                        .broadcast_direct(L1Event::NewFinalized { finalized })
                                        .await
                                        .ok();
                                }
                            }
                            tracing::debug!("Updated L1 snapshot to {:?}", state.snapshot);
                        }
                        // The stream ended
                        Ok(None) => {
                            tracing::error!("L1 block stream ended unexpectedly, trying to re-establish block stream");
                            break;
                        }
                        // We timed out waiting for a block
                        Err(_) => {
                            tracing::error!("No block received for {} seconds, trying to re-establish block stream", subscription_timeout.as_secs());
                            break;
                        }
                    }
                }

                metrics.reconnects.add(1);
            }
        }.instrument(span)
    }

    /// Get a snapshot from the l1.
    pub async fn snapshot(&self) -> L1Snapshot {
        self.state.lock().await.snapshot
    }

    /// Wait until the highest L1 block number reaches at least `number`.
    ///
    /// This function does not return any information about the block, since the block is not
    /// necessarily finalized when it returns. It is only used to guarantee that some block at
    /// height `number` exists, possibly in the unsafe part of the L1 chain.
    pub async fn wait_for_block(&self, number: u64) {
        loop {
            // Subscribe to events before checking the current state, to ensure we don't miss a
            // relevant event.
            let mut events = self.receiver.activate_cloned();

            // Check if the block we are waiting for already exists.
            {
                let state = self.state.lock().await;
                if state.snapshot.head >= number {
                    return;
                }
                tracing::info!(number, head = state.snapshot.head, "Waiting for l1 block");
            }

            // Wait for the block.
            while let Some(event) = events.next().await {
                let L1Event::NewHead { head } = event else {
                    continue;
                };
                if head >= number {
                    tracing::info!(number, head, "Got L1 block");
                    return;
                }
                tracing::debug!(number, head, "Waiting for L1 block");
            }

            // This should not happen: the event stream ended. All we can do is try again.
            tracing::warn!(number, "L1 event stream ended unexpectedly; retry");
            self.retry_delay().await;
        }
    }

    /// Get information about the given block.
    ///
    /// If the desired block number is not finalized yet, this function will block until it becomes
    /// finalized.
    pub async fn wait_for_finalized_block(&self, number: u64) -> L1BlockInfo {
        loop {
            // Subscribe to events before checking the current state, to ensure we don't miss a relevant
            // event.
            let mut events = self.receiver.activate_cloned();

            // Check if the block we are waiting for already exists.
            {
                let state = self.state.lock().await;
                if let Some(finalized) = state.snapshot.finalized {
                    if finalized.number >= number {
                        return self.fetch_finalized_block_by_number(state, number).await.1;
                    }
                    tracing::info!(
                        number,
                        finalized = ?state.snapshot.finalized,
                        "waiting for l1 finalized block",
                    );
                };
            }

            // Wait for the block.
            while let Some(event) = events.next().await {
                let L1Event::NewFinalized { finalized } = event else {
                    continue;
                };
                if finalized.number >= number {
                    tracing::info!(number, ?finalized, "got finalized L1 block");
<<<<<<< HEAD
                    return self
                        .get_finalized_block(self.state.lock().await, number)
                        .await
                        .1;
=======
                    return self.fetch_finalized_block_by_number(state, number).await.1;
>>>>>>> cbf666d4
                }
                tracing::debug!(number, ?finalized, "waiting for finalized L1 block");
            }

            // This should not happen: the event stream ended. All we can do is try again.
            tracing::warn!(number, "L1 event stream ended unexpectedly; retry",);
            self.retry_delay().await;
        }
    }

    /// Get information about the first finalized block with timestamp greater than or equal
    /// `timestamp`.
    pub async fn wait_for_finalized_block_with_timestamp(&self, timestamp: U256) -> L1BlockInfo {
        // Wait until the finalized block has timestamp >= `timestamp`.
        let (mut state, mut block) = 'outer: loop {
            // Subscribe to events before checking the current state, to ensure we don't miss a
            // relevant event.
            let mut events = self.receiver.activate_cloned();

            // Check if the block we are waiting for already exists.
            {
                let state = self.state.lock().await;
                if let Some(finalized) = state.snapshot.finalized {
                    if finalized.timestamp >= timestamp {
                        break 'outer (state, finalized);
                    }
                }
                tracing::info!(
                    %timestamp,
                    finalized = ?state.snapshot.finalized,
                    "waiting for L1 finalized block",
                );
            }

            // Wait for the block.
            while let Some(event) = events.next().await {
                let L1Event::NewFinalized { finalized } = event else {
                    continue;
                };
<<<<<<< HEAD
                if finalized.timestamp >= timestamp {
=======
                if finalized.info.timestamp >= timestamp {
>>>>>>> cbf666d4
                    tracing::info!(%timestamp, ?finalized, "got finalized block");
                    break 'outer (self.state.lock().await, finalized);
                }
                tracing::debug!(%timestamp, ?finalized, "waiting for L1 finalized block");
            }

            // This should not happen: the event stream ended. All we can do is try again.
            tracing::warn!(%timestamp, "L1 event stream ended unexpectedly; retry",);
            self.retry_delay().await;
        };

        // It is possible there is some earlier block that also has the proper timestamp. Work
        // backwards until we find the true earliest block.
        loop {
<<<<<<< HEAD
            let (state_lock, parent) = self.get_finalized_block(state, block.number - 1).await;
=======
            let (state_lock, parent) = self
                .fetch_finalized_block_by_number(state, block.number - 1)
                .await;
>>>>>>> cbf666d4
            if parent.timestamp < timestamp {
                return block;
            }
            state = state_lock;
            block = parent;
        }
    }

    async fn fetch_finalized_block_by_number<'a>(
        &'a self,
        mut state: MutexGuard<'a, L1State>,
        number: u64,
    ) -> (MutexGuard<'a, L1State>, L1BlockInfo) {
        // Try to get the block from the finalized block cache.
        assert!(
            state.snapshot.finalized.is_some()
                && number <= state.snapshot.finalized.unwrap().number,
            "requesting a finalized block {number} that isn't finalized; snapshot: {:?}",
            state.snapshot,
        );
<<<<<<< HEAD
        if let Some(block) = state.finalized.get(&number) {
            let block = *block;
            return (state, block);
=======

        // To get this block and be sure we are getting the correct finalized block, we first need
        // to find an equal or later block so we can find the expected hash of this block. If we
        // were to just look up the block by number, there could be problems if we failed over to a
        // different (lagging) L1 provider, which has yet to finalize this block and reports a
        // different block with the same number.
        let mut successor_number = number;
        let mut successor = loop {
            if let Some(block) = state.finalized.get(&successor_number) {
                break *block;
            }
            successor_number += 1;
            if successor_number > latest_finalized.number {
                // We don't have any cached finalized block after the requested one; fetch the
                // current finalized block from the network.
                // Don't hold state lock while fetching from network.
                drop(state);
                let block = loop {
                    match fetch_finalized_block_from_rpc(&self.provider).await {
                        Ok(Some(block)) => {
                            break block;
                        },
                        Ok(None) => {
                            tracing::warn!("no finalized block even though finalized snapshot is Some; this can be caused by an L1 client failover");
                            self.retry_delay().await;
                        },
                        Err(err) => {
                            tracing::warn!("Error getting finalized block: {err:#}");
                            self.retry_delay().await;
                        },
                    }
                };
                state = self.state.lock().await;
                state.put_finalized(block);
                break block;
            }
        };

        // Work backwards from the known finalized successor, fetching blocks by parent hash so we
        // know we are getting the correct block.
        while successor.info.number > number {
            drop(state);
            successor = loop {
                let block = match self.provider.get_block(successor.parent_hash.into()).await {
                    Ok(Some(block)) => block,
                    Ok(None) => {
                        tracing::warn!(
                            number,
                            "provider error: finalized L1 block should always be available"
                        );
                        self.retry_delay().await;
                        continue;
                    },
                    Err(err) => {
                        tracing::warn!(number, "failed to get finalized L1 block: {err:#}");
                        self.retry_delay().await;
                        continue;
                    },
                };
                break (&block).into();
            };
            state = self.state.lock().await;
            state.put_finalized(successor);
>>>>>>> cbf666d4
        }
        drop(state);

        // If not in cache, fetch the block from the L1 provider.
        let block = loop {
            let block = match self.provider.get_block(BlockId::number(number)).await {
                Ok(Some(block)) => block,
                Ok(None) => {
                    tracing::warn!(
                        number,
                        "provider error: finalized L1 block should always be available"
                    );
                    self.retry_delay().await;
                    continue;
                },
                Err(err) => {
                    tracing::warn!(number, "failed to get finalized L1 block: {err:#}");
                    self.retry_delay().await;
                    continue;
                },
            };
            break L1BlockInfo {
                number: block.header.number,
                hash: block.header.hash,
                timestamp: U256::from(block.header.timestamp),
            };
        };

        // After fetching, add the block to the cache.
        let mut state = self.state.lock().await;
        state.put_finalized(block);
        (state, block)
    }

    /// Get fee info for each `Deposit` occurring between `prev`
    /// and `new`. Returns `Vec<FeeInfo>`
    pub async fn get_finalized_deposits(
        &self,
        fee_contract_address: Address,
        prev_finalized: Option<u64>,
        new_finalized: u64,
    ) -> Vec<FeeInfo> {
        // No new blocks have been finalized, therefore there are no
        // new deposits.
        if prev_finalized >= Some(new_finalized) {
            return vec![];
        }

        let opt = self.options();

        // `prev` should have already been processed unless we
        // haven't processed *any* blocks yet.
        let prev = prev_finalized.map(|prev| prev + 1).unwrap_or(0);

        // Divide the range `prev_finalized..=new_finalized` into chunks of size
        // `events_max_block_range`.
        let mut start = prev;
        let end = new_finalized;
        let chunk_size = opt.l1_events_max_block_range;
        let chunks = std::iter::from_fn(move || {
            let chunk_end = min(start + chunk_size - 1, end);
            if chunk_end < start {
                return None;
            }

            let chunk = (start, chunk_end);
            start = chunk_end + 1;
            Some(chunk)
        });

        // Fetch events for each chunk.
        let events = stream::iter(chunks).then(|(from, to)| {
            let retry_delay = opt.l1_retry_delay;
            let fee_contract = FeeContract::new(fee_contract_address, self.provider.clone());
            async move {
                tracing::debug!(from, to, "fetch events in range");

                // query for deposit events, loop until successful.
                loop {
                    match fee_contract
                        .Deposit_filter()
                        .address(*fee_contract.address())
                        .from_block(from)
                        .to_block(to)
                        .query()
                        .await
                    {
                        Ok(events) => break stream::iter(events),
                        Err(err) => {
                            tracing::warn!(from, to, %err, "Fee L1Event Error");
                            sleep(retry_delay).await;
                        },
                    }
                }
            }
        });
        events
            .flatten()
            .map(|(deposit, _)| FeeInfo::from(deposit))
            .collect()
            .await
    }

<<<<<<< HEAD
    /// Get `StakeTable` at specific l1 block height.
    /// This function fetches and processes various events (ValidatorRegistered, ValidatorExit,
    /// Delegated, Undelegated, and ConsensusKeysUpdated) within the block range from the
    /// contract's initialization block to the provided `to_block` value.
    /// Events are fetched in chunks to and retries are implemented for failed requests.
    pub async fn get_stake_table(
        &self,
        contract: Address,
        to_block: u64,
    ) -> anyhow::Result<IndexMap<Address, Validator<BLSPubKey>>> {
=======
    /// Fetch all stake table events from L1
    pub async fn fetch_stake_table_events(
        &self,
        contract: Address,
        to_block: u64,
    ) -> anyhow::Result<BTreeMap<(u64, u64), StakeTableEvent>> {
>>>>>>> cbf666d4
        let stake_table_contract = StakeTable::new(contract, self.provider.clone());

        // get the block number when the contract was initialized
        // to avoid fetching events from block number 0
        let from_block = loop {
            match stake_table_contract.initializedAtBlock().call().await {
                Ok(init_block) => {
                    break init_block._0.to::<u64>();
                },
                Err(err) => {
                    // Retry fetching incase of an error
                    tracing::warn!(%err, "Failed to retrieve initial block, retrying..");
                    sleep(self.options().l1_retry_delay).await;
                },
            }
        };

        // To avoid making large RPC calls, divide the range into smaller chunks.
        // chunk size is from env "ESPRESSO_SEQUENCER_L1_EVENTS_MAX_BLOCK_RANGE
        // default value  is `10000` if env variable is not set
        let mut start = from_block;
        let end = to_block;
        let chunk_size = self.options().l1_events_max_block_range;
        let chunks = std::iter::from_fn(move || {
            let chunk_end = min(start + chunk_size - 1, end);
            if chunk_end < start {
                return None;
            }

            let chunk = (start, chunk_end);
            start = chunk_end + 1;
            Some(chunk)
        });

        // fetch registered events
        // retry if the call to the provider to fetch the events fails
        let registered_events = stream::iter(chunks.clone()).then(|(from, to)| {
            let retry_delay = self.options().l1_retry_delay;
            let stake_table_contract = stake_table_contract.clone();
            async move {
                tracing::debug!(from, to, "fetch ValidatorRegistered events in range");
                loop {
                    match stake_table_contract
                        .clone()
                        .ValidatorRegistered_filter()
                        .from_block(from)
                        .to_block(to_block)
                        .query()
                        .await
                    {
                        Ok(events) => break stream::iter(events),
                        Err(err) => {
                            tracing::warn!(from, to, %err, "ValidatorRegistered Error");
                            sleep(retry_delay).await;
                        },
                    }
                }
            }
        });

        // fetch validator de registration events
        let deregistered_events = stream::iter(chunks.clone()).then(|(from, to)| {
            let retry_delay = self.options().l1_retry_delay;
            let stake_table_contract = stake_table_contract.clone();
            async move {
                tracing::debug!(from, to, "fetch ValidatorExit events in range");
                loop {
                    match stake_table_contract
                        .ValidatorExit_filter()
                        .from_block(from)
                        .to_block(to_block)
                        .query()
                        .await
                    {
                        Ok(events) => break stream::iter(events),
                        Err(err) => {
                            tracing::warn!(from, to, %err, "ValidatorExit Error");
                            sleep(retry_delay).await;
                        },
                    }
                }
            }
        });

        // fetch delegated events
        let delegated_events = stream::iter(chunks.clone()).then(|(from, to)| {
            let retry_delay = self.options().l1_retry_delay;
            let stake_table_contract = stake_table_contract.clone();
            async move {
                tracing::debug!(from, to, "fetch Delegated events in range");
                loop {
                    match stake_table_contract
                        .Delegated_filter()
                        .from_block(from)
                        .to_block(to_block)
                        .query()
                        .await
                    {
                        Ok(events) => break stream::iter(events),
                        Err(err) => {
                            tracing::warn!(from, to, %err, "Delegated Error");
                            sleep(retry_delay).await;
                        },
                    }
                }
            }
        });
        // fetch undelegated events
        let undelegated_events = stream::iter(chunks.clone()).then(|(from, to)| {
            let retry_delay = self.options().l1_retry_delay;
            let stake_table_contract = stake_table_contract.clone();
            async move {
                tracing::debug!(from, to, "fetch Undelegated events in range");
                loop {
                    match stake_table_contract
                        .Undelegated_filter()
                        .from_block(from)
                        .to_block(to_block)
                        .query()
                        .await
                    {
                        Ok(events) => break stream::iter(events),
                        Err(err) => {
                            tracing::warn!(from, to, %err, "Undelegated Error");
                            sleep(retry_delay).await;
                        },
                    }
                }
            }
        });

        // fetch consensus keys updated events
        let keys_update_events = stream::iter(chunks).then(|(from, to)| {
            let retry_delay = self.options().l1_retry_delay;
            let stake_table_contract = stake_table_contract.clone();
            async move {
                tracing::debug!(from, to, "fetch ConsensusKeysUpdated events in range");
                loop {
                    match stake_table_contract
                        .ConsensusKeysUpdated_filter()
                        .from_block(from)
                        .to_block(to_block)
                        .query()
                        .await
                    {
                        Ok(events) => break stream::iter(events),
                        Err(err) => {
                            tracing::warn!(from, to, %err, "ConsensusKeysUpdated Error");
                            sleep(retry_delay).await;
                        },
                    }
                }
            }
        });

        let registered = registered_events.flatten().collect().await;
        let deregistered = deregistered_events.flatten().collect().await;
        let delegated = delegated_events.flatten().collect().await;
        let undelegated = undelegated_events.flatten().collect().await;
        let keys_update = keys_update_events.flatten().collect().await;

        // Sort all events by log index and log block number for correct order.
<<<<<<< HEAD
        let events = StakeTableEvent::sort_events(
=======
        StakeTableEvent::sort_events(
>>>>>>> cbf666d4
            registered,
            deregistered,
            delegated,
            undelegated,
            keys_update,
        )
    }

    /// Get `StakeTable` at specific l1 block height.
    /// This function fetches and processes various events (ValidatorRegistered, ValidatorExit,
    /// Delegated, Undelegated, and ConsensusKeysUpdated) within the block range from the
    /// contract's initialization block to the provided `to_block` value.
    /// Events are fetched in chunks to and retries are implemented for failed requests.
    pub async fn fetch_stake_table(
        &self,
        contract: Address,
        to_block: u64,
    ) -> anyhow::Result<IndexMap<Address, Validator<BLSPubKey>>> {
        let events = self.fetch_stake_table_events(contract, to_block).await?;
        active_validator_set_from_l1_events(events.values().cloned())
    }

<<<<<<< HEAD
        // Process the sorted events and return the resulting stake table.
        from_l1_events(events.values().cloned())
=======
    pub async fn fetch_all_validators(
        &self,
        contract: Address,
        to_block: u64,
    ) -> anyhow::Result<IndexMap<Address, Validator<BLSPubKey>>> {
        let events = self.fetch_stake_table_events(contract, to_block).await?;
        // Process the sorted events and return the resulting stake table.
        validators_from_l1_events(events.values().cloned())
>>>>>>> cbf666d4
    }

    /// Check if the given address is a proxy contract.
    pub async fn is_proxy_contract(&self, proxy_address: Address) -> anyhow::Result<bool> {
        // confirm that the proxy_address is a proxy
        // using the implementation slot, 0x360894a13ba1a3210667c828492db98dca3e2076cc3735a920a3ca505d382bbc, which is the keccak-256 hash of "eip1967.proxy.implementation" subtracted by 1
        let hex_bytes =
            hex::decode("360894a13ba1a3210667c828492db98dca3e2076cc3735a920a3ca505d382bbc")
                .expect("Failed to decode hex string");
        let implementation_slot = B256::from_slice(&hex_bytes);
        let storage = self
            .provider
            .get_storage_at(proxy_address, implementation_slot.into())
            .await?;

        let implementation_address = Address::from_slice(&storage.to_be_bytes::<32>()[12..]);

        // when the implementation address is not equal to zero, it's a proxy
        Ok(implementation_address != Address::ZERO)
    }

    pub async fn retry_on_all_providers<Fut>(
        &self,
        op: impl Fn() -> Fut,
    ) -> Result<Fut::Ok, Fut::Error>
    where
        Fut: TryFuture,
    {
        let transport = &self.transport;
        let start = transport.current_transport.read().generation % transport.urls.len();
        let end = start + transport.urls.len();
        loop {
            match op().into_future().await {
                Ok(res) => return Ok(res),
                Err(err) => {
                    if transport.current_transport.read().generation >= end {
                        return Err(err);
                    } else {
                        self.retry_delay().await;
                    }
                },
            }
        }
    }

    fn options(&self) -> &L1ClientOptions {
        self.transport.options()
    }

    fn metrics(&self) -> &L1ClientMetrics {
        self.transport.metrics()
    }

    async fn retry_delay(&self) {
        sleep(self.options().l1_retry_delay).await;
    }
}

impl L1State {
    fn new(cache_size: NonZeroUsize) -> Self {
        Self {
            snapshot: Default::default(),
            finalized: LruCache::new(cache_size),
        }
    }

    fn put_finalized(&mut self, info: L1BlockInfo) {
        assert!(
            self.snapshot.finalized.is_some()
                && info.number <= self.snapshot.finalized.unwrap().number,
            "inserting a finalized block {info:?} that isn't finalized; snapshot: {:?}",
            self.snapshot,
        );

        if let Some((old_number, old_info)) = self.finalized.push(info.number, info) {
            if old_number == info.number {
                tracing::error!(
                    ?old_info,
                    ?info,
                    "got different info for the same finalized height; something has gone very wrong with the L1",
                );
            }
        }
    }
}

<<<<<<< HEAD
async fn get_finalized_block(rpc: &impl Provider) -> anyhow::Result<Option<L1BlockInfo>> {
=======
async fn fetch_finalized_block_from_rpc(
    rpc: &impl Provider,
) -> anyhow::Result<Option<L1BlockInfoWithParent>> {
>>>>>>> cbf666d4
    let Some(block) = rpc.get_block(BlockId::finalized()).await? else {
        // This can happen in rare cases where the L1 chain is very young and has not finalized a
        // block yet. This is more common in testing and demo environments. In any case, we proceed
        // with a null L1 block rather than wait for the L1 to finalize a block, which can take a
        // long time.
        tracing::warn!("no finalized block yet");
        return Ok(None);
    };

    Ok(Some(L1BlockInfo {
        number: block.header.number,
        timestamp: U256::from(block.header.timestamp),
        hash: block.header.hash,
    }))
}

#[cfg(test)]
mod test {
    use std::{ops::Add, time::Duration};

    use alloy::{
        eips::BlockNumberOrTag,
        node_bindings::{Anvil, AnvilInstance},
        primitives::utils::parse_ether,
        providers::layers::AnvilProvider,
    };
    use portpicker::pick_unused_port;
    use sequencer_utils::{
        deployer::{deploy_fee_contract_proxy, Contracts},
        test_utils::setup_test,
    };
    use time::OffsetDateTime;

    use super::*;

    async fn new_l1_client(anvil: &Arc<AnvilInstance>, include_ws: bool) -> L1Client {
        let l1_client = L1ClientOptions {
            l1_events_max_block_range: 1,
            l1_polling_interval: Duration::from_secs(1),
            subscription_timeout: Duration::from_secs(5),
            l1_ws_provider: if include_ws {
                Some(vec![anvil.ws_endpoint_url()])
            } else {
                None
            },
            ..Default::default()
        }
        .connect(vec![anvil.endpoint_url()])
        .expect("Failed to create L1 client");

        l1_client.spawn_tasks().await;
        l1_client
    }

    #[tokio::test(flavor = "multi_thread")]
    async fn test_get_finalized_deposits() -> anyhow::Result<()> {
        setup_test();
        let num_deposits = 5;

        let anvil = Anvil::new().spawn();
        let wallet = anvil.wallet().unwrap();
        let deployer = wallet.default_signer().address();
        let inner_provider = ProviderBuilder::new()
            .wallet(wallet)
            .on_http(anvil.endpoint_url());
        // a provider that holds both anvil (to avoid accidental drop) and wallet-enabled L1 provider
        let provider = AnvilProvider::new(inner_provider, Arc::new(anvil));
        // cache store for deployed contracts
        let mut contracts = Contracts::new();

        // init and kick off the L1Client which wraps around standard L1 provider with more app-specific state management
        let l1_client = new_l1_client(provider.anvil(), false).await;

        // Initialize a contract with some deposits
        let fee_proxy_addr = deploy_fee_contract_proxy(&provider, &mut contracts, deployer).await?;
        let fee_proxy = FeeContract::new(fee_proxy_addr, &provider);
        let num_tx_for_deploy = provider.get_block_number().await?;

        // make some deposits.
        for n in 1..=num_deposits {
            // Varied amounts are less boring.
            let amount = n as f32 / 10.0;
            let receipt = fee_proxy
                .deposit(deployer)
                .value(parse_ether(&amount.to_string())?)
                .send()
                .await?
                .get_receipt()
                .await?;
            assert!(receipt.inner.is_success());
        }

        let cur_height = provider.get_block_number().await?;
        assert_eq!(num_deposits + num_tx_for_deploy, cur_height);

        // Set prev deposits to `None` so `Filter` will start at block
        // 0. The test would also succeed if we pass `0` (b/c first
        // block did not deposit).
        let pending = l1_client
            .get_finalized_deposits(fee_proxy_addr, None, cur_height)
            .await;

        assert_eq!(num_deposits as usize, pending.len(), "{pending:?}");
        assert_eq!(deployer, pending[0].account().0);
        assert_eq!(
            U256::from(1500000000000000000u64),
            pending
                .iter()
                .fold(U256::from(0), |total, info| total.add(info.amount().0))
        );

        // check a few more cases
        let pending = l1_client
            .get_finalized_deposits(fee_proxy_addr, Some(0), cur_height)
            .await;
        assert_eq!(num_deposits as usize, pending.len());

        let pending = l1_client
            .get_finalized_deposits(fee_proxy_addr, Some(0), 0)
            .await;
        assert_eq!(0, pending.len());

        let pending = l1_client
            .get_finalized_deposits(fee_proxy_addr, Some(0), 1)
            .await;
        assert_eq!(0, pending.len());

        let pending = l1_client
            .get_finalized_deposits(fee_proxy_addr, Some(num_tx_for_deploy), num_tx_for_deploy)
            .await;
        assert_eq!(0, pending.len());

        let pending = l1_client
            .get_finalized_deposits(
                fee_proxy_addr,
                Some(num_tx_for_deploy),
                num_tx_for_deploy + 1,
            )
            .await;
        assert_eq!(1, pending.len());

        // what happens if `new_finalized` is `0`?
        let pending = l1_client
            .get_finalized_deposits(fee_proxy_addr, Some(num_tx_for_deploy), 0)
            .await;
        assert_eq!(0, pending.len());

        Ok(())
    }

    async fn test_wait_for_finalized_block_helper(ws: bool) {
        setup_test();

        let anvil = Arc::new(Anvil::new().block_time_f64(0.1).spawn());
        let l1_client = new_l1_client(&anvil, ws).await;
        let provider = &l1_client.provider;

        // Wait for a block 10 blocks in the future.
        let block_height = provider.get_block_number().await.unwrap();
        let block = l1_client.wait_for_finalized_block(block_height + 10).await;
        assert_eq!(block.number, block_height + 10);

        // Compare against underlying provider.
        let true_block = provider
            .get_block(BlockId::Number(BlockNumberOrTag::Number(block_height + 10)))
            .full()
            .await
            .unwrap()
            .unwrap();

        assert_eq!(
            block.timestamp.to::<u64>(),
            true_block.header.inner.timestamp
        );
        assert_eq!(block.hash, true_block.header.hash);
    }

    #[tokio::test(flavor = "multi_thread")]
    async fn test_wait_for_finalized_block_ws() {
        test_wait_for_finalized_block_helper(true).await
    }

    #[tokio::test(flavor = "multi_thread")]
    async fn test_wait_for_finalized_block_http() {
        test_wait_for_finalized_block_helper(false).await
    }

    async fn test_wait_for_finalized_block_by_timestamp_helper(ws: bool) {
        setup_test();

        let anvil = Arc::new(Anvil::new().block_time_f64(0.2).spawn());
        let l1_client = new_l1_client(&anvil, ws).await;
        let provider = &l1_client.provider;

        // Wait for a block 5 blocks in the future.
        let timestamp = U256::from(OffsetDateTime::now_utc().unix_timestamp() as u64 + 5);
        let block = l1_client
            .wait_for_finalized_block_with_timestamp(timestamp)
            .await;
        assert!(
                block.timestamp >= timestamp,
                "wait_for_finalized_block_with_timestamp({timestamp}) returned too early a block: {block:?}",
            );
        let parent = provider
            .get_block(BlockId::Number(BlockNumberOrTag::Number(block.number - 1)))
            .full()
            .await
            .unwrap()
            .unwrap();
        assert!(
                parent.header.inner.timestamp < timestamp.to::<u64>(),
                "wait_for_finalized_block_with_timestamp({timestamp}) did not return the earliest possible block: returned {block:?}, but earlier block {parent:?} has an acceptable timestamp too",
            );

        // Compare against underlying provider.
        let true_block = provider
            .get_block(BlockId::Number(BlockNumberOrTag::Number(block.number)))
            .await
            .unwrap()
            .unwrap();
        assert_eq!(
            block.timestamp.to::<u64>(),
            true_block.header.inner.timestamp
        );
        assert_eq!(block.hash, true_block.header.hash);
    }

    #[tokio::test(flavor = "multi_thread")]
    async fn test_wait_for_finalized_block_by_timestamp_ws() {
        test_wait_for_finalized_block_by_timestamp_helper(true).await
    }

    #[tokio::test(flavor = "multi_thread")]
    async fn test_wait_for_finalized_block_by_timestamp_http() {
        test_wait_for_finalized_block_by_timestamp_helper(false).await
    }

    async fn test_wait_for_block_helper(ws: bool) {
        setup_test();

        let anvil = Arc::new(Anvil::new().block_time_f64(0.1).spawn());
        let l1_client = new_l1_client(&anvil, ws).await;
        let provider = &l1_client.provider;

        // Wait for a block 10 blocks in the future.
        let block_height = provider.get_block_number().await.unwrap();
        l1_client.wait_for_block(block_height + 10).await;

        let new_block_height = provider.get_block_number().await.unwrap();
        assert!(
                new_block_height >= block_height + 10,
                "wait_for_block returned too early; initial height = {block_height}, new height = {new_block_height}",
            );
    }

    #[tokio::test(flavor = "multi_thread")]
    async fn test_wait_for_block_ws() {
        test_wait_for_block_helper(true).await
    }

    #[tokio::test(flavor = "multi_thread")]
    async fn test_wait_for_block_http() {
        test_wait_for_block_helper(false).await
    }

    async fn test_reconnect_update_task_helper(ws: bool) {
        setup_test();

        let port = pick_unused_port().unwrap();
        let anvil = Arc::new(Anvil::new().block_time(1).port(port).spawn());
        let client = new_l1_client(&anvil, ws).await;

        let initial_state = client.snapshot().await;
        tracing::info!(?initial_state, "initial state");

        // Check the state is updating.
        let mut retry = 0;
        let updated_state = loop {
            assert!(retry < 10, "state did not update in time");

            let updated_state = client.snapshot().await;
            if updated_state.head > initial_state.head {
                break updated_state;
            }
            tracing::info!(retry, "waiting for state update");
            sleep(Duration::from_secs(1)).await;
            retry += 1;
        };
        tracing::info!(?updated_state, "state updated");

        // Disconnect the WebSocket and reconnect it. Technically this spawns a whole new Anvil
        // chain, but for the purposes of this test it should look to the client like an L1 server
        // closing a WebSocket connection.
        drop(anvil);

        // Let the connection stay down for a little while: Ethers internally tries to reconnect,
        // and starting up to fast again might hit that and cause a false positive. The problem is,
        // Ethers doesn't try very hard, and if we wait a bit, we will test the worst possible case
        // where the internal retry logic gives up and just kills the whole provider.
        tracing::info!("sleep 5");
        sleep(Duration::from_secs(5)).await;

        // Once a connection is reestablished, the state will eventually start to update again.
        tracing::info!("restarting L1");
        let _anvil = Anvil::new().block_time(1).port(port).spawn();

        let mut retry = 0;
        let final_state = loop {
            assert!(retry < 5, "state did not update in time");

            let final_state = client.snapshot().await;
            if final_state.head > updated_state.head {
                break final_state;
            }
            tracing::info!(retry, "waiting for state update");
            sleep(Duration::from_secs(1)).await;
            retry += 1;
        };
        tracing::info!(?final_state, "state updated");
    }

    #[tokio::test(flavor = "multi_thread")]
    async fn test_reconnect_update_task_ws() {
        test_reconnect_update_task_helper(true).await
    }

    #[tokio::test(flavor = "multi_thread")]
    async fn test_reconnect_update_task_http() {
        test_reconnect_update_task_helper(false).await
    }

    // #[tokio::test]
    // async fn test_fetch_stake_table() -> anyhow::Result<()> {
    //     setup_test();

    //     let anvil = Anvil::new().spawn();
    //     let wallet = anvil.wallet().unwrap();
    //     let inner_provider = ProviderBuilder::new()
    //         .wallet(wallet)
    //         .on_http(anvil.endpoint_url());
    //     let provider = AnvilProvider::new(inner_provider, Arc::new(anvil));

    //     let l1_client = new_l1_client(provider.anvil(), false).await;
    //     let mut contracts = Contracts::new();

    //     let stake_table_addr =
    //         deploy_permissioned_stake_table(&provider, &mut contracts, vec![]).await?;
    //     let stake_table_contract = PermissionedStakeTable::new(stake_table_addr, &provider);

    //     let mut rng = rand::thread_rng();
    //     let node = NodeInfoSol::rand(&mut rng);

    //     let new_nodes: Vec<NodeInfoSol> = vec![node];
    //     stake_table_contract
    //         .update(vec![], new_nodes)
    //         .send()
    //         .await?
    //         .watch()
    //         .await?;

    //     let block = l1_client.get_block(BlockId::latest()).await?.unwrap();
    //     let nodes = l1_client
    //         .get_stake_table(stake_table_addr, block.header.inner.number)
    //         .await?;

    //     let result = nodes.stake_table.0[0].clone();
    //     assert_eq!(result.stake_table_entry.stake_amount.to::<u64>(), 1);
    //     Ok(())
    // }

    /// A helper function to get the index of the current provider in the failover list.
    fn get_failover_index(provider: &L1Client) -> usize {
        let transport = &provider.transport;
        provider.transport.current_transport.read().generation % transport.urls.len()
    }

    async fn test_failover_update_task_helper(ws: bool) {
        setup_test();

        let anvil = Anvil::new().block_time(1).spawn();

        // Create an L1 client with fake providers, and check that the state is still updated after
        // it correctly fails over to the real providers.
        let client = L1ClientOptions {
            l1_polling_interval: Duration::from_secs(1),
            // Use a very long subscription timeout, so that we only succeed by triggering a
            // failover.
            subscription_timeout: Duration::from_secs(1000),
            l1_ws_provider: if ws {
                Some(vec![
                    "ws://notarealurl:1234".parse().unwrap(),
                    anvil.ws_endpoint_url(),
                ])
            } else {
                None
            },
            ..Default::default()
        }
        .connect(vec![
            "http://notarealurl:1234".parse().unwrap(),
            anvil.endpoint_url(),
        ])
        .expect("Failed to create L1 client");

        client.spawn_tasks().await;

        let initial_state = client.snapshot().await;
        tracing::info!(?initial_state, "initial state");

        // Check the state is updating.
        let mut retry = 0;
        let updated_state = loop {
            assert!(retry < 10, "state did not update in time");

            let updated_state = client.snapshot().await;
            if updated_state.head > initial_state.head {
                break updated_state;
            }
            tracing::info!(retry, "waiting for state update");
            sleep(Duration::from_secs(1)).await;
            retry += 1;
        };
        tracing::info!(?updated_state, "state updated");
    }

    #[tokio::test(flavor = "multi_thread")]
    async fn test_failover_update_task_ws() {
        test_failover_update_task_helper(true).await;
    }

    #[tokio::test(flavor = "multi_thread")]
    async fn test_failover_update_task_http() {
        test_failover_update_task_helper(false).await;
    }

    #[tokio::test(flavor = "multi_thread")]
    async fn test_failover_consecutive_failures() {
        setup_test();

        let anvil = Anvil::new().block_time(1).spawn();

        let l1_options = L1ClientOptions {
            l1_polling_interval: Duration::from_secs(1),
            l1_frequent_failure_tolerance: Duration::from_millis(0),
            l1_consecutive_failure_tolerance: 3,
            ..Default::default()
        };

        let provider = l1_options
            .connect(vec![
                "http://notarealurl:1234".parse().unwrap(),
                anvil.endpoint_url(),
            ])
            .expect("Failed to create L1 client");

        // Make just enough failed requests not to trigger a failover.
        for _ in 0..2 {
            provider.get_block_number().await.unwrap_err();
            assert!(get_failover_index(&provider) == 0);
        }

        // The final request triggers failover.
        provider.get_block_number().await.unwrap_err();
        assert!(get_failover_index(&provider) == 1);

        // Now requests succeed.
        provider.get_block_number().await.unwrap();
    }

    #[tokio::test(flavor = "multi_thread")]
    async fn test_failover_frequent_failures() {
        setup_test();

        let anvil = Anvil::new().block_time(1).spawn();
        let provider = L1ClientOptions {
            l1_polling_interval: Duration::from_secs(1),
            l1_frequent_failure_tolerance: Duration::from_millis(100),
            ..Default::default()
        }
        .connect(vec![
            "http://notarealurl:1234".parse().unwrap(),
            anvil.endpoint_url(),
        ])
        .expect("Failed to create L1 client");

        // Two failed requests that are not within the tolerance window do not trigger a failover.
        provider.get_block_number().await.unwrap_err();
        sleep(Duration::from_secs(1)).await;
        provider.get_block_number().await.unwrap_err();

        // Check that we didn't fail over.
        assert!(get_failover_index(&provider) == 0);

        // Reset the window.
        sleep(Duration::from_secs(1)).await;

        // Two failed requests in a row trigger failover.
        provider.get_block_number().await.unwrap_err();
        provider.get_block_number().await.unwrap_err();
        provider.get_block_number().await.unwrap();
        assert!(get_failover_index(&provider) == 1);
    }

    // Checks that the L1 client initialized the state on startup even
    // if the L1 is not currently mining blocks. It's useful for testing that we
    // don't require an L1 that is continuously mining blocks.
    #[tokio::test(flavor = "multi_thread")]
    async fn test_update_loop_initializes_l1_state() {
        setup_test();
        let anvil = Arc::new(Anvil::new().port(9988u16).spawn());
        let l1_client = new_l1_client(&anvil, true).await;

        for _try in 0..10 {
            let mut state = l1_client.state.lock().await;
            let has_snapshot = state.snapshot.finalized.is_some();
            let has_cache = state.finalized.get(&0).is_some();
            drop(state);
            if has_snapshot && has_cache {
                return;
            }
            sleep(Duration::from_millis(200)).await;
        }
        panic!("L1 state of L1Client not initialized");
    }
}<|MERGE_RESOLUTION|>--- conflicted
+++ resolved
@@ -16,10 +16,7 @@
     rpc::{
         client::RpcClient,
         json_rpc::{RequestPacket, ResponsePacket},
-<<<<<<< HEAD
-=======
         types::Block,
->>>>>>> cbf666d4
     },
     transports::{http::Http, RpcError, TransportErrorKind},
 };
@@ -48,14 +45,10 @@
 
 use super::{
     active_validator_set_from_l1_events,
-    v0_1::{SingleTransport, SingleTransportStatus, SwitchingTransport},
+    v0_1::{L1BlockInfoWithParent, SingleTransport, SingleTransportStatus, SwitchingTransport},
     v0_3::Validator,
-<<<<<<< HEAD
-    L1BlockInfo, L1ClientMetrics, L1State, L1UpdateTask, StakeTableEvent,
-=======
-    validators_from_l1_events, L1BlockInfo, L1BlockInfoWithParent, L1ClientMetrics, L1State,
+    validators_from_l1_events, L1BlockInfo,  L1ClientMetrics, L1State,
     L1UpdateTask, StakeTableEvent,
->>>>>>> cbf666d4
 };
 use crate::{FeeInfo, L1Client, L1ClientOptions, L1Event, L1Snapshot};
 
@@ -71,8 +64,6 @@
     }
 }
 
-<<<<<<< HEAD
-=======
 impl From<&Block> for L1BlockInfo {
     fn from(block: &Block) -> Self {
         Self {
@@ -92,7 +83,6 @@
     }
 }
 
->>>>>>> cbf666d4
 impl Committable for L1BlockInfo {
     fn commit(&self) -> Commitment<Self> {
         let timestamp: [u8; 32] = self.timestamp.to_le_bytes();
@@ -504,22 +494,6 @@
                                 // For HTTP, we simulate a subscription by polling. The polling
                                 // stream provided by ethers only yields block hashes, so for each
                                 // one, we have to go fetch the block itself.
-<<<<<<< HEAD
-                                stream.map(stream::iter).flatten().filter_map(move |hash| {
-                                    let rpc = rpc.clone();
-                                    async move {
-                                        match rpc.get_block(BlockId::hash(hash)).await {
-                                            Ok(Some(block)) => Some(block.header),
-                                            // If we can't fetch the block for some reason, we can
-                                            // just skip it.
-                                            Ok(None) => {
-                                                tracing::warn!(%hash, "HTTP stream yielded a block hash that was not available");
-                                                None
-                                            }
-                                            Err(err) => {
-                                                tracing::warn!(%hash, "Error fetching block from HTTP stream: {err:#}");
-                                                None
-=======
                                 stream::once(async { l1_head.clone() })
                                  .chain(
                                     stream.map(stream::iter).flatten().filter_map(move |hash| {
@@ -537,7 +511,6 @@
                                                     tracing::warn!(%hash, "Error fetching block from HTTP stream: {err:#}");
                                                     None
                                                 }
->>>>>>> cbf666d4
                                             }
                                         }
                                     }))
@@ -591,19 +564,6 @@
                                     .await
                                     .ok();
                             }
-<<<<<<< HEAD
-                            if finalized > state.snapshot.finalized {
-                                tracing::info!(
-                                    ?finalized,
-                                    old_finalized = ?state.snapshot.finalized,
-                                    "L1 finalized updated",
-                                );
-                                if let Some(finalized) = finalized {
-                                    metrics.finalized.set(finalized.number as usize);
-                                }
-                                state.snapshot.finalized = finalized;
-                                if let Some(finalized) = finalized {
-=======
                             if let Some(finalized) = finalized {
                                 if Some(finalized.info) > state.snapshot.finalized {
                                     tracing::info!(
@@ -614,7 +574,6 @@
                                     metrics.finalized.set(finalized.info.number as usize);
                                     state.snapshot.finalized = Some(finalized.info);
                                     state.put_finalized(finalized);
->>>>>>> cbf666d4
                                     sender
                                         .broadcast_direct(L1Event::NewFinalized { finalized })
                                         .await
@@ -714,16 +673,11 @@
                 let L1Event::NewFinalized { finalized } = event else {
                     continue;
                 };
-                if finalized.number >= number {
+                let mut state = self.state.lock().await;
+                state.put_finalized(finalized);
+                if finalized.info.number >= number {
                     tracing::info!(number, ?finalized, "got finalized L1 block");
-<<<<<<< HEAD
-                    return self
-                        .get_finalized_block(self.state.lock().await, number)
-                        .await
-                        .1;
-=======
                     return self.fetch_finalized_block_by_number(state, number).await.1;
->>>>>>> cbf666d4
                 }
                 tracing::debug!(number, ?finalized, "waiting for finalized L1 block");
             }
@@ -763,13 +717,9 @@
                 let L1Event::NewFinalized { finalized } = event else {
                     continue;
                 };
-<<<<<<< HEAD
-                if finalized.timestamp >= timestamp {
-=======
                 if finalized.info.timestamp >= timestamp {
->>>>>>> cbf666d4
                     tracing::info!(%timestamp, ?finalized, "got finalized block");
-                    break 'outer (self.state.lock().await, finalized);
+                    break 'outer (self.state.lock().await, finalized.info);
                 }
                 tracing::debug!(%timestamp, ?finalized, "waiting for L1 finalized block");
             }
@@ -782,13 +732,9 @@
         // It is possible there is some earlier block that also has the proper timestamp. Work
         // backwards until we find the true earliest block.
         loop {
-<<<<<<< HEAD
-            let (state_lock, parent) = self.get_finalized_block(state, block.number - 1).await;
-=======
             let (state_lock, parent) = self
                 .fetch_finalized_block_by_number(state, block.number - 1)
                 .await;
->>>>>>> cbf666d4
             if parent.timestamp < timestamp {
                 return block;
             }
@@ -802,18 +748,15 @@
         mut state: MutexGuard<'a, L1State>,
         number: u64,
     ) -> (MutexGuard<'a, L1State>, L1BlockInfo) {
-        // Try to get the block from the finalized block cache.
+        let latest_finalized = state
+            .snapshot
+            .finalized
+            .expect("get_finalized_block called before any blocks are finalized");
         assert!(
-            state.snapshot.finalized.is_some()
-                && number <= state.snapshot.finalized.unwrap().number,
+            number <= latest_finalized.number,
             "requesting a finalized block {number} that isn't finalized; snapshot: {:?}",
             state.snapshot,
         );
-<<<<<<< HEAD
-        if let Some(block) = state.finalized.get(&number) {
-            let block = *block;
-            return (state, block);
-=======
 
         // To get this block and be sure we are getting the correct finalized block, we first need
         // to find an equal or later block so we can find the expected hash of this block. If we
@@ -877,39 +820,9 @@
             };
             state = self.state.lock().await;
             state.put_finalized(successor);
->>>>>>> cbf666d4
-        }
-        drop(state);
-
-        // If not in cache, fetch the block from the L1 provider.
-        let block = loop {
-            let block = match self.provider.get_block(BlockId::number(number)).await {
-                Ok(Some(block)) => block,
-                Ok(None) => {
-                    tracing::warn!(
-                        number,
-                        "provider error: finalized L1 block should always be available"
-                    );
-                    self.retry_delay().await;
-                    continue;
-                },
-                Err(err) => {
-                    tracing::warn!(number, "failed to get finalized L1 block: {err:#}");
-                    self.retry_delay().await;
-                    continue;
-                },
-            };
-            break L1BlockInfo {
-                number: block.header.number,
-                hash: block.header.hash,
-                timestamp: U256::from(block.header.timestamp),
-            };
-        };
-
-        // After fetching, add the block to the cache.
-        let mut state = self.state.lock().await;
-        state.put_finalized(block);
-        (state, block)
+        }
+
+        (state, successor.info)
     }
 
     /// Get fee info for each `Deposit` occurring between `prev`
@@ -981,25 +894,12 @@
             .await
     }
 
-<<<<<<< HEAD
-    /// Get `StakeTable` at specific l1 block height.
-    /// This function fetches and processes various events (ValidatorRegistered, ValidatorExit,
-    /// Delegated, Undelegated, and ConsensusKeysUpdated) within the block range from the
-    /// contract's initialization block to the provided `to_block` value.
-    /// Events are fetched in chunks to and retries are implemented for failed requests.
-    pub async fn get_stake_table(
-        &self,
-        contract: Address,
-        to_block: u64,
-    ) -> anyhow::Result<IndexMap<Address, Validator<BLSPubKey>>> {
-=======
     /// Fetch all stake table events from L1
     pub async fn fetch_stake_table_events(
         &self,
         contract: Address,
         to_block: u64,
     ) -> anyhow::Result<BTreeMap<(u64, u64), StakeTableEvent>> {
->>>>>>> cbf666d4
         let stake_table_contract = StakeTable::new(contract, self.provider.clone());
 
         // get the block number when the contract was initialized
@@ -1162,11 +1062,7 @@
         let keys_update = keys_update_events.flatten().collect().await;
 
         // Sort all events by log index and log block number for correct order.
-<<<<<<< HEAD
-        let events = StakeTableEvent::sort_events(
-=======
         StakeTableEvent::sort_events(
->>>>>>> cbf666d4
             registered,
             deregistered,
             delegated,
@@ -1189,10 +1085,6 @@
         active_validator_set_from_l1_events(events.values().cloned())
     }
 
-<<<<<<< HEAD
-        // Process the sorted events and return the resulting stake table.
-        from_l1_events(events.values().cloned())
-=======
     pub async fn fetch_all_validators(
         &self,
         contract: Address,
@@ -1201,7 +1093,6 @@
         let events = self.fetch_stake_table_events(contract, to_block).await?;
         // Process the sorted events and return the resulting stake table.
         validators_from_l1_events(events.values().cloned())
->>>>>>> cbf666d4
     }
 
     /// Check if the given address is a proxy contract.
@@ -1268,19 +1159,19 @@
         }
     }
 
-    fn put_finalized(&mut self, info: L1BlockInfo) {
+    fn put_finalized(&mut self, block: L1BlockInfoWithParent) {
         assert!(
             self.snapshot.finalized.is_some()
-                && info.number <= self.snapshot.finalized.unwrap().number,
-            "inserting a finalized block {info:?} that isn't finalized; snapshot: {:?}",
+                && block.info.number <= self.snapshot.finalized.unwrap().number,
+            "inserting a finalized block {block:?} that isn't finalized; snapshot: {:?}",
             self.snapshot,
         );
 
-        if let Some((old_number, old_info)) = self.finalized.push(info.number, info) {
-            if old_number == info.number {
+        if let Some((old_number, old_block)) = self.finalized.push(block.info.number, block) {
+            if old_number == block.info.number && block != old_block {
                 tracing::error!(
-                    ?old_info,
-                    ?info,
+                    ?old_block,
+                    ?block,
                     "got different info for the same finalized height; something has gone very wrong with the L1",
                 );
             }
@@ -1288,13 +1179,9 @@
     }
 }
 
-<<<<<<< HEAD
-async fn get_finalized_block(rpc: &impl Provider) -> anyhow::Result<Option<L1BlockInfo>> {
-=======
 async fn fetch_finalized_block_from_rpc(
     rpc: &impl Provider,
 ) -> anyhow::Result<Option<L1BlockInfoWithParent>> {
->>>>>>> cbf666d4
     let Some(block) = rpc.get_block(BlockId::finalized()).await? else {
         // This can happen in rare cases where the L1 chain is very young and has not finalized a
         // block yet. This is more common in testing and demo environments. In any case, we proceed
@@ -1304,11 +1191,7 @@
         return Ok(None);
     };
 
-    Ok(Some(L1BlockInfo {
-        number: block.header.number,
-        timestamp: U256::from(block.header.timestamp),
-        hash: block.header.hash,
-    }))
+    Ok(Some((&block).into()))
 }
 
 #[cfg(test)]
