use std::{
    cmp::{min, Ordering},
    num::NonZeroUsize,
    pin::Pin,
    result::Result as StdResult,
    sync::Arc,
    time::Instant,
};

use alloy::{
    eips::BlockId,
    hex,
    primitives::{Address, B256, U256},
    providers::{Provider, ProviderBuilder, WsConnect},
    rpc::{
        client::RpcClient,
        json_rpc::{RequestPacket, ResponsePacket},
        types::Block,
    },
    transports::{http::Http, RpcError, TransportErrorKind},
};
use anyhow::Context;
use async_trait::async_trait;
use clap::Parser;
use committable::{Commitment, Committable, RawCommitmentBuilder};
<<<<<<< HEAD
=======
use contract_bindings_alloy::{
    feecontract::FeeContract::FeeContractInstance, staketable::StakeTable::StakeTableInstance,
};
use ethers::utils::AnvilInstance;
use ethers_conv::ToEthers;
>>>>>>> cac3a231
use futures::{
    future::{Future, TryFuture, TryFutureExt},
    stream::{self, StreamExt},
};
use hotshot::types::BLSPubKey;
use hotshot_contract_adapter::sol_types::{FeeContract, StakeTable};
use hotshot_types::traits::metrics::Metrics;
use indexmap::IndexMap;
use lru::LruCache;
use parking_lot::RwLock;
use tokio::{
    spawn,
    sync::{Mutex, MutexGuard, Notify},
    time::{sleep, Duration},
};
use tower_service::Service;
use tracing::Instrument;
use url::Url;

use super::{
    from_l1_events,
    v0_1::{SingleTransport, SingleTransportStatus, SwitchingTransport},
    v0_3::Validator,
    L1BlockInfo, L1BlockInfoWithParent, L1ClientMetrics, L1State, L1UpdateTask, StakeTableEvent,
};
use crate::{FeeInfo, L1Client, L1ClientOptions, L1Event, L1Snapshot};

impl PartialOrd for L1BlockInfo {
    fn partial_cmp(&self, other: &Self) -> Option<Ordering> {
        Some(self.cmp(other))
    }
}

impl Ord for L1BlockInfo {
    fn cmp(&self, other: &Self) -> Ordering {
        self.number.cmp(&other.number)
    }
}

impl From<&Block> for L1BlockInfo {
    fn from(block: &Block) -> Self {
        Self {
            number: block.header.number,
            timestamp: U256::from(block.header.timestamp),
            hash: block.header.hash,
        }
    }
}

impl From<&Block> for L1BlockInfoWithParent {
    fn from(block: &Block) -> Self {
        Self {
            info: block.into(),
            parent_hash: block.header.parent_hash,
        }
    }
}

impl Committable for L1BlockInfo {
    fn commit(&self) -> Commitment<Self> {
        let timestamp: [u8; 32] = self.timestamp.to_le_bytes();

        RawCommitmentBuilder::new(&Self::tag())
            .u64_field("number", self.number)
            // `RawCommitmentBuilder` doesn't have a `u256_field` method, so we simulate it:
            .constant_str("timestamp")
            .fixed_size_bytes(&timestamp)
            .constant_str("hash")
            .fixed_size_bytes(&self.hash.0)
            .finalize()
    }

    fn tag() -> String {
        "L1BLOCK".into()
    }
}

impl L1BlockInfo {
    pub fn number(&self) -> u64 {
        self.number
    }

    pub fn timestamp(&self) -> U256 {
        self.timestamp
    }

    pub fn hash(&self) -> B256 {
        self.hash
    }
}

impl Drop for L1UpdateTask {
    fn drop(&mut self) {
        if let Some(task) = self.0.get_mut().take() {
            task.abort();
        }
    }
}

impl Default for L1ClientOptions {
    fn default() -> Self {
        Self::parse_from(std::iter::empty::<String>())
    }
}

impl L1ClientOptions {
    /// Use the given metrics collector to publish metrics related to the L1 client.
    pub fn with_metrics(mut self, metrics: &(impl Metrics + ?Sized)) -> Self {
        self.metrics = Arc::new(metrics.subgroup("l1".into()));
        self
    }

    /// Instantiate an `L1Client` for a given list of provider `Url`s.
    pub fn connect(self, urls: Vec<Url>) -> anyhow::Result<L1Client> {
        // create custom transport
        let t = SwitchingTransport::new(self, urls)
            .with_context(|| "failed to create switching transport")?;
        // Create a new L1 client with the transport
        Ok(L1Client::with_transport(t))
    }

    fn rate_limit_delay(&self) -> Duration {
        self.l1_rate_limit_delay.unwrap_or(self.l1_retry_delay)
    }
}

impl L1ClientMetrics {
    fn new(metrics: &(impl Metrics + ?Sized), num_urls: usize) -> Self {
        // Create a counter family for the failures per URL
        let failures = metrics.counter_family("failed_requests".into(), vec!["provider".into()]);

        // Create a counter for each URL
        let mut failure_metrics = Vec::with_capacity(num_urls);
        for url_index in 0..num_urls {
            failure_metrics.push(failures.create(vec![url_index.to_string()]));
        }

        Self {
            head: metrics.create_gauge("head".into(), None).into(),
            finalized: metrics.create_gauge("finalized".into(), None).into(),
            reconnects: metrics
                .create_counter("stream_reconnects".into(), None)
                .into(),
            failovers: metrics.create_counter("failovers".into(), None).into(),
            failures: Arc::new(failure_metrics),
        }
    }
}

impl SwitchingTransport {
    /// Create a new `SwitchingTransport` with the given options and URLs
    fn new(opt: L1ClientOptions, urls: Vec<Url>) -> anyhow::Result<Self> {
        // Return early if there were no URLs provided
        let Some(first_url) = urls.first().cloned() else {
            return Err(anyhow::anyhow!("No valid URLs provided"));
        };

        // Create the metrics
        let metrics = L1ClientMetrics::new(&**opt.metrics, urls.len());

        // Create a new `SingleTransport` for the first URL
        let first_transport = Arc::new(RwLock::new(SingleTransport::new(&first_url, 0)));

        Ok(Self {
            urls: Arc::new(urls),
            current_transport: first_transport,
            opt: Arc::new(opt),
            metrics,
            switch_notify: Arc::new(Notify::new()),
        })
    }

    /// Returns when the transport has been switched
    async fn wait_switch(&self) {
        self.switch_notify.notified().await;
    }

    fn options(&self) -> &L1ClientOptions {
        &self.opt
    }

    fn metrics(&self) -> &L1ClientMetrics {
        &self.metrics
    }
}

impl SingleTransportStatus {
    /// Log a successful call to the inner transport
    fn log_success(&mut self) {
        self.consecutive_failures = 0;
    }

    /// Log a failure to call the inner transport. Returns whether or not the transport should be switched to the next URL
    fn log_failure(&mut self, opt: &L1ClientOptions) -> bool {
        // Increment the consecutive failures
        self.consecutive_failures += 1;

        // Check if we should switch to the next URL
        let should_switch = self.should_switch(opt);

        // Update the last failure time
        self.last_failure = Some(Instant::now());

        // Return whether or not we should switch
        should_switch
    }

    /// Whether or not the transport should be switched to the next URL
    fn should_switch(&mut self, opt: &L1ClientOptions) -> bool {
        // If someone else already beat us to switching, return false
        if self.shutting_down {
            return false;
        }

        // If we've reached the max number of consecutive failures, switch to the next URL
        if self.consecutive_failures >= opt.l1_consecutive_failure_tolerance {
            self.shutting_down = true;
            return true;
        }

        // If we've failed recently, switch to the next URL
        let now = Instant::now();
        if let Some(prev) = self.last_failure {
            if now.saturating_duration_since(prev) < opt.l1_frequent_failure_tolerance {
                self.shutting_down = true;
                return true;
            }
        }

        false
    }
}

impl SingleTransport {
    /// Create a new `SingleTransport` with the given URL
    fn new(url: &Url, generation: usize) -> Self {
        Self {
            generation,
            client: Http::new(url.clone()),
            status: Default::default(),
        }
    }
}

/// `SwitchingTransport` is an alternative [`Client`](https://docs.rs/alloy/0.12.5/alloy/transports/http/struct.Client.html)
/// which by implementing `tower_service::Service`, traits like [`Transport`](https://docs.rs/alloy/0.12.5/alloy/transports/trait.Transport.html)
/// are auto-derived, thus can be used as an alt [`RpcClient`](https://docs.rs/alloy/0.12.5/alloy/rpc/client/struct.RpcClient.html#method.new)
/// that can be further hooked with `Provider` via `Provider::on_client()`.
#[async_trait]
impl Service<RequestPacket> for SwitchingTransport {
    type Error = RpcError<TransportErrorKind>;
    type Response = ResponsePacket;
    type Future =
        Pin<Box<dyn Future<Output = Result<ResponsePacket, RpcError<TransportErrorKind>>> + Send>>;

    fn poll_ready(
        &mut self,
        cx: &mut std::task::Context<'_>,
    ) -> std::task::Poll<StdResult<(), Self::Error>> {
        // Just poll the (current) inner client
        self.current_transport.read().clone().client.poll_ready(cx)
    }

    fn call(&mut self, req: RequestPacket) -> Self::Future {
        // Clone ourselves
        let self_clone = self.clone();

        // Pin and box, which turns this into a future
        Box::pin(async move {
            // Clone the current transport
            let mut current_transport = self_clone.current_transport.read().clone();

            // If we've been rate limited, back off until the limit (hopefully) expires.
            if let Some(t) = current_transport.status.read().rate_limited_until {
                if t > Instant::now() {
                    // Return an error with a non-standard code to indicate client-side rate limit.
                    return Err(RpcError::Transport(TransportErrorKind::Custom(
                        "Rate limit exceeded".into(),
                    )));
                } else {
                    // Reset the rate limit if we are passed it so we don't check every time
                    current_transport.status.write().rate_limited_until = None;
                }
            }

            // Call the inner client, match on the result
            match current_transport.client.call(req).await {
                Ok(res) => {
                    // If it's okay, log the success to the status
                    current_transport.status.write().log_success();
                    Ok(res)
                },
                Err(err) => {
                    // Increment the failure metric
                    if let Some(f) = self_clone
                        .metrics
                        .failures
                        .get(current_transport.generation % self_clone.urls.len())
                    {
                        f.add(1);
                    }

                    // Treat rate limited errors specially; these should not cause failover, but instead
                    // should only cause us to temporarily back off on making requests to the RPC
                    // server.
                    if let RpcError::ErrorResp(e) = &err {
                        // 429 == Too Many Requests
                        if e.code == 429 {
                            current_transport.status.write().rate_limited_until =
                                Some(Instant::now() + self_clone.opt.rate_limit_delay());
                            return Err(err);
                        }
                    }

                    // Log the error and indicate a failure
                    tracing::warn!(?err, "L1 client error");

                    // If the transport should switch, do so. We don't need to worry about
                    // race conditions here, since it will only return true once.
                    if current_transport
                        .status
                        .write()
                        .log_failure(&self_clone.opt)
                    {
                        // Increment the failovers metric
                        self_clone.metrics.failovers.add(1);

                        // Calculate the next URL index
                        let next_gen = current_transport.generation + 1;
                        let next_index = next_gen % self_clone.urls.len();
                        let url = self_clone.urls[next_index].clone();
                        tracing::info!(%url, "failing over to next L1 transport");

                        // Create a new transport from the next URL and index
                        let new_transport = SingleTransport::new(&url, next_gen);

                        // Switch to the next URL
                        *self_clone.current_transport.write() = new_transport;

                        // Notify the transport that it has been switched
                        self_clone.switch_notify.notify_waiters();
                    }

                    Err(err)
                },
            }
        })
    }
}

impl L1Client {
    fn with_transport(transport: SwitchingTransport) -> Self {
        // Create a new provider with that RPC client using the custom transport
        let rpc_client = RpcClient::new(transport.clone(), false);
        let provider = ProviderBuilder::new().on_client(rpc_client);

        let opt = transport.options().clone();

        let (sender, mut receiver) = async_broadcast::broadcast(opt.l1_events_channel_capacity);
        receiver.set_await_active(false);
        receiver.set_overflow(true);

        Self {
            provider,
            transport,
            state: Arc::new(Mutex::new(L1State::new(opt.l1_blocks_cache_size))),
            sender,
            receiver: receiver.deactivate(),
            update_task: Default::default(),
        }
    }

    /// Construct a new L1 client with the default options.
    pub fn new(url: Vec<Url>) -> anyhow::Result<Self> {
        L1ClientOptions::default().connect(url)
    }

    pub fn anvil(anvil: &AnvilInstance) -> anyhow::Result<Self> {
        L1ClientOptions {
            l1_ws_provider: Some(vec![anvil.ws_endpoint().parse()?]),
            ..Default::default()
        }
        .connect(vec![anvil.endpoint().parse()?])
    }

    /// Start the background tasks which keep the L1 client up to date.
    pub async fn spawn_tasks(&self) {
        let mut update_task = self.update_task.0.lock().await;
        if update_task.is_none() {
            *update_task = Some(spawn(self.update_loop()));
        }
    }

    /// Shut down background tasks associated with this L1 client.
    ///
    /// The L1 client will still be usable, but will stop updating until [`start`](Self::start) is
    /// called again.
    pub async fn shut_down_tasks(&self) {
        if let Some(update_task) = self.update_task.0.lock().await.take() {
            update_task.abort();
        }
    }

    fn update_loop(&self) -> impl Future<Output = ()> {
        let opt = self.options().clone();
        let rpc = self.provider.clone();
        let ws_urls = opt.l1_ws_provider.clone();
        let retry_delay = opt.l1_retry_delay;
        let subscription_timeout = opt.subscription_timeout;
        let state = self.state.clone();
        let sender = self.sender.clone();
        let metrics = self.metrics().clone();
        let polling_interval = opt.l1_polling_interval;
        let transport = self.transport.clone();

        let span = tracing::warn_span!("L1 client update");
        async move {
            for i in 0.. {
                let ws;

                // Subscribe to new blocks.
                let mut block_stream = {
                    let res = match &ws_urls {
                        Some(urls) => {
                            // Use a new WebSockets host each time we retry in case there is a
                            // problem with one of the hosts specifically.
                            let provider = i % urls.len();
                            let url = &urls[provider];
                            ws = match ProviderBuilder::new().on_ws(WsConnect::new(url.clone())).await {
                                Ok(ws) => ws,
                                Err(err) => {
                                    tracing::warn!(provider, "Failed to connect WebSockets provider: {err:#}");
                                    sleep(retry_delay).await;
                                    continue;
                                }
                            };
                            ws.subscribe_blocks().await.map(|stream| stream.into_stream().boxed())
                        }
                        None => {
                           rpc
                            .watch_blocks()
                            .await
                            .map(|poller_builder| {
                                // Configure it and get the stream
                                let stream = poller_builder.with_poll_interval(polling_interval).into_stream();

                                let rpc = rpc.clone();

                                // For HTTP, we simulate a subscription by polling. The polling
                                // stream provided by ethers only yields block hashes, so for each
                                // one, we have to go fetch the block itself.
                                stream.map(stream::iter).flatten().filter_map(move |hash| {
                                    let rpc = rpc.clone();
                                    async move {
                                        match rpc.get_block(BlockId::hash(hash)).await {
                                            Ok(Some(block)) => Some(block.header),
                                            // If we can't fetch the block for some reason, we can
                                            // just skip it.
                                            Ok(None) => {
                                                tracing::warn!(%hash, "HTTP stream yielded a block hash that was not available");
                                                None
                                            }
                                            Err(err) => {
                                                tracing::warn!(%hash, "Error fetching block from HTTP stream: {err:#}");
                                                None
                                            }
                                        }
                                    }
                                })
                                // Take until the transport is switched, so we will call `watch_blocks` instantly on it
                            }.take_until(transport.wait_switch())
                            .boxed())
                        }
                    };
                    match res {
                        Ok(stream) => stream,
                        Err(err) => {
                            tracing::error!("Error subscribing to L1 blocks: {err:#}");
                            sleep(retry_delay).await;
                            continue;
                        }
                    }
                };

                tracing::info!("Established L1 block stream");
                loop {
                    // Wait for a block, timing out if we don't get one soon enough
                    let block_timeout = tokio::time::timeout(subscription_timeout, block_stream.next()).await;
                    match block_timeout {
                        // We got a block
                        Ok(Some(head)) => {
                            let head = head.number;
                            tracing::debug!(head, "Received L1 block");

                            // A new block has been produced. This happens fairly rarely, so it is now ok to
                            // poll to see if a new block has been finalized.
                            let finalized = loop {
                                match get_finalized_block(&rpc).await {
                                    Ok(finalized) => break finalized,
                                    Err(err) => {
                                        tracing::warn!("Error getting finalized block: {err:#}");
                                        sleep(retry_delay).await;
                                    }
                                }
                            };

                            // Update the state snapshot;
                            let mut state = state.lock().await;
                            if head > state.snapshot.head {
                                tracing::debug!(head, old_head = state.snapshot.head, "L1 head updated");
                                metrics.head.set(head as usize);
                                state.snapshot.head = head;
                                // Emit an event about the new L1 head. Ignore send errors; it just means no
                                // one is listening to events right now.
                                sender
                                    .broadcast_direct(L1Event::NewHead { head })
                                    .await
                                    .ok();
                            }
                            if let Some(finalized) = finalized {
                                if Some(finalized.info) > state.snapshot.finalized {
                                    tracing::info!(
                                        ?finalized,
                                        old_finalized = ?state.snapshot.finalized,
                                        "L1 finalized updated",
                                    );
                                    metrics.finalized.set(finalized.info.number as usize);
                                    state.snapshot.finalized = Some(finalized.info);
                                    sender
                                        .broadcast_direct(L1Event::NewFinalized { finalized })
                                        .await
                                        .ok();
                                }
                            }
                            tracing::debug!("Updated L1 snapshot to {:?}", state.snapshot);
                        }
                        // The stream ended
                        Ok(None) => {
                            tracing::error!("L1 block stream ended unexpectedly, trying to re-establish block stream");
                            break;
                        }
                        // We timed out waiting for a block
                        Err(_) => {
                            tracing::error!("No block received for {} seconds, trying to re-establish block stream", subscription_timeout.as_secs());
                            break;
                        }
                    }
                }

                metrics.reconnects.add(1);
            }
        }.instrument(span)
    }

    /// Get a snapshot from the l1.
    pub async fn snapshot(&self) -> L1Snapshot {
        self.state.lock().await.snapshot
    }

    /// Wait until the highest L1 block number reaches at least `number`.
    ///
    /// This function does not return any information about the block, since the block is not
    /// necessarily finalized when it returns. It is only used to guarantee that some block at
    /// height `number` exists, possibly in the unsafe part of the L1 chain.
    pub async fn wait_for_block(&self, number: u64) {
        loop {
            // Subscribe to events before checking the current state, to ensure we don't miss a
            // relevant event.
            let mut events = self.receiver.activate_cloned();

            // Check if the block we are waiting for already exists.
            {
                let state = self.state.lock().await;
                if state.snapshot.head >= number {
                    return;
                }
                tracing::info!(number, head = state.snapshot.head, "Waiting for l1 block");
            }

            // Wait for the block.
            while let Some(event) = events.next().await {
                let L1Event::NewHead { head } = event else {
                    continue;
                };
                if head >= number {
                    tracing::info!(number, head, "Got L1 block");
                    return;
                }
                tracing::debug!(number, head, "Waiting for L1 block");
            }

            // This should not happen: the event stream ended. All we can do is try again.
            tracing::warn!(number, "L1 event stream ended unexpectedly; retry");
            self.retry_delay().await;
        }
    }

    /// Get information about the given block.
    ///
    /// If the desired block number is not finalized yet, this function will block until it becomes
    /// finalized.
    pub async fn wait_for_finalized_block(&self, number: u64) -> L1BlockInfo {
        loop {
            // Subscribe to events before checking the current state, to ensure we don't miss a relevant
            // event.
            let mut events = self.receiver.activate_cloned();

            // Check if the block we are waiting for already exists.
            {
                let state = self.state.lock().await;
                if let Some(finalized) = state.snapshot.finalized {
                    if finalized.number >= number {
                        return self.get_finalized_block(state, number).await.1;
                    }
                    tracing::info!(
                        number,
                        finalized = ?state.snapshot.finalized,
                        "waiting for l1 finalized block",
                    );
                };
            }

            // Wait for the block.
            while let Some(event) = events.next().await {
                let L1Event::NewFinalized { finalized } = event else {
                    continue;
                };
                let mut state = self.state.lock().await;
                state.put_finalized(finalized);
                if finalized.info.number >= number {
                    tracing::info!(number, ?finalized, "got finalized L1 block");
                    return self.get_finalized_block(state, number).await.1;
                }
                tracing::debug!(number, ?finalized, "waiting for finalized L1 block");
            }

            // This should not happen: the event stream ended. All we can do is try again.
            tracing::warn!(number, "L1 event stream ended unexpectedly; retry",);
            self.retry_delay().await;
        }
    }

    /// Get information about the first finalized block with timestamp greater than or equal
    /// `timestamp`.
    pub async fn wait_for_finalized_block_with_timestamp(&self, timestamp: U256) -> L1BlockInfo {
        // Wait until the finalized block has timestamp >= `timestamp`.
        let (mut state, mut block) = 'outer: loop {
            // Subscribe to events before checking the current state, to ensure we don't miss a
            // relevant event.
            let mut events = self.receiver.activate_cloned();

            // Check if the block we are waiting for already exists.
            {
                let state = self.state.lock().await;
                if let Some(finalized) = state.snapshot.finalized {
                    if finalized.timestamp >= timestamp {
                        break 'outer (state, finalized);
                    }
                }
                tracing::info!(
                    %timestamp,
                    finalized = ?state.snapshot.finalized,
                    "waiting for L1 finalized block",
                );
            }

            // Wait for the block.
            while let Some(event) = events.next().await {
                let L1Event::NewFinalized { finalized } = event else {
                    continue;
                };
                if finalized.info.timestamp >= timestamp {
                    tracing::info!(%timestamp, ?finalized, "got finalized block");
                    break 'outer (self.state.lock().await, finalized.info);
                }
                tracing::debug!(%timestamp, ?finalized, "waiting for L1 finalized block");
            }

            // This should not happen: the event stream ended. All we can do is try again.
            tracing::warn!(%timestamp, "L1 event stream ended unexpectedly; retry",);
            self.retry_delay().await;
        };

        // It is possible there is some earlier block that also has the proper timestamp. Work
        // backwards until we find the true earliest block.
        loop {
            let (state_lock, parent) = self.get_finalized_block(state, block.number - 1).await;
            if parent.timestamp < timestamp {
                return block;
            }
            state = state_lock;
            block = parent;
        }
    }

    async fn get_finalized_block<'a>(
        &'a self,
        mut state: MutexGuard<'a, L1State>,
        number: u64,
    ) -> (MutexGuard<'a, L1State>, L1BlockInfo) {
        let latest_finalized = state
            .snapshot
            .finalized
            .expect("get_finalized_block called before any blocks are finalized");
        assert!(
            number <= latest_finalized.number,
            "requesting a finalized block {number} that isn't finalized; snapshot: {:?}",
            state.snapshot,
        );

        // To get this block and be sure we are getting the correct finalized block, we first need
        // to find an equal or later block so we can find the expected hash of this block. If we
        // were to just look up the block by number, there could be problems if we failed over to a
        // different (lagging) L1 provider, which has yet to finalize this block and reports a
        // different block with the same number.
        let mut successor_number = number;
        let mut successor = loop {
            if let Some(block) = state.finalized.get(&successor_number) {
                break *block;
            }
            successor_number += 1;
            if successor_number > latest_finalized.number {
                // We don't have any cached finalized block after the requested one; fetch the
                // current finalized block from the network.
                // Don't hold state lock while fetching from network.
                drop(state);
                let block = loop {
                    match get_finalized_block(&self.provider).await {
                        Ok(Some(block)) => {
                            break block;
                        },
                        Ok(None) => {
                            tracing::warn!("no finalized block even though finalized snapshot is Some; this can be caused by an L1 client failover");
                            self.retry_delay().await;
                        },
                        Err(err) => {
                            tracing::warn!("Error getting finalized block: {err:#}");
                            self.retry_delay().await;
                        },
                    }
                };
                state = self.state.lock().await;
                state.put_finalized(block);
                break block;
            }
        };

        // Work backwards from the known finalized successor, fetching blocks by parent hash so we
        // know we are getting the correct block.
        while successor.info.number > number {
            drop(state);
            successor = loop {
                let block = match self.provider.get_block(successor.parent_hash.into()).await {
                    Ok(Some(block)) => block,
                    Ok(None) => {
                        tracing::warn!(
                            number,
                            "provider error: finalized L1 block should always be available"
                        );
                        self.retry_delay().await;
                        continue;
                    },
                    Err(err) => {
                        tracing::warn!(number, "failed to get finalized L1 block: {err:#}");
                        self.retry_delay().await;
                        continue;
                    },
                };
                break (&block).into();
            };
            state = self.state.lock().await;
            state.put_finalized(successor);
        }

        (state, successor.info)
    }

    /// Get fee info for each `Deposit` occurring between `prev`
    /// and `new`. Returns `Vec<FeeInfo>`
    pub async fn get_finalized_deposits(
        &self,
        fee_contract_address: Address,
        prev_finalized: Option<u64>,
        new_finalized: u64,
    ) -> Vec<FeeInfo> {
        // No new blocks have been finalized, therefore there are no
        // new deposits.
        if prev_finalized >= Some(new_finalized) {
            return vec![];
        }

        let opt = self.options();

        // `prev` should have already been processed unless we
        // haven't processed *any* blocks yet.
        let prev = prev_finalized.map(|prev| prev + 1).unwrap_or(0);

        // Divide the range `prev_finalized..=new_finalized` into chunks of size
        // `events_max_block_range`.
        let mut start = prev;
        let end = new_finalized;
        let chunk_size = opt.l1_events_max_block_range;
        let chunks = std::iter::from_fn(move || {
            let chunk_end = min(start + chunk_size - 1, end);
            if chunk_end < start {
                return None;
            }

            let chunk = (start, chunk_end);
            start = chunk_end + 1;
            Some(chunk)
        });

        // Fetch events for each chunk.
        let events = stream::iter(chunks).then(|(from, to)| {
            let retry_delay = opt.l1_retry_delay;
            let fee_contract = FeeContract::new(fee_contract_address, self.provider.clone());
            async move {
                tracing::debug!(from, to, "fetch events in range");

                // query for deposit events, loop until successful.
                loop {
                    match fee_contract
                        .Deposit_filter()
                        .address(*fee_contract.address())
                        .from_block(from)
                        .to_block(to)
                        .query()
                        .await
                    {
                        Ok(events) => break stream::iter(events),
                        Err(err) => {
                            tracing::warn!(from, to, %err, "Fee L1Event Error");
                            sleep(retry_delay).await;
                        },
                    }
                }
            }
        });
        events
            .flatten()
            .map(|(deposit, _)| FeeInfo::from(deposit))
            .collect()
            .await
    }

    /// Get `StakeTable` at block height.
    pub async fn get_stake_table(
        &self,
        contract: Address,
        block: u64,
    ) -> anyhow::Result<IndexMap<Address, Validator<BLSPubKey>>> {
        // TODO stake_table_address needs to be passed in to L1Client
        // before update loop starts.
        let stake_table_contract = StakeTable::new(contract, self.provider.clone());

        let registered = stake_table_contract
            .ValidatorRegistered_filter()
            .from_block(0)
            .to_block(block)
            .query()
            .await?;

        let deregistered = stake_table_contract
            .ValidatorExit_filter()
            .from_block(0)
            .to_block(block)
            .query()
            .await?;

        let delegated = stake_table_contract
            .Delegated_filter()
            .from_block(0)
            .to_block(block)
            .query()
            .await?;

        let undelegated = stake_table_contract
            .Undelegated_filter()
            .from_block(0)
            .to_block(block)
            .query()
            .await?;

        let keys_update = stake_table_contract
            .ConsensusKeysUpdated_filter()
            .from_block(0)
            .to_block(block)
            .query()
            .await?;

        let events = StakeTableEvent::sort_events(
            registered,
            deregistered,
            delegated,
            undelegated,
            keys_update,
        )?;

        from_l1_events(events.values().cloned())
    }

    /// Check if the given address is a proxy contract.
    pub async fn is_proxy_contract(&self, proxy_address: Address) -> anyhow::Result<bool> {
        // confirm that the proxy_address is a proxy
        // using the implementation slot, 0x360894a13ba1a3210667c828492db98dca3e2076cc3735a920a3ca505d382bbc, which is the keccak-256 hash of "eip1967.proxy.implementation" subtracted by 1
        let hex_bytes =
            hex::decode("360894a13ba1a3210667c828492db98dca3e2076cc3735a920a3ca505d382bbc")
                .expect("Failed to decode hex string");
        let implementation_slot = B256::from_slice(&hex_bytes);
        let storage = self
            .provider
            .get_storage_at(proxy_address, implementation_slot.into())
            .await?;

        let implementation_address = Address::from_slice(&storage.to_be_bytes::<32>()[12..]);

        // when the implementation address is not equal to zero, it's a proxy
        Ok(implementation_address != Address::ZERO)
    }

    pub async fn retry_on_all_providers<Fut>(
        &self,
        op: impl Fn() -> Fut,
    ) -> Result<Fut::Ok, Fut::Error>
    where
        Fut: TryFuture,
    {
        let transport = self.provider.client().transport();
        let start = transport.current_transport.read().generation % transport.urls.len();
        let end = start + transport.urls.len();
        loop {
            match op().into_future().await {
                Ok(res) => return Ok(res),
                Err(err) => {
                    if transport.current_transport.read().generation >= end {
                        return Err(err);
                    } else {
                        self.retry_delay().await;
                    }
                },
            }
        }
    }

    fn options(&self) -> &L1ClientOptions {
        self.transport.options()
    }

    fn metrics(&self) -> &L1ClientMetrics {
        self.transport.metrics()
    }

    async fn retry_delay(&self) {
        sleep(self.options().l1_retry_delay).await;
    }
}

impl L1State {
    fn new(cache_size: NonZeroUsize) -> Self {
        Self {
            snapshot: Default::default(),
            finalized: LruCache::new(cache_size),
        }
    }

    fn put_finalized(&mut self, block: L1BlockInfoWithParent) {
        assert!(
            self.snapshot.finalized.is_some()
                && block.info.number <= self.snapshot.finalized.unwrap().number,
            "inserting a finalized block {block:?} that isn't finalized; snapshot: {:?}",
            self.snapshot,
        );

        if let Some((old_number, old_block)) = self.finalized.push(block.info.number, block) {
            if old_number == block.info.number && block != old_block {
                tracing::error!(
                    ?old_block,
                    ?block,
                    "got different info for the same finalized height; something has gone very wrong with the L1",
                );
            }
        }
    }
}

async fn get_finalized_block(rpc: &impl Provider) -> anyhow::Result<Option<L1BlockInfoWithParent>> {
    let Some(block) = rpc.get_block(BlockId::finalized()).await? else {
        // This can happen in rare cases where the L1 chain is very young and has not finalized a
        // block yet. This is more common in testing and demo environments. In any case, we proceed
        // with a null L1 block rather than wait for the L1 to finalize a block, which can take a
        // long time.
        tracing::warn!("no finalized block yet");
        return Ok(None);
    };

    Ok(Some((&block).into()))
}

#[cfg(test)]
mod test {
    use std::{ops::Add, time::Duration};

    use alloy::{
        eips::BlockNumberOrTag,
        node_bindings::{Anvil, AnvilInstance},
        primitives::utils::parse_ether,
        providers::layers::AnvilProvider,
    };
    use portpicker::pick_unused_port;
    use sequencer_utils::{
        deployer::{deploy_fee_contract_proxy, Contracts},
        test_utils::setup_test,
    };
    use time::OffsetDateTime;

    use super::*;

    async fn new_l1_client(anvil: &Arc<AnvilInstance>, include_ws: bool) -> L1Client {
        let l1_client = L1ClientOptions {
            l1_events_max_block_range: 1,
            l1_polling_interval: Duration::from_secs(1),
            subscription_timeout: Duration::from_secs(5),
            l1_ws_provider: if include_ws {
                Some(vec![anvil.ws_endpoint_url()])
            } else {
                None
            },
            ..Default::default()
        }
        .connect(vec![anvil.endpoint_url()])
        .expect("Failed to create L1 client");

        l1_client.spawn_tasks().await;
        l1_client
    }

    #[tokio::test(flavor = "multi_thread")]
    async fn test_get_finalized_deposits() -> anyhow::Result<()> {
        setup_test();
        let num_deposits = 5;

        let anvil = Anvil::new().spawn();
        let wallet = anvil.wallet().unwrap();
        let deployer = wallet.default_signer().address();
        let inner_provider = ProviderBuilder::new()
            .wallet(wallet)
            .on_http(anvil.endpoint_url());
        // a provider that holds both anvil (to avoid accidental drop) and wallet-enabled L1 provider
        let provider = AnvilProvider::new(inner_provider, Arc::new(anvil));
        // cache store for deployed contracts
        let mut contracts = Contracts::new();

        // init and kick off the L1Client which wraps around standard L1 provider with more app-specific state management
        let l1_client = new_l1_client(provider.anvil(), false).await;

        // Initialize a contract with some deposits
        let fee_proxy_addr = deploy_fee_contract_proxy(&provider, &mut contracts, deployer).await?;
        let fee_proxy = FeeContract::new(fee_proxy_addr, &provider);
        let num_tx_for_deploy = provider.get_block_number().await?;

        // make some deposits.
        for n in 1..=num_deposits {
            // Varied amounts are less boring.
            let amount = n as f32 / 10.0;
            let receipt = fee_proxy
                .deposit(deployer)
                .value(parse_ether(&amount.to_string())?)
                .send()
                .await?
                .get_receipt()
                .await?;
            assert!(receipt.inner.is_success());
        }

        let cur_height = provider.get_block_number().await?;
        assert_eq!(num_deposits + num_tx_for_deploy, cur_height);

        // Set prev deposits to `None` so `Filter` will start at block
        // 0. The test would also succeed if we pass `0` (b/c first
        // block did not deposit).
        let pending = l1_client
            .get_finalized_deposits(fee_proxy_addr, None, cur_height)
            .await;

        assert_eq!(num_deposits as usize, pending.len(), "{pending:?}");
        assert_eq!(deployer, pending[0].account().0);
        assert_eq!(
            U256::from(1500000000000000000u64),
            pending
                .iter()
                .fold(U256::from(0), |total, info| total.add(info.amount().0))
        );

        // check a few more cases
        let pending = l1_client
            .get_finalized_deposits(fee_proxy_addr, Some(0), cur_height)
            .await;
        assert_eq!(num_deposits as usize, pending.len());

        let pending = l1_client
            .get_finalized_deposits(fee_proxy_addr, Some(0), 0)
            .await;
        assert_eq!(0, pending.len());

        let pending = l1_client
            .get_finalized_deposits(fee_proxy_addr, Some(0), 1)
            .await;
        assert_eq!(0, pending.len());

        let pending = l1_client
            .get_finalized_deposits(fee_proxy_addr, Some(num_tx_for_deploy), num_tx_for_deploy)
            .await;
        assert_eq!(0, pending.len());

        let pending = l1_client
            .get_finalized_deposits(
                fee_proxy_addr,
                Some(num_tx_for_deploy),
                num_tx_for_deploy + 1,
            )
            .await;
        assert_eq!(1, pending.len());

        // what happens if `new_finalized` is `0`?
        let pending = l1_client
            .get_finalized_deposits(fee_proxy_addr, Some(num_tx_for_deploy), 0)
            .await;
        assert_eq!(0, pending.len());

        Ok(())
    }

    async fn test_wait_for_finalized_block_helper(ws: bool) {
        setup_test();

        let anvil = Arc::new(Anvil::new().block_time_f64(0.1).spawn());
        let l1_client = new_l1_client(&anvil, ws).await;
        let provider = &l1_client.provider;

        // Wait for a block 10 blocks in the future.
        let block_height = provider.get_block_number().await.unwrap();
        let block = l1_client.wait_for_finalized_block(block_height + 10).await;
        assert_eq!(block.number, block_height + 10);

        // Compare against underlying provider.
        let true_block = provider
            .get_block(BlockId::Number(BlockNumberOrTag::Number(block_height + 10)))
            .full()
            .await
            .unwrap()
            .unwrap();

        assert_eq!(
            block.timestamp.to::<u64>(),
            true_block.header.inner.timestamp
        );
        assert_eq!(block.hash, true_block.header.hash);
    }

    #[tokio::test(flavor = "multi_thread")]
    async fn test_wait_for_finalized_block_ws() {
        test_wait_for_finalized_block_helper(true).await
    }

    #[tokio::test(flavor = "multi_thread")]
    async fn test_wait_for_finalized_block_http() {
        test_wait_for_finalized_block_helper(false).await
    }

    async fn test_wait_for_finalized_block_by_timestamp_helper(ws: bool) {
        setup_test();

        let anvil = Arc::new(Anvil::new().block_time_f64(0.2).spawn());
        let l1_client = new_l1_client(&anvil, ws).await;
        let provider = &l1_client.provider;

        // Wait for a block 5 blocks in the future.
        let timestamp = U256::from(OffsetDateTime::now_utc().unix_timestamp() as u64 + 5);
        let block = l1_client
            .wait_for_finalized_block_with_timestamp(timestamp)
            .await;
        assert!(
                block.timestamp >= timestamp,
                "wait_for_finalized_block_with_timestamp({timestamp}) returned too early a block: {block:?}",
            );
        let parent = provider
            .get_block(BlockId::Number(BlockNumberOrTag::Number(block.number - 1)))
            .full()
            .await
            .unwrap()
            .unwrap();
        assert!(
                parent.header.inner.timestamp < timestamp.to::<u64>(),
                "wait_for_finalized_block_with_timestamp({timestamp}) did not return the earliest possible block: returned {block:?}, but earlier block {parent:?} has an acceptable timestamp too",
            );

        // Compare against underlying provider.
        let true_block = provider
            .get_block(BlockId::Number(BlockNumberOrTag::Number(block.number)))
            .await
            .unwrap()
            .unwrap();
        assert_eq!(
            block.timestamp.to::<u64>(),
            true_block.header.inner.timestamp
        );
        assert_eq!(block.hash, true_block.header.hash);
    }

    #[tokio::test(flavor = "multi_thread")]
    async fn test_wait_for_finalized_block_by_timestamp_ws() {
        test_wait_for_finalized_block_by_timestamp_helper(true).await
    }

    #[tokio::test(flavor = "multi_thread")]
    async fn test_wait_for_finalized_block_by_timestamp_http() {
        test_wait_for_finalized_block_by_timestamp_helper(false).await
    }

    async fn test_wait_for_block_helper(ws: bool) {
        setup_test();

        let anvil = Arc::new(Anvil::new().block_time_f64(0.1).spawn());
        let l1_client = new_l1_client(&anvil, ws).await;
        let provider = &l1_client.provider;

        // Wait for a block 10 blocks in the future.
        let block_height = provider.get_block_number().await.unwrap();
        l1_client.wait_for_block(block_height + 10).await;

        let new_block_height = provider.get_block_number().await.unwrap();
        assert!(
                new_block_height >= block_height + 10,
                "wait_for_block returned too early; initial height = {block_height}, new height = {new_block_height}",
            );
    }

    #[tokio::test(flavor = "multi_thread")]
    async fn test_wait_for_block_ws() {
        test_wait_for_block_helper(true).await
    }

    #[tokio::test(flavor = "multi_thread")]
    async fn test_wait_for_block_http() {
        test_wait_for_block_helper(false).await
    }

    async fn test_reconnect_update_task_helper(ws: bool) {
        setup_test();

        let port = pick_unused_port().unwrap();
        let anvil = Arc::new(Anvil::new().block_time(1).port(port).spawn());
        let client = new_l1_client(&anvil, ws).await;

        let initial_state = client.snapshot().await;
        tracing::info!(?initial_state, "initial state");

        // Check the state is updating.
        let mut retry = 0;
        let updated_state = loop {
            assert!(retry < 10, "state did not update in time");

            let updated_state = client.snapshot().await;
            if updated_state.head > initial_state.head {
                break updated_state;
            }
            tracing::info!(retry, "waiting for state update");
            sleep(Duration::from_secs(1)).await;
            retry += 1;
        };
        tracing::info!(?updated_state, "state updated");

        // Disconnect the WebSocket and reconnect it. Technically this spawns a whole new Anvil
        // chain, but for the purposes of this test it should look to the client like an L1 server
        // closing a WebSocket connection.
        drop(anvil);

        // Let the connection stay down for a little while: Ethers internally tries to reconnect,
        // and starting up to fast again might hit that and cause a false positive. The problem is,
        // Ethers doesn't try very hard, and if we wait a bit, we will test the worst possible case
        // where the internal retry logic gives up and just kills the whole provider.
        tracing::info!("sleep 5");
        sleep(Duration::from_secs(5)).await;

        // Once a connection is reestablished, the state will eventually start to update again.
        tracing::info!("restarting L1");
        let _anvil = Anvil::new().block_time(1).port(port).spawn();

        let mut retry = 0;
        let final_state = loop {
            assert!(retry < 5, "state did not update in time");

            let final_state = client.snapshot().await;
            if final_state.head > updated_state.head {
                break final_state;
            }
            tracing::info!(retry, "waiting for state update");
            sleep(Duration::from_secs(1)).await;
            retry += 1;
        };
        tracing::info!(?final_state, "state updated");
    }

    #[tokio::test(flavor = "multi_thread")]
    async fn test_reconnect_update_task_ws() {
        test_reconnect_update_task_helper(true).await
    }

    #[tokio::test(flavor = "multi_thread")]
    async fn test_reconnect_update_task_http() {
        test_reconnect_update_task_helper(false).await
    }

    // #[tokio::test]
    // async fn test_fetch_stake_table() -> anyhow::Result<()> {
    //     setup_test();

    //     let anvil = Anvil::new().spawn();
    //     let wallet = anvil.wallet().unwrap();
    //     let inner_provider = ProviderBuilder::new()
    //         .wallet(wallet)
    //         .on_http(anvil.endpoint_url());
    //     let provider = AnvilProvider::new(inner_provider, Arc::new(anvil));

    //     let l1_client = new_l1_client(provider.anvil(), false).await;
    //     let mut contracts = Contracts::new();

    //     let stake_table_addr =
    //         deploy_permissioned_stake_table(&provider, &mut contracts, vec![]).await?;
    //     let stake_table_contract = PermissionedStakeTable::new(stake_table_addr, &provider);

    //     let mut rng = rand::thread_rng();
    //     let node = NodeInfoSol::rand(&mut rng);

    //     let new_nodes: Vec<NodeInfoSol> = vec![node];
    //     stake_table_contract
    //         .update(vec![], new_nodes)
    //         .send()
    //         .await?
    //         .watch()
    //         .await?;

    //     let block = l1_client.get_block(BlockId::latest()).await?.unwrap();
    //     let nodes = l1_client
    //         .get_stake_table(stake_table_addr, block.header.inner.number)
    //         .await?;

    //     let result = nodes.stake_table.0[0].clone();
    //     assert_eq!(result.stake_table_entry.stake_amount.to::<u64>(), 1);
    //     Ok(())
    // }

    /// A helper function to get the index of the current provider in the failover list.
    fn get_failover_index(provider: &L1Client) -> usize {
<<<<<<< HEAD
        provider
            .transport
            .current_transport
            .read()
            .status
            .read()
            .url_index
=======
        let transport = provider.provider.client().transport();
        transport.current_transport.read().generation % transport.urls.len()
>>>>>>> cac3a231
    }

    async fn test_failover_update_task_helper(ws: bool) {
        setup_test();

        let anvil = Anvil::new().block_time(1).spawn();

        // Create an L1 client with fake providers, and check that the state is still updated after
        // it correctly fails over to the real providers.
        let client = L1ClientOptions {
            l1_polling_interval: Duration::from_secs(1),
            // Use a very long subscription timeout, so that we only succeed by triggering a
            // failover.
            subscription_timeout: Duration::from_secs(1000),
            l1_ws_provider: if ws {
                Some(vec![
                    "ws://notarealurl:1234".parse().unwrap(),
                    anvil.ws_endpoint_url(),
                ])
            } else {
                None
            },
            ..Default::default()
        }
        .connect(vec![
            "http://notarealurl:1234".parse().unwrap(),
            anvil.endpoint_url(),
        ])
        .expect("Failed to create L1 client");

        client.spawn_tasks().await;

        let initial_state = client.snapshot().await;
        tracing::info!(?initial_state, "initial state");

        // Check the state is updating.
        let mut retry = 0;
        let updated_state = loop {
            assert!(retry < 10, "state did not update in time");

            let updated_state = client.snapshot().await;
            if updated_state.head > initial_state.head {
                break updated_state;
            }
            tracing::info!(retry, "waiting for state update");
            sleep(Duration::from_secs(1)).await;
            retry += 1;
        };
        tracing::info!(?updated_state, "state updated");
    }

    #[tokio::test(flavor = "multi_thread")]
    async fn test_failover_update_task_ws() {
        test_failover_update_task_helper(true).await;
    }

    #[tokio::test(flavor = "multi_thread")]
    async fn test_failover_update_task_http() {
        test_failover_update_task_helper(false).await;
    }

    #[tokio::test(flavor = "multi_thread")]
    async fn test_failover_consecutive_failures() {
        setup_test();

        let anvil = Anvil::new().block_time(1).spawn();

        let l1_options = L1ClientOptions {
            l1_polling_interval: Duration::from_secs(1),
            l1_frequent_failure_tolerance: Duration::from_millis(0),
            l1_consecutive_failure_tolerance: 3,
            ..Default::default()
        };

        let provider = l1_options
            .connect(vec![
                "http://notarealurl:1234".parse().unwrap(),
                anvil.endpoint_url(),
            ])
            .expect("Failed to create L1 client");

        // Make just enough failed requests not to trigger a failover.
        for _ in 0..2 {
            provider.get_block_number().await.unwrap_err();
            assert!(get_failover_index(&provider) == 0);
        }

        // The final request triggers failover.
        provider.get_block_number().await.unwrap_err();
        assert!(get_failover_index(&provider) == 1);

        // Now requests succeed.
        provider.get_block_number().await.unwrap();
    }

    #[tokio::test(flavor = "multi_thread")]
    async fn test_failover_frequent_failures() {
        setup_test();

        let anvil = Anvil::new().block_time(1).spawn();
        let provider = L1ClientOptions {
            l1_polling_interval: Duration::from_secs(1),
            l1_frequent_failure_tolerance: Duration::from_millis(100),
            ..Default::default()
        }
        .connect(vec![
            "http://notarealurl:1234".parse().unwrap(),
            anvil.endpoint_url(),
        ])
        .expect("Failed to create L1 client");

        // Two failed requests that are not within the tolerance window do not trigger a failover.
        provider.get_block_number().await.unwrap_err();
        sleep(Duration::from_secs(1)).await;
        provider.get_block_number().await.unwrap_err();

        // Check that we didn't fail over.
        assert!(get_failover_index(&provider) == 0);

        // Reset the window.
        sleep(Duration::from_secs(1)).await;

        // Two failed requests in a row trigger failover.
        provider.get_block_number().await.unwrap_err();
        provider.get_block_number().await.unwrap_err();
        provider.get_block_number().await.unwrap();
        assert!(get_failover_index(&provider) == 1);
    }
}<|MERGE_RESOLUTION|>--- conflicted
+++ resolved
@@ -23,14 +23,6 @@
 use async_trait::async_trait;
 use clap::Parser;
 use committable::{Commitment, Committable, RawCommitmentBuilder};
-<<<<<<< HEAD
-=======
-use contract_bindings_alloy::{
-    feecontract::FeeContract::FeeContractInstance, staketable::StakeTable::StakeTableInstance,
-};
-use ethers::utils::AnvilInstance;
-use ethers_conv::ToEthers;
->>>>>>> cac3a231
 use futures::{
     future::{Future, TryFuture, TryFutureExt},
     stream::{self, StreamExt},
@@ -408,7 +400,8 @@
         L1ClientOptions::default().connect(url)
     }
 
-    pub fn anvil(anvil: &AnvilInstance) -> anyhow::Result<Self> {
+    /// test only
+    pub fn anvil(anvil: &alloy::node_bindings::AnvilInstance) -> anyhow::Result<Self> {
         L1ClientOptions {
             l1_ws_provider: Some(vec![anvil.ws_endpoint().parse()?]),
             ..Default::default()
@@ -959,7 +952,7 @@
     where
         Fut: TryFuture,
     {
-        let transport = self.provider.client().transport();
+        let transport = &self.transport;
         let start = transport.current_transport.read().generation % transport.urls.len();
         let end = start + transport.urls.len();
         loop {
@@ -1386,18 +1379,8 @@
 
     /// A helper function to get the index of the current provider in the failover list.
     fn get_failover_index(provider: &L1Client) -> usize {
-<<<<<<< HEAD
-        provider
-            .transport
-            .current_transport
-            .read()
-            .status
-            .read()
-            .url_index
-=======
-        let transport = provider.provider.client().transport();
-        transport.current_transport.read().generation % transport.urls.len()
->>>>>>> cac3a231
+        let transport = &provider.transport;
+        provider.transport.current_transport.read().generation % transport.urls.len()
     }
 
     async fn test_failover_update_task_helper(ws: bool) {
