--- conflicted
+++ resolved
@@ -5,6 +5,7 @@
     v0_3::{RollupRegistrationBody, RollupUpdatebody},
     Update,
 };
+use crate::Update::Set;
 
 impl Committable for RollupRegistrationBody {
     fn tag() -> String {
@@ -49,16 +50,17 @@
         let mut comm = committable::RawCommitmentBuilder::new(&Self::tag())
             .u64_field("namespace_id", u64::from(self.namespace_id));
 
-<<<<<<< HEAD
-        if let Some(reserve_url) = &self.reserve_url {
-            comm = comm
-                .u64_field("reserve_url", 1)
-                .var_size_bytes(reserve_url.as_str().as_ref());
-        } else {
-            comm = comm.u64_field("reserve_url", 0);
+        match &self.reserve_url {
+            Set(Some(url)) => {
+                comm = comm
+                    .u64_field("reserve_url", 2)
+                    .var_size_bytes(url.as_str().as_ref())
+            }
+            Set(None) => comm = comm.u64_field("reserve_url", 1),
+            Update::Skip => comm = comm.u64_field("reserve_url", 0),
         }
 
-        if let Some(rp) = self.reserve_price {
+        if let Set(rp) = self.reserve_price {
             comm = comm
                 .u64_field("reserve_price", 1)
                 .fixed_size_bytes(&rp.to_fixed_bytes());
@@ -66,7 +68,7 @@
             comm = comm.u64_field("reserve_price", 0);
         }
 
-        if let Some(active) = self.active {
+        if let Set(active) = self.active {
             comm = comm
                 .u64_field("active", 1)
                 .fixed_size_bytes(&[u8::from(active)]);
@@ -74,26 +76,9 @@
             comm = comm.u64_field("active", 0);
         }
 
-        if let Some(keys) = &self.signature_keys {
+        if let Set(keys) = &self.signature_keys {
             comm = comm.u64_field("signature_keys", 1);
             for key in keys {
-=======
-        if let Update::Set(Some(reserve_url)) = &self.reserve_url {
-            comm = comm.var_size_field("reserve_url", reserve_url.as_str().as_ref())
-        }
-
-        if let Update::Set(rp) = self.reserve_price {
-            comm = comm.fixed_size_field("reserve_price", &rp.to_fixed_bytes())
-        };
-
-        if let Update::Set(active) = self.active {
-            comm = comm.fixed_size_field("active", &[u8::from(active)]);
-        }
-
-        if let Update::Set(keys) = &self.signature_keys {
-            comm = comm.constant_str("signature_keys");
-            for key in keys.iter() {
->>>>>>> adaff039
                 comm = comm.var_size_bytes(&key.to_bytes());
             }
         } else {
@@ -102,15 +87,10 @@
 
         comm = comm.var_size_field("signature_key", &self.signature_key.to_bytes());
 
-<<<<<<< HEAD
-        if let Some(text) = &self.text {
+        if let Set(text) = &self.text {
             comm = comm.u64_field("text", 1).var_size_bytes(text.as_bytes());
         } else {
             comm = comm.u64_field("text", 0);
-=======
-        if let Update::Set(text) = &self.text {
-            comm = comm.var_size_field("text", text.as_bytes());
->>>>>>> adaff039
         }
 
         comm.finalize()
