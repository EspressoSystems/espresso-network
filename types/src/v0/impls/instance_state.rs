--- conflicted
+++ resolved
@@ -1,4 +1,3 @@
-<<<<<<< HEAD
 use crate::v0::{
     traits::StateCatchup, v0_99::ChainConfig, GenesisHeader, L1BlockInfo, L1Client, PubKey,
     Timestamp, Upgrade, UpgradeMode,
@@ -6,8 +5,6 @@
 use hotshot_types::traits::states::InstanceState;
 use hotshot_types::HotShotConfig;
 use parking_lot::RwLock;
-=======
->>>>>>> 1eb323cf
 use std::{collections::BTreeMap, sync::Arc};
 
 use hotshot_types::{traits::states::InstanceState, HotShotConfig};
@@ -15,15 +12,7 @@
 #[cfg(any(test, feature = "testing"))]
 use vbs::version::{StaticVersion, StaticVersionType};
 
-<<<<<<< HEAD
 use super::{state::ValidatedState, EpochCommittees};
-=======
-use super::state::ValidatedState;
-use crate::v0::{
-    traits::StateCatchup, v0_99::ChainConfig, GenesisHeader, L1BlockInfo, L1Client, PubKey,
-    Timestamp, Upgrade, UpgradeMode,
-};
->>>>>>> 1eb323cf
 
 /// Represents the immutable state of a node.
 ///
