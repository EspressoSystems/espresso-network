--- conflicted
+++ resolved
@@ -123,11 +123,7 @@
             vec![],
             vec![],
             l1.clone(),
-<<<<<<< HEAD
-            chain_config.stake_table_contract,
-=======
-            chain_config,
->>>>>>> a0e4d2aa
+            chain_config,
             Arc::new(mock::MockStateCatchup::default()),
             NoStorage,
         )));
@@ -155,11 +151,7 @@
             vec![],
             vec![],
             l1.clone(),
-<<<<<<< HEAD
-            chain_config.stake_table_contract,
-=======
-            chain_config,
->>>>>>> a0e4d2aa
+            chain_config,
             Arc::new(mock::MockStateCatchup::default()),
             NoStorage,
         )));
@@ -187,11 +179,7 @@
             vec![],
             vec![],
             l1.clone(),
-<<<<<<< HEAD
-            chain_config.stake_table_contract,
-=======
-            chain_config,
->>>>>>> a0e4d2aa
+            chain_config,
             Arc::new(mock::MockStateCatchup::default()),
             NoStorage,
         )));
@@ -219,11 +207,7 @@
             vec![],
             vec![],
             l1.clone(),
-<<<<<<< HEAD
-            chain_config.stake_table_contract,
-=======
-            chain_config,
->>>>>>> a0e4d2aa
+            chain_config,
             Arc::new(mock::MockStateCatchup::default()),
             NoStorage,
         )));
@@ -284,11 +268,7 @@
             vec![],
             vec![],
             l1.clone(),
-<<<<<<< HEAD
-            chain_config.stake_table_contract,
-=======
-            chain_config,
->>>>>>> a0e4d2aa
+            chain_config,
             Arc::new(mock::MockStateCatchup::default()),
             NoStorage,
         )));
