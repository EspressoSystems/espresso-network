--- conflicted
+++ resolved
@@ -5,15 +5,11 @@
 #[cfg(any(test, feature = "testing"))]
 use vbs::version::{StaticVersion, StaticVersionType};
 
-<<<<<<< HEAD
-use super::{state::ValidatedState, UpgradeType};
-=======
 use super::state::ValidatedState;
 use crate::v0::{
     traits::StateCatchup, v0_99::ChainConfig, GenesisHeader, L1BlockInfo, L1Client, PubKey,
     Timestamp, Upgrade, UpgradeMode,
 };
->>>>>>> 3e4ace45
 
 /// Represents the immutable state of a node.
 ///
@@ -28,7 +24,7 @@
     pub genesis_header: GenesisHeader,
     pub genesis_state: ValidatedState,
     pub l1_genesis: Option<L1BlockInfo>,
-    pub epoch_height: u64,
+    pub epoch_height: Option<u64>,
 
     /// Map containing all planned and executed upgrades.
     ///
@@ -69,7 +65,7 @@
             l1_genesis: None,
             upgrades: Default::default(),
             current_version,
-            epoch_height: 0,
+            epoch_height: None,
         }
     }
 
@@ -102,20 +98,6 @@
     }
 
     #[cfg(any(test, feature = "testing"))]
-    pub fn mock_v3() -> Self {
-        use vbs::version::StaticVersion;
-
-        Self::new(
-            0,
-            ChainConfig::default(),
-            L1Client::new(vec!["http://localhost:3331".parse().unwrap()])
-                .expect("Failed to create L1 client"),
-            mock::MockStateCatchup::default(),
-            StaticVersion::<0, 3>::version(),
-        )
-    }
-
-    #[cfg(any(test, feature = "testing"))]
     pub fn mock_v99() -> Self {
         use vbs::version::StaticVersion;
 
@@ -149,23 +131,16 @@
         self
     }
 
-    pub fn with_current_version(mut self, version: Version) -> Self {
-        self.current_version = version;
-        self
-    }
-
-    /// Given a `version`, get the correct `ChainConfig` from `self.upgrades`.
-    pub fn upgrade_chain_config(&self, version: Version) -> Option<ChainConfig> {
-        let chain_config = (version > self.current_version).then(|| {
-            self.upgrades
-                .get(&version)
-                .and_then(|upgrade| match upgrade.upgrade_type {
-                    UpgradeType::Fee { chain_config } => Some(chain_config),
-                    UpgradeType::Epoch { chain_config } => Some(chain_config),
-                    _ => None,
-                })
-        });
-        chain_config?
+    pub fn with_current_version(mut self, ver: Version) -> Self {
+        self.current_version = ver;
+        self
+    }
+
+    // TODO remove following `Memberships` trait update:
+    // https://github.com/EspressoSystems/HotShot/issues/3966
+    pub fn with_epoch_height(mut self, epoch_height: u64) -> Self {
+        self.epoch_height = Some(epoch_height);
+        self
     }
 }
 
@@ -314,80 +289,4 @@
             "MockStateCatchup".into()
         }
     }
-}
-
-#[cfg(test)]
-mod test {
-
-    use crate::v0::Versions;
-    use crate::{EpochVersion, FeeVersion, SequencerVersions, ViewBasedUpgrade};
-
-    use super::*;
-
-    #[test]
-    fn test_upgrade_chain_config_version_02() {
-        let mut upgrades = std::collections::BTreeMap::new();
-        type MySequencerVersions = SequencerVersions<StaticVersion<0, 1>, FeeVersion>;
-
-        let mode = UpgradeMode::View(ViewBasedUpgrade {
-            start_voting_view: None,
-            stop_voting_view: None,
-            start_proposing_view: 1,
-            stop_proposing_view: 10,
-        });
-
-        let upgraded_chain_config = ChainConfig {
-            max_block_size: 300.into(),
-            base_fee: 1.into(),
-            ..Default::default()
-        };
-
-        let upgrade_type = UpgradeType::Fee {
-            chain_config: upgraded_chain_config,
-        };
-
-        upgrades.insert(
-            <MySequencerVersions as Versions>::Upgrade::VERSION,
-            Upgrade { mode, upgrade_type },
-        );
-
-        let instance_state = NodeState::mock().with_upgrades(upgrades);
-
-        let chain_config = instance_state.upgrade_chain_config(FeeVersion::version());
-        assert_eq!(Some(upgraded_chain_config), chain_config);
-    }
-
-    #[test]
-    fn test_upgrade_chain_config_version_03() {
-        let mut upgrades = std::collections::BTreeMap::new();
-        type MySequencerVersions = SequencerVersions<FeeVersion, EpochVersion>;
-
-        let mode = UpgradeMode::View(ViewBasedUpgrade {
-            start_voting_view: None,
-            stop_voting_view: None,
-            start_proposing_view: 1,
-            stop_proposing_view: 10,
-        });
-
-        let upgraded_chain_config = ChainConfig {
-            max_block_size: 300.into(),
-            base_fee: 1.into(),
-            stake_table_contract: Some(Default::default()),
-            ..Default::default()
-        };
-
-        let upgrade_type = UpgradeType::Epoch {
-            chain_config: upgraded_chain_config,
-        };
-
-        upgrades.insert(
-            <MySequencerVersions as Versions>::Upgrade::VERSION,
-            Upgrade { mode, upgrade_type },
-        );
-
-        let instance_state = NodeState::mock_v2().with_upgrades(upgrades);
-
-        let chain_config = instance_state.upgrade_chain_config(EpochVersion::version());
-        assert_eq!(Some(upgraded_chain_config), chain_config);
-    }
 }