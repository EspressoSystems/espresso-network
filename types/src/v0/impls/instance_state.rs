use std::{collections::BTreeMap, sync::Arc};

use alloy::primitives::Address;
use anyhow::bail;
#[cfg(any(test, feature = "testing"))]
use async_lock::RwLock;
use async_trait::async_trait;
use hotshot::types::BLSPubKey;
use hotshot_types::{
    data::EpochNumber, epoch_membership::EpochMembershipCoordinator, traits::states::InstanceState,
    HotShotConfig,
};
use indexmap::IndexMap;
#[cfg(any(test, feature = "testing"))]
use vbs::version::StaticVersionType;
use vbs::version::Version;

use super::{
    state::ValidatedState,
    traits::{EventsPersistenceRead, MembershipPersistence},
    v0_1::NoStorage,
    v0_3::{EventKey, IndexedStake, StakeTableEvent, Validator},
    SeqTypes, UpgradeType, ViewBasedUpgrade,
};
use crate::v0::{
    traits::StateCatchup, v0_3::ChainConfig, GenesisHeader, L1BlockInfo, L1Client, Timestamp,
    Upgrade, UpgradeMode,
};
#[cfg(any(test, feature = "testing"))]
use crate::EpochCommittees;

/// Represents the immutable state of a node.
///
/// For mutable state, use `ValidatedState`.
#[derive(derive_more::Debug, Clone)]
pub struct NodeState {
    pub node_id: u64,
    pub chain_config: ChainConfig,
    pub l1_client: L1Client,
    #[debug("{}", state_catchup.name())]
    pub state_catchup: Arc<dyn StateCatchup>,
    pub genesis_header: GenesisHeader,
    pub genesis_state: ValidatedState,
    pub l1_genesis: Option<L1BlockInfo>,
    #[debug(skip)]
    pub coordinator: EpochMembershipCoordinator<SeqTypes>,
    pub epoch_height: Option<u64>,

    /// Map containing all planned and executed upgrades.
    ///
    /// Currently, only one upgrade can be executed at a time.
    /// For multiple upgrades, the node needs to be restarted after each upgrade.
    ///
    /// This field serves as a record for planned and past upgrades,
    /// listed in the genesis TOML file. It will be very useful if multiple upgrades
    /// are supported in the future.
    pub upgrades: BTreeMap<Version, Upgrade>,
    /// Current version of the sequencer.
    ///
    /// This version is checked to determine if an upgrade is planned,
    /// and which version variant for versioned types  
    /// to use in functions such as genesis.
    /// (example: genesis returns V2 Header if version is 0.2)
    pub current_version: Version,
}

#[async_trait]
impl MembershipPersistence for NoStorage {
    async fn load_stake(
        &self,
        _epoch: EpochNumber,
    ) -> anyhow::Result<Option<IndexMap<alloy::primitives::Address, Validator<BLSPubKey>>>> {
        Ok(None)
    }

    async fn load_latest_stake(&self, _limit: u64) -> anyhow::Result<Option<Vec<IndexedStake>>> {
        Ok(None)
    }

    async fn store_stake(
        &self,
        _epoch: EpochNumber,
        _stake: IndexMap<alloy::primitives::Address, Validator<BLSPubKey>>,
    ) -> anyhow::Result<()> {
        Ok(())
    }

    async fn store_events(
        &self,
        _l1_finalized: u64,
        _events: Vec<(EventKey, StakeTableEvent)>,
    ) -> anyhow::Result<()> {
        Ok(())
    }

    async fn load_events(
        &self,
        _l1_block: u64,
    ) -> anyhow::Result<(
        Option<EventsPersistenceRead>,
        Vec<(EventKey, StakeTableEvent)>,
    )> {
        bail!("unimplemented")
    }
}

impl NodeState {
    pub fn new(
        node_id: u64,
        chain_config: ChainConfig,
        l1_client: L1Client,
        catchup: impl StateCatchup + 'static,
        current_version: Version,
        coordinator: EpochMembershipCoordinator<SeqTypes>,
    ) -> Self {
        Self {
            node_id,
            chain_config,
            l1_client,
            state_catchup: Arc::new(catchup),
            genesis_header: Default::default(),
            genesis_state: ValidatedState {
                chain_config: chain_config.into(),
                ..Default::default()
            },
            l1_genesis: None,
            upgrades: Default::default(),
            current_version,
            epoch_height: None,
            coordinator,
        }
    }

    #[cfg(any(test, feature = "testing"))]
    pub fn mock() -> Self {
        use hotshot_example_types::storage_types::TestStorage;
        use vbs::version::StaticVersion;

        use crate::v0_3::StakeTableFetcher;

        let chain_config = ChainConfig::default();
        let l1 = L1Client::new(vec!["http://localhost:3331".parse().unwrap()])
            .expect("Failed to create L1 client");

        let membership = Arc::new(RwLock::new(EpochCommittees::new_stake(
            vec![],
            vec![],
            StakeTableFetcher::mock(),
        )));

        let storage = TestStorage::default();
        let coordinator = EpochMembershipCoordinator::new(membership, 100, &storage);
        Self::new(
            0,
            chain_config,
            l1,
            Arc::new(mock::MockStateCatchup::default()),
            StaticVersion::<0, 1>::version(),
            coordinator,
        )
    }

    #[cfg(any(test, feature = "testing"))]
    pub fn mock_v2() -> Self {
        use hotshot_example_types::storage_types::TestStorage;
        use vbs::version::StaticVersion;

        use crate::v0_3::StakeTableFetcher;

        let chain_config = ChainConfig::default();
        let l1 = L1Client::new(vec!["http://localhost:3331".parse().unwrap()])
            .expect("Failed to create L1 client");

        let membership = Arc::new(RwLock::new(EpochCommittees::new_stake(
            vec![],
            vec![],
            StakeTableFetcher::mock(),
        )));
        let storage = TestStorage::default();
        let coordinator = EpochMembershipCoordinator::new(membership, 100, &storage);

        Self::new(
            0,
            chain_config,
            l1,
            Arc::new(mock::MockStateCatchup::default()),
            StaticVersion::<0, 2>::version(),
            coordinator,
        )
    }

    #[cfg(any(test, feature = "testing"))]
    pub fn mock_v3() -> Self {
        use hotshot_example_types::storage_types::TestStorage;
        use vbs::version::StaticVersion;

        use crate::v0_3::StakeTableFetcher;
        let l1 = L1Client::new(vec!["http://localhost:3331".parse().unwrap()])
            .expect("Failed to create L1 client");

        let membership = Arc::new(RwLock::new(EpochCommittees::new_stake(
            vec![],
            vec![],
            StakeTableFetcher::mock(),
        )));

        let storage = TestStorage::default();
        let coordinator = EpochMembershipCoordinator::new(membership, 100, &storage);
        Self::new(
            0,
            ChainConfig::default(),
            l1,
            mock::MockStateCatchup::default(),
            StaticVersion::<0, 3>::version(),
            coordinator,
        )
    }

<<<<<<< HEAD
    #[cfg(any(test, feature = "testing"))]
    pub fn mock_v99() -> Self {
        use hotshot_example_types::storage_types::TestStorage;
        use vbs::version::StaticVersion;

        use crate::v0_3::StakeTableFetcher;

        let chain_config = ChainConfig::default();
        let l1 = L1Client::new(vec!["http://localhost:3331".parse().unwrap()])
            .expect("Failed to create L1 client");

        let membership = Arc::new(RwLock::new(EpochCommittees::new_stake(
            vec![],
            vec![],
            StakeTableFetcher::mock(),
        )));
        let storage = TestStorage::default();
        let coordinator = EpochMembershipCoordinator::new(membership, 100, &storage);

        Self::new(
            0,
            chain_config,
            l1,
            Arc::new(mock::MockStateCatchup::default()),
            StaticVersion::<0, 99>::version(),
            coordinator,
        )
    }

=======
>>>>>>> b134ee9d
    pub fn with_l1(mut self, l1_client: L1Client) -> Self {
        self.l1_client = l1_client;
        self
    }

    pub fn with_genesis(mut self, state: ValidatedState) -> Self {
        self.genesis_state = state;
        self
    }

    pub fn with_chain_config(mut self, cfg: ChainConfig) -> Self {
        self.chain_config = cfg;
        self
    }

    pub fn with_upgrades(mut self, upgrades: BTreeMap<Version, Upgrade>) -> Self {
        self.upgrades = upgrades;
        self
    }

    pub fn with_current_version(mut self, version: Version) -> Self {
        self.current_version = version;
        self
    }

    pub fn with_epoch_height(mut self, epoch_height: u64) -> Self {
        self.epoch_height = Some(epoch_height);
        self
    }
}

/// NewType to hold upgrades and some convenience behavior.
pub struct UpgradeMap(pub BTreeMap<Version, Upgrade>);
impl UpgradeMap {
    pub fn chain_config(&self, version: Version) -> ChainConfig {
        self.0
            .get(&version)
            .unwrap()
            .upgrade_type
            .chain_config()
            .unwrap()
    }
}

impl From<BTreeMap<Version, Upgrade>> for UpgradeMap {
    fn from(inner: BTreeMap<Version, Upgrade>) -> Self {
        Self(inner)
    }
}

// This allows us to turn on `Default` on InstanceState trait
// which is used in `HotShot` by `TestBuilderImplementation`.
#[cfg(any(test, feature = "testing"))]
impl Default for NodeState {
    fn default() -> Self {
        use hotshot_example_types::storage_types::TestStorage;
        use vbs::version::StaticVersion;

        use crate::v0_3::StakeTableFetcher;

        let chain_config = ChainConfig::default();
        let l1 = L1Client::new(vec!["http://localhost:3331".parse().unwrap()])
            .expect("Failed to create L1 client");

        let membership = Arc::new(RwLock::new(EpochCommittees::new_stake(
            vec![],
            vec![],
            StakeTableFetcher::mock(),
        )));
        let storage = TestStorage::default();
        let coordinator = EpochMembershipCoordinator::new(membership, 100, &storage);

        Self::new(
            1u64,
            chain_config,
            l1,
            Arc::new(mock::MockStateCatchup::default()),
            StaticVersion::<0, 1>::version(),
            coordinator,
        )
    }
}

impl InstanceState for NodeState {}

impl Upgrade {
    pub fn set_hotshot_config_parameters(&self, config: &mut HotShotConfig<SeqTypes>) {
        match &self.mode {
            UpgradeMode::View(v) => {
                config.start_proposing_view = v.start_proposing_view;
                config.stop_proposing_view = v.stop_proposing_view;
                config.start_voting_view = v.start_voting_view.unwrap_or(0);
                config.stop_voting_view = v.stop_voting_view.unwrap_or(u64::MAX);
                config.start_proposing_time = 0;
                config.stop_proposing_time = u64::MAX;
                config.start_voting_time = 0;
                config.stop_voting_time = u64::MAX;
            },
            UpgradeMode::Time(t) => {
                config.start_proposing_time = t.start_proposing_time.unix_timestamp();
                config.stop_proposing_time = t.stop_proposing_time.unix_timestamp();
                config.start_voting_time = t.start_voting_time.unwrap_or_default().unix_timestamp();
                config.stop_voting_time = t
                    .stop_voting_time
                    .unwrap_or(Timestamp::max())
                    .unix_timestamp();
                config.start_proposing_view = 0;
                config.stop_proposing_view = u64::MAX;
                config.start_voting_view = 0;
                config.stop_voting_view = u64::MAX;
            },
        }
    }
    pub fn pos_view_based(address: Address) -> Upgrade {
        let chain_config = ChainConfig {
            base_fee: 0.into(),
            stake_table_contract: Some(address),
            ..Default::default()
        };

        let mode = UpgradeMode::View(ViewBasedUpgrade {
            start_voting_view: None,
            stop_voting_view: None,
            start_proposing_view: 200,
            stop_proposing_view: 1000,
        });

        let upgrade_type = UpgradeType::Epoch { chain_config };
        Upgrade { mode, upgrade_type }
    }
}

#[cfg(any(test, feature = "testing"))]
pub mod mock {
    use std::collections::HashMap;

    use alloy::primitives::U256;
    use anyhow::Context;
    use async_trait::async_trait;
    use committable::Commitment;
    use hotshot_types::{data::ViewNumber, stake_table::HSStakeTable};
    use jf_merkle_tree::{ForgetableMerkleTreeScheme, MerkleTreeScheme};

    use super::*;
    use crate::{
        retain_accounts,
        v0_1::{RewardAccount, RewardAccountProof, RewardMerkleCommitment},
        BackoffParams, BlockMerkleTree, FeeAccount, FeeAccountProof, FeeMerkleCommitment, Leaf2,
    };

    #[derive(Debug, Clone, Default)]
    pub struct MockStateCatchup {
        backoff: BackoffParams,
        state: HashMap<ViewNumber, Arc<ValidatedState>>,
    }

    impl FromIterator<(ViewNumber, Arc<ValidatedState>)> for MockStateCatchup {
        fn from_iter<I: IntoIterator<Item = (ViewNumber, Arc<ValidatedState>)>>(iter: I) -> Self {
            Self {
                backoff: Default::default(),
                state: iter.into_iter().collect(),
            }
        }
    }

    #[async_trait]
    impl StateCatchup for MockStateCatchup {
        async fn try_fetch_leaf(
            &self,
            _retry: usize,
            _height: u64,
            _stake_table: HSStakeTable<SeqTypes>,
            _success_threshold: U256,
        ) -> anyhow::Result<Leaf2> {
            Err(anyhow::anyhow!("todo"))
        }

        async fn try_fetch_accounts(
            &self,
            _retry: usize,
            _instance: &NodeState,
            _height: u64,
            view: ViewNumber,
            fee_merkle_tree_root: FeeMerkleCommitment,
            accounts: &[FeeAccount],
        ) -> anyhow::Result<Vec<FeeAccountProof>> {
            let src = &self.state[&view].fee_merkle_tree;
            assert_eq!(src.commitment(), fee_merkle_tree_root);

            tracing::info!("catchup: fetching accounts {accounts:?} for view {view:?}");
            let tree = retain_accounts(src, accounts.iter().copied())
                .with_context(|| "failed to retain accounts")?;

            // Verify the proofs
            let mut proofs = Vec::new();
            for account in accounts {
                let (proof, _) = FeeAccountProof::prove(&tree, (*account).into())
                    .context(format!("response missing fee account {account}"))?;
                proof
                    .verify(&fee_merkle_tree_root)
                    .context(format!("invalid proof for fee account {account}"))?;
                proofs.push(proof);
            }

            Ok(proofs)
        }

        async fn try_remember_blocks_merkle_tree(
            &self,
            _retry: usize,
            _instance: &NodeState,
            _height: u64,
            view: ViewNumber,
            mt: &mut BlockMerkleTree,
        ) -> anyhow::Result<()> {
            tracing::info!("catchup: fetching frontier for view {view:?}");
            let src = &self.state[&view].block_merkle_tree;

            assert_eq!(src.commitment(), mt.commitment());
            assert!(
                src.num_leaves() > 0,
                "catchup should not be triggered when blocks tree is empty"
            );

            let index = src.num_leaves() - 1;
            let (elem, proof) = src.lookup(index).expect_ok().unwrap();
            mt.remember(index, elem, proof.clone())
                .expect("Proof verifies");

            Ok(())
        }

        async fn try_fetch_chain_config(
            &self,
            _retry: usize,
            _commitment: Commitment<ChainConfig>,
        ) -> anyhow::Result<ChainConfig> {
            Ok(ChainConfig::default())
        }

        async fn try_fetch_reward_accounts(
            &self,
            _retry: usize,
            _instance: &NodeState,
            _height: u64,
            _view: ViewNumber,
            _reward_merkle_tree_root: RewardMerkleCommitment,
            _accounts: &[RewardAccount],
        ) -> anyhow::Result<Vec<RewardAccountProof>> {
            anyhow::bail!("unimplemented")
        }

        fn backoff(&self) -> &BackoffParams {
            &self.backoff
        }

        fn name(&self) -> String {
            "MockStateCatchup".into()
        }

        fn is_local(&self) -> bool {
            true
        }
    }
}<|MERGE_RESOLUTION|>--- conflicted
+++ resolved
@@ -216,38 +216,6 @@
         )
     }
 
-<<<<<<< HEAD
-    #[cfg(any(test, feature = "testing"))]
-    pub fn mock_v99() -> Self {
-        use hotshot_example_types::storage_types::TestStorage;
-        use vbs::version::StaticVersion;
-
-        use crate::v0_3::StakeTableFetcher;
-
-        let chain_config = ChainConfig::default();
-        let l1 = L1Client::new(vec!["http://localhost:3331".parse().unwrap()])
-            .expect("Failed to create L1 client");
-
-        let membership = Arc::new(RwLock::new(EpochCommittees::new_stake(
-            vec![],
-            vec![],
-            StakeTableFetcher::mock(),
-        )));
-        let storage = TestStorage::default();
-        let coordinator = EpochMembershipCoordinator::new(membership, 100, &storage);
-
-        Self::new(
-            0,
-            chain_config,
-            l1,
-            Arc::new(mock::MockStateCatchup::default()),
-            StaticVersion::<0, 99>::version(),
-            coordinator,
-        )
-    }
-
-=======
->>>>>>> b134ee9d
     pub fn with_l1(mut self, l1_client: L1Client) -> Self {
         self.l1_client = l1_client;
         self
