use std::fmt;

use alloy::primitives::U256;
use anyhow::{ensure, Context};
use ark_serialize::CanonicalSerialize;
use committable::{Commitment, Committable, RawCommitmentBuilder};
use either::Either;
use hotshot_query_service::{availability::QueryableHeader, explorer::ExplorerHeader};
use hotshot_types::{
    data::{vid_commitment, VidCommitment, ViewNumber},
    light_client::LightClientState,
    traits::{
        block_contents::{BlockHeader, BuilderFee, GENESIS_VID_NUM_STORAGE_NODES},
        node_implementation::{ConsensusTime, NodeType, Versions},
        signature_key::BuilderSignatureKey,
        BlockPayload, EncodeBytes, ValidatedState as _,
    },
    utils::BuilderCommitment,
};
use jf_merkle_tree::{AppendableMerkleTreeScheme, MerkleTreeScheme};
use serde::{
    de::{self, MapAccess, SeqAccess, Visitor},
    Deserialize, Deserializer, Serialize, Serializer,
};
use serde_json::{Map, Value};
use thiserror::Error;
use time::OffsetDateTime;
use vbs::version::{StaticVersionType, Version};

use super::{
    instance_state::NodeState, state::ValidatedState, v0_1::IterableFeeInfo, v0_3::ChainConfig,
};
use crate::{
    eth_signature_key::BuilderSignature,
    v0::{
        header::{EitherOrVersion, VersionedHeader},
        impls::{distribute_block_reward, reward::RewardDistributor},
    },
<<<<<<< HEAD
    v0_1, v0_2,
    v0_3::{
        self, RewardMerkleCommitmentLegacy, RewardMerkleTreeLegacy,
        LEGACY_REWARD_MERKLE_TREE_HEIGHT,
    },
    v0_4::{self, RewardMerkleCommitment},
    BlockMerkleCommitment, EpochVersion, FeeAccount, FeeAmount, FeeInfo, FeeMerkleCommitment,
    Header, L1BlockInfo, L1Snapshot, Leaf2, NamespaceId, NsIndex, NsTable, PayloadByteLen,
    SeqTypes, TimestampMillis, UpgradeType,
=======
    v0_1::{self, RewardAmount},
    v0_2, v0_3, v0_4, BlockMerkleCommitment, EpochVersion, FeeAccount, FeeAmount, FeeInfo,
    FeeMerkleCommitment, Header, L1BlockInfo, L1Snapshot, Leaf2, NamespaceId, NsIndex, NsTable,
    PayloadByteLen, SeqTypes, TimestampMillis, UpgradeType,
>>>>>>> 2470ec5b
};

impl v0_1::Header {
    pub(crate) fn commit(&self) -> Commitment<Header> {
        let mut bmt_bytes = vec![];
        self.block_merkle_tree_root
            .serialize_with_mode(&mut bmt_bytes, ark_serialize::Compress::Yes)
            .unwrap();
        let mut fmt_bytes = vec![];
        self.fee_merkle_tree_root
            .serialize_with_mode(&mut fmt_bytes, ark_serialize::Compress::Yes)
            .unwrap();

        RawCommitmentBuilder::new(&Self::tag())
            .field("chain_config", self.chain_config.commit())
            .u64_field("height", self.height)
            .u64_field("timestamp", self.timestamp)
            .u64_field("l1_head", self.l1_head)
            .optional("l1_finalized", &self.l1_finalized)
            .constant_str("payload_commitment")
            .fixed_size_bytes(self.payload_commitment.as_ref())
            .constant_str("builder_commitment")
            .fixed_size_bytes(self.builder_commitment.as_ref())
            .field("ns_table", self.ns_table.commit())
            .var_size_field("block_merkle_tree_root", &bmt_bytes)
            .var_size_field("fee_merkle_tree_root", &fmt_bytes)
            .field("fee_info", self.fee_info.commit())
            .finalize()
    }
}

impl Committable for Header {
    fn commit(&self) -> Commitment<Self> {
        match self {
            Self::V1(header) => header.commit(),
            Self::V2(fields) => RawCommitmentBuilder::new(&Self::tag())
                .u64_field("version_major", 0)
                .u64_field("version_minor", 2)
                .field("fields", fields.commit())
                .finalize(),
            Self::V3(fields) => RawCommitmentBuilder::new(&Self::tag())
                .u64_field("version_major", 0)
                .u64_field("version_minor", 3)
                .field("fields", fields.commit())
                .finalize(),
            Self::V4(fields) => RawCommitmentBuilder::new(&Self::tag())
                .u64_field("version_major", 0)
                .u64_field("version_minor", 4)
                .field("fields", fields.commit())
                .finalize(),
        }
    }

    fn tag() -> String {
        // We use the tag "BLOCK" since blocks are identified by the hash of their header. This will
        // thus be more intuitive to users than "HEADER".
        "BLOCK".into()
    }
}

impl Serialize for Header {
    fn serialize<S>(&self, serializer: S) -> Result<S::Ok, S::Error>
    where
        S: Serializer,
    {
        match self {
            Self::V1(header) => header.serialize(serializer),
            Self::V2(fields) => VersionedHeader {
                version: EitherOrVersion::Version(Version { major: 0, minor: 2 }),
                fields: fields.clone(),
            }
            .serialize(serializer),
            Self::V3(fields) => VersionedHeader {
                version: EitherOrVersion::Version(Version { major: 0, minor: 3 }),
                fields: fields.clone(),
            }
            .serialize(serializer),
            Self::V4(fields) => VersionedHeader {
                version: EitherOrVersion::Version(Version { major: 0, minor: 4 }),
                fields: fields.clone(),
            }
            .serialize(serializer),
        }
    }
}

impl<'de> Deserialize<'de> for Header {
    fn deserialize<D>(deserializer: D) -> Result<Self, D::Error>
    where
        D: Deserializer<'de>,
    {
        struct HeaderVisitor;

        impl<'de> Visitor<'de> for HeaderVisitor {
            type Value = Header;

            fn expecting(&self, formatter: &mut fmt::Formatter) -> fmt::Result {
                formatter.write_str("Header")
            }

            fn visit_seq<V>(self, mut seq: V) -> Result<Self::Value, V::Error>
            where
                V: SeqAccess<'de>,
            {
                let chain_config_or_version: EitherOrVersion = seq
                    .next_element()?
                    .ok_or_else(|| de::Error::missing_field("chain_config"))?;

                match chain_config_or_version {
                    // For v0.1, the first field in the sequence of fields is the first field of the struct, so we call a function to get the rest of
                    // the fields from the sequence and pack them into the struct.
                    EitherOrVersion::Left(cfg) => Ok(Header::V1(
                        v0_1::Header::deserialize_with_chain_config(cfg.into(), seq)?,
                    )),
                    EitherOrVersion::Right(commit) => Ok(Header::V1(
                        v0_1::Header::deserialize_with_chain_config(commit.into(), seq)?,
                    )),
                    // For all versions > 0.1, the first "field" is not actually part of the `Header` struct.
                    // We just delegate directly to the derived deserialization impl for the appropriate version.
                    EitherOrVersion::Version(Version { major: 0, minor: 2 }) => Ok(Header::V2(
                        seq.next_element()?
                            .ok_or_else(|| de::Error::missing_field("fields"))?,
                    )),
                    EitherOrVersion::Version(Version { major: 0, minor: 3 }) => Ok(Header::V3(
                        seq.next_element()?
                            .ok_or_else(|| de::Error::missing_field("fields"))?,
                    )),
                    EitherOrVersion::Version(Version { major: 0, minor: 4 }) => Ok(Header::V4(
                        seq.next_element()?
                            .ok_or_else(|| de::Error::missing_field("fields"))?,
                    )),
                    EitherOrVersion::Version(v) => {
                        Err(serde::de::Error::custom(format!("invalid version {v:?}")))
                    },
                }
            }

            fn visit_map<V>(self, mut map: V) -> Result<Header, V::Error>
            where
                V: MapAccess<'de>,
            {
                // insert all the fields in the serde_map as the map may have out of order fields.
                let mut serde_map: Map<String, Value> = Map::new();

                while let Some(key) = map.next_key::<String>()? {
                    serde_map.insert(key.trim().to_owned(), map.next_value()?);
                }

                if let Some(v) = serde_map.get("version") {
                    let fields = serde_map
                        .get("fields")
                        .ok_or_else(|| de::Error::missing_field("fields"))?;

                    let version = serde_json::from_value::<EitherOrVersion>(v.clone())
                        .map_err(de::Error::custom)?;
                    let result = match version {
                        EitherOrVersion::Version(Version { major: 0, minor: 2 }) => Ok(Header::V2(
                            serde_json::from_value(fields.clone()).map_err(de::Error::custom)?,
                        )),
                        EitherOrVersion::Version(Version { major: 0, minor: 3 }) => Ok(Header::V3(
                            serde_json::from_value(fields.clone()).map_err(de::Error::custom)?,
                        )),
                        EitherOrVersion::Version(Version { major: 0, minor: 4 }) => Ok(Header::V4(
                            serde_json::from_value(fields.clone()).map_err(de::Error::custom)?,
                        )),
                        EitherOrVersion::Version(v) => {
                            Err(de::Error::custom(format!("invalid version {v:?}")))
                        },
                        chain_config => Err(de::Error::custom(format!(
                            "expected version, found chain_config {chain_config:?}"
                        ))),
                    };
                    return result;
                }

                Ok(Header::V1(
                    serde_json::from_value(serde_map.into()).map_err(de::Error::custom)?,
                ))
            }
        }

        // List of all possible fields of all versions of the `Header`.
        // serde's `deserialize_struct` works by deserializing to a struct with a specific list of fields.
        // The length of the fields list we provide is always going to be greater than the length of the target struct.
        // In our case, we are deserializing to either a V1 Header or a VersionedHeader for versions > 0.1.
        // We use serde_json and bincode serialization in the sequencer.
        // Fortunately, serde_json ignores fields parameter and only cares about our Visitor implementation.
        // -  https://docs.rs/serde_json/1.0.120/serde_json/struct.Deserializer.html#method.deserialize_struct
        // Bincode uses the length of the fields list, but the bincode deserialization only cares that the length of the fields
        // is an upper bound of the target struct's fields length.
        // -  https://docs.rs/bincode/1.3.3/src/bincode/de/mod.rs.html#313
        // This works because the bincode deserializer only consumes the next field when `next_element` is called,
        // and our visitor calls it the correct number of times.
        // This would, however, break if the bincode deserializer implementation required an exact match of the field's length,
        // consuming one element for each field.
        let fields: &[&str] = &[
            "fields",
            "chain_config",
            "version",
            "height",
            "timestamp",
            "l1_head",
            "l1_finalized",
            "payload_commitment",
            "builder_commitment",
            "ns_table",
            "block_merkle_tree_root",
            "fee_merkle_tree_root",
            "fee_info",
            "builder_signature",
        ];

        deserializer.deserialize_struct("Header", fields, HeaderVisitor)
    }
}

impl Header {
    pub fn version(&self) -> Version {
        match self {
            Self::V1(_) => Version { major: 0, minor: 1 },
            Self::V2(_) => Version { major: 0, minor: 2 },
            Self::V3(_) => Version { major: 0, minor: 3 },
            Self::V4(_) => Version { major: 0, minor: 4 },
        }
    }
    #[allow(clippy::too_many_arguments)]
    pub(crate) fn create(
        chain_config: ChainConfig,
        height: u64,
        timestamp: u64,
        timestamp_millis: u64,
        l1_head: u64,
        l1_finalized: Option<L1BlockInfo>,
        payload_commitment: VidCommitment,
        builder_commitment: BuilderCommitment,
        ns_table: NsTable,
        fee_merkle_tree_root: FeeMerkleCommitment,
        block_merkle_tree_root: BlockMerkleCommitment,
        reward_merkle_tree_root_legacy: RewardMerkleCommitmentLegacy,
        reward_merkle_tree_root: RewardMerkleCommitment,
        fee_info: Vec<FeeInfo>,
        builder_signature: Vec<BuilderSignature>,
<<<<<<< HEAD
        total_reward_distributed: Option<U256>,
=======
        total_reward_distributed: Option<RewardAmount>,
>>>>>>> 2470ec5b
        version: Version,
    ) -> Self {
        // Ensure FeeInfo contains at least 1 element
        assert!(!fee_info.is_empty(), "Invalid fee_info length: 0");

        match (version.major, version.minor) {
            (0, 1) => Self::V1(v0_1::Header {
                chain_config: v0_1::ResolvableChainConfig::from(v0_1::ChainConfig::from(
                    chain_config,
                )),
                height,
                timestamp,
                l1_head,
                l1_finalized,
                payload_commitment,
                builder_commitment,
                ns_table,
                block_merkle_tree_root,
                fee_merkle_tree_root,
                fee_info: fee_info[0], // NOTE this is asserted to exist above
                builder_signature: builder_signature.first().copied(),
            }),
            (0, 2) => Self::V2(v0_2::Header {
                chain_config: v0_1::ResolvableChainConfig::from(v0_1::ChainConfig::from(
                    chain_config,
                )),
                height,
                timestamp,
                l1_head,
                l1_finalized,
                payload_commitment,
                builder_commitment,
                ns_table,
                block_merkle_tree_root,
                fee_merkle_tree_root,
                fee_info: fee_info[0], // NOTE this is asserted to exist above
                builder_signature: builder_signature.first().copied(),
            }),
            (0, 3) => Self::V3(v0_3::Header {
                chain_config: chain_config.into(),
                height,
                timestamp,
                l1_head,
                l1_finalized,
                payload_commitment,
                builder_commitment,
                ns_table,
                block_merkle_tree_root,
                fee_merkle_tree_root,
                fee_info: fee_info[0], // NOTE this is asserted to exist above
                builder_signature: builder_signature.first().copied(),
                reward_merkle_tree_root: reward_merkle_tree_root_legacy,
            }),
            (0, 4) => Self::V4(v0_4::Header {
                chain_config: chain_config.into(),
                height,
                timestamp,
                timestamp_millis: TimestampMillis::from_millis(timestamp_millis),
                l1_head,
                l1_finalized,
                payload_commitment,
                builder_commitment,
                ns_table,
                block_merkle_tree_root,
                fee_merkle_tree_root,
                fee_info: fee_info[0], // NOTE this is asserted to exist above
                builder_signature: builder_signature.first().copied(),
                reward_merkle_tree_root,
                total_reward_distributed: total_reward_distributed.unwrap_or_default(),
            }),
            // This case should never occur
            // but if it does, we must panic
            // because we don't have the versioned types for this version
            _ => panic!("invalid version: {version}"),
        }
    }
}

// Getter for a field which is the same across all versions.
macro_rules! field {
    ($obj:ident.$name:ident) => {
        match $obj {
            Self::V1(data) => &data.$name,
            Self::V2(data) => &data.$name,
            Self::V3(data) => &data.$name,
            Self::V4(data) => &data.$name,
        }
    };
}

macro_rules! field_mut {
    ($obj:ident.$name:ident) => {
        match $obj {
            Self::V1(data) => &mut data.$name,
            Self::V2(data) => &mut data.$name,
            Self::V3(data) => &mut data.$name,
            Self::V4(data) => &mut data.$name,
        }
    };
}

impl Header {
    #[allow(clippy::too_many_arguments)]
    fn from_info(
        payload_commitment: VidCommitment,
        builder_commitment: BuilderCommitment,
        ns_table: NsTable,
        parent_leaf: &Leaf2,
        mut l1: L1Snapshot,
        l1_deposits: &[FeeInfo],
        builder_fee: Vec<BuilderFee<SeqTypes>>,
        mut timestamp: u64,
        mut timestamp_millis: u64,
        mut state: ValidatedState,
        chain_config: ChainConfig,
        version: Version,
        reward_distributor: Option<RewardDistributor>,
    ) -> anyhow::Result<Self> {
        ensure!(
            version.major == 0,
            "Invalid major version {}",
            version.major
        );

        // Increment height.
        let parent_header = parent_leaf.block_header();
        let height = parent_header.height() + 1;

        // Ensure the timestamp does not decrease. We can trust `parent.timestamp` because `parent`
        // has already been voted on by consensus. If our timestamp is behind, either f + 1 nodes
        // are lying about the current time, or our clock is just lagging.
        if timestamp < parent_header.timestamp() {
            tracing::warn!(
                "Espresso timestamp {timestamp} behind parent {}, local clock may be out of sync",
                parent_header.timestamp()
            );
            timestamp = parent_header.timestamp();
        }

        if timestamp_millis < parent_header.timestamp_millis() {
            tracing::warn!(
                "Espresso timestamp {timestamp} behind parent {}, local clock may be out of sync",
                parent_header.timestamp_millis()
            );
            timestamp_millis = parent_header.timestamp_millis();
        }

        // Ensure the L1 block references don't decrease. Again, we can trust `parent.l1_*` are
        // accurate.
        if l1.head < parent_header.l1_head() {
            tracing::warn!(
                "L1 head {} behind parent {}, L1 client may be lagging",
                l1.head,
                parent_header.l1_head()
            );
            l1.head = parent_header.l1_head();
        }
        if l1.finalized < parent_header.l1_finalized() {
            tracing::warn!(
                "L1 finalized {:?} behind parent {:?}, L1 client may be lagging",
                l1.finalized,
                parent_header.l1_finalized()
            );
            l1.finalized = parent_header.l1_finalized();
        }

        // Enforce that the sequencer block timestamp is not behind the L1 block timestamp. This can
        // only happen if our clock is badly out of sync with L1.
        if let Some(l1_block) = &l1.finalized {
            let l1_timestamp = l1_block.timestamp.to::<u64>();
            if timestamp < l1_timestamp {
                tracing::warn!(
                    "Espresso timestamp {timestamp} behind L1 timestamp {l1_timestamp}, local \
                     clock may be out of sync"
                );
                timestamp = l1_timestamp;
            }

            let l1_timestamp_millis = l1_timestamp * 1_000;

            if timestamp_millis < l1_timestamp_millis {
                tracing::warn!(
                    "Espresso timestamp_millis {timestamp_millis} behind L1 timestamp \
                     {l1_timestamp_millis}, local clock may be out of sync"
                );
                timestamp_millis = l1_timestamp_millis;
            }
        }

        state
            .block_merkle_tree
            .push(parent_header.commit())
            .context("missing blocks frontier")?;
        let block_merkle_tree_root = state.block_merkle_tree.commitment();

        // Insert the new L1 deposits
        for fee_info in l1_deposits {
            state
                .insert_fee_deposit(*fee_info)
                .context(format!("missing fee account {}", fee_info.account()))?;
        }

        // Validate and charge the builder fee.
        for BuilderFee {
            fee_account,
            fee_signature,
            fee_amount,
        } in &builder_fee
        {
            ensure!(
                fee_account.validate_fee_signature(fee_signature, *fee_amount, &ns_table)
                    || fee_account.validate_fee_signature_with_vid_commitment(
                        fee_signature,
                        *fee_amount,
                        &ns_table,
                        &payload_commitment
                    ),
                "invalid builder signature"
            );

            let fee_info = FeeInfo::new(*fee_account, *fee_amount);
            state
                .charge_fee(fee_info, chain_config.fee_recipient)
                .context(format!("invalid builder fee {fee_info:?}"))?;
        }

        let fee_info = FeeInfo::from_builder_fees(builder_fee.clone());

        let builder_signature: Vec<BuilderSignature> =
            builder_fee.iter().map(|e| e.fee_signature).collect();

        let fee_merkle_tree_root = state.fee_merkle_tree.commitment();

        let header = match (version.major, version.minor) {
            (0, 1) => Self::V1(v0_1::Header {
                chain_config: v0_1::ResolvableChainConfig::from(v0_1::ChainConfig::from(
                    chain_config,
                )),
                height,
                timestamp,
                l1_head: l1.head,
                l1_finalized: l1.finalized,
                payload_commitment,
                builder_commitment,
                ns_table,
                block_merkle_tree_root,
                fee_merkle_tree_root,
                fee_info: fee_info[0],
                builder_signature: builder_signature.first().copied(),
            }),
            (0, 2) => Self::V2(v0_2::Header {
                chain_config: v0_1::ResolvableChainConfig::from(v0_1::ChainConfig::from(
                    chain_config,
                )),
                height,
                timestamp,
                l1_head: l1.head,
                l1_finalized: l1.finalized,
                payload_commitment,
                builder_commitment,
                ns_table,
                block_merkle_tree_root,
                fee_merkle_tree_root,
                fee_info: fee_info[0],
                builder_signature: builder_signature.first().copied(),
            }),
            (0, 3) => Self::V3(v0_3::Header {
                chain_config: chain_config.into(),
                height,
                timestamp,
                l1_head: l1.head,
                l1_finalized: l1.finalized,
                payload_commitment,
                builder_commitment,
                ns_table,
                block_merkle_tree_root,
                fee_merkle_tree_root,
                reward_merkle_tree_root: state.reward_merkle_tree_legacy.commitment(),
                fee_info: fee_info[0],
                builder_signature: builder_signature.first().copied(),
            }),
            (0, 4) => Self::V4(v0_4::Header {
                chain_config: chain_config.into(),
                height,
                timestamp,
                timestamp_millis: TimestampMillis::from_millis(timestamp_millis),
                l1_head: l1.head,
                l1_finalized: l1.finalized,
                payload_commitment,
                builder_commitment,
                ns_table,
                block_merkle_tree_root,
                fee_merkle_tree_root,
                reward_merkle_tree_root: state.reward_merkle_tree.commitment(),
                fee_info: fee_info[0],
                builder_signature: builder_signature.first().copied(),
                total_reward_distributed: reward_distributor
                    .map(|r| r.total_distributed())
<<<<<<< HEAD
                    .unwrap_or_default()
                    .into(),
=======
                    .unwrap_or_default(),
>>>>>>> 2470ec5b
            }),
            // This case should never occur
            // but if it does, we must panic
            // because we don't have the versioned types for this version
            _ => panic!("invalid version: {version}"),
        };
        Ok(header)
    }

    async fn get_chain_config(
        validated_state: &ValidatedState,
        instance_state: &NodeState,
    ) -> anyhow::Result<ChainConfig> {
        let validated_cf = validated_state.chain_config;
        let instance_cf = instance_state.chain_config;

        if validated_cf.commit() == instance_cf.commit() {
            return Ok(instance_cf);
        }

        match validated_cf.resolve() {
            Some(cf) => Ok(cf),
            None => {
                tracing::info!("fetching chain config {} from peers", validated_cf.commit());

                instance_state
                    .state_catchup
                    .as_ref()
                    .fetch_chain_config(validated_cf.commit())
                    .await
            },
        }
    }
}

impl Header {
    /// A commitment to a ChainConfig or a full ChainConfig.
    pub fn chain_config(&self) -> v0_3::ResolvableChainConfig {
        match self {
            Self::V1(fields) => v0_3::ResolvableChainConfig::from(&fields.chain_config),
            Self::V2(fields) => v0_3::ResolvableChainConfig::from(&fields.chain_config),
            Self::V3(fields) => fields.chain_config,
            Self::V4(fields) => fields.chain_config,
        }
    }

    pub fn height(&self) -> u64 {
        *field!(self.height)
    }

    pub fn height_mut(&mut self) -> &mut u64 {
        &mut *field_mut!(self.height)
    }

    pub fn timestamp_internal(&self) -> u64 {
        match self {
            Self::V1(fields) => fields.timestamp,
            Self::V2(fields) => fields.timestamp,
            Self::V3(fields) => fields.timestamp,
            Self::V4(fields) => fields.timestamp,
        }
    }

    pub fn timestamp_millis_internal(&self) -> u64 {
        match self {
            Self::V1(fields) => fields.timestamp * 1_000,
            Self::V2(fields) => fields.timestamp * 1_000,
            Self::V3(fields) => fields.timestamp * 1_000,
            Self::V4(fields) => fields.timestamp_millis.u64(),
        }
    }

    pub fn set_timestamp(&mut self, timestamp: u64, timestamp_millis: u64) {
        match self {
            Self::V1(fields) => {
                fields.timestamp = timestamp;
            },
            Self::V2(fields) => {
                fields.timestamp = timestamp;
            },
            Self::V3(fields) => {
                fields.timestamp = timestamp;
            },
            Self::V4(fields) => {
                fields.timestamp = timestamp;
                fields.timestamp_millis = TimestampMillis::from_millis(timestamp_millis);
            },
        };
    }

    /// The Espresso block header includes a reference to the current head of the L1 chain.
    ///
    /// Rollups can use this to facilitate bridging between the L1 and L2 in a deterministic way.
    /// This field deterministically associates an L2 block with a recent L1 block the instant the
    /// L2 block is sequenced. Rollups can then define the L2 state after this block as the state
    /// obtained by executing all the transactions in this block _plus_ all the L1 deposits up to
    /// the given L1 block number. Since there is no need to wait for the L2 block to be reflected
    /// on the L1, this bridge design retains the low confirmation latency of HotShot.
    ///
    /// This block number indicates the unsafe head of the L1 chain, so it is subject to reorgs. For
    /// this reason, the Espresso header does not include any information that might change in a
    /// reorg, such as the L1 block timestamp or hash. It includes only the L1 block number, which
    /// will always refer to _some_ block after a reorg: if the L1 head at the time this block was
    /// sequenced gets reorged out, the L1 chain will eventually (and probably quickly) grow to the
    /// same height once again, and a different block will exist with the same height. In this way,
    /// Espresso does not have to handle L1 reorgs, and the Espresso blockchain will always be
    /// reflective of the current state of the L1 blockchain. Rollups that use this block number
    /// _do_ have to handle L1 reorgs, but each rollup and each rollup client can decide how many
    /// confirmations they want to wait for on top of this `l1_head` before they consider an L2
    /// block finalized. This offers a tradeoff between low-latency L1-L2 bridges and finality.
    ///
    /// Rollups that want a stronger guarantee of finality, or that want Espresso to attest to data
    /// from the L1 block that might change in reorgs, can instead use the latest L1 _finalized_
    /// block at the time this L2 block was sequenced: [`Self::l1_finalized`].
    pub fn l1_head(&self) -> u64 {
        *field!(self.l1_head)
    }

    pub fn l1_head_mut(&mut self) -> &mut u64 {
        &mut *field_mut!(self.l1_head)
    }

    /// The Espresso block header includes information about the latest finalized L1 block.
    ///
    /// Similar to [`l1_head`](Self::l1_head), rollups can use this information to implement a
    /// bridge between the L1 and L2 while retaining the finality of low-latency block confirmations
    /// from HotShot. Since this information describes the finalized L1 block, a bridge using this
    /// L1 block will have much higher latency than a bridge using [`l1_head`](Self::l1_head). In
    /// exchange, rollups that use the finalized block do not have to worry about L1 reorgs, and can
    /// inject verifiable attestations to the L1 block metadata (such as its timestamp or hash) into
    /// their execution layers, since Espresso replicas will sign this information for the finalized
    /// L1 block.
    ///
    /// This block may be `None` in the rare case where Espresso has started shortly after the
    /// genesis of the L1, and the L1 has yet to finalize a block. In all other cases it will be
    /// `Some`.
    pub fn l1_finalized(&self) -> Option<L1BlockInfo> {
        *field!(self.l1_finalized)
    }

    pub fn l1_finalized_mut(&mut self) -> &mut Option<L1BlockInfo> {
        &mut *field_mut!(self.l1_finalized)
    }

    pub fn payload_commitment(&self) -> VidCommitment {
        *field!(self.payload_commitment)
    }

    pub fn payload_commitment_mut(&mut self) -> &mut VidCommitment {
        &mut *field_mut!(self.payload_commitment)
    }

    pub fn builder_commitment(&self) -> &BuilderCommitment {
        field!(self.builder_commitment)
    }

    pub fn builder_commitment_mut(&mut self) -> &mut BuilderCommitment {
        &mut *field_mut!(self.builder_commitment)
    }

    pub fn ns_table(&self) -> &NsTable {
        field!(self.ns_table)
    }

    /// Root Commitment of Block Merkle Tree
    pub fn block_merkle_tree_root(&self) -> BlockMerkleCommitment {
        *field!(self.block_merkle_tree_root)
    }

    pub fn block_merkle_tree_root_mut(&mut self) -> &mut BlockMerkleCommitment {
        &mut *field_mut!(self.block_merkle_tree_root)
    }

    /// Root Commitment of `FeeMerkleTree`
    pub fn fee_merkle_tree_root(&self) -> FeeMerkleCommitment {
        *field!(self.fee_merkle_tree_root)
    }

    pub fn fee_merkle_tree_root_mut(&mut self) -> &mut FeeMerkleCommitment {
        &mut *field_mut!(self.fee_merkle_tree_root)
    }

    /// Fee paid by the block builder
    pub fn fee_info(&self) -> Vec<FeeInfo> {
        match self {
            Self::V1(fields) => vec![fields.fee_info],
            Self::V2(fields) => vec![fields.fee_info],
            Self::V3(fields) => vec![fields.fee_info],
            Self::V4(fields) => vec![fields.fee_info],
        }
    }

    pub fn reward_merkle_tree_root(
        &self,
    ) -> Either<RewardMerkleCommitmentLegacy, RewardMerkleCommitment> {
        let empty_reward_merkle_tree =
            RewardMerkleTreeLegacy::new(LEGACY_REWARD_MERKLE_TREE_HEIGHT);
        match self {
            Self::V1(_) => Either::Left(empty_reward_merkle_tree.commitment()),
            Self::V2(_) => Either::Left(empty_reward_merkle_tree.commitment()),
            Self::V3(fields) => Either::Left(fields.reward_merkle_tree_root),
            Self::V4(fields) => Either::Right(fields.reward_merkle_tree_root),
        }
    }

    /// Account (etheruem address) of builder
    ///
    /// This signature is not considered formally part of the header; it is just evidence proving
    /// that other parts of the header ([`fee_info`](Self::fee_info)) are correct. It exists in the
    /// header so that it is available to all nodes to be used during validation. But since it is
    /// checked during consensus, any downstream client who has a proof of consensus finality of a
    /// header can trust that [`fee_info`](Self::fee_info) is correct without relying on the
    /// signature. Thus, this signature is not included in the header commitment.
    pub fn builder_signature(&self) -> Vec<BuilderSignature> {
        match self {
            // Previously we used `Option<BuilderSignature>` to
            // represent presence/absence of signature.  The simplest
            // way to represent the same now that we have a `Vec` is
            // empty/non-empty
            Self::V1(fields) => fields.builder_signature.as_slice().to_vec(),
            Self::V2(fields) => fields.builder_signature.as_slice().to_vec(),
            Self::V3(fields) => fields.builder_signature.as_slice().to_vec(),
            Self::V4(fields) => fields.builder_signature.as_slice().to_vec(),
        }
    }

<<<<<<< HEAD
    pub fn total_reward_distributed(&self) -> Option<U256> {
=======
    pub fn total_reward_distributed(&self) -> Option<RewardAmount> {
>>>>>>> 2470ec5b
        match self {
            Self::V1(_) | Self::V2(_) | Self::V3(_) => None,
            Self::V4(fields) => Some(fields.total_reward_distributed),
        }
    }
}

#[derive(Debug, Error)]
#[error("Invalid Block Header {msg}")]
pub struct InvalidBlockHeader {
    msg: String,
}
impl InvalidBlockHeader {
    fn new(msg: String) -> Self {
        Self { msg }
    }
}

impl From<anyhow::Error> for InvalidBlockHeader {
    fn from(err: anyhow::Error) -> Self {
        Self::new(format!("{err:#}"))
    }
}

impl BlockHeader<SeqTypes> for Header {
    type Error = InvalidBlockHeader;

    #[tracing::instrument(
        skip_all,
        fields(
            node_id = instance_state.node_id,
            view = ?parent_leaf.view_number(),
            height = parent_leaf.block_header().height(),
        ),
    )]
    #[tracing::instrument(
        skip_all,
        fields(
            height = parent_leaf.block_header().block_number() + 1,
            parent_view = ?parent_leaf.view_number(),
            payload_commitment,
            version,
        )
    )]
    async fn new(
        parent_state: &ValidatedState,
        instance_state: &NodeState,
        parent_leaf: &Leaf2,
        payload_commitment: VidCommitment,
        builder_commitment: BuilderCommitment,
        metadata: <<SeqTypes as NodeType>::BlockPayload as BlockPayload<SeqTypes>>::Metadata,
        builder_fee: BuilderFee<SeqTypes>,
        version: Version,
        view_number: u64,
    ) -> Result<Self, Self::Error> {
        tracing::info!("preparing to propose legacy header");

        let height = parent_leaf.height();
        let view = parent_leaf.view_number();

        let mut validated_state = parent_state.clone();

        let chain_config = if version > instance_state.current_version {
            match instance_state.upgrades.get(&version) {
                Some(upgrade) => match upgrade.upgrade_type {
                    UpgradeType::Fee { chain_config } => chain_config,
                    UpgradeType::Epoch { chain_config } => chain_config,
                    UpgradeType::DrbAndHeader { chain_config } => chain_config,
                },
                None => Header::get_chain_config(&validated_state, instance_state).await?,
            }
        } else {
            Header::get_chain_config(&validated_state, instance_state).await?
        };

        validated_state.chain_config = chain_config.into();

        // Fetch the latest L1 snapshot.
        let l1_snapshot = instance_state.l1_client.snapshot().await;
        // Fetch the new L1 deposits between parent and current finalized L1 block.
        let l1_deposits = if let (Some(addr), Some(block_info)) =
            (chain_config.fee_contract, l1_snapshot.finalized)
        {
            instance_state
                .l1_client
                .get_finalized_deposits(
                    addr,
                    parent_leaf
                        .block_header()
                        .l1_finalized()
                        .map(|block_info| block_info.number),
                    block_info.number,
                )
                .await
        } else {
            vec![]
        };
        // Find missing fee state entries. We will need to use the builder account which is paying a
        // fee and the recipient account which is receiving it, plus any counts receiving deposits
        // in this block.
        let missing_accounts = parent_state.forgotten_accounts(
            [builder_fee.fee_account, chain_config.fee_recipient]
                .into_iter()
                .chain(l1_deposits.iter().map(|info| info.account())),
        );
        if !missing_accounts.is_empty() {
            tracing::warn!(
                height,
                ?view,
                ?missing_accounts,
                "fetching missing accounts from peers"
            );

            // Fetch missing fee state entries
            let missing_account_proofs = instance_state
                .state_catchup
                .as_ref()
                .fetch_accounts(
                    instance_state,
                    height,
                    view,
                    parent_state.fee_merkle_tree.commitment(),
                    missing_accounts,
                )
                .await?;

            // Insert missing fee state entries
            for proof in missing_account_proofs.iter() {
                proof
                    .remember(&mut validated_state.fee_merkle_tree)
                    .context("remembering fee account")?;
            }
        }

        // Ensure merkle tree has frontier
        if validated_state.need_to_fetch_blocks_mt_frontier() {
            tracing::warn!(height, ?view, "fetching block frontier from peers");
            instance_state
                .state_catchup
                .as_ref()
                .remember_blocks_merkle_tree(
                    instance_state,
                    height,
                    view,
                    &mut validated_state.block_merkle_tree,
                )
                .await
                .context("remembering block proof")?;
        }

        let mut rewards = None;
        if version >= EpochVersion::version() {
            rewards = distribute_block_reward(
                instance_state,
                &mut validated_state,
                parent_leaf,
                ViewNumber::new(view_number),
                version,
            )
            .await?;
        };

        let now = OffsetDateTime::now_utc();

        let timestamp = now.unix_timestamp() as u64;
        let timestamp_millis = TimestampMillis::from_time(&now).u64();

        Ok(Self::from_info(
            payload_commitment,
            builder_commitment,
            metadata,
            parent_leaf,
            l1_snapshot,
            &l1_deposits,
            vec![builder_fee],
            timestamp,
            timestamp_millis,
            validated_state,
            chain_config,
            version,
            rewards,
        )?)
    }

    fn genesis<V: Versions>(
        instance_state: &NodeState,
        payload: <SeqTypes as NodeType>::BlockPayload,
        metadata: &<<SeqTypes as NodeType>::BlockPayload as BlockPayload<SeqTypes>>::Metadata,
    ) -> Self {
        let payload_bytes = payload.encode();
        let builder_commitment = payload.builder_commitment(metadata);

        let vid_commitment_version = instance_state.genesis_version;

        let payload_commitment = vid_commitment::<V>(
            &payload_bytes,
            &metadata.encode(),
            GENESIS_VID_NUM_STORAGE_NODES,
            vid_commitment_version,
        );

        let ValidatedState {
            fee_merkle_tree,
            block_merkle_tree,
            reward_merkle_tree_legacy,
            reward_merkle_tree,
            ..
        } = ValidatedState::genesis(instance_state).0;
        let block_merkle_tree_root = block_merkle_tree.commitment();
        let fee_merkle_tree_root = fee_merkle_tree.commitment();
        let reward_merkle_tree_root = reward_merkle_tree.commitment();

        let time = instance_state.genesis_header.timestamp;

        let timestamp = time.unix_timestamp();
        let timestamp_millis = time.unix_timestamp_millis();

        //  The Header is versioned,
        //  so we create the genesis header for the current version of the sequencer.
        Self::create(
            instance_state.chain_config,
            0,
            timestamp,
            timestamp_millis,
            instance_state
                .l1_genesis
                .map(|block| block.number)
                .unwrap_or_default(),
            instance_state.l1_genesis,
            payload_commitment,
            builder_commitment.clone(),
            metadata.clone(),
            fee_merkle_tree_root,
            block_merkle_tree_root,
            reward_merkle_tree_legacy.commitment(),
            reward_merkle_tree_root,
            vec![FeeInfo::genesis()],
            vec![],
            None,
            instance_state.current_version,
        )
    }

    fn timestamp(&self) -> u64 {
        self.timestamp_internal()
    }

    fn timestamp_millis(&self) -> u64 {
        self.timestamp_millis_internal()
    }

    fn block_number(&self) -> u64 {
        self.height()
    }

    fn payload_commitment(&self) -> VidCommitment {
        self.payload_commitment()
    }

    fn metadata(
        &self,
    ) -> &<<SeqTypes as NodeType>::BlockPayload as BlockPayload<SeqTypes>>::Metadata {
        self.ns_table()
    }

    /// Commit over fee_amount, payload_commitment and metadata
    fn builder_commitment(&self) -> BuilderCommitment {
        self.builder_commitment().clone()
    }

    fn get_light_client_state(
        &self,
        view: <SeqTypes as NodeType>::View,
    ) -> anyhow::Result<LightClientState> {
        let mut block_comm_root_bytes = vec![];
        self.block_merkle_tree_root()
            .serialize_compressed(&mut block_comm_root_bytes)?;

        Ok(LightClientState {
            view_number: view.u64(),
            block_height: self.height(),
            block_comm_root: hotshot_types::light_client::hash_bytes_to_field(
                &block_comm_root_bytes,
            )?,
        })
    }
}

impl QueryableHeader<SeqTypes> for Header {
    type NamespaceId = NamespaceId;
    type NamespaceIndex = NsIndex;

    fn namespace_id(&self, i: &NsIndex) -> Option<NamespaceId> {
        self.ns_table().read_ns_id(i)
    }

    fn namespace_size(&self, i: &NsIndex, payload_size: usize) -> u64 {
        self.ns_table()
            .ns_range(i, &PayloadByteLen(payload_size))
            .byte_len()
            .0 as u64
    }
}

impl ExplorerHeader<SeqTypes> for Header {
    type BalanceAmount = FeeAmount;
    type WalletAddress = Vec<FeeAccount>;
    type ProposerId = Vec<FeeAccount>;

    // TODO what are these expected values w/ multiple Fees
    fn proposer_id(&self) -> Self::ProposerId {
        self.fee_info().accounts()
    }

    fn fee_info_account(&self) -> Self::WalletAddress {
        self.fee_info().accounts()
    }

    fn fee_info_balance(&self) -> Self::BalanceAmount {
        // TODO this will panic if some amount or total does not fit in a u64
        self.fee_info().amount().unwrap()
    }

    /// reward_balance at the moment is only implemented as a stub, as block
    /// rewards have not yet been implemented.
    ///
    /// TODO: update implementation when rewards have been created / supported.
    ///       Issue: https://github.com/EspressoSystems/espresso-sequencer/issues/1453
    fn reward_balance(&self) -> Self::BalanceAmount {
        FeeAmount::from(0)
    }

    fn namespace_ids(&self) -> Vec<NamespaceId> {
        self.ns_table()
            .iter()
            .map(|i| self.ns_table().read_ns_id_unchecked(&i))
            .collect()
    }
}

#[cfg(test)]
mod test_headers {
    use std::sync::Arc;

    use alloy::{
        node_bindings::Anvil,
        primitives::{Address, U256},
    };
    use hotshot_query_service::testing::mocks::MockVersions;
    use hotshot_types::traits::signature_key::BuilderSignatureKey;
    use sequencer_utils::test_utils::setup_test;
    use v0_1::{BlockMerkleTree, FeeMerkleTree, L1Client};
    use vbs::{bincode_serializer::BincodeSerializer, version::StaticVersion, BinarySerializer};

    use super::*;
    use crate::{
        eth_signature_key::EthKeyPair,
        mock::MockStateCatchup,
        v0_3::{RewardAccountLegacy, RewardAmount, LEGACY_REWARD_MERKLE_TREE_HEIGHT},
        v0_4::{RewardAccount, RewardMerkleTree, REWARD_MERKLE_TREE_HEIGHT},
        Leaf,
    };

    #[derive(Debug, Default)]
    #[must_use]
    struct TestCase {
        // Parent header info.
        parent_timestamp: u64,
        parent_timestamp_millis: u64,
        parent_l1_head: u64,
        parent_l1_finalized: Option<L1BlockInfo>,

        // Environment at the time the new header is created.
        l1_head: u64,
        l1_finalized: Option<L1BlockInfo>,
        timestamp: u64,
        timestamp_millis: u64,
        l1_deposits: Vec<FeeInfo>,

        // Expected new header info.
        expected_timestamp: u64,
        expected_timestamp_millis: u64,
        expected_l1_head: u64,
        expected_l1_finalized: Option<L1BlockInfo>,
    }

    impl TestCase {
        async fn run(self) {
            setup_test();

            // Check test case validity.
            assert!(self.expected_timestamp >= self.parent_timestamp);
            assert!(self.expected_timestamp_millis >= self.parent_timestamp_millis);
            assert!(self.expected_l1_head >= self.parent_l1_head);
            assert!(self.expected_l1_finalized >= self.parent_l1_finalized);

            let genesis = GenesisForTest::default().await;
            let mut parent = genesis.header.clone();
            parent.set_timestamp(self.parent_timestamp, self.parent_timestamp_millis);
            *parent.l1_head_mut() = self.parent_l1_head;
            *parent.l1_finalized_mut() = self.parent_l1_finalized;

            let mut parent_leaf = genesis.leaf.clone();
            *parent_leaf.block_header_mut() = parent.clone();

            let block_merkle_tree =
                BlockMerkleTree::from_elems(Some(32), Vec::<Commitment<Header>>::new()).unwrap();

            let fee_info = FeeInfo::genesis();
            let fee_merkle_tree = FeeMerkleTree::from_kv_set(
                20,
                Vec::from([(fee_info.account(), fee_info.amount())]),
            )
            .unwrap();

            let reward_account_legacy = RewardAccountLegacy::default();
            let reward_account = RewardAccount::default();
            let reward_amount = RewardAmount::default();
            let reward_merkle_tree =
                RewardMerkleTree::from_kv_set(20, Vec::from([(reward_account, reward_amount)]))
                    .unwrap();

            let reward_merkle_tree_legacy = RewardMerkleTreeLegacy::from_kv_set(
                20,
                Vec::from([(reward_account_legacy, reward_amount)]),
            )
            .unwrap();

            let mut validated_state = ValidatedState {
                block_merkle_tree: block_merkle_tree.clone(),
                fee_merkle_tree,
                reward_merkle_tree,
                reward_merkle_tree_legacy,
                chain_config: genesis.instance_state.chain_config.into(),
            };

            let (fee_account, fee_key) = FeeAccount::generated_from_seed_indexed([0; 32], 0);
            let fee_amount = 0;
            let fee_signature =
                FeeAccount::sign_fee(&fee_key, fee_amount, &genesis.ns_table).unwrap();

            let header = Header::from_info(
                genesis.header.payload_commitment(),
                genesis.header.builder_commitment().clone(),
                genesis.ns_table,
                &parent_leaf,
                L1Snapshot {
                    head: self.l1_head,
                    finalized: self.l1_finalized,
                },
                &self.l1_deposits,
                vec![BuilderFee {
                    fee_account,
                    fee_amount,
                    fee_signature,
                }],
                self.timestamp,
                self.timestamp_millis,
                validated_state.clone(),
                genesis.instance_state.chain_config,
                Version { major: 0, minor: 1 },
                None,
            )
            .unwrap();
            assert_eq!(header.height(), parent.height() + 1);
            assert_eq!(header.timestamp(), self.expected_timestamp);
            assert_eq!(header.timestamp_millis(), self.expected_timestamp_millis);
            assert_eq!(header.l1_head(), self.expected_l1_head);
            assert_eq!(header.l1_finalized(), self.expected_l1_finalized);

            // Check deposits were inserted before computing the fee merkle tree root.
            for fee_info in self.l1_deposits {
                validated_state.insert_fee_deposit(fee_info).unwrap();
            }
            assert_eq!(
                validated_state.fee_merkle_tree.commitment(),
                header.fee_merkle_tree_root(),
            );

            assert_eq!(
                block_merkle_tree,
                BlockMerkleTree::from_elems(Some(32), Vec::<Commitment<Header>>::new()).unwrap()
            );
        }
    }

    fn l1_block(number: u64) -> L1BlockInfo {
        L1BlockInfo {
            number,
            ..Default::default()
        }
    }

    #[tokio::test(flavor = "multi_thread")]
    async fn test_new_header() {
        // Simplest case: building on genesis, L1 info and timestamp unchanged.
        TestCase::default().run().await
    }

    #[tokio::test(flavor = "multi_thread")]
    async fn test_new_header_advance_timestamp() {
        TestCase {
            timestamp: 1,
            timestamp_millis: 1_000,
            expected_timestamp: 1,
            expected_timestamp_millis: 1_000,
            ..Default::default()
        }
        .run()
        .await
    }

    #[tokio::test(flavor = "multi_thread")]
    async fn test_new_header_advance_l1_block() {
        TestCase {
            parent_l1_head: 0,
            parent_l1_finalized: Some(l1_block(0)),

            l1_head: 1,
            l1_finalized: Some(l1_block(1)),

            expected_l1_head: 1,
            expected_l1_finalized: Some(l1_block(1)),

            ..Default::default()
        }
        .run()
        .await
    }

    #[tokio::test(flavor = "multi_thread")]
    async fn test_new_header_advance_l1_finalized_from_none() {
        TestCase {
            l1_finalized: Some(l1_block(1)),
            expected_l1_finalized: Some(l1_block(1)),
            ..Default::default()
        }
        .run()
        .await
    }

    #[tokio::test(flavor = "multi_thread")]
    async fn test_new_header_timestamp_behind_finalized_l1_block() {
        let l1_finalized = Some(L1BlockInfo {
            number: 1,
            timestamp: U256::from(1),
            ..Default::default()
        });
        TestCase {
            l1_head: 1,
            l1_finalized,
            timestamp: 0,
            timestamp_millis: 0,

            expected_l1_head: 1,
            expected_l1_finalized: l1_finalized,
            expected_timestamp: 1,
            expected_timestamp_millis: 1_000,

            ..Default::default()
        }
        .run()
        .await
    }

    #[tokio::test(flavor = "multi_thread")]
    async fn test_new_header_timestamp_behind() {
        TestCase {
            parent_timestamp: 1,
            parent_timestamp_millis: 1_000,
            timestamp: 0,
            timestamp_millis: 0,
            expected_timestamp: 1,
            expected_timestamp_millis: 1_000,

            ..Default::default()
        }
        .run()
        .await
    }

    #[tokio::test(flavor = "multi_thread")]
    async fn test_new_header_l1_head_behind() {
        TestCase {
            parent_l1_head: 1,
            l1_head: 0,
            expected_l1_head: 1,

            ..Default::default()
        }
        .run()
        .await
    }

    #[tokio::test(flavor = "multi_thread")]
    async fn test_new_header_l1_finalized_behind_some() {
        TestCase {
            parent_l1_finalized: Some(l1_block(1)),
            l1_finalized: Some(l1_block(0)),
            expected_l1_finalized: Some(l1_block(1)),

            ..Default::default()
        }
        .run()
        .await
    }

    #[tokio::test(flavor = "multi_thread")]
    async fn test_new_header_l1_finalized_behind_none() {
        TestCase {
            parent_l1_finalized: Some(l1_block(0)),
            l1_finalized: None,
            expected_l1_finalized: Some(l1_block(0)),

            ..Default::default()
        }
        .run()
        .await
    }

    #[tokio::test(flavor = "multi_thread")]
    async fn test_new_header_deposits_one() {
        TestCase {
            l1_deposits: vec![FeeInfo::new(Address::default(), 1)],
            ..Default::default()
        }
        .run()
        .await
    }

    #[tokio::test(flavor = "multi_thread")]
    async fn test_new_header_deposits_many() {
        TestCase {
            l1_deposits: [
                (Address::default(), 1),
                (Address::default(), 2),
                (Address::random(), 3),
            ]
            .iter()
            .map(|(address, amount)| FeeInfo::new(*address, *amount))
            .collect(),
            ..Default::default()
        }
        .run()
        .await
    }

    struct GenesisForTest {
        pub instance_state: NodeState,
        pub validated_state: ValidatedState,
        pub leaf: Leaf2,
        pub header: Header,
        pub ns_table: NsTable,
    }

    impl GenesisForTest {
        async fn default() -> Self {
            let instance_state = NodeState::mock();
            let validated_state = ValidatedState::genesis(&instance_state).0;
            let leaf: Leaf2 = Leaf::genesis::<MockVersions>(&validated_state, &instance_state)
                .await
                .into();
            let header = leaf.block_header().clone();
            let ns_table = leaf.block_payload().unwrap().ns_table().clone();
            Self {
                instance_state,
                validated_state,
                leaf,
                header,
                ns_table,
            }
        }
    }

    #[tokio::test(flavor = "multi_thread")]
    async fn test_proposal_validation_success() {
        setup_test();

        let anvil = Anvil::new().block_time(1u64).spawn();
        let mut genesis_state = NodeState::mock()
            .with_l1(L1Client::new(vec![anvil.endpoint_url()]).expect("Failed to create L1 client"))
            .with_current_version(StaticVersion::<0, 1>::version());

        let genesis = GenesisForTest::default().await;

        let mut parent_state = genesis.validated_state.clone();

        let mut block_merkle_tree = parent_state.block_merkle_tree.clone();
        let fee_merkle_tree = parent_state.fee_merkle_tree.clone();

        // Populate the tree with an initial `push`.
        block_merkle_tree.push(genesis.header.commit()).unwrap();
        let block_merkle_tree_root = block_merkle_tree.commitment();
        let fee_merkle_tree_root = fee_merkle_tree.commitment();
        parent_state.block_merkle_tree = block_merkle_tree.clone();
        parent_state.fee_merkle_tree = fee_merkle_tree.clone();

        let mut parent_header = genesis.header.clone();
        *parent_header.block_merkle_tree_root_mut() = block_merkle_tree_root;
        *parent_header.fee_merkle_tree_root_mut() = fee_merkle_tree_root;

        let mut parent_leaf = genesis.leaf.clone();
        *parent_leaf.block_header_mut() = parent_header.clone();

        // Forget the state to trigger lookups in Header::new
        let forgotten_state = parent_state.forget();
        genesis_state.state_catchup = Arc::new(MockStateCatchup::from_iter([(
            parent_leaf.view_number(),
            Arc::new(parent_state.clone()),
        )]));
        // Get a proposal from a parent

        // TODO this currently fails because after fetching the blocks frontier
        // the element (header commitment) does not match the one in the proof.
        let key_pair = EthKeyPair::for_test();
        let fee_amount = 0u64;
        let payload_commitment = parent_header.payload_commitment();
        let builder_commitment = parent_header.builder_commitment();
        let ns_table = genesis.ns_table;
        let fee_signature = FeeAccount::sign_fee(&key_pair, fee_amount, &ns_table).unwrap();
        let builder_fee = BuilderFee {
            fee_amount,
            fee_account: key_pair.fee_account(),
            fee_signature,
        };
        let proposal = Header::new(
            &forgotten_state,
            &genesis_state,
            &parent_leaf,
            payload_commitment,
            builder_commitment.clone(),
            ns_table,
            builder_fee,
            StaticVersion::<0, 1>::version(),
            *parent_leaf.view_number() + 1,
        )
        .await
        .unwrap();

        let mut proposal_state = parent_state.clone();
        for fee_info in genesis_state
            .l1_client
            .get_finalized_deposits(Address::default(), None, 0)
            .await
        {
            proposal_state.insert_fee_deposit(fee_info).unwrap();
        }

        let mut block_merkle_tree = proposal_state.block_merkle_tree.clone();
        block_merkle_tree.push(proposal.commit()).unwrap();

        let _proposal_state = proposal_state
            .apply_header(
                &genesis_state,
                &genesis_state.state_catchup,
                &parent_leaf,
                &proposal,
                StaticVersion::<0, 1>::version(),
                parent_leaf.view_number() + 1,
            )
            .await
            .unwrap()
            .0;

        // ValidatedTransition::new(
        //     proposal_state.clone(),
        //     &parent_leaf.block_header(),
        //     Proposal::new(&proposal, ADVZScheme::get_payload_byte_len(&vid_common)),
        // )
        // .validate()
        // .unwrap();

        // assert_eq!(
        //     proposal_state.block_merkle_tree.commitment(),
        //     proposal.block_merkle_tree_root()
        // );
    }

    #[test]
    fn verify_builder_signature() {
        // simulate a fixed size hash by padding our message
        let message = ";)";
        let mut commitment = [0u8; 32];
        commitment[..message.len()].copy_from_slice(message.as_bytes());

        let key = FeeAccount::generated_from_seed_indexed([0; 32], 0).1;
        let signature = FeeAccount::sign_builder_message(&key, &commitment).unwrap();
        assert!(key
            .fee_account()
            .validate_builder_signature(&signature, &commitment));
    }

    #[tokio::test(flavor = "multi_thread")]
    async fn test_versioned_header_serialization() {
        setup_test();

        let genesis = GenesisForTest::default().await;
        let header = genesis.header.clone();
        let ns_table = genesis.ns_table;

        let (fee_account, _) = FeeAccount::generated_from_seed_indexed([0; 32], 0);

        let v1_header = Header::create(
            genesis.instance_state.chain_config,
            1,
            2,
            2_000_000_000,
            3,
            Default::default(),
            header.payload_commitment(),
            header.builder_commitment().clone(),
            ns_table.clone(),
            header.fee_merkle_tree_root(),
            header.block_merkle_tree_root(),
            header.reward_merkle_tree_root().left().unwrap_or_else(|| {
                RewardMerkleTreeLegacy::new(LEGACY_REWARD_MERKLE_TREE_HEIGHT).commitment()
            }),
            header
                .reward_merkle_tree_root()
                .right()
                .unwrap_or_else(|| RewardMerkleTree::new(REWARD_MERKLE_TREE_HEIGHT).commitment()),
            vec![FeeInfo {
                amount: 0.into(),
                account: fee_account,
            }],
            Default::default(),
            None,
            Version { major: 0, minor: 1 },
        );

        let serialized = serde_json::to_string(&v1_header).unwrap();
        let deserialized: Header = serde_json::from_str(&serialized).unwrap();
        assert_eq!(v1_header, deserialized);

        let v2_header = Header::create(
            genesis.instance_state.chain_config,
            1,
            2,
            2_000_000_000,
            3,
            Default::default(),
            header.payload_commitment(),
            header.builder_commitment().clone(),
            ns_table.clone(),
            header.fee_merkle_tree_root(),
            header.block_merkle_tree_root(),
            header.reward_merkle_tree_root().left().unwrap_or_else(|| {
                RewardMerkleTreeLegacy::new(LEGACY_REWARD_MERKLE_TREE_HEIGHT).commitment()
            }),
            header
                .reward_merkle_tree_root()
                .right()
                .unwrap_or_else(|| RewardMerkleTree::new(REWARD_MERKLE_TREE_HEIGHT).commitment()),
            vec![FeeInfo {
                amount: 0.into(),
                account: fee_account,
            }],
            Default::default(),
            None,
            Version { major: 0, minor: 2 },
        );

        let serialized = serde_json::to_string(&v2_header).unwrap();
        let deserialized: Header = serde_json::from_str(&serialized).unwrap();
        assert_eq!(v2_header, deserialized);

        let v3_header = Header::create(
            genesis.instance_state.chain_config,
            1,
            2,
            2_000_000_000,
            3,
            Default::default(),
            header.payload_commitment(),
            header.builder_commitment().clone(),
            ns_table.clone(),
            header.fee_merkle_tree_root(),
            header.block_merkle_tree_root(),
            header.reward_merkle_tree_root().left().unwrap_or_else(|| {
                RewardMerkleTreeLegacy::new(LEGACY_REWARD_MERKLE_TREE_HEIGHT).commitment()
            }),
            header
                .reward_merkle_tree_root()
                .right()
                .unwrap_or_else(|| RewardMerkleTree::new(REWARD_MERKLE_TREE_HEIGHT).commitment()),
            vec![FeeInfo {
                amount: 0.into(),
                account: fee_account,
            }],
            Default::default(),
            None,
            Version { major: 0, minor: 3 },
        );

        let serialized = serde_json::to_string(&v3_header).unwrap();
        let deserialized: Header = serde_json::from_str(&serialized).unwrap();
        assert_eq!(v3_header, deserialized);

        let v1_bytes = BincodeSerializer::<StaticVersion<0, 1>>::serialize(&v1_header).unwrap();
        let deserialized: Header =
            BincodeSerializer::<StaticVersion<0, 1>>::deserialize(&v1_bytes).unwrap();
        assert_eq!(v1_header, deserialized);

        let v2_bytes = BincodeSerializer::<StaticVersion<0, 2>>::serialize(&v2_header).unwrap();
        let deserialized: Header =
            BincodeSerializer::<StaticVersion<0, 2>>::deserialize(&v2_bytes).unwrap();
        assert_eq!(v2_header, deserialized);

        let v3_bytes = BincodeSerializer::<StaticVersion<0, 3>>::serialize(&v3_header).unwrap();
        let deserialized: Header =
            BincodeSerializer::<StaticVersion<0, 3>>::deserialize(&v3_bytes).unwrap();
        assert_eq!(v3_header, deserialized);
    }
}<|MERGE_RESOLUTION|>--- conflicted
+++ resolved
@@ -1,6 +1,5 @@
 use std::fmt;
 
-use alloy::primitives::U256;
 use anyhow::{ensure, Context};
 use ark_serialize::CanonicalSerialize;
 use committable::{Commitment, Committable, RawCommitmentBuilder};
@@ -36,22 +35,16 @@
         header::{EitherOrVersion, VersionedHeader},
         impls::{distribute_block_reward, reward::RewardDistributor},
     },
-<<<<<<< HEAD
-    v0_1, v0_2,
+    v0_1::{self},
+    v0_2,
     v0_3::{
-        self, RewardMerkleCommitmentLegacy, RewardMerkleTreeLegacy,
+        self, RewardAmount, RewardMerkleCommitmentLegacy, RewardMerkleTreeLegacy,
         LEGACY_REWARD_MERKLE_TREE_HEIGHT,
     },
     v0_4::{self, RewardMerkleCommitment},
     BlockMerkleCommitment, EpochVersion, FeeAccount, FeeAmount, FeeInfo, FeeMerkleCommitment,
     Header, L1BlockInfo, L1Snapshot, Leaf2, NamespaceId, NsIndex, NsTable, PayloadByteLen,
     SeqTypes, TimestampMillis, UpgradeType,
-=======
-    v0_1::{self, RewardAmount},
-    v0_2, v0_3, v0_4, BlockMerkleCommitment, EpochVersion, FeeAccount, FeeAmount, FeeInfo,
-    FeeMerkleCommitment, Header, L1BlockInfo, L1Snapshot, Leaf2, NamespaceId, NsIndex, NsTable,
-    PayloadByteLen, SeqTypes, TimestampMillis, UpgradeType,
->>>>>>> 2470ec5b
 };
 
 impl v0_1::Header {
@@ -294,11 +287,7 @@
         reward_merkle_tree_root: RewardMerkleCommitment,
         fee_info: Vec<FeeInfo>,
         builder_signature: Vec<BuilderSignature>,
-<<<<<<< HEAD
-        total_reward_distributed: Option<U256>,
-=======
         total_reward_distributed: Option<RewardAmount>,
->>>>>>> 2470ec5b
         version: Version,
     ) -> Self {
         // Ensure FeeInfo contains at least 1 element
@@ -597,12 +586,7 @@
                 builder_signature: builder_signature.first().copied(),
                 total_reward_distributed: reward_distributor
                     .map(|r| r.total_distributed())
-<<<<<<< HEAD
-                    .unwrap_or_default()
-                    .into(),
-=======
                     .unwrap_or_default(),
->>>>>>> 2470ec5b
             }),
             // This case should never occur
             // but if it does, we must panic
@@ -829,11 +813,7 @@
         }
     }
 
-<<<<<<< HEAD
-    pub fn total_reward_distributed(&self) -> Option<U256> {
-=======
     pub fn total_reward_distributed(&self) -> Option<RewardAmount> {
->>>>>>> 2470ec5b
         match self {
             Self::V1(_) | Self::V2(_) | Self::V3(_) => None,
             Self::V4(fields) => Some(fields.total_reward_distributed),
