use std::fmt;

use anyhow::{ensure, Context};
use ark_serialize::CanonicalSerialize;
use committable::{Commitment, Committable, RawCommitmentBuilder};
use hotshot_query_service::{availability::QueryableHeader, explorer::ExplorerHeader};
use hotshot_types::{
    data::{vid_commitment, VidCommitment, ViewNumber},
    light_client::LightClientState,
    traits::{
        block_contents::{BlockHeader, BuilderFee, GENESIS_VID_NUM_STORAGE_NODES},
        node_implementation::{ConsensusTime, NodeType, Versions},
        signature_key::BuilderSignatureKey,
        BlockPayload, EncodeBytes, ValidatedState as _,
    },
    utils::BuilderCommitment,
};
use jf_merkle_tree::{AppendableMerkleTreeScheme, MerkleTreeScheme};
use serde::{
    de::{self, MapAccess, SeqAccess, Visitor},
    Deserialize, Deserializer, Serialize, Serializer,
};
use serde_json::{Map, Value};
use thiserror::Error;
use time::OffsetDateTime;
use vbs::version::{StaticVersionType, Version};

use super::{
    instance_state::NodeState,
    state::ValidatedState,
    v0_1::{IterableFeeInfo, RewardMerkleCommitment, RewardMerkleTree, REWARD_MERKLE_TREE_HEIGHT},
    v0_3::ChainConfig,
};
use crate::{
    eth_signature_key::BuilderSignature,
    v0::{
        header::{EitherOrVersion, VersionedHeader},
        impls::reward::{find_validator_info, first_two_epochs, RewardDistributor},
    },
    v0_1, v0_2, v0_3, v0_4, BlockMerkleCommitment, EpochVersion, FeeAccount, FeeAmount, FeeInfo,
    FeeMerkleCommitment, Header, L1BlockInfo, L1Snapshot, Leaf2, NamespaceId, NsIndex, NsTable,
    PayloadByteLen, SeqTypes, UpgradeType,
};

impl v0_1::Header {
    pub(crate) fn commit(&self) -> Commitment<Header> {
        let mut bmt_bytes = vec![];
        self.block_merkle_tree_root
            .serialize_with_mode(&mut bmt_bytes, ark_serialize::Compress::Yes)
            .unwrap();
        let mut fmt_bytes = vec![];
        self.fee_merkle_tree_root
            .serialize_with_mode(&mut fmt_bytes, ark_serialize::Compress::Yes)
            .unwrap();

        RawCommitmentBuilder::new(&Self::tag())
            .field("chain_config", self.chain_config.commit())
            .u64_field("height", self.height)
            .u64_field("timestamp", self.timestamp)
            .u64_field("l1_head", self.l1_head)
            .optional("l1_finalized", &self.l1_finalized)
            .constant_str("payload_commitment")
            .fixed_size_bytes(self.payload_commitment.as_ref())
            .constant_str("builder_commitment")
            .fixed_size_bytes(self.builder_commitment.as_ref())
            .field("ns_table", self.ns_table.commit())
            .var_size_field("block_merkle_tree_root", &bmt_bytes)
            .var_size_field("fee_merkle_tree_root", &fmt_bytes)
            .field("fee_info", self.fee_info.commit())
            .finalize()
    }
}

impl Committable for Header {
    fn commit(&self) -> Commitment<Self> {
        match self {
            Self::V1(header) => header.commit(),
            Self::V2(fields) => RawCommitmentBuilder::new(&Self::tag())
                .u64_field("version_major", 0)
                .u64_field("version_minor", 2)
                .field("fields", fields.commit())
                .finalize(),
            Self::V3(fields) => RawCommitmentBuilder::new(&Self::tag())
                .u64_field("version_major", 0)
                .u64_field("version_minor", 3)
                .field("fields", fields.commit())
                .finalize(),
            Self::V4(fields) => RawCommitmentBuilder::new(&Self::tag())
                .u64_field("version_major", 0)
                .u64_field("version_minor", 3)
                .field("fields", fields.commit())
                .finalize(),
        }
    }

    fn tag() -> String {
        // We use the tag "BLOCK" since blocks are identified by the hash of their header. This will
        // thus be more intuitive to users than "HEADER".
        "BLOCK".into()
    }
}

impl Serialize for Header {
    fn serialize<S>(&self, serializer: S) -> Result<S::Ok, S::Error>
    where
        S: Serializer,
    {
        match self {
            Self::V1(header) => header.serialize(serializer),
            Self::V2(fields) => VersionedHeader {
                version: EitherOrVersion::Version(Version { major: 0, minor: 2 }),
                fields: fields.clone(),
            }
            .serialize(serializer),
            Self::V3(fields) => VersionedHeader {
                version: EitherOrVersion::Version(Version { major: 0, minor: 3 }),
                fields: fields.clone(),
            }
            .serialize(serializer),
            Self::V4(fields) => VersionedHeader {
                version: EitherOrVersion::Version(Version { major: 0, minor: 4 }),
                fields: fields.clone(),
            }
            .serialize(serializer),
        }
    }
}

impl<'de> Deserialize<'de> for Header {
    fn deserialize<D>(deserializer: D) -> Result<Self, D::Error>
    where
        D: Deserializer<'de>,
    {
        struct HeaderVisitor;

        impl<'de> Visitor<'de> for HeaderVisitor {
            type Value = Header;

            fn expecting(&self, formatter: &mut fmt::Formatter) -> fmt::Result {
                formatter.write_str("Header")
            }

            fn visit_seq<V>(self, mut seq: V) -> Result<Self::Value, V::Error>
            where
                V: SeqAccess<'de>,
            {
                let chain_config_or_version: EitherOrVersion = seq
                    .next_element()?
                    .ok_or_else(|| de::Error::missing_field("chain_config"))?;

                match chain_config_or_version {
                    // For v0.1, the first field in the sequence of fields is the first field of the struct, so we call a function to get the rest of
                    // the fields from the sequence and pack them into the struct.
                    EitherOrVersion::Left(cfg) => Ok(Header::V1(
                        v0_1::Header::deserialize_with_chain_config(cfg.into(), seq)?,
                    )),
                    EitherOrVersion::Right(commit) => Ok(Header::V1(
                        v0_1::Header::deserialize_with_chain_config(commit.into(), seq)?,
                    )),
                    // For all versions > 0.1, the first "field" is not actually part of the `Header` struct.
                    // We just delegate directly to the derived deserialization impl for the appropriate version.
                    EitherOrVersion::Version(Version { major: 0, minor: 2 }) => Ok(Header::V2(
                        seq.next_element()?
                            .ok_or_else(|| de::Error::missing_field("fields"))?,
                    )),
                    EitherOrVersion::Version(Version { major: 0, minor: 3 }) => Ok(Header::V3(
                        seq.next_element()?
                            .ok_or_else(|| de::Error::missing_field("fields"))?,
                    )),
                    EitherOrVersion::Version(Version { major: 0, minor: 4 }) => Ok(Header::V4(
                        seq.next_element()?
                            .ok_or_else(|| de::Error::missing_field("fields"))?,
                    )),
                    EitherOrVersion::Version(v) => {
                        Err(serde::de::Error::custom(format!("invalid version {v:?}")))
                    },
                }
            }

            fn visit_map<V>(self, mut map: V) -> Result<Header, V::Error>
            where
                V: MapAccess<'de>,
            {
                // insert all the fields in the serde_map as the map may have out of order fields.
                let mut serde_map: Map<String, Value> = Map::new();

                while let Some(key) = map.next_key::<String>()? {
                    serde_map.insert(key.trim().to_owned(), map.next_value()?);
                }

                if let Some(v) = serde_map.get("version") {
                    let fields = serde_map
                        .get("fields")
                        .ok_or_else(|| de::Error::missing_field("fields"))?;

                    let version = serde_json::from_value::<EitherOrVersion>(v.clone())
                        .map_err(de::Error::custom)?;
                    let result = match version {
                        EitherOrVersion::Version(Version { major: 0, minor: 2 }) => Ok(Header::V2(
                            serde_json::from_value(fields.clone()).map_err(de::Error::custom)?,
                        )),
                        EitherOrVersion::Version(Version { major: 0, minor: 3 }) => Ok(Header::V3(
                            serde_json::from_value(fields.clone()).map_err(de::Error::custom)?,
                        )),
                        EitherOrVersion::Version(Version { major: 0, minor: 4 }) => Ok(Header::V4(
                            serde_json::from_value(fields.clone()).map_err(de::Error::custom)?,
                        )),
                        EitherOrVersion::Version(v) => {
                            Err(de::Error::custom(format!("invalid version {v:?}")))
                        },
                        chain_config => Err(de::Error::custom(format!(
                            "expected version, found chain_config {chain_config:?}"
                        ))),
                    };
                    return result;
                }

                Ok(Header::V1(
                    serde_json::from_value(serde_map.into()).map_err(de::Error::custom)?,
                ))
            }
        }

        // List of all possible fields of all versions of the `Header`.
        // serde's `deserialize_struct` works by deserializing to a struct with a specific list of fields.
        // The length of the fields list we provide is always going to be greater than the length of the target struct.
        // In our case, we are deserializing to either a V1 Header or a VersionedHeader for versions > 0.1.
        // We use serde_json and bincode serialization in the sequencer.
        // Fortunately, serde_json ignores fields parameter and only cares about our Visitor implementation.
        // -  https://docs.rs/serde_json/1.0.120/serde_json/struct.Deserializer.html#method.deserialize_struct
        // Bincode uses the length of the fields list, but the bincode deserialization only cares that the length of the fields
        // is an upper bound of the target struct's fields length.
        // -  https://docs.rs/bincode/1.3.3/src/bincode/de/mod.rs.html#313
        // This works because the bincode deserializer only consumes the next field when `next_element` is called,
        // and our visitor calls it the correct number of times.
        // This would, however, break if the bincode deserializer implementation required an exact match of the field's length,
        // consuming one element for each field.
        let fields: &[&str] = &[
            "fields",
            "chain_config",
            "version",
            "height",
            "timestamp",
            "l1_head",
            "l1_finalized",
            "payload_commitment",
            "builder_commitment",
            "ns_table",
            "block_merkle_tree_root",
            "fee_merkle_tree_root",
            "fee_info",
            "builder_signature",
        ];

        deserializer.deserialize_struct("Header", fields, HeaderVisitor)
    }
}

impl Header {
    pub fn version(&self) -> Version {
        match self {
            Self::V1(_) => Version { major: 0, minor: 1 },
            Self::V2(_) => Version { major: 0, minor: 2 },
            Self::V3(_) => Version { major: 0, minor: 3 },
            Self::V4(_) => Version { major: 0, minor: 4 },
        }
    }
    #[allow(clippy::too_many_arguments)]
    pub(crate) fn create(
        chain_config: ChainConfig,
        height: u64,
        timestamp: u64,
        l1_head: u64,
        l1_finalized: Option<L1BlockInfo>,
        payload_commitment: VidCommitment,
        builder_commitment: BuilderCommitment,
        ns_table: NsTable,
        fee_merkle_tree_root: FeeMerkleCommitment,
        block_merkle_tree_root: BlockMerkleCommitment,
        reward_merkle_tree_root: RewardMerkleCommitment,
        fee_info: Vec<FeeInfo>,
        builder_signature: Vec<BuilderSignature>,
        version: Version,
    ) -> Self {
        // Ensure FeeInfo contains at least 1 element
        assert!(!fee_info.is_empty(), "Invalid fee_info length: 0");

        match (version.major, version.minor) {
            (0, 1) => Self::V1(v0_1::Header {
                chain_config: v0_1::ResolvableChainConfig::from(v0_1::ChainConfig::from(
                    chain_config,
                )),
                height,
                timestamp,
                l1_head,
                l1_finalized,
                payload_commitment,
                builder_commitment,
                ns_table,
                block_merkle_tree_root,
                fee_merkle_tree_root,
                fee_info: fee_info[0], // NOTE this is asserted to exist above
                builder_signature: builder_signature.first().copied(),
            }),
            (0, 2) => Self::V2(v0_2::Header {
                chain_config: v0_1::ResolvableChainConfig::from(v0_1::ChainConfig::from(
                    chain_config,
                )),
                height,
                timestamp,
                l1_head,
                l1_finalized,
                payload_commitment,
                builder_commitment,
                ns_table,
                block_merkle_tree_root,
                fee_merkle_tree_root,
                fee_info: fee_info[0], // NOTE this is asserted to exist above
                builder_signature: builder_signature.first().copied(),
            }),
            (0, 3) => Self::V3(v0_3::Header {
                chain_config: chain_config.into(),
                height,
                timestamp,
                l1_head,
                l1_finalized,
                payload_commitment,
                builder_commitment,
                ns_table,
                block_merkle_tree_root,
                fee_merkle_tree_root,
                fee_info: fee_info[0], // NOTE this is asserted to exist above
                builder_signature: builder_signature.first().copied(),
                reward_merkle_tree_root,
            }),
            (0, 4) => Self::V4(v0_4::Header {
                chain_config: chain_config.into(),
                height,
                timestamp: timestamp.into(),
                l1_head,
                l1_finalized,
                payload_commitment,
                builder_commitment,
                ns_table,
                block_merkle_tree_root,
                fee_merkle_tree_root,
                fee_info: fee_info[0], // NOTE this is asserted to exist above
                builder_signature: builder_signature.first().copied(),
                reward_merkle_tree_root,
            }),
            // This case should never occur
            // but if it does, we must panic
            // because we don't have the versioned types for this version
            _ => panic!("invalid version: {version}"),
        }
    }
}

// Getter for a field which is the same across all versions.
macro_rules! field {
    ($obj:ident.$name:ident) => {
        match $obj {
            Self::V1(data) => &data.$name,
            Self::V2(data) => &data.$name,
            Self::V3(data) => &data.$name,
            Self::V4(data) => &data.$name,
        }
    };
}

macro_rules! field_mut {
    ($obj:ident.$name:ident) => {
        match $obj {
            Self::V1(data) => &mut data.$name,
            Self::V2(data) => &mut data.$name,
            Self::V3(data) => &mut data.$name,
            Self::V4(data) => &mut data.$name,
        }
    };
}

impl Header {
    #[allow(clippy::too_many_arguments)]
    fn from_info(
        payload_commitment: VidCommitment,
        builder_commitment: BuilderCommitment,
        ns_table: NsTable,
        parent_leaf: &Leaf2,
        mut l1: L1Snapshot,
        l1_deposits: &[FeeInfo],
        builder_fee: Vec<BuilderFee<SeqTypes>>,
        mut timestamp: u64,
        mut state: ValidatedState,
        chain_config: ChainConfig,
        version: Version,
        reward_distributor: Option<RewardDistributor>,
    ) -> anyhow::Result<Self> {
        ensure!(
            version.major == 0,
            "Invalid major version {}",
            version.major
        );

        // Increment height.
        let parent_header = parent_leaf.block_header();
        let height = parent_header.height() + 1;

        // Ensure the timestamp does not decrease. We can trust `parent.timestamp` because `parent`
        // has already been voted on by consensus. If our timestamp is behind, either f + 1 nodes
        // are lying about the current time, or our clock is just lagging.
        if timestamp < parent_header.timestamp() {
            tracing::warn!(
                "Espresso timestamp {timestamp} behind parent {}, local clock may be out of sync",
                parent_header.timestamp()
            );
            timestamp = parent_header.timestamp();
        }

        // Ensure the L1 block references don't decrease. Again, we can trust `parent.l1_*` are
        // accurate.
        if l1.head < parent_header.l1_head() {
            tracing::warn!(
                "L1 head {} behind parent {}, L1 client may be lagging",
                l1.head,
                parent_header.l1_head()
            );
            l1.head = parent_header.l1_head();
        }
        if l1.finalized < parent_header.l1_finalized() {
            tracing::warn!(
                "L1 finalized {:?} behind parent {:?}, L1 client may be lagging",
                l1.finalized,
                parent_header.l1_finalized()
            );
            l1.finalized = parent_header.l1_finalized();
        }

        // Enforce that the sequencer block timestamp is not behind the L1 block timestamp. This can
        // only happen if our clock is badly out of sync with L1.
        if let Some(l1_block) = &l1.finalized {
            let l1_timestamp = l1_block.timestamp.to::<u64>();
            if timestamp < l1_timestamp {
                tracing::warn!("Espresso timestamp {timestamp} behind L1 timestamp {l1_timestamp}, local clock may be out of sync");
                timestamp = l1_timestamp;
            }
        }

        state
            .block_merkle_tree
            .push(parent_header.commit())
            .context("missing blocks frontier")?;
        let block_merkle_tree_root = state.block_merkle_tree.commitment();

        // Insert the new L1 deposits
        for fee_info in l1_deposits {
            state
                .insert_fee_deposit(*fee_info)
                .context(format!("missing fee account {}", fee_info.account()))?;
        }

        // Validate and charge the builder fee.
        for BuilderFee {
            fee_account,
            fee_signature,
            fee_amount,
        } in &builder_fee
        {
            ensure!(
                fee_account.validate_fee_signature(fee_signature, *fee_amount, &ns_table)
                    || fee_account.validate_fee_signature_with_vid_commitment(
                        fee_signature,
                        *fee_amount,
                        &ns_table,
                        &payload_commitment
                    ),
                "invalid builder signature"
            );

            let fee_info = FeeInfo::new(*fee_account, *fee_amount);
            state
                .charge_fee(fee_info, chain_config.fee_recipient)
                .context(format!("invalid builder fee {fee_info:?}"))?;
        }

        let fee_info = FeeInfo::from_builder_fees(builder_fee.clone());

        let builder_signature: Vec<BuilderSignature> =
            builder_fee.iter().map(|e| e.fee_signature).collect();

        let fee_merkle_tree_root = state.fee_merkle_tree.commitment();

<<<<<<< HEAD
        if let Some(validator) = validator {
            let reward_state = validator.apply_rewards(state.reward_merkle_tree.clone())?;
=======
        let Version { major, minor } = version;

        assert!(major == 0, "Invalid major version {major}");

        if let Some(reward_distributor) = reward_distributor {
            let reward_state =
                reward_distributor.apply_rewards(state.reward_merkle_tree.clone())?;
>>>>>>> bc3d2b0e
            state.reward_merkle_tree = reward_state;
        }

        let header = match (version.major, version.minor) {
            (0, 1) => Self::V1(v0_1::Header {
                chain_config: v0_1::ResolvableChainConfig::from(v0_1::ChainConfig::from(
                    chain_config,
                )),
                height,
                timestamp,
                l1_head: l1.head,
                l1_finalized: l1.finalized,
                payload_commitment,
                builder_commitment,
                ns_table,
                block_merkle_tree_root,
                fee_merkle_tree_root,
                fee_info: fee_info[0],
                builder_signature: builder_signature.first().copied(),
            }),
            (0, 2) => Self::V2(v0_2::Header {
                chain_config: v0_1::ResolvableChainConfig::from(v0_1::ChainConfig::from(
                    chain_config,
                )),
                height,
                timestamp,
                l1_head: l1.head,
                l1_finalized: l1.finalized,
                payload_commitment,
                builder_commitment,
                ns_table,
                block_merkle_tree_root,
                fee_merkle_tree_root,
                fee_info: fee_info[0],
                builder_signature: builder_signature.first().copied(),
            }),
            (0, 3) => Self::V3(v0_3::Header {
                chain_config: chain_config.into(),
                height,
                timestamp,
                l1_head: l1.head,
                l1_finalized: l1.finalized,
                payload_commitment,
                builder_commitment,
                ns_table,
                block_merkle_tree_root,
                fee_merkle_tree_root,
                reward_merkle_tree_root: state.reward_merkle_tree.commitment(),
                fee_info: fee_info[0],
                builder_signature: builder_signature.first().copied(),
            }),
            (0, 4) => Self::V4(v0_4::Header {
                chain_config: chain_config.into(),
                height,
                timestamp: timestamp.into(),
                l1_head: l1.head,
                l1_finalized: l1.finalized,
                payload_commitment,
                builder_commitment,
                ns_table,
                block_merkle_tree_root,
                fee_merkle_tree_root,
                reward_merkle_tree_root: state.reward_merkle_tree.commitment(),
                fee_info: fee_info[0],
                builder_signature: builder_signature.first().copied(),
            }),
            // This case should never occur
            // but if it does, we must panic
            // because we don't have the versioned types for this version
            _ => panic!("invalid version: {version}"),
        };
        Ok(header)
    }

    async fn get_chain_config(
        validated_state: &ValidatedState,
        instance_state: &NodeState,
    ) -> anyhow::Result<ChainConfig> {
        let validated_cf = validated_state.chain_config;
        let instance_cf = instance_state.chain_config;

        if validated_cf.commit() == instance_cf.commit() {
            return Ok(instance_cf);
        }

        match validated_cf.resolve() {
            Some(cf) => Ok(cf),
            None => {
                tracing::info!("fetching chain config {} from peers", validated_cf.commit());

                instance_state
                    .state_catchup
                    .as_ref()
                    .fetch_chain_config(validated_cf.commit())
                    .await
            },
        }
    }
}

impl Header {
    /// A commitment to a ChainConfig or a full ChainConfig.
    pub fn chain_config(&self) -> v0_3::ResolvableChainConfig {
        match self {
            Self::V1(fields) => v0_3::ResolvableChainConfig::from(&fields.chain_config),
            Self::V2(fields) => v0_3::ResolvableChainConfig::from(&fields.chain_config),
            Self::V3(fields) => fields.chain_config,
            Self::V4(fields) => fields.chain_config,
        }
    }

    pub fn height(&self) -> u64 {
        *field!(self.height)
    }

    pub fn height_mut(&mut self) -> &mut u64 {
        &mut *field_mut!(self.height)
    }

    pub fn timestamp_internal(&self) -> u64 {
        match self {
            Self::V1(fields) => fields.timestamp,
            Self::V2(fields) => fields.timestamp,
            Self::V3(fields) => fields.timestamp,
            Self::V4(fields) => fields.timestamp as u64,
        }
    }

    pub fn set_timestamp(&mut self, timestamp: u128) {
        match self {
            Self::V1(fields) => {
                fields.timestamp = timestamp as u64;
            },
            Self::V2(fields) => {
                fields.timestamp = timestamp as u64;
            },
            Self::V3(fields) => {
                fields.timestamp = timestamp as u64;
            },
            Self::V4(fields) => {
                fields.timestamp = timestamp;
            },
        };
    }

    /// The Espresso block header includes a reference to the current head of the L1 chain.
    ///
    /// Rollups can use this to facilitate bridging between the L1 and L2 in a deterministic way.
    /// This field deterministically associates an L2 block with a recent L1 block the instant the
    /// L2 block is sequenced. Rollups can then define the L2 state after this block as the state
    /// obtained by executing all the transactions in this block _plus_ all the L1 deposits up to
    /// the given L1 block number. Since there is no need to wait for the L2 block to be reflected
    /// on the L1, this bridge design retains the low confirmation latency of HotShot.
    ///
    /// This block number indicates the unsafe head of the L1 chain, so it is subject to reorgs. For
    /// this reason, the Espresso header does not include any information that might change in a
    /// reorg, such as the L1 block timestamp or hash. It includes only the L1 block number, which
    /// will always refer to _some_ block after a reorg: if the L1 head at the time this block was
    /// sequenced gets reorged out, the L1 chain will eventually (and probably quickly) grow to the
    /// same height once again, and a different block will exist with the same height. In this way,
    /// Espresso does not have to handle L1 reorgs, and the Espresso blockchain will always be
    /// reflective of the current state of the L1 blockchain. Rollups that use this block number
    /// _do_ have to handle L1 reorgs, but each rollup and each rollup client can decide how many
    /// confirmations they want to wait for on top of this `l1_head` before they consider an L2
    /// block finalized. This offers a tradeoff between low-latency L1-L2 bridges and finality.
    ///
    /// Rollups that want a stronger guarantee of finality, or that want Espresso to attest to data
    /// from the L1 block that might change in reorgs, can instead use the latest L1 _finalized_
    /// block at the time this L2 block was sequenced: [`Self::l1_finalized`].
    pub fn l1_head(&self) -> u64 {
        *field!(self.l1_head)
    }

    pub fn l1_head_mut(&mut self) -> &mut u64 {
        &mut *field_mut!(self.l1_head)
    }

    /// The Espresso block header includes information about the latest finalized L1 block.
    ///
    /// Similar to [`l1_head`](Self::l1_head), rollups can use this information to implement a
    /// bridge between the L1 and L2 while retaining the finality of low-latency block confirmations
    /// from HotShot. Since this information describes the finalized L1 block, a bridge using this
    /// L1 block will have much higher latency than a bridge using [`l1_head`](Self::l1_head). In
    /// exchange, rollups that use the finalized block do not have to worry about L1 reorgs, and can
    /// inject verifiable attestations to the L1 block metadata (such as its timestamp or hash) into
    /// their execution layers, since Espresso replicas will sign this information for the finalized
    /// L1 block.
    ///
    /// This block may be `None` in the rare case where Espresso has started shortly after the
    /// genesis of the L1, and the L1 has yet to finalize a block. In all other cases it will be
    /// `Some`.
    pub fn l1_finalized(&self) -> Option<L1BlockInfo> {
        *field!(self.l1_finalized)
    }

    pub fn l1_finalized_mut(&mut self) -> &mut Option<L1BlockInfo> {
        &mut *field_mut!(self.l1_finalized)
    }

    pub fn payload_commitment(&self) -> VidCommitment {
        *field!(self.payload_commitment)
    }

    pub fn payload_commitment_mut(&mut self) -> &mut VidCommitment {
        &mut *field_mut!(self.payload_commitment)
    }

    pub fn builder_commitment(&self) -> &BuilderCommitment {
        field!(self.builder_commitment)
    }

    pub fn builder_commitment_mut(&mut self) -> &mut BuilderCommitment {
        &mut *field_mut!(self.builder_commitment)
    }

    pub fn ns_table(&self) -> &NsTable {
        field!(self.ns_table)
    }

    /// Root Commitment of Block Merkle Tree
    pub fn block_merkle_tree_root(&self) -> BlockMerkleCommitment {
        *field!(self.block_merkle_tree_root)
    }

    pub fn block_merkle_tree_root_mut(&mut self) -> &mut BlockMerkleCommitment {
        &mut *field_mut!(self.block_merkle_tree_root)
    }

    /// Root Commitment of `FeeMerkleTree`
    pub fn fee_merkle_tree_root(&self) -> FeeMerkleCommitment {
        *field!(self.fee_merkle_tree_root)
    }

    pub fn fee_merkle_tree_root_mut(&mut self) -> &mut FeeMerkleCommitment {
        &mut *field_mut!(self.fee_merkle_tree_root)
    }

    /// Fee paid by the block builder
    pub fn fee_info(&self) -> Vec<FeeInfo> {
        match self {
            Self::V1(fields) => vec![fields.fee_info],
            Self::V2(fields) => vec![fields.fee_info],
            Self::V3(fields) => vec![fields.fee_info],
            Self::V4(fields) => vec![fields.fee_info],
        }
    }

    /// Fee paid by the block builder
    pub fn reward_merkle_tree_root(&self) -> RewardMerkleCommitment {
        let empty_reward_merkle_tree = RewardMerkleTree::new(REWARD_MERKLE_TREE_HEIGHT);
        match self {
            Self::V1(_) => empty_reward_merkle_tree.commitment(),
            Self::V2(_) => empty_reward_merkle_tree.commitment(),
            Self::V3(fields) => fields.reward_merkle_tree_root,
            Self::V4(fields) => fields.reward_merkle_tree_root,
        }
    }

    /// Account (etheruem address) of builder
    ///
    /// This signature is not considered formally part of the header; it is just evidence proving
    /// that other parts of the header ([`fee_info`](Self::fee_info)) are correct. It exists in the
    /// header so that it is available to all nodes to be used during validation. But since it is
    /// checked during consensus, any downstream client who has a proof of consensus finality of a
    /// header can trust that [`fee_info`](Self::fee_info) is correct without relying on the
    /// signature. Thus, this signature is not included in the header commitment.
    pub fn builder_signature(&self) -> Vec<BuilderSignature> {
        match self {
            // Previously we used `Option<BuilderSignature>` to
            // represent presence/absence of signature.  The simplest
            // way to represent the same now that we have a `Vec` is
            // empty/non-empty
            Self::V1(fields) => fields.builder_signature.as_slice().to_vec(),
            Self::V2(fields) => fields.builder_signature.as_slice().to_vec(),
            Self::V3(fields) => fields.builder_signature.as_slice().to_vec(),
            Self::V4(fields) => fields.builder_signature.as_slice().to_vec(),
        }
    }
}

#[derive(Debug, Error)]
#[error("Invalid Block Header {msg}")]
pub struct InvalidBlockHeader {
    msg: String,
}
impl InvalidBlockHeader {
    fn new(msg: String) -> Self {
        Self { msg }
    }
}

impl From<anyhow::Error> for InvalidBlockHeader {
    fn from(err: anyhow::Error) -> Self {
        Self::new(format!("{err:#}"))
    }
}

impl BlockHeader<SeqTypes> for Header {
    type Error = InvalidBlockHeader;

    #[tracing::instrument(
        skip_all,
        fields(
            node_id = instance_state.node_id,
            view = ?parent_leaf.view_number(),
            height = parent_leaf.block_header().height(),
        ),
    )]
    #[tracing::instrument(
        skip_all,
        fields(
            height = parent_leaf.block_header().block_number() + 1,
            parent_view = ?parent_leaf.view_number(),
            payload_commitment,
            version,
        )
    )]
    async fn new(
        parent_state: &ValidatedState,
        instance_state: &NodeState,
        parent_leaf: &Leaf2,
        payload_commitment: VidCommitment,
        builder_commitment: BuilderCommitment,
        metadata: <<SeqTypes as NodeType>::BlockPayload as BlockPayload<SeqTypes>>::Metadata,
        builder_fee: BuilderFee<SeqTypes>,
        version: Version,
        view_number: u64,
    ) -> Result<Self, Self::Error> {
        tracing::info!("preparing to propose legacy header");

        let height = parent_leaf.height();
        let view = parent_leaf.view_number();

        let mut validated_state = parent_state.clone();

        let chain_config = if version > instance_state.current_version {
            match instance_state.upgrades.get(&version) {
                Some(upgrade) => match upgrade.upgrade_type {
                    UpgradeType::Fee { chain_config } => chain_config,
                    UpgradeType::Epoch { chain_config } => chain_config,
                    UpgradeType::DrbAndHeader { chain_config } => chain_config,
                },
                None => Header::get_chain_config(&validated_state, instance_state).await?,
            }
        } else {
            Header::get_chain_config(&validated_state, instance_state).await?
        };

        validated_state.chain_config = chain_config.into();

        // Fetch the latest L1 snapshot.
        let l1_snapshot = instance_state.l1_client.snapshot().await;
        // Fetch the new L1 deposits between parent and current finalized L1 block.
        let l1_deposits = if let (Some(addr), Some(block_info)) =
            (chain_config.fee_contract, l1_snapshot.finalized)
        {
            instance_state
                .l1_client
                .get_finalized_deposits(
                    addr,
                    parent_leaf
                        .block_header()
                        .l1_finalized()
                        .map(|block_info| block_info.number),
                    block_info.number,
                )
                .await
        } else {
            vec![]
        };
        // Find missing fee state entries. We will need to use the builder account which is paying a
        // fee and the recipient account which is receiving it, plus any counts receiving deposits
        // in this block.
        let missing_accounts = parent_state.forgotten_accounts(
            [builder_fee.fee_account, chain_config.fee_recipient]
                .into_iter()
                .chain(l1_deposits.iter().map(|info| info.account())),
        );
        if !missing_accounts.is_empty() {
            tracing::warn!(
                height,
                ?view,
                ?missing_accounts,
                "fetching missing accounts from peers"
            );

            // Fetch missing fee state entries
            let missing_account_proofs = instance_state
                .state_catchup
                .as_ref()
                .fetch_accounts(
                    instance_state,
                    height,
                    view,
                    parent_state.fee_merkle_tree.commitment(),
                    missing_accounts,
                )
                .await?;

            // Insert missing fee state entries
            for proof in missing_account_proofs.iter() {
                proof
                    .remember(&mut validated_state.fee_merkle_tree)
                    .context("remembering fee account")?;
            }
        }

        // Ensure merkle tree has frontier
        if validated_state.need_to_fetch_blocks_mt_frontier() {
            tracing::warn!(height, ?view, "fetching block frontier from peers");
            instance_state
                .state_catchup
                .as_ref()
                .remember_blocks_merkle_tree(
                    instance_state,
                    height,
                    view,
                    &mut validated_state.block_merkle_tree,
                )
                .await
                .context("remembering block proof")?;
        }

        let mut compute_reward = None;
        // Rewards are distributed only if the current epoch is not the first or second epoch
        // this is because we don't have stake table from the contract for the first two epochs
        let proposed_header_height = parent_leaf.height() + 1;
        if version >= EpochVersion::version()
            && !first_two_epochs(proposed_header_height, instance_state).await?
        {
            let leader = find_validator_info(
                instance_state,
                &mut validated_state,
                parent_leaf,
                ViewNumber::new(view_number),
            )
            .await?;
            let block_reward = instance_state.block_reward().await;
            compute_reward = Some(RewardDistributor::new(leader, block_reward));
        };

        Ok(Self::from_info(
            payload_commitment,
            builder_commitment,
            metadata,
            parent_leaf,
            l1_snapshot,
            &l1_deposits,
            vec![builder_fee],
            OffsetDateTime::now_utc().unix_timestamp() as u64,
            validated_state,
            chain_config,
            version,
            compute_reward,
        )?)
    }

    fn genesis<V: Versions>(
        instance_state: &NodeState,
        payload: <SeqTypes as NodeType>::BlockPayload,
        metadata: &<<SeqTypes as NodeType>::BlockPayload as BlockPayload<SeqTypes>>::Metadata,
    ) -> Self {
        let payload_bytes = payload.encode();
        let builder_commitment = payload.builder_commitment(metadata);

        let vid_commitment_version = instance_state.genesis_version;

        let payload_commitment = vid_commitment::<V>(
            &payload_bytes,
            &metadata.encode(),
            GENESIS_VID_NUM_STORAGE_NODES,
            vid_commitment_version,
        );

        let ValidatedState {
            fee_merkle_tree,
            block_merkle_tree,
            reward_merkle_tree,
            ..
        } = ValidatedState::genesis(instance_state).0;
        let block_merkle_tree_root = block_merkle_tree.commitment();
        let fee_merkle_tree_root = fee_merkle_tree.commitment();
        let reward_merkle_tree_root = reward_merkle_tree.commitment();

        //  The Header is versioned,
        //  so we create the genesis header for the current version of the sequencer.
        Self::create(
            instance_state.chain_config,
            0,
            instance_state.genesis_header.timestamp.unix_timestamp(),
            instance_state
                .l1_genesis
                .map(|block| block.number)
                .unwrap_or_default(),
            instance_state.l1_genesis,
            payload_commitment,
            builder_commitment.clone(),
            metadata.clone(),
            fee_merkle_tree_root,
            block_merkle_tree_root,
            reward_merkle_tree_root,
            vec![FeeInfo::genesis()],
            vec![],
            instance_state.current_version,
        )
    }

    fn timestamp(&self) -> u64 {
        self.timestamp_internal()
    }

    fn block_number(&self) -> u64 {
        self.height()
    }

    fn payload_commitment(&self) -> VidCommitment {
        self.payload_commitment()
    }

    fn metadata(
        &self,
    ) -> &<<SeqTypes as NodeType>::BlockPayload as BlockPayload<SeqTypes>>::Metadata {
        self.ns_table()
    }

    /// Commit over fee_amount, payload_commitment and metadata
    fn builder_commitment(&self) -> BuilderCommitment {
        self.builder_commitment().clone()
    }

    fn get_light_client_state(
        &self,
        view: <SeqTypes as NodeType>::View,
    ) -> anyhow::Result<LightClientState> {
        let mut block_comm_root_bytes = vec![];
        self.block_merkle_tree_root()
            .serialize_compressed(&mut block_comm_root_bytes)?;

        Ok(LightClientState {
            view_number: view.u64(),
            block_height: self.height(),
            block_comm_root: hotshot_types::light_client::hash_bytes_to_field(
                &block_comm_root_bytes,
            )?,
        })
    }
}

impl QueryableHeader<SeqTypes> for Header {
    fn namespace_size(&self, id: u32, payload_size: usize) -> u64 {
        self.ns_table()
            .ns_range(&NsIndex(id as usize), &PayloadByteLen(payload_size))
            .byte_len()
            .0 as u64
    }
}

impl ExplorerHeader<SeqTypes> for Header {
    type BalanceAmount = FeeAmount;
    type WalletAddress = Vec<FeeAccount>;
    type ProposerId = Vec<FeeAccount>;
    type NamespaceId = NamespaceId;

    // TODO what are these expected values w/ multiple Fees
    fn proposer_id(&self) -> Self::ProposerId {
        self.fee_info().accounts()
    }

    fn fee_info_account(&self) -> Self::WalletAddress {
        self.fee_info().accounts()
    }

    fn fee_info_balance(&self) -> Self::BalanceAmount {
        // TODO this will panic if some amount or total does not fit in a u64
        self.fee_info().amount().unwrap()
    }

    /// reward_balance at the moment is only implemented as a stub, as block
    /// rewards have not yet been implemented.
    ///
    /// TODO: update implementation when rewards have been created / supported.
    ///       Issue: https://github.com/EspressoSystems/espresso-sequencer/issues/1453
    fn reward_balance(&self) -> Self::BalanceAmount {
        FeeAmount::from(0)
    }

    fn namespace_ids(&self) -> Vec<Self::NamespaceId> {
        self.ns_table()
            .iter()
            .map(|i| self.ns_table().read_ns_id_unchecked(&i))
            .collect()
    }
}

#[cfg(test)]
mod test_headers {
    use std::sync::Arc;

    use alloy::{
        node_bindings::Anvil,
        primitives::{Address, U256},
    };
    use hotshot_query_service::testing::mocks::MockVersions;
    use hotshot_types::traits::signature_key::BuilderSignatureKey;
    use sequencer_utils::test_utils::setup_test;
    use v0_1::{BlockMerkleTree, FeeMerkleTree, L1Client};
    use vbs::{bincode_serializer::BincodeSerializer, version::StaticVersion, BinarySerializer};

    use super::*;
    use crate::{
        eth_signature_key::EthKeyPair,
        mock::MockStateCatchup,
        v0_1::{RewardInfo, RewardMerkleTree},
        Leaf,
    };

    #[derive(Debug, Default)]
    #[must_use]
    struct TestCase {
        // Parent header info.
        parent_timestamp: u64,
        parent_l1_head: u64,
        parent_l1_finalized: Option<L1BlockInfo>,

        // Environment at the time the new header is created.
        l1_head: u64,
        l1_finalized: Option<L1BlockInfo>,
        timestamp: u64,
        l1_deposits: Vec<FeeInfo>,

        // Expected new header info.
        expected_timestamp: u64,
        expected_l1_head: u64,
        expected_l1_finalized: Option<L1BlockInfo>,
    }

    impl TestCase {
        async fn run(self) {
            setup_test();

            // Check test case validity.
            assert!(self.expected_timestamp >= self.parent_timestamp);
            assert!(self.expected_l1_head >= self.parent_l1_head);
            assert!(self.expected_l1_finalized >= self.parent_l1_finalized);

            let genesis = GenesisForTest::default().await;
            let mut parent = genesis.header.clone();
            parent.set_timestamp(self.parent_timestamp as u128);
            *parent.l1_head_mut() = self.parent_l1_head;
            *parent.l1_finalized_mut() = self.parent_l1_finalized;

            let mut parent_leaf = genesis.leaf.clone();
            *parent_leaf.block_header_mut() = parent.clone();

            let block_merkle_tree =
                BlockMerkleTree::from_elems(Some(32), Vec::<Commitment<Header>>::new()).unwrap();

            let fee_info = FeeInfo::genesis();
            let fee_merkle_tree = FeeMerkleTree::from_kv_set(
                20,
                Vec::from([(fee_info.account(), fee_info.amount())]),
            )
            .unwrap();

            let reward_info = RewardInfo {
                account: Default::default(),
                amount: Default::default(),
            };
            let reward_merkle_tree = RewardMerkleTree::from_kv_set(
                20,
                Vec::from([(reward_info.account, reward_info.amount)]),
            )
            .unwrap();
            let mut validated_state = ValidatedState {
                block_merkle_tree: block_merkle_tree.clone(),
                fee_merkle_tree,
                reward_merkle_tree,
                chain_config: genesis.instance_state.chain_config.into(),
            };

            let (fee_account, fee_key) = FeeAccount::generated_from_seed_indexed([0; 32], 0);
            let fee_amount = 0;
            let fee_signature =
                FeeAccount::sign_fee(&fee_key, fee_amount, &genesis.ns_table).unwrap();

            let header = Header::from_info(
                genesis.header.payload_commitment(),
                genesis.header.builder_commitment().clone(),
                genesis.ns_table,
                &parent_leaf,
                L1Snapshot {
                    head: self.l1_head,
                    finalized: self.l1_finalized,
                },
                &self.l1_deposits,
                vec![BuilderFee {
                    fee_account,
                    fee_amount,
                    fee_signature,
                }],
                self.timestamp,
                validated_state.clone(),
                genesis.instance_state.chain_config,
                Version { major: 0, minor: 1 },
                None,
            )
            .unwrap();
            assert_eq!(header.height(), parent.height() + 1);
            assert_eq!(header.timestamp(), self.expected_timestamp);
            assert_eq!(header.l1_head(), self.expected_l1_head);
            assert_eq!(header.l1_finalized(), self.expected_l1_finalized);

            // Check deposits were inserted before computing the fee merkle tree root.
            for fee_info in self.l1_deposits {
                validated_state.insert_fee_deposit(fee_info).unwrap();
            }
            assert_eq!(
                validated_state.fee_merkle_tree.commitment(),
                header.fee_merkle_tree_root(),
            );

            assert_eq!(
                block_merkle_tree,
                BlockMerkleTree::from_elems(Some(32), Vec::<Commitment<Header>>::new()).unwrap()
            );
        }
    }

    fn l1_block(number: u64) -> L1BlockInfo {
        L1BlockInfo {
            number,
            ..Default::default()
        }
    }

    #[tokio::test(flavor = "multi_thread")]
    async fn test_new_header() {
        // Simplest case: building on genesis, L1 info and timestamp unchanged.
        TestCase::default().run().await
    }

    #[tokio::test(flavor = "multi_thread")]
    async fn test_new_header_advance_timestamp() {
        TestCase {
            timestamp: 1,
            expected_timestamp: 1,
            ..Default::default()
        }
        .run()
        .await
    }

    #[tokio::test(flavor = "multi_thread")]
    async fn test_new_header_advance_l1_block() {
        TestCase {
            parent_l1_head: 0,
            parent_l1_finalized: Some(l1_block(0)),

            l1_head: 1,
            l1_finalized: Some(l1_block(1)),

            expected_l1_head: 1,
            expected_l1_finalized: Some(l1_block(1)),

            ..Default::default()
        }
        .run()
        .await
    }

    #[tokio::test(flavor = "multi_thread")]
    async fn test_new_header_advance_l1_finalized_from_none() {
        TestCase {
            l1_finalized: Some(l1_block(1)),
            expected_l1_finalized: Some(l1_block(1)),
            ..Default::default()
        }
        .run()
        .await
    }

    #[tokio::test(flavor = "multi_thread")]
    async fn test_new_header_timestamp_behind_finalized_l1_block() {
        let l1_finalized = Some(L1BlockInfo {
            number: 1,
            timestamp: U256::from(1),
            ..Default::default()
        });
        TestCase {
            l1_head: 1,
            l1_finalized,
            timestamp: 0,

            expected_l1_head: 1,
            expected_l1_finalized: l1_finalized,
            expected_timestamp: 1,

            ..Default::default()
        }
        .run()
        .await
    }

    #[tokio::test(flavor = "multi_thread")]
    async fn test_new_header_timestamp_behind() {
        TestCase {
            parent_timestamp: 1,
            timestamp: 0,
            expected_timestamp: 1,

            ..Default::default()
        }
        .run()
        .await
    }

    #[tokio::test(flavor = "multi_thread")]
    async fn test_new_header_l1_head_behind() {
        TestCase {
            parent_l1_head: 1,
            l1_head: 0,
            expected_l1_head: 1,

            ..Default::default()
        }
        .run()
        .await
    }

    #[tokio::test(flavor = "multi_thread")]
    async fn test_new_header_l1_finalized_behind_some() {
        TestCase {
            parent_l1_finalized: Some(l1_block(1)),
            l1_finalized: Some(l1_block(0)),
            expected_l1_finalized: Some(l1_block(1)),

            ..Default::default()
        }
        .run()
        .await
    }

    #[tokio::test(flavor = "multi_thread")]
    async fn test_new_header_l1_finalized_behind_none() {
        TestCase {
            parent_l1_finalized: Some(l1_block(0)),
            l1_finalized: None,
            expected_l1_finalized: Some(l1_block(0)),

            ..Default::default()
        }
        .run()
        .await
    }

    #[tokio::test(flavor = "multi_thread")]
    async fn test_new_header_deposits_one() {
        TestCase {
            l1_deposits: vec![FeeInfo::new(Address::default(), 1)],
            ..Default::default()
        }
        .run()
        .await
    }

    #[tokio::test(flavor = "multi_thread")]
    async fn test_new_header_deposits_many() {
        TestCase {
            l1_deposits: [
                (Address::default(), 1),
                (Address::default(), 2),
                (Address::random(), 3),
            ]
            .iter()
            .map(|(address, amount)| FeeInfo::new(*address, *amount))
            .collect(),
            ..Default::default()
        }
        .run()
        .await
    }

    struct GenesisForTest {
        pub instance_state: NodeState,
        pub validated_state: ValidatedState,
        pub leaf: Leaf2,
        pub header: Header,
        pub ns_table: NsTable,
    }

    impl GenesisForTest {
        async fn default() -> Self {
            let instance_state = NodeState::mock();
            let validated_state = ValidatedState::genesis(&instance_state).0;
            let leaf: Leaf2 = Leaf::genesis::<MockVersions>(&validated_state, &instance_state)
                .await
                .into();
            let header = leaf.block_header().clone();
            let ns_table = leaf.block_payload().unwrap().ns_table().clone();
            Self {
                instance_state,
                validated_state,
                leaf,
                header,
                ns_table,
            }
        }
    }

    #[tokio::test(flavor = "multi_thread")]
    async fn test_proposal_validation_success() {
        setup_test();

        let anvil = Anvil::new().block_time(1u64).spawn();
        let mut genesis_state = NodeState::mock()
            .with_l1(L1Client::new(vec![anvil.endpoint_url()]).expect("Failed to create L1 client"))
            .with_current_version(StaticVersion::<0, 1>::version());

        let genesis = GenesisForTest::default().await;

        let mut parent_state = genesis.validated_state.clone();

        let mut block_merkle_tree = parent_state.block_merkle_tree.clone();
        let fee_merkle_tree = parent_state.fee_merkle_tree.clone();

        // Populate the tree with an initial `push`.
        block_merkle_tree.push(genesis.header.commit()).unwrap();
        let block_merkle_tree_root = block_merkle_tree.commitment();
        let fee_merkle_tree_root = fee_merkle_tree.commitment();
        parent_state.block_merkle_tree = block_merkle_tree.clone();
        parent_state.fee_merkle_tree = fee_merkle_tree.clone();

        let mut parent_header = genesis.header.clone();
        *parent_header.block_merkle_tree_root_mut() = block_merkle_tree_root;
        *parent_header.fee_merkle_tree_root_mut() = fee_merkle_tree_root;

        let mut parent_leaf = genesis.leaf.clone();
        *parent_leaf.block_header_mut() = parent_header.clone();

        // Forget the state to trigger lookups in Header::new
        let forgotten_state = parent_state.forget();
        genesis_state.state_catchup = Arc::new(MockStateCatchup::from_iter([(
            parent_leaf.view_number(),
            Arc::new(parent_state.clone()),
        )]));
        // Get a proposal from a parent

        // TODO this currently fails because after fetching the blocks frontier
        // the element (header commitment) does not match the one in the proof.
        let key_pair = EthKeyPair::for_test();
        let fee_amount = 0u64;
        let payload_commitment = parent_header.payload_commitment();
        let builder_commitment = parent_header.builder_commitment();
        let ns_table = genesis.ns_table;
        let fee_signature = FeeAccount::sign_fee(&key_pair, fee_amount, &ns_table).unwrap();
        let builder_fee = BuilderFee {
            fee_amount,
            fee_account: key_pair.fee_account(),
            fee_signature,
        };
        let proposal = Header::new(
            &forgotten_state,
            &genesis_state,
            &parent_leaf,
            payload_commitment,
            builder_commitment.clone(),
            ns_table,
            builder_fee,
            StaticVersion::<0, 1>::version(),
            *parent_leaf.view_number() + 1,
        )
        .await
        .unwrap();

        let mut proposal_state = parent_state.clone();
        for fee_info in genesis_state
            .l1_client
            .get_finalized_deposits(Address::default(), None, 0)
            .await
        {
            proposal_state.insert_fee_deposit(fee_info).unwrap();
        }

        let mut block_merkle_tree = proposal_state.block_merkle_tree.clone();
        block_merkle_tree.push(proposal.commit()).unwrap();

        let _proposal_state = proposal_state
            .apply_header(
                &genesis_state,
                &genesis_state.state_catchup,
                &parent_leaf,
                &proposal,
                StaticVersion::<0, 1>::version(),
                parent_leaf.view_number() + 1,
            )
            .await
            .unwrap()
            .0;

        // ValidatedTransition::new(
        //     proposal_state.clone(),
        //     &parent_leaf.block_header(),
        //     Proposal::new(&proposal, ADVZScheme::get_payload_byte_len(&vid_common)),
        // )
        // .validate()
        // .unwrap();

        // assert_eq!(
        //     proposal_state.block_merkle_tree.commitment(),
        //     proposal.block_merkle_tree_root()
        // );
    }

    #[test]
    fn verify_builder_signature() {
        // simulate a fixed size hash by padding our message
        let message = ";)";
        let mut commitment = [0u8; 32];
        commitment[..message.len()].copy_from_slice(message.as_bytes());

        let key = FeeAccount::generated_from_seed_indexed([0; 32], 0).1;
        let signature = FeeAccount::sign_builder_message(&key, &commitment).unwrap();
        assert!(key
            .fee_account()
            .validate_builder_signature(&signature, &commitment));
    }

    #[tokio::test(flavor = "multi_thread")]
    async fn test_versioned_header_serialization() {
        setup_test();

        let genesis = GenesisForTest::default().await;
        let header = genesis.header.clone();
        let ns_table = genesis.ns_table;

        let (fee_account, _) = FeeAccount::generated_from_seed_indexed([0; 32], 0);

        let v1_header = Header::create(
            genesis.instance_state.chain_config,
            1,
            2,
            3,
            Default::default(),
            header.payload_commitment(),
            header.builder_commitment().clone(),
            ns_table.clone(),
            header.fee_merkle_tree_root(),
            header.block_merkle_tree_root(),
            header.reward_merkle_tree_root(),
            vec![FeeInfo {
                amount: 0.into(),
                account: fee_account,
            }],
            Default::default(),
            Version { major: 0, minor: 1 },
        );

        let serialized = serde_json::to_string(&v1_header).unwrap();
        let deserialized: Header = serde_json::from_str(&serialized).unwrap();
        assert_eq!(v1_header, deserialized);

        let v2_header = Header::create(
            genesis.instance_state.chain_config,
            1,
            2,
            3,
            Default::default(),
            header.payload_commitment(),
            header.builder_commitment().clone(),
            ns_table.clone(),
            header.fee_merkle_tree_root(),
            header.block_merkle_tree_root(),
            header.reward_merkle_tree_root(),
            vec![FeeInfo {
                amount: 0.into(),
                account: fee_account,
            }],
            Default::default(),
            Version { major: 0, minor: 2 },
        );

        let serialized = serde_json::to_string(&v2_header).unwrap();
        let deserialized: Header = serde_json::from_str(&serialized).unwrap();
        assert_eq!(v2_header, deserialized);

        let v3_header = Header::create(
            genesis.instance_state.chain_config,
            1,
            2,
            3,
            Default::default(),
            header.payload_commitment(),
            header.builder_commitment().clone(),
            ns_table.clone(),
            header.fee_merkle_tree_root(),
            header.block_merkle_tree_root(),
            header.reward_merkle_tree_root(),
            vec![FeeInfo {
                amount: 0.into(),
                account: fee_account,
            }],
            Default::default(),
            Version { major: 0, minor: 3 },
        );

        let serialized = serde_json::to_string(&v3_header).unwrap();
        let deserialized: Header = serde_json::from_str(&serialized).unwrap();
        assert_eq!(v3_header, deserialized);

        let v1_bytes = BincodeSerializer::<StaticVersion<0, 1>>::serialize(&v1_header).unwrap();
        let deserialized: Header =
            BincodeSerializer::<StaticVersion<0, 1>>::deserialize(&v1_bytes).unwrap();
        assert_eq!(v1_header, deserialized);

        let v2_bytes = BincodeSerializer::<StaticVersion<0, 2>>::serialize(&v2_header).unwrap();
        let deserialized: Header =
            BincodeSerializer::<StaticVersion<0, 2>>::deserialize(&v2_bytes).unwrap();
        assert_eq!(v2_header, deserialized);

        let v3_bytes = BincodeSerializer::<StaticVersion<0, 3>>::serialize(&v3_header).unwrap();
        let deserialized: Header =
            BincodeSerializer::<StaticVersion<0, 3>>::deserialize(&v3_bytes).unwrap();
        assert_eq!(v3_header, deserialized);
    }
}<|MERGE_RESOLUTION|>--- conflicted
+++ resolved
@@ -489,18 +489,9 @@
 
         let fee_merkle_tree_root = state.fee_merkle_tree.commitment();
 
-<<<<<<< HEAD
-        if let Some(validator) = validator {
-            let reward_state = validator.apply_rewards(state.reward_merkle_tree.clone())?;
-=======
-        let Version { major, minor } = version;
-
-        assert!(major == 0, "Invalid major version {major}");
-
         if let Some(reward_distributor) = reward_distributor {
             let reward_state =
                 reward_distributor.apply_rewards(state.reward_merkle_tree.clone())?;
->>>>>>> bc3d2b0e
             state.reward_merkle_tree = reward_state;
         }
 
