--- conflicted
+++ resolved
@@ -752,13 +752,8 @@
         let chain_config = if version >= MarketplaceVersion::version() {
             match instance_state.upgrades.get(&version) {
                 Some(upgrade) => match upgrade.upgrade_type {
-<<<<<<< HEAD
-                    UpgradeType::Marketplace { chain_config }
-                    | UpgradeType::Fee { chain_config } => chain_config,
-=======
                     UpgradeType::Marketplace { chain_config } => chain_config,
                     UpgradeType::Fee { chain_config } => chain_config,
->>>>>>> 678dff43
                 },
                 None => Header::get_chain_config(&validated_state, instance_state).await,
             }
