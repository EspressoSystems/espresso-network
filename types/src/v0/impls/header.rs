--- conflicted
+++ resolved
@@ -7,12 +7,8 @@
 use hotshot::types::BLSPubKey;
 use hotshot_query_service::{availability::QueryableHeader, explorer::ExplorerHeader};
 use hotshot_types::{
-<<<<<<< HEAD
     data::{VidCommitment, ViewNumber},
-=======
-    data::VidCommitment,
     light_client::LightClientState,
->>>>>>> 183426d9
     traits::{
         block_contents::{BlockHeader, BuilderFee},
         node_implementation::{ConsensusTime, NodeType},
