--- conflicted
+++ resolved
@@ -1,16 +1,9 @@
 use std::ops::Add;
 
-<<<<<<< HEAD
 use alloy::primitives::{Address, U256};
-use anyhow::bail;
-use committable::{Commitment, Committable};
-=======
 use anyhow::{bail, Context};
 use committable::{Commitment, Committable};
-use ethers::types::Address;
-use ethers_conv::{ToAlloy, ToEthers};
 use hotshot::types::BLSPubKey;
->>>>>>> edb9ac34
 use hotshot_query_service::merklized_state::MerklizedState;
 use hotshot_types::{
     data::{BlockError, ViewNumber},
@@ -312,15 +305,10 @@
         self.reward_merkle_tree = reward_state;
 
         // Update delta rewards
+        delta.rewards_delta.insert(RewardAccount(validator.account));
         delta
             .rewards_delta
-            .insert(RewardAccount(validator.account.to_ethers()));
-        delta.rewards_delta.extend(
-            validator
-                .delegators
-                .keys()
-                .map(|d| RewardAccount(d.to_ethers())),
-        );
+            .extend(validator.delegators.keys().map(|d| RewardAccount(*d)));
 
         Ok(())
     }
