--- conflicted
+++ resolved
@@ -36,17 +36,7 @@
 };
 use crate::{
     traits::StateCatchup,
-<<<<<<< HEAD
-    v0::{
-        impls::reward::{self, RewardDistributor},
-        sparse_mt::{JellyfishKeccak256Hasher, JellyfishKeccakNode},
-    },
-    v0_1::{
-        RewardMerkleCommitmentLegacy, RewardMerkleTreeLegacy, REWARD_MERKLE_TREE_HEIGHT_LEGACY,
-    },
-=======
     v0::impls::distribute_block_reward,
->>>>>>> 04d7f43a
     v0_3::{ChainConfig, ResolvableChainConfig},
     BlockMerkleTree, Delta, FeeAccount, FeeAmount, FeeInfo, FeeMerkleTree, Header, Leaf2,
     NsTableValidationError, PayloadByteLen, SeqTypes, UpgradeType, BLOCK_MERKLE_TREE_HEIGHT,
