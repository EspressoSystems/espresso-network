--- conflicted
+++ resolved
@@ -1018,7 +1018,6 @@
         version: Version,
         view_number: u64,
     ) -> Result<(Self, Self::Delta), Self::Error> {
-<<<<<<< HEAD
         tracing::debug!(
             "proposed_header height={:?}, parent_view_number={:?}, header view_number {:?}",
             proposed_header.height(),
@@ -1032,8 +1031,6 @@
 
         // Unwrapping here is okay as we retry in a loop
         //so we should either get a validated state or until hotshot cancels the task
-=======
->>>>>>> 0b075a31
         let (validated_state, delta) = self
             // TODO We can add this logic to `ValidatedTransition` or do something similar to that here.
             .apply_header(
