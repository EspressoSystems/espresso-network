--- conflicted
+++ resolved
@@ -232,143 +232,6 @@
 }
 
 #[async_trait]
-<<<<<<< HEAD
-=======
-impl<T: StateCatchup + ?Sized> StateCatchup for Box<T> {
-    async fn try_fetch_leaves(&self, retry: usize, height: u64) -> anyhow::Result<Vec<Leaf2>> {
-        (**self).try_fetch_leaves(retry, height).await
-    }
-
-    async fn fetch_leaf(
-        &self,
-        height: u64,
-        stake_table: Vec<PeerConfig<SeqTypes>>,
-        success_threshold: NonZeroU64,
-        epoch_height: u64,
-    ) -> anyhow::Result<Leaf2> {
-        (**self)
-            .fetch_leaf(height, stake_table, success_threshold, epoch_height)
-            .await
-    }
-    async fn try_fetch_accounts(
-        &self,
-        retry: usize,
-        instance: &NodeState,
-        height: u64,
-        view: ViewNumber,
-        fee_merkle_tree_root: FeeMerkleCommitment,
-        accounts: &[FeeAccount],
-    ) -> anyhow::Result<FeeMerkleTree> {
-        (**self)
-            .try_fetch_accounts(
-                retry,
-                instance,
-                height,
-                view,
-                fee_merkle_tree_root,
-                accounts,
-            )
-            .await
-    }
-
-    async fn fetch_accounts(
-        &self,
-        instance: &NodeState,
-        height: u64,
-        view: ViewNumber,
-        fee_merkle_tree_root: FeeMerkleCommitment,
-        accounts: Vec<FeeAccount>,
-    ) -> anyhow::Result<Vec<FeeAccountProof>> {
-        (**self)
-            .fetch_accounts(instance, height, view, fee_merkle_tree_root, accounts)
-            .await
-    }
-
-    async fn try_remember_blocks_merkle_tree(
-        &self,
-        retry: usize,
-        instance: &NodeState,
-        height: u64,
-        view: ViewNumber,
-        mt: &mut BlockMerkleTree,
-    ) -> anyhow::Result<()> {
-        (**self)
-            .try_remember_blocks_merkle_tree(retry, instance, height, view, mt)
-            .await
-    }
-
-    async fn remember_blocks_merkle_tree(
-        &self,
-        instance: &NodeState,
-        height: u64,
-        view: ViewNumber,
-        mt: &mut BlockMerkleTree,
-    ) -> anyhow::Result<()> {
-        (**self)
-            .remember_blocks_merkle_tree(instance, height, view, mt)
-            .await
-    }
-
-    async fn try_fetch_chain_config(
-        &self,
-        retry: usize,
-        commitment: Commitment<ChainConfig>,
-    ) -> anyhow::Result<ChainConfig> {
-        (**self).try_fetch_chain_config(retry, commitment).await
-    }
-
-    async fn fetch_chain_config(
-        &self,
-        commitment: Commitment<ChainConfig>,
-    ) -> anyhow::Result<ChainConfig> {
-        (**self).fetch_chain_config(commitment).await
-    }
-
-    async fn try_fetch_reward_accounts(
-        &self,
-        retry: usize,
-        instance: &NodeState,
-        height: u64,
-        view: ViewNumber,
-        reward_merkle_tree_root: RewardMerkleCommitment,
-        accounts: &[RewardAccount],
-    ) -> anyhow::Result<RewardMerkleTree> {
-        (**self)
-            .try_fetch_reward_accounts(
-                retry,
-                instance,
-                height,
-                view,
-                reward_merkle_tree_root,
-                accounts,
-            )
-            .await
-    }
-
-    async fn fetch_reward_accounts(
-        &self,
-        instance: &NodeState,
-        height: u64,
-        view: ViewNumber,
-        reward_merkle_tree_root: RewardMerkleCommitment,
-        accounts: Vec<RewardAccount>,
-    ) -> anyhow::Result<Vec<RewardAccountProof>> {
-        (**self)
-            .fetch_reward_accounts(instance, height, view, reward_merkle_tree_root, accounts)
-            .await
-    }
-
-    fn backoff(&self) -> &BackoffParams {
-        (**self).backoff()
-    }
-
-    fn name(&self) -> String {
-        (**self).name()
-    }
-}
-
-#[async_trait]
->>>>>>> 34c5e65f
 impl<T: StateCatchup + ?Sized> StateCatchup for Arc<T> {
     async fn try_fetch_leaves(&self, retry: usize, height: u64) -> anyhow::Result<Vec<Leaf2>> {
         (**self).try_fetch_leaves(retry, height).await
