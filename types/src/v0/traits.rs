//! This module contains all the traits used for building the sequencer types.
//! It also includes some trait implementations that cannot be implemented in an external crate.
use std::{cmp::max, collections::BTreeMap, fmt::Debug, ops::Range, sync::Arc};

use alloy::primitives::U256;
use anyhow::{bail, ensure, Context};
use async_trait::async_trait;
use committable::Commitment;
use futures::{FutureExt, TryFutureExt};
use hotshot::{types::EventType, HotShotInitializer, InitializerEpochInfo};
use hotshot_libp2p_networking::network::behaviours::dht::store::persistent::DhtPersistentStorage;
use hotshot_types::{
    data::{
        vid_disperse::{ADVZDisperseShare, VidDisperseShare2},
        DaProposal, DaProposal2, EpochNumber, QuorumProposal, QuorumProposal2,
        QuorumProposalWrapper, VidCommitment, VidDisperseShare, ViewNumber,
    },
    drb::{DrbInput, DrbResult},
    event::{HotShotAction, LeafInfo},
    message::{convert_proposal, Proposal},
    simple_certificate::{
        LightClientStateUpdateCertificate, NextEpochQuorumCertificate2, QuorumCertificate,
        QuorumCertificate2, UpgradeCertificate,
    },
    stake_table::HSStakeTable,
    traits::{
        metrics::Metrics,
        node_implementation::{ConsensusTime, NodeType, Versions},
        storage::Storage,
        ValidatedState as HotShotState,
    },
    utils::genesis_epoch_from_version,
};
use serde::{de::DeserializeOwned, Serialize};

use super::{
    impls::NodeState,
    utils::BackoffParams,
    v0_1::{RewardAccount, RewardAccountProof, RewardMerkleCommitment},
    v0_3::{EventKey, IndexedStake, StakeTableEvent},
};
use crate::{
<<<<<<< HEAD
    v0::impls::ValidatedState,
    v0_1::{RewardAccountProofLegacy, RewardMerkleCommitmentLegacy},
    v0_3::ChainConfig,
    BlockMerkleTree, Event, FeeAccount, FeeAccountProof, FeeMerkleCommitment, Leaf2, NetworkConfig,
    SeqTypes, ValidatorMap,
=======
    v0::impls::ValidatedState, v0_1::RewardAmount, v0_3::ChainConfig, BlockMerkleTree, Event,
    FeeAccount, FeeAccountProof, FeeMerkleCommitment, Leaf2, NetworkConfig, SeqTypes, ValidatorMap,
>>>>>>> 04d7f43a
};

#[async_trait]
pub trait StateCatchup: Send + Sync {
    /// Fetch the leaf at the given height without retrying on transient errors.
    async fn try_fetch_leaf(
        &self,
        retry: usize,
        height: u64,
        stake_table: HSStakeTable<SeqTypes>,
        success_threshold: U256,
    ) -> anyhow::Result<Leaf2>;

    /// Fetch the leaf at the given height, retrying on transient errors.
    async fn fetch_leaf(
        &self,
        height: u64,
        stake_table: HSStakeTable<SeqTypes>,
        success_threshold: U256,
    ) -> anyhow::Result<Leaf2> {
        self.backoff()
            .retry(self, |provider, retry| {
                let stake_table_clone = stake_table.clone();
                async move {
                    provider
                        .try_fetch_leaf(retry, height, stake_table_clone, success_threshold)
                        .await
                }
                .boxed()
            })
            .await
    }

    /// Fetch the given list of accounts without retrying on transient errors.
    async fn try_fetch_accounts(
        &self,
        retry: usize,
        instance: &NodeState,
        height: u64,
        view: ViewNumber,
        fee_merkle_tree_root: FeeMerkleCommitment,
        accounts: &[FeeAccount],
    ) -> anyhow::Result<Vec<FeeAccountProof>>;

    /// Fetch the given list of accounts, retrying on transient errors.
    async fn fetch_accounts(
        &self,
        instance: &NodeState,
        height: u64,
        view: ViewNumber,
        fee_merkle_tree_root: FeeMerkleCommitment,
        accounts: Vec<FeeAccount>,
    ) -> anyhow::Result<Vec<FeeAccountProof>> {
        self.backoff()
            .retry(self, |provider, retry| {
                let accounts = &accounts;
                async move {
                    provider
                        .try_fetch_accounts(
                            retry,
                            instance,
                            height,
                            view,
                            fee_merkle_tree_root,
                            accounts,
                        )
                        .await
                        .map_err(|err| {
                            err.context(format!(
                                "fetching accounts {accounts:?}, height {height}, view {view}"
                            ))
                        })
                }
                .boxed()
            })
            .await
    }

    /// Fetch and remember the blocks frontier without retrying on transient errors.
    async fn try_remember_blocks_merkle_tree(
        &self,
        retry: usize,
        instance: &NodeState,
        height: u64,
        view: ViewNumber,
        mt: &mut BlockMerkleTree,
    ) -> anyhow::Result<()>;

    /// Fetch and remember the blocks frontier, retrying on transient errors.
    async fn remember_blocks_merkle_tree(
        &self,
        instance: &NodeState,
        height: u64,
        view: ViewNumber,
        mt: &mut BlockMerkleTree,
    ) -> anyhow::Result<()> {
        self.backoff()
            .retry(mt, |mt, retry| {
                self.try_remember_blocks_merkle_tree(retry, instance, height, view, mt)
                    .map_err(|err| err.context(format!("fetching frontier using {}", self.name())))
                    .boxed()
            })
            .await
    }

    /// Fetch the chain config without retrying on transient errors.
    async fn try_fetch_chain_config(
        &self,
        retry: usize,
        commitment: Commitment<ChainConfig>,
    ) -> anyhow::Result<ChainConfig>;

    /// Fetch the chain config, retrying on transient errors.
    async fn fetch_chain_config(
        &self,
        commitment: Commitment<ChainConfig>,
    ) -> anyhow::Result<ChainConfig> {
        self.backoff()
            .retry(self, |provider, retry| {
                provider
                    .try_fetch_chain_config(retry, commitment)
                    .map_err(|err| err.context("fetching chain config"))
                    .boxed()
            })
            .await
    }

    /// Fetch the given list of reward accounts without retrying on transient errors.
    async fn try_fetch_reward_accounts(
        &self,
        retry: usize,
        instance: &NodeState,
        height: u64,
        view: ViewNumber,
        reward_merkle_tree_root: RewardMerkleCommitment,
        accounts: &[RewardAccount],
    ) -> anyhow::Result<Vec<RewardAccountProof>>;

    /// Fetch the given list of reward accounts, retrying on transient errors.
    async fn fetch_reward_accounts(
        &self,
        instance: &NodeState,
        height: u64,
        view: ViewNumber,
        reward_merkle_tree_root: RewardMerkleCommitment,
        accounts: Vec<RewardAccount>,
    ) -> anyhow::Result<Vec<RewardAccountProof>> {
        self.backoff()
            .retry(self, |provider, retry| {
                let accounts = &accounts;
                async move {
                    provider
                        .try_fetch_reward_accounts(
                            retry,
                            instance,
                            height,
                            view,
                            reward_merkle_tree_root,
                            accounts,
                        )
                        .await
                        .map_err(|err| {
                            err.context(format!(
                                "fetching reward accounts {accounts:?}, height {height}, view \
                                 {view}"
                            ))
                        })
                }
                .boxed()
            })
            .await
    }

    /// Fetch the given list of reward accounts without retrying on transient errors.
    async fn try_fetch_reward_accounts_legacy(
        &self,
        retry: usize,
        instance: &NodeState,
        height: u64,
        view: ViewNumber,
        reward_merkle_tree_root: RewardMerkleCommitmentLegacy,
        accounts: &[RewardAccount],
    ) -> anyhow::Result<Vec<RewardAccountProofLegacy>>;

    /// Fetch the given list of reward accounts, retrying on transient errors.
    async fn fetch_reward_accounts_legacy(
        &self,
        instance: &NodeState,
        height: u64,
        view: ViewNumber,
        reward_merkle_tree_root: RewardMerkleCommitmentLegacy,
        accounts: Vec<RewardAccount>,
    ) -> anyhow::Result<Vec<RewardAccountProofLegacy>> {
        self.backoff()
            .retry(self, |provider, retry| {
                let accounts = &accounts;
                async move {
                    provider
                        .try_fetch_reward_accounts_legacy(
                            retry,
                            instance,
                            height,
                            view,
                            reward_merkle_tree_root,
                            accounts,
                        )
                        .await
                        .map_err(|err| {
                            err.context(format!(
                                "fetching reward accounts {accounts:?}, height {height}, view \
                                 {view}"
                            ))
                        })
                }
                .boxed()
            })
            .await
    }

    /// Returns true if the catchup provider is local (e.g. does not make calls to remote resources).
    fn is_local(&self) -> bool;

    /// Returns the backoff parameters for the catchup provider.
    fn backoff(&self) -> &BackoffParams;

    /// Returns the name of the catchup provider.
    fn name(&self) -> String;
}

#[async_trait]
impl<T: StateCatchup + ?Sized> StateCatchup for Arc<T> {
    async fn try_fetch_leaf(
        &self,
        retry: usize,
        height: u64,
        stake_table: HSStakeTable<SeqTypes>,
        success_threshold: U256,
    ) -> anyhow::Result<Leaf2> {
        (**self)
            .try_fetch_leaf(retry, height, stake_table, success_threshold)
            .await
    }

    async fn fetch_leaf(
        &self,
        height: u64,
        stake_table: HSStakeTable<SeqTypes>,
        success_threshold: U256,
    ) -> anyhow::Result<Leaf2> {
        (**self)
            .fetch_leaf(height, stake_table, success_threshold)
            .await
    }
    async fn try_fetch_accounts(
        &self,
        retry: usize,
        instance: &NodeState,
        height: u64,
        view: ViewNumber,
        fee_merkle_tree_root: FeeMerkleCommitment,
        accounts: &[FeeAccount],
    ) -> anyhow::Result<Vec<FeeAccountProof>> {
        (**self)
            .try_fetch_accounts(
                retry,
                instance,
                height,
                view,
                fee_merkle_tree_root,
                accounts,
            )
            .await
    }

    async fn fetch_accounts(
        &self,
        instance: &NodeState,
        height: u64,
        view: ViewNumber,
        fee_merkle_tree_root: FeeMerkleCommitment,
        accounts: Vec<FeeAccount>,
    ) -> anyhow::Result<Vec<FeeAccountProof>> {
        (**self)
            .fetch_accounts(instance, height, view, fee_merkle_tree_root, accounts)
            .await
    }

    async fn try_remember_blocks_merkle_tree(
        &self,
        retry: usize,
        instance: &NodeState,
        height: u64,
        view: ViewNumber,
        mt: &mut BlockMerkleTree,
    ) -> anyhow::Result<()> {
        (**self)
            .try_remember_blocks_merkle_tree(retry, instance, height, view, mt)
            .await
    }

    async fn remember_blocks_merkle_tree(
        &self,
        instance: &NodeState,
        height: u64,
        view: ViewNumber,
        mt: &mut BlockMerkleTree,
    ) -> anyhow::Result<()> {
        (**self)
            .remember_blocks_merkle_tree(instance, height, view, mt)
            .await
    }

    async fn try_fetch_chain_config(
        &self,
        retry: usize,
        commitment: Commitment<ChainConfig>,
    ) -> anyhow::Result<ChainConfig> {
        (**self).try_fetch_chain_config(retry, commitment).await
    }

    async fn fetch_chain_config(
        &self,
        commitment: Commitment<ChainConfig>,
    ) -> anyhow::Result<ChainConfig> {
        (**self).fetch_chain_config(commitment).await
    }

    async fn try_fetch_reward_accounts(
        &self,
        retry: usize,
        instance: &NodeState,
        height: u64,
        view: ViewNumber,
        reward_merkle_tree_root: RewardMerkleCommitment,
        accounts: &[RewardAccount],
    ) -> anyhow::Result<Vec<RewardAccountProof>> {
        (**self)
            .try_fetch_reward_accounts(
                retry,
                instance,
                height,
                view,
                reward_merkle_tree_root,
                accounts,
            )
            .await
    }

    async fn fetch_reward_accounts(
        &self,
        instance: &NodeState,
        height: u64,
        view: ViewNumber,
        reward_merkle_tree_root: RewardMerkleCommitment,
        accounts: Vec<RewardAccount>,
    ) -> anyhow::Result<Vec<RewardAccountProof>> {
        (**self)
            .fetch_reward_accounts(instance, height, view, reward_merkle_tree_root, accounts)
            .await
    }

    async fn try_fetch_reward_accounts_legacy(
        &self,
        retry: usize,
        instance: &NodeState,
        height: u64,
        view: ViewNumber,
        reward_merkle_tree_root: RewardMerkleCommitmentLegacy,
        accounts: &[RewardAccount],
    ) -> anyhow::Result<Vec<RewardAccountProofLegacy>> {
        (**self)
            .try_fetch_reward_accounts_legacy(
                retry,
                instance,
                height,
                view,
                reward_merkle_tree_root,
                accounts,
            )
            .await
    }

    async fn fetch_reward_accounts_legacy(
        &self,
        instance: &NodeState,
        height: u64,
        view: ViewNumber,
        reward_merkle_tree_root: RewardMerkleCommitmentLegacy,
        accounts: Vec<RewardAccount>,
    ) -> anyhow::Result<Vec<RewardAccountProofLegacy>> {
        (**self)
            .fetch_reward_accounts_legacy(instance, height, view, reward_merkle_tree_root, accounts)
            .await
    }

    fn backoff(&self) -> &BackoffParams {
        (**self).backoff()
    }

    fn name(&self) -> String {
        (**self).name()
    }

    fn is_local(&self) -> bool {
        (**self).is_local()
    }
}

#[async_trait]
pub trait PersistenceOptions: Clone + Send + Sync + Debug + 'static {
    type Persistence: SequencerPersistence + MembershipPersistence;

    fn set_view_retention(&mut self, view_retention: u64);
    async fn create(&mut self) -> anyhow::Result<Self::Persistence>;
    async fn reset(self) -> anyhow::Result<()>;
}

/// Determine the read state based on the queried block range.
// - If the persistence returned events up to the requested block, the read is complete.
/// - Otherwise, indicate that the read is up to the last processed block.
pub enum EventsPersistenceRead {
    Complete,
    UntilL1Block(u64),
}

#[async_trait]
/// Trait used by `Memberships` implementations to interact with persistence layer.
pub trait MembershipPersistence: Send + Sync + 'static {
    /// Load stake table for epoch from storage
    async fn load_stake(
        &self,
        epoch: EpochNumber,
    ) -> anyhow::Result<Option<(ValidatorMap, Option<RewardAmount>)>>;

    /// Load stake tables for storage for latest `n` known epochs
    async fn load_latest_stake(&self, limit: u64) -> anyhow::Result<Option<Vec<IndexedStake>>>;

    /// Store stake table at `epoch` in the persistence layer
    async fn store_stake(
        &self,
        epoch: EpochNumber,
        stake: ValidatorMap,
        block_reward: Option<RewardAmount>,
    ) -> anyhow::Result<()>;

    async fn store_events(
        &self,
        l1_finalized: u64,
        events: Vec<(EventKey, StakeTableEvent)>,
    ) -> anyhow::Result<()>;
    async fn load_events(
        &self,
        l1_finalized: u64,
    ) -> anyhow::Result<(
        Option<EventsPersistenceRead>,
        Vec<(EventKey, StakeTableEvent)>,
    )>;
}

#[async_trait]
pub trait SequencerPersistence:
    Sized + Send + Sync + Clone + 'static + DhtPersistentStorage
{
    /// Use this storage as a state catchup backend, if supported.
    fn into_catchup_provider(
        self,
        _backoff: BackoffParams,
    ) -> anyhow::Result<Arc<dyn StateCatchup>> {
        bail!("state catchup is not implemented for this persistence type");
    }

    /// Load the orchestrator config from storage.
    ///
    /// Returns `None` if no config exists (we are joining a network for the first time). Fails with
    /// `Err` if it could not be determined whether a config exists or not.
    async fn load_config(&self) -> anyhow::Result<Option<NetworkConfig>>;

    /// Save the orchestrator config to storage.
    async fn save_config(&self, cfg: &NetworkConfig) -> anyhow::Result<()>;

    /// Load the highest view saved with [`save_voted_view`](Self::save_voted_view).
    async fn load_latest_acted_view(&self) -> anyhow::Result<Option<ViewNumber>>;

    /// Load the view to restart from.
    async fn load_restart_view(&self) -> anyhow::Result<Option<ViewNumber>>;

    /// Load the proposals saved by consensus
    async fn load_quorum_proposals(
        &self,
    ) -> anyhow::Result<BTreeMap<ViewNumber, Proposal<SeqTypes, QuorumProposalWrapper<SeqTypes>>>>;

    async fn load_quorum_proposal(
        &self,
        view: ViewNumber,
    ) -> anyhow::Result<Proposal<SeqTypes, QuorumProposalWrapper<SeqTypes>>>;

    async fn load_vid_share(
        &self,
        view: ViewNumber,
    ) -> anyhow::Result<Option<Proposal<SeqTypes, VidDisperseShare<SeqTypes>>>>;
    async fn load_da_proposal(
        &self,
        view: ViewNumber,
    ) -> anyhow::Result<Option<Proposal<SeqTypes, DaProposal2<SeqTypes>>>>;
    async fn load_upgrade_certificate(
        &self,
    ) -> anyhow::Result<Option<UpgradeCertificate<SeqTypes>>>;
    async fn load_start_epoch_info(&self) -> anyhow::Result<Vec<InitializerEpochInfo<SeqTypes>>>;
    async fn load_state_cert(
        &self,
    ) -> anyhow::Result<Option<LightClientStateUpdateCertificate<SeqTypes>>>;

    /// Load the latest known consensus state.
    ///
    /// Returns an initializer to resume HotShot from the latest saved state (or start from genesis,
    /// if there is no saved state). Also returns the anchor view number, which can be used as a
    /// reference point to process any events which were not processed before a previous shutdown,
    /// if applicable,.
    async fn load_consensus_state<V: Versions>(
        &self,
        state: NodeState,
    ) -> anyhow::Result<(HotShotInitializer<SeqTypes>, Option<ViewNumber>)> {
        let genesis_validated_state = ValidatedState::genesis(&state).0;
        let highest_voted_view = match self
            .load_latest_acted_view()
            .await
            .context("loading last voted view")?
        {
            Some(view) => {
                tracing::info!(?view, "starting with last actioned view");
                view
            },
            None => {
                tracing::info!("no saved view, starting from genesis");
                ViewNumber::genesis()
            },
        };

        let restart_view = match self
            .load_restart_view()
            .await
            .context("loading restart view")?
        {
            Some(view) => {
                tracing::info!(?view, "starting from saved view");
                view
            },
            None => {
                tracing::info!("no saved view, starting from genesis");
                ViewNumber::genesis()
            },
        };
        let next_epoch_high_qc = self
            .load_next_epoch_quorum_certificate()
            .await
            .context("loading next epoch qc")?;
        let (leaf, high_qc, anchor_view) = match self
            .load_anchor_leaf()
            .await
            .context("loading anchor leaf")?
        {
            Some((leaf, high_qc)) => {
                tracing::info!(?leaf, ?high_qc, "starting from saved leaf");
                ensure!(
                    leaf.view_number() == high_qc.view_number,
                    format!(
                        "loaded anchor leaf from view {}, but high QC is from view {}",
                        leaf.view_number(),
                        high_qc.view_number
                    )
                );

                let anchor_view = leaf.view_number();
                (leaf, high_qc, Some(anchor_view))
            },
            None => {
                tracing::info!("no saved leaf, starting from genesis leaf");
                (
                    hotshot_types::data::Leaf2::genesis::<V>(&genesis_validated_state, &state)
                        .await,
                    QuorumCertificate2::genesis::<V>(&genesis_validated_state, &state).await,
                    None,
                )
            },
        };
        let validated_state = if leaf.block_header().height() == 0 {
            // If we are starting from genesis, we can provide the full state.
            genesis_validated_state
        } else {
            // Otherwise, we will have to construct a sparse state and fetch missing data during
            // catchup.
            ValidatedState::from_header(leaf.block_header())
        };

        // If we are not starting from genesis, we start from the view following the maximum view
        // between `highest_voted_view` and `leaf.view_number`. This prevents double votes from
        // starting in a view in which we had already voted before the restart, and prevents
        // unnecessary catchup from starting in a view earlier than the anchor leaf.
        let restart_view = max(restart_view, leaf.view_number());
        // TODO:
        let epoch = genesis_epoch_from_version::<V, SeqTypes>();

        let config = self.load_config().await.context("loading config")?;
        let epoch_height = config
            .as_ref()
            .map(|c| c.config.epoch_height)
            .unwrap_or_default();
        let epoch_start_block = config
            .as_ref()
            .map(|c| c.config.epoch_start_block)
            .unwrap_or_default();

        let saved_proposals = self
            .load_quorum_proposals()
            .await
            .context("loading saved proposals")?;

        let upgrade_certificate = self
            .load_upgrade_certificate()
            .await
            .context("loading upgrade certificate")?;

        let start_epoch_info = self
            .load_start_epoch_info()
            .await
            .context("loading start epoch info")?;

        let state_cert = self
            .load_state_cert()
            .await
            .context("loading light client state update certificate")?;

        tracing::info!(
            ?leaf,
            ?restart_view,
            ?epoch,
            ?high_qc,
            ?validated_state,
            ?state_cert,
            "loaded consensus state"
        );

        Ok((
            HotShotInitializer {
                instance_state: state,
                epoch_height,
                epoch_start_block,
                anchor_leaf: leaf,
                anchor_state: Arc::new(validated_state),
                anchor_state_delta: None,
                start_view: restart_view,
                start_epoch: epoch,
                last_actioned_view: highest_voted_view,
                saved_proposals,
                high_qc,
                next_epoch_high_qc,
                decided_upgrade_certificate: upgrade_certificate,
                undecided_leaves: Default::default(),
                undecided_state: Default::default(),
                saved_vid_shares: Default::default(), // TODO: implement saved_vid_shares
                start_epoch_info,
                state_cert,
            },
            anchor_view,
        ))
    }

    /// Update storage based on an event from consensus.
    async fn handle_event(&self, event: &Event, consumer: &(impl EventConsumer + 'static)) {
        if let EventType::Decide { leaf_chain, qc, .. } = &event.event {
            let Some(LeafInfo { leaf, .. }) = leaf_chain.first() else {
                // No new leaves.
                return;
            };

            // Associate each decided leaf with a QC.
            let chain = leaf_chain.iter().zip(
                // The first (most recent) leaf corresponds to the QC triggering the decide event.
                std::iter::once((**qc).clone())
                    // Moving backwards in the chain, each leaf corresponds with the subsequent
                    // leaf's justify QC.
                    .chain(leaf_chain.iter().map(|leaf| leaf.leaf.justify_qc())),
            );

            if let Err(err) = self
                .append_decided_leaves(leaf.view_number(), chain, consumer)
                .await
            {
                tracing::error!(
                    "failed to save decided leaves, chain may not be up to date: {err:#}"
                );
                return;
            }
        }
    }

    /// Append decided leaves to persistent storage and emit a corresponding event.
    ///
    /// `consumer` will be sent a `Decide` event containing all decided leaves in persistent storage
    /// up to and including `view`. If available in persistent storage, full block payloads and VID
    /// info will also be included for each leaf.
    ///
    /// Once the new decided leaves have been processed, old data up to `view` will be garbage
    /// collected The consumer's handling of this event is a prerequisite for the completion of
    /// garbage collection: if the consumer fails to process the event, no data is deleted. This
    /// ensures that, if called repeatedly, all decided leaves ever recorded in consensus storage
    /// will eventually be passed to the consumer.
    ///
    /// Note that the converse is not true: if garbage collection fails, it is not guaranteed that
    /// the consumer hasn't processed the decide event. Thus, in rare cases, some events may be
    /// processed twice, or the consumer may get two events which share a subset of their data.
    /// Thus, it is the consumer's responsibility to make sure its handling of each leaf is
    /// idempotent.
    ///
    /// If the consumer fails to handle the new decide event, it may be retried, or simply postponed
    /// until the next decide, at which point all persisted leaves from the failed GC run will be
    /// included in the event along with subsequently decided leaves.
    ///
    /// This functionality is useful for keeping a separate view of the blockchain in sync with the
    /// consensus storage. For example, the `consumer` could be used for moving data from consensus
    /// storage to long-term archival storage.
    async fn append_decided_leaves(
        &self,
        decided_view: ViewNumber,
        leaf_chain: impl IntoIterator<Item = (&LeafInfo<SeqTypes>, QuorumCertificate2<SeqTypes>)> + Send,
        consumer: &(impl EventConsumer + 'static),
    ) -> anyhow::Result<()>;

    async fn load_anchor_leaf(
        &self,
    ) -> anyhow::Result<Option<(Leaf2, QuorumCertificate2<SeqTypes>)>>;
    async fn append_vid(
        &self,
        proposal: &Proposal<SeqTypes, ADVZDisperseShare<SeqTypes>>,
    ) -> anyhow::Result<()>;
    // TODO: merge these two `append_vid`s
    async fn append_vid2(
        &self,
        proposal: &Proposal<SeqTypes, VidDisperseShare2<SeqTypes>>,
    ) -> anyhow::Result<()>;
    async fn append_da(
        &self,
        proposal: &Proposal<SeqTypes, DaProposal<SeqTypes>>,
        vid_commit: VidCommitment,
    ) -> anyhow::Result<()>;
    async fn record_action(
        &self,
        view: ViewNumber,
        epoch: Option<EpochNumber>,
        action: HotShotAction,
    ) -> anyhow::Result<()>;

    async fn append_quorum_proposal2(
        &self,
        proposal: &Proposal<SeqTypes, QuorumProposalWrapper<SeqTypes>>,
    ) -> anyhow::Result<()>;
    async fn store_upgrade_certificate(
        &self,
        decided_upgrade_certificate: Option<UpgradeCertificate<SeqTypes>>,
    ) -> anyhow::Result<()>;
    async fn migrate_consensus(&self) -> anyhow::Result<()> {
        tracing::warn!("migrating consensus data...");

        self.migrate_anchor_leaf().await?;
        self.migrate_da_proposals().await?;
        self.migrate_vid_shares().await?;
        self.migrate_quorum_proposals().await?;
        self.migrate_quorum_certificates().await?;

        tracing::warn!("consensus storage has been migrated to new types");

        Ok(())
    }

    async fn migrate_anchor_leaf(&self) -> anyhow::Result<()>;
    async fn migrate_da_proposals(&self) -> anyhow::Result<()>;
    async fn migrate_vid_shares(&self) -> anyhow::Result<()>;
    async fn migrate_quorum_proposals(&self) -> anyhow::Result<()>;
    async fn migrate_quorum_certificates(&self) -> anyhow::Result<()>;

    async fn load_anchor_view(&self) -> anyhow::Result<ViewNumber> {
        match self.load_anchor_leaf().await? {
            Some((leaf, _)) => Ok(leaf.view_number()),
            None => Ok(ViewNumber::genesis()),
        }
    }

    async fn store_next_epoch_quorum_certificate(
        &self,
        high_qc: NextEpochQuorumCertificate2<SeqTypes>,
    ) -> anyhow::Result<()>;

    async fn load_next_epoch_quorum_certificate(
        &self,
    ) -> anyhow::Result<Option<NextEpochQuorumCertificate2<SeqTypes>>>;

    async fn append_da2(
        &self,
        proposal: &Proposal<SeqTypes, DaProposal2<SeqTypes>>,
        vid_commit: VidCommitment,
    ) -> anyhow::Result<()>;

    async fn append_proposal2(
        &self,
        proposal: &Proposal<SeqTypes, QuorumProposalWrapper<SeqTypes>>,
    ) -> anyhow::Result<()> {
        self.append_quorum_proposal2(proposal).await
    }

    async fn store_drb_result(
        &self,
        epoch: <SeqTypes as NodeType>::Epoch,
        drb_result: DrbResult,
    ) -> anyhow::Result<()>;
    async fn store_drb_input(&self, drb_input: DrbInput) -> anyhow::Result<()>;
    async fn load_drb_input(&self, epoch: u64) -> anyhow::Result<DrbInput>;
    async fn store_epoch_root(
        &self,
        epoch: <SeqTypes as NodeType>::Epoch,
        block_header: <SeqTypes as NodeType>::BlockHeader,
    ) -> anyhow::Result<()>;
    async fn add_state_cert(
        &self,
        state_cert: LightClientStateUpdateCertificate<SeqTypes>,
    ) -> anyhow::Result<()>;

    fn enable_metrics(&mut self, metrics: &dyn Metrics);
}

#[async_trait]
pub trait EventConsumer: Debug + Send + Sync {
    async fn handle_event(&self, event: &Event) -> anyhow::Result<()>;
}

#[async_trait]
impl<T> EventConsumer for Box<T>
where
    T: EventConsumer + ?Sized,
{
    async fn handle_event(&self, event: &Event) -> anyhow::Result<()> {
        (**self).handle_event(event).await
    }
}

#[derive(Clone, Copy, Debug)]
pub struct NullEventConsumer;

#[async_trait]
impl EventConsumer for NullEventConsumer {
    async fn handle_event(&self, _event: &Event) -> anyhow::Result<()> {
        Ok(())
    }
}

#[async_trait]
impl<P: SequencerPersistence> Storage<SeqTypes> for Arc<P> {
    async fn append_vid(
        &self,
        proposal: &Proposal<SeqTypes, ADVZDisperseShare<SeqTypes>>,
    ) -> anyhow::Result<()> {
        (**self).append_vid(proposal).await
    }

    async fn append_vid2(
        &self,
        proposal: &Proposal<SeqTypes, VidDisperseShare2<SeqTypes>>,
    ) -> anyhow::Result<()> {
        (**self).append_vid2(proposal).await
    }

    async fn append_da(
        &self,
        proposal: &Proposal<SeqTypes, DaProposal<SeqTypes>>,
        vid_commit: VidCommitment,
    ) -> anyhow::Result<()> {
        (**self).append_da(proposal, vid_commit).await
    }

    async fn append_da2(
        &self,
        proposal: &Proposal<SeqTypes, DaProposal2<SeqTypes>>,
        vid_commit: VidCommitment,
    ) -> anyhow::Result<()> {
        (**self).append_da2(proposal, vid_commit).await
    }

    async fn record_action(
        &self,
        view: ViewNumber,
        epoch: Option<EpochNumber>,
        action: HotShotAction,
    ) -> anyhow::Result<()> {
        (**self).record_action(view, epoch, action).await
    }

    async fn update_high_qc(&self, _high_qc: QuorumCertificate<SeqTypes>) -> anyhow::Result<()> {
        Ok(())
    }

    async fn append_proposal(
        &self,
        proposal: &Proposal<SeqTypes, QuorumProposal<SeqTypes>>,
    ) -> anyhow::Result<()> {
        (**self)
            .append_quorum_proposal2(&convert_proposal(proposal.clone()))
            .await
    }

    async fn append_proposal2(
        &self,
        proposal: &Proposal<SeqTypes, QuorumProposal2<SeqTypes>>,
    ) -> anyhow::Result<()> {
        let proposal_qp_wrapper: Proposal<SeqTypes, QuorumProposalWrapper<SeqTypes>> =
            convert_proposal(proposal.clone());
        (**self).append_quorum_proposal2(&proposal_qp_wrapper).await
    }

    async fn update_high_qc2(&self, _high_qc: QuorumCertificate2<SeqTypes>) -> anyhow::Result<()> {
        Ok(())
    }

    async fn update_decided_upgrade_certificate(
        &self,
        decided_upgrade_certificate: Option<UpgradeCertificate<SeqTypes>>,
    ) -> anyhow::Result<()> {
        (**self)
            .store_upgrade_certificate(decided_upgrade_certificate)
            .await
    }

    async fn store_drb_result(
        &self,
        epoch: <SeqTypes as NodeType>::Epoch,
        drb_result: DrbResult,
    ) -> anyhow::Result<()> {
        (**self).store_drb_result(epoch, drb_result).await
    }

    async fn store_epoch_root(
        &self,
        epoch: <SeqTypes as NodeType>::Epoch,
        block_header: <SeqTypes as NodeType>::BlockHeader,
    ) -> anyhow::Result<()> {
        (**self).store_epoch_root(epoch, block_header).await
    }

    async fn store_drb_input(&self, drb_input: DrbInput) -> anyhow::Result<()> {
        (**self).store_drb_input(drb_input).await
    }

    async fn load_drb_input(&self, epoch: u64) -> anyhow::Result<DrbInput> {
        (**self).load_drb_input(epoch).await
    }

    async fn update_state_cert(
        &self,
        state_cert: LightClientStateUpdateCertificate<SeqTypes>,
    ) -> anyhow::Result<()> {
        (**self).add_state_cert(state_cert).await
    }
}

/// Data that can be deserialized from a subslice of namespace payload bytes.
///
/// Companion trait for [`NsPayloadBytesRange`], which specifies the subslice of
/// namespace payload bytes to read.
pub trait FromNsPayloadBytes<'a> {
    /// Deserialize `Self` from namespace payload bytes.
    fn from_payload_bytes(bytes: &'a [u8]) -> Self;
}

/// Specifies a subslice of namespace payload bytes to read.
///
/// Companion trait for [`FromNsPayloadBytes`], which holds data that can be
/// deserialized from that subslice of bytes.
pub trait NsPayloadBytesRange<'a> {
    type Output: FromNsPayloadBytes<'a>;

    /// Range relative to this ns payload
    fn ns_payload_range(&self) -> Range<usize>;
}

/// Types which can be deserialized from either integers or strings.
///
/// Some types can be represented as an integer or a string in human-readable formats like JSON or
/// TOML. For example, 1 GWEI might be represented by the integer `1000000000` or the string `"1
/// gwei"`. Such types can implement `FromStringOrInteger` and then use [`impl_string_or_integer`]
/// to derive this user-friendly serialization.
///
/// These types are assumed to have an efficient representation as an integral type in Rust --
/// [`Self::Binary`] -- and will be serialized to and from this type when using a non-human-readable
/// encoding. With human readable encodings, serialization is always to a string.
pub trait FromStringOrInteger: Sized {
    type Binary: Serialize + DeserializeOwned;
    type Integer: Serialize + DeserializeOwned;

    fn from_binary(b: Self::Binary) -> anyhow::Result<Self>;
    fn from_string(s: String) -> anyhow::Result<Self>;
    fn from_integer(i: Self::Integer) -> anyhow::Result<Self>;

    fn to_binary(&self) -> anyhow::Result<Self::Binary>;
    fn to_string(&self) -> anyhow::Result<String>;
}<|MERGE_RESOLUTION|>--- conflicted
+++ resolved
@@ -40,16 +40,8 @@
     v0_3::{EventKey, IndexedStake, StakeTableEvent},
 };
 use crate::{
-<<<<<<< HEAD
-    v0::impls::ValidatedState,
-    v0_1::{RewardAccountProofLegacy, RewardMerkleCommitmentLegacy},
-    v0_3::ChainConfig,
-    BlockMerkleTree, Event, FeeAccount, FeeAccountProof, FeeMerkleCommitment, Leaf2, NetworkConfig,
-    SeqTypes, ValidatorMap,
-=======
     v0::impls::ValidatedState, v0_1::RewardAmount, v0_3::ChainConfig, BlockMerkleTree, Event,
     FeeAccount, FeeAccountProof, FeeMerkleCommitment, Leaf2, NetworkConfig, SeqTypes, ValidatorMap,
->>>>>>> 04d7f43a
 };
 
 #[async_trait]
