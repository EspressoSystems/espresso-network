--- conflicted
+++ resolved
@@ -11,13 +11,8 @@
     consensus::CommitmentMap,
     data::{
         vid_disperse::{ADVZDisperseShare, VidDisperseShare2},
-<<<<<<< HEAD
-        DaProposal, DaProposal2, EpochNumber, QuorumProposal, QuorumProposal2,
-        QuorumProposalWrapper, VidDisperseShare, ViewNumber,
-=======
         DaProposal, EpochNumber, QuorumProposal, QuorumProposal2, QuorumProposalWrapper,
         VidCommitment, ViewNumber,
->>>>>>> a3128726
     },
     event::{HotShotAction, LeafInfo},
     message::{convert_proposal, Proposal},
@@ -799,13 +794,7 @@
         &self,
         proposal: &Proposal<SeqTypes, VidDisperseShare2<SeqTypes>>,
     ) -> anyhow::Result<()> {
-<<<<<<< HEAD
-        (**self)
-            .append_vid2(&convert_proposal(proposal.clone()))
-            .await
-=======
         (**self).append_vid2(proposal).await
->>>>>>> a3128726
     }
 
     async fn append_da(
