--- conflicted
+++ resolved
@@ -11,11 +11,7 @@
     data::{
         vid_disperse::{ADVZDisperseShare, VidDisperseShare2},
         DaProposal, DaProposal2, EpochNumber, QuorumProposal, QuorumProposal2,
-<<<<<<< HEAD
-        QuorumProposalWrapper, VidDisperseShare, ViewNumber,
-=======
         QuorumProposalWrapper, VidCommitment, VidDisperseShare, ViewNumber,
->>>>>>> 3e4ace45
     },
     drb::DrbResult,
     event::{HotShotAction, LeafInfo},
@@ -654,13 +650,8 @@
         Ok((
             HotShotInitializer {
                 instance_state: state,
-<<<<<<< HEAD
-                // todo(abdul): load from storage?
-                epoch_height: 150,
-=======
                 epoch_height,
                 epoch_start_block,
->>>>>>> 3e4ace45
                 anchor_leaf: leaf,
                 anchor_state: validated_state.unwrap_or_default(),
                 anchor_state_delta: None,
@@ -765,14 +756,6 @@
         action: HotShotAction,
     ) -> anyhow::Result<()>;
 
-<<<<<<< HEAD
-    async fn update_undecided_state2(
-        &self,
-        leaves: CommitmentMap<Leaf2>,
-        state: BTreeMap<ViewNumber, View<SeqTypes>>,
-    ) -> anyhow::Result<()>;
-=======
->>>>>>> 3e4ace45
     async fn append_quorum_proposal2(
         &self,
         proposal: &Proposal<SeqTypes, QuorumProposalWrapper<SeqTypes>>,
@@ -781,44 +764,23 @@
         &self,
         decided_upgrade_certificate: Option<UpgradeCertificate<SeqTypes>>,
     ) -> anyhow::Result<()>;
-<<<<<<< HEAD
-    async fn migrate_consensus(
-        &self,
-        _migrate_leaf: fn(Leaf) -> Leaf2,
-        _migrate_proposal: fn(
-            Proposal<SeqTypes, QuorumProposal<SeqTypes>>,
-        ) -> Proposal<SeqTypes, QuorumProposal2<SeqTypes>>,
-    ) -> anyhow::Result<()> {
-        tracing::info!("migrating consensus data");
-=======
     async fn migrate_consensus(&self) -> anyhow::Result<()> {
         tracing::warn!("migrating consensus data...");
->>>>>>> 3e4ace45
 
         self.migrate_anchor_leaf().await?;
         self.migrate_da_proposals().await?;
         self.migrate_vid_shares().await?;
-<<<<<<< HEAD
-        self.migrate_undecided_state().await?;
-        self.migrate_quorum_proposals().await?;
-        self.migrate_quorum_certificates().await
-=======
         self.migrate_quorum_proposals().await?;
         self.migrate_quorum_certificates().await?;
 
         tracing::warn!("consensus storage has been migrated to new types");
 
         Ok(())
->>>>>>> 3e4ace45
     }
 
     async fn migrate_anchor_leaf(&self) -> anyhow::Result<()>;
     async fn migrate_da_proposals(&self) -> anyhow::Result<()>;
     async fn migrate_vid_shares(&self) -> anyhow::Result<()>;
-<<<<<<< HEAD
-    async fn migrate_undecided_state(&self) -> anyhow::Result<()>;
-=======
->>>>>>> 3e4ace45
     async fn migrate_quorum_proposals(&self) -> anyhow::Result<()>;
     async fn migrate_quorum_certificates(&self) -> anyhow::Result<()>;
 
@@ -838,22 +800,10 @@
         &self,
     ) -> anyhow::Result<Option<NextEpochQuorumCertificate2<SeqTypes>>>;
 
-<<<<<<< HEAD
-    async fn append_vid2(
-        &self,
-        proposal: &Proposal<SeqTypes, VidDisperseShare<SeqTypes>>,
-    ) -> anyhow::Result<()>;
-
-    async fn append_da2(
-        &self,
-        proposal: &Proposal<SeqTypes, DaProposal2<SeqTypes>>,
-        vid_commit: <VidSchemeType as VidScheme>::Commit,
-=======
     async fn append_da2(
         &self,
         proposal: &Proposal<SeqTypes, DaProposal2<SeqTypes>>,
         vid_commit: VidCommitment,
->>>>>>> 3e4ace45
     ) -> anyhow::Result<()>;
 
     async fn append_proposal2(
@@ -862,8 +812,6 @@
     ) -> anyhow::Result<()> {
         self.append_quorum_proposal2(proposal).await
     }
-<<<<<<< HEAD
-=======
 
     async fn add_drb_result(
         &self,
@@ -875,7 +823,6 @@
         epoch: <SeqTypes as NodeType>::Epoch,
         block_header: <SeqTypes as NodeType>::BlockHeader,
     ) -> anyhow::Result<()>;
->>>>>>> 3e4ace45
 }
 
 #[async_trait]
@@ -916,13 +863,7 @@
         &self,
         proposal: &Proposal<SeqTypes, VidDisperseShare2<SeqTypes>>,
     ) -> anyhow::Result<()> {
-<<<<<<< HEAD
-        (**self)
-            .append_vid2(&convert_proposal(proposal.clone()))
-            .await
-=======
         (**self).append_vid2(proposal).await
->>>>>>> 3e4ace45
     }
 
     async fn append_da(
@@ -936,11 +877,7 @@
     async fn append_da2(
         &self,
         proposal: &Proposal<SeqTypes, DaProposal2<SeqTypes>>,
-<<<<<<< HEAD
-        vid_commit: <VidSchemeType as VidScheme>::Commit,
-=======
         vid_commit: VidCommitment,
->>>>>>> 3e4ace45
     ) -> anyhow::Result<()> {
         (**self).append_da2(proposal, vid_commit).await
     }
@@ -963,35 +900,14 @@
         proposal: &Proposal<SeqTypes, QuorumProposal<SeqTypes>>,
     ) -> anyhow::Result<()> {
         (**self)
-<<<<<<< HEAD
-            .update_undecided_state2(
-                leaves
-                    .into_values()
-                    .map(|leaf| {
-                        let leaf2: Leaf2 = leaf.into();
-                        (leaf2.commit(), leaf2)
-                    })
-                    .collect(),
-                state,
-            )
-            .await
-    }
-    async fn append_proposal(
-=======
             .append_quorum_proposal2(&convert_proposal(proposal.clone()))
             .await
     }
 
     async fn append_proposal2(
->>>>>>> 3e4ace45
         &self,
         proposal: &Proposal<SeqTypes, QuorumProposal2<SeqTypes>>,
     ) -> anyhow::Result<()> {
-<<<<<<< HEAD
-        (**self)
-            .append_quorum_proposal2(&convert_proposal(proposal.clone()))
-            .await
-=======
         let proposal_qp_wrapper: Proposal<SeqTypes, QuorumProposalWrapper<SeqTypes>> =
             convert_proposal(proposal.clone());
         (**self).append_quorum_proposal2(&proposal_qp_wrapper).await
@@ -999,22 +915,6 @@
 
     async fn update_high_qc2(&self, _high_qc: QuorumCertificate2<SeqTypes>) -> anyhow::Result<()> {
         Ok(())
->>>>>>> 3e4ace45
-    }
-
-    async fn append_proposal2(
-        &self,
-        proposal: &Proposal<SeqTypes, QuorumProposal2<SeqTypes>>,
-    ) -> anyhow::Result<()> {
-        // TODO: this is a bug in hotshot with makes with_epoch = true
-        // when converting from qp2 to qp wrapper
-        let proposal_qp_wrapper: Proposal<SeqTypes, QuorumProposalWrapper<SeqTypes>> =
-            convert_proposal(proposal.clone());
-        (**self).append_quorum_proposal2(&proposal_qp_wrapper).await
-    }
-
-    async fn update_high_qc2(&self, _high_qc: QuorumCertificate2<SeqTypes>) -> anyhow::Result<()> {
-        Ok(())
     }
 
     async fn update_decided_upgrade_certificate(
@@ -1026,14 +926,6 @@
             .await
     }
 
-<<<<<<< HEAD
-    async fn update_undecided_state2(
-        &self,
-        leaves: CommitmentMap<Leaf2>,
-        state: BTreeMap<ViewNumber, View<SeqTypes>>,
-    ) -> anyhow::Result<()> {
-        (**self).update_undecided_state2(leaves, state).await
-=======
     async fn add_drb_result(
         &self,
         epoch: <SeqTypes as NodeType>::Epoch,
@@ -1048,7 +940,6 @@
         block_header: <SeqTypes as NodeType>::BlockHeader,
     ) -> anyhow::Result<()> {
         (**self).add_epoch_root(epoch, block_header).await
->>>>>>> 3e4ace45
     }
 }
 
