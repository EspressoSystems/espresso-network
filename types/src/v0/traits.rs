//! This module contains all the traits used for building the sequencer types.
//! It also includes some trait implementations that cannot be implemented in an external crate.
use std::{cmp::max, collections::BTreeMap, fmt::Debug, num::NonZeroU64, ops::Range, sync::Arc};

use anyhow::{bail, ensure, Context};
use async_trait::async_trait;
use committable::Commitment;
use futures::{FutureExt, TryFutureExt};
use hotshot::{types::EventType, HotShotInitializer, InitializerEpochInfo};
use hotshot_types::{
    data::{
        vid_disperse::{ADVZDisperseShare, VidDisperseShare2},
        DaProposal, DaProposal2, EpochNumber, QuorumProposal, QuorumProposal2,
        QuorumProposalWrapper, VidCommitment, VidDisperseShare, ViewNumber,
    },
    drb::DrbResult,
    event::{HotShotAction, LeafInfo},
    message::{convert_proposal, Proposal, UpgradeLock},
    simple_certificate::{
        NextEpochQuorumCertificate2, QuorumCertificate, QuorumCertificate2, UpgradeCertificate,
    },
    traits::{
        node_implementation::{ConsensusTime, NodeType, Versions},
        storage::Storage,
        ValidatedState as HotShotState,
    },
    utils::{genesis_epoch_from_version, verify_epoch_root_chain},
    PeerConfig,
};
use itertools::Itertools;
use serde::{de::DeserializeOwned, Serialize};

use super::{
<<<<<<< HEAD
    impls::NodeState, utils::BackoffParams, v0_3::StakeTables, EpochVersion, PubKey,
    SequencerVersions,
=======
    impls::NodeState,
    utils::BackoffParams,
    v0_3::{IndexedStake, StakeTables},
    EpochCommittees, EpochVersion, SequencerVersions,
>>>>>>> f04e579f
};
use crate::{
    v0::impls::ValidatedState, v0_99::ChainConfig, BlockMerkleTree, Event, FeeAccount,
    FeeAccountProof, FeeMerkleCommitment, FeeMerkleTree, Leaf2, NetworkConfig, SeqTypes,
};

#[async_trait]
pub trait StateCatchup: Send + Sync {
    async fn try_fetch_leaves(&self, retry: usize, height: u64) -> anyhow::Result<Vec<Leaf2>>;

    async fn fetch_leaf(
        &self,
        height: u64,
        stake_table: Vec<PeerConfig<PubKey>>,
        success_threshold: NonZeroU64,
        epoch_height: u64,
    ) -> anyhow::Result<Leaf2> {
        self.backoff().retry(
            self, |provider, retry| {
        let stake_table_clone = stake_table.clone();
        async move {
                    let mut chain = provider.try_fetch_leaves(retry, height).await?;
                    chain.sort_by_key(|l| l.view_number());
                    let leaf_chain = chain.into_iter().rev().collect();
                    verify_epoch_root_chain(
                        leaf_chain,
                        stake_table_clone.clone(),
                        success_threshold,
                        epoch_height,
                        &UpgradeLock::<SeqTypes, SequencerVersions<EpochVersion, EpochVersion>>::new()).await
                }.boxed()
            }).await
    }

    /// Try to fetch the given accounts state, failing without retrying if unable.
    async fn try_fetch_accounts(
        &self,
        retry: usize,
        instance: &NodeState,
        height: u64,
        view: ViewNumber,
        fee_merkle_tree_root: FeeMerkleCommitment,
        account: &[FeeAccount],
    ) -> anyhow::Result<FeeMerkleTree>;

    /// Fetch the given list of accounts, retrying on transient errors.
    async fn fetch_accounts(
        &self,
        instance: &NodeState,
        height: u64,
        view: ViewNumber,
        fee_merkle_tree_root: FeeMerkleCommitment,
        accounts: Vec<FeeAccount>,
    ) -> anyhow::Result<Vec<FeeAccountProof>> {
        self.backoff()
            .retry(self, |provider, retry| {
                let accounts = &accounts;
                async move {
                    let tree = provider
                        .try_fetch_accounts(
                            retry,
                            instance,
                            height,
                            view,
                            fee_merkle_tree_root,
                            accounts,
                        )
                        .await
                        .map_err(|err| {
                            err.context(format!(
                                "fetching accounts {accounts:?}, height {height}, view {view:?}"
                            ))
                        })?;
                    accounts
                        .iter()
                        .map(|account| {
                            FeeAccountProof::prove(&tree, (*account).into())
                                .context(format!("missing account {account}"))
                                .map(|(proof, _)| proof)
                        })
                        .collect::<anyhow::Result<Vec<FeeAccountProof>>>()
                }
                .boxed()
            })
            .await
    }

    /// Try to fetch and remember the blocks frontier, failing without retrying if unable.
    async fn try_remember_blocks_merkle_tree(
        &self,
        retry: usize,
        instance: &NodeState,
        height: u64,
        view: ViewNumber,
        mt: &mut BlockMerkleTree,
    ) -> anyhow::Result<()>;

    /// Fetch and remember the blocks frontier, retrying on transient errors.
    async fn remember_blocks_merkle_tree(
        &self,
        instance: &NodeState,
        height: u64,
        view: ViewNumber,
        mt: &mut BlockMerkleTree,
    ) -> anyhow::Result<()> {
        self.backoff()
            .retry(mt, |mt, retry| {
                self.try_remember_blocks_merkle_tree(retry, instance, height, view, mt)
                    .map_err(|err| err.context("fetching frontier"))
                    .boxed()
            })
            .await
    }

    async fn try_fetch_chain_config(
        &self,
        retry: usize,
        commitment: Commitment<ChainConfig>,
    ) -> anyhow::Result<ChainConfig>;

    async fn fetch_chain_config(
        &self,
        commitment: Commitment<ChainConfig>,
    ) -> anyhow::Result<ChainConfig> {
        self.backoff()
            .retry(self, |provider, retry| {
                provider
                    .try_fetch_chain_config(retry, commitment)
                    .map_err(|err| err.context("fetching chain config"))
                    .boxed()
            })
            .await
    }

    fn backoff(&self) -> &BackoffParams;
    fn name(&self) -> String;
}

#[async_trait]
impl<T: StateCatchup + ?Sized> StateCatchup for Box<T> {
    async fn try_fetch_leaves(&self, retry: usize, height: u64) -> anyhow::Result<Vec<Leaf2>> {
        (**self).try_fetch_leaves(retry, height).await
    }

    async fn fetch_leaf(
        &self,
        height: u64,
        stake_table: Vec<PeerConfig<PubKey>>,
        success_threshold: NonZeroU64,
        epoch_height: u64,
    ) -> anyhow::Result<Leaf2> {
        (**self)
            .fetch_leaf(height, stake_table, success_threshold, epoch_height)
            .await
    }
    async fn try_fetch_accounts(
        &self,
        retry: usize,
        instance: &NodeState,
        height: u64,
        view: ViewNumber,
        fee_merkle_tree_root: FeeMerkleCommitment,
        accounts: &[FeeAccount],
    ) -> anyhow::Result<FeeMerkleTree> {
        (**self)
            .try_fetch_accounts(
                retry,
                instance,
                height,
                view,
                fee_merkle_tree_root,
                accounts,
            )
            .await
    }

    async fn fetch_accounts(
        &self,
        instance: &NodeState,
        height: u64,
        view: ViewNumber,
        fee_merkle_tree_root: FeeMerkleCommitment,
        accounts: Vec<FeeAccount>,
    ) -> anyhow::Result<Vec<FeeAccountProof>> {
        (**self)
            .fetch_accounts(instance, height, view, fee_merkle_tree_root, accounts)
            .await
    }

    async fn try_remember_blocks_merkle_tree(
        &self,
        retry: usize,
        instance: &NodeState,
        height: u64,
        view: ViewNumber,
        mt: &mut BlockMerkleTree,
    ) -> anyhow::Result<()> {
        (**self)
            .try_remember_blocks_merkle_tree(retry, instance, height, view, mt)
            .await
    }

    async fn remember_blocks_merkle_tree(
        &self,
        instance: &NodeState,
        height: u64,
        view: ViewNumber,
        mt: &mut BlockMerkleTree,
    ) -> anyhow::Result<()> {
        (**self)
            .remember_blocks_merkle_tree(instance, height, view, mt)
            .await
    }

    async fn try_fetch_chain_config(
        &self,
        retry: usize,
        commitment: Commitment<ChainConfig>,
    ) -> anyhow::Result<ChainConfig> {
        (**self).try_fetch_chain_config(retry, commitment).await
    }

    async fn fetch_chain_config(
        &self,
        commitment: Commitment<ChainConfig>,
    ) -> anyhow::Result<ChainConfig> {
        (**self).fetch_chain_config(commitment).await
    }

    fn backoff(&self) -> &BackoffParams {
        (**self).backoff()
    }

    fn name(&self) -> String {
        (**self).name()
    }
}

#[async_trait]
impl<T: StateCatchup + ?Sized> StateCatchup for Arc<T> {
    async fn try_fetch_leaves(&self, retry: usize, height: u64) -> anyhow::Result<Vec<Leaf2>> {
        (**self).try_fetch_leaves(retry, height).await
    }

    async fn fetch_leaf(
        &self,
        height: u64,
        stake_table: Vec<PeerConfig<PubKey>>,
        success_threshold: NonZeroU64,
        epoch_height: u64,
    ) -> anyhow::Result<Leaf2> {
        (**self)
            .fetch_leaf(height, stake_table, success_threshold, epoch_height)
            .await
    }
    async fn try_fetch_accounts(
        &self,
        retry: usize,
        instance: &NodeState,
        height: u64,
        view: ViewNumber,
        fee_merkle_tree_root: FeeMerkleCommitment,
        accounts: &[FeeAccount],
    ) -> anyhow::Result<FeeMerkleTree> {
        (**self)
            .try_fetch_accounts(
                retry,
                instance,
                height,
                view,
                fee_merkle_tree_root,
                accounts,
            )
            .await
    }

    async fn fetch_accounts(
        &self,
        instance: &NodeState,
        height: u64,
        view: ViewNumber,
        fee_merkle_tree_root: FeeMerkleCommitment,
        accounts: Vec<FeeAccount>,
    ) -> anyhow::Result<Vec<FeeAccountProof>> {
        (**self)
            .fetch_accounts(instance, height, view, fee_merkle_tree_root, accounts)
            .await
    }

    async fn try_remember_blocks_merkle_tree(
        &self,
        retry: usize,
        instance: &NodeState,
        height: u64,
        view: ViewNumber,
        mt: &mut BlockMerkleTree,
    ) -> anyhow::Result<()> {
        (**self)
            .try_remember_blocks_merkle_tree(retry, instance, height, view, mt)
            .await
    }

    async fn remember_blocks_merkle_tree(
        &self,
        instance: &NodeState,
        height: u64,
        view: ViewNumber,
        mt: &mut BlockMerkleTree,
    ) -> anyhow::Result<()> {
        (**self)
            .remember_blocks_merkle_tree(instance, height, view, mt)
            .await
    }

    async fn try_fetch_chain_config(
        &self,
        retry: usize,
        commitment: Commitment<ChainConfig>,
    ) -> anyhow::Result<ChainConfig> {
        (**self).try_fetch_chain_config(retry, commitment).await
    }

    async fn fetch_chain_config(
        &self,
        commitment: Commitment<ChainConfig>,
    ) -> anyhow::Result<ChainConfig> {
        (**self).fetch_chain_config(commitment).await
    }

    fn backoff(&self) -> &BackoffParams {
        (**self).backoff()
    }

    fn name(&self) -> String {
        (**self).name()
    }
}

/// Catchup from multiple providers tries each provider in a round robin fashion until it succeeds.
#[async_trait]
impl<T: StateCatchup> StateCatchup for Vec<T> {
    async fn try_fetch_leaves(&self, retry: usize, height: u64) -> anyhow::Result<Vec<Leaf2>> {
        for provider in self {
            match provider.try_fetch_leaves(retry, height).await {
                Ok(leaves) => return Ok(leaves),
                Err(err) => {
                    tracing::info!(
                        provider = provider.name(),
                        "failed to fetch leaves: {err:#}"
                    );
                },
            }
        }

        bail!("could not fetch leaves from any provider");
    }
    #[tracing::instrument(skip(self, instance))]
    async fn try_fetch_accounts(
        &self,
        retry: usize,
        instance: &NodeState,
        height: u64,
        view: ViewNumber,
        fee_merkle_tree_root: FeeMerkleCommitment,
        accounts: &[FeeAccount],
    ) -> anyhow::Result<FeeMerkleTree> {
        for provider in self {
            match provider
                .try_fetch_accounts(
                    retry,
                    instance,
                    height,
                    view,
                    fee_merkle_tree_root,
                    accounts,
                )
                .await
            {
                Ok(tree) => return Ok(tree),
                Err(err) => {
                    tracing::info!(
                        ?accounts,
                        provider = provider.name(),
                        "failed to fetch accounts: {err:#}"
                    );
                },
            }
        }

        bail!("could not fetch account from any provider");
    }

    #[tracing::instrument(skip(self, instance, mt))]
    async fn try_remember_blocks_merkle_tree(
        &self,
        retry: usize,
        instance: &NodeState,
        height: u64,
        view: ViewNumber,
        mt: &mut BlockMerkleTree,
    ) -> anyhow::Result<()> {
        for provider in self {
            match provider
                .try_remember_blocks_merkle_tree(retry, instance, height, view, mt)
                .await
            {
                Ok(()) => return Ok(()),
                Err(err) => {
                    tracing::info!(
                        provider = provider.name(),
                        "failed to fetch frontier: {err:#}"
                    );
                },
            }
        }

        bail!("could not fetch account from any provider");
    }

    async fn try_fetch_chain_config(
        &self,
        retry: usize,
        commitment: Commitment<ChainConfig>,
    ) -> anyhow::Result<ChainConfig> {
        for provider in self {
            match provider.try_fetch_chain_config(retry, commitment).await {
                Ok(cf) => return Ok(cf),
                Err(err) => {
                    tracing::info!(
                        provider = provider.name(),
                        "failed to fetch chain config: {err:#}"
                    );
                },
            }
        }

        bail!("could not fetch chain config from any provider");
    }

    fn backoff(&self) -> &BackoffParams {
        // Use whichever provider's backoff is most conservative.
        self.iter()
            .map(|p| p.backoff())
            .max()
            .expect("provider list not empty")
    }

    fn name(&self) -> String {
        format!("[{}]", self.iter().map(StateCatchup::name).join(","))
    }
}

#[async_trait]
pub trait PersistenceOptions: Clone + Send + Sync + 'static {
    type Persistence: SequencerPersistence + MembershipPersistence;

    fn set_view_retention(&mut self, view_retention: u64);
    async fn create(&mut self) -> anyhow::Result<Self::Persistence>;
    async fn reset(self) -> anyhow::Result<()>;
}

#[async_trait]
/// Trait used by `Memberships` implementations to interact with persistence layer.
pub trait MembershipPersistence: Send + Sync + 'static {
    /// Load stake table for epoch from storage
    async fn load_stake(&self, epoch: EpochNumber) -> anyhow::Result<Option<StakeTables>>;

    /// Load stake tables for storage for latest `n` known epochs
    async fn load_latest_stake(&self, limit: u64) -> anyhow::Result<Option<Vec<IndexedStake>>>;

    /// Store stake table at `epoch` in the persistence layer
    async fn store_stake(&self, epoch: EpochNumber, stake: StakeTables) -> anyhow::Result<()>;
}

#[async_trait]
pub trait SequencerPersistence: Sized + Send + Sync + Clone + 'static {
    /// Use this storage as a state catchup backend, if supported.
    fn into_catchup_provider(
        self,
        _backoff: BackoffParams,
    ) -> anyhow::Result<Arc<dyn StateCatchup>> {
        bail!("state catchup is not implemented for this persistence type");
    }

    /// Load the orchestrator config from storage.
    ///
    /// Returns `None` if no config exists (we are joining a network for the first time). Fails with
    /// `Err` if it could not be determined whether a config exists or not.
    async fn load_config(&self) -> anyhow::Result<Option<NetworkConfig>>;

    /// Save the orchestrator config to storage.
    async fn save_config(&self, cfg: &NetworkConfig) -> anyhow::Result<()>;

    /// Load the highest view saved with [`save_voted_view`](Self::save_voted_view).
    async fn load_latest_acted_view(&self) -> anyhow::Result<Option<ViewNumber>>;

    /// Load the proposals saved by consensus
    async fn load_quorum_proposals(
        &self,
    ) -> anyhow::Result<BTreeMap<ViewNumber, Proposal<SeqTypes, QuorumProposalWrapper<SeqTypes>>>>;

    async fn load_quorum_proposal(
        &self,
        view: ViewNumber,
    ) -> anyhow::Result<Proposal<SeqTypes, QuorumProposalWrapper<SeqTypes>>>;

    async fn load_vid_share(
        &self,
        view: ViewNumber,
    ) -> anyhow::Result<Option<Proposal<SeqTypes, VidDisperseShare<SeqTypes>>>>;
    async fn load_da_proposal(
        &self,
        view: ViewNumber,
    ) -> anyhow::Result<Option<Proposal<SeqTypes, DaProposal2<SeqTypes>>>>;
    async fn load_upgrade_certificate(
        &self,
    ) -> anyhow::Result<Option<UpgradeCertificate<SeqTypes>>>;
    async fn load_start_epoch_info(&self) -> anyhow::Result<Vec<InitializerEpochInfo<SeqTypes>>>;

    /// Load the latest known consensus state.
    ///
    /// Returns an initializer to resume HotShot from the latest saved state (or start from genesis,
    /// if there is no saved state). Also returns the anchor view number, which can be used as a
    /// reference point to process any events which were not processed before a previous shutdown,
    /// if applicable,.
    async fn load_consensus_state<V: Versions>(
        &self,
        state: NodeState,
    ) -> anyhow::Result<(HotShotInitializer<SeqTypes>, Option<ViewNumber>)> {
        let genesis_validated_state = ValidatedState::genesis(&state).0;
        let highest_voted_view = match self
            .load_latest_acted_view()
            .await
            .context("loading last voted view")?
        {
            Some(view) => {
                tracing::info!(?view, "starting from saved view");
                view
            },
            None => {
                tracing::info!("no saved view, starting from genesis");
                ViewNumber::genesis()
            },
        };

        let next_epoch_high_qc = self
            .load_next_epoch_quorum_certificate()
            .await
            .context("loading next epoch qc")?;
        let (leaf, high_qc, anchor_view) = match self
            .load_anchor_leaf()
            .await
            .context("loading anchor leaf")?
        {
            Some((leaf, high_qc)) => {
                tracing::info!(?leaf, ?high_qc, "starting from saved leaf");
                ensure!(
                    leaf.view_number() == high_qc.view_number,
                    format!(
                        "loaded anchor leaf from view {:?}, but high QC is from view {:?}",
                        leaf.view_number(),
                        high_qc.view_number
                    )
                );

                let anchor_view = leaf.view_number();
                (leaf, high_qc, Some(anchor_view))
            },
            None => {
                tracing::info!("no saved leaf, starting from genesis leaf");
                (
                    hotshot_types::data::Leaf2::genesis::<V>(&genesis_validated_state, &state)
                        .await,
                    QuorumCertificate2::genesis::<V>(&genesis_validated_state, &state).await,
                    None,
                )
            },
        };
        let validated_state = if leaf.block_header().height() == 0 {
            // If we are starting from genesis, we can provide the full state.
            Some(Arc::new(genesis_validated_state))
        } else {
            // Otherwise, we will have to construct a sparse state and fetch missing data during
            // catchup.
            None
        };

        // If we are not starting from genesis, we start from the view following the maximum view
        // between `highest_voted_view` and `leaf.view_number`. This prevents double votes from
        // starting in a view in which we had already voted before the restart, and prevents
        // unnecessary catchup from starting in a view earlier than the anchor leaf.
        let view = max(highest_voted_view, leaf.view_number());
        // TODO:
        let epoch = genesis_epoch_from_version::<V, SeqTypes>();

        let config = self.load_config().await.context("loading config")?;
        let epoch_height = config
            .as_ref()
            .map(|c| c.config.epoch_height)
            .unwrap_or_default();
        let epoch_start_block = config
            .as_ref()
            .map(|c| c.config.epoch_start_block)
            .unwrap_or_default();

        let saved_proposals = self
            .load_quorum_proposals()
            .await
            .context("loading saved proposals")?;

        let upgrade_certificate = self
            .load_upgrade_certificate()
            .await
            .context("loading upgrade certificate")?;

        let start_epoch_info = self
            .load_start_epoch_info()
            .await
            .context("loading start epoch info")?;

        tracing::info!(
            ?leaf,
            ?view,
            ?epoch,
            ?high_qc,
            ?validated_state,
            "loaded consensus state"
        );

        Ok((
            HotShotInitializer {
                instance_state: state,
                epoch_height,
                epoch_start_block,
                anchor_leaf: leaf,
                anchor_state: validated_state.unwrap_or_default(),
                anchor_state_delta: None,
                start_view: view,
                start_epoch: epoch,
                last_actioned_view: highest_voted_view,
                saved_proposals,
                high_qc,
                next_epoch_high_qc,
                decided_upgrade_certificate: upgrade_certificate,
                undecided_leaves: Default::default(),
                undecided_state: Default::default(),
                saved_vid_shares: Default::default(), // TODO: implement saved_vid_shares
                start_epoch_info,
            },
            anchor_view,
        ))
    }

    /// Update storage based on an event from consensus.
    async fn handle_event(&self, event: &Event, consumer: &(impl EventConsumer + 'static)) {
        if let EventType::Decide { leaf_chain, qc, .. } = &event.event {
            let Some(LeafInfo { leaf, .. }) = leaf_chain.first() else {
                // No new leaves.
                return;
            };

            // Associate each decided leaf with a QC.
            let chain = leaf_chain.iter().zip(
                // The first (most recent) leaf corresponds to the QC triggering the decide event.
                std::iter::once((**qc).clone())
                    // Moving backwards in the chain, each leaf corresponds with the subsequent
                    // leaf's justify QC.
                    .chain(leaf_chain.iter().map(|leaf| leaf.leaf.justify_qc())),
            );

            if let Err(err) = self
                .append_decided_leaves(leaf.view_number(), chain, consumer)
                .await
            {
                tracing::error!(
                    "failed to save decided leaves, chain may not be up to date: {err:#}"
                );
                return;
            }
        }
    }

    /// Append decided leaves to persistent storage and emit a corresponding event.
    ///
    /// `consumer` will be sent a `Decide` event containing all decided leaves in persistent storage
    /// up to and including `view`. If available in persistent storage, full block payloads and VID
    /// info will also be included for each leaf.
    ///
    /// Once the new decided leaves have been processed, old data up to `view` will be garbage
    /// collected The consumer's handling of this event is a prerequisite for the completion of
    /// garbage collection: if the consumer fails to process the event, no data is deleted. This
    /// ensures that, if called repeatedly, all decided leaves ever recorded in consensus storage
    /// will eventually be passed to the consumer.
    ///
    /// Note that the converse is not true: if garbage collection fails, it is not guaranteed that
    /// the consumer hasn't processed the decide event. Thus, in rare cases, some events may be
    /// processed twice, or the consumer may get two events which share a subset of their data.
    /// Thus, it is the consumer's responsibility to make sure its handling of each leaf is
    /// idempotent.
    ///
    /// If the consumer fails to handle the new decide event, it may be retried, or simply postponed
    /// until the next decide, at which point all persisted leaves from the failed GC run will be
    /// included in the event along with subsequently decided leaves.
    ///
    /// This functionality is useful for keeping a separate view of the blockchain in sync with the
    /// consensus storage. For example, the `consumer` could be used for moving data from consensus
    /// storage to long-term archival storage.
    async fn append_decided_leaves(
        &self,
        decided_view: ViewNumber,
        leaf_chain: impl IntoIterator<Item = (&LeafInfo<SeqTypes>, QuorumCertificate2<SeqTypes>)> + Send,
        consumer: &(impl EventConsumer + 'static),
    ) -> anyhow::Result<()>;

    async fn load_anchor_leaf(
        &self,
    ) -> anyhow::Result<Option<(Leaf2, QuorumCertificate2<SeqTypes>)>>;
    async fn append_vid(
        &self,
        proposal: &Proposal<SeqTypes, ADVZDisperseShare<SeqTypes>>,
    ) -> anyhow::Result<()>;
    // TODO: merge these two `append_vid`s
    async fn append_vid2(
        &self,
        proposal: &Proposal<SeqTypes, VidDisperseShare2<SeqTypes>>,
    ) -> anyhow::Result<()>;
    async fn append_da(
        &self,
        proposal: &Proposal<SeqTypes, DaProposal<SeqTypes>>,
        vid_commit: VidCommitment,
    ) -> anyhow::Result<()>;
    async fn record_action(
        &self,
        view: ViewNumber,
        epoch: Option<EpochNumber>,
        action: HotShotAction,
    ) -> anyhow::Result<()>;

    async fn append_quorum_proposal2(
        &self,
        proposal: &Proposal<SeqTypes, QuorumProposalWrapper<SeqTypes>>,
    ) -> anyhow::Result<()>;
    async fn store_upgrade_certificate(
        &self,
        decided_upgrade_certificate: Option<UpgradeCertificate<SeqTypes>>,
    ) -> anyhow::Result<()>;
    async fn migrate_consensus(&self) -> anyhow::Result<()> {
        tracing::warn!("migrating consensus data...");

        self.migrate_anchor_leaf().await?;
        self.migrate_da_proposals().await?;
        self.migrate_vid_shares().await?;
        self.migrate_quorum_proposals().await?;
        self.migrate_quorum_certificates().await?;

        tracing::warn!("consensus storage has been migrated to new types");

        Ok(())
    }

    async fn migrate_anchor_leaf(&self) -> anyhow::Result<()>;
    async fn migrate_da_proposals(&self) -> anyhow::Result<()>;
    async fn migrate_vid_shares(&self) -> anyhow::Result<()>;
    async fn migrate_quorum_proposals(&self) -> anyhow::Result<()>;
    async fn migrate_quorum_certificates(&self) -> anyhow::Result<()>;

    async fn load_anchor_view(&self) -> anyhow::Result<ViewNumber> {
        match self.load_anchor_leaf().await? {
            Some((leaf, _)) => Ok(leaf.view_number()),
            None => Ok(ViewNumber::genesis()),
        }
    }

    async fn store_next_epoch_quorum_certificate(
        &self,
        high_qc: NextEpochQuorumCertificate2<SeqTypes>,
    ) -> anyhow::Result<()>;

    async fn load_next_epoch_quorum_certificate(
        &self,
    ) -> anyhow::Result<Option<NextEpochQuorumCertificate2<SeqTypes>>>;

    async fn append_da2(
        &self,
        proposal: &Proposal<SeqTypes, DaProposal2<SeqTypes>>,
        vid_commit: VidCommitment,
    ) -> anyhow::Result<()>;

    async fn append_proposal2(
        &self,
        proposal: &Proposal<SeqTypes, QuorumProposalWrapper<SeqTypes>>,
    ) -> anyhow::Result<()> {
        self.append_quorum_proposal2(proposal).await
    }

    async fn add_drb_result(
        &self,
        epoch: <SeqTypes as NodeType>::Epoch,
        drb_result: DrbResult,
    ) -> anyhow::Result<()>;
    async fn add_epoch_root(
        &self,
        epoch: <SeqTypes as NodeType>::Epoch,
        block_header: <SeqTypes as NodeType>::BlockHeader,
    ) -> anyhow::Result<()>;
}

#[async_trait]
pub trait EventConsumer: Debug + Send + Sync {
    async fn handle_event(&self, event: &Event) -> anyhow::Result<()>;
}

#[async_trait]
impl<T> EventConsumer for Box<T>
where
    T: EventConsumer + ?Sized,
{
    async fn handle_event(&self, event: &Event) -> anyhow::Result<()> {
        (**self).handle_event(event).await
    }
}

#[derive(Clone, Copy, Debug)]
pub struct NullEventConsumer;

#[async_trait]
impl EventConsumer for NullEventConsumer {
    async fn handle_event(&self, _event: &Event) -> anyhow::Result<()> {
        Ok(())
    }
}

#[async_trait]
impl<P: SequencerPersistence> Storage<SeqTypes> for Arc<P> {
    async fn append_vid(
        &self,
        proposal: &Proposal<SeqTypes, ADVZDisperseShare<SeqTypes>>,
    ) -> anyhow::Result<()> {
        (**self).append_vid(proposal).await
    }

    async fn append_vid2(
        &self,
        proposal: &Proposal<SeqTypes, VidDisperseShare2<SeqTypes>>,
    ) -> anyhow::Result<()> {
        (**self).append_vid2(proposal).await
    }

    async fn append_da(
        &self,
        proposal: &Proposal<SeqTypes, DaProposal<SeqTypes>>,
        vid_commit: VidCommitment,
    ) -> anyhow::Result<()> {
        (**self).append_da(proposal, vid_commit).await
    }

    async fn append_da2(
        &self,
        proposal: &Proposal<SeqTypes, DaProposal2<SeqTypes>>,
        vid_commit: VidCommitment,
    ) -> anyhow::Result<()> {
        (**self).append_da2(proposal, vid_commit).await
    }

    async fn record_action(
        &self,
        view: ViewNumber,
        epoch: Option<EpochNumber>,
        action: HotShotAction,
    ) -> anyhow::Result<()> {
        (**self).record_action(view, epoch, action).await
    }

    async fn update_high_qc(&self, _high_qc: QuorumCertificate<SeqTypes>) -> anyhow::Result<()> {
        Ok(())
    }

    async fn append_proposal(
        &self,
        proposal: &Proposal<SeqTypes, QuorumProposal<SeqTypes>>,
    ) -> anyhow::Result<()> {
        (**self)
            .append_quorum_proposal2(&convert_proposal(proposal.clone()))
            .await
    }

    async fn append_proposal2(
        &self,
        proposal: &Proposal<SeqTypes, QuorumProposal2<SeqTypes>>,
    ) -> anyhow::Result<()> {
        let proposal_qp_wrapper: Proposal<SeqTypes, QuorumProposalWrapper<SeqTypes>> =
            convert_proposal(proposal.clone());
        (**self).append_quorum_proposal2(&proposal_qp_wrapper).await
    }

    async fn update_high_qc2(&self, _high_qc: QuorumCertificate2<SeqTypes>) -> anyhow::Result<()> {
        Ok(())
    }

    async fn update_decided_upgrade_certificate(
        &self,
        decided_upgrade_certificate: Option<UpgradeCertificate<SeqTypes>>,
    ) -> anyhow::Result<()> {
        (**self)
            .store_upgrade_certificate(decided_upgrade_certificate)
            .await
    }

    async fn add_drb_result(
        &self,
        epoch: <SeqTypes as NodeType>::Epoch,
        drb_result: DrbResult,
    ) -> anyhow::Result<()> {
        (**self).add_drb_result(epoch, drb_result).await
    }

    async fn add_epoch_root(
        &self,
        epoch: <SeqTypes as NodeType>::Epoch,
        block_header: <SeqTypes as NodeType>::BlockHeader,
    ) -> anyhow::Result<()> {
        (**self).add_epoch_root(epoch, block_header).await
    }
}

/// Data that can be deserialized from a subslice of namespace payload bytes.
///
/// Companion trait for [`NsPayloadBytesRange`], which specifies the subslice of
/// namespace payload bytes to read.
pub trait FromNsPayloadBytes<'a> {
    /// Deserialize `Self` from namespace payload bytes.
    fn from_payload_bytes(bytes: &'a [u8]) -> Self;
}

/// Specifies a subslice of namespace payload bytes to read.
///
/// Companion trait for [`FromNsPayloadBytes`], which holds data that can be
/// deserialized from that subslice of bytes.
pub trait NsPayloadBytesRange<'a> {
    type Output: FromNsPayloadBytes<'a>;

    /// Range relative to this ns payload
    fn ns_payload_range(&self) -> Range<usize>;
}

/// Types which can be deserialized from either integers or strings.
///
/// Some types can be represented as an integer or a string in human-readable formats like JSON or
/// TOML. For example, 1 GWEI might be represented by the integer `1000000000` or the string `"1
/// gwei"`. Such types can implement `FromStringOrInteger` and then use [`impl_string_or_integer`]
/// to derive this user-friendly serialization.
///
/// These types are assumed to have an efficient representation as an integral type in Rust --
/// [`Self::Binary`] -- and will be serialized to and from this type when using a non-human-readable
/// encoding. With human readable encodings, serialization is always to a string.
pub trait FromStringOrInteger: Sized {
    type Binary: Serialize + DeserializeOwned;
    type Integer: Serialize + DeserializeOwned;

    fn from_binary(b: Self::Binary) -> anyhow::Result<Self>;
    fn from_string(s: String) -> anyhow::Result<Self>;
    fn from_integer(i: Self::Integer) -> anyhow::Result<Self>;

    fn to_binary(&self) -> anyhow::Result<Self::Binary>;
    fn to_string(&self) -> anyhow::Result<String>;
}<|MERGE_RESOLUTION|>--- conflicted
+++ resolved
@@ -31,15 +31,10 @@
 use serde::{de::DeserializeOwned, Serialize};
 
 use super::{
-<<<<<<< HEAD
-    impls::NodeState, utils::BackoffParams, v0_3::StakeTables, EpochVersion, PubKey,
-    SequencerVersions,
-=======
     impls::NodeState,
     utils::BackoffParams,
     v0_3::{IndexedStake, StakeTables},
-    EpochCommittees, EpochVersion, SequencerVersions,
->>>>>>> f04e579f
+    EpochVersion, PubKey, SequencerVersions,
 };
 use crate::{
     v0::impls::ValidatedState, v0_99::ChainConfig, BlockMerkleTree, Event, FeeAccount,
