use vbs::version::Version;

// Re-export types which haven't changed since the last minor version.
pub use super::v0_1::{
    AccountQueryData, BlockMerkleCommitment, BlockMerkleTree, BlockSize, BuilderSignature, ChainId,
    Delta, FeeAccount, FeeAccountProof, FeeAmount, FeeInfo, FeeMerkleCommitment, FeeMerkleProof,
    FeeMerkleTree, Header, Index, Iter, L1BlockInfo, L1Client, L1ClientOptions, L1Snapshot,
    NamespaceId, NsIndex, NsIter, NsPayload, NsPayloadBuilder, NsPayloadByteLen, NsPayloadOwned,
    NsPayloadRange, NsProof, NsTable, NsTableBuilder, NsTableValidationError, NumNss, NumTxs,
    NumTxsRange, NumTxsUnchecked, Payload, PayloadByteLen, ResolvableChainConfig, TimeBasedUpgrade,
    Transaction, TxIndex, TxIter, TxPayload, TxPayloadRange, TxProof, TxTableEntries,
    TxTableEntriesRange, Upgrade, UpgradeMode, UpgradeType, ViewBasedUpgrade,
    BLOCK_MERKLE_TREE_HEIGHT, FEE_MERKLE_TREE_HEIGHT, NS_ID_BYTE_LEN, NS_OFFSET_BYTE_LEN,
    NUM_NSS_BYTE_LEN, NUM_TXS_BYTE_LEN, TX_OFFSET_BYTE_LEN,
};
pub(crate) use super::v0_1::{
    L1ClientMetrics, L1Event, L1ReconnectTask, L1State, L1UpdateTask, RpcClient,
};

pub const VERSION: Version = Version { major: 0, minor: 3 };

<<<<<<< HEAD
mod stake_table;

=======
mod chain_config;
mod stake_table;

pub use chain_config::*;
>>>>>>> 683215d6
pub use stake_table::CombinedStakeTable;<|MERGE_RESOLUTION|>--- conflicted
+++ resolved
@@ -19,13 +19,8 @@
 
 pub const VERSION: Version = Version { major: 0, minor: 3 };
 
-<<<<<<< HEAD
-mod stake_table;
-
-=======
 mod chain_config;
 mod stake_table;
 
 pub use chain_config::*;
->>>>>>> 683215d6
 pub use stake_table::CombinedStakeTable;