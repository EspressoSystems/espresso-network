use std::collections::HashMap;

use alloy::primitives::{Address, U256};
use derive_more::derive::{From, Into};
use hotshot::types::SignatureKey;
use hotshot_contract_adapter::stake_table::NodeInfoJf;
<<<<<<< HEAD
use hotshot_types::{light_client::StateVerKey, network::PeerConfigKeys, PeerConfig};
=======
use hotshot_types::{data::EpochNumber, network::PeerConfigKeys, PeerConfig};
>>>>>>> 8583aee8
use serde::{Deserialize, Serialize};

use crate::PubKey;

#[derive(Debug, Clone, Serialize, Deserialize, From)]
pub struct PermissionedStakeTableEntry(NodeInfoJf);

/// Stake table holding all staking information (DA and non-DA stakers)
#[derive(Debug, Clone, Serialize, Deserialize, From)]
pub struct CombinedStakeTable(Vec<PeerConfigKeys<PubKey>>);

#[derive(Clone, Debug, From, Into, Serialize, Deserialize, PartialEq, Eq)]
/// NewType to disambiguate DA Membership
pub struct DAMembers(pub Vec<PeerConfig<PubKey>>);

#[derive(Clone, Debug, From, Into, Serialize, Deserialize, PartialEq, Eq)]
/// NewType to disambiguate StakeTable
pub struct StakeTable(pub Vec<PeerConfig<PubKey>>);

<<<<<<< HEAD
#[derive(serde::Serialize, serde::Deserialize, Clone, Debug, PartialEq, Eq)]
#[serde(bound(deserialize = ""))]
pub struct Validator<KEY: SignatureKey> {
    pub account: Address,
    /// The peer's public key
    pub stake_table_key: KEY,
    /// the peer's state public key
    pub state_ver_key: StateVerKey,
    /// the peer's stake
    pub stake: U256,
    // commission
    pub commission: u16,
    pub delegators: HashMap<Address, U256>,
}

#[derive(serde::Serialize, serde::Deserialize, std::hash::Hash, Clone, Debug, PartialEq, Eq)]
#[serde(bound(deserialize = ""))]
pub struct Delegator {
    pub address: Address,
    pub validator: Address,
    pub stake: U256,
}
=======
#[derive(Clone, Debug, Serialize, Deserialize, PartialEq, Eq)]
pub struct StakeTables {
    pub stake_table: StakeTable,
    pub da_members: DAMembers,
}

/// Type for holding result sets matching epochs to stake tables.
pub type IndexedStake = (EpochNumber, StakeTables);
>>>>>>> 8583aee8
<|MERGE_RESOLUTION|>--- conflicted
+++ resolved
@@ -4,14 +4,10 @@
 use derive_more::derive::{From, Into};
 use hotshot::types::SignatureKey;
 use hotshot_contract_adapter::stake_table::NodeInfoJf;
-<<<<<<< HEAD
-use hotshot_types::{light_client::StateVerKey, network::PeerConfigKeys, PeerConfig};
-=======
-use hotshot_types::{data::EpochNumber, network::PeerConfigKeys, PeerConfig};
->>>>>>> 8583aee8
+use hotshot_types::{data::EpochNumber, light_client::StateVerKey, network::PeerConfigKeys, PeerConfig};
 use serde::{Deserialize, Serialize};
 
-use crate::PubKey;
+use crate::{v0::impls::EpochCommittee, PubKey};
 
 #[derive(Debug, Clone, Serialize, Deserialize, From)]
 pub struct PermissionedStakeTableEntry(NodeInfoJf);
@@ -28,7 +24,6 @@
 /// NewType to disambiguate StakeTable
 pub struct StakeTable(pub Vec<PeerConfig<PubKey>>);
 
-<<<<<<< HEAD
 #[derive(serde::Serialize, serde::Deserialize, Clone, Debug, PartialEq, Eq)]
 #[serde(bound(deserialize = ""))]
 pub struct Validator<KEY: SignatureKey> {
@@ -51,13 +46,6 @@
     pub validator: Address,
     pub stake: U256,
 }
-=======
-#[derive(Clone, Debug, Serialize, Deserialize, PartialEq, Eq)]
-pub struct StakeTables {
-    pub stake_table: StakeTable,
-    pub da_members: DAMembers,
-}
 
 /// Type for holding result sets matching epochs to stake tables.
-pub type IndexedStake = (EpochNumber, StakeTables);
->>>>>>> 8583aee8
+pub type IndexedStake = (EpochNumber, EpochCommittee);