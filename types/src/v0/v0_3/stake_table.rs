use std::collections::HashMap;

use crate::PubKey;
use alloy::primitives::{map::HashSet, Address, U256};
use derive_more::derive::{From, Into};
use hotshot::types::SignatureKey;
use hotshot_contract_adapter::stake_table::NodeInfoJf;
use hotshot_types::{light_client::StateVerKey, network::PeerConfigKeys, PeerConfig};
use serde::{Deserialize, Serialize};

#[derive(Debug, Clone, Serialize, Deserialize, From)]
pub struct PermissionedStakeTableEntry(NodeInfoJf);

/// Stake table holding all staking information (DA and non-DA stakers)
#[derive(Debug, Clone, Serialize, Deserialize, From)]
pub struct CombinedStakeTable(Vec<PeerConfigKeys<PubKey>>);

#[derive(Clone, Debug, From, Into, Serialize, Deserialize)]
/// NewType to disambiguate DA Membership
pub struct DAMembers(pub Vec<PeerConfig<PubKey>>);

#[derive(Clone, Debug, From, Into, Serialize, Deserialize)]
/// NewType to disambiguate StakeTable
pub struct StakeTable(pub Vec<PeerConfig<PubKey>>);

<<<<<<< HEAD
#[derive(serde::Serialize, serde::Deserialize, Clone, Debug, PartialEq, Eq)]
#[serde(bound(deserialize = ""))]
pub struct Validator<KEY: SignatureKey> {
    pub account: Address,
    /// The peer's public key
    pub stake_table_key: KEY,
    /// the peer's state public key
    pub state_ver_key: StateVerKey,
    /// the peer's stake
    pub stake: U256,
    // commission
    pub commission: u16,
    pub delegators: HashMap<Address, U256>,
}

#[derive(serde::Serialize, serde::Deserialize, std::hash::Hash, Clone, Debug, PartialEq, Eq)]
#[serde(bound(deserialize = ""))]
pub struct Delegator {
    pub address: Address,
    pub validator: Address,
    pub stake: U256,
=======
#[derive(Clone, Debug, Serialize, Deserialize)]
pub struct StakeTables {
    pub stake_table: StakeTable,
    pub da_members: DAMembers,
>>>>>>> 3e4ace45
}<|MERGE_RESOLUTION|>--- conflicted
+++ resolved
@@ -23,7 +23,6 @@
 /// NewType to disambiguate StakeTable
 pub struct StakeTable(pub Vec<PeerConfig<PubKey>>);
 
-<<<<<<< HEAD
 #[derive(serde::Serialize, serde::Deserialize, Clone, Debug, PartialEq, Eq)]
 #[serde(bound(deserialize = ""))]
 pub struct Validator<KEY: SignatureKey> {
@@ -45,10 +44,4 @@
     pub address: Address,
     pub validator: Address,
     pub stake: U256,
-=======
-#[derive(Clone, Debug, Serialize, Deserialize)]
-pub struct StakeTables {
-    pub stake_table: StakeTable,
-    pub da_members: DAMembers,
->>>>>>> 3e4ace45
 }