use std::{collections::{HashMap}, sync::Arc};

use alloy::{primitives::{Address, Log, U256}, transports::{RpcError, TransportErrorKind}};
use async_lock::{Mutex, RwLock};
use committable::{Commitment, Committable, RawCommitmentBuilder};
use derive_more::derive::{From, Into};
use hotshot::types::{SignatureKey};
use hotshot_contract_adapter::sol_types::StakeTableV2::{
    ConsensusKeysUpdated, ConsensusKeysUpdatedV2, Delegated, Undelegated, ValidatorExit,
    ValidatorRegistered, ValidatorRegisteredV2,
};
use hotshot_types::{
    data::EpochNumber, light_client::StateVerKey, network::PeerConfigKeys, PeerConfig
};
use itertools::Itertools;
use jf_utils::to_bytes;
use serde::{Deserialize, Serialize};
use thiserror::Error;
use tokio::task::JoinHandle;

use super::L1Client;
use crate::{
    traits::{MembershipPersistence, StateCatchup}, v0::{impls::StakeTableHash, ChainConfig}, v0_3::RewardAmount, SeqTypes, ValidatorMap
};
/// Stake table holding all staking information (DA and non-DA stakers)
#[derive(Debug, Clone, Serialize, Deserialize, From)]
pub struct CombinedStakeTable(Vec<PeerConfigKeys<SeqTypes>>);

#[derive(Clone, Debug, From, Into, Serialize, Deserialize, PartialEq, Eq)]
/// NewType to disambiguate DA Membership
pub struct DAMembers(pub Vec<PeerConfig<SeqTypes>>);

#[derive(Clone, Debug, From, Into, Serialize, Deserialize, PartialEq, Eq)]
/// NewType to disambiguate StakeTable
pub struct StakeTable(pub Vec<PeerConfig<SeqTypes>>);

#[derive(serde::Serialize, serde::Deserialize, Clone, Debug, PartialEq, Eq)]
#[serde(bound(deserialize = ""))]
pub struct Validator<KEY: SignatureKey> {
    pub account: Address,
    /// The peer's public key
    pub stake_table_key: KEY,
    /// the peer's state public key
    pub state_ver_key: StateVerKey,
    /// the peer's stake
    pub stake: U256,
    // commission
    // TODO: MA commission is only valid from 0 to 10_000. Add newtype to enforce this.
    pub commission: u16,
    pub delegators: HashMap<Address, U256>,
}

pub(crate) fn to_fixed_bytes(value: U256) -> [u8; std::mem::size_of::<U256>()] {
    let bytes: [u8; std::mem::size_of::<U256>()] = value.to_le_bytes();
    bytes
}

impl<KEY: SignatureKey> Committable for Validator<KEY> {
    fn commit(&self) -> Commitment<Self> {
        let mut builder = RawCommitmentBuilder::new(&Self::tag())
            .fixed_size_field("account", &self.account)
            .var_size_field("stake_table_key", self.stake_table_key.to_bytes().as_slice())
            .var_size_field("state_ver_key", &to_bytes!(&self.state_ver_key).unwrap())
            .fixed_size_field("stake", &to_fixed_bytes(self.stake))
            .constant_str("commission")
            .u16(self.commission);

        builder = builder.constant_str("delegators");
        for (address, stake) in self.delegators.iter().sorted() {
            builder = builder.fixed_size_bytes(address)
            .fixed_size_bytes(&to_fixed_bytes(*stake));
        }
 
        builder.finalize()
    }

    fn tag() -> String {
        "VALIDATOR".to_string()
    }
}

#[derive(serde::Serialize, serde::Deserialize, std::hash::Hash, Clone, Debug, PartialEq, Eq)]
#[serde(bound(deserialize = ""))]
pub struct Delegator {
    pub address: Address,
    pub validator: Address,
    pub stake: U256,
}

/// Type for holding result sets matching epochs to stake tables.
pub type IndexedStake = (
    EpochNumber,
    (ValidatorMap, Option<RewardAmount>),
    Option<StakeTableHash>,
);

#[derive(Clone, derive_more::derive::Debug)]
pub struct Fetcher {
    /// Peers for catching up the stake table
    #[debug(skip)]
    pub(crate) peers: Arc<dyn StateCatchup>,
    /// Methods for stake table persistence.
    #[debug(skip)]
    pub(crate) persistence: Arc<Mutex<dyn MembershipPersistence>>,
    /// L1 provider
    pub(crate) l1_client: L1Client,
    /// Verifiable `ChainConfig` holding contract address
    pub(crate) chain_config: Arc<Mutex<ChainConfig>>,
    pub(crate) update_task: Arc<StakeTableUpdateTask>,
    pub initial_supply: Arc<RwLock<Option<U256>>>,
}



#[derive(Debug, Default)]
pub(crate) struct StakeTableUpdateTask(pub(crate) Mutex<Option<JoinHandle<()>>>);

impl Drop for StakeTableUpdateTask {
    fn drop(&mut self) {
        if let Some(task) = self.0.get_mut().take() {
            task.abort();
        }
    }
}

// (log block number, log index)
pub type EventKey = (u64, u64);

#[derive(Clone, derive_more::From, PartialEq, serde::Serialize, serde::Deserialize)]
pub enum StakeTableEvent {
    Register(ValidatorRegistered),
    RegisterV2(ValidatorRegisteredV2),
    Deregister(ValidatorExit),
    Delegate(Delegated),
    Undelegate(Undelegated),
    KeyUpdate(ConsensusKeysUpdated),
    KeyUpdateV2(ConsensusKeysUpdatedV2),
}


#[derive(Debug, Error)]
pub enum StakeTableError {
    #[error("Validator {0:#x} already registered")]
    AlreadyRegistered(Address),
    #[error("Validator {0:#x} not found")]
    ValidatorNotFound(Address),
    #[error("Delegator {0:#x} not found")]
    DelegatorNotFound(Address),
    #[error("BLS key already used: {0}")]
    BlsKeyAlreadyUsed(String),
    #[error("Insufficient stake to undelegate")]
    InsufficientStake,
    #[error("Event authentication failed: {0}")]
    AuthenticationFailed(String),
    #[error("No validators met the minimum criteria (non-zero stake and at least one delegator)")]
    NoValidValidators,
    #[error("Could not compute maximum stake from filtered validators")]
    MissingMaximumStake,
    #[error("Overflow when calculating minimum stake threshold")]
    MinimumStakeOverflow,
    #[error("Delegator {0:#x} has 0 stake")]
    ZeroDelegatorStake(Address),
    #[error("Failed to hash stake table: {0}")]
    HashError(#[from] bincode::Error),
<<<<<<< HEAD
=======
    #[error("Validator {0:#x} already exited and cannot be re-registered")]
    ValidatorAlreadyExited(Address),
    #[error("Schnorr key already used: {0}")]
    SchnorrKeyAlreadyUsed(String),
>>>>>>> 7c7ff0b8
}

#[derive(Debug, Error)]
pub enum ExpectedStakeTableError {
 #[error("Schnorr key already used: {0}")]
    SchnorrKeyAlreadyUsed(String),
}

#[derive(Debug, Error)]
pub enum FetchRewardError {
    #[error("No stake table contract address found in chain config")]
    MissingStakeTableContract,

    #[error("Token address fetch failed: {0}")]
    TokenAddressFetch(#[source] alloy::contract::Error),

    #[error("Token Initialized event logs are empty")]
    MissingInitializedEvent,

    #[error("Transaction hash not found in Initialized event log: {init_log:?}")]
    MissingTransactionHash { init_log: Log },

    #[error("Missing transaction receipt for Initialized event. tx_hash={tx_hash}")]
    MissingTransactionReceipt { tx_hash: String },

    #[error("Failed to get transaction for Initialized event: {0}")]
    MissingTransaction(#[source] alloy::contract::Error),

    #[error("Failed to decode Transfer log. tx_hash={tx_hash}")]
    DecodeTransferLog { tx_hash: String},

    #[error("First transfer should be a mint from the zero address")]
    InvalidMintFromAddress,

    #[error("Division by zero {0}")]
    DivisionByZero(&'static str),

    #[error("Overflow {0}")]
    Overflow(&'static str),

    #[error("Contract call failed: {0}")]
    ContractCall(#[source] alloy::contract::Error),

    #[error("Rpc call failed: {0}")]
    Rpc(#[source] RpcError<TransportErrorKind>),

    #[error("Exceeded max block range scan ({0} blocks) while searching for Initialized event")]
    ExceededMaxScanRange(u64),

    #[error("Scanning for Initialized event failed: {0}")]
    ScanQueryFailed(#[source] alloy::contract::Error),
}

#[derive(Debug, thiserror::Error)]
pub enum EventSortingError {
    #[error("Missing block number in log")]
    MissingBlockNumber,

    #[error("Missing log index in log")]
    MissingLogIndex,
}<|MERGE_RESOLUTION|>--- conflicted
+++ resolved
@@ -162,13 +162,10 @@
     ZeroDelegatorStake(Address),
     #[error("Failed to hash stake table: {0}")]
     HashError(#[from] bincode::Error),
-<<<<<<< HEAD
-=======
     #[error("Validator {0:#x} already exited and cannot be re-registered")]
     ValidatorAlreadyExited(Address),
     #[error("Schnorr key already used: {0}")]
     SchnorrKeyAlreadyUsed(String),
->>>>>>> 7c7ff0b8
 }
 
 #[derive(Debug, Error)]
