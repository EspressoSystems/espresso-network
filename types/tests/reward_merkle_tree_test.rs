--- conflicted
+++ resolved
@@ -1,7 +1,7 @@
 use alloy::{
     network::EthereumWallet,
     node_bindings::Anvil,
-    primitives::{Address, FixedBytes, U256},
+    primitives::{Address, B256, U256},
     providers::ProviderBuilder,
     signers::local::PrivateKeySigner,
     sol_types::SolValue as _,
@@ -16,11 +16,6 @@
     v0_3::RewardAmount,
     v0_4::{RewardAccountQueryDataV2, REWARD_MERKLE_TREE_V2_HEIGHT},
 };
-<<<<<<< HEAD
-use hotshot_contract_adapter::sol_types::LifetimeRewardsProofSol;
-=======
-use hotshot_contract_adapter::sol_types::RewardClaimPrototypeMock;
->>>>>>> d83de2fd
 use jf_merkle_tree_compat::{MerkleCommitment, MerkleTreeScheme, UniversalMerkleTreeScheme};
 use rand::Rng as _;
 
@@ -82,10 +77,6 @@
 /// Show that we maintain overall compatibility with jellyfish with reasonable
 /// gas cost as we develop reward claims.
 async fn test_tree_helper(num_keys: usize) -> Result<u64> {
-<<<<<<< HEAD
-=======
-    // Start Anvil
->>>>>>> d83de2fd
     let anvil = Anvil::new().try_spawn()?;
     let signer: PrivateKeySigner = anvil.keys()[0].clone().into();
     let wallet = EthereumWallet::from(signer);
@@ -97,7 +88,6 @@
     let (genesis_state, genesis_stake) =
         light_client_genesis_from_stake_table(&Default::default(), 10).unwrap();
 
-<<<<<<< HEAD
     let mut contracts = Contracts::new();
     let args = DeployerArgsBuilder::default()
         .deployer(provider.clone())
@@ -182,8 +172,6 @@
     }
     println!("Successfully granted minter role to RewardClaim");
 
-=======
->>>>>>> d83de2fd
     let mut tree = RewardMerkleTreeV2::new(REWARD_MERKLE_TREE_V2_HEIGHT);
 
     let mut test_data = Vec::new();
@@ -200,23 +188,20 @@
 
     // Get the tree root
     let commitment = tree.commitment();
-    let root_bytes: [u8; 32] = commitment.digest().as_ref().try_into().unwrap();
-    // TODO: a saner way to convert commitments to FixedBytes
-    let root = FixedBytes::from(root_bytes);
-    let root_u256 = U256::from_be_bytes(root_bytes);
+    let root = commitment.digest().into();
     println!("Tree root: {root}");
 
     // Set the authRoot in the light client mock
     // The authRoot should be keccak256 of 8 fields: [merkle_tree_root, 0, 0, 0, 0, 0, 0, 0]
-    let auth_root_fields: [FixedBytes<32>; 8] = [
-        root,                  // merkle tree root
-        FixedBytes::default(), // zero
-        FixedBytes::default(), // zero
-        FixedBytes::default(), // zero
-        FixedBytes::default(), // zero
-        FixedBytes::default(), // zero
-        FixedBytes::default(), // zero
-        FixedBytes::default(), // zero
+    let auth_root_fields: [B256; 8] = [
+        root,               // merkle tree root
+        Default::default(), // zero
+        Default::default(), // zero
+        Default::default(), // zero
+        Default::default(), // zero
+        Default::default(), // zero
+        Default::default(), // zero
+        Default::default(), // zero
     ];
     let auth_root_hash = alloy::primitives::keccak256(auth_root_fields.abi_encode());
     let auth_root_u256 = U256::from_be_bytes(auth_root_hash.0);
@@ -239,46 +224,15 @@
         .into();
     assert_eq!(query_data.balance, test_amount.0);
 
-<<<<<<< HEAD
-    let proof_sol: LifetimeRewardsProofSol = proof.try_into()?;
     let account_sol = test_account.into();
-
-    // Prepare authData: encode (LifetimeRewardsProof, bytes32[7])
-    // The authRootInputs should match what we used to compute the authRoot
-    // But we only pass 7 fields to the contract (it adds the merkle tree root as the first field)
-    let auth_root_inputs: [FixedBytes<32>; 7] = [FixedBytes::default(); 7];
-    let auth_data = (proof_sol, auth_root_inputs).abi_encode();
-=======
     let reward_claim_input = query_data.to_reward_claim_input(Default::default())?;
-
-    // Verify membership using Solidity contract
-    let is_valid = contract
-        .verifyRewardClaimAuthData(
-            root,
-            test_account.0,
-            test_amount.0,
-            reward_claim_input.clone().auth_data.into(),
-        )
-        .call()
-        .await?;
->>>>>>> d83de2fd
 
     println!("Attempting to claim rewards for account: {test_account}");
     println!("Amount: {test_amount}");
 
-<<<<<<< HEAD
     // First, let's verify the minter role was granted correctly
     let has_minter_role = esp_token
         .hasRole(minter_role, reward_claim_address)
-=======
-    let is_valid = contract
-        .verifyRewardClaimAuthData(
-            root,
-            test_account.0,
-            test_amount.0 + U256::from(1),
-            reward_claim_input.clone().auth_data.into(),
-        )
->>>>>>> d83de2fd
         .call()
         .await?;
     println!("RewardClaim has minter role: {has_minter_role}");
@@ -290,34 +244,16 @@
     println!("Expected auth root: {auth_root_u256:#x}");
     assert_eq!(current_auth_root, auth_root_u256, "Auth roots should match");
 
-    // Check that the account hasn't claimed rewards yet
-    let already_claimed = reward_claim.claimedRewards(account_sol).call().await?;
-    println!("Already claimed by account: {already_claimed}");
-
-<<<<<<< HEAD
     // Estimate gas for the claim transaction instead of sending it
     println!("Estimating gas for claim transaction...");
     let gas_estimate = reward_claim
-        .claimRewards(test_amount.0, auth_data.into())
+        .claimRewards(
+            reward_claim_input.lifetime_rewards,
+            reward_claim_input.auth_data.into(),
+        )
         .from(account_sol)
         .estimate_gas()
         .await?;
 
-    println!("Successfully estimated gas for reward claim!");
-    println!("Estimated gas: {}", gas_estimate);
-
     Ok(gas_estimate)
-=======
-    let gas_used = contract
-        .verifyRewardClaimAuthData(
-            root,
-            test_account.0,
-            test_amount.0,
-            reward_claim_input.auth_data.into(),
-        )
-        .estimate_gas()
-        .await?;
-
-    Ok(gas_used)
->>>>>>> d83de2fd
 }