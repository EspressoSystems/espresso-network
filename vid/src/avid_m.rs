//! This module implements the AVID-M scheme, whose name came after the DispersedLedger paper <https://www.usenix.org/conference/nsdi22/presentation/yang>.
//!
//! To disperse a payload to a number of storage nodes according to a weight
//! distribution, the payload is first converted into field elements and then
//! divided into chunks of `k` elements each, and each chunk is then encoded
//! into `n` field elements using Reed Solomon code. The parameter `n` equals to
//! the total weight of all storage nodes, and `k` is the minimum collective
//! weights required to recover the original payload. After the encoding, it can
//! be viewed as `n` vectors of field elements each of length equals to the
//! number of chunks. The VID commitment is obtained by Merklized these `n`
//! vectors. And for dispersal, each storage node gets some vectors and their
//! Merkle proofs according to its weight.

use std::{collections::HashMap, iter, ops::Range};

use ark_ff::PrimeField;
use ark_poly::{EvaluationDomain, Radix2EvaluationDomain};
use ark_serialize::{CanonicalDeserialize, CanonicalSerialize};
use ark_std::{end_timer, start_timer};
use config::AvidMConfig;
use jf_merkle_tree::MerkleTreeScheme;
use jf_utils::canonical;
use p3_maybe_rayon::prelude::{
    IntoParallelIterator, IntoParallelRefIterator, ParallelIterator, ParallelSlice,
};
use serde::{Deserialize, Serialize};
use tagged_base64::tagged;

use crate::{
    utils::bytes_to_field::{self, bytes_to_field, field_to_bytes},
    VidError, VidResult, VidScheme,
};

mod config;

pub mod namespaced;
pub mod proofs;

#[cfg(all(not(feature = "sha256"), not(feature = "keccak256")))]
type Config = config::Poseidon2Config;
#[cfg(feature = "sha256")]
type Config = config::Sha256Config;
#[cfg(feature = "keccak256")]
type Config = config::Keccak256Config;

// Type alias for convenience
type F = <Config as AvidMConfig>::BaseField;
type MerkleTree = <Config as AvidMConfig>::MerkleTree;
type MerkleProof = <MerkleTree as MerkleTreeScheme>::MembershipProof;
type MerkleCommit = <MerkleTree as MerkleTreeScheme>::Commitment;

/// Commit type for AVID-M scheme.
#[derive(
    Clone,
    Copy,
    Debug,
    Hash,
    CanonicalSerialize,
    CanonicalDeserialize,
    Eq,
    PartialEq,
    Ord,
    PartialOrd,
)]
#[tagged("AvidMCommit")]
#[repr(C)]
pub struct AvidMCommit {
    /// Root commitment of the Merkle tree.
    pub commit: MerkleCommit,
}

impl AsRef<[u8]> for AvidMCommit {
    fn as_ref(&self) -> &[u8] {
        unsafe {
            ::core::slice::from_raw_parts(
                (self as *const Self) as *const u8,
                ::core::mem::size_of::<Self>(),
            )
        }
    }
}

impl AsRef<[u8; 32]> for AvidMCommit {
    fn as_ref(&self) -> &[u8; 32] {
        unsafe { ::core::slice::from_raw_parts((self as *const Self) as *const u8, 32) }
            .try_into()
            .unwrap()
    }
}

/// Share type to be distributed among the parties.
#[derive(Clone, Debug, Hash, Serialize, Deserialize, Eq, PartialEq)]
pub struct RawAvidMShare {
    /// Range of this share in the encoded payload.
    range: Range<usize>,
    /// Actual share content.
    #[serde(with = "canonical")]
    payload: Vec<Vec<F>>,
    /// Merkle proof of the content.
    #[serde(with = "canonical")]
    mt_proofs: Vec<MerkleProof>,
}

/// Share type to be distributed among the parties.
#[derive(Clone, Debug, Hash, Serialize, Deserialize, Eq, PartialEq)]
pub struct AvidMShare {
    /// Index number of the given share.
    index: u32,
    /// The length of payload in bytes.
    payload_byte_len: usize,
    /// Content of this AvidMShare.
    content: RawAvidMShare,
}

/// Public parameters of the AVID-M scheme.
#[derive(Clone, Debug, Hash, Serialize, Deserialize, PartialEq, Eq)]
pub struct AvidMParam {
    /// Total weights of all storage nodes
    pub total_weights: usize,
    /// Minimum collective weights required to recover the original payload.
    pub recovery_threshold: usize,
}

impl AvidMParam {
    /// Construct a new [`AvidMParam`].
    pub fn new(recovery_threshold: usize, total_weights: usize) -> VidResult<Self> {
        if recovery_threshold == 0 || total_weights < recovery_threshold {
            return Err(VidError::InvalidParam);
        }
        Ok(Self {
            total_weights,
            recovery_threshold,
        })
    }
}

/// Helper: initialize a FFT domain
#[inline]
fn radix2_domain<F: PrimeField>(domain_size: usize) -> VidResult<Radix2EvaluationDomain<F>> {
    Radix2EvaluationDomain::<F>::new(domain_size).ok_or_else(|| VidError::InvalidParam)
}

/// Dummy struct for AVID-M scheme.
pub struct AvidMScheme;

impl AvidMScheme {
    /// Setup an instance for AVID-M scheme
    pub fn setup(recovery_threshold: usize, total_weights: usize) -> VidResult<AvidMParam> {
        AvidMParam::new(recovery_threshold, total_weights)
    }
}

impl AvidMScheme {
    /// Helper function.
    /// Transform the payload bytes into a list of fields elements.
    /// This function also pads the bytes with a 1 in the end, following by many 0's
    /// until the length of the output is a multiple of `param.recovery_threshold`.
    fn pad_to_fields(param: &AvidMParam, payload: &[u8]) -> Vec<F> {
        // The number of bytes that can be encoded into a single F element.
        let elem_bytes_len = bytes_to_field::elem_byte_capacity::<F>();

        // A "chunk" is a byte slice whose size holds exactly `recovery_threshold`
        // F elements.
        let num_bytes_per_chunk = param.recovery_threshold * elem_bytes_len;

        let remainder = (payload.len() + 1) % num_bytes_per_chunk;
        let pad_num_zeros = (num_bytes_per_chunk - remainder) % num_bytes_per_chunk;

        // Pad the payload with a 1 and many 0's.
        bytes_to_field::<_, F>(
            payload
                .iter()
                .chain(iter::once(&1u8))
                .chain(iter::repeat_n(&0u8, pad_num_zeros)),
        )
        .collect()
    }

    /// Helper function.
    /// Let `k = recovery_threshold` and `n = total_weights`. This function
    /// partition the `payload` into many chunks, each containing `k` field
    /// elements. Then each chunk is encoded into `n` field element with Reed
    /// Solomon erasure code. They are then re-organized as `n` vectors, each
    /// collecting one field element from each chunk. These `n` vectors are
    /// then Merklized for commitment and membership proof generation.
    #[allow(clippy::type_complexity)]
    #[inline]
    fn raw_encode(param: &AvidMParam, payload: &[F]) -> VidResult<(MerkleTree, Vec<Vec<F>>)> {
        let domain = radix2_domain::<F>(param.total_weights)?; // See docs at `domains`.

        let encoding_timer = start_timer!(|| "Encoding payload");

        // RS-encode each chunk
        let codewords: Vec<_> = payload
            .par_chunks(param.recovery_threshold)
            .map(|chunk| {
                let mut fft_vec = domain.fft(chunk); // RS-encode the chunk
                fft_vec.truncate(param.total_weights); // truncate the useless evaluations
                fft_vec
            })
            .collect();
        // Generate `total_weights` raw shares. Each share collects one field element
        // from each encode chunk.
        let raw_shares: Vec<_> = (0..param.total_weights)
            .into_par_iter()
            .map(|i| codewords.iter().map(|v| v[i]).collect::<Vec<F>>())
            .collect();
        end_timer!(encoding_timer);

        let hash_timer = start_timer!(|| "Compressing each raw share");
        let compressed_raw_shares = raw_shares
            .par_iter()
            .map(|v| Config::raw_share_digest(v))
            .collect::<Result<Vec<_>, _>>()?;
        end_timer!(hash_timer);

        let mt_timer = start_timer!(|| "Constructing Merkle tree");
        let mt = MerkleTree::from_elems(None, &compressed_raw_shares)?;
        end_timer!(mt_timer);

        Ok((mt, raw_shares))
    }

    /// Short hand for `pad_to_field` and `raw_encode`.
    fn pad_and_encode(param: &AvidMParam, payload: &[u8]) -> VidResult<(MerkleTree, Vec<Vec<F>>)> {
        let payload = Self::pad_to_fields(param, payload);
        Self::raw_encode(param, &payload)
    }

    /// Consume in the constructed Merkle tree and the raw shares from `raw_encode`, provide the AvidM commitment and shares.
    fn distribute_shares(
        param: &AvidMParam,
        distribution: &[u32],
        mt: MerkleTree,
        raw_shares: Vec<Vec<F>>,
        payload_byte_len: usize,
    ) -> VidResult<(AvidMCommit, Vec<AvidMShare>)> {
        // let payload_byte_len = payload.len();
        let total_weights = distribution.iter().sum::<u32>() as usize;
        if total_weights != param.total_weights {
            return Err(VidError::Argument(
                "Weight distribution is inconsistent with the given param".to_string(),
            ));
        }
        if distribution.contains(&0u32) {
            return Err(VidError::Argument("Weight cannot be zero".to_string()));
        }

        let distribute_timer = start_timer!(|| "Distribute codewords to the storage nodes");
        // Distribute the raw shares to each storage node according to the weight
        // distribution. For each chunk, storage `i` gets `distribution[i]`
        // consecutive raw shares ranging as `ranges[i]`.
        let ranges: Vec<_> = distribution
            .iter()
            .scan(0, |sum, w| {
                let prefix_sum = *sum;
                *sum += w;
                Some(prefix_sum as usize..*sum as usize)
            })
            .collect();
        let shares: Vec<_> = ranges
            .par_iter()
            .map(|range| {
                range
                    .clone()
                    .map(|k| raw_shares[k].to_owned())
                    .collect::<Vec<_>>()
            })
            .collect();
        end_timer!(distribute_timer);

        let mt_proof_timer = start_timer!(|| "Generate Merkle tree proofs");
        let shares = shares
            .into_iter()
            .enumerate()
            .map(|(i, payload)| AvidMShare {
                index: i as u32,
                payload_byte_len,
                content: RawAvidMShare {
                    range: ranges[i].clone(),
                    payload,
                    mt_proofs: ranges[i]
                        .clone()
                        .map(|k| {
                            mt.lookup(k as u64)
                                .expect_ok()
                                .expect("MT lookup shouldn't fail")
                                .1
                        })
                        .collect::<Vec<_>>(),
                },
            })
            .collect::<Vec<_>>();
        end_timer!(mt_proof_timer);

        let commit = AvidMCommit {
            commit: mt.commitment(),
        };

        Ok((commit, shares))
    }

    pub(crate) fn verify_internal(
        param: &AvidMParam,
        commit: &AvidMCommit,
        share: &RawAvidMShare,
    ) -> VidResult<crate::VerificationResult> {
        if share.range.end > param.total_weights || share.range.len() != share.payload.len() {
            return Err(VidError::InvalidShare);
        }
        for (i, index) in share.range.clone().enumerate() {
            let compressed_payload = Config::raw_share_digest(&share.payload[i])?;
            if MerkleTree::verify(
                commit.commit,
                index as u64,
                compressed_payload,
                &share.mt_proofs[i],
            )?
            .is_err()
            {
                return Ok(Err(()));
            }
        }
        Ok(Ok(()))
    }

    pub(crate) fn recover_fields(param: &AvidMParam, shares: &[AvidMShare]) -> VidResult<Vec<F>> {
        let recovery_threshold: usize = param.recovery_threshold;

        // Each share's payload contains some evaluations from `num_polys`
        // polynomials.
        let num_polys = shares
            .iter()
            .find(|s| !s.content.payload.is_empty())
            .ok_or(VidError::Argument("All shares are empty".to_string()))?
            .content
            .payload[0]
            .len();

        let mut raw_shares = HashMap::new();
        for share in shares {
            if share.content.range.len() != share.content.payload.len()
                || share.content.range.end > param.total_weights
            {
                return Err(VidError::InvalidShare);
            }
            for (i, p) in share.content.range.clone().zip(&share.content.payload) {
                if p.len() != num_polys {
                    return Err(VidError::InvalidShare);
                }
                if raw_shares.contains_key(&i) {
                    return Err(VidError::InvalidShare);
                }
                raw_shares.insert(i, p);
                if raw_shares.len() >= recovery_threshold {
                    break;
                }
            }
            if raw_shares.len() >= recovery_threshold {
                break;
            }
        }

        if raw_shares.len() < recovery_threshold {
            return Err(VidError::InsufficientShares);
        }

        let domain = radix2_domain::<F>(param.total_weights)?;

        // Lagrange interpolation
        // step 1: find all evaluation points and their raw shares
        let (x, raw_shares): (Vec<_>, Vec<_>) = raw_shares
            .into_iter()
            .map(|(i, p)| (domain.element(i), p))
            .unzip();
        // step 2: interpolate each polynomial
        Ok((0..num_polys)
            .into_par_iter()
            .map(|poly_index| {
                jf_utils::reed_solomon_code::reed_solomon_erasure_decode(
                    x.iter().zip(raw_shares.iter().map(|p| p[poly_index])),
                    recovery_threshold,
                )
                .map_err(|err| VidError::Internal(err.into()))
            })
            .collect::<Result<Vec<_>, _>>()?
            .into_iter()
            .flatten()
            .collect())
    }
}

impl VidScheme for AvidMScheme {
    type Param = AvidMParam;

    type Share = AvidMShare;

    type Commit = AvidMCommit;

    fn commit(param: &Self::Param, payload: &[u8]) -> VidResult<Self::Commit> {
        let (mt, _) = Self::pad_and_encode(param, payload)?;
        Ok(AvidMCommit {
            commit: mt.commitment(),
        })
    }

    fn disperse(
        param: &Self::Param,
        distribution: &[u32],
        payload: &[u8],
    ) -> VidResult<(Self::Commit, Vec<Self::Share>)> {
        let (mt, raw_shares) = Self::pad_and_encode(param, payload)?;
        Self::distribute_shares(param, distribution, mt, raw_shares, payload.len())
    }

    fn verify_share(
        param: &Self::Param,
        commit: &Self::Commit,
        share: &Self::Share,
    ) -> VidResult<crate::VerificationResult> {
        Self::verify_internal(param, commit, &share.content)
    }

    /// Recover payload data from shares.
    ///
    /// # Requirements
    /// - Total weight of all shares must be at least `recovery_threshold`.
    /// - Each share's `payload` must have equal length.
    /// - All shares must be verified under the given commitment.
    ///
    /// Shares beyond `recovery_threshold` are ignored.
    fn recover(
        param: &Self::Param,
        _commit: &Self::Commit,
        shares: &[Self::Share],
    ) -> VidResult<Vec<u8>> {
        let mut bytes: Vec<u8> = field_to_bytes(Self::recover_fields(param, shares)?).collect();
        // Remove the trimming zeros and the last 1 to get the actual payload bytes.
        // See `pad_to_fields`.
        if let Some(pad_index) = bytes.iter().rposition(|&b| b != 0) {
            if bytes[pad_index] == 1u8 {
                bytes.truncate(pad_index);
                return Ok(bytes);
            }
        }
        Err(VidError::Argument(
            "Malformed payload, cannot find the padding position".to_string(),
        ))
    }
}

/// Unit tests
#[cfg(test)]
pub mod tests {
    use rand::{seq::SliceRandom, RngCore};

    use super::F;
    use crate::{avid_m::AvidMScheme, utils::bytes_to_field, VidScheme};

    #[test]
    fn test_padding() {
        let elem_bytes_len = bytes_to_field::elem_byte_capacity::<F>();
        let param = AvidMScheme::setup(2usize, 5usize).unwrap();
        let bytes = vec![2u8; 1];
        let padded = AvidMScheme::pad_to_fields(&param, &bytes);
        assert_eq!(padded.len(), 2usize);
        assert_eq!(padded, [F::from(2u32 + u8::MAX as u32 + 1), F::from(0)]);

        let bytes = vec![2u8; elem_bytes_len * 2];
        let padded = AvidMScheme::pad_to_fields(&param, &bytes);
        assert_eq!(padded.len(), 4usize);
    }

    #[test]
    fn round_trip() {
        // play with these items
        let params_list = [(2, 4), (3, 9), (5, 6), (15, 16)];
        let payload_byte_lens = [1, 31, 32, 500];

        // more items as a function of the above

        let mut rng = jf_utils::test_rng();

        for (recovery_threshold, num_storage_nodes) in params_list {
            let weights: Vec<u32> = (0..num_storage_nodes)
                .map(|_| rng.next_u32() % 5 + 1)
                .collect();
            let total_weights: u32 = weights.iter().sum();
            let params = AvidMScheme::setup(recovery_threshold, total_weights as usize).unwrap();

            for payload_byte_len in payload_byte_lens {
                println!(
<<<<<<< HEAD
                  "recovery_threshold:: {recovery_threshold} num_storage_nodes: {num_storage_nodes} payload_byte_len: {payload_byte_len}"
=======
                    "recovery_threshold:: {recovery_threshold} num_storage_nodes: {num_storage_nodes} payload_byte_len: {payload_byte_len}"
>>>>>>> 8196c092
                );
                println!("weights: {weights:?}");

                let payload = {
                    let mut bytes_random = vec![0u8; payload_byte_len];
                    rng.fill_bytes(&mut bytes_random);
                    bytes_random
                };

                let (commit, mut shares) =
                    AvidMScheme::disperse(&params, &weights, &payload).unwrap();

                assert_eq!(shares.len(), num_storage_nodes);

                // verify shares
                shares.iter().for_each(|share| {
                    assert!(
                        AvidMScheme::verify_share(&params, &commit, share).is_ok_and(|r| r.is_ok())
                    )
                });

                // test payload recovery on a random subset of shares
                shares.shuffle(&mut rng);
                let mut cumulated_weights = 0;
                let mut cut_index = 0;
                while cumulated_weights <= recovery_threshold {
                    cumulated_weights += shares[cut_index].content.range.len();
                    cut_index += 1;
                }
                let payload_recovered =
                    AvidMScheme::recover(&params, &commit, &shares[..cut_index]).unwrap();
                assert_eq!(payload_recovered, payload);
            }
        }
    }

    #[test]
    #[cfg(feature = "print-trace")]
    fn round_trip_breakdown() {
        use ark_std::{end_timer, start_timer};

        let mut rng = jf_utils::test_rng();

        let params = AvidMScheme::setup(50usize, 200usize).unwrap();
        let weights = vec![2u32; 100usize];
        let payload_byte_len = 1024 * 1024 * 32; // 32MB

        let payload = {
            let mut bytes_random = vec![0u8; payload_byte_len];
            rng.fill_bytes(&mut bytes_random);
            bytes_random
        };

        let disperse_timer = start_timer!(|| format!("Disperse {} bytes", payload_byte_len));
        let (commit, shares) = AvidMScheme::disperse(&params, &weights, &payload).unwrap();
        end_timer!(disperse_timer);

        let recover_timer = start_timer!(|| "Recovery");
        AvidMScheme::recover(&params, &commit, &shares).unwrap();
        end_timer!(recover_timer);
    }
}<|MERGE_RESOLUTION|>--- conflicted
+++ resolved
@@ -490,11 +490,7 @@
 
             for payload_byte_len in payload_byte_lens {
                 println!(
-<<<<<<< HEAD
-                  "recovery_threshold:: {recovery_threshold} num_storage_nodes: {num_storage_nodes} payload_byte_len: {payload_byte_len}"
-=======
                     "recovery_threshold:: {recovery_threshold} num_storage_nodes: {num_storage_nodes} payload_byte_len: {payload_byte_len}"
->>>>>>> 8196c092
                 );
                 println!("weights: {weights:?}");
 
