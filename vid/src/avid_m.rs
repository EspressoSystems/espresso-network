--- conflicted
+++ resolved
@@ -490,12 +490,8 @@
 
             for payload_byte_len in payload_byte_lens {
                 println!(
-<<<<<<< HEAD
-                    "recovery_threshold:: {recovery_threshold} num_storage_nodes: {num_storage_nodes} payload_byte_len: {payload_byte_len}"
-=======
                     "recovery_threshold:: {recovery_threshold} num_storage_nodes: \
                      {num_storage_nodes} payload_byte_len: {payload_byte_len}"
->>>>>>> 0146c37d
                 );
                 println!("weights: {weights:?}");
 
