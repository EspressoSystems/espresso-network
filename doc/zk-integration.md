--- conflicted
+++ resolved
@@ -147,21 +147,22 @@
 ## Integration 1: Rollup contract fetches Espresso block commitment from the Espresso light client contract
 
 For this integration, Espresso consensus verification is delegated to the Espresso light client contract. In practice
-the rollup contract will be given a Merkle root of all Espresso block commitments up to now[^1] and feed it to the 
-circuit. Still additional gadgets need to be introduced in order to implement the derivation pipeline logic consisting 
+the rollup contract will be given a Merkle root of all Espresso block commitments up to now[^1] and feed it to the
+circuit. Still additional gadgets need to be introduced in order to implement the derivation pipeline logic consisting
 at a high level of:
 
-- Collecting all the Espresso blocks since last update, along with proofs of membership for their commitments in 
-  the given Merkle root.
-- Filtering each of these Espresso blocks to gather all the transactions belonging to the rollups. 
+- Collecting all the Espresso blocks since last update, along with proofs of membership for their commitments in the
+  given Merkle root.
+- Filtering each of these Espresso blocks to gather all the transactions belonging to the rollups.
 - Establishing some equivalence between the commitment to the rollup transactions used in the zkVM and those same
   transactions obtained after namespace filtering.
 
-![image](zk-rollup-circuit-no-espresso-consensus.svg) **Figure 2:** Rollup circuit with additional gadgets _Espresso Derivation_. Private inputs of the circuit are written in uppercase and bold font.
+![image](zk-rollup-circuit-no-espresso-consensus.svg) **Figure 2:** Rollup circuit with additional gadgets _Espresso
+Derivation_. Private inputs of the circuit are written in uppercase and bold font.
 
 The circuit depicted in Figure 2 operates as follows:
 
-- The _Espresso Derivation_ gadget receives as public inputs a `blk_cm_root` which is the Merkle root of all finalized 
+- The _Espresso Derivation_ gadget receives as public inputs a `blk_cm_root` which is the Merkle root of all finalized
   Espresso block commitments up to now, and a commitment of transactions `cm_txs_rollup` that is used by _zkVM_ gadget.
   With witnesses of all transactions to the rollup `ROLLUP_TXS` and proofs that they are complete and correctly filtered
   from finalized Espresso blocks since last update `TXS_NAMESPACE_PROOFS`, it checks that:
@@ -194,13 +195,8 @@
         if (isEscapeHatchActivated()){
             this.updateStateBackupSequencingMode(commTxsRollup,newVMState,snarkProof);
         } else { // No escape hatch, use the state of Espresso consensus
-<<<<<<< HEAD
-            lightClientState = lcContract.finalizedState();
-            newEspressoState = lightClientState.blockCommRoot;
-=======
             lightClientState = lcContract.getFinalizedState();
             currentEspressoState = lightClientState.blockCommRoot;
->>>>>>> 5754d9e6
             blockNumberEspresso = lightClientState.blockHeight;
             this.updateStateFromEspresso(currentEspressoState, blockNumberEspresso, commTxsRollup, newVMState, snarkProof);
         }
@@ -210,16 +206,16 @@
 
 ## Integration 2: Verify Espresso consensus inside the rollup circuit
 
-![image](zk-rollup-circuit.svg) **Figure 3:** Rollup circuit with additional gadgets _Espresso Consensus_ and 
-_Espresso Derivation_. Private inputs of the circuit are written in uppercase and bold font.
+![image](zk-rollup-circuit.svg) **Figure 3:** Rollup circuit with additional gadgets _Espresso Consensus_ and _Espresso
+Derivation_. Private inputs of the circuit are written in uppercase and bold font.
 
 The circuit depicted in Figure 3 operates as follows:
 
-- The _Espresso Consensus_ gadget checks the Merkle root of Espresso block commitments `blk_cm_root` using the 
+- The _Espresso Consensus_ gadget checks the Merkle root of Espresso block commitments `blk_cm_root` using the
   multi-signature `STATE_SIGS` obtained by the HotShot replicas. To achieve this goal, it is required to obtain the
-  stake table from the previous HotShot epoch `STAKE_TABLE_ENTRIES` as witness, containing the list of public keys 
-  with their respective stake. It can be linked to some old blocks from last epoch committed in the `blk_cm_root` via 
-  the witness `STAKE_TABLE_OPENINGS`. Finally, note that the first `blk_cm_root` value needs to be read from the light
+  stake table from the previous HotShot epoch `STAKE_TABLE_ENTRIES` as witness, containing the list of public keys with
+  their respective stake. It can be linked to some old blocks from last epoch committed in the `blk_cm_root` via the
+  witness `STAKE_TABLE_OPENINGS`. Finally, note that the first `blk_cm_root` value needs to be read from the light
   client contract. Afterward, no dependency on the light client contract is needed.
 - The other gadgets are the same as in Integration 1.
 
@@ -253,6 +249,4 @@
     Note that the rollup state is updated at a much lower frequency (in the order of minutes / hours) than the Espresso
     state (in the order of seconds).
 
-
-[^2]:
-    Soon to be published.+[^2]: Soon to be published.