///Module containing a contract's types and functions.
/**

```solidity
library BN254 {
    type BaseField is uint256;
    struct G1Point { BaseField x; BaseField y; }
    struct G2Point { BaseField x0; BaseField x1; BaseField y0; BaseField y1; }
}
```*/
#[allow(
    non_camel_case_types,
    non_snake_case,
    clippy::pub_underscore_fields,
    clippy::style,
    clippy::empty_structs_with_brackets
)]
pub mod BN254 {
    use alloy::sol_types as alloy_sol_types;

    use super::*;
    #[allow(non_camel_case_types, non_snake_case, clippy::pub_underscore_fields)]
    #[derive(Clone)]
    pub struct BaseField(alloy::sol_types::private::primitives::aliases::U256);
    const _: () = {
        use alloy::sol_types as alloy_sol_types;
        #[automatically_derived]
        impl alloy_sol_types::private::SolTypeValue<BaseField>
            for alloy::sol_types::private::primitives::aliases::U256
        {
            #[inline]
            fn stv_to_tokens(
                &self,
            ) -> <alloy::sol_types::sol_data::Uint<256> as alloy_sol_types::SolType>::Token<'_>
            {
                alloy_sol_types::private::SolTypeValue::<
                    alloy::sol_types::sol_data::Uint<256>,
                >::stv_to_tokens(self)
            }
            #[inline]
            fn stv_eip712_data_word(&self) -> alloy_sol_types::Word {
                <alloy::sol_types::sol_data::Uint<256> as alloy_sol_types::SolType>::tokenize(self)
                    .0
            }
            #[inline]
            fn stv_abi_encode_packed_to(&self, out: &mut alloy_sol_types::private::Vec<u8>) {
                <alloy::sol_types::sol_data::Uint<
                    256,
                > as alloy_sol_types::SolType>::abi_encode_packed_to(self, out)
            }
            #[inline]
            fn stv_abi_packed_encoded_size(&self) -> usize {
                <alloy::sol_types::sol_data::Uint<
                    256,
                > as alloy_sol_types::SolType>::abi_encoded_size(self)
            }
        }
        #[automatically_derived]
        impl BaseField {
            /// The Solidity type name.
            pub const NAME: &'static str = stringify!(@ name);
            /// Convert from the underlying value type.
            #[inline]
            pub const fn from(value: alloy::sol_types::private::primitives::aliases::U256) -> Self {
                Self(value)
            }
            /// Return the underlying value.
            #[inline]
            pub const fn into(self) -> alloy::sol_types::private::primitives::aliases::U256 {
                self.0
            }
            /// Return the single encoding of this value, delegating to the
            /// underlying type.
            #[inline]
            pub fn abi_encode(&self) -> alloy_sol_types::private::Vec<u8> {
                <Self as alloy_sol_types::SolType>::abi_encode(&self.0)
            }
            /// Return the packed encoding of this value, delegating to the
            /// underlying type.
            #[inline]
            pub fn abi_encode_packed(&self) -> alloy_sol_types::private::Vec<u8> {
                <Self as alloy_sol_types::SolType>::abi_encode_packed(&self.0)
            }
        }
        #[automatically_derived]
        impl alloy_sol_types::SolType for BaseField {
            type RustType = alloy::sol_types::private::primitives::aliases::U256;
            type Token<'a> =
                <alloy::sol_types::sol_data::Uint<256> as alloy_sol_types::SolType>::Token<'a>;
            const SOL_NAME: &'static str = Self::NAME;
            const ENCODED_SIZE: Option<usize> =
                <alloy::sol_types::sol_data::Uint<256> as alloy_sol_types::SolType>::ENCODED_SIZE;
            const PACKED_ENCODED_SIZE: Option<usize> = <alloy::sol_types::sol_data::Uint<
                256,
            > as alloy_sol_types::SolType>::PACKED_ENCODED_SIZE;
            #[inline]
            fn valid_token(token: &Self::Token<'_>) -> bool {
                Self::type_check(token).is_ok()
            }
            #[inline]
            fn type_check(token: &Self::Token<'_>) -> alloy_sol_types::Result<()> {
                <alloy::sol_types::sol_data::Uint<256> as alloy_sol_types::SolType>::type_check(
                    token,
                )
            }
            #[inline]
            fn detokenize(token: Self::Token<'_>) -> Self::RustType {
                <alloy::sol_types::sol_data::Uint<256> as alloy_sol_types::SolType>::detokenize(
                    token,
                )
            }
        }
        #[automatically_derived]
        impl alloy_sol_types::EventTopic for BaseField {
            #[inline]
            fn topic_preimage_length(rust: &Self::RustType) -> usize {
                <alloy::sol_types::sol_data::Uint<
                    256,
                > as alloy_sol_types::EventTopic>::topic_preimage_length(rust)
            }
            #[inline]
            fn encode_topic_preimage(
                rust: &Self::RustType,
                out: &mut alloy_sol_types::private::Vec<u8>,
            ) {
                <alloy::sol_types::sol_data::Uint<
                    256,
                > as alloy_sol_types::EventTopic>::encode_topic_preimage(rust, out)
            }
            #[inline]
            fn encode_topic(rust: &Self::RustType) -> alloy_sol_types::abi::token::WordToken {
                <alloy::sol_types::sol_data::Uint<256> as alloy_sol_types::EventTopic>::encode_topic(
                    rust,
                )
            }
        }
    };
    /**```solidity
    struct G1Point { BaseField x; BaseField y; }
    ```*/
    #[allow(non_camel_case_types, non_snake_case, clippy::pub_underscore_fields)]
    #[derive(Clone)]
    pub struct G1Point {
        #[allow(missing_docs)]
        pub x: <BaseField as alloy::sol_types::SolType>::RustType,
        #[allow(missing_docs)]
        pub y: <BaseField as alloy::sol_types::SolType>::RustType,
    }
    #[allow(
        non_camel_case_types,
        non_snake_case,
        clippy::pub_underscore_fields,
        clippy::style
    )]
    const _: () = {
        use alloy::sol_types as alloy_sol_types;
        #[doc(hidden)]
        type UnderlyingSolTuple<'a> = (BaseField, BaseField);
        #[doc(hidden)]
        type UnderlyingRustTuple<'a> = (
            <BaseField as alloy::sol_types::SolType>::RustType,
            <BaseField as alloy::sol_types::SolType>::RustType,
        );
        #[cfg(test)]
        #[allow(dead_code, unreachable_patterns)]
        fn _type_assertion(_t: alloy_sol_types::private::AssertTypeEq<UnderlyingRustTuple>) {
            match _t {
                alloy_sol_types::private::AssertTypeEq::<
                    <UnderlyingSolTuple as alloy_sol_types::SolType>::RustType,
                >(_) => {},
            }
        }
        #[automatically_derived]
        #[doc(hidden)]
        impl ::core::convert::From<G1Point> for UnderlyingRustTuple<'_> {
            fn from(value: G1Point) -> Self {
                (value.x, value.y)
            }
        }
        #[automatically_derived]
        #[doc(hidden)]
        impl ::core::convert::From<UnderlyingRustTuple<'_>> for G1Point {
            fn from(tuple: UnderlyingRustTuple<'_>) -> Self {
                Self {
                    x: tuple.0,
                    y: tuple.1,
                }
            }
        }
        #[automatically_derived]
        impl alloy_sol_types::SolValue for G1Point {
            type SolType = Self;
        }
        #[automatically_derived]
        impl alloy_sol_types::private::SolTypeValue<Self> for G1Point {
            #[inline]
            fn stv_to_tokens(&self) -> <Self as alloy_sol_types::SolType>::Token<'_> {
                (
                    <BaseField as alloy_sol_types::SolType>::tokenize(&self.x),
                    <BaseField as alloy_sol_types::SolType>::tokenize(&self.y),
                )
            }
            #[inline]
            fn stv_abi_encoded_size(&self) -> usize {
                if let Some(size) = <Self as alloy_sol_types::SolType>::ENCODED_SIZE {
                    return size;
                }
                let tuple =
                    <UnderlyingRustTuple<'_> as ::core::convert::From<Self>>::from(self.clone());
                <UnderlyingSolTuple<'_> as alloy_sol_types::SolType>::abi_encoded_size(&tuple)
            }
            #[inline]
            fn stv_eip712_data_word(&self) -> alloy_sol_types::Word {
                <Self as alloy_sol_types::SolStruct>::eip712_hash_struct(self)
            }
            #[inline]
            fn stv_abi_encode_packed_to(&self, out: &mut alloy_sol_types::private::Vec<u8>) {
                let tuple =
                    <UnderlyingRustTuple<'_> as ::core::convert::From<Self>>::from(self.clone());
                <UnderlyingSolTuple<'_> as alloy_sol_types::SolType>::abi_encode_packed_to(
                    &tuple, out,
                )
            }
            #[inline]
            fn stv_abi_packed_encoded_size(&self) -> usize {
                if let Some(size) = <Self as alloy_sol_types::SolType>::PACKED_ENCODED_SIZE {
                    return size;
                }
                let tuple =
                    <UnderlyingRustTuple<'_> as ::core::convert::From<Self>>::from(self.clone());
                <UnderlyingSolTuple<'_> as alloy_sol_types::SolType>::abi_packed_encoded_size(
                    &tuple,
                )
            }
        }
        #[automatically_derived]
        impl alloy_sol_types::SolType for G1Point {
            type RustType = Self;
            type Token<'a> = <UnderlyingSolTuple<'a> as alloy_sol_types::SolType>::Token<'a>;
            const SOL_NAME: &'static str = <Self as alloy_sol_types::SolStruct>::NAME;
            const ENCODED_SIZE: Option<usize> =
                <UnderlyingSolTuple<'_> as alloy_sol_types::SolType>::ENCODED_SIZE;
            const PACKED_ENCODED_SIZE: Option<usize> =
                <UnderlyingSolTuple<'_> as alloy_sol_types::SolType>::PACKED_ENCODED_SIZE;
            #[inline]
            fn valid_token(token: &Self::Token<'_>) -> bool {
                <UnderlyingSolTuple<'_> as alloy_sol_types::SolType>::valid_token(token)
            }
            #[inline]
            fn detokenize(token: Self::Token<'_>) -> Self::RustType {
                let tuple = <UnderlyingSolTuple<'_> as alloy_sol_types::SolType>::detokenize(token);
                <Self as ::core::convert::From<UnderlyingRustTuple<'_>>>::from(tuple)
            }
        }
        #[automatically_derived]
        impl alloy_sol_types::SolStruct for G1Point {
            const NAME: &'static str = "G1Point";
            #[inline]
            fn eip712_root_type() -> alloy_sol_types::private::Cow<'static, str> {
                alloy_sol_types::private::Cow::Borrowed("G1Point(uint256 x,uint256 y)")
            }
            #[inline]
            fn eip712_components(
            ) -> alloy_sol_types::private::Vec<alloy_sol_types::private::Cow<'static, str>>
            {
                alloy_sol_types::private::Vec::new()
            }
            #[inline]
            fn eip712_encode_type() -> alloy_sol_types::private::Cow<'static, str> {
                <Self as alloy_sol_types::SolStruct>::eip712_root_type()
            }
            #[inline]
            fn eip712_encode_data(&self) -> alloy_sol_types::private::Vec<u8> {
                [
                    <BaseField as alloy_sol_types::SolType>::eip712_data_word(&self.x).0,
                    <BaseField as alloy_sol_types::SolType>::eip712_data_word(&self.y).0,
                ]
                .concat()
            }
        }
        #[automatically_derived]
        impl alloy_sol_types::EventTopic for G1Point {
            #[inline]
            fn topic_preimage_length(rust: &Self::RustType) -> usize {
                0usize
                    + <BaseField as alloy_sol_types::EventTopic>::topic_preimage_length(&rust.x)
                    + <BaseField as alloy_sol_types::EventTopic>::topic_preimage_length(&rust.y)
            }
            #[inline]
            fn encode_topic_preimage(
                rust: &Self::RustType,
                out: &mut alloy_sol_types::private::Vec<u8>,
            ) {
                out.reserve(<Self as alloy_sol_types::EventTopic>::topic_preimage_length(rust));
                <BaseField as alloy_sol_types::EventTopic>::encode_topic_preimage(&rust.x, out);
                <BaseField as alloy_sol_types::EventTopic>::encode_topic_preimage(&rust.y, out);
            }
            #[inline]
            fn encode_topic(rust: &Self::RustType) -> alloy_sol_types::abi::token::WordToken {
                let mut out = alloy_sol_types::private::Vec::new();
                <Self as alloy_sol_types::EventTopic>::encode_topic_preimage(rust, &mut out);
                alloy_sol_types::abi::token::WordToken(alloy_sol_types::private::keccak256(out))
            }
        }
    };
    /**```solidity
    struct G2Point { BaseField x0; BaseField x1; BaseField y0; BaseField y1; }
    ```*/
    #[allow(non_camel_case_types, non_snake_case, clippy::pub_underscore_fields)]
    #[derive(Clone)]
    pub struct G2Point {
        #[allow(missing_docs)]
        pub x0: <BaseField as alloy::sol_types::SolType>::RustType,
        #[allow(missing_docs)]
        pub x1: <BaseField as alloy::sol_types::SolType>::RustType,
        #[allow(missing_docs)]
        pub y0: <BaseField as alloy::sol_types::SolType>::RustType,
        #[allow(missing_docs)]
        pub y1: <BaseField as alloy::sol_types::SolType>::RustType,
    }
    #[allow(
        non_camel_case_types,
        non_snake_case,
        clippy::pub_underscore_fields,
        clippy::style
    )]
    const _: () = {
        use alloy::sol_types as alloy_sol_types;
        #[doc(hidden)]
        type UnderlyingSolTuple<'a> = (BaseField, BaseField, BaseField, BaseField);
        #[doc(hidden)]
        type UnderlyingRustTuple<'a> = (
            <BaseField as alloy::sol_types::SolType>::RustType,
            <BaseField as alloy::sol_types::SolType>::RustType,
            <BaseField as alloy::sol_types::SolType>::RustType,
            <BaseField as alloy::sol_types::SolType>::RustType,
        );
        #[cfg(test)]
        #[allow(dead_code, unreachable_patterns)]
        fn _type_assertion(_t: alloy_sol_types::private::AssertTypeEq<UnderlyingRustTuple>) {
            match _t {
                alloy_sol_types::private::AssertTypeEq::<
                    <UnderlyingSolTuple as alloy_sol_types::SolType>::RustType,
                >(_) => {},
            }
        }
        #[automatically_derived]
        #[doc(hidden)]
        impl ::core::convert::From<G2Point> for UnderlyingRustTuple<'_> {
            fn from(value: G2Point) -> Self {
                (value.x0, value.x1, value.y0, value.y1)
            }
        }
        #[automatically_derived]
        #[doc(hidden)]
        impl ::core::convert::From<UnderlyingRustTuple<'_>> for G2Point {
            fn from(tuple: UnderlyingRustTuple<'_>) -> Self {
                Self {
                    x0: tuple.0,
                    x1: tuple.1,
                    y0: tuple.2,
                    y1: tuple.3,
                }
            }
        }
        #[automatically_derived]
        impl alloy_sol_types::SolValue for G2Point {
            type SolType = Self;
        }
        #[automatically_derived]
        impl alloy_sol_types::private::SolTypeValue<Self> for G2Point {
            #[inline]
            fn stv_to_tokens(&self) -> <Self as alloy_sol_types::SolType>::Token<'_> {
                (
                    <BaseField as alloy_sol_types::SolType>::tokenize(&self.x0),
                    <BaseField as alloy_sol_types::SolType>::tokenize(&self.x1),
                    <BaseField as alloy_sol_types::SolType>::tokenize(&self.y0),
                    <BaseField as alloy_sol_types::SolType>::tokenize(&self.y1),
                )
            }
            #[inline]
            fn stv_abi_encoded_size(&self) -> usize {
                if let Some(size) = <Self as alloy_sol_types::SolType>::ENCODED_SIZE {
                    return size;
                }
                let tuple =
                    <UnderlyingRustTuple<'_> as ::core::convert::From<Self>>::from(self.clone());
                <UnderlyingSolTuple<'_> as alloy_sol_types::SolType>::abi_encoded_size(&tuple)
            }
            #[inline]
            fn stv_eip712_data_word(&self) -> alloy_sol_types::Word {
                <Self as alloy_sol_types::SolStruct>::eip712_hash_struct(self)
            }
            #[inline]
            fn stv_abi_encode_packed_to(&self, out: &mut alloy_sol_types::private::Vec<u8>) {
                let tuple =
                    <UnderlyingRustTuple<'_> as ::core::convert::From<Self>>::from(self.clone());
                <UnderlyingSolTuple<'_> as alloy_sol_types::SolType>::abi_encode_packed_to(
                    &tuple, out,
                )
            }
            #[inline]
            fn stv_abi_packed_encoded_size(&self) -> usize {
                if let Some(size) = <Self as alloy_sol_types::SolType>::PACKED_ENCODED_SIZE {
                    return size;
                }
                let tuple =
                    <UnderlyingRustTuple<'_> as ::core::convert::From<Self>>::from(self.clone());
                <UnderlyingSolTuple<'_> as alloy_sol_types::SolType>::abi_packed_encoded_size(
                    &tuple,
                )
            }
        }
        #[automatically_derived]
        impl alloy_sol_types::SolType for G2Point {
            type RustType = Self;
            type Token<'a> = <UnderlyingSolTuple<'a> as alloy_sol_types::SolType>::Token<'a>;
            const SOL_NAME: &'static str = <Self as alloy_sol_types::SolStruct>::NAME;
            const ENCODED_SIZE: Option<usize> =
                <UnderlyingSolTuple<'_> as alloy_sol_types::SolType>::ENCODED_SIZE;
            const PACKED_ENCODED_SIZE: Option<usize> =
                <UnderlyingSolTuple<'_> as alloy_sol_types::SolType>::PACKED_ENCODED_SIZE;
            #[inline]
            fn valid_token(token: &Self::Token<'_>) -> bool {
                <UnderlyingSolTuple<'_> as alloy_sol_types::SolType>::valid_token(token)
            }
            #[inline]
            fn detokenize(token: Self::Token<'_>) -> Self::RustType {
                let tuple = <UnderlyingSolTuple<'_> as alloy_sol_types::SolType>::detokenize(token);
                <Self as ::core::convert::From<UnderlyingRustTuple<'_>>>::from(tuple)
            }
        }
        #[automatically_derived]
        impl alloy_sol_types::SolStruct for G2Point {
            const NAME: &'static str = "G2Point";
            #[inline]
            fn eip712_root_type() -> alloy_sol_types::private::Cow<'static, str> {
                alloy_sol_types::private::Cow::Borrowed(
                    "G2Point(uint256 x0,uint256 x1,uint256 y0,uint256 y1)",
                )
            }
            #[inline]
            fn eip712_components(
            ) -> alloy_sol_types::private::Vec<alloy_sol_types::private::Cow<'static, str>>
            {
                alloy_sol_types::private::Vec::new()
            }
            #[inline]
            fn eip712_encode_type() -> alloy_sol_types::private::Cow<'static, str> {
                <Self as alloy_sol_types::SolStruct>::eip712_root_type()
            }
            #[inline]
            fn eip712_encode_data(&self) -> alloy_sol_types::private::Vec<u8> {
                [
                    <BaseField as alloy_sol_types::SolType>::eip712_data_word(&self.x0).0,
                    <BaseField as alloy_sol_types::SolType>::eip712_data_word(&self.x1).0,
                    <BaseField as alloy_sol_types::SolType>::eip712_data_word(&self.y0).0,
                    <BaseField as alloy_sol_types::SolType>::eip712_data_word(&self.y1).0,
                ]
                .concat()
            }
        }
        #[automatically_derived]
        impl alloy_sol_types::EventTopic for G2Point {
            #[inline]
            fn topic_preimage_length(rust: &Self::RustType) -> usize {
                0usize
                    + <BaseField as alloy_sol_types::EventTopic>::topic_preimage_length(&rust.x0)
                    + <BaseField as alloy_sol_types::EventTopic>::topic_preimage_length(&rust.x1)
                    + <BaseField as alloy_sol_types::EventTopic>::topic_preimage_length(&rust.y0)
                    + <BaseField as alloy_sol_types::EventTopic>::topic_preimage_length(&rust.y1)
            }
            #[inline]
            fn encode_topic_preimage(
                rust: &Self::RustType,
                out: &mut alloy_sol_types::private::Vec<u8>,
            ) {
                out.reserve(<Self as alloy_sol_types::EventTopic>::topic_preimage_length(rust));
                <BaseField as alloy_sol_types::EventTopic>::encode_topic_preimage(&rust.x0, out);
                <BaseField as alloy_sol_types::EventTopic>::encode_topic_preimage(&rust.x1, out);
                <BaseField as alloy_sol_types::EventTopic>::encode_topic_preimage(&rust.y0, out);
                <BaseField as alloy_sol_types::EventTopic>::encode_topic_preimage(&rust.y1, out);
            }
            #[inline]
            fn encode_topic(rust: &Self::RustType) -> alloy_sol_types::abi::token::WordToken {
                let mut out = alloy_sol_types::private::Vec::new();
                <Self as alloy_sol_types::EventTopic>::encode_topic_preimage(rust, &mut out);
                alloy_sol_types::abi::token::WordToken(alloy_sol_types::private::keccak256(out))
            }
        }
    };
    use alloy::contract as alloy_contract;
    /**Creates a new wrapper around an on-chain [`BN254`](self) contract instance.

    See the [wrapper's documentation](`BN254Instance`) for more details.*/
    #[inline]
    pub const fn new<
        T: alloy_contract::private::Transport + ::core::clone::Clone,
        P: alloy_contract::private::Provider<T, N>,
        N: alloy_contract::private::Network,
    >(
        address: alloy_sol_types::private::Address,
        provider: P,
    ) -> BN254Instance<T, P, N> {
        BN254Instance::<T, P, N>::new(address, provider)
    }
    /**A [`BN254`](self) instance.

    Contains type-safe methods for interacting with an on-chain instance of the
    [`BN254`](self) contract located at a given `address`, using a given
    provider `P`.

    If the contract bytecode is available (see the [`sol!`](alloy_sol_types::sol!)
    documentation on how to provide it), the `deploy` and `deploy_builder` methods can
    be used to deploy a new instance of the contract.

    See the [module-level documentation](self) for all the available methods.*/
    #[derive(Clone)]
    pub struct BN254Instance<T, P, N = alloy_contract::private::Ethereum> {
        address: alloy_sol_types::private::Address,
        provider: P,
        _network_transport: ::core::marker::PhantomData<(N, T)>,
    }
    #[automatically_derived]
    impl<T, P, N> ::core::fmt::Debug for BN254Instance<T, P, N> {
        #[inline]
        fn fmt(&self, f: &mut ::core::fmt::Formatter<'_>) -> ::core::fmt::Result {
            f.debug_tuple("BN254Instance").field(&self.address).finish()
        }
    }
    /// Instantiation and getters/setters.
    #[automatically_derived]
    impl<
            T: alloy_contract::private::Transport + ::core::clone::Clone,
            P: alloy_contract::private::Provider<T, N>,
            N: alloy_contract::private::Network,
        > BN254Instance<T, P, N>
    {
        /**Creates a new wrapper around an on-chain [`BN254`](self) contract instance.

        See the [wrapper's documentation](`BN254Instance`) for more details.*/
        #[inline]
        pub const fn new(address: alloy_sol_types::private::Address, provider: P) -> Self {
            Self {
                address,
                provider,
                _network_transport: ::core::marker::PhantomData,
            }
        }
        /// Returns a reference to the address.
        #[inline]
        pub const fn address(&self) -> &alloy_sol_types::private::Address {
            &self.address
        }
        /// Sets the address.
        #[inline]
        pub fn set_address(&mut self, address: alloy_sol_types::private::Address) {
            self.address = address;
        }
        /// Sets the address and returns `self`.
        pub fn at(mut self, address: alloy_sol_types::private::Address) -> Self {
            self.set_address(address);
            self
        }
        /// Returns a reference to the provider.
        #[inline]
        pub const fn provider(&self) -> &P {
            &self.provider
        }
    }
    impl<T, P: ::core::clone::Clone, N> BN254Instance<T, &P, N> {
        /// Clones the provider and returns a new instance with the cloned provider.
        #[inline]
        pub fn with_cloned_provider(self) -> BN254Instance<T, P, N> {
            BN254Instance {
                address: self.address,
                provider: ::core::clone::Clone::clone(&self.provider),
                _network_transport: ::core::marker::PhantomData,
            }
        }
    }
    /// Function calls.
    #[automatically_derived]
    impl<
            T: alloy_contract::private::Transport + ::core::clone::Clone,
            P: alloy_contract::private::Provider<T, N>,
            N: alloy_contract::private::Network,
        > BN254Instance<T, P, N>
    {
        /// Creates a new call builder using this contract instance's provider and address.
        ///
        /// Note that the call can be any function call, not just those defined in this
        /// contract. Prefer using the other methods for building type-safe contract calls.
        pub fn call_builder<C: alloy_sol_types::SolCall>(
            &self,
            call: &C,
        ) -> alloy_contract::SolCallBuilder<T, &P, C, N> {
            alloy_contract::SolCallBuilder::new_sol(&self.provider, &self.address, call)
        }
    }
    /// Event filters.
    #[automatically_derived]
    impl<
            T: alloy_contract::private::Transport + ::core::clone::Clone,
            P: alloy_contract::private::Provider<T, N>,
            N: alloy_contract::private::Network,
        > BN254Instance<T, P, N>
    {
        /// Creates a new event filter using this contract instance's provider and address.
        ///
        /// Note that the type can be any event, not just those defined in this contract.
        /// Prefer using the other methods for building type-safe event filters.
        pub fn event_filter<E: alloy_sol_types::SolEvent>(
            &self,
        ) -> alloy_contract::Event<T, &P, E, N> {
            alloy_contract::Event::new_sol(&self.provider, &self.address)
        }
    }
}
///Module containing a contract's types and functions.
/**

```solidity
library EdOnBN254 {
    struct EdOnBN254Point { uint256 x; uint256 y; }
}
```*/
#[allow(
    non_camel_case_types,
    non_snake_case,
    clippy::pub_underscore_fields,
    clippy::style,
    clippy::empty_structs_with_brackets
)]
pub mod EdOnBN254 {
    use alloy::sol_types as alloy_sol_types;

    use super::*;
    /**```solidity
    struct EdOnBN254Point { uint256 x; uint256 y; }
    ```*/
    #[allow(non_camel_case_types, non_snake_case, clippy::pub_underscore_fields)]
    #[derive(Clone)]
    pub struct EdOnBN254Point {
        #[allow(missing_docs)]
        pub x: alloy::sol_types::private::primitives::aliases::U256,
        #[allow(missing_docs)]
        pub y: alloy::sol_types::private::primitives::aliases::U256,
    }
    #[allow(
        non_camel_case_types,
        non_snake_case,
        clippy::pub_underscore_fields,
        clippy::style
    )]
    const _: () = {
        use alloy::sol_types as alloy_sol_types;
        #[doc(hidden)]
        type UnderlyingSolTuple<'a> = (
            alloy::sol_types::sol_data::Uint<256>,
            alloy::sol_types::sol_data::Uint<256>,
        );
        #[doc(hidden)]
        type UnderlyingRustTuple<'a> = (
            alloy::sol_types::private::primitives::aliases::U256,
            alloy::sol_types::private::primitives::aliases::U256,
        );
        #[cfg(test)]
        #[allow(dead_code, unreachable_patterns)]
        fn _type_assertion(_t: alloy_sol_types::private::AssertTypeEq<UnderlyingRustTuple>) {
            match _t {
                alloy_sol_types::private::AssertTypeEq::<
                    <UnderlyingSolTuple as alloy_sol_types::SolType>::RustType,
                >(_) => {},
            }
        }
        #[automatically_derived]
        #[doc(hidden)]
        impl ::core::convert::From<EdOnBN254Point> for UnderlyingRustTuple<'_> {
            fn from(value: EdOnBN254Point) -> Self {
                (value.x, value.y)
            }
        }
        #[automatically_derived]
        #[doc(hidden)]
        impl ::core::convert::From<UnderlyingRustTuple<'_>> for EdOnBN254Point {
            fn from(tuple: UnderlyingRustTuple<'_>) -> Self {
                Self {
                    x: tuple.0,
                    y: tuple.1,
                }
            }
        }
        #[automatically_derived]
        impl alloy_sol_types::SolValue for EdOnBN254Point {
            type SolType = Self;
        }
        #[automatically_derived]
        impl alloy_sol_types::private::SolTypeValue<Self> for EdOnBN254Point {
            #[inline]
            fn stv_to_tokens(&self) -> <Self as alloy_sol_types::SolType>::Token<'_> {
                (
                    <alloy::sol_types::sol_data::Uint<256> as alloy_sol_types::SolType>::tokenize(
                        &self.x,
                    ),
                    <alloy::sol_types::sol_data::Uint<256> as alloy_sol_types::SolType>::tokenize(
                        &self.y,
                    ),
                )
            }
            #[inline]
            fn stv_abi_encoded_size(&self) -> usize {
                if let Some(size) = <Self as alloy_sol_types::SolType>::ENCODED_SIZE {
                    return size;
                }
                let tuple =
                    <UnderlyingRustTuple<'_> as ::core::convert::From<Self>>::from(self.clone());
                <UnderlyingSolTuple<'_> as alloy_sol_types::SolType>::abi_encoded_size(&tuple)
            }
            #[inline]
            fn stv_eip712_data_word(&self) -> alloy_sol_types::Word {
                <Self as alloy_sol_types::SolStruct>::eip712_hash_struct(self)
            }
            #[inline]
            fn stv_abi_encode_packed_to(&self, out: &mut alloy_sol_types::private::Vec<u8>) {
                let tuple =
                    <UnderlyingRustTuple<'_> as ::core::convert::From<Self>>::from(self.clone());
                <UnderlyingSolTuple<'_> as alloy_sol_types::SolType>::abi_encode_packed_to(
                    &tuple, out,
                )
            }
            #[inline]
            fn stv_abi_packed_encoded_size(&self) -> usize {
                if let Some(size) = <Self as alloy_sol_types::SolType>::PACKED_ENCODED_SIZE {
                    return size;
                }
                let tuple =
                    <UnderlyingRustTuple<'_> as ::core::convert::From<Self>>::from(self.clone());
                <UnderlyingSolTuple<'_> as alloy_sol_types::SolType>::abi_packed_encoded_size(
                    &tuple,
                )
            }
        }
        #[automatically_derived]
        impl alloy_sol_types::SolType for EdOnBN254Point {
            type RustType = Self;
            type Token<'a> = <UnderlyingSolTuple<'a> as alloy_sol_types::SolType>::Token<'a>;
            const SOL_NAME: &'static str = <Self as alloy_sol_types::SolStruct>::NAME;
            const ENCODED_SIZE: Option<usize> =
                <UnderlyingSolTuple<'_> as alloy_sol_types::SolType>::ENCODED_SIZE;
            const PACKED_ENCODED_SIZE: Option<usize> =
                <UnderlyingSolTuple<'_> as alloy_sol_types::SolType>::PACKED_ENCODED_SIZE;
            #[inline]
            fn valid_token(token: &Self::Token<'_>) -> bool {
                <UnderlyingSolTuple<'_> as alloy_sol_types::SolType>::valid_token(token)
            }
            #[inline]
            fn detokenize(token: Self::Token<'_>) -> Self::RustType {
                let tuple = <UnderlyingSolTuple<'_> as alloy_sol_types::SolType>::detokenize(token);
                <Self as ::core::convert::From<UnderlyingRustTuple<'_>>>::from(tuple)
            }
        }
        #[automatically_derived]
        impl alloy_sol_types::SolStruct for EdOnBN254Point {
            const NAME: &'static str = "EdOnBN254Point";
            #[inline]
            fn eip712_root_type() -> alloy_sol_types::private::Cow<'static, str> {
                alloy_sol_types::private::Cow::Borrowed("EdOnBN254Point(uint256 x,uint256 y)")
            }
            #[inline]
            fn eip712_components(
            ) -> alloy_sol_types::private::Vec<alloy_sol_types::private::Cow<'static, str>>
            {
                alloy_sol_types::private::Vec::new()
            }
            #[inline]
            fn eip712_encode_type() -> alloy_sol_types::private::Cow<'static, str> {
                <Self as alloy_sol_types::SolStruct>::eip712_root_type()
            }
            #[inline]
            fn eip712_encode_data(&self) -> alloy_sol_types::private::Vec<u8> {
                [
                    <alloy::sol_types::sol_data::Uint<
                        256,
                    > as alloy_sol_types::SolType>::eip712_data_word(&self.x)
                        .0,
                    <alloy::sol_types::sol_data::Uint<
                        256,
                    > as alloy_sol_types::SolType>::eip712_data_word(&self.y)
                        .0,
                ]
                    .concat()
            }
        }
        #[automatically_derived]
        impl alloy_sol_types::EventTopic for EdOnBN254Point {
            #[inline]
            fn topic_preimage_length(rust: &Self::RustType) -> usize {
                0usize
                    + <alloy::sol_types::sol_data::Uint<
                        256,
                    > as alloy_sol_types::EventTopic>::topic_preimage_length(&rust.x)
                    + <alloy::sol_types::sol_data::Uint<
                        256,
                    > as alloy_sol_types::EventTopic>::topic_preimage_length(&rust.y)
            }
            #[inline]
            fn encode_topic_preimage(
                rust: &Self::RustType,
                out: &mut alloy_sol_types::private::Vec<u8>,
            ) {
                out.reserve(<Self as alloy_sol_types::EventTopic>::topic_preimage_length(rust));
                <alloy::sol_types::sol_data::Uint<
                    256,
                > as alloy_sol_types::EventTopic>::encode_topic_preimage(&rust.x, out);
                <alloy::sol_types::sol_data::Uint<
                    256,
                > as alloy_sol_types::EventTopic>::encode_topic_preimage(&rust.y, out);
            }
            #[inline]
            fn encode_topic(rust: &Self::RustType) -> alloy_sol_types::abi::token::WordToken {
                let mut out = alloy_sol_types::private::Vec::new();
                <Self as alloy_sol_types::EventTopic>::encode_topic_preimage(rust, &mut out);
                alloy_sol_types::abi::token::WordToken(alloy_sol_types::private::keccak256(out))
            }
        }
    };
    use alloy::contract as alloy_contract;
    /**Creates a new wrapper around an on-chain [`EdOnBN254`](self) contract instance.

    See the [wrapper's documentation](`EdOnBN254Instance`) for more details.*/
    #[inline]
    pub const fn new<
        T: alloy_contract::private::Transport + ::core::clone::Clone,
        P: alloy_contract::private::Provider<T, N>,
        N: alloy_contract::private::Network,
    >(
        address: alloy_sol_types::private::Address,
        provider: P,
    ) -> EdOnBN254Instance<T, P, N> {
        EdOnBN254Instance::<T, P, N>::new(address, provider)
    }
    /**A [`EdOnBN254`](self) instance.

    Contains type-safe methods for interacting with an on-chain instance of the
    [`EdOnBN254`](self) contract located at a given `address`, using a given
    provider `P`.

    If the contract bytecode is available (see the [`sol!`](alloy_sol_types::sol!)
    documentation on how to provide it), the `deploy` and `deploy_builder` methods can
    be used to deploy a new instance of the contract.

    See the [module-level documentation](self) for all the available methods.*/
    #[derive(Clone)]
    pub struct EdOnBN254Instance<T, P, N = alloy_contract::private::Ethereum> {
        address: alloy_sol_types::private::Address,
        provider: P,
        _network_transport: ::core::marker::PhantomData<(N, T)>,
    }
    #[automatically_derived]
    impl<T, P, N> ::core::fmt::Debug for EdOnBN254Instance<T, P, N> {
        #[inline]
        fn fmt(&self, f: &mut ::core::fmt::Formatter<'_>) -> ::core::fmt::Result {
            f.debug_tuple("EdOnBN254Instance")
                .field(&self.address)
                .finish()
        }
    }
    /// Instantiation and getters/setters.
    #[automatically_derived]
    impl<
            T: alloy_contract::private::Transport + ::core::clone::Clone,
            P: alloy_contract::private::Provider<T, N>,
            N: alloy_contract::private::Network,
        > EdOnBN254Instance<T, P, N>
    {
        /**Creates a new wrapper around an on-chain [`EdOnBN254`](self) contract instance.

        See the [wrapper's documentation](`EdOnBN254Instance`) for more details.*/
        #[inline]
        pub const fn new(address: alloy_sol_types::private::Address, provider: P) -> Self {
            Self {
                address,
                provider,
                _network_transport: ::core::marker::PhantomData,
            }
        }
        /// Returns a reference to the address.
        #[inline]
        pub const fn address(&self) -> &alloy_sol_types::private::Address {
            &self.address
        }
        /// Sets the address.
        #[inline]
        pub fn set_address(&mut self, address: alloy_sol_types::private::Address) {
            self.address = address;
        }
        /// Sets the address and returns `self`.
        pub fn at(mut self, address: alloy_sol_types::private::Address) -> Self {
            self.set_address(address);
            self
        }
        /// Returns a reference to the provider.
        #[inline]
        pub const fn provider(&self) -> &P {
            &self.provider
        }
    }
    impl<T, P: ::core::clone::Clone, N> EdOnBN254Instance<T, &P, N> {
        /// Clones the provider and returns a new instance with the cloned provider.
        #[inline]
        pub fn with_cloned_provider(self) -> EdOnBN254Instance<T, P, N> {
            EdOnBN254Instance {
                address: self.address,
                provider: ::core::clone::Clone::clone(&self.provider),
                _network_transport: ::core::marker::PhantomData,
            }
        }
    }
    /// Function calls.
    #[automatically_derived]
    impl<
            T: alloy_contract::private::Transport + ::core::clone::Clone,
            P: alloy_contract::private::Provider<T, N>,
            N: alloy_contract::private::Network,
        > EdOnBN254Instance<T, P, N>
    {
        /// Creates a new call builder using this contract instance's provider and address.
        ///
        /// Note that the call can be any function call, not just those defined in this
        /// contract. Prefer using the other methods for building type-safe contract calls.
        pub fn call_builder<C: alloy_sol_types::SolCall>(
            &self,
            call: &C,
        ) -> alloy_contract::SolCallBuilder<T, &P, C, N> {
            alloy_contract::SolCallBuilder::new_sol(&self.provider, &self.address, call)
        }
    }
    /// Event filters.
    #[automatically_derived]
    impl<
            T: alloy_contract::private::Transport + ::core::clone::Clone,
            P: alloy_contract::private::Provider<T, N>,
            N: alloy_contract::private::Network,
        > EdOnBN254Instance<T, P, N>
    {
        /// Creates a new event filter using this contract instance's provider and address.
        ///
        /// Note that the type can be any event, not just those defined in this contract.
        /// Prefer using the other methods for building type-safe event filters.
        pub fn event_filter<E: alloy_sol_types::SolEvent>(
            &self,
        ) -> alloy_contract::Event<T, &P, E, N> {
            alloy_contract::Event::new_sol(&self.provider, &self.address)
        }
    }
}
/**

Generated by the following Solidity interface...
```solidity
library BN254 {
    type BaseField is uint256;
    struct G1Point {
        BaseField x;
        BaseField y;
    }
    struct G2Point {
        BaseField x0;
        BaseField x1;
        BaseField y0;
        BaseField y1;
    }
}

library EdOnBN254 {
    struct EdOnBN254Point {
        uint256 x;
        uint256 y;
    }
}

interface StakeTable {
    type ValidatorStatus is uint8;

    error AddressEmptyCode(address target);
    error BLSSigVerificationFailed();
    error BlsKeyAlreadyUsed();
    error ERC1967InvalidImplementation(address implementation);
    error ERC1967NonPayable();
    error FailedInnerCall();
    error InsufficientAllowance(uint256, uint256);
    error InsufficientBalance(uint256);
    error InvalidAddress();
    error InvalidCommission();
    error InvalidInitialization();
    error InvalidSchnorrVK();
    error NotInitializing();
    error NothingToWithdraw();
    error OwnableInvalidOwner(address owner);
    error OwnableUnauthorizedAccount(address account);
    error PrematureWithdrawal();
    error UUPSUnauthorizedCallContext();
    error UUPSUnsupportedProxiableUUID(bytes32 slot);
    error UnknownValidator();
    error ValidatorAlreadyExited();
    error ValidatorAlreadyRegistered();
    error ValidatorNotExited();

    event ConsensusKeysUpdated(address account, BN254.G2Point blsVK, EdOnBN254.EdOnBN254Point schnorrVK);
    event Delegated(address delegator, address validator, uint256 amount);
    event Initialized(uint64 version);
    event OwnershipTransferred(address indexed previousOwner, address indexed newOwner);
    event Undelegated(address delegator, address validator, uint256 amount);
    event Upgrade(address implementation);
    event Upgraded(address indexed implementation);
    event ValidatorExit(address validator);
    event ValidatorRegistered(address account, BN254.G2Point blsVk, EdOnBN254.EdOnBN254Point schnorrVk, uint16 commission);
    event Withdrawal(address account, uint256 amount);

    constructor();

    function UPGRADE_INTERFACE_VERSION() external view returns (string memory);
    function _hashBlsKey(BN254.G2Point memory blsVK) external pure returns (bytes32);
    function blsKeys(bytes32 blsKeyHash) external view returns (bool);
    function claimValidatorExit(address validator) external;
    function claimWithdrawal(address validator) external;
    function delegate(address validator, uint256 amount) external;
    function deregisterValidator() external;
    function exitEscrowPeriod() external view returns (uint256);
    function getVersion() external pure returns (uint8 majorVersion, uint8 minorVersion, uint8 patchVersion);
    function initialize(address _tokenAddress, address _lightClientAddress, uint256 _exitEscrowPeriod, address _initialOwner) external;
    function initializedAtBlock() external view returns (uint256);
    function lightClient() external view returns (address);
    function owner() external view returns (address);
    function proxiableUUID() external view returns (bytes32);
    function registerValidator(BN254.G2Point memory blsVK, EdOnBN254.EdOnBN254Point memory schnorrVK, BN254.G1Point memory blsSig, uint16 commission) external;
    function renounceOwnership() external;
    function tokenAddress() external view returns (address);
    function transferOwnership(address newOwner) external;
    function undelegate(address validator, uint256 amount) external;
    function updateConsensusKeys(BN254.G2Point memory newBlsVK, EdOnBN254.EdOnBN254Point memory newSchnorrVK, BN254.G1Point memory newBlsSig) external;
    function upgradeToAndCall(address newImplementation, bytes memory data) external payable;
    function validatorExits(address validator) external view returns (uint256 unlocksAt);
    function validators(address validator) external view returns (bool isRegistered, ValidatorStatus status, uint256 delegatedAmount);
}
```

...which was generated by the following JSON ABI:
```json
[
  {
    "type": "constructor",
    "inputs": [],
    "stateMutability": "nonpayable"
  },
  {
    "type": "function",
    "name": "UPGRADE_INTERFACE_VERSION",
    "inputs": [],
    "outputs": [
      {
        "name": "",
        "type": "string",
        "internalType": "string"
      }
    ],
    "stateMutability": "view"
  },
  {
    "type": "function",
    "name": "_hashBlsKey",
    "inputs": [
      {
        "name": "blsVK",
        "type": "tuple",
        "internalType": "struct BN254.G2Point",
        "components": [
          {
            "name": "x0",
            "type": "uint256",
            "internalType": "BN254.BaseField"
          },
          {
            "name": "x1",
            "type": "uint256",
            "internalType": "BN254.BaseField"
          },
          {
            "name": "y0",
            "type": "uint256",
            "internalType": "BN254.BaseField"
          },
          {
            "name": "y1",
            "type": "uint256",
            "internalType": "BN254.BaseField"
          }
        ]
      }
    ],
    "outputs": [
      {
        "name": "",
        "type": "bytes32",
        "internalType": "bytes32"
      }
    ],
    "stateMutability": "pure"
  },
  {
    "type": "function",
    "name": "blsKeys",
    "inputs": [
      {
        "name": "blsKeyHash",
        "type": "bytes32",
        "internalType": "bytes32"
      }
    ],
    "outputs": [
      {
        "name": "",
        "type": "bool",
        "internalType": "bool"
      }
    ],
    "stateMutability": "view"
  },
  {
    "type": "function",
    "name": "claimValidatorExit",
    "inputs": [
      {
        "name": "validator",
        "type": "address",
        "internalType": "address"
      }
    ],
    "outputs": [],
    "stateMutability": "nonpayable"
  },
  {
    "type": "function",
    "name": "claimWithdrawal",
    "inputs": [
      {
        "name": "validator",
        "type": "address",
        "internalType": "address"
      }
    ],
    "outputs": [],
    "stateMutability": "nonpayable"
  },
  {
    "type": "function",
    "name": "delegate",
    "inputs": [
      {
        "name": "validator",
        "type": "address",
        "internalType": "address"
      },
      {
        "name": "amount",
        "type": "uint256",
        "internalType": "uint256"
      }
    ],
    "outputs": [],
    "stateMutability": "nonpayable"
  },
  {
    "type": "function",
    "name": "deregisterValidator",
    "inputs": [],
    "outputs": [],
    "stateMutability": "nonpayable"
  },
  {
    "type": "function",
    "name": "exitEscrowPeriod",
    "inputs": [],
    "outputs": [
      {
        "name": "",
        "type": "uint256",
        "internalType": "uint256"
      }
    ],
    "stateMutability": "view"
  },
  {
    "type": "function",
    "name": "getVersion",
    "inputs": [],
    "outputs": [
      {
        "name": "majorVersion",
        "type": "uint8",
        "internalType": "uint8"
      },
      {
        "name": "minorVersion",
        "type": "uint8",
        "internalType": "uint8"
      },
      {
        "name": "patchVersion",
        "type": "uint8",
        "internalType": "uint8"
      }
    ],
    "stateMutability": "pure"
  },
  {
    "type": "function",
    "name": "initialize",
    "inputs": [
      {
        "name": "_tokenAddress",
        "type": "address",
        "internalType": "address"
      },
      {
        "name": "_lightClientAddress",
        "type": "address",
        "internalType": "address"
      },
      {
        "name": "_exitEscrowPeriod",
        "type": "uint256",
        "internalType": "uint256"
      },
      {
        "name": "_initialOwner",
        "type": "address",
        "internalType": "address"
      }
    ],
    "outputs": [],
    "stateMutability": "nonpayable"
  },
  {
    "type": "function",
    "name": "initializedAtBlock",
    "inputs": [],
    "outputs": [
      {
        "name": "",
        "type": "uint256",
        "internalType": "uint256"
      }
    ],
    "stateMutability": "view"
  },
  {
    "type": "function",
    "name": "lightClient",
    "inputs": [],
    "outputs": [
      {
        "name": "",
        "type": "address",
        "internalType": "contract LightClient"
      }
    ],
    "stateMutability": "view"
  },
  {
    "type": "function",
    "name": "owner",
    "inputs": [],
    "outputs": [
      {
        "name": "",
        "type": "address",
        "internalType": "address"
      }
    ],
    "stateMutability": "view"
  },
  {
    "type": "function",
    "name": "proxiableUUID",
    "inputs": [],
    "outputs": [
      {
        "name": "",
        "type": "bytes32",
        "internalType": "bytes32"
      }
    ],
    "stateMutability": "view"
  },
  {
    "type": "function",
    "name": "registerValidator",
    "inputs": [
      {
        "name": "blsVK",
        "type": "tuple",
        "internalType": "struct BN254.G2Point",
        "components": [
          {
            "name": "x0",
            "type": "uint256",
            "internalType": "BN254.BaseField"
          },
          {
            "name": "x1",
            "type": "uint256",
            "internalType": "BN254.BaseField"
          },
          {
            "name": "y0",
            "type": "uint256",
            "internalType": "BN254.BaseField"
          },
          {
            "name": "y1",
            "type": "uint256",
            "internalType": "BN254.BaseField"
          }
        ]
      },
      {
        "name": "schnorrVK",
        "type": "tuple",
        "internalType": "struct EdOnBN254.EdOnBN254Point",
        "components": [
          {
            "name": "x",
            "type": "uint256",
            "internalType": "uint256"
          },
          {
            "name": "y",
            "type": "uint256",
            "internalType": "uint256"
          }
        ]
      },
      {
        "name": "blsSig",
        "type": "tuple",
        "internalType": "struct BN254.G1Point",
        "components": [
          {
            "name": "x",
            "type": "uint256",
            "internalType": "BN254.BaseField"
          },
          {
            "name": "y",
            "type": "uint256",
            "internalType": "BN254.BaseField"
          }
        ]
      },
      {
        "name": "commission",
        "type": "uint16",
        "internalType": "uint16"
      }
    ],
    "outputs": [],
    "stateMutability": "nonpayable"
  },
  {
    "type": "function",
    "name": "renounceOwnership",
    "inputs": [],
    "outputs": [],
    "stateMutability": "nonpayable"
  },
  {
    "type": "function",
    "name": "tokenAddress",
    "inputs": [],
    "outputs": [
      {
        "name": "",
        "type": "address",
        "internalType": "address"
      }
    ],
    "stateMutability": "view"
  },
  {
    "type": "function",
    "name": "transferOwnership",
    "inputs": [
      {
        "name": "newOwner",
        "type": "address",
        "internalType": "address"
      }
    ],
    "outputs": [],
    "stateMutability": "nonpayable"
  },
  {
    "type": "function",
    "name": "undelegate",
    "inputs": [
      {
        "name": "validator",
        "type": "address",
        "internalType": "address"
      },
      {
        "name": "amount",
        "type": "uint256",
        "internalType": "uint256"
      }
    ],
    "outputs": [],
    "stateMutability": "nonpayable"
  },
  {
    "type": "function",
    "name": "updateConsensusKeys",
    "inputs": [
      {
        "name": "newBlsVK",
        "type": "tuple",
        "internalType": "struct BN254.G2Point",
        "components": [
          {
            "name": "x0",
            "type": "uint256",
            "internalType": "BN254.BaseField"
          },
          {
            "name": "x1",
            "type": "uint256",
            "internalType": "BN254.BaseField"
          },
          {
            "name": "y0",
            "type": "uint256",
            "internalType": "BN254.BaseField"
          },
          {
            "name": "y1",
            "type": "uint256",
            "internalType": "BN254.BaseField"
          }
        ]
      },
      {
        "name": "newSchnorrVK",
        "type": "tuple",
        "internalType": "struct EdOnBN254.EdOnBN254Point",
        "components": [
          {
            "name": "x",
            "type": "uint256",
            "internalType": "uint256"
          },
          {
            "name": "y",
            "type": "uint256",
            "internalType": "uint256"
          }
        ]
      },
      {
        "name": "newBlsSig",
        "type": "tuple",
        "internalType": "struct BN254.G1Point",
        "components": [
          {
            "name": "x",
            "type": "uint256",
            "internalType": "BN254.BaseField"
          },
          {
            "name": "y",
            "type": "uint256",
            "internalType": "BN254.BaseField"
          }
        ]
      }
    ],
    "outputs": [],
    "stateMutability": "nonpayable"
  },
  {
    "type": "function",
    "name": "upgradeToAndCall",
    "inputs": [
      {
        "name": "newImplementation",
        "type": "address",
        "internalType": "address"
      },
      {
        "name": "data",
        "type": "bytes",
        "internalType": "bytes"
      }
    ],
    "outputs": [],
    "stateMutability": "payable"
  },
  {
    "type": "function",
    "name": "validatorExits",
    "inputs": [
      {
        "name": "validator",
        "type": "address",
        "internalType": "address"
      }
    ],
    "outputs": [
      {
        "name": "unlocksAt",
        "type": "uint256",
        "internalType": "uint256"
      }
    ],
    "stateMutability": "view"
  },
  {
    "type": "function",
    "name": "validators",
    "inputs": [
      {
        "name": "validator",
        "type": "address",
        "internalType": "address"
      }
    ],
    "outputs": [
      {
        "name": "isRegistered",
        "type": "bool",
        "internalType": "bool"
      },
      {
        "name": "status",
        "type": "uint8",
        "internalType": "enum StakeTable.ValidatorStatus"
      },
      {
        "name": "delegatedAmount",
        "type": "uint256",
        "internalType": "uint256"
      }
    ],
    "stateMutability": "view"
  },
  {
    "type": "event",
    "name": "ConsensusKeysUpdated",
    "inputs": [
      {
        "name": "account",
        "type": "address",
        "indexed": false,
        "internalType": "address"
      },
      {
        "name": "blsVK",
        "type": "tuple",
        "indexed": false,
        "internalType": "struct BN254.G2Point",
        "components": [
          {
            "name": "x0",
            "type": "uint256",
            "internalType": "BN254.BaseField"
          },
          {
            "name": "x1",
            "type": "uint256",
            "internalType": "BN254.BaseField"
          },
          {
            "name": "y0",
            "type": "uint256",
            "internalType": "BN254.BaseField"
          },
          {
            "name": "y1",
            "type": "uint256",
            "internalType": "BN254.BaseField"
          }
        ]
      },
      {
        "name": "schnorrVK",
        "type": "tuple",
        "indexed": false,
        "internalType": "struct EdOnBN254.EdOnBN254Point",
        "components": [
          {
            "name": "x",
            "type": "uint256",
            "internalType": "uint256"
          },
          {
            "name": "y",
            "type": "uint256",
            "internalType": "uint256"
          }
        ]
      }
    ],
    "anonymous": false
  },
  {
    "type": "event",
    "name": "Delegated",
    "inputs": [
      {
        "name": "delegator",
        "type": "address",
        "indexed": false,
        "internalType": "address"
      },
      {
        "name": "validator",
        "type": "address",
        "indexed": false,
        "internalType": "address"
      },
      {
        "name": "amount",
        "type": "uint256",
        "indexed": false,
        "internalType": "uint256"
      }
    ],
    "anonymous": false
  },
  {
    "type": "event",
    "name": "Initialized",
    "inputs": [
      {
        "name": "version",
        "type": "uint64",
        "indexed": false,
        "internalType": "uint64"
      }
    ],
    "anonymous": false
  },
  {
    "type": "event",
    "name": "OwnershipTransferred",
    "inputs": [
      {
        "name": "previousOwner",
        "type": "address",
        "indexed": true,
        "internalType": "address"
      },
      {
        "name": "newOwner",
        "type": "address",
        "indexed": true,
        "internalType": "address"
      }
    ],
    "anonymous": false
  },
  {
    "type": "event",
    "name": "Undelegated",
    "inputs": [
      {
        "name": "delegator",
        "type": "address",
        "indexed": false,
        "internalType": "address"
      },
      {
        "name": "validator",
        "type": "address",
        "indexed": false,
        "internalType": "address"
      },
      {
        "name": "amount",
        "type": "uint256",
        "indexed": false,
        "internalType": "uint256"
      }
    ],
    "anonymous": false
  },
  {
    "type": "event",
    "name": "Upgrade",
    "inputs": [
      {
        "name": "implementation",
        "type": "address",
        "indexed": false,
        "internalType": "address"
      }
    ],
    "anonymous": false
  },
  {
    "type": "event",
    "name": "Upgraded",
    "inputs": [
      {
        "name": "implementation",
        "type": "address",
        "indexed": true,
        "internalType": "address"
      }
    ],
    "anonymous": false
  },
  {
    "type": "event",
    "name": "ValidatorExit",
    "inputs": [
      {
        "name": "validator",
        "type": "address",
        "indexed": false,
        "internalType": "address"
      }
    ],
    "anonymous": false
  },
  {
    "type": "event",
    "name": "ValidatorRegistered",
    "inputs": [
      {
        "name": "account",
        "type": "address",
        "indexed": false,
        "internalType": "address"
      },
      {
        "name": "blsVk",
        "type": "tuple",
        "indexed": false,
        "internalType": "struct BN254.G2Point",
        "components": [
          {
            "name": "x0",
            "type": "uint256",
            "internalType": "BN254.BaseField"
          },
          {
            "name": "x1",
            "type": "uint256",
            "internalType": "BN254.BaseField"
          },
          {
            "name": "y0",
            "type": "uint256",
            "internalType": "BN254.BaseField"
          },
          {
            "name": "y1",
            "type": "uint256",
            "internalType": "BN254.BaseField"
          }
        ]
      },
      {
        "name": "schnorrVk",
        "type": "tuple",
        "indexed": false,
        "internalType": "struct EdOnBN254.EdOnBN254Point",
        "components": [
          {
            "name": "x",
            "type": "uint256",
            "internalType": "uint256"
          },
          {
            "name": "y",
            "type": "uint256",
            "internalType": "uint256"
          }
        ]
      },
      {
        "name": "commission",
        "type": "uint16",
        "indexed": false,
        "internalType": "uint16"
      }
    ],
    "anonymous": false
  },
  {
    "type": "event",
    "name": "Withdrawal",
    "inputs": [
      {
        "name": "account",
        "type": "address",
        "indexed": false,
        "internalType": "address"
      },
      {
        "name": "amount",
        "type": "uint256",
        "indexed": false,
        "internalType": "uint256"
      }
    ],
    "anonymous": false
  },
  {
    "type": "error",
    "name": "AddressEmptyCode",
    "inputs": [
      {
        "name": "target",
        "type": "address",
        "internalType": "address"
      }
    ]
  },
  {
    "type": "error",
    "name": "BLSSigVerificationFailed",
    "inputs": []
  },
  {
    "type": "error",
    "name": "BlsKeyAlreadyUsed",
    "inputs": []
  },
  {
    "type": "error",
    "name": "ERC1967InvalidImplementation",
    "inputs": [
      {
        "name": "implementation",
        "type": "address",
        "internalType": "address"
      }
    ]
  },
  {
    "type": "error",
    "name": "ERC1967NonPayable",
    "inputs": []
  },
  {
    "type": "error",
    "name": "FailedInnerCall",
    "inputs": []
  },
  {
    "type": "error",
    "name": "InsufficientAllowance",
    "inputs": [
      {
        "name": "",
        "type": "uint256",
        "internalType": "uint256"
      },
      {
        "name": "",
        "type": "uint256",
        "internalType": "uint256"
      }
    ]
  },
  {
    "type": "error",
    "name": "InsufficientBalance",
    "inputs": [
      {
        "name": "",
        "type": "uint256",
        "internalType": "uint256"
      }
    ]
  },
  {
    "type": "error",
    "name": "InvalidAddress",
    "inputs": []
  },
  {
    "type": "error",
    "name": "InvalidCommission",
    "inputs": []
  },
  {
    "type": "error",
    "name": "InvalidInitialization",
    "inputs": []
  },
  {
    "type": "error",
    "name": "InvalidSchnorrVK",
    "inputs": []
  },
  {
    "type": "error",
    "name": "NotInitializing",
    "inputs": []
  },
  {
    "type": "error",
    "name": "NothingToWithdraw",
    "inputs": []
  },
  {
    "type": "error",
    "name": "OwnableInvalidOwner",
    "inputs": [
      {
        "name": "owner",
        "type": "address",
        "internalType": "address"
      }
    ]
  },
  {
    "type": "error",
    "name": "OwnableUnauthorizedAccount",
    "inputs": [
      {
        "name": "account",
        "type": "address",
        "internalType": "address"
      }
    ]
  },
  {
    "type": "error",
    "name": "PrematureWithdrawal",
    "inputs": []
  },
  {
    "type": "error",
    "name": "UUPSUnauthorizedCallContext",
    "inputs": []
  },
  {
    "type": "error",
    "name": "UUPSUnsupportedProxiableUUID",
    "inputs": [
      {
        "name": "slot",
        "type": "bytes32",
        "internalType": "bytes32"
      }
    ]
  },
  {
    "type": "error",
    "name": "UnknownValidator",
    "inputs": []
  },
  {
    "type": "error",
    "name": "ValidatorAlreadyExited",
    "inputs": []
  },
  {
    "type": "error",
    "name": "ValidatorAlreadyRegistered",
    "inputs": []
  },
  {
    "type": "error",
    "name": "ValidatorNotExited",
    "inputs": []
  }
]
```*/
#[allow(
    non_camel_case_types,
    non_snake_case,
    clippy::pub_underscore_fields,
    clippy::style,
    clippy::empty_structs_with_brackets
)]
pub mod StakeTable {
    use alloy::sol_types as alloy_sol_types;

    use super::*;
    /// The creation / init bytecode of the contract.
    ///
    /// ```text
    ///0x60a06040523060805234801562000014575f80fd5b506200001f6200002f565b620000296200002f565b620000e3565b7ff0c57e16840df040f15088dc2f81fe391c3923bec73e23a9662efc9c229c6a00805468010000000000000000900460ff1615620000805760405163f92ee8a960e01b815260040160405180910390fd5b80546001600160401b0390811614620000e05780546001600160401b0319166001600160401b0390811782556040519081527fc7f505b2f371ae2175ee4913f4499e1f2633a7b5936321eed1cdaeb6115181d29060200160405180910390a15b50565b6080516129646200010a5f395f81816111430152818161116c01526112ef01526129645ff3fe60806040526004361061013c575f3560e01c80638da5cb5b116100b3578063b3e6ebd51161006d578063b3e6ebd51461037d578063b5700e68146103bb578063b5ecb344146103da578063be20309414610405578063f2fde38b14610424578063fa52c7d814610443575f80fd5b80638da5cb5b1461027e5780639b30a5e6146102ce5780639d76ea58146102ed5780639e9a8f311461030c578063a3066aab14610321578063ad3cb1cc14610340575f80fd5b80634d99dd16116101045780634d99dd16146101f15780634f1ef2861461021057806352d1902d146102235780635544c2f1146102375780636a911ccf14610256578063715018a61461026a575f80fd5b8063026e402b146101405780630d8e6e2c1461016157806313b9057a146101915780632140fecd146101b05780633e9df9b5146101cf575b5f80fd5b34801561014b575f80fd5b5061015f61015a3660046121c5565b610491565b005b34801561016c575f80fd5b5060408051600181525f60208201819052918101919091526060015b60405180910390f35b34801561019c575f80fd5b5061015f6101ab3660046122e3565b610612565b3480156101bb575f80fd5b5061015f6101ca366004612341565b61077a565b3480156101da575f80fd5b506101e35f5481565b604051908152602001610188565b3480156101fc575f80fd5b5061015f61020b3660046121c5565b61087b565b61015f61021e36600461235a565b6109e7565b34801561022e575f80fd5b506101e3610a06565b348015610242575f80fd5b5061015f6102513660046123fa565b610a21565b348015610261575f80fd5b5061015f610ae0565b348015610275575f80fd5b5061015f610b61565b348015610289575f80fd5b507f9016d09d72d40fdae2fd8ceac6b6234c7706214fd39c1cd1e609a0528c199300546001600160a01b03165b6040516001600160a01b039091168152602001610188565b3480156102d9575f80fd5b506101e36102e836600461243e565b610b74565b3480156102f8575f80fd5b506007546102b6906001600160a01b031681565b348015610317575f80fd5b506101e360085481565b34801561032c575f80fd5b5061015f61033b366004612341565b610bce565b34801561034b575f80fd5b50610370604051806040016040528060058152602001640352e302e360dc1b81525081565b604051610188919061247a565b348015610388575f80fd5b506103ab6103973660046124ac565b60036020525f908152604090205460ff1681565b6040519015158152602001610188565b3480156103c6575f80fd5b506001546102b6906001600160a01b031681565b3480156103e5575f80fd5b506101e36103f4366004612341565b60046020525f908152604090205481565b348015610410575f80fd5b5061015f61041f3660046124c3565b610cd1565b34801561042f575f80fd5b5061015f61043e366004612341565b610e2d565b34801561044e575f80fd5b5061048261045d366004612341565b60026020525f90815260409020805460019091015460ff808316926101009004169083565b60405161018893929190612521565b61049a82610e6a565b6104a382610ea2565b600754604051636eb1769f60e11b81523360048201523060248201525f916001600160a01b03169063dd62ed3e90604401602060405180830381865afa1580156104ef573d5f803e3d5ffd5b505050506040513d601f19601f820116820180604052508101906105139190612557565b9050818110156105455760405163054365bb60e31b815260048101829052602481018390526044015b60405180910390fd5b6001600160a01b0383165f908152600260205260408120600101805484929061056f908490612582565b90915550506001600160a01b0383165f908152600560209081526040808320338452909152812080548492906105a6908490612582565b90915550506007546105c3906001600160a01b0316333085610ed8565b604080513381526001600160a01b03851660208201529081018390527fe5541a6b6103d4fa7e021ed54fad39c66f27a76bd13d374cf6240ae6bd0bb72b906060015b60405180910390a1505050565b61061b33610f70565b61062483610fa9565b61062d84610fe4565b604080513360208201525f91016040516020818303038152906040529050610656818487611020565b6127108261ffff16111561067d5760405163dc81db8560e01b815260040160405180910390fd5b600160035f61068b88610b74565b81526020019081526020015f205f6101000a81548160ff02191690831515021790555060405180606001604052806001151581526020015f60018111156106d4576106d461250d565b81525f602091820181905233815260028252604090208251815490151560ff19821681178355928401519192839161ff001990911661ffff19909116176101008360018111156107265761072661250d565b0217905550604091820151600190910155517ff6e8359c57520b469634736bfc3bb7ec5cbd1a0bd28b10a8275793bb730b797f9061076b903390889088908790612595565b60405180910390a15050505050565b335f90815260046020526040812054908190036107aa576040516379298a5360e11b815260040160405180910390fd5b804210156107cb57604051635a77435760e01b815260040160405180910390fd5b6001600160a01b0382165f9081526005602090815260408083203384529091528120549081900361080f57604051630686827b60e51b815260040160405180910390fd5b6001600160a01b038084165f908152600560209081526040808320338085529252822091909155600754610845921690836110b5565b60408051338152602081018390527f7fcf532c15f0a6db0bd6d0e038bea71d30d808c7d98cb3bf7268a95bf5081b659101610605565b61088482610e6a565b61088d82610ea2565b6001335f90815260026020526040902054610100900460ff1660018111156108b7576108b761250d565b036108d55760405163eab4a96360e01b815260040160405180910390fd5b6001600160a01b0382165f9081526005602090815260408083203384529091529020548181101561091c57604051639266535160e01b81526004810182905260240161053c565b6001600160a01b0383165f9081526005602090815260408083203384529091528120805484929061094e9084906125f8565b925050819055506040518060400160405280838152602001600854426109749190612582565b90526001600160a01b0384165f8181526006602090815260408083203380855290835292819020855181559482015160019095019490945583519182528101919091529081018390527f4d10bd049775c77bd7f255195afba5088028ecb3c7c277d393ccff7934f2f92c90606001610605565b6109ef611138565b6109f8826111dc565b610a028282611223565b5050565b5f610a0f6112e4565b505f8051602061293883398151915290565b610a2a33610e6a565b610a3333610ea2565b610a3c82610fa9565b610a4583610fe4565b604080513360208201525f91016040516020818303038152906040529050610a6e818386611020565b600160035f610a7c87610b74565b81526020019081526020015f205f6101000a81548160ff0219169083151502179055507f80d8a4a1663328a998d4555ba21d8bba6ef1576a8c5e9d27f9c545f1a3d52b1d338585604051610ad29392919061260b565b60405180910390a150505050565b610ae933610e6a565b610af233610ea2565b335f908152600260205260409020805461ff001916610100179055600854610b1a9042612582565b335f8181526004602090815260409182902093909355519081527ffb24305354c87762d557487ae4a564e8d03ecbb9a97dd8afff8e1f6fcaf0dd16910160405180910390a1565b610b6961132d565b610b725f611388565b565b5f815f0151826020015183604001518460600151604051602001610bb1949392919093845260208401929092526040830152606082015260800190565b604051602081830303815290604052805190602001209050919050565b6001600160a01b0381165f90815260066020908152604080832033845290915281205490819003610c1257604051630686827b60e51b815260040160405180910390fd5b6001600160a01b0382165f908152600660209081526040808320338452909152902060010154421015610c5857604051635a77435760e01b815260040160405180910390fd5b6001600160a01b038083165f908152600660209081526040808320338085529252822082815560010191909155600754610c94921690836110b5565b60408051338152602081018390527f7fcf532c15f0a6db0bd6d0e038bea71d30d808c7d98cb3bf7268a95bf5081b65910160405180910390a15050565b7ff0c57e16840df040f15088dc2f81fe391c3923bec73e23a9662efc9c229c6a008054600160401b810460ff16159067ffffffffffffffff165f81158015610d165750825b90505f8267ffffffffffffffff166001148015610d325750303b155b905081158015610d40575080155b15610d5e5760405163f92ee8a960e01b815260040160405180910390fd5b845467ffffffffffffffff191660011785558315610d8857845460ff60401b1916600160401b1785555b610d91866113f8565b610d99611409565b610da1611411565b610ddc898989600780546001600160a01b039485166001600160a01b0319918216179091556001805493909416921691909117909155600855565b8315610e2257845460ff60401b19168555604051600181527fc7f505b2f371ae2175ee4913f4499e1f2633a7b5936321eed1cdaeb6115181d29060200160405180910390a15b505050505050505050565b610e3561132d565b6001600160a01b038116610e5e57604051631e4fbdf760e01b81525f600482015260240161053c565b610e6781611388565b50565b6001600160a01b0381165f9081526002602052604090205460ff16610e67576040516357fdf40b60e01b815260040160405180910390fd5b6001600160a01b0381165f9081526004602052604090205415610e675760405163eab4a96360e01b815260040160405180910390fd5b5f6040516323b872dd60e01b81526001600160a01b03851660048201526001600160a01b038416602482015282604482015260205f6064835f8a5af13d15601f3d1160015f511416171691505080610f695760405162461bcd60e51b81526020600482015260146024820152731514905394d1915497d19493d357d1905253115160621b604482015260640161053c565b5050505050565b6001600160a01b0381165f9081526002602052604090205460ff1615610e675760405163132e7efb60e31b815260040160405180910390fd5b604080518082019091525f8082526020820152610fc6828261150d565b15610a02576040516306cf438f60e01b815260040160405180910390fd5b60035f610ff083610b74565b815260208101919091526040015f205460ff1615610e675760405162da8a5760e11b815260040160405180910390fd5b61102982611530565b5f6040518060600160405280602481526020016128f46024913990505f848260405160200161105992919061265f565b60405160208183030381529060405290505f611074826115c6565b90506110918185611084886116b3565b61108c61172a565b6117f7565b6110ad5760405162ced3e560e41b815260040160405180910390fd5b505050505050565b5f60405163a9059cbb60e01b81526001600160a01b038416600482015282602482015260205f6044835f895af13d15601f3d1160015f5114161716915050806111325760405162461bcd60e51b815260206004820152600f60248201526e1514905394d1915497d19052531151608a1b604482015260640161053c565b50505050565b306001600160a01b037f00000000000000000000000000000000000000000000000000000000000000001614806111be57507f00000000000000000000000000000000000000000000000000000000000000006001600160a01b03166111b25f80516020612938833981519152546001600160a01b031690565b6001600160a01b031614155b15610b725760405163703e46dd60e11b815260040160405180910390fd5b6111e461132d565b6040516001600160a01b03821681527ff78721226efe9a1bb678189a16d1554928b9f2192e2cb93eeda83b79fa40007d9060200160405180910390a150565b816001600160a01b03166352d1902d6040518163ffffffff1660e01b8152600401602060405180830381865afa92505050801561127d575060408051601f3d908101601f1916820190925261127a91810190612557565b60015b6112a557604051634c9c8ce360e01b81526001600160a01b038316600482015260240161053c565b5f8051602061293883398151915281146112d557604051632a87526960e21b81526004810182905260240161053c565b6112df83836118d7565b505050565b306001600160a01b037f00000000000000000000000000000000000000000000000000000000000000001614610b725760405163703e46dd60e11b815260040160405180910390fd5b3361135f7f9016d09d72d40fdae2fd8ceac6b6234c7706214fd39c1cd1e609a0528c199300546001600160a01b031690565b6001600160a01b031614610b725760405163118cdaa760e01b815233600482015260240161053c565b7f9016d09d72d40fdae2fd8ceac6b6234c7706214fd39c1cd1e609a0528c19930080546001600160a01b031981166001600160a01b03848116918217845560405192169182907f8be0079c531659141344cd1fd0a4f28419497f9722a3daafe3b4186f6b6457e0905f90a3505050565b61140061192c565b610e6781611975565b610b7261192c565b7ff0c57e16840df040f15088dc2f81fe391c3923bec73e23a9662efc9c229c6a008054600160401b810460ff16159067ffffffffffffffff165f811580156114565750825b90505f8267ffffffffffffffff1660011480156114725750303b155b905081158015611480575080155b1561149e5760405163f92ee8a960e01b815260040160405180910390fd5b845467ffffffffffffffff1916600117855583156114c857845460ff60401b1916600160401b1785555b435f558315610f6957845460ff60401b19168555604051600181527fc7f505b2f371ae2175ee4913f4499e1f2633a7b5936321eed1cdaeb6115181d29060200161076b565b805182515f91148015611527575081602001518360200151145b90505b92915050565b805160208201515f915f8051602061291883398151915291159015161561155657505050565b8251602084015182600384858586098509088382830914838210848410161693505050816112df5760405162461bcd60e51b815260206004820152601760248201527f426e3235343a20696e76616c696420473120706f696e74000000000000000000604482015260640161053c565b604080518082019091525f80825260208201525f6115e38361197d565b90505f8051602061291883398151915260035f828485099050828061160a5761160a61268d565b8482099050828061161d5761161d61268d565b82820890505f8061162d83611b86565b925090505b806116965784806116455761164561268d565b60018708955084806116595761165961268d565b8687099250848061166c5761166c61268d565b8684099250848061167f5761167f61268d565b848408925061168d83611b86565b92509050611632565b506040805180820190915294855260208501525091949350505050565b604080518082019091525f80825260208201528151602083015115901516156116da575090565b6040518060400160405280835f015181526020015f80516020612918833981519152846020015161170b91906126a1565b611722905f805160206129188339815191526125f8565b905292915050565b61175160405180608001604052805f81526020015f81526020015f81526020015f81525090565b60405180608001604052807f1800deef121f1e76426a00665e5c4479674322d4f75edadd46debd5cd992f6ed81526020017f198e9393920d483a7260bfb731fb5d25f1aa493335a9e71297e485b7aef312c281526020017f12c85ea5db8c6deb4aab71808dcb408fe3d1e7690c43d37b4ce6cc0166fa7daa81526020017f090689d0585ff075ec9e99ad690c3395bc4b313370b38ef355acdadcd122975b815250905090565b5f805f6040518751815260208801516020820152602087015160408201528651606082015260608701516080820152604087015160a0820152855160c0820152602086015160e0820152602085015161010082015284516101208201526060850151610140820152604085015161016082015260205f6101808360085afa9150505f519150806118c95760405162461bcd60e51b815260206004820152601c60248201527f426e3235343a2050616972696e6720636865636b206661696c65642100000000604482015260640161053c565b50151590505b949350505050565b6118e082611c7d565b6040516001600160a01b038316907fbc7cd75a20ee27fd9adebab32041f755214dbc6bffa90cc0225b39da2e5c2d3b905f90a2805115611924576112df8282611ce0565b610a02611d52565b7ff0c57e16840df040f15088dc2f81fe391c3923bec73e23a9662efc9c229c6a0054600160401b900460ff16610b7257604051631afcd79f60e31b815260040160405180910390fd5b610e3561192c565b5f8061198883611d71565b80519091506030811461199d5761199d6126c0565b5f8167ffffffffffffffff8111156119b7576119b76121ed565b6040519080825280601f01601f1916602001820160405280156119e1576020820181803683370190505b5090505f5b82811015611a50578360016119fb83866125f8565b611a0591906125f8565b81518110611a1557611a156126d4565b602001015160f81c60f81b828281518110611a3257611a326126d4565b60200101906001600160f81b03191690815f1a9053506001016119e6565b5060408051601f80825261040082019092525f9082602082016103e0803683370190505090505f5b82811015611ae0578381611a8c85886125f8565b611a969190612582565b81518110611aa657611aa66126d4565b602001015160f81c60f81b60f81c828281518110611ac657611ac66126d4565b60ff90921660209283029190910190910152600101611a78565b505f611aeb826120bb565b90506101005f805160206129188339815191525f611b0986896125f8565b90505f5b81811015611b76575f886001611b2384866125f8565b611b2d91906125f8565b81518110611b3d57611b3d6126d4565b016020015160f81c90508380611b5557611b5561268d565b85870995508380611b6857611b6861268d565b818708955050600101611b0d565b50929a9950505050505050505050565b5f805f805f7f0c19139cb84c680a6e14116da060561765e05aa45a1c72a34f082305b61f3f5290505f5f80516020612918833981519152905060405160208152602080820152602060408201528760608201528260808201528160a082015260205f60c08360055afa9450505f51925083611c435760405162461bcd60e51b815260206004820152601b60248201527f706f7720707265636f6d70696c652063616c6c206661696c6564210000000000604482015260640161053c565b80600184901b1115611c5c57611c5983826125f8565b92505b8080611c6a57611c6a61268d565b8384099690961496919550909350505050565b806001600160a01b03163b5f03611cb257604051634c9c8ce360e01b81526001600160a01b038216600482015260240161053c565b5f8051602061293883398151915280546001600160a01b0319166001600160a01b0392909216919091179055565b60605f80846001600160a01b031684604051611cfc91906126e8565b5f60405180830381855af49150503d805f8114611d34576040519150601f19603f3d011682016040523d82523d5f602084013e611d39565b606091505b5091509150611d49858383612122565b95945050505050565b3415610b725760405163b398979f60e01b815260040160405180910390fd5b604080516030808252606082810190935290602090600160f91b905f90846020820181803683370190505090508086604051602001611db192919061265f565b6040516020818303038152906040529050808460f81b604051602001611dd8929190612703565b604051602081830303815290604052905080604051602001611dfa9190612735565b60408051601f1981840301815290829052915061010160f01b90611e249083908390602001612755565b60408051808303601f190181528282528051602091820120818401819052600160f81b848401526001600160f01b031985166041850152825160238186030181526043909401909252825190830120919350905f60ff881667ffffffffffffffff811115611e9457611e946121ed565b6040519080825280601f01601f191660200182016040528015611ebe576020820181803683370190505b5090505f82604051602001611ed591815260200190565b60405160208183030381529060405290505f5b8151811015611f3e57818181518110611f0357611f036126d4565b602001015160f81c60f81b838281518110611f2057611f206126d4565b60200101906001600160f81b03191690815f1a905350600101611ee8565b505f84604051602001611f5391815260200190565b60408051601f19818403018152602083019091525f80835291985091505b89811015611fe5575f838281518110611f8c57611f8c6126d4565b602001015160f81c60f81b838381518110611fa957611fa96126d4565b602001015160f81c60f81b1890508881604051602001611fca929190612783565b60408051601f19818403018152919052985050600101611f71565b50868887604051602001611ffb939291906127b1565b6040516020818303038152906040529650868051906020012093508360405160200161202991815260200190565b60405160208183030381529060405291505f5b6120498a60ff8d166125f8565b8110156120aa57828181518110612062576120626126d4565b01602001516001600160f81b0319168461207c838d612582565b8151811061208c5761208c6126d4565b60200101906001600160f81b03191690815f1a90535060010161203c565b50919b9a5050505050505050505050565b5f80805b835181101561211b578381815181106120da576120da6126d4565b602002602001015160ff168160086120f291906127f1565b6120fd9060026128e8565b61210791906127f1565b6121119083612582565b91506001016120bf565b5092915050565b6060826121375761213282612181565b61217a565b815115801561214e57506001600160a01b0384163b155b1561217757604051639996b31560e01b81526001600160a01b038516600482015260240161053c565b50805b9392505050565b8051156121915780518082602001fd5b604051630a12f52160e11b815260040160405180910390fd5b80356001600160a01b03811681146121c0575f80fd5b919050565b5f80604083850312156121d6575f80fd5b6121df836121aa565b946020939093013593505050565b634e487b7160e01b5f52604160045260245ffd5b604051601f8201601f1916810167ffffffffffffffff8111828210171561222a5761222a6121ed565b604052919050565b5f60808284031215612242575f80fd5b6040516080810181811067ffffffffffffffff82111715612265576122656121ed565b8060405250809150823581526020830135602082015260408301356040820152606083013560608201525092915050565b5f604082840312156122a6575f80fd5b6040516040810181811067ffffffffffffffff821117156122c9576122c96121ed565b604052823581526020928301359281019290925250919050565b5f805f8061012085870312156122f7575f80fd5b6123018686612232565b93506123108660808701612296565b925061231f8660c08701612296565b915061010085013561ffff81168114612336575f80fd5b939692955090935050565b5f60208284031215612351575f80fd5b611527826121aa565b5f806040838503121561236b575f80fd5b612374836121aa565b915060208084013567ffffffffffffffff80821115612391575f80fd5b818601915086601f8301126123a4575f80fd5b8135818111156123b6576123b66121ed565b6123c8601f8201601f19168501612201565b915080825287848285010111156123dd575f80fd5b80848401858401375f848284010152508093505050509250929050565b5f805f610100848603121561240d575f80fd5b6124178585612232565b92506124268560808601612296565b91506124358560c08601612296565b90509250925092565b5f6080828403121561244e575f80fd5b6115278383612232565b5f5b8381101561247257818101518382015260200161245a565b50505f910152565b602081525f8251806020840152612498816040850160208701612458565b601f01601f19169190910160400192915050565b5f602082840312156124bc575f80fd5b5035919050565b5f805f80608085870312156124d6575f80fd5b6124df856121aa565b93506124ed602086016121aa565b925060408501359150612502606086016121aa565b905092959194509250565b634e487b7160e01b5f52602160045260245ffd5b8315158152606081016002841061254657634e487b7160e01b5f52602160045260245ffd5b602082019390935260400152919050565b5f60208284031215612567575f80fd5b5051919050565b634e487b7160e01b5f52601160045260245ffd5b8082018082111561152a5761152a61256e565b6001600160a01b038516815261010081016125d46020830186805182526020810151602083015260408101516040830152606081015160608301525050565b835160a0830152602084015160c083015261ffff831660e083015295945050505050565b8181038181111561152a5761152a61256e565b6001600160a01b038416815260e081016126496020830185805182526020810151602083015260408101516040830152606081015160608301525050565b825160a0830152602083015160c08301526118cf565b5f8351612670818460208801612458565b835190830190612684818360208801612458565b01949350505050565b634e487b7160e01b5f52601260045260245ffd5b5f826126bb57634e487b7160e01b5f52601260045260245ffd5b500690565b634e487b7160e01b5f52600160045260245ffd5b634e487b7160e01b5f52603260045260245ffd5b5f82516126f9818460208701612458565b9190910192915050565b5f8351612714818460208801612458565b5f9201918252506001600160f81b0319919091166001820152600201919050565b5f8251612746818460208701612458565b5f920191825250600101919050565b5f8351612766818460208801612458565b6001600160f01b0319939093169190920190815260020192915050565b5f8351612794818460208801612458565b6001600160f81b0319939093169190920190815260010192915050565b5f84516127c2818460208901612458565b6001600160f81b031994909416919093019081526001600160f01b031991909116600182015260030192915050565b808202811582820484141761152a5761152a61256e565b600181815b8085111561284257815f19048211156128285761282861256e565b8085161561283557918102915b93841c939080029061280d565b509250929050565b5f826128585750600161152a565b8161286457505f61152a565b816001811461287a5760028114612884576128a0565b600191505061152a565b60ff8411156128955761289561256e565b50506001821b61152a565b5060208310610133831016604e8410600b84101617156128c3575081810a61152a565b6128cd8383612808565b805f19048211156128e0576128e061256e565b029392505050565b5f611527838361284a56fe424c535f5349475f424e32353447315f584d443a4b454343414b5f4e4354485f4e554c5f30644e72e131a029b85045b68181585d97816a916871ca8d3c208c16d87cfd47360894a13ba1a3210667c828492db98dca3e2076cc3735a920a3ca505d382bbca164736f6c6343000817000a
    /// ```
    #[rustfmt::skip]
    #[allow(clippy::all)]
    pub static BYTECODE: alloy_sol_types::private::Bytes = alloy_sol_types::private::Bytes::from_static(
        b"`\xA0`@R0`\x80R4\x80\x15b\0\0\x14W_\x80\xFD[Pb\0\0\x1Fb\0\0/V[b\0\0)b\0\0/V[b\0\0\xE3V[\x7F\xF0\xC5~\x16\x84\r\xF0@\xF1P\x88\xDC/\x81\xFE9\x1C9#\xBE\xC7>#\xA9f.\xFC\x9C\"\x9Cj\0\x80Th\x01\0\0\0\0\0\0\0\0\x90\x04`\xFF\x16\x15b\0\0\x80W`@Qc\xF9.\xE8\xA9`\xE0\x1B\x81R`\x04\x01`@Q\x80\x91\x03\x90\xFD[\x80T`\x01`\x01`@\x1B\x03\x90\x81\x16\x14b\0\0\xE0W\x80T`\x01`\x01`@\x1B\x03\x19\x16`\x01`\x01`@\x1B\x03\x90\x81\x17\x82U`@Q\x90\x81R\x7F\xC7\xF5\x05\xB2\xF3q\xAE!u\xEEI\x13\xF4I\x9E\x1F&3\xA7\xB5\x93c!\xEE\xD1\xCD\xAE\xB6\x11Q\x81\xD2\x90` \x01`@Q\x80\x91\x03\x90\xA1[PV[`\x80Qa)db\0\x01\n_9_\x81\x81a\x11C\x01R\x81\x81a\x11l\x01Ra\x12\xEF\x01Ra)d_\xF3\xFE`\x80`@R`\x046\x10a\x01<W_5`\xE0\x1C\x80c\x8D\xA5\xCB[\x11a\0\xB3W\x80c\xB3\xE6\xEB\xD5\x11a\0mW\x80c\xB3\xE6\xEB\xD5\x14a\x03}W\x80c\xB5p\x0Eh\x14a\x03\xBBW\x80c\xB5\xEC\xB3D\x14a\x03\xDAW\x80c\xBE 0\x94\x14a\x04\x05W\x80c\xF2\xFD\xE3\x8B\x14a\x04$W\x80c\xFAR\xC7\xD8\x14a\x04CW_\x80\xFD[\x80c\x8D\xA5\xCB[\x14a\x02~W\x80c\x9B0\xA5\xE6\x14a\x02\xCEW\x80c\x9Dv\xEAX\x14a\x02\xEDW\x80c\x9E\x9A\x8F1\x14a\x03\x0CW\x80c\xA3\x06j\xAB\x14a\x03!W\x80c\xAD<\xB1\xCC\x14a\x03@W_\x80\xFD[\x80cM\x99\xDD\x16\x11a\x01\x04W\x80cM\x99\xDD\x16\x14a\x01\xF1W\x80cO\x1E\xF2\x86\x14a\x02\x10W\x80cR\xD1\x90-\x14a\x02#W\x80cUD\xC2\xF1\x14a\x027W\x80cj\x91\x1C\xCF\x14a\x02VW\x80cqP\x18\xA6\x14a\x02jW_\x80\xFD[\x80c\x02n@+\x14a\x01@W\x80c\r\x8En,\x14a\x01aW\x80c\x13\xB9\x05z\x14a\x01\x91W\x80c!@\xFE\xCD\x14a\x01\xB0W\x80c>\x9D\xF9\xB5\x14a\x01\xCFW[_\x80\xFD[4\x80\x15a\x01KW_\x80\xFD[Pa\x01_a\x01Z6`\x04a!\xC5V[a\x04\x91V[\0[4\x80\x15a\x01lW_\x80\xFD[P`@\x80Q`\x01\x81R_` \x82\x01\x81\x90R\x91\x81\x01\x91\x90\x91R``\x01[`@Q\x80\x91\x03\x90\xF3[4\x80\x15a\x01\x9CW_\x80\xFD[Pa\x01_a\x01\xAB6`\x04a\"\xE3V[a\x06\x12V[4\x80\x15a\x01\xBBW_\x80\xFD[Pa\x01_a\x01\xCA6`\x04a#AV[a\x07zV[4\x80\x15a\x01\xDAW_\x80\xFD[Pa\x01\xE3_T\x81V[`@Q\x90\x81R` \x01a\x01\x88V[4\x80\x15a\x01\xFCW_\x80\xFD[Pa\x01_a\x02\x0B6`\x04a!\xC5V[a\x08{V[a\x01_a\x02\x1E6`\x04a#ZV[a\t\xE7V[4\x80\x15a\x02.W_\x80\xFD[Pa\x01\xE3a\n\x06V[4\x80\x15a\x02BW_\x80\xFD[Pa\x01_a\x02Q6`\x04a#\xFAV[a\n!V[4\x80\x15a\x02aW_\x80\xFD[Pa\x01_a\n\xE0V[4\x80\x15a\x02uW_\x80\xFD[Pa\x01_a\x0BaV[4\x80\x15a\x02\x89W_\x80\xFD[P\x7F\x90\x16\xD0\x9Dr\xD4\x0F\xDA\xE2\xFD\x8C\xEA\xC6\xB6#Lw\x06!O\xD3\x9C\x1C\xD1\xE6\t\xA0R\x8C\x19\x93\0T`\x01`\x01`\xA0\x1B\x03\x16[`@Q`\x01`\x01`\xA0\x1B\x03\x90\x91\x16\x81R` \x01a\x01\x88V[4\x80\x15a\x02\xD9W_\x80\xFD[Pa\x01\xE3a\x02\xE86`\x04a$>V[a\x0BtV[4\x80\x15a\x02\xF8W_\x80\xFD[P`\x07Ta\x02\xB6\x90`\x01`\x01`\xA0\x1B\x03\x16\x81V[4\x80\x15a\x03\x17W_\x80\xFD[Pa\x01\xE3`\x08T\x81V[4\x80\x15a\x03,W_\x80\xFD[Pa\x01_a\x03;6`\x04a#AV[a\x0B\xCEV[4\x80\x15a\x03KW_\x80\xFD[Pa\x03p`@Q\x80`@\x01`@R\x80`\x05\x81R` \x01d\x03R\xE3\x02\xE3`\xDC\x1B\x81RP\x81V[`@Qa\x01\x88\x91\x90a$zV[4\x80\x15a\x03\x88W_\x80\xFD[Pa\x03\xABa\x03\x976`\x04a$\xACV[`\x03` R_\x90\x81R`@\x90 T`\xFF\x16\x81V[`@Q\x90\x15\x15\x81R` \x01a\x01\x88V[4\x80\x15a\x03\xC6W_\x80\xFD[P`\x01Ta\x02\xB6\x90`\x01`\x01`\xA0\x1B\x03\x16\x81V[4\x80\x15a\x03\xE5W_\x80\xFD[Pa\x01\xE3a\x03\xF46`\x04a#AV[`\x04` R_\x90\x81R`@\x90 T\x81V[4\x80\x15a\x04\x10W_\x80\xFD[Pa\x01_a\x04\x1F6`\x04a$\xC3V[a\x0C\xD1V[4\x80\x15a\x04/W_\x80\xFD[Pa\x01_a\x04>6`\x04a#AV[a\x0E-V[4\x80\x15a\x04NW_\x80\xFD[Pa\x04\x82a\x04]6`\x04a#AV[`\x02` R_\x90\x81R`@\x90 \x80T`\x01\x90\x91\x01T`\xFF\x80\x83\x16\x92a\x01\0\x90\x04\x16\x90\x83V[`@Qa\x01\x88\x93\x92\x91\x90a%!V[a\x04\x9A\x82a\x0EjV[a\x04\xA3\x82a\x0E\xA2V[`\x07T`@Qcn\xB1v\x9F`\xE1\x1B\x81R3`\x04\x82\x01R0`$\x82\x01R_\x91`\x01`\x01`\xA0\x1B\x03\x16\x90c\xDDb\xED>\x90`D\x01` `@Q\x80\x83\x03\x81\x86Z\xFA\x15\x80\x15a\x04\xEFW=_\x80>=_\xFD[PPPP`@Q=`\x1F\x19`\x1F\x82\x01\x16\x82\x01\x80`@RP\x81\x01\x90a\x05\x13\x91\x90a%WV[\x90P\x81\x81\x10\x15a\x05EW`@Qc\x05Ce\xBB`\xE3\x1B\x81R`\x04\x81\x01\x82\x90R`$\x81\x01\x83\x90R`D\x01[`@Q\x80\x91\x03\x90\xFD[`\x01`\x01`\xA0\x1B\x03\x83\x16_\x90\x81R`\x02` R`@\x81 `\x01\x01\x80T\x84\x92\x90a\x05o\x90\x84\x90a%\x82V[\x90\x91UPP`\x01`\x01`\xA0\x1B\x03\x83\x16_\x90\x81R`\x05` \x90\x81R`@\x80\x83 3\x84R\x90\x91R\x81 \x80T\x84\x92\x90a\x05\xA6\x90\x84\x90a%\x82V[\x90\x91UPP`\x07Ta\x05\xC3\x90`\x01`\x01`\xA0\x1B\x03\x1630\x85a\x0E\xD8V[`@\x80Q3\x81R`\x01`\x01`\xA0\x1B\x03\x85\x16` \x82\x01R\x90\x81\x01\x83\x90R\x7F\xE5T\x1Aka\x03\xD4\xFA~\x02\x1E\xD5O\xAD9\xC6o'\xA7k\xD1=7L\xF6$\n\xE6\xBD\x0B\xB7+\x90``\x01[`@Q\x80\x91\x03\x90\xA1PPPV[a\x06\x1B3a\x0FpV[a\x06$\x83a\x0F\xA9V[a\x06-\x84a\x0F\xE4V[`@\x80Q3` \x82\x01R_\x91\x01`@Q` \x81\x83\x03\x03\x81R\x90`@R\x90Pa\x06V\x81\x84\x87a\x10 V[a'\x10\x82a\xFF\xFF\x16\x11\x15a\x06}W`@Qc\xDC\x81\xDB\x85`\xE0\x1B\x81R`\x04\x01`@Q\x80\x91\x03\x90\xFD[`\x01`\x03_a\x06\x8B\x88a\x0BtV[\x81R` \x01\x90\x81R` \x01_ _a\x01\0\n\x81T\x81`\xFF\x02\x19\x16\x90\x83\x15\x15\x02\x17\x90UP`@Q\x80``\x01`@R\x80`\x01\x15\x15\x81R` \x01_`\x01\x81\x11\x15a\x06\xD4Wa\x06\xD4a%\rV[\x81R_` \x91\x82\x01\x81\x90R3\x81R`\x02\x82R`@\x90 \x82Q\x81T\x90\x15\x15`\xFF\x19\x82\x16\x81\x17\x83U\x92\x84\x01Q\x91\x92\x83\x91a\xFF\0\x19\x90\x91\x16a\xFF\xFF\x19\x90\x91\x16\x17a\x01\0\x83`\x01\x81\x11\x15a\x07&Wa\x07&a%\rV[\x02\x17\x90UP`@\x91\x82\x01Q`\x01\x90\x91\x01UQ\x7F\xF6\xE85\x9CWR\x0BF\x964sk\xFC;\xB7\xEC\\\xBD\x1A\x0B\xD2\x8B\x10\xA8'W\x93\xBBs\x0By\x7F\x90a\x07k\x903\x90\x88\x90\x88\x90\x87\x90a%\x95V[`@Q\x80\x91\x03\x90\xA1PPPPPV[3_\x90\x81R`\x04` R`@\x81 T\x90\x81\x90\x03a\x07\xAAW`@Qcy)\x8AS`\xE1\x1B\x81R`\x04\x01`@Q\x80\x91\x03\x90\xFD[\x80B\x10\x15a\x07\xCBW`@QcZwCW`\xE0\x1B\x81R`\x04\x01`@Q\x80\x91\x03\x90\xFD[`\x01`\x01`\xA0\x1B\x03\x82\x16_\x90\x81R`\x05` \x90\x81R`@\x80\x83 3\x84R\x90\x91R\x81 T\x90\x81\x90\x03a\x08\x0FW`@Qc\x06\x86\x82{`\xE5\x1B\x81R`\x04\x01`@Q\x80\x91\x03\x90\xFD[`\x01`\x01`\xA0\x1B\x03\x80\x84\x16_\x90\x81R`\x05` \x90\x81R`@\x80\x83 3\x80\x85R\x92R\x82 \x91\x90\x91U`\x07Ta\x08E\x92\x16\x90\x83a\x10\xB5V[`@\x80Q3\x81R` \x81\x01\x83\x90R\x7F\x7F\xCFS,\x15\xF0\xA6\xDB\x0B\xD6\xD0\xE08\xBE\xA7\x1D0\xD8\x08\xC7\xD9\x8C\xB3\xBFrh\xA9[\xF5\x08\x1Be\x91\x01a\x06\x05V[a\x08\x84\x82a\x0EjV[a\x08\x8D\x82a\x0E\xA2V[`\x013_\x90\x81R`\x02` R`@\x90 Ta\x01\0\x90\x04`\xFF\x16`\x01\x81\x11\x15a\x08\xB7Wa\x08\xB7a%\rV[\x03a\x08\xD5W`@Qc\xEA\xB4\xA9c`\xE0\x1B\x81R`\x04\x01`@Q\x80\x91\x03\x90\xFD[`\x01`\x01`\xA0\x1B\x03\x82\x16_\x90\x81R`\x05` \x90\x81R`@\x80\x83 3\x84R\x90\x91R\x90 T\x81\x81\x10\x15a\t\x1CW`@Qc\x92fSQ`\xE0\x1B\x81R`\x04\x81\x01\x82\x90R`$\x01a\x05<V[`\x01`\x01`\xA0\x1B\x03\x83\x16_\x90\x81R`\x05` \x90\x81R`@\x80\x83 3\x84R\x90\x91R\x81 \x80T\x84\x92\x90a\tN\x90\x84\x90a%\xF8V[\x92PP\x81\x90UP`@Q\x80`@\x01`@R\x80\x83\x81R` \x01`\x08TBa\tt\x91\x90a%\x82V[\x90R`\x01`\x01`\xA0\x1B\x03\x84\x16_\x81\x81R`\x06` \x90\x81R`@\x80\x83 3\x80\x85R\x90\x83R\x92\x81\x90 \x85Q\x81U\x94\x82\x01Q`\x01\x90\x95\x01\x94\x90\x94U\x83Q\x91\x82R\x81\x01\x91\x90\x91R\x90\x81\x01\x83\x90R\x7FM\x10\xBD\x04\x97u\xC7{\xD7\xF2U\x19Z\xFB\xA5\x08\x80(\xEC\xB3\xC7\xC2w\xD3\x93\xCC\xFFy4\xF2\xF9,\x90``\x01a\x06\x05V[a\t\xEFa\x118V[a\t\xF8\x82a\x11\xDCV[a\n\x02\x82\x82a\x12#V[PPV[_a\n\x0Fa\x12\xE4V[P_\x80Q` a)8\x839\x81Q\x91R\x90V[a\n*3a\x0EjV[a\n33a\x0E\xA2V[a\n<\x82a\x0F\xA9V[a\nE\x83a\x0F\xE4V[`@\x80Q3` \x82\x01R_\x91\x01`@Q` \x81\x83\x03\x03\x81R\x90`@R\x90Pa\nn\x81\x83\x86a\x10 V[`\x01`\x03_a\n|\x87a\x0BtV[\x81R` \x01\x90\x81R` \x01_ _a\x01\0\n\x81T\x81`\xFF\x02\x19\x16\x90\x83\x15\x15\x02\x17\x90UP\x7F\x80\xD8\xA4\xA1f3(\xA9\x98\xD4U[\xA2\x1D\x8B\xBAn\xF1Wj\x8C^\x9D'\xF9\xC5E\xF1\xA3\xD5+\x1D3\x85\x85`@Qa\n\xD2\x93\x92\x91\x90a&\x0BV[`@Q\x80\x91\x03\x90\xA1PPPPV[a\n\xE93a\x0EjV[a\n\xF23a\x0E\xA2V[3_\x90\x81R`\x02` R`@\x90 \x80Ta\xFF\0\x19\x16a\x01\0\x17\x90U`\x08Ta\x0B\x1A\x90Ba%\x82V[3_\x81\x81R`\x04` \x90\x81R`@\x91\x82\x90 \x93\x90\x93UQ\x90\x81R\x7F\xFB$0ST\xC8wb\xD5WHz\xE4\xA5d\xE8\xD0>\xCB\xB9\xA9}\xD8\xAF\xFF\x8E\x1Fo\xCA\xF0\xDD\x16\x91\x01`@Q\x80\x91\x03\x90\xA1V[a\x0Bia\x13-V[a\x0Br_a\x13\x88V[V[_\x81_\x01Q\x82` \x01Q\x83`@\x01Q\x84``\x01Q`@Q` \x01a\x0B\xB1\x94\x93\x92\x91\x90\x93\x84R` \x84\x01\x92\x90\x92R`@\x83\x01R``\x82\x01R`\x80\x01\x90V[`@Q` \x81\x83\x03\x03\x81R\x90`@R\x80Q\x90` \x01 \x90P\x91\x90PV[`\x01`\x01`\xA0\x1B\x03\x81\x16_\x90\x81R`\x06` \x90\x81R`@\x80\x83 3\x84R\x90\x91R\x81 T\x90\x81\x90\x03a\x0C\x12W`@Qc\x06\x86\x82{`\xE5\x1B\x81R`\x04\x01`@Q\x80\x91\x03\x90\xFD[`\x01`\x01`\xA0\x1B\x03\x82\x16_\x90\x81R`\x06` \x90\x81R`@\x80\x83 3\x84R\x90\x91R\x90 `\x01\x01TB\x10\x15a\x0CXW`@QcZwCW`\xE0\x1B\x81R`\x04\x01`@Q\x80\x91\x03\x90\xFD[`\x01`\x01`\xA0\x1B\x03\x80\x83\x16_\x90\x81R`\x06` \x90\x81R`@\x80\x83 3\x80\x85R\x92R\x82 \x82\x81U`\x01\x01\x91\x90\x91U`\x07Ta\x0C\x94\x92\x16\x90\x83a\x10\xB5V[`@\x80Q3\x81R` \x81\x01\x83\x90R\x7F\x7F\xCFS,\x15\xF0\xA6\xDB\x0B\xD6\xD0\xE08\xBE\xA7\x1D0\xD8\x08\xC7\xD9\x8C\xB3\xBFrh\xA9[\xF5\x08\x1Be\x91\x01`@Q\x80\x91\x03\x90\xA1PPV[\x7F\xF0\xC5~\x16\x84\r\xF0@\xF1P\x88\xDC/\x81\xFE9\x1C9#\xBE\xC7>#\xA9f.\xFC\x9C\"\x9Cj\0\x80T`\x01`@\x1B\x81\x04`\xFF\x16\x15\x90g\xFF\xFF\xFF\xFF\xFF\xFF\xFF\xFF\x16_\x81\x15\x80\x15a\r\x16WP\x82[\x90P_\x82g\xFF\xFF\xFF\xFF\xFF\xFF\xFF\xFF\x16`\x01\x14\x80\x15a\r2WP0;\x15[\x90P\x81\x15\x80\x15a\r@WP\x80\x15[\x15a\r^W`@Qc\xF9.\xE8\xA9`\xE0\x1B\x81R`\x04\x01`@Q\x80\x91\x03\x90\xFD[\x84Tg\xFF\xFF\xFF\xFF\xFF\xFF\xFF\xFF\x19\x16`\x01\x17\x85U\x83\x15a\r\x88W\x84T`\xFF`@\x1B\x19\x16`\x01`@\x1B\x17\x85U[a\r\x91\x86a\x13\xF8V[a\r\x99a\x14\tV[a\r\xA1a\x14\x11V[a\r\xDC\x89\x89\x89`\x07\x80T`\x01`\x01`\xA0\x1B\x03\x94\x85\x16`\x01`\x01`\xA0\x1B\x03\x19\x91\x82\x16\x17\x90\x91U`\x01\x80T\x93\x90\x94\x16\x92\x16\x91\x90\x91\x17\x90\x91U`\x08UV[\x83\x15a\x0E\"W\x84T`\xFF`@\x1B\x19\x16\x85U`@Q`\x01\x81R\x7F\xC7\xF5\x05\xB2\xF3q\xAE!u\xEEI\x13\xF4I\x9E\x1F&3\xA7\xB5\x93c!\xEE\xD1\xCD\xAE\xB6\x11Q\x81\xD2\x90` \x01`@Q\x80\x91\x03\x90\xA1[PPPPPPPPPV[a\x0E5a\x13-V[`\x01`\x01`\xA0\x1B\x03\x81\x16a\x0E^W`@Qc\x1EO\xBD\xF7`\xE0\x1B\x81R_`\x04\x82\x01R`$\x01a\x05<V[a\x0Eg\x81a\x13\x88V[PV[`\x01`\x01`\xA0\x1B\x03\x81\x16_\x90\x81R`\x02` R`@\x90 T`\xFF\x16a\x0EgW`@QcW\xFD\xF4\x0B`\xE0\x1B\x81R`\x04\x01`@Q\x80\x91\x03\x90\xFD[`\x01`\x01`\xA0\x1B\x03\x81\x16_\x90\x81R`\x04` R`@\x90 T\x15a\x0EgW`@Qc\xEA\xB4\xA9c`\xE0\x1B\x81R`\x04\x01`@Q\x80\x91\x03\x90\xFD[_`@Qc#\xB8r\xDD`\xE0\x1B\x81R`\x01`\x01`\xA0\x1B\x03\x85\x16`\x04\x82\x01R`\x01`\x01`\xA0\x1B\x03\x84\x16`$\x82\x01R\x82`D\x82\x01R` _`d\x83_\x8AZ\xF1=\x15`\x1F=\x11`\x01_Q\x14\x16\x17\x16\x91PP\x80a\x0FiW`@QbF\x1B\xCD`\xE5\x1B\x81R` `\x04\x82\x01R`\x14`$\x82\x01Rs\x15\x14\x90S\x94\xD1\x91T\x97\xD1\x94\x93\xD3W\xD1\x90RS\x11Q`b\x1B`D\x82\x01R`d\x01a\x05<V[PPPPPV[`\x01`\x01`\xA0\x1B\x03\x81\x16_\x90\x81R`\x02` R`@\x90 T`\xFF\x16\x15a\x0EgW`@Qc\x13.~\xFB`\xE3\x1B\x81R`\x04\x01`@Q\x80\x91\x03\x90\xFD[`@\x80Q\x80\x82\x01\x90\x91R_\x80\x82R` \x82\x01Ra\x0F\xC6\x82\x82a\x15\rV[\x15a\n\x02W`@Qc\x06\xCFC\x8F`\xE0\x1B\x81R`\x04\x01`@Q\x80\x91\x03\x90\xFD[`\x03_a\x0F\xF0\x83a\x0BtV[\x81R` \x81\x01\x91\x90\x91R`@\x01_ T`\xFF\x16\x15a\x0EgW`@Qb\xDA\x8AW`\xE1\x1B\x81R`\x04\x01`@Q\x80\x91\x03\x90\xFD[a\x10)\x82a\x150V[_`@Q\x80``\x01`@R\x80`$\x81R` \x01a(\xF4`$\x919\x90P_\x84\x82`@Q` \x01a\x10Y\x92\x91\x90a&_V[`@Q` \x81\x83\x03\x03\x81R\x90`@R\x90P_a\x10t\x82a\x15\xC6V[\x90Pa\x10\x91\x81\x85a\x10\x84\x88a\x16\xB3V[a\x10\x8Ca\x17*V[a\x17\xF7V[a\x10\xADW`@Qb\xCE\xD3\xE5`\xE4\x1B\x81R`\x04\x01`@Q\x80\x91\x03\x90\xFD[PPPPPPV[_`@Qc\xA9\x05\x9C\xBB`\xE0\x1B\x81R`\x01`\x01`\xA0\x1B\x03\x84\x16`\x04\x82\x01R\x82`$\x82\x01R` _`D\x83_\x89Z\xF1=\x15`\x1F=\x11`\x01_Q\x14\x16\x17\x16\x91PP\x80a\x112W`@QbF\x1B\xCD`\xE5\x1B\x81R` `\x04\x82\x01R`\x0F`$\x82\x01Rn\x15\x14\x90S\x94\xD1\x91T\x97\xD1\x90RS\x11Q`\x8A\x1B`D\x82\x01R`d\x01a\x05<V[PPPPV[0`\x01`\x01`\xA0\x1B\x03\x7F\0\0\0\0\0\0\0\0\0\0\0\0\0\0\0\0\0\0\0\0\0\0\0\0\0\0\0\0\0\0\0\0\x16\x14\x80a\x11\xBEWP\x7F\0\0\0\0\0\0\0\0\0\0\0\0\0\0\0\0\0\0\0\0\0\0\0\0\0\0\0\0\0\0\0\0`\x01`\x01`\xA0\x1B\x03\x16a\x11\xB2_\x80Q` a)8\x839\x81Q\x91RT`\x01`\x01`\xA0\x1B\x03\x16\x90V[`\x01`\x01`\xA0\x1B\x03\x16\x14\x15[\x15a\x0BrW`@Qcp>F\xDD`\xE1\x1B\x81R`\x04\x01`@Q\x80\x91\x03\x90\xFD[a\x11\xE4a\x13-V[`@Q`\x01`\x01`\xA0\x1B\x03\x82\x16\x81R\x7F\xF7\x87!\"n\xFE\x9A\x1B\xB6x\x18\x9A\x16\xD1UI(\xB9\xF2\x19.,\xB9>\xED\xA8;y\xFA@\0}\x90` \x01`@Q\x80\x91\x03\x90\xA1PV[\x81`\x01`\x01`\xA0\x1B\x03\x16cR\xD1\x90-`@Q\x81c\xFF\xFF\xFF\xFF\x16`\xE0\x1B\x81R`\x04\x01` `@Q\x80\x83\x03\x81\x86Z\xFA\x92PPP\x80\x15a\x12}WP`@\x80Q`\x1F=\x90\x81\x01`\x1F\x19\x16\x82\x01\x90\x92Ra\x12z\x91\x81\x01\x90a%WV[`\x01[a\x12\xA5W`@QcL\x9C\x8C\xE3`\xE0\x1B\x81R`\x01`\x01`\xA0\x1B\x03\x83\x16`\x04\x82\x01R`$\x01a\x05<V[_\x80Q` a)8\x839\x81Q\x91R\x81\x14a\x12\xD5W`@Qc*\x87Ri`\xE2\x1B\x81R`\x04\x81\x01\x82\x90R`$\x01a\x05<V[a\x12\xDF\x83\x83a\x18\xD7V[PPPV[0`\x01`\x01`\xA0\x1B\x03\x7F\0\0\0\0\0\0\0\0\0\0\0\0\0\0\0\0\0\0\0\0\0\0\0\0\0\0\0\0\0\0\0\0\x16\x14a\x0BrW`@Qcp>F\xDD`\xE1\x1B\x81R`\x04\x01`@Q\x80\x91\x03\x90\xFD[3a\x13_\x7F\x90\x16\xD0\x9Dr\xD4\x0F\xDA\xE2\xFD\x8C\xEA\xC6\xB6#Lw\x06!O\xD3\x9C\x1C\xD1\xE6\t\xA0R\x8C\x19\x93\0T`\x01`\x01`\xA0\x1B\x03\x16\x90V[`\x01`\x01`\xA0\x1B\x03\x16\x14a\x0BrW`@Qc\x11\x8C\xDA\xA7`\xE0\x1B\x81R3`\x04\x82\x01R`$\x01a\x05<V[\x7F\x90\x16\xD0\x9Dr\xD4\x0F\xDA\xE2\xFD\x8C\xEA\xC6\xB6#Lw\x06!O\xD3\x9C\x1C\xD1\xE6\t\xA0R\x8C\x19\x93\0\x80T`\x01`\x01`\xA0\x1B\x03\x19\x81\x16`\x01`\x01`\xA0\x1B\x03\x84\x81\x16\x91\x82\x17\x84U`@Q\x92\x16\x91\x82\x90\x7F\x8B\xE0\x07\x9CS\x16Y\x14\x13D\xCD\x1F\xD0\xA4\xF2\x84\x19I\x7F\x97\"\xA3\xDA\xAF\xE3\xB4\x18okdW\xE0\x90_\x90\xA3PPPV[a\x14\0a\x19,V[a\x0Eg\x81a\x19uV[a\x0Bra\x19,V[\x7F\xF0\xC5~\x16\x84\r\xF0@\xF1P\x88\xDC/\x81\xFE9\x1C9#\xBE\xC7>#\xA9f.\xFC\x9C\"\x9Cj\0\x80T`\x01`@\x1B\x81\x04`\xFF\x16\x15\x90g\xFF\xFF\xFF\xFF\xFF\xFF\xFF\xFF\x16_\x81\x15\x80\x15a\x14VWP\x82[\x90P_\x82g\xFF\xFF\xFF\xFF\xFF\xFF\xFF\xFF\x16`\x01\x14\x80\x15a\x14rWP0;\x15[\x90P\x81\x15\x80\x15a\x14\x80WP\x80\x15[\x15a\x14\x9EW`@Qc\xF9.\xE8\xA9`\xE0\x1B\x81R`\x04\x01`@Q\x80\x91\x03\x90\xFD[\x84Tg\xFF\xFF\xFF\xFF\xFF\xFF\xFF\xFF\x19\x16`\x01\x17\x85U\x83\x15a\x14\xC8W\x84T`\xFF`@\x1B\x19\x16`\x01`@\x1B\x17\x85U[C_U\x83\x15a\x0FiW\x84T`\xFF`@\x1B\x19\x16\x85U`@Q`\x01\x81R\x7F\xC7\xF5\x05\xB2\xF3q\xAE!u\xEEI\x13\xF4I\x9E\x1F&3\xA7\xB5\x93c!\xEE\xD1\xCD\xAE\xB6\x11Q\x81\xD2\x90` \x01a\x07kV[\x80Q\x82Q_\x91\x14\x80\x15a\x15'WP\x81` \x01Q\x83` \x01Q\x14[\x90P[\x92\x91PPV[\x80Q` \x82\x01Q_\x91_\x80Q` a)\x18\x839\x81Q\x91R\x91\x15\x90\x15\x16\x15a\x15VWPPPV[\x82Q` \x84\x01Q\x82`\x03\x84\x85\x85\x86\t\x85\t\x08\x83\x82\x83\t\x14\x83\x82\x10\x84\x84\x10\x16\x16\x93PPP\x81a\x12\xDFW`@QbF\x1B\xCD`\xE5\x1B\x81R` `\x04\x82\x01R`\x17`$\x82\x01R\x7FBn254: invalid G1 point\0\0\0\0\0\0\0\0\0`D\x82\x01R`d\x01a\x05<V[`@\x80Q\x80\x82\x01\x90\x91R_\x80\x82R` \x82\x01R_a\x15\xE3\x83a\x19}V[\x90P_\x80Q` a)\x18\x839\x81Q\x91R`\x03_\x82\x84\x85\t\x90P\x82\x80a\x16\nWa\x16\na&\x8DV[\x84\x82\t\x90P\x82\x80a\x16\x1DWa\x16\x1Da&\x8DV[\x82\x82\x08\x90P_\x80a\x16-\x83a\x1B\x86V[\x92P\x90P[\x80a\x16\x96W\x84\x80a\x16EWa\x16Ea&\x8DV[`\x01\x87\x08\x95P\x84\x80a\x16YWa\x16Ya&\x8DV[\x86\x87\t\x92P\x84\x80a\x16lWa\x16la&\x8DV[\x86\x84\t\x92P\x84\x80a\x16\x7FWa\x16\x7Fa&\x8DV[\x84\x84\x08\x92Pa\x16\x8D\x83a\x1B\x86V[\x92P\x90Pa\x162V[P`@\x80Q\x80\x82\x01\x90\x91R\x94\x85R` \x85\x01RP\x91\x94\x93PPPPV[`@\x80Q\x80\x82\x01\x90\x91R_\x80\x82R` \x82\x01R\x81Q` \x83\x01Q\x15\x90\x15\x16\x15a\x16\xDAWP\x90V[`@Q\x80`@\x01`@R\x80\x83_\x01Q\x81R` \x01_\x80Q` a)\x18\x839\x81Q\x91R\x84` \x01Qa\x17\x0B\x91\x90a&\xA1V[a\x17\"\x90_\x80Q` a)\x18\x839\x81Q\x91Ra%\xF8V[\x90R\x92\x91PPV[a\x17Q`@Q\x80`\x80\x01`@R\x80_\x81R` \x01_\x81R` \x01_\x81R` \x01_\x81RP\x90V[`@Q\x80`\x80\x01`@R\x80\x7F\x18\0\xDE\xEF\x12\x1F\x1EvBj\0f^\\DygC\"\xD4\xF7^\xDA\xDDF\xDE\xBD\\\xD9\x92\xF6\xED\x81R` \x01\x7F\x19\x8E\x93\x93\x92\rH:r`\xBF\xB71\xFB]%\xF1\xAAI35\xA9\xE7\x12\x97\xE4\x85\xB7\xAE\xF3\x12\xC2\x81R` \x01\x7F\x12\xC8^\xA5\xDB\x8Cm\xEBJ\xABq\x80\x8D\xCB@\x8F\xE3\xD1\xE7i\x0CC\xD3{L\xE6\xCC\x01f\xFA}\xAA\x81R` \x01\x7F\t\x06\x89\xD0X_\xF0u\xEC\x9E\x99\xADi\x0C3\x95\xBCK13p\xB3\x8E\xF3U\xAC\xDA\xDC\xD1\"\x97[\x81RP\x90P\x90V[_\x80_`@Q\x87Q\x81R` \x88\x01Q` \x82\x01R` \x87\x01Q`@\x82\x01R\x86Q``\x82\x01R``\x87\x01Q`\x80\x82\x01R`@\x87\x01Q`\xA0\x82\x01R\x85Q`\xC0\x82\x01R` \x86\x01Q`\xE0\x82\x01R` \x85\x01Qa\x01\0\x82\x01R\x84Qa\x01 \x82\x01R``\x85\x01Qa\x01@\x82\x01R`@\x85\x01Qa\x01`\x82\x01R` _a\x01\x80\x83`\x08Z\xFA\x91PP_Q\x91P\x80a\x18\xC9W`@QbF\x1B\xCD`\xE5\x1B\x81R` `\x04\x82\x01R`\x1C`$\x82\x01R\x7FBn254: Pairing check failed!\0\0\0\0`D\x82\x01R`d\x01a\x05<V[P\x15\x15\x90P[\x94\x93PPPPV[a\x18\xE0\x82a\x1C}V[`@Q`\x01`\x01`\xA0\x1B\x03\x83\x16\x90\x7F\xBC|\xD7Z \xEE'\xFD\x9A\xDE\xBA\xB3 A\xF7U!M\xBCk\xFF\xA9\x0C\xC0\"[9\xDA.\\-;\x90_\x90\xA2\x80Q\x15a\x19$Wa\x12\xDF\x82\x82a\x1C\xE0V[a\n\x02a\x1DRV[\x7F\xF0\xC5~\x16\x84\r\xF0@\xF1P\x88\xDC/\x81\xFE9\x1C9#\xBE\xC7>#\xA9f.\xFC\x9C\"\x9Cj\0T`\x01`@\x1B\x90\x04`\xFF\x16a\x0BrW`@Qc\x1A\xFC\xD7\x9F`\xE3\x1B\x81R`\x04\x01`@Q\x80\x91\x03\x90\xFD[a\x0E5a\x19,V[_\x80a\x19\x88\x83a\x1DqV[\x80Q\x90\x91P`0\x81\x14a\x19\x9DWa\x19\x9Da&\xC0V[_\x81g\xFF\xFF\xFF\xFF\xFF\xFF\xFF\xFF\x81\x11\x15a\x19\xB7Wa\x19\xB7a!\xEDV[`@Q\x90\x80\x82R\x80`\x1F\x01`\x1F\x19\x16` \x01\x82\x01`@R\x80\x15a\x19\xE1W` \x82\x01\x81\x806\x837\x01\x90P[P\x90P_[\x82\x81\x10\x15a\x1APW\x83`\x01a\x19\xFB\x83\x86a%\xF8V[a\x1A\x05\x91\x90a%\xF8V[\x81Q\x81\x10a\x1A\x15Wa\x1A\x15a&\xD4V[` \x01\x01Q`\xF8\x1C`\xF8\x1B\x82\x82\x81Q\x81\x10a\x1A2Wa\x1A2a&\xD4V[` \x01\x01\x90`\x01`\x01`\xF8\x1B\x03\x19\x16\x90\x81_\x1A\x90SP`\x01\x01a\x19\xE6V[P`@\x80Q`\x1F\x80\x82Ra\x04\0\x82\x01\x90\x92R_\x90\x82` \x82\x01a\x03\xE0\x806\x837\x01\x90PP\x90P_[\x82\x81\x10\x15a\x1A\xE0W\x83\x81a\x1A\x8C\x85\x88a%\xF8V[a\x1A\x96\x91\x90a%\x82V[\x81Q\x81\x10a\x1A\xA6Wa\x1A\xA6a&\xD4V[` \x01\x01Q`\xF8\x1C`\xF8\x1B`\xF8\x1C\x82\x82\x81Q\x81\x10a\x1A\xC6Wa\x1A\xC6a&\xD4V[`\xFF\x90\x92\x16` \x92\x83\x02\x91\x90\x91\x01\x90\x91\x01R`\x01\x01a\x1AxV[P_a\x1A\xEB\x82a \xBBV[\x90Pa\x01\0_\x80Q` a)\x18\x839\x81Q\x91R_a\x1B\t\x86\x89a%\xF8V[\x90P_[\x81\x81\x10\x15a\x1BvW_\x88`\x01a\x1B#\x84\x86a%\xF8V[a\x1B-\x91\x90a%\xF8V[\x81Q\x81\x10a\x1B=Wa\x1B=a&\xD4V[\x01` \x01Q`\xF8\x1C\x90P\x83\x80a\x1BUWa\x1BUa&\x8DV[\x85\x87\t\x95P\x83\x80a\x1BhWa\x1Bha&\x8DV[\x81\x87\x08\x95PP`\x01\x01a\x1B\rV[P\x92\x9A\x99PPPPPPPPPPV[_\x80_\x80_\x7F\x0C\x19\x13\x9C\xB8Lh\nn\x14\x11m\xA0`V\x17e\xE0Z\xA4Z\x1Cr\xA3O\x08#\x05\xB6\x1F?R\x90P__\x80Q` a)\x18\x839\x81Q\x91R\x90P`@Q` \x81R` \x80\x82\x01R` `@\x82\x01R\x87``\x82\x01R\x82`\x80\x82\x01R\x81`\xA0\x82\x01R` _`\xC0\x83`\x05Z\xFA\x94PP_Q\x92P\x83a\x1CCW`@QbF\x1B\xCD`\xE5\x1B\x81R` `\x04\x82\x01R`\x1B`$\x82\x01R\x7Fpow precompile call failed!\0\0\0\0\0`D\x82\x01R`d\x01a\x05<V[\x80`\x01\x84\x90\x1B\x11\x15a\x1C\\Wa\x1CY\x83\x82a%\xF8V[\x92P[\x80\x80a\x1CjWa\x1Cja&\x8DV[\x83\x84\t\x96\x90\x96\x14\x96\x91\x95P\x90\x93PPPPV[\x80`\x01`\x01`\xA0\x1B\x03\x16;_\x03a\x1C\xB2W`@QcL\x9C\x8C\xE3`\xE0\x1B\x81R`\x01`\x01`\xA0\x1B\x03\x82\x16`\x04\x82\x01R`$\x01a\x05<V[_\x80Q` a)8\x839\x81Q\x91R\x80T`\x01`\x01`\xA0\x1B\x03\x19\x16`\x01`\x01`\xA0\x1B\x03\x92\x90\x92\x16\x91\x90\x91\x17\x90UV[``_\x80\x84`\x01`\x01`\xA0\x1B\x03\x16\x84`@Qa\x1C\xFC\x91\x90a&\xE8V[_`@Q\x80\x83\x03\x81\x85Z\xF4\x91PP=\x80_\x81\x14a\x1D4W`@Q\x91P`\x1F\x19`?=\x01\x16\x82\x01`@R=\x82R=_` \x84\x01>a\x1D9V[``\x91P[P\x91P\x91Pa\x1DI\x85\x83\x83a!\"V[\x95\x94PPPPPV[4\x15a\x0BrW`@Qc\xB3\x98\x97\x9F`\xE0\x1B\x81R`\x04\x01`@Q\x80\x91\x03\x90\xFD[`@\x80Q`0\x80\x82R``\x82\x81\x01\x90\x93R\x90` \x90`\x01`\xF9\x1B\x90_\x90\x84` \x82\x01\x81\x806\x837\x01\x90PP\x90P\x80\x86`@Q` \x01a\x1D\xB1\x92\x91\x90a&_V[`@Q` \x81\x83\x03\x03\x81R\x90`@R\x90P\x80\x84`\xF8\x1B`@Q` \x01a\x1D\xD8\x92\x91\x90a'\x03V[`@Q` \x81\x83\x03\x03\x81R\x90`@R\x90P\x80`@Q` \x01a\x1D\xFA\x91\x90a'5V[`@\x80Q`\x1F\x19\x81\x84\x03\x01\x81R\x90\x82\x90R\x91Pa\x01\x01`\xF0\x1B\x90a\x1E$\x90\x83\x90\x83\x90` \x01a'UV[`@\x80Q\x80\x83\x03`\x1F\x19\x01\x81R\x82\x82R\x80Q` \x91\x82\x01 \x81\x84\x01\x81\x90R`\x01`\xF8\x1B\x84\x84\x01R`\x01`\x01`\xF0\x1B\x03\x19\x85\x16`A\x85\x01R\x82Q`#\x81\x86\x03\x01\x81R`C\x90\x94\x01\x90\x92R\x82Q\x90\x83\x01 \x91\x93P\x90_`\xFF\x88\x16g\xFF\xFF\xFF\xFF\xFF\xFF\xFF\xFF\x81\x11\x15a\x1E\x94Wa\x1E\x94a!\xEDV[`@Q\x90\x80\x82R\x80`\x1F\x01`\x1F\x19\x16` \x01\x82\x01`@R\x80\x15a\x1E\xBEW` \x82\x01\x81\x806\x837\x01\x90P[P\x90P_\x82`@Q` \x01a\x1E\xD5\x91\x81R` \x01\x90V[`@Q` \x81\x83\x03\x03\x81R\x90`@R\x90P_[\x81Q\x81\x10\x15a\x1F>W\x81\x81\x81Q\x81\x10a\x1F\x03Wa\x1F\x03a&\xD4V[` \x01\x01Q`\xF8\x1C`\xF8\x1B\x83\x82\x81Q\x81\x10a\x1F Wa\x1F a&\xD4V[` \x01\x01\x90`\x01`\x01`\xF8\x1B\x03\x19\x16\x90\x81_\x1A\x90SP`\x01\x01a\x1E\xE8V[P_\x84`@Q` \x01a\x1FS\x91\x81R` \x01\x90V[`@\x80Q`\x1F\x19\x81\x84\x03\x01\x81R` \x83\x01\x90\x91R_\x80\x83R\x91\x98P\x91P[\x89\x81\x10\x15a\x1F\xE5W_\x83\x82\x81Q\x81\x10a\x1F\x8CWa\x1F\x8Ca&\xD4V[` \x01\x01Q`\xF8\x1C`\xF8\x1B\x83\x83\x81Q\x81\x10a\x1F\xA9Wa\x1F\xA9a&\xD4V[` \x01\x01Q`\xF8\x1C`\xF8\x1B\x18\x90P\x88\x81`@Q` \x01a\x1F\xCA\x92\x91\x90a'\x83V[`@\x80Q`\x1F\x19\x81\x84\x03\x01\x81R\x91\x90R\x98PP`\x01\x01a\x1FqV[P\x86\x88\x87`@Q` \x01a\x1F\xFB\x93\x92\x91\x90a'\xB1V[`@Q` \x81\x83\x03\x03\x81R\x90`@R\x96P\x86\x80Q\x90` \x01 \x93P\x83`@Q` \x01a )\x91\x81R` \x01\x90V[`@Q` \x81\x83\x03\x03\x81R\x90`@R\x91P_[a I\x8A`\xFF\x8D\x16a%\xF8V[\x81\x10\x15a \xAAW\x82\x81\x81Q\x81\x10a bWa ba&\xD4V[\x01` \x01Q`\x01`\x01`\xF8\x1B\x03\x19\x16\x84a |\x83\x8Da%\x82V[\x81Q\x81\x10a \x8CWa \x8Ca&\xD4V[` \x01\x01\x90`\x01`\x01`\xF8\x1B\x03\x19\x16\x90\x81_\x1A\x90SP`\x01\x01a <V[P\x91\x9B\x9APPPPPPPPPPPV[_\x80\x80[\x83Q\x81\x10\x15a!\x1BW\x83\x81\x81Q\x81\x10a \xDAWa \xDAa&\xD4V[` \x02` \x01\x01Q`\xFF\x16\x81`\x08a \xF2\x91\x90a'\xF1V[a \xFD\x90`\x02a(\xE8V[a!\x07\x91\x90a'\xF1V[a!\x11\x90\x83a%\x82V[\x91P`\x01\x01a \xBFV[P\x92\x91PPV[``\x82a!7Wa!2\x82a!\x81V[a!zV[\x81Q\x15\x80\x15a!NWP`\x01`\x01`\xA0\x1B\x03\x84\x16;\x15[\x15a!wW`@Qc\x99\x96\xB3\x15`\xE0\x1B\x81R`\x01`\x01`\xA0\x1B\x03\x85\x16`\x04\x82\x01R`$\x01a\x05<V[P\x80[\x93\x92PPPV[\x80Q\x15a!\x91W\x80Q\x80\x82` \x01\xFD[`@Qc\n\x12\xF5!`\xE1\x1B\x81R`\x04\x01`@Q\x80\x91\x03\x90\xFD[\x805`\x01`\x01`\xA0\x1B\x03\x81\x16\x81\x14a!\xC0W_\x80\xFD[\x91\x90PV[_\x80`@\x83\x85\x03\x12\x15a!\xD6W_\x80\xFD[a!\xDF\x83a!\xAAV[\x94` \x93\x90\x93\x015\x93PPPV[cNH{q`\xE0\x1B_R`A`\x04R`$_\xFD[`@Q`\x1F\x82\x01`\x1F\x19\x16\x81\x01g\xFF\xFF\xFF\xFF\xFF\xFF\xFF\xFF\x81\x11\x82\x82\x10\x17\x15a\"*Wa\"*a!\xEDV[`@R\x91\x90PV[_`\x80\x82\x84\x03\x12\x15a\"BW_\x80\xFD[`@Q`\x80\x81\x01\x81\x81\x10g\xFF\xFF\xFF\xFF\xFF\xFF\xFF\xFF\x82\x11\x17\x15a\"eWa\"ea!\xEDV[\x80`@RP\x80\x91P\x825\x81R` \x83\x015` \x82\x01R`@\x83\x015`@\x82\x01R``\x83\x015``\x82\x01RP\x92\x91PPV[_`@\x82\x84\x03\x12\x15a\"\xA6W_\x80\xFD[`@Q`@\x81\x01\x81\x81\x10g\xFF\xFF\xFF\xFF\xFF\xFF\xFF\xFF\x82\x11\x17\x15a\"\xC9Wa\"\xC9a!\xEDV[`@R\x825\x81R` \x92\x83\x015\x92\x81\x01\x92\x90\x92RP\x91\x90PV[_\x80_\x80a\x01 \x85\x87\x03\x12\x15a\"\xF7W_\x80\xFD[a#\x01\x86\x86a\"2V[\x93Pa#\x10\x86`\x80\x87\x01a\"\x96V[\x92Pa#\x1F\x86`\xC0\x87\x01a\"\x96V[\x91Pa\x01\0\x85\x015a\xFF\xFF\x81\x16\x81\x14a#6W_\x80\xFD[\x93\x96\x92\x95P\x90\x93PPV[_` \x82\x84\x03\x12\x15a#QW_\x80\xFD[a\x15'\x82a!\xAAV[_\x80`@\x83\x85\x03\x12\x15a#kW_\x80\xFD[a#t\x83a!\xAAV[\x91P` \x80\x84\x015g\xFF\xFF\xFF\xFF\xFF\xFF\xFF\xFF\x80\x82\x11\x15a#\x91W_\x80\xFD[\x81\x86\x01\x91P\x86`\x1F\x83\x01\x12a#\xA4W_\x80\xFD[\x815\x81\x81\x11\x15a#\xB6Wa#\xB6a!\xEDV[a#\xC8`\x1F\x82\x01`\x1F\x19\x16\x85\x01a\"\x01V[\x91P\x80\x82R\x87\x84\x82\x85\x01\x01\x11\x15a#\xDDW_\x80\xFD[\x80\x84\x84\x01\x85\x84\x017_\x84\x82\x84\x01\x01RP\x80\x93PPPP\x92P\x92\x90PV[_\x80_a\x01\0\x84\x86\x03\x12\x15a$\rW_\x80\xFD[a$\x17\x85\x85a\"2V[\x92Pa$&\x85`\x80\x86\x01a\"\x96V[\x91Pa$5\x85`\xC0\x86\x01a\"\x96V[\x90P\x92P\x92P\x92V[_`\x80\x82\x84\x03\x12\x15a$NW_\x80\xFD[a\x15'\x83\x83a\"2V[_[\x83\x81\x10\x15a$rW\x81\x81\x01Q\x83\x82\x01R` \x01a$ZV[PP_\x91\x01RV[` \x81R_\x82Q\x80` \x84\x01Ra$\x98\x81`@\x85\x01` \x87\x01a$XV[`\x1F\x01`\x1F\x19\x16\x91\x90\x91\x01`@\x01\x92\x91PPV[_` \x82\x84\x03\x12\x15a$\xBCW_\x80\xFD[P5\x91\x90PV[_\x80_\x80`\x80\x85\x87\x03\x12\x15a$\xD6W_\x80\xFD[a$\xDF\x85a!\xAAV[\x93Pa$\xED` \x86\x01a!\xAAV[\x92P`@\x85\x015\x91Pa%\x02``\x86\x01a!\xAAV[\x90P\x92\x95\x91\x94P\x92PV[cNH{q`\xE0\x1B_R`!`\x04R`$_\xFD[\x83\x15\x15\x81R``\x81\x01`\x02\x84\x10a%FWcNH{q`\xE0\x1B_R`!`\x04R`$_\xFD[` \x82\x01\x93\x90\x93R`@\x01R\x91\x90PV[_` \x82\x84\x03\x12\x15a%gW_\x80\xFD[PQ\x91\x90PV[cNH{q`\xE0\x1B_R`\x11`\x04R`$_\xFD[\x80\x82\x01\x80\x82\x11\x15a\x15*Wa\x15*a%nV[`\x01`\x01`\xA0\x1B\x03\x85\x16\x81Ra\x01\0\x81\x01a%\xD4` \x83\x01\x86\x80Q\x82R` \x81\x01Q` \x83\x01R`@\x81\x01Q`@\x83\x01R``\x81\x01Q``\x83\x01RPPV[\x83Q`\xA0\x83\x01R` \x84\x01Q`\xC0\x83\x01Ra\xFF\xFF\x83\x16`\xE0\x83\x01R\x95\x94PPPPPV[\x81\x81\x03\x81\x81\x11\x15a\x15*Wa\x15*a%nV[`\x01`\x01`\xA0\x1B\x03\x84\x16\x81R`\xE0\x81\x01a&I` \x83\x01\x85\x80Q\x82R` \x81\x01Q` \x83\x01R`@\x81\x01Q`@\x83\x01R``\x81\x01Q``\x83\x01RPPV[\x82Q`\xA0\x83\x01R` \x83\x01Q`\xC0\x83\x01Ra\x18\xCFV[_\x83Qa&p\x81\x84` \x88\x01a$XV[\x83Q\x90\x83\x01\x90a&\x84\x81\x83` \x88\x01a$XV[\x01\x94\x93PPPPV[cNH{q`\xE0\x1B_R`\x12`\x04R`$_\xFD[_\x82a&\xBBWcNH{q`\xE0\x1B_R`\x12`\x04R`$_\xFD[P\x06\x90V[cNH{q`\xE0\x1B_R`\x01`\x04R`$_\xFD[cNH{q`\xE0\x1B_R`2`\x04R`$_\xFD[_\x82Qa&\xF9\x81\x84` \x87\x01a$XV[\x91\x90\x91\x01\x92\x91PPV[_\x83Qa'\x14\x81\x84` \x88\x01a$XV[_\x92\x01\x91\x82RP`\x01`\x01`\xF8\x1B\x03\x19\x91\x90\x91\x16`\x01\x82\x01R`\x02\x01\x91\x90PV[_\x82Qa'F\x81\x84` \x87\x01a$XV[_\x92\x01\x91\x82RP`\x01\x01\x91\x90PV[_\x83Qa'f\x81\x84` \x88\x01a$XV[`\x01`\x01`\xF0\x1B\x03\x19\x93\x90\x93\x16\x91\x90\x92\x01\x90\x81R`\x02\x01\x92\x91PPV[_\x83Qa'\x94\x81\x84` \x88\x01a$XV[`\x01`\x01`\xF8\x1B\x03\x19\x93\x90\x93\x16\x91\x90\x92\x01\x90\x81R`\x01\x01\x92\x91PPV[_\x84Qa'\xC2\x81\x84` \x89\x01a$XV[`\x01`\x01`\xF8\x1B\x03\x19\x94\x90\x94\x16\x91\x90\x93\x01\x90\x81R`\x01`\x01`\xF0\x1B\x03\x19\x91\x90\x91\x16`\x01\x82\x01R`\x03\x01\x92\x91PPV[\x80\x82\x02\x81\x15\x82\x82\x04\x84\x14\x17a\x15*Wa\x15*a%nV[`\x01\x81\x81[\x80\x85\x11\x15a(BW\x81_\x19\x04\x82\x11\x15a((Wa((a%nV[\x80\x85\x16\x15a(5W\x91\x81\x02\x91[\x93\x84\x1C\x93\x90\x80\x02\x90a(\rV[P\x92P\x92\x90PV[_\x82a(XWP`\x01a\x15*V[\x81a(dWP_a\x15*V[\x81`\x01\x81\x14a(zW`\x02\x81\x14a(\x84Wa(\xA0V[`\x01\x91PPa\x15*V[`\xFF\x84\x11\x15a(\x95Wa(\x95a%nV[PP`\x01\x82\x1Ba\x15*V[P` \x83\x10a\x013\x83\x10\x16`N\x84\x10`\x0B\x84\x10\x16\x17\x15a(\xC3WP\x81\x81\na\x15*V[a(\xCD\x83\x83a(\x08V[\x80_\x19\x04\x82\x11\x15a(\xE0Wa(\xE0a%nV[\x02\x93\x92PPPV[_a\x15'\x83\x83a(JV\xFEBLS_SIG_BN254G1_XMD:KECCAK_NCTH_NUL_0dNr\xE11\xA0)\xB8PE\xB6\x81\x81X]\x97\x81j\x91hq\xCA\x8D< \x8C\x16\xD8|\xFDG6\x08\x94\xA1;\xA1\xA3!\x06g\xC8(I-\xB9\x8D\xCA> v\xCC75\xA9 \xA3\xCAP]8+\xBC\xA1dsolcC\0\x08\x17\0\n",
    );
    /// The runtime bytecode of the contract, as deployed on the network.
    ///
    /// ```text
    ///0x60806040526004361061013c575f3560e01c80638da5cb5b116100b3578063b3e6ebd51161006d578063b3e6ebd51461037d578063b5700e68146103bb578063b5ecb344146103da578063be20309414610405578063f2fde38b14610424578063fa52c7d814610443575f80fd5b80638da5cb5b1461027e5780639b30a5e6146102ce5780639d76ea58146102ed5780639e9a8f311461030c578063a3066aab14610321578063ad3cb1cc14610340575f80fd5b80634d99dd16116101045780634d99dd16146101f15780634f1ef2861461021057806352d1902d146102235780635544c2f1146102375780636a911ccf14610256578063715018a61461026a575f80fd5b8063026e402b146101405780630d8e6e2c1461016157806313b9057a146101915780632140fecd146101b05780633e9df9b5146101cf575b5f80fd5b34801561014b575f80fd5b5061015f61015a3660046121c5565b610491565b005b34801561016c575f80fd5b5060408051600181525f60208201819052918101919091526060015b60405180910390f35b34801561019c575f80fd5b5061015f6101ab3660046122e3565b610612565b3480156101bb575f80fd5b5061015f6101ca366004612341565b61077a565b3480156101da575f80fd5b506101e35f5481565b604051908152602001610188565b3480156101fc575f80fd5b5061015f61020b3660046121c5565b61087b565b61015f61021e36600461235a565b6109e7565b34801561022e575f80fd5b506101e3610a06565b348015610242575f80fd5b5061015f6102513660046123fa565b610a21565b348015610261575f80fd5b5061015f610ae0565b348015610275575f80fd5b5061015f610b61565b348015610289575f80fd5b507f9016d09d72d40fdae2fd8ceac6b6234c7706214fd39c1cd1e609a0528c199300546001600160a01b03165b6040516001600160a01b039091168152602001610188565b3480156102d9575f80fd5b506101e36102e836600461243e565b610b74565b3480156102f8575f80fd5b506007546102b6906001600160a01b031681565b348015610317575f80fd5b506101e360085481565b34801561032c575f80fd5b5061015f61033b366004612341565b610bce565b34801561034b575f80fd5b50610370604051806040016040528060058152602001640352e302e360dc1b81525081565b604051610188919061247a565b348015610388575f80fd5b506103ab6103973660046124ac565b60036020525f908152604090205460ff1681565b6040519015158152602001610188565b3480156103c6575f80fd5b506001546102b6906001600160a01b031681565b3480156103e5575f80fd5b506101e36103f4366004612341565b60046020525f908152604090205481565b348015610410575f80fd5b5061015f61041f3660046124c3565b610cd1565b34801561042f575f80fd5b5061015f61043e366004612341565b610e2d565b34801561044e575f80fd5b5061048261045d366004612341565b60026020525f90815260409020805460019091015460ff808316926101009004169083565b60405161018893929190612521565b61049a82610e6a565b6104a382610ea2565b600754604051636eb1769f60e11b81523360048201523060248201525f916001600160a01b03169063dd62ed3e90604401602060405180830381865afa1580156104ef573d5f803e3d5ffd5b505050506040513d601f19601f820116820180604052508101906105139190612557565b9050818110156105455760405163054365bb60e31b815260048101829052602481018390526044015b60405180910390fd5b6001600160a01b0383165f908152600260205260408120600101805484929061056f908490612582565b90915550506001600160a01b0383165f908152600560209081526040808320338452909152812080548492906105a6908490612582565b90915550506007546105c3906001600160a01b0316333085610ed8565b604080513381526001600160a01b03851660208201529081018390527fe5541a6b6103d4fa7e021ed54fad39c66f27a76bd13d374cf6240ae6bd0bb72b906060015b60405180910390a1505050565b61061b33610f70565b61062483610fa9565b61062d84610fe4565b604080513360208201525f91016040516020818303038152906040529050610656818487611020565b6127108261ffff16111561067d5760405163dc81db8560e01b815260040160405180910390fd5b600160035f61068b88610b74565b81526020019081526020015f205f6101000a81548160ff02191690831515021790555060405180606001604052806001151581526020015f60018111156106d4576106d461250d565b81525f602091820181905233815260028252604090208251815490151560ff19821681178355928401519192839161ff001990911661ffff19909116176101008360018111156107265761072661250d565b0217905550604091820151600190910155517ff6e8359c57520b469634736bfc3bb7ec5cbd1a0bd28b10a8275793bb730b797f9061076b903390889088908790612595565b60405180910390a15050505050565b335f90815260046020526040812054908190036107aa576040516379298a5360e11b815260040160405180910390fd5b804210156107cb57604051635a77435760e01b815260040160405180910390fd5b6001600160a01b0382165f9081526005602090815260408083203384529091528120549081900361080f57604051630686827b60e51b815260040160405180910390fd5b6001600160a01b038084165f908152600560209081526040808320338085529252822091909155600754610845921690836110b5565b60408051338152602081018390527f7fcf532c15f0a6db0bd6d0e038bea71d30d808c7d98cb3bf7268a95bf5081b659101610605565b61088482610e6a565b61088d82610ea2565b6001335f90815260026020526040902054610100900460ff1660018111156108b7576108b761250d565b036108d55760405163eab4a96360e01b815260040160405180910390fd5b6001600160a01b0382165f9081526005602090815260408083203384529091529020548181101561091c57604051639266535160e01b81526004810182905260240161053c565b6001600160a01b0383165f9081526005602090815260408083203384529091528120805484929061094e9084906125f8565b925050819055506040518060400160405280838152602001600854426109749190612582565b90526001600160a01b0384165f8181526006602090815260408083203380855290835292819020855181559482015160019095019490945583519182528101919091529081018390527f4d10bd049775c77bd7f255195afba5088028ecb3c7c277d393ccff7934f2f92c90606001610605565b6109ef611138565b6109f8826111dc565b610a028282611223565b5050565b5f610a0f6112e4565b505f8051602061293883398151915290565b610a2a33610e6a565b610a3333610ea2565b610a3c82610fa9565b610a4583610fe4565b604080513360208201525f91016040516020818303038152906040529050610a6e818386611020565b600160035f610a7c87610b74565b81526020019081526020015f205f6101000a81548160ff0219169083151502179055507f80d8a4a1663328a998d4555ba21d8bba6ef1576a8c5e9d27f9c545f1a3d52b1d338585604051610ad29392919061260b565b60405180910390a150505050565b610ae933610e6a565b610af233610ea2565b335f908152600260205260409020805461ff001916610100179055600854610b1a9042612582565b335f8181526004602090815260409182902093909355519081527ffb24305354c87762d557487ae4a564e8d03ecbb9a97dd8afff8e1f6fcaf0dd16910160405180910390a1565b610b6961132d565b610b725f611388565b565b5f815f0151826020015183604001518460600151604051602001610bb1949392919093845260208401929092526040830152606082015260800190565b604051602081830303815290604052805190602001209050919050565b6001600160a01b0381165f90815260066020908152604080832033845290915281205490819003610c1257604051630686827b60e51b815260040160405180910390fd5b6001600160a01b0382165f908152600660209081526040808320338452909152902060010154421015610c5857604051635a77435760e01b815260040160405180910390fd5b6001600160a01b038083165f908152600660209081526040808320338085529252822082815560010191909155600754610c94921690836110b5565b60408051338152602081018390527f7fcf532c15f0a6db0bd6d0e038bea71d30d808c7d98cb3bf7268a95bf5081b65910160405180910390a15050565b7ff0c57e16840df040f15088dc2f81fe391c3923bec73e23a9662efc9c229c6a008054600160401b810460ff16159067ffffffffffffffff165f81158015610d165750825b90505f8267ffffffffffffffff166001148015610d325750303b155b905081158015610d40575080155b15610d5e5760405163f92ee8a960e01b815260040160405180910390fd5b845467ffffffffffffffff191660011785558315610d8857845460ff60401b1916600160401b1785555b610d91866113f8565b610d99611409565b610da1611411565b610ddc898989600780546001600160a01b039485166001600160a01b0319918216179091556001805493909416921691909117909155600855565b8315610e2257845460ff60401b19168555604051600181527fc7f505b2f371ae2175ee4913f4499e1f2633a7b5936321eed1cdaeb6115181d29060200160405180910390a15b505050505050505050565b610e3561132d565b6001600160a01b038116610e5e57604051631e4fbdf760e01b81525f600482015260240161053c565b610e6781611388565b50565b6001600160a01b0381165f9081526002602052604090205460ff16610e67576040516357fdf40b60e01b815260040160405180910390fd5b6001600160a01b0381165f9081526004602052604090205415610e675760405163eab4a96360e01b815260040160405180910390fd5b5f6040516323b872dd60e01b81526001600160a01b03851660048201526001600160a01b038416602482015282604482015260205f6064835f8a5af13d15601f3d1160015f511416171691505080610f695760405162461bcd60e51b81526020600482015260146024820152731514905394d1915497d19493d357d1905253115160621b604482015260640161053c565b5050505050565b6001600160a01b0381165f9081526002602052604090205460ff1615610e675760405163132e7efb60e31b815260040160405180910390fd5b604080518082019091525f8082526020820152610fc6828261150d565b15610a02576040516306cf438f60e01b815260040160405180910390fd5b60035f610ff083610b74565b815260208101919091526040015f205460ff1615610e675760405162da8a5760e11b815260040160405180910390fd5b61102982611530565b5f6040518060600160405280602481526020016128f46024913990505f848260405160200161105992919061265f565b60405160208183030381529060405290505f611074826115c6565b90506110918185611084886116b3565b61108c61172a565b6117f7565b6110ad5760405162ced3e560e41b815260040160405180910390fd5b505050505050565b5f60405163a9059cbb60e01b81526001600160a01b038416600482015282602482015260205f6044835f895af13d15601f3d1160015f5114161716915050806111325760405162461bcd60e51b815260206004820152600f60248201526e1514905394d1915497d19052531151608a1b604482015260640161053c565b50505050565b306001600160a01b037f00000000000000000000000000000000000000000000000000000000000000001614806111be57507f00000000000000000000000000000000000000000000000000000000000000006001600160a01b03166111b25f80516020612938833981519152546001600160a01b031690565b6001600160a01b031614155b15610b725760405163703e46dd60e11b815260040160405180910390fd5b6111e461132d565b6040516001600160a01b03821681527ff78721226efe9a1bb678189a16d1554928b9f2192e2cb93eeda83b79fa40007d9060200160405180910390a150565b816001600160a01b03166352d1902d6040518163ffffffff1660e01b8152600401602060405180830381865afa92505050801561127d575060408051601f3d908101601f1916820190925261127a91810190612557565b60015b6112a557604051634c9c8ce360e01b81526001600160a01b038316600482015260240161053c565b5f8051602061293883398151915281146112d557604051632a87526960e21b81526004810182905260240161053c565b6112df83836118d7565b505050565b306001600160a01b037f00000000000000000000000000000000000000000000000000000000000000001614610b725760405163703e46dd60e11b815260040160405180910390fd5b3361135f7f9016d09d72d40fdae2fd8ceac6b6234c7706214fd39c1cd1e609a0528c199300546001600160a01b031690565b6001600160a01b031614610b725760405163118cdaa760e01b815233600482015260240161053c565b7f9016d09d72d40fdae2fd8ceac6b6234c7706214fd39c1cd1e609a0528c19930080546001600160a01b031981166001600160a01b03848116918217845560405192169182907f8be0079c531659141344cd1fd0a4f28419497f9722a3daafe3b4186f6b6457e0905f90a3505050565b61140061192c565b610e6781611975565b610b7261192c565b7ff0c57e16840df040f15088dc2f81fe391c3923bec73e23a9662efc9c229c6a008054600160401b810460ff16159067ffffffffffffffff165f811580156114565750825b90505f8267ffffffffffffffff1660011480156114725750303b155b905081158015611480575080155b1561149e5760405163f92ee8a960e01b815260040160405180910390fd5b845467ffffffffffffffff1916600117855583156114c857845460ff60401b1916600160401b1785555b435f558315610f6957845460ff60401b19168555604051600181527fc7f505b2f371ae2175ee4913f4499e1f2633a7b5936321eed1cdaeb6115181d29060200161076b565b805182515f91148015611527575081602001518360200151145b90505b92915050565b805160208201515f915f8051602061291883398151915291159015161561155657505050565b8251602084015182600384858586098509088382830914838210848410161693505050816112df5760405162461bcd60e51b815260206004820152601760248201527f426e3235343a20696e76616c696420473120706f696e74000000000000000000604482015260640161053c565b604080518082019091525f80825260208201525f6115e38361197d565b90505f8051602061291883398151915260035f828485099050828061160a5761160a61268d565b8482099050828061161d5761161d61268d565b82820890505f8061162d83611b86565b925090505b806116965784806116455761164561268d565b60018708955084806116595761165961268d565b8687099250848061166c5761166c61268d565b8684099250848061167f5761167f61268d565b848408925061168d83611b86565b92509050611632565b506040805180820190915294855260208501525091949350505050565b604080518082019091525f80825260208201528151602083015115901516156116da575090565b6040518060400160405280835f015181526020015f80516020612918833981519152846020015161170b91906126a1565b611722905f805160206129188339815191526125f8565b905292915050565b61175160405180608001604052805f81526020015f81526020015f81526020015f81525090565b60405180608001604052807f1800deef121f1e76426a00665e5c4479674322d4f75edadd46debd5cd992f6ed81526020017f198e9393920d483a7260bfb731fb5d25f1aa493335a9e71297e485b7aef312c281526020017f12c85ea5db8c6deb4aab71808dcb408fe3d1e7690c43d37b4ce6cc0166fa7daa81526020017f090689d0585ff075ec9e99ad690c3395bc4b313370b38ef355acdadcd122975b815250905090565b5f805f6040518751815260208801516020820152602087015160408201528651606082015260608701516080820152604087015160a0820152855160c0820152602086015160e0820152602085015161010082015284516101208201526060850151610140820152604085015161016082015260205f6101808360085afa9150505f519150806118c95760405162461bcd60e51b815260206004820152601c60248201527f426e3235343a2050616972696e6720636865636b206661696c65642100000000604482015260640161053c565b50151590505b949350505050565b6118e082611c7d565b6040516001600160a01b038316907fbc7cd75a20ee27fd9adebab32041f755214dbc6bffa90cc0225b39da2e5c2d3b905f90a2805115611924576112df8282611ce0565b610a02611d52565b7ff0c57e16840df040f15088dc2f81fe391c3923bec73e23a9662efc9c229c6a0054600160401b900460ff16610b7257604051631afcd79f60e31b815260040160405180910390fd5b610e3561192c565b5f8061198883611d71565b80519091506030811461199d5761199d6126c0565b5f8167ffffffffffffffff8111156119b7576119b76121ed565b6040519080825280601f01601f1916602001820160405280156119e1576020820181803683370190505b5090505f5b82811015611a50578360016119fb83866125f8565b611a0591906125f8565b81518110611a1557611a156126d4565b602001015160f81c60f81b828281518110611a3257611a326126d4565b60200101906001600160f81b03191690815f1a9053506001016119e6565b5060408051601f80825261040082019092525f9082602082016103e0803683370190505090505f5b82811015611ae0578381611a8c85886125f8565b611a969190612582565b81518110611aa657611aa66126d4565b602001015160f81c60f81b60f81c828281518110611ac657611ac66126d4565b60ff90921660209283029190910190910152600101611a78565b505f611aeb826120bb565b90506101005f805160206129188339815191525f611b0986896125f8565b90505f5b81811015611b76575f886001611b2384866125f8565b611b2d91906125f8565b81518110611b3d57611b3d6126d4565b016020015160f81c90508380611b5557611b5561268d565b85870995508380611b6857611b6861268d565b818708955050600101611b0d565b50929a9950505050505050505050565b5f805f805f7f0c19139cb84c680a6e14116da060561765e05aa45a1c72a34f082305b61f3f5290505f5f80516020612918833981519152905060405160208152602080820152602060408201528760608201528260808201528160a082015260205f60c08360055afa9450505f51925083611c435760405162461bcd60e51b815260206004820152601b60248201527f706f7720707265636f6d70696c652063616c6c206661696c6564210000000000604482015260640161053c565b80600184901b1115611c5c57611c5983826125f8565b92505b8080611c6a57611c6a61268d565b8384099690961496919550909350505050565b806001600160a01b03163b5f03611cb257604051634c9c8ce360e01b81526001600160a01b038216600482015260240161053c565b5f8051602061293883398151915280546001600160a01b0319166001600160a01b0392909216919091179055565b60605f80846001600160a01b031684604051611cfc91906126e8565b5f60405180830381855af49150503d805f8114611d34576040519150601f19603f3d011682016040523d82523d5f602084013e611d39565b606091505b5091509150611d49858383612122565b95945050505050565b3415610b725760405163b398979f60e01b815260040160405180910390fd5b604080516030808252606082810190935290602090600160f91b905f90846020820181803683370190505090508086604051602001611db192919061265f565b6040516020818303038152906040529050808460f81b604051602001611dd8929190612703565b604051602081830303815290604052905080604051602001611dfa9190612735565b60408051601f1981840301815290829052915061010160f01b90611e249083908390602001612755565b60408051808303601f190181528282528051602091820120818401819052600160f81b848401526001600160f01b031985166041850152825160238186030181526043909401909252825190830120919350905f60ff881667ffffffffffffffff811115611e9457611e946121ed565b6040519080825280601f01601f191660200182016040528015611ebe576020820181803683370190505b5090505f82604051602001611ed591815260200190565b60405160208183030381529060405290505f5b8151811015611f3e57818181518110611f0357611f036126d4565b602001015160f81c60f81b838281518110611f2057611f206126d4565b60200101906001600160f81b03191690815f1a905350600101611ee8565b505f84604051602001611f5391815260200190565b60408051601f19818403018152602083019091525f80835291985091505b89811015611fe5575f838281518110611f8c57611f8c6126d4565b602001015160f81c60f81b838381518110611fa957611fa96126d4565b602001015160f81c60f81b1890508881604051602001611fca929190612783565b60408051601f19818403018152919052985050600101611f71565b50868887604051602001611ffb939291906127b1565b6040516020818303038152906040529650868051906020012093508360405160200161202991815260200190565b60405160208183030381529060405291505f5b6120498a60ff8d166125f8565b8110156120aa57828181518110612062576120626126d4565b01602001516001600160f81b0319168461207c838d612582565b8151811061208c5761208c6126d4565b60200101906001600160f81b03191690815f1a90535060010161203c565b50919b9a5050505050505050505050565b5f80805b835181101561211b578381815181106120da576120da6126d4565b602002602001015160ff168160086120f291906127f1565b6120fd9060026128e8565b61210791906127f1565b6121119083612582565b91506001016120bf565b5092915050565b6060826121375761213282612181565b61217a565b815115801561214e57506001600160a01b0384163b155b1561217757604051639996b31560e01b81526001600160a01b038516600482015260240161053c565b50805b9392505050565b8051156121915780518082602001fd5b604051630a12f52160e11b815260040160405180910390fd5b80356001600160a01b03811681146121c0575f80fd5b919050565b5f80604083850312156121d6575f80fd5b6121df836121aa565b946020939093013593505050565b634e487b7160e01b5f52604160045260245ffd5b604051601f8201601f1916810167ffffffffffffffff8111828210171561222a5761222a6121ed565b604052919050565b5f60808284031215612242575f80fd5b6040516080810181811067ffffffffffffffff82111715612265576122656121ed565b8060405250809150823581526020830135602082015260408301356040820152606083013560608201525092915050565b5f604082840312156122a6575f80fd5b6040516040810181811067ffffffffffffffff821117156122c9576122c96121ed565b604052823581526020928301359281019290925250919050565b5f805f8061012085870312156122f7575f80fd5b6123018686612232565b93506123108660808701612296565b925061231f8660c08701612296565b915061010085013561ffff81168114612336575f80fd5b939692955090935050565b5f60208284031215612351575f80fd5b611527826121aa565b5f806040838503121561236b575f80fd5b612374836121aa565b915060208084013567ffffffffffffffff80821115612391575f80fd5b818601915086601f8301126123a4575f80fd5b8135818111156123b6576123b66121ed565b6123c8601f8201601f19168501612201565b915080825287848285010111156123dd575f80fd5b80848401858401375f848284010152508093505050509250929050565b5f805f610100848603121561240d575f80fd5b6124178585612232565b92506124268560808601612296565b91506124358560c08601612296565b90509250925092565b5f6080828403121561244e575f80fd5b6115278383612232565b5f5b8381101561247257818101518382015260200161245a565b50505f910152565b602081525f8251806020840152612498816040850160208701612458565b601f01601f19169190910160400192915050565b5f602082840312156124bc575f80fd5b5035919050565b5f805f80608085870312156124d6575f80fd5b6124df856121aa565b93506124ed602086016121aa565b925060408501359150612502606086016121aa565b905092959194509250565b634e487b7160e01b5f52602160045260245ffd5b8315158152606081016002841061254657634e487b7160e01b5f52602160045260245ffd5b602082019390935260400152919050565b5f60208284031215612567575f80fd5b5051919050565b634e487b7160e01b5f52601160045260245ffd5b8082018082111561152a5761152a61256e565b6001600160a01b038516815261010081016125d46020830186805182526020810151602083015260408101516040830152606081015160608301525050565b835160a0830152602084015160c083015261ffff831660e083015295945050505050565b8181038181111561152a5761152a61256e565b6001600160a01b038416815260e081016126496020830185805182526020810151602083015260408101516040830152606081015160608301525050565b825160a0830152602083015160c08301526118cf565b5f8351612670818460208801612458565b835190830190612684818360208801612458565b01949350505050565b634e487b7160e01b5f52601260045260245ffd5b5f826126bb57634e487b7160e01b5f52601260045260245ffd5b500690565b634e487b7160e01b5f52600160045260245ffd5b634e487b7160e01b5f52603260045260245ffd5b5f82516126f9818460208701612458565b9190910192915050565b5f8351612714818460208801612458565b5f9201918252506001600160f81b0319919091166001820152600201919050565b5f8251612746818460208701612458565b5f920191825250600101919050565b5f8351612766818460208801612458565b6001600160f01b0319939093169190920190815260020192915050565b5f8351612794818460208801612458565b6001600160f81b0319939093169190920190815260010192915050565b5f84516127c2818460208901612458565b6001600160f81b031994909416919093019081526001600160f01b031991909116600182015260030192915050565b808202811582820484141761152a5761152a61256e565b600181815b8085111561284257815f19048211156128285761282861256e565b8085161561283557918102915b93841c939080029061280d565b509250929050565b5f826128585750600161152a565b8161286457505f61152a565b816001811461287a5760028114612884576128a0565b600191505061152a565b60ff8411156128955761289561256e565b50506001821b61152a565b5060208310610133831016604e8410600b84101617156128c3575081810a61152a565b6128cd8383612808565b805f19048211156128e0576128e061256e565b029392505050565b5f611527838361284a56fe424c535f5349475f424e32353447315f584d443a4b454343414b5f4e4354485f4e554c5f30644e72e131a029b85045b68181585d97816a916871ca8d3c208c16d87cfd47360894a13ba1a3210667c828492db98dca3e2076cc3735a920a3ca505d382bbca164736f6c6343000817000a
    /// ```
    #[rustfmt::skip]
    #[allow(clippy::all)]
    pub static DEPLOYED_BYTECODE: alloy_sol_types::private::Bytes = alloy_sol_types::private::Bytes::from_static(
        b"`\x80`@R`\x046\x10a\x01<W_5`\xE0\x1C\x80c\x8D\xA5\xCB[\x11a\0\xB3W\x80c\xB3\xE6\xEB\xD5\x11a\0mW\x80c\xB3\xE6\xEB\xD5\x14a\x03}W\x80c\xB5p\x0Eh\x14a\x03\xBBW\x80c\xB5\xEC\xB3D\x14a\x03\xDAW\x80c\xBE 0\x94\x14a\x04\x05W\x80c\xF2\xFD\xE3\x8B\x14a\x04$W\x80c\xFAR\xC7\xD8\x14a\x04CW_\x80\xFD[\x80c\x8D\xA5\xCB[\x14a\x02~W\x80c\x9B0\xA5\xE6\x14a\x02\xCEW\x80c\x9Dv\xEAX\x14a\x02\xEDW\x80c\x9E\x9A\x8F1\x14a\x03\x0CW\x80c\xA3\x06j\xAB\x14a\x03!W\x80c\xAD<\xB1\xCC\x14a\x03@W_\x80\xFD[\x80cM\x99\xDD\x16\x11a\x01\x04W\x80cM\x99\xDD\x16\x14a\x01\xF1W\x80cO\x1E\xF2\x86\x14a\x02\x10W\x80cR\xD1\x90-\x14a\x02#W\x80cUD\xC2\xF1\x14a\x027W\x80cj\x91\x1C\xCF\x14a\x02VW\x80cqP\x18\xA6\x14a\x02jW_\x80\xFD[\x80c\x02n@+\x14a\x01@W\x80c\r\x8En,\x14a\x01aW\x80c\x13\xB9\x05z\x14a\x01\x91W\x80c!@\xFE\xCD\x14a\x01\xB0W\x80c>\x9D\xF9\xB5\x14a\x01\xCFW[_\x80\xFD[4\x80\x15a\x01KW_\x80\xFD[Pa\x01_a\x01Z6`\x04a!\xC5V[a\x04\x91V[\0[4\x80\x15a\x01lW_\x80\xFD[P`@\x80Q`\x01\x81R_` \x82\x01\x81\x90R\x91\x81\x01\x91\x90\x91R``\x01[`@Q\x80\x91\x03\x90\xF3[4\x80\x15a\x01\x9CW_\x80\xFD[Pa\x01_a\x01\xAB6`\x04a\"\xE3V[a\x06\x12V[4\x80\x15a\x01\xBBW_\x80\xFD[Pa\x01_a\x01\xCA6`\x04a#AV[a\x07zV[4\x80\x15a\x01\xDAW_\x80\xFD[Pa\x01\xE3_T\x81V[`@Q\x90\x81R` \x01a\x01\x88V[4\x80\x15a\x01\xFCW_\x80\xFD[Pa\x01_a\x02\x0B6`\x04a!\xC5V[a\x08{V[a\x01_a\x02\x1E6`\x04a#ZV[a\t\xE7V[4\x80\x15a\x02.W_\x80\xFD[Pa\x01\xE3a\n\x06V[4\x80\x15a\x02BW_\x80\xFD[Pa\x01_a\x02Q6`\x04a#\xFAV[a\n!V[4\x80\x15a\x02aW_\x80\xFD[Pa\x01_a\n\xE0V[4\x80\x15a\x02uW_\x80\xFD[Pa\x01_a\x0BaV[4\x80\x15a\x02\x89W_\x80\xFD[P\x7F\x90\x16\xD0\x9Dr\xD4\x0F\xDA\xE2\xFD\x8C\xEA\xC6\xB6#Lw\x06!O\xD3\x9C\x1C\xD1\xE6\t\xA0R\x8C\x19\x93\0T`\x01`\x01`\xA0\x1B\x03\x16[`@Q`\x01`\x01`\xA0\x1B\x03\x90\x91\x16\x81R` \x01a\x01\x88V[4\x80\x15a\x02\xD9W_\x80\xFD[Pa\x01\xE3a\x02\xE86`\x04a$>V[a\x0BtV[4\x80\x15a\x02\xF8W_\x80\xFD[P`\x07Ta\x02\xB6\x90`\x01`\x01`\xA0\x1B\x03\x16\x81V[4\x80\x15a\x03\x17W_\x80\xFD[Pa\x01\xE3`\x08T\x81V[4\x80\x15a\x03,W_\x80\xFD[Pa\x01_a\x03;6`\x04a#AV[a\x0B\xCEV[4\x80\x15a\x03KW_\x80\xFD[Pa\x03p`@Q\x80`@\x01`@R\x80`\x05\x81R` \x01d\x03R\xE3\x02\xE3`\xDC\x1B\x81RP\x81V[`@Qa\x01\x88\x91\x90a$zV[4\x80\x15a\x03\x88W_\x80\xFD[Pa\x03\xABa\x03\x976`\x04a$\xACV[`\x03` R_\x90\x81R`@\x90 T`\xFF\x16\x81V[`@Q\x90\x15\x15\x81R` \x01a\x01\x88V[4\x80\x15a\x03\xC6W_\x80\xFD[P`\x01Ta\x02\xB6\x90`\x01`\x01`\xA0\x1B\x03\x16\x81V[4\x80\x15a\x03\xE5W_\x80\xFD[Pa\x01\xE3a\x03\xF46`\x04a#AV[`\x04` R_\x90\x81R`@\x90 T\x81V[4\x80\x15a\x04\x10W_\x80\xFD[Pa\x01_a\x04\x1F6`\x04a$\xC3V[a\x0C\xD1V[4\x80\x15a\x04/W_\x80\xFD[Pa\x01_a\x04>6`\x04a#AV[a\x0E-V[4\x80\x15a\x04NW_\x80\xFD[Pa\x04\x82a\x04]6`\x04a#AV[`\x02` R_\x90\x81R`@\x90 \x80T`\x01\x90\x91\x01T`\xFF\x80\x83\x16\x92a\x01\0\x90\x04\x16\x90\x83V[`@Qa\x01\x88\x93\x92\x91\x90a%!V[a\x04\x9A\x82a\x0EjV[a\x04\xA3\x82a\x0E\xA2V[`\x07T`@Qcn\xB1v\x9F`\xE1\x1B\x81R3`\x04\x82\x01R0`$\x82\x01R_\x91`\x01`\x01`\xA0\x1B\x03\x16\x90c\xDDb\xED>\x90`D\x01` `@Q\x80\x83\x03\x81\x86Z\xFA\x15\x80\x15a\x04\xEFW=_\x80>=_\xFD[PPPP`@Q=`\x1F\x19`\x1F\x82\x01\x16\x82\x01\x80`@RP\x81\x01\x90a\x05\x13\x91\x90a%WV[\x90P\x81\x81\x10\x15a\x05EW`@Qc\x05Ce\xBB`\xE3\x1B\x81R`\x04\x81\x01\x82\x90R`$\x81\x01\x83\x90R`D\x01[`@Q\x80\x91\x03\x90\xFD[`\x01`\x01`\xA0\x1B\x03\x83\x16_\x90\x81R`\x02` R`@\x81 `\x01\x01\x80T\x84\x92\x90a\x05o\x90\x84\x90a%\x82V[\x90\x91UPP`\x01`\x01`\xA0\x1B\x03\x83\x16_\x90\x81R`\x05` \x90\x81R`@\x80\x83 3\x84R\x90\x91R\x81 \x80T\x84\x92\x90a\x05\xA6\x90\x84\x90a%\x82V[\x90\x91UPP`\x07Ta\x05\xC3\x90`\x01`\x01`\xA0\x1B\x03\x1630\x85a\x0E\xD8V[`@\x80Q3\x81R`\x01`\x01`\xA0\x1B\x03\x85\x16` \x82\x01R\x90\x81\x01\x83\x90R\x7F\xE5T\x1Aka\x03\xD4\xFA~\x02\x1E\xD5O\xAD9\xC6o'\xA7k\xD1=7L\xF6$\n\xE6\xBD\x0B\xB7+\x90``\x01[`@Q\x80\x91\x03\x90\xA1PPPV[a\x06\x1B3a\x0FpV[a\x06$\x83a\x0F\xA9V[a\x06-\x84a\x0F\xE4V[`@\x80Q3` \x82\x01R_\x91\x01`@Q` \x81\x83\x03\x03\x81R\x90`@R\x90Pa\x06V\x81\x84\x87a\x10 V[a'\x10\x82a\xFF\xFF\x16\x11\x15a\x06}W`@Qc\xDC\x81\xDB\x85`\xE0\x1B\x81R`\x04\x01`@Q\x80\x91\x03\x90\xFD[`\x01`\x03_a\x06\x8B\x88a\x0BtV[\x81R` \x01\x90\x81R` \x01_ _a\x01\0\n\x81T\x81`\xFF\x02\x19\x16\x90\x83\x15\x15\x02\x17\x90UP`@Q\x80``\x01`@R\x80`\x01\x15\x15\x81R` \x01_`\x01\x81\x11\x15a\x06\xD4Wa\x06\xD4a%\rV[\x81R_` \x91\x82\x01\x81\x90R3\x81R`\x02\x82R`@\x90 \x82Q\x81T\x90\x15\x15`\xFF\x19\x82\x16\x81\x17\x83U\x92\x84\x01Q\x91\x92\x83\x91a\xFF\0\x19\x90\x91\x16a\xFF\xFF\x19\x90\x91\x16\x17a\x01\0\x83`\x01\x81\x11\x15a\x07&Wa\x07&a%\rV[\x02\x17\x90UP`@\x91\x82\x01Q`\x01\x90\x91\x01UQ\x7F\xF6\xE85\x9CWR\x0BF\x964sk\xFC;\xB7\xEC\\\xBD\x1A\x0B\xD2\x8B\x10\xA8'W\x93\xBBs\x0By\x7F\x90a\x07k\x903\x90\x88\x90\x88\x90\x87\x90a%\x95V[`@Q\x80\x91\x03\x90\xA1PPPPPV[3_\x90\x81R`\x04` R`@\x81 T\x90\x81\x90\x03a\x07\xAAW`@Qcy)\x8AS`\xE1\x1B\x81R`\x04\x01`@Q\x80\x91\x03\x90\xFD[\x80B\x10\x15a\x07\xCBW`@QcZwCW`\xE0\x1B\x81R`\x04\x01`@Q\x80\x91\x03\x90\xFD[`\x01`\x01`\xA0\x1B\x03\x82\x16_\x90\x81R`\x05` \x90\x81R`@\x80\x83 3\x84R\x90\x91R\x81 T\x90\x81\x90\x03a\x08\x0FW`@Qc\x06\x86\x82{`\xE5\x1B\x81R`\x04\x01`@Q\x80\x91\x03\x90\xFD[`\x01`\x01`\xA0\x1B\x03\x80\x84\x16_\x90\x81R`\x05` \x90\x81R`@\x80\x83 3\x80\x85R\x92R\x82 \x91\x90\x91U`\x07Ta\x08E\x92\x16\x90\x83a\x10\xB5V[`@\x80Q3\x81R` \x81\x01\x83\x90R\x7F\x7F\xCFS,\x15\xF0\xA6\xDB\x0B\xD6\xD0\xE08\xBE\xA7\x1D0\xD8\x08\xC7\xD9\x8C\xB3\xBFrh\xA9[\xF5\x08\x1Be\x91\x01a\x06\x05V[a\x08\x84\x82a\x0EjV[a\x08\x8D\x82a\x0E\xA2V[`\x013_\x90\x81R`\x02` R`@\x90 Ta\x01\0\x90\x04`\xFF\x16`\x01\x81\x11\x15a\x08\xB7Wa\x08\xB7a%\rV[\x03a\x08\xD5W`@Qc\xEA\xB4\xA9c`\xE0\x1B\x81R`\x04\x01`@Q\x80\x91\x03\x90\xFD[`\x01`\x01`\xA0\x1B\x03\x82\x16_\x90\x81R`\x05` \x90\x81R`@\x80\x83 3\x84R\x90\x91R\x90 T\x81\x81\x10\x15a\t\x1CW`@Qc\x92fSQ`\xE0\x1B\x81R`\x04\x81\x01\x82\x90R`$\x01a\x05<V[`\x01`\x01`\xA0\x1B\x03\x83\x16_\x90\x81R`\x05` \x90\x81R`@\x80\x83 3\x84R\x90\x91R\x81 \x80T\x84\x92\x90a\tN\x90\x84\x90a%\xF8V[\x92PP\x81\x90UP`@Q\x80`@\x01`@R\x80\x83\x81R` \x01`\x08TBa\tt\x91\x90a%\x82V[\x90R`\x01`\x01`\xA0\x1B\x03\x84\x16_\x81\x81R`\x06` \x90\x81R`@\x80\x83 3\x80\x85R\x90\x83R\x92\x81\x90 \x85Q\x81U\x94\x82\x01Q`\x01\x90\x95\x01\x94\x90\x94U\x83Q\x91\x82R\x81\x01\x91\x90\x91R\x90\x81\x01\x83\x90R\x7FM\x10\xBD\x04\x97u\xC7{\xD7\xF2U\x19Z\xFB\xA5\x08\x80(\xEC\xB3\xC7\xC2w\xD3\x93\xCC\xFFy4\xF2\xF9,\x90``\x01a\x06\x05V[a\t\xEFa\x118V[a\t\xF8\x82a\x11\xDCV[a\n\x02\x82\x82a\x12#V[PPV[_a\n\x0Fa\x12\xE4V[P_\x80Q` a)8\x839\x81Q\x91R\x90V[a\n*3a\x0EjV[a\n33a\x0E\xA2V[a\n<\x82a\x0F\xA9V[a\nE\x83a\x0F\xE4V[`@\x80Q3` \x82\x01R_\x91\x01`@Q` \x81\x83\x03\x03\x81R\x90`@R\x90Pa\nn\x81\x83\x86a\x10 V[`\x01`\x03_a\n|\x87a\x0BtV[\x81R` \x01\x90\x81R` \x01_ _a\x01\0\n\x81T\x81`\xFF\x02\x19\x16\x90\x83\x15\x15\x02\x17\x90UP\x7F\x80\xD8\xA4\xA1f3(\xA9\x98\xD4U[\xA2\x1D\x8B\xBAn\xF1Wj\x8C^\x9D'\xF9\xC5E\xF1\xA3\xD5+\x1D3\x85\x85`@Qa\n\xD2\x93\x92\x91\x90a&\x0BV[`@Q\x80\x91\x03\x90\xA1PPPPV[a\n\xE93a\x0EjV[a\n\xF23a\x0E\xA2V[3_\x90\x81R`\x02` R`@\x90 \x80Ta\xFF\0\x19\x16a\x01\0\x17\x90U`\x08Ta\x0B\x1A\x90Ba%\x82V[3_\x81\x81R`\x04` \x90\x81R`@\x91\x82\x90 \x93\x90\x93UQ\x90\x81R\x7F\xFB$0ST\xC8wb\xD5WHz\xE4\xA5d\xE8\xD0>\xCB\xB9\xA9}\xD8\xAF\xFF\x8E\x1Fo\xCA\xF0\xDD\x16\x91\x01`@Q\x80\x91\x03\x90\xA1V[a\x0Bia\x13-V[a\x0Br_a\x13\x88V[V[_\x81_\x01Q\x82` \x01Q\x83`@\x01Q\x84``\x01Q`@Q` \x01a\x0B\xB1\x94\x93\x92\x91\x90\x93\x84R` \x84\x01\x92\x90\x92R`@\x83\x01R``\x82\x01R`\x80\x01\x90V[`@Q` \x81\x83\x03\x03\x81R\x90`@R\x80Q\x90` \x01 \x90P\x91\x90PV[`\x01`\x01`\xA0\x1B\x03\x81\x16_\x90\x81R`\x06` \x90\x81R`@\x80\x83 3\x84R\x90\x91R\x81 T\x90\x81\x90\x03a\x0C\x12W`@Qc\x06\x86\x82{`\xE5\x1B\x81R`\x04\x01`@Q\x80\x91\x03\x90\xFD[`\x01`\x01`\xA0\x1B\x03\x82\x16_\x90\x81R`\x06` \x90\x81R`@\x80\x83 3\x84R\x90\x91R\x90 `\x01\x01TB\x10\x15a\x0CXW`@QcZwCW`\xE0\x1B\x81R`\x04\x01`@Q\x80\x91\x03\x90\xFD[`\x01`\x01`\xA0\x1B\x03\x80\x83\x16_\x90\x81R`\x06` \x90\x81R`@\x80\x83 3\x80\x85R\x92R\x82 \x82\x81U`\x01\x01\x91\x90\x91U`\x07Ta\x0C\x94\x92\x16\x90\x83a\x10\xB5V[`@\x80Q3\x81R` \x81\x01\x83\x90R\x7F\x7F\xCFS,\x15\xF0\xA6\xDB\x0B\xD6\xD0\xE08\xBE\xA7\x1D0\xD8\x08\xC7\xD9\x8C\xB3\xBFrh\xA9[\xF5\x08\x1Be\x91\x01`@Q\x80\x91\x03\x90\xA1PPV[\x7F\xF0\xC5~\x16\x84\r\xF0@\xF1P\x88\xDC/\x81\xFE9\x1C9#\xBE\xC7>#\xA9f.\xFC\x9C\"\x9Cj\0\x80T`\x01`@\x1B\x81\x04`\xFF\x16\x15\x90g\xFF\xFF\xFF\xFF\xFF\xFF\xFF\xFF\x16_\x81\x15\x80\x15a\r\x16WP\x82[\x90P_\x82g\xFF\xFF\xFF\xFF\xFF\xFF\xFF\xFF\x16`\x01\x14\x80\x15a\r2WP0;\x15[\x90P\x81\x15\x80\x15a\r@WP\x80\x15[\x15a\r^W`@Qc\xF9.\xE8\xA9`\xE0\x1B\x81R`\x04\x01`@Q\x80\x91\x03\x90\xFD[\x84Tg\xFF\xFF\xFF\xFF\xFF\xFF\xFF\xFF\x19\x16`\x01\x17\x85U\x83\x15a\r\x88W\x84T`\xFF`@\x1B\x19\x16`\x01`@\x1B\x17\x85U[a\r\x91\x86a\x13\xF8V[a\r\x99a\x14\tV[a\r\xA1a\x14\x11V[a\r\xDC\x89\x89\x89`\x07\x80T`\x01`\x01`\xA0\x1B\x03\x94\x85\x16`\x01`\x01`\xA0\x1B\x03\x19\x91\x82\x16\x17\x90\x91U`\x01\x80T\x93\x90\x94\x16\x92\x16\x91\x90\x91\x17\x90\x91U`\x08UV[\x83\x15a\x0E\"W\x84T`\xFF`@\x1B\x19\x16\x85U`@Q`\x01\x81R\x7F\xC7\xF5\x05\xB2\xF3q\xAE!u\xEEI\x13\xF4I\x9E\x1F&3\xA7\xB5\x93c!\xEE\xD1\xCD\xAE\xB6\x11Q\x81\xD2\x90` \x01`@Q\x80\x91\x03\x90\xA1[PPPPPPPPPV[a\x0E5a\x13-V[`\x01`\x01`\xA0\x1B\x03\x81\x16a\x0E^W`@Qc\x1EO\xBD\xF7`\xE0\x1B\x81R_`\x04\x82\x01R`$\x01a\x05<V[a\x0Eg\x81a\x13\x88V[PV[`\x01`\x01`\xA0\x1B\x03\x81\x16_\x90\x81R`\x02` R`@\x90 T`\xFF\x16a\x0EgW`@QcW\xFD\xF4\x0B`\xE0\x1B\x81R`\x04\x01`@Q\x80\x91\x03\x90\xFD[`\x01`\x01`\xA0\x1B\x03\x81\x16_\x90\x81R`\x04` R`@\x90 T\x15a\x0EgW`@Qc\xEA\xB4\xA9c`\xE0\x1B\x81R`\x04\x01`@Q\x80\x91\x03\x90\xFD[_`@Qc#\xB8r\xDD`\xE0\x1B\x81R`\x01`\x01`\xA0\x1B\x03\x85\x16`\x04\x82\x01R`\x01`\x01`\xA0\x1B\x03\x84\x16`$\x82\x01R\x82`D\x82\x01R` _`d\x83_\x8AZ\xF1=\x15`\x1F=\x11`\x01_Q\x14\x16\x17\x16\x91PP\x80a\x0FiW`@QbF\x1B\xCD`\xE5\x1B\x81R` `\x04\x82\x01R`\x14`$\x82\x01Rs\x15\x14\x90S\x94\xD1\x91T\x97\xD1\x94\x93\xD3W\xD1\x90RS\x11Q`b\x1B`D\x82\x01R`d\x01a\x05<V[PPPPPV[`\x01`\x01`\xA0\x1B\x03\x81\x16_\x90\x81R`\x02` R`@\x90 T`\xFF\x16\x15a\x0EgW`@Qc\x13.~\xFB`\xE3\x1B\x81R`\x04\x01`@Q\x80\x91\x03\x90\xFD[`@\x80Q\x80\x82\x01\x90\x91R_\x80\x82R` \x82\x01Ra\x0F\xC6\x82\x82a\x15\rV[\x15a\n\x02W`@Qc\x06\xCFC\x8F`\xE0\x1B\x81R`\x04\x01`@Q\x80\x91\x03\x90\xFD[`\x03_a\x0F\xF0\x83a\x0BtV[\x81R` \x81\x01\x91\x90\x91R`@\x01_ T`\xFF\x16\x15a\x0EgW`@Qb\xDA\x8AW`\xE1\x1B\x81R`\x04\x01`@Q\x80\x91\x03\x90\xFD[a\x10)\x82a\x150V[_`@Q\x80``\x01`@R\x80`$\x81R` \x01a(\xF4`$\x919\x90P_\x84\x82`@Q` \x01a\x10Y\x92\x91\x90a&_V[`@Q` \x81\x83\x03\x03\x81R\x90`@R\x90P_a\x10t\x82a\x15\xC6V[\x90Pa\x10\x91\x81\x85a\x10\x84\x88a\x16\xB3V[a\x10\x8Ca\x17*V[a\x17\xF7V[a\x10\xADW`@Qb\xCE\xD3\xE5`\xE4\x1B\x81R`\x04\x01`@Q\x80\x91\x03\x90\xFD[PPPPPPV[_`@Qc\xA9\x05\x9C\xBB`\xE0\x1B\x81R`\x01`\x01`\xA0\x1B\x03\x84\x16`\x04\x82\x01R\x82`$\x82\x01R` _`D\x83_\x89Z\xF1=\x15`\x1F=\x11`\x01_Q\x14\x16\x17\x16\x91PP\x80a\x112W`@QbF\x1B\xCD`\xE5\x1B\x81R` `\x04\x82\x01R`\x0F`$\x82\x01Rn\x15\x14\x90S\x94\xD1\x91T\x97\xD1\x90RS\x11Q`\x8A\x1B`D\x82\x01R`d\x01a\x05<V[PPPPV[0`\x01`\x01`\xA0\x1B\x03\x7F\0\0\0\0\0\0\0\0\0\0\0\0\0\0\0\0\0\0\0\0\0\0\0\0\0\0\0\0\0\0\0\0\x16\x14\x80a\x11\xBEWP\x7F\0\0\0\0\0\0\0\0\0\0\0\0\0\0\0\0\0\0\0\0\0\0\0\0\0\0\0\0\0\0\0\0`\x01`\x01`\xA0\x1B\x03\x16a\x11\xB2_\x80Q` a)8\x839\x81Q\x91RT`\x01`\x01`\xA0\x1B\x03\x16\x90V[`\x01`\x01`\xA0\x1B\x03\x16\x14\x15[\x15a\x0BrW`@Qcp>F\xDD`\xE1\x1B\x81R`\x04\x01`@Q\x80\x91\x03\x90\xFD[a\x11\xE4a\x13-V[`@Q`\x01`\x01`\xA0\x1B\x03\x82\x16\x81R\x7F\xF7\x87!\"n\xFE\x9A\x1B\xB6x\x18\x9A\x16\xD1UI(\xB9\xF2\x19.,\xB9>\xED\xA8;y\xFA@\0}\x90` \x01`@Q\x80\x91\x03\x90\xA1PV[\x81`\x01`\x01`\xA0\x1B\x03\x16cR\xD1\x90-`@Q\x81c\xFF\xFF\xFF\xFF\x16`\xE0\x1B\x81R`\x04\x01` `@Q\x80\x83\x03\x81\x86Z\xFA\x92PPP\x80\x15a\x12}WP`@\x80Q`\x1F=\x90\x81\x01`\x1F\x19\x16\x82\x01\x90\x92Ra\x12z\x91\x81\x01\x90a%WV[`\x01[a\x12\xA5W`@QcL\x9C\x8C\xE3`\xE0\x1B\x81R`\x01`\x01`\xA0\x1B\x03\x83\x16`\x04\x82\x01R`$\x01a\x05<V[_\x80Q` a)8\x839\x81Q\x91R\x81\x14a\x12\xD5W`@Qc*\x87Ri`\xE2\x1B\x81R`\x04\x81\x01\x82\x90R`$\x01a\x05<V[a\x12\xDF\x83\x83a\x18\xD7V[PPPV[0`\x01`\x01`\xA0\x1B\x03\x7F\0\0\0\0\0\0\0\0\0\0\0\0\0\0\0\0\0\0\0\0\0\0\0\0\0\0\0\0\0\0\0\0\x16\x14a\x0BrW`@Qcp>F\xDD`\xE1\x1B\x81R`\x04\x01`@Q\x80\x91\x03\x90\xFD[3a\x13_\x7F\x90\x16\xD0\x9Dr\xD4\x0F\xDA\xE2\xFD\x8C\xEA\xC6\xB6#Lw\x06!O\xD3\x9C\x1C\xD1\xE6\t\xA0R\x8C\x19\x93\0T`\x01`\x01`\xA0\x1B\x03\x16\x90V[`\x01`\x01`\xA0\x1B\x03\x16\x14a\x0BrW`@Qc\x11\x8C\xDA\xA7`\xE0\x1B\x81R3`\x04\x82\x01R`$\x01a\x05<V[\x7F\x90\x16\xD0\x9Dr\xD4\x0F\xDA\xE2\xFD\x8C\xEA\xC6\xB6#Lw\x06!O\xD3\x9C\x1C\xD1\xE6\t\xA0R\x8C\x19\x93\0\x80T`\x01`\x01`\xA0\x1B\x03\x19\x81\x16`\x01`\x01`\xA0\x1B\x03\x84\x81\x16\x91\x82\x17\x84U`@Q\x92\x16\x91\x82\x90\x7F\x8B\xE0\x07\x9CS\x16Y\x14\x13D\xCD\x1F\xD0\xA4\xF2\x84\x19I\x7F\x97\"\xA3\xDA\xAF\xE3\xB4\x18okdW\xE0\x90_\x90\xA3PPPV[a\x14\0a\x19,V[a\x0Eg\x81a\x19uV[a\x0Bra\x19,V[\x7F\xF0\xC5~\x16\x84\r\xF0@\xF1P\x88\xDC/\x81\xFE9\x1C9#\xBE\xC7>#\xA9f.\xFC\x9C\"\x9Cj\0\x80T`\x01`@\x1B\x81\x04`\xFF\x16\x15\x90g\xFF\xFF\xFF\xFF\xFF\xFF\xFF\xFF\x16_\x81\x15\x80\x15a\x14VWP\x82[\x90P_\x82g\xFF\xFF\xFF\xFF\xFF\xFF\xFF\xFF\x16`\x01\x14\x80\x15a\x14rWP0;\x15[\x90P\x81\x15\x80\x15a\x14\x80WP\x80\x15[\x15a\x14\x9EW`@Qc\xF9.\xE8\xA9`\xE0\x1B\x81R`\x04\x01`@Q\x80\x91\x03\x90\xFD[\x84Tg\xFF\xFF\xFF\xFF\xFF\xFF\xFF\xFF\x19\x16`\x01\x17\x85U\x83\x15a\x14\xC8W\x84T`\xFF`@\x1B\x19\x16`\x01`@\x1B\x17\x85U[C_U\x83\x15a\x0FiW\x84T`\xFF`@\x1B\x19\x16\x85U`@Q`\x01\x81R\x7F\xC7\xF5\x05\xB2\xF3q\xAE!u\xEEI\x13\xF4I\x9E\x1F&3\xA7\xB5\x93c!\xEE\xD1\xCD\xAE\xB6\x11Q\x81\xD2\x90` \x01a\x07kV[\x80Q\x82Q_\x91\x14\x80\x15a\x15'WP\x81` \x01Q\x83` \x01Q\x14[\x90P[\x92\x91PPV[\x80Q` \x82\x01Q_\x91_\x80Q` a)\x18\x839\x81Q\x91R\x91\x15\x90\x15\x16\x15a\x15VWPPPV[\x82Q` \x84\x01Q\x82`\x03\x84\x85\x85\x86\t\x85\t\x08\x83\x82\x83\t\x14\x83\x82\x10\x84\x84\x10\x16\x16\x93PPP\x81a\x12\xDFW`@QbF\x1B\xCD`\xE5\x1B\x81R` `\x04\x82\x01R`\x17`$\x82\x01R\x7FBn254: invalid G1 point\0\0\0\0\0\0\0\0\0`D\x82\x01R`d\x01a\x05<V[`@\x80Q\x80\x82\x01\x90\x91R_\x80\x82R` \x82\x01R_a\x15\xE3\x83a\x19}V[\x90P_\x80Q` a)\x18\x839\x81Q\x91R`\x03_\x82\x84\x85\t\x90P\x82\x80a\x16\nWa\x16\na&\x8DV[\x84\x82\t\x90P\x82\x80a\x16\x1DWa\x16\x1Da&\x8DV[\x82\x82\x08\x90P_\x80a\x16-\x83a\x1B\x86V[\x92P\x90P[\x80a\x16\x96W\x84\x80a\x16EWa\x16Ea&\x8DV[`\x01\x87\x08\x95P\x84\x80a\x16YWa\x16Ya&\x8DV[\x86\x87\t\x92P\x84\x80a\x16lWa\x16la&\x8DV[\x86\x84\t\x92P\x84\x80a\x16\x7FWa\x16\x7Fa&\x8DV[\x84\x84\x08\x92Pa\x16\x8D\x83a\x1B\x86V[\x92P\x90Pa\x162V[P`@\x80Q\x80\x82\x01\x90\x91R\x94\x85R` \x85\x01RP\x91\x94\x93PPPPV[`@\x80Q\x80\x82\x01\x90\x91R_\x80\x82R` \x82\x01R\x81Q` \x83\x01Q\x15\x90\x15\x16\x15a\x16\xDAWP\x90V[`@Q\x80`@\x01`@R\x80\x83_\x01Q\x81R` \x01_\x80Q` a)\x18\x839\x81Q\x91R\x84` \x01Qa\x17\x0B\x91\x90a&\xA1V[a\x17\"\x90_\x80Q` a)\x18\x839\x81Q\x91Ra%\xF8V[\x90R\x92\x91PPV[a\x17Q`@Q\x80`\x80\x01`@R\x80_\x81R` \x01_\x81R` \x01_\x81R` \x01_\x81RP\x90V[`@Q\x80`\x80\x01`@R\x80\x7F\x18\0\xDE\xEF\x12\x1F\x1EvBj\0f^\\DygC\"\xD4\xF7^\xDA\xDDF\xDE\xBD\\\xD9\x92\xF6\xED\x81R` \x01\x7F\x19\x8E\x93\x93\x92\rH:r`\xBF\xB71\xFB]%\xF1\xAAI35\xA9\xE7\x12\x97\xE4\x85\xB7\xAE\xF3\x12\xC2\x81R` \x01\x7F\x12\xC8^\xA5\xDB\x8Cm\xEBJ\xABq\x80\x8D\xCB@\x8F\xE3\xD1\xE7i\x0CC\xD3{L\xE6\xCC\x01f\xFA}\xAA\x81R` \x01\x7F\t\x06\x89\xD0X_\xF0u\xEC\x9E\x99\xADi\x0C3\x95\xBCK13p\xB3\x8E\xF3U\xAC\xDA\xDC\xD1\"\x97[\x81RP\x90P\x90V[_\x80_`@Q\x87Q\x81R` \x88\x01Q` \x82\x01R` \x87\x01Q`@\x82\x01R\x86Q``\x82\x01R``\x87\x01Q`\x80\x82\x01R`@\x87\x01Q`\xA0\x82\x01R\x85Q`\xC0\x82\x01R` \x86\x01Q`\xE0\x82\x01R` \x85\x01Qa\x01\0\x82\x01R\x84Qa\x01 \x82\x01R``\x85\x01Qa\x01@\x82\x01R`@\x85\x01Qa\x01`\x82\x01R` _a\x01\x80\x83`\x08Z\xFA\x91PP_Q\x91P\x80a\x18\xC9W`@QbF\x1B\xCD`\xE5\x1B\x81R` `\x04\x82\x01R`\x1C`$\x82\x01R\x7FBn254: Pairing check failed!\0\0\0\0`D\x82\x01R`d\x01a\x05<V[P\x15\x15\x90P[\x94\x93PPPPV[a\x18\xE0\x82a\x1C}V[`@Q`\x01`\x01`\xA0\x1B\x03\x83\x16\x90\x7F\xBC|\xD7Z \xEE'\xFD\x9A\xDE\xBA\xB3 A\xF7U!M\xBCk\xFF\xA9\x0C\xC0\"[9\xDA.\\-;\x90_\x90\xA2\x80Q\x15a\x19$Wa\x12\xDF\x82\x82a\x1C\xE0V[a\n\x02a\x1DRV[\x7F\xF0\xC5~\x16\x84\r\xF0@\xF1P\x88\xDC/\x81\xFE9\x1C9#\xBE\xC7>#\xA9f.\xFC\x9C\"\x9Cj\0T`\x01`@\x1B\x90\x04`\xFF\x16a\x0BrW`@Qc\x1A\xFC\xD7\x9F`\xE3\x1B\x81R`\x04\x01`@Q\x80\x91\x03\x90\xFD[a\x0E5a\x19,V[_\x80a\x19\x88\x83a\x1DqV[\x80Q\x90\x91P`0\x81\x14a\x19\x9DWa\x19\x9Da&\xC0V[_\x81g\xFF\xFF\xFF\xFF\xFF\xFF\xFF\xFF\x81\x11\x15a\x19\xB7Wa\x19\xB7a!\xEDV[`@Q\x90\x80\x82R\x80`\x1F\x01`\x1F\x19\x16` \x01\x82\x01`@R\x80\x15a\x19\xE1W` \x82\x01\x81\x806\x837\x01\x90P[P\x90P_[\x82\x81\x10\x15a\x1APW\x83`\x01a\x19\xFB\x83\x86a%\xF8V[a\x1A\x05\x91\x90a%\xF8V[\x81Q\x81\x10a\x1A\x15Wa\x1A\x15a&\xD4V[` \x01\x01Q`\xF8\x1C`\xF8\x1B\x82\x82\x81Q\x81\x10a\x1A2Wa\x1A2a&\xD4V[` \x01\x01\x90`\x01`\x01`\xF8\x1B\x03\x19\x16\x90\x81_\x1A\x90SP`\x01\x01a\x19\xE6V[P`@\x80Q`\x1F\x80\x82Ra\x04\0\x82\x01\x90\x92R_\x90\x82` \x82\x01a\x03\xE0\x806\x837\x01\x90PP\x90P_[\x82\x81\x10\x15a\x1A\xE0W\x83\x81a\x1A\x8C\x85\x88a%\xF8V[a\x1A\x96\x91\x90a%\x82V[\x81Q\x81\x10a\x1A\xA6Wa\x1A\xA6a&\xD4V[` \x01\x01Q`\xF8\x1C`\xF8\x1B`\xF8\x1C\x82\x82\x81Q\x81\x10a\x1A\xC6Wa\x1A\xC6a&\xD4V[`\xFF\x90\x92\x16` \x92\x83\x02\x91\x90\x91\x01\x90\x91\x01R`\x01\x01a\x1AxV[P_a\x1A\xEB\x82a \xBBV[\x90Pa\x01\0_\x80Q` a)\x18\x839\x81Q\x91R_a\x1B\t\x86\x89a%\xF8V[\x90P_[\x81\x81\x10\x15a\x1BvW_\x88`\x01a\x1B#\x84\x86a%\xF8V[a\x1B-\x91\x90a%\xF8V[\x81Q\x81\x10a\x1B=Wa\x1B=a&\xD4V[\x01` \x01Q`\xF8\x1C\x90P\x83\x80a\x1BUWa\x1BUa&\x8DV[\x85\x87\t\x95P\x83\x80a\x1BhWa\x1Bha&\x8DV[\x81\x87\x08\x95PP`\x01\x01a\x1B\rV[P\x92\x9A\x99PPPPPPPPPPV[_\x80_\x80_\x7F\x0C\x19\x13\x9C\xB8Lh\nn\x14\x11m\xA0`V\x17e\xE0Z\xA4Z\x1Cr\xA3O\x08#\x05\xB6\x1F?R\x90P__\x80Q` a)\x18\x839\x81Q\x91R\x90P`@Q` \x81R` \x80\x82\x01R` `@\x82\x01R\x87``\x82\x01R\x82`\x80\x82\x01R\x81`\xA0\x82\x01R` _`\xC0\x83`\x05Z\xFA\x94PP_Q\x92P\x83a\x1CCW`@QbF\x1B\xCD`\xE5\x1B\x81R` `\x04\x82\x01R`\x1B`$\x82\x01R\x7Fpow precompile call failed!\0\0\0\0\0`D\x82\x01R`d\x01a\x05<V[\x80`\x01\x84\x90\x1B\x11\x15a\x1C\\Wa\x1CY\x83\x82a%\xF8V[\x92P[\x80\x80a\x1CjWa\x1Cja&\x8DV[\x83\x84\t\x96\x90\x96\x14\x96\x91\x95P\x90\x93PPPPV[\x80`\x01`\x01`\xA0\x1B\x03\x16;_\x03a\x1C\xB2W`@QcL\x9C\x8C\xE3`\xE0\x1B\x81R`\x01`\x01`\xA0\x1B\x03\x82\x16`\x04\x82\x01R`$\x01a\x05<V[_\x80Q` a)8\x839\x81Q\x91R\x80T`\x01`\x01`\xA0\x1B\x03\x19\x16`\x01`\x01`\xA0\x1B\x03\x92\x90\x92\x16\x91\x90\x91\x17\x90UV[``_\x80\x84`\x01`\x01`\xA0\x1B\x03\x16\x84`@Qa\x1C\xFC\x91\x90a&\xE8V[_`@Q\x80\x83\x03\x81\x85Z\xF4\x91PP=\x80_\x81\x14a\x1D4W`@Q\x91P`\x1F\x19`?=\x01\x16\x82\x01`@R=\x82R=_` \x84\x01>a\x1D9V[``\x91P[P\x91P\x91Pa\x1DI\x85\x83\x83a!\"V[\x95\x94PPPPPV[4\x15a\x0BrW`@Qc\xB3\x98\x97\x9F`\xE0\x1B\x81R`\x04\x01`@Q\x80\x91\x03\x90\xFD[`@\x80Q`0\x80\x82R``\x82\x81\x01\x90\x93R\x90` \x90`\x01`\xF9\x1B\x90_\x90\x84` \x82\x01\x81\x806\x837\x01\x90PP\x90P\x80\x86`@Q` \x01a\x1D\xB1\x92\x91\x90a&_V[`@Q` \x81\x83\x03\x03\x81R\x90`@R\x90P\x80\x84`\xF8\x1B`@Q` \x01a\x1D\xD8\x92\x91\x90a'\x03V[`@Q` \x81\x83\x03\x03\x81R\x90`@R\x90P\x80`@Q` \x01a\x1D\xFA\x91\x90a'5V[`@\x80Q`\x1F\x19\x81\x84\x03\x01\x81R\x90\x82\x90R\x91Pa\x01\x01`\xF0\x1B\x90a\x1E$\x90\x83\x90\x83\x90` \x01a'UV[`@\x80Q\x80\x83\x03`\x1F\x19\x01\x81R\x82\x82R\x80Q` \x91\x82\x01 \x81\x84\x01\x81\x90R`\x01`\xF8\x1B\x84\x84\x01R`\x01`\x01`\xF0\x1B\x03\x19\x85\x16`A\x85\x01R\x82Q`#\x81\x86\x03\x01\x81R`C\x90\x94\x01\x90\x92R\x82Q\x90\x83\x01 \x91\x93P\x90_`\xFF\x88\x16g\xFF\xFF\xFF\xFF\xFF\xFF\xFF\xFF\x81\x11\x15a\x1E\x94Wa\x1E\x94a!\xEDV[`@Q\x90\x80\x82R\x80`\x1F\x01`\x1F\x19\x16` \x01\x82\x01`@R\x80\x15a\x1E\xBEW` \x82\x01\x81\x806\x837\x01\x90P[P\x90P_\x82`@Q` \x01a\x1E\xD5\x91\x81R` \x01\x90V[`@Q` \x81\x83\x03\x03\x81R\x90`@R\x90P_[\x81Q\x81\x10\x15a\x1F>W\x81\x81\x81Q\x81\x10a\x1F\x03Wa\x1F\x03a&\xD4V[` \x01\x01Q`\xF8\x1C`\xF8\x1B\x83\x82\x81Q\x81\x10a\x1F Wa\x1F a&\xD4V[` \x01\x01\x90`\x01`\x01`\xF8\x1B\x03\x19\x16\x90\x81_\x1A\x90SP`\x01\x01a\x1E\xE8V[P_\x84`@Q` \x01a\x1FS\x91\x81R` \x01\x90V[`@\x80Q`\x1F\x19\x81\x84\x03\x01\x81R` \x83\x01\x90\x91R_\x80\x83R\x91\x98P\x91P[\x89\x81\x10\x15a\x1F\xE5W_\x83\x82\x81Q\x81\x10a\x1F\x8CWa\x1F\x8Ca&\xD4V[` \x01\x01Q`\xF8\x1C`\xF8\x1B\x83\x83\x81Q\x81\x10a\x1F\xA9Wa\x1F\xA9a&\xD4V[` \x01\x01Q`\xF8\x1C`\xF8\x1B\x18\x90P\x88\x81`@Q` \x01a\x1F\xCA\x92\x91\x90a'\x83V[`@\x80Q`\x1F\x19\x81\x84\x03\x01\x81R\x91\x90R\x98PP`\x01\x01a\x1FqV[P\x86\x88\x87`@Q` \x01a\x1F\xFB\x93\x92\x91\x90a'\xB1V[`@Q` \x81\x83\x03\x03\x81R\x90`@R\x96P\x86\x80Q\x90` \x01 \x93P\x83`@Q` \x01a )\x91\x81R` \x01\x90V[`@Q` \x81\x83\x03\x03\x81R\x90`@R\x91P_[a I\x8A`\xFF\x8D\x16a%\xF8V[\x81\x10\x15a \xAAW\x82\x81\x81Q\x81\x10a bWa ba&\xD4V[\x01` \x01Q`\x01`\x01`\xF8\x1B\x03\x19\x16\x84a |\x83\x8Da%\x82V[\x81Q\x81\x10a \x8CWa \x8Ca&\xD4V[` \x01\x01\x90`\x01`\x01`\xF8\x1B\x03\x19\x16\x90\x81_\x1A\x90SP`\x01\x01a <V[P\x91\x9B\x9APPPPPPPPPPPV[_\x80\x80[\x83Q\x81\x10\x15a!\x1BW\x83\x81\x81Q\x81\x10a \xDAWa \xDAa&\xD4V[` \x02` \x01\x01Q`\xFF\x16\x81`\x08a \xF2\x91\x90a'\xF1V[a \xFD\x90`\x02a(\xE8V[a!\x07\x91\x90a'\xF1V[a!\x11\x90\x83a%\x82V[\x91P`\x01\x01a \xBFV[P\x92\x91PPV[``\x82a!7Wa!2\x82a!\x81V[a!zV[\x81Q\x15\x80\x15a!NWP`\x01`\x01`\xA0\x1B\x03\x84\x16;\x15[\x15a!wW`@Qc\x99\x96\xB3\x15`\xE0\x1B\x81R`\x01`\x01`\xA0\x1B\x03\x85\x16`\x04\x82\x01R`$\x01a\x05<V[P\x80[\x93\x92PPPV[\x80Q\x15a!\x91W\x80Q\x80\x82` \x01\xFD[`@Qc\n\x12\xF5!`\xE1\x1B\x81R`\x04\x01`@Q\x80\x91\x03\x90\xFD[\x805`\x01`\x01`\xA0\x1B\x03\x81\x16\x81\x14a!\xC0W_\x80\xFD[\x91\x90PV[_\x80`@\x83\x85\x03\x12\x15a!\xD6W_\x80\xFD[a!\xDF\x83a!\xAAV[\x94` \x93\x90\x93\x015\x93PPPV[cNH{q`\xE0\x1B_R`A`\x04R`$_\xFD[`@Q`\x1F\x82\x01`\x1F\x19\x16\x81\x01g\xFF\xFF\xFF\xFF\xFF\xFF\xFF\xFF\x81\x11\x82\x82\x10\x17\x15a\"*Wa\"*a!\xEDV[`@R\x91\x90PV[_`\x80\x82\x84\x03\x12\x15a\"BW_\x80\xFD[`@Q`\x80\x81\x01\x81\x81\x10g\xFF\xFF\xFF\xFF\xFF\xFF\xFF\xFF\x82\x11\x17\x15a\"eWa\"ea!\xEDV[\x80`@RP\x80\x91P\x825\x81R` \x83\x015` \x82\x01R`@\x83\x015`@\x82\x01R``\x83\x015``\x82\x01RP\x92\x91PPV[_`@\x82\x84\x03\x12\x15a\"\xA6W_\x80\xFD[`@Q`@\x81\x01\x81\x81\x10g\xFF\xFF\xFF\xFF\xFF\xFF\xFF\xFF\x82\x11\x17\x15a\"\xC9Wa\"\xC9a!\xEDV[`@R\x825\x81R` \x92\x83\x015\x92\x81\x01\x92\x90\x92RP\x91\x90PV[_\x80_\x80a\x01 \x85\x87\x03\x12\x15a\"\xF7W_\x80\xFD[a#\x01\x86\x86a\"2V[\x93Pa#\x10\x86`\x80\x87\x01a\"\x96V[\x92Pa#\x1F\x86`\xC0\x87\x01a\"\x96V[\x91Pa\x01\0\x85\x015a\xFF\xFF\x81\x16\x81\x14a#6W_\x80\xFD[\x93\x96\x92\x95P\x90\x93PPV[_` \x82\x84\x03\x12\x15a#QW_\x80\xFD[a\x15'\x82a!\xAAV[_\x80`@\x83\x85\x03\x12\x15a#kW_\x80\xFD[a#t\x83a!\xAAV[\x91P` \x80\x84\x015g\xFF\xFF\xFF\xFF\xFF\xFF\xFF\xFF\x80\x82\x11\x15a#\x91W_\x80\xFD[\x81\x86\x01\x91P\x86`\x1F\x83\x01\x12a#\xA4W_\x80\xFD[\x815\x81\x81\x11\x15a#\xB6Wa#\xB6a!\xEDV[a#\xC8`\x1F\x82\x01`\x1F\x19\x16\x85\x01a\"\x01V[\x91P\x80\x82R\x87\x84\x82\x85\x01\x01\x11\x15a#\xDDW_\x80\xFD[\x80\x84\x84\x01\x85\x84\x017_\x84\x82\x84\x01\x01RP\x80\x93PPPP\x92P\x92\x90PV[_\x80_a\x01\0\x84\x86\x03\x12\x15a$\rW_\x80\xFD[a$\x17\x85\x85a\"2V[\x92Pa$&\x85`\x80\x86\x01a\"\x96V[\x91Pa$5\x85`\xC0\x86\x01a\"\x96V[\x90P\x92P\x92P\x92V[_`\x80\x82\x84\x03\x12\x15a$NW_\x80\xFD[a\x15'\x83\x83a\"2V[_[\x83\x81\x10\x15a$rW\x81\x81\x01Q\x83\x82\x01R` \x01a$ZV[PP_\x91\x01RV[` \x81R_\x82Q\x80` \x84\x01Ra$\x98\x81`@\x85\x01` \x87\x01a$XV[`\x1F\x01`\x1F\x19\x16\x91\x90\x91\x01`@\x01\x92\x91PPV[_` \x82\x84\x03\x12\x15a$\xBCW_\x80\xFD[P5\x91\x90PV[_\x80_\x80`\x80\x85\x87\x03\x12\x15a$\xD6W_\x80\xFD[a$\xDF\x85a!\xAAV[\x93Pa$\xED` \x86\x01a!\xAAV[\x92P`@\x85\x015\x91Pa%\x02``\x86\x01a!\xAAV[\x90P\x92\x95\x91\x94P\x92PV[cNH{q`\xE0\x1B_R`!`\x04R`$_\xFD[\x83\x15\x15\x81R``\x81\x01`\x02\x84\x10a%FWcNH{q`\xE0\x1B_R`!`\x04R`$_\xFD[` \x82\x01\x93\x90\x93R`@\x01R\x91\x90PV[_` \x82\x84\x03\x12\x15a%gW_\x80\xFD[PQ\x91\x90PV[cNH{q`\xE0\x1B_R`\x11`\x04R`$_\xFD[\x80\x82\x01\x80\x82\x11\x15a\x15*Wa\x15*a%nV[`\x01`\x01`\xA0\x1B\x03\x85\x16\x81Ra\x01\0\x81\x01a%\xD4` \x83\x01\x86\x80Q\x82R` \x81\x01Q` \x83\x01R`@\x81\x01Q`@\x83\x01R``\x81\x01Q``\x83\x01RPPV[\x83Q`\xA0\x83\x01R` \x84\x01Q`\xC0\x83\x01Ra\xFF\xFF\x83\x16`\xE0\x83\x01R\x95\x94PPPPPV[\x81\x81\x03\x81\x81\x11\x15a\x15*Wa\x15*a%nV[`\x01`\x01`\xA0\x1B\x03\x84\x16\x81R`\xE0\x81\x01a&I` \x83\x01\x85\x80Q\x82R` \x81\x01Q` \x83\x01R`@\x81\x01Q`@\x83\x01R``\x81\x01Q``\x83\x01RPPV[\x82Q`\xA0\x83\x01R` \x83\x01Q`\xC0\x83\x01Ra\x18\xCFV[_\x83Qa&p\x81\x84` \x88\x01a$XV[\x83Q\x90\x83\x01\x90a&\x84\x81\x83` \x88\x01a$XV[\x01\x94\x93PPPPV[cNH{q`\xE0\x1B_R`\x12`\x04R`$_\xFD[_\x82a&\xBBWcNH{q`\xE0\x1B_R`\x12`\x04R`$_\xFD[P\x06\x90V[cNH{q`\xE0\x1B_R`\x01`\x04R`$_\xFD[cNH{q`\xE0\x1B_R`2`\x04R`$_\xFD[_\x82Qa&\xF9\x81\x84` \x87\x01a$XV[\x91\x90\x91\x01\x92\x91PPV[_\x83Qa'\x14\x81\x84` \x88\x01a$XV[_\x92\x01\x91\x82RP`\x01`\x01`\xF8\x1B\x03\x19\x91\x90\x91\x16`\x01\x82\x01R`\x02\x01\x91\x90PV[_\x82Qa'F\x81\x84` \x87\x01a$XV[_\x92\x01\x91\x82RP`\x01\x01\x91\x90PV[_\x83Qa'f\x81\x84` \x88\x01a$XV[`\x01`\x01`\xF0\x1B\x03\x19\x93\x90\x93\x16\x91\x90\x92\x01\x90\x81R`\x02\x01\x92\x91PPV[_\x83Qa'\x94\x81\x84` \x88\x01a$XV[`\x01`\x01`\xF8\x1B\x03\x19\x93\x90\x93\x16\x91\x90\x92\x01\x90\x81R`\x01\x01\x92\x91PPV[_\x84Qa'\xC2\x81\x84` \x89\x01a$XV[`\x01`\x01`\xF8\x1B\x03\x19\x94\x90\x94\x16\x91\x90\x93\x01\x90\x81R`\x01`\x01`\xF0\x1B\x03\x19\x91\x90\x91\x16`\x01\x82\x01R`\x03\x01\x92\x91PPV[\x80\x82\x02\x81\x15\x82\x82\x04\x84\x14\x17a\x15*Wa\x15*a%nV[`\x01\x81\x81[\x80\x85\x11\x15a(BW\x81_\x19\x04\x82\x11\x15a((Wa((a%nV[\x80\x85\x16\x15a(5W\x91\x81\x02\x91[\x93\x84\x1C\x93\x90\x80\x02\x90a(\rV[P\x92P\x92\x90PV[_\x82a(XWP`\x01a\x15*V[\x81a(dWP_a\x15*V[\x81`\x01\x81\x14a(zW`\x02\x81\x14a(\x84Wa(\xA0V[`\x01\x91PPa\x15*V[`\xFF\x84\x11\x15a(\x95Wa(\x95a%nV[PP`\x01\x82\x1Ba\x15*V[P` \x83\x10a\x013\x83\x10\x16`N\x84\x10`\x0B\x84\x10\x16\x17\x15a(\xC3WP\x81\x81\na\x15*V[a(\xCD\x83\x83a(\x08V[\x80_\x19\x04\x82\x11\x15a(\xE0Wa(\xE0a%nV[\x02\x93\x92PPPV[_a\x15'\x83\x83a(JV\xFEBLS_SIG_BN254G1_XMD:KECCAK_NCTH_NUL_0dNr\xE11\xA0)\xB8PE\xB6\x81\x81X]\x97\x81j\x91hq\xCA\x8D< \x8C\x16\xD8|\xFDG6\x08\x94\xA1;\xA1\xA3!\x06g\xC8(I-\xB9\x8D\xCA> v\xCC75\xA9 \xA3\xCAP]8+\xBC\xA1dsolcC\0\x08\x17\0\n",
    );
    #[allow(non_camel_case_types, non_snake_case, clippy::pub_underscore_fields)]
    #[derive(Clone)]
    pub struct ValidatorStatus(u8);
    const _: () = {
        use alloy::sol_types as alloy_sol_types;
        #[automatically_derived]
        impl alloy_sol_types::private::SolTypeValue<ValidatorStatus> for u8 {
            #[inline]
            fn stv_to_tokens(
                &self,
            ) -> <alloy::sol_types::sol_data::Uint<8> as alloy_sol_types::SolType>::Token<'_>
            {
                alloy_sol_types::private::SolTypeValue::<
                    alloy::sol_types::sol_data::Uint<8>,
                >::stv_to_tokens(self)
            }
            #[inline]
            fn stv_eip712_data_word(&self) -> alloy_sol_types::Word {
                <alloy::sol_types::sol_data::Uint<8> as alloy_sol_types::SolType>::tokenize(self).0
            }
            #[inline]
            fn stv_abi_encode_packed_to(&self, out: &mut alloy_sol_types::private::Vec<u8>) {
                <alloy::sol_types::sol_data::Uint<
                    8,
                > as alloy_sol_types::SolType>::abi_encode_packed_to(self, out)
            }
            #[inline]
            fn stv_abi_packed_encoded_size(&self) -> usize {
                <alloy::sol_types::sol_data::Uint<8> as alloy_sol_types::SolType>::abi_encoded_size(
                    self,
                )
            }
        }
        #[automatically_derived]
        impl ValidatorStatus {
            /// The Solidity type name.
            pub const NAME: &'static str = stringify!(@ name);
            /// Convert from the underlying value type.
            #[inline]
            pub const fn from(value: u8) -> Self {
                Self(value)
            }
            /// Return the underlying value.
            #[inline]
            pub const fn into(self) -> u8 {
                self.0
            }
            /// Return the single encoding of this value, delegating to the
            /// underlying type.
            #[inline]
            pub fn abi_encode(&self) -> alloy_sol_types::private::Vec<u8> {
                <Self as alloy_sol_types::SolType>::abi_encode(&self.0)
            }
            /// Return the packed encoding of this value, delegating to the
            /// underlying type.
            #[inline]
            pub fn abi_encode_packed(&self) -> alloy_sol_types::private::Vec<u8> {
                <Self as alloy_sol_types::SolType>::abi_encode_packed(&self.0)
            }
        }
        #[automatically_derived]
        impl alloy_sol_types::SolType for ValidatorStatus {
            type RustType = u8;
            type Token<'a> =
                <alloy::sol_types::sol_data::Uint<8> as alloy_sol_types::SolType>::Token<'a>;
            const SOL_NAME: &'static str = Self::NAME;
            const ENCODED_SIZE: Option<usize> =
                <alloy::sol_types::sol_data::Uint<8> as alloy_sol_types::SolType>::ENCODED_SIZE;
            const PACKED_ENCODED_SIZE: Option<usize> = <alloy::sol_types::sol_data::Uint<
                8,
            > as alloy_sol_types::SolType>::PACKED_ENCODED_SIZE;
            #[inline]
            fn valid_token(token: &Self::Token<'_>) -> bool {
                Self::type_check(token).is_ok()
            }
            #[inline]
            fn type_check(token: &Self::Token<'_>) -> alloy_sol_types::Result<()> {
                <alloy::sol_types::sol_data::Uint<8> as alloy_sol_types::SolType>::type_check(token)
            }
            #[inline]
            fn detokenize(token: Self::Token<'_>) -> Self::RustType {
                <alloy::sol_types::sol_data::Uint<8> as alloy_sol_types::SolType>::detokenize(token)
            }
        }
        #[automatically_derived]
        impl alloy_sol_types::EventTopic for ValidatorStatus {
            #[inline]
            fn topic_preimage_length(rust: &Self::RustType) -> usize {
                <alloy::sol_types::sol_data::Uint<
                    8,
                > as alloy_sol_types::EventTopic>::topic_preimage_length(rust)
            }
            #[inline]
            fn encode_topic_preimage(
                rust: &Self::RustType,
                out: &mut alloy_sol_types::private::Vec<u8>,
            ) {
                <alloy::sol_types::sol_data::Uint<
                    8,
                > as alloy_sol_types::EventTopic>::encode_topic_preimage(rust, out)
            }
            #[inline]
            fn encode_topic(rust: &Self::RustType) -> alloy_sol_types::abi::token::WordToken {
                <alloy::sol_types::sol_data::Uint<8> as alloy_sol_types::EventTopic>::encode_topic(
                    rust,
                )
            }
        }
    };
    /**Custom error with signature `AddressEmptyCode(address)` and selector `0x9996b315`.
    ```solidity
    error AddressEmptyCode(address target);
    ```*/
    #[allow(non_camel_case_types, non_snake_case, clippy::pub_underscore_fields)]
    #[derive(Clone)]
    pub struct AddressEmptyCode {
        #[allow(missing_docs)]
        pub target: alloy::sol_types::private::Address,
    }
    #[allow(
        non_camel_case_types,
        non_snake_case,
        clippy::pub_underscore_fields,
        clippy::style
    )]
    const _: () = {
        use alloy::sol_types as alloy_sol_types;
        #[doc(hidden)]
        type UnderlyingSolTuple<'a> = (alloy::sol_types::sol_data::Address,);
        #[doc(hidden)]
        type UnderlyingRustTuple<'a> = (alloy::sol_types::private::Address,);
        #[cfg(test)]
        #[allow(dead_code, unreachable_patterns)]
        fn _type_assertion(_t: alloy_sol_types::private::AssertTypeEq<UnderlyingRustTuple>) {
            match _t {
                alloy_sol_types::private::AssertTypeEq::<
                    <UnderlyingSolTuple as alloy_sol_types::SolType>::RustType,
                >(_) => {},
            }
        }
        #[automatically_derived]
        #[doc(hidden)]
        impl ::core::convert::From<AddressEmptyCode> for UnderlyingRustTuple<'_> {
            fn from(value: AddressEmptyCode) -> Self {
                (value.target,)
            }
        }
        #[automatically_derived]
        #[doc(hidden)]
        impl ::core::convert::From<UnderlyingRustTuple<'_>> for AddressEmptyCode {
            fn from(tuple: UnderlyingRustTuple<'_>) -> Self {
                Self { target: tuple.0 }
            }
        }
        #[automatically_derived]
        impl alloy_sol_types::SolError for AddressEmptyCode {
            type Parameters<'a> = UnderlyingSolTuple<'a>;
            type Token<'a> = <Self::Parameters<'a> as alloy_sol_types::SolType>::Token<'a>;
            const SIGNATURE: &'static str = "AddressEmptyCode(address)";
            const SELECTOR: [u8; 4] = [153u8, 150u8, 179u8, 21u8];
            #[inline]
            fn new<'a>(
                tuple: <Self::Parameters<'a> as alloy_sol_types::SolType>::RustType,
            ) -> Self {
                tuple.into()
            }
            #[inline]
            fn tokenize(&self) -> Self::Token<'_> {
                (
                    <alloy::sol_types::sol_data::Address as alloy_sol_types::SolType>::tokenize(
                        &self.target,
                    ),
                )
            }
        }
    };
    /**Custom error with signature `BLSSigVerificationFailed()` and selector `0x0ced3e50`.
    ```solidity
    error BLSSigVerificationFailed();
    ```*/
    #[allow(non_camel_case_types, non_snake_case, clippy::pub_underscore_fields)]
    #[derive(Clone)]
    pub struct BLSSigVerificationFailed {}
    #[allow(
        non_camel_case_types,
        non_snake_case,
        clippy::pub_underscore_fields,
        clippy::style
    )]
    const _: () = {
        use alloy::sol_types as alloy_sol_types;
        #[doc(hidden)]
        type UnderlyingSolTuple<'a> = ();
        #[doc(hidden)]
        type UnderlyingRustTuple<'a> = ();
        #[cfg(test)]
        #[allow(dead_code, unreachable_patterns)]
        fn _type_assertion(_t: alloy_sol_types::private::AssertTypeEq<UnderlyingRustTuple>) {
            match _t {
                alloy_sol_types::private::AssertTypeEq::<
                    <UnderlyingSolTuple as alloy_sol_types::SolType>::RustType,
                >(_) => {},
            }
        }
        #[automatically_derived]
        #[doc(hidden)]
        impl ::core::convert::From<BLSSigVerificationFailed> for UnderlyingRustTuple<'_> {
            fn from(value: BLSSigVerificationFailed) -> Self {
                ()
            }
        }
        #[automatically_derived]
        #[doc(hidden)]
        impl ::core::convert::From<UnderlyingRustTuple<'_>> for BLSSigVerificationFailed {
            fn from(tuple: UnderlyingRustTuple<'_>) -> Self {
                Self {}
            }
        }
        #[automatically_derived]
        impl alloy_sol_types::SolError for BLSSigVerificationFailed {
            type Parameters<'a> = UnderlyingSolTuple<'a>;
            type Token<'a> = <Self::Parameters<'a> as alloy_sol_types::SolType>::Token<'a>;
            const SIGNATURE: &'static str = "BLSSigVerificationFailed()";
            const SELECTOR: [u8; 4] = [12u8, 237u8, 62u8, 80u8];
            #[inline]
            fn new<'a>(
                tuple: <Self::Parameters<'a> as alloy_sol_types::SolType>::RustType,
            ) -> Self {
                tuple.into()
            }
            #[inline]
            fn tokenize(&self) -> Self::Token<'_> {
                ()
            }
        }
    };
    /**Custom error with signature `BlsKeyAlreadyUsed()` and selector `0x01b514ae`.
    ```solidity
    error BlsKeyAlreadyUsed();
    ```*/
    #[allow(non_camel_case_types, non_snake_case, clippy::pub_underscore_fields)]
    #[derive(Clone)]
    pub struct BlsKeyAlreadyUsed {}
    #[allow(
        non_camel_case_types,
        non_snake_case,
        clippy::pub_underscore_fields,
        clippy::style
    )]
    const _: () = {
        use alloy::sol_types as alloy_sol_types;
        #[doc(hidden)]
        type UnderlyingSolTuple<'a> = ();
        #[doc(hidden)]
        type UnderlyingRustTuple<'a> = ();
        #[cfg(test)]
        #[allow(dead_code, unreachable_patterns)]
        fn _type_assertion(_t: alloy_sol_types::private::AssertTypeEq<UnderlyingRustTuple>) {
            match _t {
                alloy_sol_types::private::AssertTypeEq::<
                    <UnderlyingSolTuple as alloy_sol_types::SolType>::RustType,
                >(_) => {},
            }
        }
        #[automatically_derived]
        #[doc(hidden)]
        impl ::core::convert::From<BlsKeyAlreadyUsed> for UnderlyingRustTuple<'_> {
            fn from(value: BlsKeyAlreadyUsed) -> Self {
                ()
            }
        }
        #[automatically_derived]
        #[doc(hidden)]
        impl ::core::convert::From<UnderlyingRustTuple<'_>> for BlsKeyAlreadyUsed {
            fn from(tuple: UnderlyingRustTuple<'_>) -> Self {
                Self {}
            }
        }
        #[automatically_derived]
        impl alloy_sol_types::SolError for BlsKeyAlreadyUsed {
            type Parameters<'a> = UnderlyingSolTuple<'a>;
            type Token<'a> = <Self::Parameters<'a> as alloy_sol_types::SolType>::Token<'a>;
            const SIGNATURE: &'static str = "BlsKeyAlreadyUsed()";
            const SELECTOR: [u8; 4] = [1u8, 181u8, 20u8, 174u8];
            #[inline]
            fn new<'a>(
                tuple: <Self::Parameters<'a> as alloy_sol_types::SolType>::RustType,
            ) -> Self {
                tuple.into()
            }
            #[inline]
            fn tokenize(&self) -> Self::Token<'_> {
                ()
            }
        }
    };
    /**Custom error with signature `ERC1967InvalidImplementation(address)` and selector `0x4c9c8ce3`.
    ```solidity
    error ERC1967InvalidImplementation(address implementation);
    ```*/
    #[allow(non_camel_case_types, non_snake_case, clippy::pub_underscore_fields)]
    #[derive(Clone)]
    pub struct ERC1967InvalidImplementation {
        #[allow(missing_docs)]
        pub implementation: alloy::sol_types::private::Address,
    }
    #[allow(
        non_camel_case_types,
        non_snake_case,
        clippy::pub_underscore_fields,
        clippy::style
    )]
    const _: () = {
        use alloy::sol_types as alloy_sol_types;
        #[doc(hidden)]
        type UnderlyingSolTuple<'a> = (alloy::sol_types::sol_data::Address,);
        #[doc(hidden)]
        type UnderlyingRustTuple<'a> = (alloy::sol_types::private::Address,);
        #[cfg(test)]
        #[allow(dead_code, unreachable_patterns)]
        fn _type_assertion(_t: alloy_sol_types::private::AssertTypeEq<UnderlyingRustTuple>) {
            match _t {
                alloy_sol_types::private::AssertTypeEq::<
                    <UnderlyingSolTuple as alloy_sol_types::SolType>::RustType,
                >(_) => {},
            }
        }
        #[automatically_derived]
        #[doc(hidden)]
        impl ::core::convert::From<ERC1967InvalidImplementation> for UnderlyingRustTuple<'_> {
            fn from(value: ERC1967InvalidImplementation) -> Self {
                (value.implementation,)
            }
        }
        #[automatically_derived]
        #[doc(hidden)]
        impl ::core::convert::From<UnderlyingRustTuple<'_>> for ERC1967InvalidImplementation {
            fn from(tuple: UnderlyingRustTuple<'_>) -> Self {
                Self {
                    implementation: tuple.0,
                }
            }
        }
        #[automatically_derived]
        impl alloy_sol_types::SolError for ERC1967InvalidImplementation {
            type Parameters<'a> = UnderlyingSolTuple<'a>;
            type Token<'a> = <Self::Parameters<'a> as alloy_sol_types::SolType>::Token<'a>;
            const SIGNATURE: &'static str = "ERC1967InvalidImplementation(address)";
            const SELECTOR: [u8; 4] = [76u8, 156u8, 140u8, 227u8];
            #[inline]
            fn new<'a>(
                tuple: <Self::Parameters<'a> as alloy_sol_types::SolType>::RustType,
            ) -> Self {
                tuple.into()
            }
            #[inline]
            fn tokenize(&self) -> Self::Token<'_> {
                (
                    <alloy::sol_types::sol_data::Address as alloy_sol_types::SolType>::tokenize(
                        &self.implementation,
                    ),
                )
            }
        }
    };
    /**Custom error with signature `ERC1967NonPayable()` and selector `0xb398979f`.
    ```solidity
    error ERC1967NonPayable();
    ```*/
    #[allow(non_camel_case_types, non_snake_case, clippy::pub_underscore_fields)]
    #[derive(Clone)]
    pub struct ERC1967NonPayable {}
    #[allow(
        non_camel_case_types,
        non_snake_case,
        clippy::pub_underscore_fields,
        clippy::style
    )]
    const _: () = {
        use alloy::sol_types as alloy_sol_types;
        #[doc(hidden)]
        type UnderlyingSolTuple<'a> = ();
        #[doc(hidden)]
        type UnderlyingRustTuple<'a> = ();
        #[cfg(test)]
        #[allow(dead_code, unreachable_patterns)]
        fn _type_assertion(_t: alloy_sol_types::private::AssertTypeEq<UnderlyingRustTuple>) {
            match _t {
                alloy_sol_types::private::AssertTypeEq::<
                    <UnderlyingSolTuple as alloy_sol_types::SolType>::RustType,
                >(_) => {},
            }
        }
        #[automatically_derived]
        #[doc(hidden)]
        impl ::core::convert::From<ERC1967NonPayable> for UnderlyingRustTuple<'_> {
            fn from(value: ERC1967NonPayable) -> Self {
                ()
            }
        }
        #[automatically_derived]
        #[doc(hidden)]
        impl ::core::convert::From<UnderlyingRustTuple<'_>> for ERC1967NonPayable {
            fn from(tuple: UnderlyingRustTuple<'_>) -> Self {
                Self {}
            }
        }
        #[automatically_derived]
        impl alloy_sol_types::SolError for ERC1967NonPayable {
            type Parameters<'a> = UnderlyingSolTuple<'a>;
            type Token<'a> = <Self::Parameters<'a> as alloy_sol_types::SolType>::Token<'a>;
            const SIGNATURE: &'static str = "ERC1967NonPayable()";
            const SELECTOR: [u8; 4] = [179u8, 152u8, 151u8, 159u8];
            #[inline]
            fn new<'a>(
                tuple: <Self::Parameters<'a> as alloy_sol_types::SolType>::RustType,
            ) -> Self {
                tuple.into()
            }
            #[inline]
            fn tokenize(&self) -> Self::Token<'_> {
                ()
            }
        }
    };
    /**Custom error with signature `FailedInnerCall()` and selector `0x1425ea42`.
    ```solidity
    error FailedInnerCall();
    ```*/
    #[allow(non_camel_case_types, non_snake_case, clippy::pub_underscore_fields)]
    #[derive(Clone)]
    pub struct FailedInnerCall {}
    #[allow(
        non_camel_case_types,
        non_snake_case,
        clippy::pub_underscore_fields,
        clippy::style
    )]
    const _: () = {
        use alloy::sol_types as alloy_sol_types;
        #[doc(hidden)]
        type UnderlyingSolTuple<'a> = ();
        #[doc(hidden)]
        type UnderlyingRustTuple<'a> = ();
        #[cfg(test)]
        #[allow(dead_code, unreachable_patterns)]
        fn _type_assertion(_t: alloy_sol_types::private::AssertTypeEq<UnderlyingRustTuple>) {
            match _t {
                alloy_sol_types::private::AssertTypeEq::<
                    <UnderlyingSolTuple as alloy_sol_types::SolType>::RustType,
                >(_) => {},
            }
        }
        #[automatically_derived]
        #[doc(hidden)]
        impl ::core::convert::From<FailedInnerCall> for UnderlyingRustTuple<'_> {
            fn from(value: FailedInnerCall) -> Self {
                ()
            }
        }
        #[automatically_derived]
        #[doc(hidden)]
        impl ::core::convert::From<UnderlyingRustTuple<'_>> for FailedInnerCall {
            fn from(tuple: UnderlyingRustTuple<'_>) -> Self {
                Self {}
            }
        }
        #[automatically_derived]
        impl alloy_sol_types::SolError for FailedInnerCall {
            type Parameters<'a> = UnderlyingSolTuple<'a>;
            type Token<'a> = <Self::Parameters<'a> as alloy_sol_types::SolType>::Token<'a>;
            const SIGNATURE: &'static str = "FailedInnerCall()";
            const SELECTOR: [u8; 4] = [20u8, 37u8, 234u8, 66u8];
            #[inline]
            fn new<'a>(
                tuple: <Self::Parameters<'a> as alloy_sol_types::SolType>::RustType,
            ) -> Self {
                tuple.into()
            }
            #[inline]
            fn tokenize(&self) -> Self::Token<'_> {
                ()
            }
        }
    };
    /**Custom error with signature `InsufficientAllowance(uint256,uint256)` and selector `0x2a1b2dd8`.
    ```solidity
    error InsufficientAllowance(uint256, uint256);
    ```*/
    #[allow(non_camel_case_types, non_snake_case, clippy::pub_underscore_fields)]
    #[derive(Clone)]
    pub struct InsufficientAllowance {
        #[allow(missing_docs)]
        pub _0: alloy::sol_types::private::primitives::aliases::U256,
        #[allow(missing_docs)]
        pub _1: alloy::sol_types::private::primitives::aliases::U256,
    }
    #[allow(
        non_camel_case_types,
        non_snake_case,
        clippy::pub_underscore_fields,
        clippy::style
    )]
    const _: () = {
        use alloy::sol_types as alloy_sol_types;
        #[doc(hidden)]
        type UnderlyingSolTuple<'a> = (
            alloy::sol_types::sol_data::Uint<256>,
            alloy::sol_types::sol_data::Uint<256>,
        );
        #[doc(hidden)]
        type UnderlyingRustTuple<'a> = (
            alloy::sol_types::private::primitives::aliases::U256,
            alloy::sol_types::private::primitives::aliases::U256,
        );
        #[cfg(test)]
        #[allow(dead_code, unreachable_patterns)]
        fn _type_assertion(_t: alloy_sol_types::private::AssertTypeEq<UnderlyingRustTuple>) {
            match _t {
                alloy_sol_types::private::AssertTypeEq::<
                    <UnderlyingSolTuple as alloy_sol_types::SolType>::RustType,
                >(_) => {},
            }
        }
        #[automatically_derived]
        #[doc(hidden)]
        impl ::core::convert::From<InsufficientAllowance> for UnderlyingRustTuple<'_> {
            fn from(value: InsufficientAllowance) -> Self {
                (value._0, value._1)
            }
        }
        #[automatically_derived]
        #[doc(hidden)]
        impl ::core::convert::From<UnderlyingRustTuple<'_>> for InsufficientAllowance {
            fn from(tuple: UnderlyingRustTuple<'_>) -> Self {
                Self {
                    _0: tuple.0,
                    _1: tuple.1,
                }
            }
        }
        #[automatically_derived]
        impl alloy_sol_types::SolError for InsufficientAllowance {
            type Parameters<'a> = UnderlyingSolTuple<'a>;
            type Token<'a> = <Self::Parameters<'a> as alloy_sol_types::SolType>::Token<'a>;
            const SIGNATURE: &'static str = "InsufficientAllowance(uint256,uint256)";
            const SELECTOR: [u8; 4] = [42u8, 27u8, 45u8, 216u8];
            #[inline]
            fn new<'a>(
                tuple: <Self::Parameters<'a> as alloy_sol_types::SolType>::RustType,
            ) -> Self {
                tuple.into()
            }
            #[inline]
            fn tokenize(&self) -> Self::Token<'_> {
                (
                    <alloy::sol_types::sol_data::Uint<256> as alloy_sol_types::SolType>::tokenize(
                        &self._0,
                    ),
                    <alloy::sol_types::sol_data::Uint<256> as alloy_sol_types::SolType>::tokenize(
                        &self._1,
                    ),
                )
            }
        }
    };
    /**Custom error with signature `InsufficientBalance(uint256)` and selector `0x92665351`.
    ```solidity
    error InsufficientBalance(uint256);
    ```*/
    #[allow(non_camel_case_types, non_snake_case, clippy::pub_underscore_fields)]
    #[derive(Clone)]
    pub struct InsufficientBalance {
        #[allow(missing_docs)]
        pub _0: alloy::sol_types::private::primitives::aliases::U256,
    }
    #[allow(
        non_camel_case_types,
        non_snake_case,
        clippy::pub_underscore_fields,
        clippy::style
    )]
    const _: () = {
        use alloy::sol_types as alloy_sol_types;
        #[doc(hidden)]
        type UnderlyingSolTuple<'a> = (alloy::sol_types::sol_data::Uint<256>,);
        #[doc(hidden)]
        type UnderlyingRustTuple<'a> = (alloy::sol_types::private::primitives::aliases::U256,);
        #[cfg(test)]
        #[allow(dead_code, unreachable_patterns)]
        fn _type_assertion(_t: alloy_sol_types::private::AssertTypeEq<UnderlyingRustTuple>) {
            match _t {
                alloy_sol_types::private::AssertTypeEq::<
                    <UnderlyingSolTuple as alloy_sol_types::SolType>::RustType,
                >(_) => {},
            }
        }
        #[automatically_derived]
        #[doc(hidden)]
        impl ::core::convert::From<InsufficientBalance> for UnderlyingRustTuple<'_> {
            fn from(value: InsufficientBalance) -> Self {
                (value._0,)
            }
        }
        #[automatically_derived]
        #[doc(hidden)]
        impl ::core::convert::From<UnderlyingRustTuple<'_>> for InsufficientBalance {
            fn from(tuple: UnderlyingRustTuple<'_>) -> Self {
                Self { _0: tuple.0 }
            }
        }
        #[automatically_derived]
        impl alloy_sol_types::SolError for InsufficientBalance {
            type Parameters<'a> = UnderlyingSolTuple<'a>;
            type Token<'a> = <Self::Parameters<'a> as alloy_sol_types::SolType>::Token<'a>;
            const SIGNATURE: &'static str = "InsufficientBalance(uint256)";
            const SELECTOR: [u8; 4] = [146u8, 102u8, 83u8, 81u8];
            #[inline]
            fn new<'a>(
                tuple: <Self::Parameters<'a> as alloy_sol_types::SolType>::RustType,
            ) -> Self {
                tuple.into()
            }
            #[inline]
            fn tokenize(&self) -> Self::Token<'_> {
                (
                    <alloy::sol_types::sol_data::Uint<256> as alloy_sol_types::SolType>::tokenize(
                        &self._0,
                    ),
                )
            }
        }
    };
    /**Custom error with signature `InvalidAddress()` and selector `0xe6c4247b`.
    ```solidity
    error InvalidAddress();
    ```*/
    #[allow(non_camel_case_types, non_snake_case, clippy::pub_underscore_fields)]
    #[derive(Clone)]
    pub struct InvalidAddress {}
    #[allow(
        non_camel_case_types,
        non_snake_case,
        clippy::pub_underscore_fields,
        clippy::style
    )]
    const _: () = {
        use alloy::sol_types as alloy_sol_types;
        #[doc(hidden)]
        type UnderlyingSolTuple<'a> = ();
        #[doc(hidden)]
        type UnderlyingRustTuple<'a> = ();
        #[cfg(test)]
        #[allow(dead_code, unreachable_patterns)]
        fn _type_assertion(_t: alloy_sol_types::private::AssertTypeEq<UnderlyingRustTuple>) {
            match _t {
                alloy_sol_types::private::AssertTypeEq::<
                    <UnderlyingSolTuple as alloy_sol_types::SolType>::RustType,
                >(_) => {},
            }
        }
        #[automatically_derived]
        #[doc(hidden)]
        impl ::core::convert::From<InvalidAddress> for UnderlyingRustTuple<'_> {
            fn from(value: InvalidAddress) -> Self {
                ()
            }
        }
        #[automatically_derived]
        #[doc(hidden)]
        impl ::core::convert::From<UnderlyingRustTuple<'_>> for InvalidAddress {
            fn from(tuple: UnderlyingRustTuple<'_>) -> Self {
                Self {}
            }
        }
        #[automatically_derived]
        impl alloy_sol_types::SolError for InvalidAddress {
            type Parameters<'a> = UnderlyingSolTuple<'a>;
            type Token<'a> = <Self::Parameters<'a> as alloy_sol_types::SolType>::Token<'a>;
            const SIGNATURE: &'static str = "InvalidAddress()";
            const SELECTOR: [u8; 4] = [230u8, 196u8, 36u8, 123u8];
            #[inline]
            fn new<'a>(
                tuple: <Self::Parameters<'a> as alloy_sol_types::SolType>::RustType,
            ) -> Self {
                tuple.into()
            }
            #[inline]
            fn tokenize(&self) -> Self::Token<'_> {
                ()
            }
        }
    };
    /**Custom error with signature `InvalidCommission()` and selector `0xdc81db85`.
    ```solidity
    error InvalidCommission();
    ```*/
    #[allow(non_camel_case_types, non_snake_case, clippy::pub_underscore_fields)]
    #[derive(Clone)]
    pub struct InvalidCommission {}
    #[allow(
        non_camel_case_types,
        non_snake_case,
        clippy::pub_underscore_fields,
        clippy::style
    )]
    const _: () = {
        use alloy::sol_types as alloy_sol_types;
        #[doc(hidden)]
        type UnderlyingSolTuple<'a> = ();
        #[doc(hidden)]
        type UnderlyingRustTuple<'a> = ();
        #[cfg(test)]
        #[allow(dead_code, unreachable_patterns)]
        fn _type_assertion(_t: alloy_sol_types::private::AssertTypeEq<UnderlyingRustTuple>) {
            match _t {
                alloy_sol_types::private::AssertTypeEq::<
                    <UnderlyingSolTuple as alloy_sol_types::SolType>::RustType,
                >(_) => {},
            }
        }
        #[automatically_derived]
        #[doc(hidden)]
        impl ::core::convert::From<InvalidCommission> for UnderlyingRustTuple<'_> {
            fn from(value: InvalidCommission) -> Self {
                ()
            }
        }
        #[automatically_derived]
        #[doc(hidden)]
        impl ::core::convert::From<UnderlyingRustTuple<'_>> for InvalidCommission {
            fn from(tuple: UnderlyingRustTuple<'_>) -> Self {
                Self {}
            }
        }
        #[automatically_derived]
        impl alloy_sol_types::SolError for InvalidCommission {
            type Parameters<'a> = UnderlyingSolTuple<'a>;
            type Token<'a> = <Self::Parameters<'a> as alloy_sol_types::SolType>::Token<'a>;
            const SIGNATURE: &'static str = "InvalidCommission()";
            const SELECTOR: [u8; 4] = [220u8, 129u8, 219u8, 133u8];
            #[inline]
            fn new<'a>(
                tuple: <Self::Parameters<'a> as alloy_sol_types::SolType>::RustType,
            ) -> Self {
                tuple.into()
            }
            #[inline]
            fn tokenize(&self) -> Self::Token<'_> {
                ()
            }
        }
    };
    /**Custom error with signature `InvalidInitialization()` and selector `0xf92ee8a9`.
    ```solidity
    error InvalidInitialization();
    ```*/
    #[allow(non_camel_case_types, non_snake_case, clippy::pub_underscore_fields)]
    #[derive(Clone)]
    pub struct InvalidInitialization {}
    #[allow(
        non_camel_case_types,
        non_snake_case,
        clippy::pub_underscore_fields,
        clippy::style
    )]
    const _: () = {
        use alloy::sol_types as alloy_sol_types;
        #[doc(hidden)]
        type UnderlyingSolTuple<'a> = ();
        #[doc(hidden)]
        type UnderlyingRustTuple<'a> = ();
        #[cfg(test)]
        #[allow(dead_code, unreachable_patterns)]
        fn _type_assertion(_t: alloy_sol_types::private::AssertTypeEq<UnderlyingRustTuple>) {
            match _t {
                alloy_sol_types::private::AssertTypeEq::<
                    <UnderlyingSolTuple as alloy_sol_types::SolType>::RustType,
                >(_) => {},
            }
        }
        #[automatically_derived]
        #[doc(hidden)]
        impl ::core::convert::From<InvalidInitialization> for UnderlyingRustTuple<'_> {
            fn from(value: InvalidInitialization) -> Self {
                ()
            }
        }
        #[automatically_derived]
        #[doc(hidden)]
        impl ::core::convert::From<UnderlyingRustTuple<'_>> for InvalidInitialization {
            fn from(tuple: UnderlyingRustTuple<'_>) -> Self {
                Self {}
            }
        }
        #[automatically_derived]
        impl alloy_sol_types::SolError for InvalidInitialization {
            type Parameters<'a> = UnderlyingSolTuple<'a>;
            type Token<'a> = <Self::Parameters<'a> as alloy_sol_types::SolType>::Token<'a>;
            const SIGNATURE: &'static str = "InvalidInitialization()";
            const SELECTOR: [u8; 4] = [249u8, 46u8, 232u8, 169u8];
            #[inline]
            fn new<'a>(
                tuple: <Self::Parameters<'a> as alloy_sol_types::SolType>::RustType,
            ) -> Self {
                tuple.into()
            }
            #[inline]
            fn tokenize(&self) -> Self::Token<'_> {
                ()
            }
        }
    };
    /**Custom error with signature `InvalidSchnorrVK()` and selector `0x06cf438f`.
    ```solidity
    error InvalidSchnorrVK();
    ```*/
    #[allow(non_camel_case_types, non_snake_case, clippy::pub_underscore_fields)]
    #[derive(Clone)]
    pub struct InvalidSchnorrVK {}
    #[allow(
        non_camel_case_types,
        non_snake_case,
        clippy::pub_underscore_fields,
        clippy::style
    )]
    const _: () = {
        use alloy::sol_types as alloy_sol_types;
        #[doc(hidden)]
        type UnderlyingSolTuple<'a> = ();
        #[doc(hidden)]
        type UnderlyingRustTuple<'a> = ();
        #[cfg(test)]
        #[allow(dead_code, unreachable_patterns)]
        fn _type_assertion(_t: alloy_sol_types::private::AssertTypeEq<UnderlyingRustTuple>) {
            match _t {
                alloy_sol_types::private::AssertTypeEq::<
                    <UnderlyingSolTuple as alloy_sol_types::SolType>::RustType,
                >(_) => {},
            }
        }
        #[automatically_derived]
        #[doc(hidden)]
        impl ::core::convert::From<InvalidSchnorrVK> for UnderlyingRustTuple<'_> {
            fn from(value: InvalidSchnorrVK) -> Self {
                ()
            }
        }
        #[automatically_derived]
        #[doc(hidden)]
        impl ::core::convert::From<UnderlyingRustTuple<'_>> for InvalidSchnorrVK {
            fn from(tuple: UnderlyingRustTuple<'_>) -> Self {
                Self {}
            }
        }
        #[automatically_derived]
        impl alloy_sol_types::SolError for InvalidSchnorrVK {
            type Parameters<'a> = UnderlyingSolTuple<'a>;
            type Token<'a> = <Self::Parameters<'a> as alloy_sol_types::SolType>::Token<'a>;
            const SIGNATURE: &'static str = "InvalidSchnorrVK()";
            const SELECTOR: [u8; 4] = [6u8, 207u8, 67u8, 143u8];
            #[inline]
            fn new<'a>(
                tuple: <Self::Parameters<'a> as alloy_sol_types::SolType>::RustType,
            ) -> Self {
                tuple.into()
            }
            #[inline]
            fn tokenize(&self) -> Self::Token<'_> {
                ()
            }
        }
    };
    /**Custom error with signature `NotInitializing()` and selector `0xd7e6bcf8`.
    ```solidity
    error NotInitializing();
    ```*/
    #[allow(non_camel_case_types, non_snake_case, clippy::pub_underscore_fields)]
    #[derive(Clone)]
    pub struct NotInitializing {}
    #[allow(
        non_camel_case_types,
        non_snake_case,
        clippy::pub_underscore_fields,
        clippy::style
    )]
    const _: () = {
        use alloy::sol_types as alloy_sol_types;
        #[doc(hidden)]
        type UnderlyingSolTuple<'a> = ();
        #[doc(hidden)]
        type UnderlyingRustTuple<'a> = ();
        #[cfg(test)]
        #[allow(dead_code, unreachable_patterns)]
        fn _type_assertion(_t: alloy_sol_types::private::AssertTypeEq<UnderlyingRustTuple>) {
            match _t {
                alloy_sol_types::private::AssertTypeEq::<
                    <UnderlyingSolTuple as alloy_sol_types::SolType>::RustType,
                >(_) => {},
            }
        }
        #[automatically_derived]
        #[doc(hidden)]
        impl ::core::convert::From<NotInitializing> for UnderlyingRustTuple<'_> {
            fn from(value: NotInitializing) -> Self {
                ()
            }
        }
        #[automatically_derived]
        #[doc(hidden)]
        impl ::core::convert::From<UnderlyingRustTuple<'_>> for NotInitializing {
            fn from(tuple: UnderlyingRustTuple<'_>) -> Self {
                Self {}
            }
        }
        #[automatically_derived]
        impl alloy_sol_types::SolError for NotInitializing {
            type Parameters<'a> = UnderlyingSolTuple<'a>;
            type Token<'a> = <Self::Parameters<'a> as alloy_sol_types::SolType>::Token<'a>;
            const SIGNATURE: &'static str = "NotInitializing()";
            const SELECTOR: [u8; 4] = [215u8, 230u8, 188u8, 248u8];
            #[inline]
            fn new<'a>(
                tuple: <Self::Parameters<'a> as alloy_sol_types::SolType>::RustType,
            ) -> Self {
                tuple.into()
            }
            #[inline]
            fn tokenize(&self) -> Self::Token<'_> {
                ()
            }
        }
    };
    /**Custom error with signature `NothingToWithdraw()` and selector `0xd0d04f60`.
    ```solidity
    error NothingToWithdraw();
    ```*/
    #[allow(non_camel_case_types, non_snake_case, clippy::pub_underscore_fields)]
    #[derive(Clone)]
    pub struct NothingToWithdraw {}
    #[allow(
        non_camel_case_types,
        non_snake_case,
        clippy::pub_underscore_fields,
        clippy::style
    )]
    const _: () = {
        use alloy::sol_types as alloy_sol_types;
        #[doc(hidden)]
        type UnderlyingSolTuple<'a> = ();
        #[doc(hidden)]
        type UnderlyingRustTuple<'a> = ();
        #[cfg(test)]
        #[allow(dead_code, unreachable_patterns)]
        fn _type_assertion(_t: alloy_sol_types::private::AssertTypeEq<UnderlyingRustTuple>) {
            match _t {
                alloy_sol_types::private::AssertTypeEq::<
                    <UnderlyingSolTuple as alloy_sol_types::SolType>::RustType,
                >(_) => {},
            }
        }
        #[automatically_derived]
        #[doc(hidden)]
        impl ::core::convert::From<NothingToWithdraw> for UnderlyingRustTuple<'_> {
            fn from(value: NothingToWithdraw) -> Self {
                ()
            }
        }
        #[automatically_derived]
        #[doc(hidden)]
        impl ::core::convert::From<UnderlyingRustTuple<'_>> for NothingToWithdraw {
            fn from(tuple: UnderlyingRustTuple<'_>) -> Self {
                Self {}
            }
        }
        #[automatically_derived]
        impl alloy_sol_types::SolError for NothingToWithdraw {
            type Parameters<'a> = UnderlyingSolTuple<'a>;
            type Token<'a> = <Self::Parameters<'a> as alloy_sol_types::SolType>::Token<'a>;
            const SIGNATURE: &'static str = "NothingToWithdraw()";
            const SELECTOR: [u8; 4] = [208u8, 208u8, 79u8, 96u8];
            #[inline]
            fn new<'a>(
                tuple: <Self::Parameters<'a> as alloy_sol_types::SolType>::RustType,
            ) -> Self {
                tuple.into()
            }
            #[inline]
            fn tokenize(&self) -> Self::Token<'_> {
                ()
            }
        }
    };
    /**Custom error with signature `OwnableInvalidOwner(address)` and selector `0x1e4fbdf7`.
    ```solidity
    error OwnableInvalidOwner(address owner);
    ```*/
    #[allow(non_camel_case_types, non_snake_case, clippy::pub_underscore_fields)]
    #[derive(Clone)]
    pub struct OwnableInvalidOwner {
        #[allow(missing_docs)]
        pub owner: alloy::sol_types::private::Address,
    }
    #[allow(
        non_camel_case_types,
        non_snake_case,
        clippy::pub_underscore_fields,
        clippy::style
    )]
    const _: () = {
        use alloy::sol_types as alloy_sol_types;
        #[doc(hidden)]
        type UnderlyingSolTuple<'a> = (alloy::sol_types::sol_data::Address,);
        #[doc(hidden)]
        type UnderlyingRustTuple<'a> = (alloy::sol_types::private::Address,);
        #[cfg(test)]
        #[allow(dead_code, unreachable_patterns)]
        fn _type_assertion(_t: alloy_sol_types::private::AssertTypeEq<UnderlyingRustTuple>) {
            match _t {
                alloy_sol_types::private::AssertTypeEq::<
                    <UnderlyingSolTuple as alloy_sol_types::SolType>::RustType,
                >(_) => {},
            }
        }
        #[automatically_derived]
        #[doc(hidden)]
        impl ::core::convert::From<OwnableInvalidOwner> for UnderlyingRustTuple<'_> {
            fn from(value: OwnableInvalidOwner) -> Self {
                (value.owner,)
            }
        }
        #[automatically_derived]
        #[doc(hidden)]
        impl ::core::convert::From<UnderlyingRustTuple<'_>> for OwnableInvalidOwner {
            fn from(tuple: UnderlyingRustTuple<'_>) -> Self {
                Self { owner: tuple.0 }
            }
        }
        #[automatically_derived]
        impl alloy_sol_types::SolError for OwnableInvalidOwner {
            type Parameters<'a> = UnderlyingSolTuple<'a>;
            type Token<'a> = <Self::Parameters<'a> as alloy_sol_types::SolType>::Token<'a>;
            const SIGNATURE: &'static str = "OwnableInvalidOwner(address)";
            const SELECTOR: [u8; 4] = [30u8, 79u8, 189u8, 247u8];
            #[inline]
            fn new<'a>(
                tuple: <Self::Parameters<'a> as alloy_sol_types::SolType>::RustType,
            ) -> Self {
                tuple.into()
            }
            #[inline]
            fn tokenize(&self) -> Self::Token<'_> {
                (
                    <alloy::sol_types::sol_data::Address as alloy_sol_types::SolType>::tokenize(
                        &self.owner,
                    ),
                )
            }
        }
    };
    /**Custom error with signature `OwnableUnauthorizedAccount(address)` and selector `0x118cdaa7`.
    ```solidity
    error OwnableUnauthorizedAccount(address account);
    ```*/
    #[allow(non_camel_case_types, non_snake_case, clippy::pub_underscore_fields)]
    #[derive(Clone)]
    pub struct OwnableUnauthorizedAccount {
        #[allow(missing_docs)]
        pub account: alloy::sol_types::private::Address,
    }
    #[allow(
        non_camel_case_types,
        non_snake_case,
        clippy::pub_underscore_fields,
        clippy::style
    )]
    const _: () = {
        use alloy::sol_types as alloy_sol_types;
        #[doc(hidden)]
        type UnderlyingSolTuple<'a> = (alloy::sol_types::sol_data::Address,);
        #[doc(hidden)]
        type UnderlyingRustTuple<'a> = (alloy::sol_types::private::Address,);
        #[cfg(test)]
        #[allow(dead_code, unreachable_patterns)]
        fn _type_assertion(_t: alloy_sol_types::private::AssertTypeEq<UnderlyingRustTuple>) {
            match _t {
                alloy_sol_types::private::AssertTypeEq::<
                    <UnderlyingSolTuple as alloy_sol_types::SolType>::RustType,
                >(_) => {},
            }
        }
        #[automatically_derived]
        #[doc(hidden)]
        impl ::core::convert::From<OwnableUnauthorizedAccount> for UnderlyingRustTuple<'_> {
            fn from(value: OwnableUnauthorizedAccount) -> Self {
                (value.account,)
            }
        }
        #[automatically_derived]
        #[doc(hidden)]
        impl ::core::convert::From<UnderlyingRustTuple<'_>> for OwnableUnauthorizedAccount {
            fn from(tuple: UnderlyingRustTuple<'_>) -> Self {
                Self { account: tuple.0 }
            }
        }
        #[automatically_derived]
        impl alloy_sol_types::SolError for OwnableUnauthorizedAccount {
            type Parameters<'a> = UnderlyingSolTuple<'a>;
            type Token<'a> = <Self::Parameters<'a> as alloy_sol_types::SolType>::Token<'a>;
            const SIGNATURE: &'static str = "OwnableUnauthorizedAccount(address)";
            const SELECTOR: [u8; 4] = [17u8, 140u8, 218u8, 167u8];
            #[inline]
            fn new<'a>(
                tuple: <Self::Parameters<'a> as alloy_sol_types::SolType>::RustType,
            ) -> Self {
                tuple.into()
            }
            #[inline]
            fn tokenize(&self) -> Self::Token<'_> {
                (
                    <alloy::sol_types::sol_data::Address as alloy_sol_types::SolType>::tokenize(
                        &self.account,
                    ),
                )
            }
        }
    };
    /**Custom error with signature `PrematureWithdrawal()` and selector `0x5a774357`.
    ```solidity
    error PrematureWithdrawal();
    ```*/
    #[allow(non_camel_case_types, non_snake_case, clippy::pub_underscore_fields)]
    #[derive(Clone)]
    pub struct PrematureWithdrawal {}
    #[allow(
        non_camel_case_types,
        non_snake_case,
        clippy::pub_underscore_fields,
        clippy::style
    )]
    const _: () = {
        use alloy::sol_types as alloy_sol_types;
        #[doc(hidden)]
        type UnderlyingSolTuple<'a> = ();
        #[doc(hidden)]
        type UnderlyingRustTuple<'a> = ();
        #[cfg(test)]
        #[allow(dead_code, unreachable_patterns)]
        fn _type_assertion(_t: alloy_sol_types::private::AssertTypeEq<UnderlyingRustTuple>) {
            match _t {
                alloy_sol_types::private::AssertTypeEq::<
                    <UnderlyingSolTuple as alloy_sol_types::SolType>::RustType,
                >(_) => {},
            }
        }
        #[automatically_derived]
        #[doc(hidden)]
        impl ::core::convert::From<PrematureWithdrawal> for UnderlyingRustTuple<'_> {
            fn from(value: PrematureWithdrawal) -> Self {
                ()
            }
        }
        #[automatically_derived]
        #[doc(hidden)]
        impl ::core::convert::From<UnderlyingRustTuple<'_>> for PrematureWithdrawal {
            fn from(tuple: UnderlyingRustTuple<'_>) -> Self {
                Self {}
            }
        }
        #[automatically_derived]
        impl alloy_sol_types::SolError for PrematureWithdrawal {
            type Parameters<'a> = UnderlyingSolTuple<'a>;
            type Token<'a> = <Self::Parameters<'a> as alloy_sol_types::SolType>::Token<'a>;
            const SIGNATURE: &'static str = "PrematureWithdrawal()";
            const SELECTOR: [u8; 4] = [90u8, 119u8, 67u8, 87u8];
            #[inline]
            fn new<'a>(
                tuple: <Self::Parameters<'a> as alloy_sol_types::SolType>::RustType,
            ) -> Self {
                tuple.into()
            }
            #[inline]
            fn tokenize(&self) -> Self::Token<'_> {
                ()
            }
        }
    };
    /**Custom error with signature `UUPSUnauthorizedCallContext()` and selector `0xe07c8dba`.
    ```solidity
    error UUPSUnauthorizedCallContext();
    ```*/
    #[allow(non_camel_case_types, non_snake_case, clippy::pub_underscore_fields)]
    #[derive(Clone)]
    pub struct UUPSUnauthorizedCallContext {}
    #[allow(
        non_camel_case_types,
        non_snake_case,
        clippy::pub_underscore_fields,
        clippy::style
    )]
    const _: () = {
        use alloy::sol_types as alloy_sol_types;
        #[doc(hidden)]
        type UnderlyingSolTuple<'a> = ();
        #[doc(hidden)]
        type UnderlyingRustTuple<'a> = ();
        #[cfg(test)]
        #[allow(dead_code, unreachable_patterns)]
        fn _type_assertion(_t: alloy_sol_types::private::AssertTypeEq<UnderlyingRustTuple>) {
            match _t {
                alloy_sol_types::private::AssertTypeEq::<
                    <UnderlyingSolTuple as alloy_sol_types::SolType>::RustType,
                >(_) => {},
            }
        }
        #[automatically_derived]
        #[doc(hidden)]
        impl ::core::convert::From<UUPSUnauthorizedCallContext> for UnderlyingRustTuple<'_> {
            fn from(value: UUPSUnauthorizedCallContext) -> Self {
                ()
            }
        }
        #[automatically_derived]
        #[doc(hidden)]
        impl ::core::convert::From<UnderlyingRustTuple<'_>> for UUPSUnauthorizedCallContext {
            fn from(tuple: UnderlyingRustTuple<'_>) -> Self {
                Self {}
            }
        }
        #[automatically_derived]
        impl alloy_sol_types::SolError for UUPSUnauthorizedCallContext {
            type Parameters<'a> = UnderlyingSolTuple<'a>;
            type Token<'a> = <Self::Parameters<'a> as alloy_sol_types::SolType>::Token<'a>;
            const SIGNATURE: &'static str = "UUPSUnauthorizedCallContext()";
            const SELECTOR: [u8; 4] = [224u8, 124u8, 141u8, 186u8];
            #[inline]
            fn new<'a>(
                tuple: <Self::Parameters<'a> as alloy_sol_types::SolType>::RustType,
            ) -> Self {
                tuple.into()
            }
            #[inline]
            fn tokenize(&self) -> Self::Token<'_> {
                ()
            }
        }
    };
    /**Custom error with signature `UUPSUnsupportedProxiableUUID(bytes32)` and selector `0xaa1d49a4`.
    ```solidity
    error UUPSUnsupportedProxiableUUID(bytes32 slot);
    ```*/
    #[allow(non_camel_case_types, non_snake_case, clippy::pub_underscore_fields)]
    #[derive(Clone)]
    pub struct UUPSUnsupportedProxiableUUID {
        #[allow(missing_docs)]
        pub slot: alloy::sol_types::private::FixedBytes<32>,
    }
    #[allow(
        non_camel_case_types,
        non_snake_case,
        clippy::pub_underscore_fields,
        clippy::style
    )]
    const _: () = {
        use alloy::sol_types as alloy_sol_types;
        #[doc(hidden)]
        type UnderlyingSolTuple<'a> = (alloy::sol_types::sol_data::FixedBytes<32>,);
        #[doc(hidden)]
        type UnderlyingRustTuple<'a> = (alloy::sol_types::private::FixedBytes<32>,);
        #[cfg(test)]
        #[allow(dead_code, unreachable_patterns)]
        fn _type_assertion(_t: alloy_sol_types::private::AssertTypeEq<UnderlyingRustTuple>) {
            match _t {
                alloy_sol_types::private::AssertTypeEq::<
                    <UnderlyingSolTuple as alloy_sol_types::SolType>::RustType,
                >(_) => {},
            }
        }
        #[automatically_derived]
        #[doc(hidden)]
        impl ::core::convert::From<UUPSUnsupportedProxiableUUID> for UnderlyingRustTuple<'_> {
            fn from(value: UUPSUnsupportedProxiableUUID) -> Self {
                (value.slot,)
            }
        }
        #[automatically_derived]
        #[doc(hidden)]
        impl ::core::convert::From<UnderlyingRustTuple<'_>> for UUPSUnsupportedProxiableUUID {
            fn from(tuple: UnderlyingRustTuple<'_>) -> Self {
                Self { slot: tuple.0 }
            }
        }
        #[automatically_derived]
        impl alloy_sol_types::SolError for UUPSUnsupportedProxiableUUID {
            type Parameters<'a> = UnderlyingSolTuple<'a>;
            type Token<'a> = <Self::Parameters<'a> as alloy_sol_types::SolType>::Token<'a>;
            const SIGNATURE: &'static str = "UUPSUnsupportedProxiableUUID(bytes32)";
            const SELECTOR: [u8; 4] = [170u8, 29u8, 73u8, 164u8];
            #[inline]
            fn new<'a>(
                tuple: <Self::Parameters<'a> as alloy_sol_types::SolType>::RustType,
            ) -> Self {
                tuple.into()
            }
            #[inline]
            fn tokenize(&self) -> Self::Token<'_> {
                (
                    <alloy::sol_types::sol_data::FixedBytes<
                        32,
                    > as alloy_sol_types::SolType>::tokenize(&self.slot),
                )
            }
        }
    };
    /**Custom error with signature `UnknownValidator()` and selector `0x57fdf40b`.
    ```solidity
    error UnknownValidator();
    ```*/
    #[allow(non_camel_case_types, non_snake_case, clippy::pub_underscore_fields)]
    #[derive(Clone)]
    pub struct UnknownValidator {}
    #[allow(
        non_camel_case_types,
        non_snake_case,
        clippy::pub_underscore_fields,
        clippy::style
    )]
    const _: () = {
        use alloy::sol_types as alloy_sol_types;
        #[doc(hidden)]
        type UnderlyingSolTuple<'a> = ();
        #[doc(hidden)]
        type UnderlyingRustTuple<'a> = ();
        #[cfg(test)]
        #[allow(dead_code, unreachable_patterns)]
        fn _type_assertion(_t: alloy_sol_types::private::AssertTypeEq<UnderlyingRustTuple>) {
            match _t {
                alloy_sol_types::private::AssertTypeEq::<
                    <UnderlyingSolTuple as alloy_sol_types::SolType>::RustType,
                >(_) => {},
            }
        }
        #[automatically_derived]
        #[doc(hidden)]
        impl ::core::convert::From<UnknownValidator> for UnderlyingRustTuple<'_> {
            fn from(value: UnknownValidator) -> Self {
                ()
            }
        }
        #[automatically_derived]
        #[doc(hidden)]
        impl ::core::convert::From<UnderlyingRustTuple<'_>> for UnknownValidator {
            fn from(tuple: UnderlyingRustTuple<'_>) -> Self {
                Self {}
            }
        }
        #[automatically_derived]
        impl alloy_sol_types::SolError for UnknownValidator {
            type Parameters<'a> = UnderlyingSolTuple<'a>;
            type Token<'a> = <Self::Parameters<'a> as alloy_sol_types::SolType>::Token<'a>;
            const SIGNATURE: &'static str = "UnknownValidator()";
            const SELECTOR: [u8; 4] = [87u8, 253u8, 244u8, 11u8];
            #[inline]
            fn new<'a>(
                tuple: <Self::Parameters<'a> as alloy_sol_types::SolType>::RustType,
            ) -> Self {
                tuple.into()
            }
            #[inline]
            fn tokenize(&self) -> Self::Token<'_> {
                ()
            }
        }
    };
    /**Custom error with signature `ValidatorAlreadyExited()` and selector `0xeab4a963`.
    ```solidity
    error ValidatorAlreadyExited();
    ```*/
    #[allow(non_camel_case_types, non_snake_case, clippy::pub_underscore_fields)]
    #[derive(Clone)]
    pub struct ValidatorAlreadyExited {}
    #[allow(
        non_camel_case_types,
        non_snake_case,
        clippy::pub_underscore_fields,
        clippy::style
    )]
    const _: () = {
        use alloy::sol_types as alloy_sol_types;
        #[doc(hidden)]
        type UnderlyingSolTuple<'a> = ();
        #[doc(hidden)]
        type UnderlyingRustTuple<'a> = ();
        #[cfg(test)]
        #[allow(dead_code, unreachable_patterns)]
        fn _type_assertion(_t: alloy_sol_types::private::AssertTypeEq<UnderlyingRustTuple>) {
            match _t {
                alloy_sol_types::private::AssertTypeEq::<
                    <UnderlyingSolTuple as alloy_sol_types::SolType>::RustType,
                >(_) => {},
            }
        }
        #[automatically_derived]
        #[doc(hidden)]
        impl ::core::convert::From<ValidatorAlreadyExited> for UnderlyingRustTuple<'_> {
            fn from(value: ValidatorAlreadyExited) -> Self {
                ()
            }
        }
        #[automatically_derived]
        #[doc(hidden)]
        impl ::core::convert::From<UnderlyingRustTuple<'_>> for ValidatorAlreadyExited {
            fn from(tuple: UnderlyingRustTuple<'_>) -> Self {
                Self {}
            }
        }
        #[automatically_derived]
        impl alloy_sol_types::SolError for ValidatorAlreadyExited {
            type Parameters<'a> = UnderlyingSolTuple<'a>;
            type Token<'a> = <Self::Parameters<'a> as alloy_sol_types::SolType>::Token<'a>;
            const SIGNATURE: &'static str = "ValidatorAlreadyExited()";
            const SELECTOR: [u8; 4] = [234u8, 180u8, 169u8, 99u8];
            #[inline]
            fn new<'a>(
                tuple: <Self::Parameters<'a> as alloy_sol_types::SolType>::RustType,
            ) -> Self {
                tuple.into()
            }
            #[inline]
            fn tokenize(&self) -> Self::Token<'_> {
                ()
            }
        }
    };
    /**Custom error with signature `ValidatorAlreadyRegistered()` and selector `0x9973f7d8`.
    ```solidity
    error ValidatorAlreadyRegistered();
    ```*/
    #[allow(non_camel_case_types, non_snake_case, clippy::pub_underscore_fields)]
    #[derive(Clone)]
    pub struct ValidatorAlreadyRegistered {}
    #[allow(
        non_camel_case_types,
        non_snake_case,
        clippy::pub_underscore_fields,
        clippy::style
    )]
    const _: () = {
        use alloy::sol_types as alloy_sol_types;
        #[doc(hidden)]
        type UnderlyingSolTuple<'a> = ();
        #[doc(hidden)]
        type UnderlyingRustTuple<'a> = ();
        #[cfg(test)]
        #[allow(dead_code, unreachable_patterns)]
        fn _type_assertion(_t: alloy_sol_types::private::AssertTypeEq<UnderlyingRustTuple>) {
            match _t {
                alloy_sol_types::private::AssertTypeEq::<
                    <UnderlyingSolTuple as alloy_sol_types::SolType>::RustType,
                >(_) => {},
            }
        }
        #[automatically_derived]
        #[doc(hidden)]
        impl ::core::convert::From<ValidatorAlreadyRegistered> for UnderlyingRustTuple<'_> {
            fn from(value: ValidatorAlreadyRegistered) -> Self {
                ()
            }
        }
        #[automatically_derived]
        #[doc(hidden)]
        impl ::core::convert::From<UnderlyingRustTuple<'_>> for ValidatorAlreadyRegistered {
            fn from(tuple: UnderlyingRustTuple<'_>) -> Self {
                Self {}
            }
        }
        #[automatically_derived]
        impl alloy_sol_types::SolError for ValidatorAlreadyRegistered {
            type Parameters<'a> = UnderlyingSolTuple<'a>;
            type Token<'a> = <Self::Parameters<'a> as alloy_sol_types::SolType>::Token<'a>;
            const SIGNATURE: &'static str = "ValidatorAlreadyRegistered()";
            const SELECTOR: [u8; 4] = [153u8, 115u8, 247u8, 216u8];
            #[inline]
            fn new<'a>(
                tuple: <Self::Parameters<'a> as alloy_sol_types::SolType>::RustType,
            ) -> Self {
                tuple.into()
            }
            #[inline]
            fn tokenize(&self) -> Self::Token<'_> {
                ()
            }
        }
    };
    /**Custom error with signature `ValidatorNotExited()` and selector `0xf25314a6`.
    ```solidity
    error ValidatorNotExited();
    ```*/
    #[allow(non_camel_case_types, non_snake_case, clippy::pub_underscore_fields)]
    #[derive(Clone)]
    pub struct ValidatorNotExited {}
    #[allow(
        non_camel_case_types,
        non_snake_case,
        clippy::pub_underscore_fields,
        clippy::style
    )]
    const _: () = {
        use alloy::sol_types as alloy_sol_types;
        #[doc(hidden)]
        type UnderlyingSolTuple<'a> = ();
        #[doc(hidden)]
        type UnderlyingRustTuple<'a> = ();
        #[cfg(test)]
        #[allow(dead_code, unreachable_patterns)]
        fn _type_assertion(_t: alloy_sol_types::private::AssertTypeEq<UnderlyingRustTuple>) {
            match _t {
                alloy_sol_types::private::AssertTypeEq::<
                    <UnderlyingSolTuple as alloy_sol_types::SolType>::RustType,
                >(_) => {},
            }
        }
        #[automatically_derived]
        #[doc(hidden)]
        impl ::core::convert::From<ValidatorNotExited> for UnderlyingRustTuple<'_> {
            fn from(value: ValidatorNotExited) -> Self {
                ()
            }
        }
        #[automatically_derived]
        #[doc(hidden)]
        impl ::core::convert::From<UnderlyingRustTuple<'_>> for ValidatorNotExited {
            fn from(tuple: UnderlyingRustTuple<'_>) -> Self {
                Self {}
            }
        }
        #[automatically_derived]
        impl alloy_sol_types::SolError for ValidatorNotExited {
            type Parameters<'a> = UnderlyingSolTuple<'a>;
            type Token<'a> = <Self::Parameters<'a> as alloy_sol_types::SolType>::Token<'a>;
            const SIGNATURE: &'static str = "ValidatorNotExited()";
            const SELECTOR: [u8; 4] = [242u8, 83u8, 20u8, 166u8];
            #[inline]
            fn new<'a>(
                tuple: <Self::Parameters<'a> as alloy_sol_types::SolType>::RustType,
            ) -> Self {
                tuple.into()
            }
            #[inline]
            fn tokenize(&self) -> Self::Token<'_> {
                ()
            }
        }
    };
    /**Event with signature `ConsensusKeysUpdated(address,(uint256,uint256,uint256,uint256),(uint256,uint256))` and selector `0x80d8a4a1663328a998d4555ba21d8bba6ef1576a8c5e9d27f9c545f1a3d52b1d`.
    ```solidity
    event ConsensusKeysUpdated(address account, BN254.G2Point blsVK, EdOnBN254.EdOnBN254Point schnorrVK);
    ```*/
    #[allow(
        non_camel_case_types,
        non_snake_case,
        clippy::pub_underscore_fields,
        clippy::style
    )]
    #[derive(Clone)]
    pub struct ConsensusKeysUpdated {
        #[allow(missing_docs)]
        pub account: alloy::sol_types::private::Address,
        #[allow(missing_docs)]
        pub blsVK: <BN254::G2Point as alloy::sol_types::SolType>::RustType,
        #[allow(missing_docs)]
        pub schnorrVK: <EdOnBN254::EdOnBN254Point as alloy::sol_types::SolType>::RustType,
    }
    #[allow(
        non_camel_case_types,
        non_snake_case,
        clippy::pub_underscore_fields,
        clippy::style
    )]
    const _: () = {
        use alloy::sol_types as alloy_sol_types;
        #[automatically_derived]
        impl alloy_sol_types::SolEvent for ConsensusKeysUpdated {
            type DataTuple<'a> = (
                alloy::sol_types::sol_data::Address,
                BN254::G2Point,
                EdOnBN254::EdOnBN254Point,
            );
            type DataToken<'a> = <Self::DataTuple<'a> as alloy_sol_types::SolType>::Token<'a>;
            type TopicList = (alloy_sol_types::sol_data::FixedBytes<32>,);
            const SIGNATURE: &'static str =
                "ConsensusKeysUpdated(address,(uint256,uint256,uint256,uint256),(uint256,uint256))";
            const SIGNATURE_HASH: alloy_sol_types::private::B256 =
                alloy_sol_types::private::B256::new([
                    128u8, 216u8, 164u8, 161u8, 102u8, 51u8, 40u8, 169u8, 152u8, 212u8, 85u8, 91u8,
                    162u8, 29u8, 139u8, 186u8, 110u8, 241u8, 87u8, 106u8, 140u8, 94u8, 157u8, 39u8,
                    249u8, 197u8, 69u8, 241u8, 163u8, 213u8, 43u8, 29u8,
                ]);
            const ANONYMOUS: bool = false;
            #[allow(unused_variables)]
            #[inline]
            fn new(
                topics: <Self::TopicList as alloy_sol_types::SolType>::RustType,
                data: <Self::DataTuple<'_> as alloy_sol_types::SolType>::RustType,
            ) -> Self {
                Self {
                    account: data.0,
                    blsVK: data.1,
                    schnorrVK: data.2,
                }
            }
            #[inline]
            fn check_signature(
                topics: &<Self::TopicList as alloy_sol_types::SolType>::RustType,
            ) -> alloy_sol_types::Result<()> {
                if topics.0 != Self::SIGNATURE_HASH {
                    return Err(alloy_sol_types::Error::invalid_event_signature_hash(
                        Self::SIGNATURE,
                        topics.0,
                        Self::SIGNATURE_HASH,
                    ));
                }
                Ok(())
            }
            #[inline]
            fn tokenize_body(&self) -> Self::DataToken<'_> {
                (
                    <alloy::sol_types::sol_data::Address as alloy_sol_types::SolType>::tokenize(
                        &self.account,
                    ),
                    <BN254::G2Point as alloy_sol_types::SolType>::tokenize(&self.blsVK),
                    <EdOnBN254::EdOnBN254Point as alloy_sol_types::SolType>::tokenize(
                        &self.schnorrVK,
                    ),
                )
            }
            #[inline]
            fn topics(&self) -> <Self::TopicList as alloy_sol_types::SolType>::RustType {
                (Self::SIGNATURE_HASH.into(),)
            }
            #[inline]
            fn encode_topics_raw(
                &self,
                out: &mut [alloy_sol_types::abi::token::WordToken],
            ) -> alloy_sol_types::Result<()> {
                if out.len() < <Self::TopicList as alloy_sol_types::TopicList>::COUNT {
                    return Err(alloy_sol_types::Error::Overrun);
                }
                out[0usize] = alloy_sol_types::abi::token::WordToken(Self::SIGNATURE_HASH);
                Ok(())
            }
        }
        #[automatically_derived]
        impl alloy_sol_types::private::IntoLogData for ConsensusKeysUpdated {
            fn to_log_data(&self) -> alloy_sol_types::private::LogData {
                From::from(self)
            }
            fn into_log_data(self) -> alloy_sol_types::private::LogData {
                From::from(&self)
            }
        }
        #[automatically_derived]
        impl From<&ConsensusKeysUpdated> for alloy_sol_types::private::LogData {
            #[inline]
            fn from(this: &ConsensusKeysUpdated) -> alloy_sol_types::private::LogData {
                alloy_sol_types::SolEvent::encode_log_data(this)
            }
        }
    };
    /**Event with signature `Delegated(address,address,uint256)` and selector `0xe5541a6b6103d4fa7e021ed54fad39c66f27a76bd13d374cf6240ae6bd0bb72b`.
    ```solidity
    event Delegated(address delegator, address validator, uint256 amount);
    ```*/
    #[allow(
        non_camel_case_types,
        non_snake_case,
        clippy::pub_underscore_fields,
        clippy::style
    )]
    #[derive(Clone)]
    pub struct Delegated {
        #[allow(missing_docs)]
        pub delegator: alloy::sol_types::private::Address,
        #[allow(missing_docs)]
        pub validator: alloy::sol_types::private::Address,
        #[allow(missing_docs)]
        pub amount: alloy::sol_types::private::primitives::aliases::U256,
    }
    #[allow(
        non_camel_case_types,
        non_snake_case,
        clippy::pub_underscore_fields,
        clippy::style
    )]
    const _: () = {
        use alloy::sol_types as alloy_sol_types;
        #[automatically_derived]
        impl alloy_sol_types::SolEvent for Delegated {
            type DataTuple<'a> = (
                alloy::sol_types::sol_data::Address,
                alloy::sol_types::sol_data::Address,
                alloy::sol_types::sol_data::Uint<256>,
            );
            type DataToken<'a> = <Self::DataTuple<'a> as alloy_sol_types::SolType>::Token<'a>;
            type TopicList = (alloy_sol_types::sol_data::FixedBytes<32>,);
            const SIGNATURE: &'static str = "Delegated(address,address,uint256)";
            const SIGNATURE_HASH: alloy_sol_types::private::B256 =
                alloy_sol_types::private::B256::new([
                    229u8, 84u8, 26u8, 107u8, 97u8, 3u8, 212u8, 250u8, 126u8, 2u8, 30u8, 213u8,
                    79u8, 173u8, 57u8, 198u8, 111u8, 39u8, 167u8, 107u8, 209u8, 61u8, 55u8, 76u8,
                    246u8, 36u8, 10u8, 230u8, 189u8, 11u8, 183u8, 43u8,
                ]);
            const ANONYMOUS: bool = false;
            #[allow(unused_variables)]
            #[inline]
            fn new(
                topics: <Self::TopicList as alloy_sol_types::SolType>::RustType,
                data: <Self::DataTuple<'_> as alloy_sol_types::SolType>::RustType,
            ) -> Self {
                Self {
                    delegator: data.0,
                    validator: data.1,
                    amount: data.2,
                }
            }
            #[inline]
            fn check_signature(
                topics: &<Self::TopicList as alloy_sol_types::SolType>::RustType,
            ) -> alloy_sol_types::Result<()> {
                if topics.0 != Self::SIGNATURE_HASH {
                    return Err(alloy_sol_types::Error::invalid_event_signature_hash(
                        Self::SIGNATURE,
                        topics.0,
                        Self::SIGNATURE_HASH,
                    ));
                }
                Ok(())
            }
            #[inline]
            fn tokenize_body(&self) -> Self::DataToken<'_> {
                (
                    <alloy::sol_types::sol_data::Address as alloy_sol_types::SolType>::tokenize(
                        &self.delegator,
                    ),
                    <alloy::sol_types::sol_data::Address as alloy_sol_types::SolType>::tokenize(
                        &self.validator,
                    ),
                    <alloy::sol_types::sol_data::Uint<256> as alloy_sol_types::SolType>::tokenize(
                        &self.amount,
                    ),
                )
            }
            #[inline]
            fn topics(&self) -> <Self::TopicList as alloy_sol_types::SolType>::RustType {
                (Self::SIGNATURE_HASH.into(),)
            }
            #[inline]
            fn encode_topics_raw(
                &self,
                out: &mut [alloy_sol_types::abi::token::WordToken],
            ) -> alloy_sol_types::Result<()> {
                if out.len() < <Self::TopicList as alloy_sol_types::TopicList>::COUNT {
                    return Err(alloy_sol_types::Error::Overrun);
                }
                out[0usize] = alloy_sol_types::abi::token::WordToken(Self::SIGNATURE_HASH);
                Ok(())
            }
        }
        #[automatically_derived]
        impl alloy_sol_types::private::IntoLogData for Delegated {
            fn to_log_data(&self) -> alloy_sol_types::private::LogData {
                From::from(self)
            }
            fn into_log_data(self) -> alloy_sol_types::private::LogData {
                From::from(&self)
            }
        }
        #[automatically_derived]
        impl From<&Delegated> for alloy_sol_types::private::LogData {
            #[inline]
            fn from(this: &Delegated) -> alloy_sol_types::private::LogData {
                alloy_sol_types::SolEvent::encode_log_data(this)
            }
        }
    };
    /**Event with signature `Initialized(uint64)` and selector `0xc7f505b2f371ae2175ee4913f4499e1f2633a7b5936321eed1cdaeb6115181d2`.
    ```solidity
    event Initialized(uint64 version);
    ```*/
    #[allow(
        non_camel_case_types,
        non_snake_case,
        clippy::pub_underscore_fields,
        clippy::style
    )]
    #[derive(Clone)]
    pub struct Initialized {
        #[allow(missing_docs)]
        pub version: u64,
    }
    #[allow(
        non_camel_case_types,
        non_snake_case,
        clippy::pub_underscore_fields,
        clippy::style
    )]
    const _: () = {
        use alloy::sol_types as alloy_sol_types;
        #[automatically_derived]
        impl alloy_sol_types::SolEvent for Initialized {
            type DataTuple<'a> = (alloy::sol_types::sol_data::Uint<64>,);
            type DataToken<'a> = <Self::DataTuple<'a> as alloy_sol_types::SolType>::Token<'a>;
            type TopicList = (alloy_sol_types::sol_data::FixedBytes<32>,);
            const SIGNATURE: &'static str = "Initialized(uint64)";
            const SIGNATURE_HASH: alloy_sol_types::private::B256 =
                alloy_sol_types::private::B256::new([
                    199u8, 245u8, 5u8, 178u8, 243u8, 113u8, 174u8, 33u8, 117u8, 238u8, 73u8, 19u8,
                    244u8, 73u8, 158u8, 31u8, 38u8, 51u8, 167u8, 181u8, 147u8, 99u8, 33u8, 238u8,
                    209u8, 205u8, 174u8, 182u8, 17u8, 81u8, 129u8, 210u8,
                ]);
            const ANONYMOUS: bool = false;
            #[allow(unused_variables)]
            #[inline]
            fn new(
                topics: <Self::TopicList as alloy_sol_types::SolType>::RustType,
                data: <Self::DataTuple<'_> as alloy_sol_types::SolType>::RustType,
            ) -> Self {
                Self { version: data.0 }
            }
            #[inline]
            fn check_signature(
                topics: &<Self::TopicList as alloy_sol_types::SolType>::RustType,
            ) -> alloy_sol_types::Result<()> {
                if topics.0 != Self::SIGNATURE_HASH {
                    return Err(alloy_sol_types::Error::invalid_event_signature_hash(
                        Self::SIGNATURE,
                        topics.0,
                        Self::SIGNATURE_HASH,
                    ));
                }
                Ok(())
            }
            #[inline]
            fn tokenize_body(&self) -> Self::DataToken<'_> {
                (
                    <alloy::sol_types::sol_data::Uint<64> as alloy_sol_types::SolType>::tokenize(
                        &self.version,
                    ),
                )
            }
            #[inline]
            fn topics(&self) -> <Self::TopicList as alloy_sol_types::SolType>::RustType {
                (Self::SIGNATURE_HASH.into(),)
            }
            #[inline]
            fn encode_topics_raw(
                &self,
                out: &mut [alloy_sol_types::abi::token::WordToken],
            ) -> alloy_sol_types::Result<()> {
                if out.len() < <Self::TopicList as alloy_sol_types::TopicList>::COUNT {
                    return Err(alloy_sol_types::Error::Overrun);
                }
                out[0usize] = alloy_sol_types::abi::token::WordToken(Self::SIGNATURE_HASH);
                Ok(())
            }
        }
        #[automatically_derived]
        impl alloy_sol_types::private::IntoLogData for Initialized {
            fn to_log_data(&self) -> alloy_sol_types::private::LogData {
                From::from(self)
            }
            fn into_log_data(self) -> alloy_sol_types::private::LogData {
                From::from(&self)
            }
        }
        #[automatically_derived]
        impl From<&Initialized> for alloy_sol_types::private::LogData {
            #[inline]
            fn from(this: &Initialized) -> alloy_sol_types::private::LogData {
                alloy_sol_types::SolEvent::encode_log_data(this)
            }
        }
    };
    /**Event with signature `OwnershipTransferred(address,address)` and selector `0x8be0079c531659141344cd1fd0a4f28419497f9722a3daafe3b4186f6b6457e0`.
    ```solidity
    event OwnershipTransferred(address indexed previousOwner, address indexed newOwner);
    ```*/
    #[allow(
        non_camel_case_types,
        non_snake_case,
        clippy::pub_underscore_fields,
        clippy::style
    )]
    #[derive(Clone)]
    pub struct OwnershipTransferred {
        #[allow(missing_docs)]
        pub previousOwner: alloy::sol_types::private::Address,
        #[allow(missing_docs)]
        pub newOwner: alloy::sol_types::private::Address,
    }
    #[allow(
        non_camel_case_types,
        non_snake_case,
        clippy::pub_underscore_fields,
        clippy::style
    )]
    const _: () = {
        use alloy::sol_types as alloy_sol_types;
        #[automatically_derived]
        impl alloy_sol_types::SolEvent for OwnershipTransferred {
            type DataTuple<'a> = ();
            type DataToken<'a> = <Self::DataTuple<'a> as alloy_sol_types::SolType>::Token<'a>;
            type TopicList = (
                alloy_sol_types::sol_data::FixedBytes<32>,
                alloy::sol_types::sol_data::Address,
                alloy::sol_types::sol_data::Address,
            );
            const SIGNATURE: &'static str = "OwnershipTransferred(address,address)";
            const SIGNATURE_HASH: alloy_sol_types::private::B256 =
                alloy_sol_types::private::B256::new([
                    139u8, 224u8, 7u8, 156u8, 83u8, 22u8, 89u8, 20u8, 19u8, 68u8, 205u8, 31u8,
                    208u8, 164u8, 242u8, 132u8, 25u8, 73u8, 127u8, 151u8, 34u8, 163u8, 218u8,
                    175u8, 227u8, 180u8, 24u8, 111u8, 107u8, 100u8, 87u8, 224u8,
                ]);
            const ANONYMOUS: bool = false;
            #[allow(unused_variables)]
            #[inline]
            fn new(
                topics: <Self::TopicList as alloy_sol_types::SolType>::RustType,
                data: <Self::DataTuple<'_> as alloy_sol_types::SolType>::RustType,
            ) -> Self {
                Self {
                    previousOwner: topics.1,
                    newOwner: topics.2,
                }
            }
            #[inline]
            fn check_signature(
                topics: &<Self::TopicList as alloy_sol_types::SolType>::RustType,
            ) -> alloy_sol_types::Result<()> {
                if topics.0 != Self::SIGNATURE_HASH {
                    return Err(alloy_sol_types::Error::invalid_event_signature_hash(
                        Self::SIGNATURE,
                        topics.0,
                        Self::SIGNATURE_HASH,
                    ));
                }
                Ok(())
            }
            #[inline]
            fn tokenize_body(&self) -> Self::DataToken<'_> {
                ()
            }
            #[inline]
            fn topics(&self) -> <Self::TopicList as alloy_sol_types::SolType>::RustType {
                (
                    Self::SIGNATURE_HASH.into(),
                    self.previousOwner.clone(),
                    self.newOwner.clone(),
                )
            }
            #[inline]
            fn encode_topics_raw(
                &self,
                out: &mut [alloy_sol_types::abi::token::WordToken],
            ) -> alloy_sol_types::Result<()> {
                if out.len() < <Self::TopicList as alloy_sol_types::TopicList>::COUNT {
                    return Err(alloy_sol_types::Error::Overrun);
                }
                out[0usize] = alloy_sol_types::abi::token::WordToken(Self::SIGNATURE_HASH);
                out[1usize] = <alloy::sol_types::sol_data::Address as alloy_sol_types::EventTopic>::encode_topic(
                    &self.previousOwner,
                );
                out[2usize] = <alloy::sol_types::sol_data::Address as alloy_sol_types::EventTopic>::encode_topic(
                    &self.newOwner,
                );
                Ok(())
            }
        }
        #[automatically_derived]
        impl alloy_sol_types::private::IntoLogData for OwnershipTransferred {
            fn to_log_data(&self) -> alloy_sol_types::private::LogData {
                From::from(self)
            }
            fn into_log_data(self) -> alloy_sol_types::private::LogData {
                From::from(&self)
            }
        }
        #[automatically_derived]
        impl From<&OwnershipTransferred> for alloy_sol_types::private::LogData {
            #[inline]
            fn from(this: &OwnershipTransferred) -> alloy_sol_types::private::LogData {
                alloy_sol_types::SolEvent::encode_log_data(this)
            }
        }
    };
    /**Event with signature `Undelegated(address,address,uint256)` and selector `0x4d10bd049775c77bd7f255195afba5088028ecb3c7c277d393ccff7934f2f92c`.
    ```solidity
    event Undelegated(address delegator, address validator, uint256 amount);
    ```*/
    #[allow(
        non_camel_case_types,
        non_snake_case,
        clippy::pub_underscore_fields,
        clippy::style
    )]
    #[derive(Clone)]
    pub struct Undelegated {
        #[allow(missing_docs)]
        pub delegator: alloy::sol_types::private::Address,
        #[allow(missing_docs)]
        pub validator: alloy::sol_types::private::Address,
        #[allow(missing_docs)]
        pub amount: alloy::sol_types::private::primitives::aliases::U256,
    }
    #[allow(
        non_camel_case_types,
        non_snake_case,
        clippy::pub_underscore_fields,
        clippy::style
    )]
    const _: () = {
        use alloy::sol_types as alloy_sol_types;
        #[automatically_derived]
        impl alloy_sol_types::SolEvent for Undelegated {
            type DataTuple<'a> = (
                alloy::sol_types::sol_data::Address,
                alloy::sol_types::sol_data::Address,
                alloy::sol_types::sol_data::Uint<256>,
            );
            type DataToken<'a> = <Self::DataTuple<'a> as alloy_sol_types::SolType>::Token<'a>;
            type TopicList = (alloy_sol_types::sol_data::FixedBytes<32>,);
            const SIGNATURE: &'static str = "Undelegated(address,address,uint256)";
            const SIGNATURE_HASH: alloy_sol_types::private::B256 =
                alloy_sol_types::private::B256::new([
                    77u8, 16u8, 189u8, 4u8, 151u8, 117u8, 199u8, 123u8, 215u8, 242u8, 85u8, 25u8,
                    90u8, 251u8, 165u8, 8u8, 128u8, 40u8, 236u8, 179u8, 199u8, 194u8, 119u8, 211u8,
                    147u8, 204u8, 255u8, 121u8, 52u8, 242u8, 249u8, 44u8,
                ]);
            const ANONYMOUS: bool = false;
            #[allow(unused_variables)]
            #[inline]
            fn new(
                topics: <Self::TopicList as alloy_sol_types::SolType>::RustType,
                data: <Self::DataTuple<'_> as alloy_sol_types::SolType>::RustType,
            ) -> Self {
                Self {
                    delegator: data.0,
                    validator: data.1,
                    amount: data.2,
                }
            }
            #[inline]
            fn check_signature(
                topics: &<Self::TopicList as alloy_sol_types::SolType>::RustType,
            ) -> alloy_sol_types::Result<()> {
                if topics.0 != Self::SIGNATURE_HASH {
                    return Err(alloy_sol_types::Error::invalid_event_signature_hash(
                        Self::SIGNATURE,
                        topics.0,
                        Self::SIGNATURE_HASH,
                    ));
                }
                Ok(())
            }
            #[inline]
            fn tokenize_body(&self) -> Self::DataToken<'_> {
                (
                    <alloy::sol_types::sol_data::Address as alloy_sol_types::SolType>::tokenize(
                        &self.delegator,
                    ),
                    <alloy::sol_types::sol_data::Address as alloy_sol_types::SolType>::tokenize(
                        &self.validator,
                    ),
                    <alloy::sol_types::sol_data::Uint<256> as alloy_sol_types::SolType>::tokenize(
                        &self.amount,
                    ),
                )
            }
            #[inline]
            fn topics(&self) -> <Self::TopicList as alloy_sol_types::SolType>::RustType {
                (Self::SIGNATURE_HASH.into(),)
            }
            #[inline]
            fn encode_topics_raw(
                &self,
                out: &mut [alloy_sol_types::abi::token::WordToken],
            ) -> alloy_sol_types::Result<()> {
                if out.len() < <Self::TopicList as alloy_sol_types::TopicList>::COUNT {
                    return Err(alloy_sol_types::Error::Overrun);
                }
                out[0usize] = alloy_sol_types::abi::token::WordToken(Self::SIGNATURE_HASH);
                Ok(())
            }
        }
        #[automatically_derived]
        impl alloy_sol_types::private::IntoLogData for Undelegated {
            fn to_log_data(&self) -> alloy_sol_types::private::LogData {
                From::from(self)
            }
            fn into_log_data(self) -> alloy_sol_types::private::LogData {
                From::from(&self)
            }
        }
        #[automatically_derived]
        impl From<&Undelegated> for alloy_sol_types::private::LogData {
            #[inline]
            fn from(this: &Undelegated) -> alloy_sol_types::private::LogData {
                alloy_sol_types::SolEvent::encode_log_data(this)
            }
        }
    };
    /**Event with signature `Upgrade(address)` and selector `0xf78721226efe9a1bb678189a16d1554928b9f2192e2cb93eeda83b79fa40007d`.
    ```solidity
    event Upgrade(address implementation);
    ```*/
    #[allow(
        non_camel_case_types,
        non_snake_case,
        clippy::pub_underscore_fields,
        clippy::style
    )]
    #[derive(Clone)]
    pub struct Upgrade {
        #[allow(missing_docs)]
        pub implementation: alloy::sol_types::private::Address,
    }
    #[allow(
        non_camel_case_types,
        non_snake_case,
        clippy::pub_underscore_fields,
        clippy::style
    )]
    const _: () = {
        use alloy::sol_types as alloy_sol_types;
        #[automatically_derived]
        impl alloy_sol_types::SolEvent for Upgrade {
            type DataTuple<'a> = (alloy::sol_types::sol_data::Address,);
            type DataToken<'a> = <Self::DataTuple<'a> as alloy_sol_types::SolType>::Token<'a>;
            type TopicList = (alloy_sol_types::sol_data::FixedBytes<32>,);
            const SIGNATURE: &'static str = "Upgrade(address)";
            const SIGNATURE_HASH: alloy_sol_types::private::B256 =
                alloy_sol_types::private::B256::new([
                    247u8, 135u8, 33u8, 34u8, 110u8, 254u8, 154u8, 27u8, 182u8, 120u8, 24u8, 154u8,
                    22u8, 209u8, 85u8, 73u8, 40u8, 185u8, 242u8, 25u8, 46u8, 44u8, 185u8, 62u8,
                    237u8, 168u8, 59u8, 121u8, 250u8, 64u8, 0u8, 125u8,
                ]);
            const ANONYMOUS: bool = false;
            #[allow(unused_variables)]
            #[inline]
            fn new(
                topics: <Self::TopicList as alloy_sol_types::SolType>::RustType,
                data: <Self::DataTuple<'_> as alloy_sol_types::SolType>::RustType,
            ) -> Self {
                Self {
                    implementation: data.0,
                }
            }
            #[inline]
            fn check_signature(
                topics: &<Self::TopicList as alloy_sol_types::SolType>::RustType,
            ) -> alloy_sol_types::Result<()> {
                if topics.0 != Self::SIGNATURE_HASH {
                    return Err(alloy_sol_types::Error::invalid_event_signature_hash(
                        Self::SIGNATURE,
                        topics.0,
                        Self::SIGNATURE_HASH,
                    ));
                }
                Ok(())
            }
            #[inline]
            fn tokenize_body(&self) -> Self::DataToken<'_> {
                (
                    <alloy::sol_types::sol_data::Address as alloy_sol_types::SolType>::tokenize(
                        &self.implementation,
                    ),
                )
            }
            #[inline]
            fn topics(&self) -> <Self::TopicList as alloy_sol_types::SolType>::RustType {
                (Self::SIGNATURE_HASH.into(),)
            }
            #[inline]
            fn encode_topics_raw(
                &self,
                out: &mut [alloy_sol_types::abi::token::WordToken],
            ) -> alloy_sol_types::Result<()> {
                if out.len() < <Self::TopicList as alloy_sol_types::TopicList>::COUNT {
                    return Err(alloy_sol_types::Error::Overrun);
                }
                out[0usize] = alloy_sol_types::abi::token::WordToken(Self::SIGNATURE_HASH);
                Ok(())
            }
        }
        #[automatically_derived]
        impl alloy_sol_types::private::IntoLogData for Upgrade {
            fn to_log_data(&self) -> alloy_sol_types::private::LogData {
                From::from(self)
            }
            fn into_log_data(self) -> alloy_sol_types::private::LogData {
                From::from(&self)
            }
        }
        #[automatically_derived]
        impl From<&Upgrade> for alloy_sol_types::private::LogData {
            #[inline]
            fn from(this: &Upgrade) -> alloy_sol_types::private::LogData {
                alloy_sol_types::SolEvent::encode_log_data(this)
            }
        }
    };
    /**Event with signature `Upgraded(address)` and selector `0xbc7cd75a20ee27fd9adebab32041f755214dbc6bffa90cc0225b39da2e5c2d3b`.
    ```solidity
    event Upgraded(address indexed implementation);
    ```*/
    #[allow(
        non_camel_case_types,
        non_snake_case,
        clippy::pub_underscore_fields,
        clippy::style
    )]
    #[derive(Clone)]
    pub struct Upgraded {
        #[allow(missing_docs)]
        pub implementation: alloy::sol_types::private::Address,
    }
    #[allow(
        non_camel_case_types,
        non_snake_case,
        clippy::pub_underscore_fields,
        clippy::style
    )]
    const _: () = {
        use alloy::sol_types as alloy_sol_types;
        #[automatically_derived]
        impl alloy_sol_types::SolEvent for Upgraded {
            type DataTuple<'a> = ();
            type DataToken<'a> = <Self::DataTuple<'a> as alloy_sol_types::SolType>::Token<'a>;
            type TopicList = (
                alloy_sol_types::sol_data::FixedBytes<32>,
                alloy::sol_types::sol_data::Address,
            );
            const SIGNATURE: &'static str = "Upgraded(address)";
            const SIGNATURE_HASH: alloy_sol_types::private::B256 =
                alloy_sol_types::private::B256::new([
                    188u8, 124u8, 215u8, 90u8, 32u8, 238u8, 39u8, 253u8, 154u8, 222u8, 186u8,
                    179u8, 32u8, 65u8, 247u8, 85u8, 33u8, 77u8, 188u8, 107u8, 255u8, 169u8, 12u8,
                    192u8, 34u8, 91u8, 57u8, 218u8, 46u8, 92u8, 45u8, 59u8,
                ]);
            const ANONYMOUS: bool = false;
            #[allow(unused_variables)]
            #[inline]
            fn new(
                topics: <Self::TopicList as alloy_sol_types::SolType>::RustType,
                data: <Self::DataTuple<'_> as alloy_sol_types::SolType>::RustType,
            ) -> Self {
                Self {
                    implementation: topics.1,
                }
            }
            #[inline]
            fn check_signature(
                topics: &<Self::TopicList as alloy_sol_types::SolType>::RustType,
            ) -> alloy_sol_types::Result<()> {
                if topics.0 != Self::SIGNATURE_HASH {
                    return Err(alloy_sol_types::Error::invalid_event_signature_hash(
                        Self::SIGNATURE,
                        topics.0,
                        Self::SIGNATURE_HASH,
                    ));
                }
                Ok(())
            }
            #[inline]
            fn tokenize_body(&self) -> Self::DataToken<'_> {
                ()
            }
            #[inline]
            fn topics(&self) -> <Self::TopicList as alloy_sol_types::SolType>::RustType {
                (Self::SIGNATURE_HASH.into(), self.implementation.clone())
            }
            #[inline]
            fn encode_topics_raw(
                &self,
                out: &mut [alloy_sol_types::abi::token::WordToken],
            ) -> alloy_sol_types::Result<()> {
                if out.len() < <Self::TopicList as alloy_sol_types::TopicList>::COUNT {
                    return Err(alloy_sol_types::Error::Overrun);
                }
                out[0usize] = alloy_sol_types::abi::token::WordToken(Self::SIGNATURE_HASH);
                out[1usize] = <alloy::sol_types::sol_data::Address as alloy_sol_types::EventTopic>::encode_topic(
                    &self.implementation,
                );
                Ok(())
            }
        }
        #[automatically_derived]
        impl alloy_sol_types::private::IntoLogData for Upgraded {
            fn to_log_data(&self) -> alloy_sol_types::private::LogData {
                From::from(self)
            }
            fn into_log_data(self) -> alloy_sol_types::private::LogData {
                From::from(&self)
            }
        }
        #[automatically_derived]
        impl From<&Upgraded> for alloy_sol_types::private::LogData {
            #[inline]
            fn from(this: &Upgraded) -> alloy_sol_types::private::LogData {
                alloy_sol_types::SolEvent::encode_log_data(this)
            }
        }
    };
    /**Event with signature `ValidatorExit(address)` and selector `0xfb24305354c87762d557487ae4a564e8d03ecbb9a97dd8afff8e1f6fcaf0dd16`.
    ```solidity
    event ValidatorExit(address validator);
    ```*/
    #[allow(
        non_camel_case_types,
        non_snake_case,
        clippy::pub_underscore_fields,
        clippy::style
    )]
    #[derive(Clone)]
    pub struct ValidatorExit {
        #[allow(missing_docs)]
        pub validator: alloy::sol_types::private::Address,
    }
    #[allow(
        non_camel_case_types,
        non_snake_case,
        clippy::pub_underscore_fields,
        clippy::style
    )]
    const _: () = {
        use alloy::sol_types as alloy_sol_types;
        #[automatically_derived]
        impl alloy_sol_types::SolEvent for ValidatorExit {
            type DataTuple<'a> = (alloy::sol_types::sol_data::Address,);
            type DataToken<'a> = <Self::DataTuple<'a> as alloy_sol_types::SolType>::Token<'a>;
            type TopicList = (alloy_sol_types::sol_data::FixedBytes<32>,);
            const SIGNATURE: &'static str = "ValidatorExit(address)";
            const SIGNATURE_HASH: alloy_sol_types::private::B256 =
                alloy_sol_types::private::B256::new([
                    251u8, 36u8, 48u8, 83u8, 84u8, 200u8, 119u8, 98u8, 213u8, 87u8, 72u8, 122u8,
                    228u8, 165u8, 100u8, 232u8, 208u8, 62u8, 203u8, 185u8, 169u8, 125u8, 216u8,
                    175u8, 255u8, 142u8, 31u8, 111u8, 202u8, 240u8, 221u8, 22u8,
                ]);
            const ANONYMOUS: bool = false;
            #[allow(unused_variables)]
            #[inline]
            fn new(
                topics: <Self::TopicList as alloy_sol_types::SolType>::RustType,
                data: <Self::DataTuple<'_> as alloy_sol_types::SolType>::RustType,
            ) -> Self {
                Self { validator: data.0 }
            }
            #[inline]
            fn check_signature(
                topics: &<Self::TopicList as alloy_sol_types::SolType>::RustType,
            ) -> alloy_sol_types::Result<()> {
                if topics.0 != Self::SIGNATURE_HASH {
                    return Err(alloy_sol_types::Error::invalid_event_signature_hash(
                        Self::SIGNATURE,
                        topics.0,
                        Self::SIGNATURE_HASH,
                    ));
                }
                Ok(())
            }
            #[inline]
            fn tokenize_body(&self) -> Self::DataToken<'_> {
                (
                    <alloy::sol_types::sol_data::Address as alloy_sol_types::SolType>::tokenize(
                        &self.validator,
                    ),
                )
            }
            #[inline]
            fn topics(&self) -> <Self::TopicList as alloy_sol_types::SolType>::RustType {
                (Self::SIGNATURE_HASH.into(),)
            }
            #[inline]
            fn encode_topics_raw(
                &self,
                out: &mut [alloy_sol_types::abi::token::WordToken],
            ) -> alloy_sol_types::Result<()> {
                if out.len() < <Self::TopicList as alloy_sol_types::TopicList>::COUNT {
                    return Err(alloy_sol_types::Error::Overrun);
                }
                out[0usize] = alloy_sol_types::abi::token::WordToken(Self::SIGNATURE_HASH);
                Ok(())
            }
        }
        #[automatically_derived]
        impl alloy_sol_types::private::IntoLogData for ValidatorExit {
            fn to_log_data(&self) -> alloy_sol_types::private::LogData {
                From::from(self)
            }
            fn into_log_data(self) -> alloy_sol_types::private::LogData {
                From::from(&self)
            }
        }
        #[automatically_derived]
        impl From<&ValidatorExit> for alloy_sol_types::private::LogData {
            #[inline]
            fn from(this: &ValidatorExit) -> alloy_sol_types::private::LogData {
                alloy_sol_types::SolEvent::encode_log_data(this)
            }
        }
    };
    /**Event with signature `ValidatorRegistered(address,(uint256,uint256,uint256,uint256),(uint256,uint256),uint16)` and selector `0xf6e8359c57520b469634736bfc3bb7ec5cbd1a0bd28b10a8275793bb730b797f`.
    ```solidity
    event ValidatorRegistered(address account, BN254.G2Point blsVk, EdOnBN254.EdOnBN254Point schnorrVk, uint16 commission);
    ```*/
    #[allow(
        non_camel_case_types,
        non_snake_case,
        clippy::pub_underscore_fields,
        clippy::style
    )]
    #[derive(Clone)]
    pub struct ValidatorRegistered {
        #[allow(missing_docs)]
        pub account: alloy::sol_types::private::Address,
        #[allow(missing_docs)]
        pub blsVk: <BN254::G2Point as alloy::sol_types::SolType>::RustType,
        #[allow(missing_docs)]
        pub schnorrVk: <EdOnBN254::EdOnBN254Point as alloy::sol_types::SolType>::RustType,
        #[allow(missing_docs)]
        pub commission: u16,
    }
    #[allow(
        non_camel_case_types,
        non_snake_case,
        clippy::pub_underscore_fields,
        clippy::style
    )]
    const _: () = {
        use alloy::sol_types as alloy_sol_types;
        #[automatically_derived]
        impl alloy_sol_types::SolEvent for ValidatorRegistered {
            type DataTuple<'a> = (
                alloy::sol_types::sol_data::Address,
                BN254::G2Point,
                EdOnBN254::EdOnBN254Point,
                alloy::sol_types::sol_data::Uint<16>,
            );
            type DataToken<'a> = <Self::DataTuple<'a> as alloy_sol_types::SolType>::Token<'a>;
            type TopicList = (alloy_sol_types::sol_data::FixedBytes<32>,);
            const SIGNATURE: &'static str = "ValidatorRegistered(address,(uint256,uint256,uint256,uint256),(uint256,uint256),uint16)";
            const SIGNATURE_HASH: alloy_sol_types::private::B256 =
                alloy_sol_types::private::B256::new([
                    246u8, 232u8, 53u8, 156u8, 87u8, 82u8, 11u8, 70u8, 150u8, 52u8, 115u8, 107u8,
                    252u8, 59u8, 183u8, 236u8, 92u8, 189u8, 26u8, 11u8, 210u8, 139u8, 16u8, 168u8,
                    39u8, 87u8, 147u8, 187u8, 115u8, 11u8, 121u8, 127u8,
                ]);
            const ANONYMOUS: bool = false;
            #[allow(unused_variables)]
            #[inline]
            fn new(
                topics: <Self::TopicList as alloy_sol_types::SolType>::RustType,
                data: <Self::DataTuple<'_> as alloy_sol_types::SolType>::RustType,
            ) -> Self {
                Self {
                    account: data.0,
                    blsVk: data.1,
                    schnorrVk: data.2,
                    commission: data.3,
                }
            }
            #[inline]
            fn check_signature(
                topics: &<Self::TopicList as alloy_sol_types::SolType>::RustType,
            ) -> alloy_sol_types::Result<()> {
                if topics.0 != Self::SIGNATURE_HASH {
                    return Err(alloy_sol_types::Error::invalid_event_signature_hash(
                        Self::SIGNATURE,
                        topics.0,
                        Self::SIGNATURE_HASH,
                    ));
                }
                Ok(())
            }
            #[inline]
            fn tokenize_body(&self) -> Self::DataToken<'_> {
                (
                    <alloy::sol_types::sol_data::Address as alloy_sol_types::SolType>::tokenize(
                        &self.account,
                    ),
                    <BN254::G2Point as alloy_sol_types::SolType>::tokenize(&self.blsVk),
                    <EdOnBN254::EdOnBN254Point as alloy_sol_types::SolType>::tokenize(
                        &self.schnorrVk,
                    ),
                    <alloy::sol_types::sol_data::Uint<16> as alloy_sol_types::SolType>::tokenize(
                        &self.commission,
                    ),
                )
            }
            #[inline]
            fn topics(&self) -> <Self::TopicList as alloy_sol_types::SolType>::RustType {
                (Self::SIGNATURE_HASH.into(),)
            }
            #[inline]
            fn encode_topics_raw(
                &self,
                out: &mut [alloy_sol_types::abi::token::WordToken],
            ) -> alloy_sol_types::Result<()> {
                if out.len() < <Self::TopicList as alloy_sol_types::TopicList>::COUNT {
                    return Err(alloy_sol_types::Error::Overrun);
                }
                out[0usize] = alloy_sol_types::abi::token::WordToken(Self::SIGNATURE_HASH);
                Ok(())
            }
        }
        #[automatically_derived]
        impl alloy_sol_types::private::IntoLogData for ValidatorRegistered {
            fn to_log_data(&self) -> alloy_sol_types::private::LogData {
                From::from(self)
            }
            fn into_log_data(self) -> alloy_sol_types::private::LogData {
                From::from(&self)
            }
        }
        #[automatically_derived]
        impl From<&ValidatorRegistered> for alloy_sol_types::private::LogData {
            #[inline]
            fn from(this: &ValidatorRegistered) -> alloy_sol_types::private::LogData {
                alloy_sol_types::SolEvent::encode_log_data(this)
            }
        }
    };
    /**Event with signature `Withdrawal(address,uint256)` and selector `0x7fcf532c15f0a6db0bd6d0e038bea71d30d808c7d98cb3bf7268a95bf5081b65`.
    ```solidity
    event Withdrawal(address account, uint256 amount);
    ```*/
    #[allow(
        non_camel_case_types,
        non_snake_case,
        clippy::pub_underscore_fields,
        clippy::style
    )]
    #[derive(Clone)]
    pub struct Withdrawal {
        #[allow(missing_docs)]
        pub account: alloy::sol_types::private::Address,
        #[allow(missing_docs)]
        pub amount: alloy::sol_types::private::primitives::aliases::U256,
    }
    #[allow(
        non_camel_case_types,
        non_snake_case,
        clippy::pub_underscore_fields,
        clippy::style
    )]
    const _: () = {
        use alloy::sol_types as alloy_sol_types;
        #[automatically_derived]
        impl alloy_sol_types::SolEvent for Withdrawal {
            type DataTuple<'a> = (
                alloy::sol_types::sol_data::Address,
                alloy::sol_types::sol_data::Uint<256>,
            );
            type DataToken<'a> = <Self::DataTuple<'a> as alloy_sol_types::SolType>::Token<'a>;
            type TopicList = (alloy_sol_types::sol_data::FixedBytes<32>,);
            const SIGNATURE: &'static str = "Withdrawal(address,uint256)";
            const SIGNATURE_HASH: alloy_sol_types::private::B256 =
                alloy_sol_types::private::B256::new([
                    127u8, 207u8, 83u8, 44u8, 21u8, 240u8, 166u8, 219u8, 11u8, 214u8, 208u8, 224u8,
                    56u8, 190u8, 167u8, 29u8, 48u8, 216u8, 8u8, 199u8, 217u8, 140u8, 179u8, 191u8,
                    114u8, 104u8, 169u8, 91u8, 245u8, 8u8, 27u8, 101u8,
                ]);
            const ANONYMOUS: bool = false;
            #[allow(unused_variables)]
            #[inline]
            fn new(
                topics: <Self::TopicList as alloy_sol_types::SolType>::RustType,
                data: <Self::DataTuple<'_> as alloy_sol_types::SolType>::RustType,
            ) -> Self {
                Self {
                    account: data.0,
                    amount: data.1,
                }
            }
            #[inline]
            fn check_signature(
                topics: &<Self::TopicList as alloy_sol_types::SolType>::RustType,
            ) -> alloy_sol_types::Result<()> {
                if topics.0 != Self::SIGNATURE_HASH {
                    return Err(alloy_sol_types::Error::invalid_event_signature_hash(
                        Self::SIGNATURE,
                        topics.0,
                        Self::SIGNATURE_HASH,
                    ));
                }
                Ok(())
            }
            #[inline]
            fn tokenize_body(&self) -> Self::DataToken<'_> {
                (
                    <alloy::sol_types::sol_data::Address as alloy_sol_types::SolType>::tokenize(
                        &self.account,
                    ),
                    <alloy::sol_types::sol_data::Uint<256> as alloy_sol_types::SolType>::tokenize(
                        &self.amount,
                    ),
                )
            }
            #[inline]
            fn topics(&self) -> <Self::TopicList as alloy_sol_types::SolType>::RustType {
                (Self::SIGNATURE_HASH.into(),)
            }
            #[inline]
            fn encode_topics_raw(
                &self,
                out: &mut [alloy_sol_types::abi::token::WordToken],
            ) -> alloy_sol_types::Result<()> {
                if out.len() < <Self::TopicList as alloy_sol_types::TopicList>::COUNT {
                    return Err(alloy_sol_types::Error::Overrun);
                }
                out[0usize] = alloy_sol_types::abi::token::WordToken(Self::SIGNATURE_HASH);
                Ok(())
            }
        }
        #[automatically_derived]
        impl alloy_sol_types::private::IntoLogData for Withdrawal {
            fn to_log_data(&self) -> alloy_sol_types::private::LogData {
                From::from(self)
            }
            fn into_log_data(self) -> alloy_sol_types::private::LogData {
                From::from(&self)
            }
        }
        #[automatically_derived]
        impl From<&Withdrawal> for alloy_sol_types::private::LogData {
            #[inline]
            fn from(this: &Withdrawal) -> alloy_sol_types::private::LogData {
                alloy_sol_types::SolEvent::encode_log_data(this)
            }
        }
    };
    /**Constructor`.
    ```solidity
    constructor();
    ```*/
    #[allow(non_camel_case_types, non_snake_case, clippy::pub_underscore_fields)]
    #[derive(Clone)]
    pub struct constructorCall {}
    const _: () = {
        use alloy::sol_types as alloy_sol_types;
        {
            #[doc(hidden)]
            type UnderlyingSolTuple<'a> = ();
            #[doc(hidden)]
            type UnderlyingRustTuple<'a> = ();
            #[cfg(test)]
            #[allow(dead_code, unreachable_patterns)]
            fn _type_assertion(_t: alloy_sol_types::private::AssertTypeEq<UnderlyingRustTuple>) {
                match _t {
                    alloy_sol_types::private::AssertTypeEq::<
                        <UnderlyingSolTuple as alloy_sol_types::SolType>::RustType,
                    >(_) => {},
                }
            }
            #[automatically_derived]
            #[doc(hidden)]
            impl ::core::convert::From<constructorCall> for UnderlyingRustTuple<'_> {
                fn from(value: constructorCall) -> Self {
                    ()
                }
            }
            #[automatically_derived]
            #[doc(hidden)]
            impl ::core::convert::From<UnderlyingRustTuple<'_>> for constructorCall {
                fn from(tuple: UnderlyingRustTuple<'_>) -> Self {
                    Self {}
                }
            }
        }
        #[automatically_derived]
        impl alloy_sol_types::SolConstructor for constructorCall {
            type Parameters<'a> = ();
            type Token<'a> = <Self::Parameters<'a> as alloy_sol_types::SolType>::Token<'a>;
            #[inline]
            fn new<'a>(
                tuple: <Self::Parameters<'a> as alloy_sol_types::SolType>::RustType,
            ) -> Self {
                tuple.into()
            }
            #[inline]
            fn tokenize(&self) -> Self::Token<'_> {
                ()
            }
        }
    };
    /**Function with signature `UPGRADE_INTERFACE_VERSION()` and selector `0xad3cb1cc`.
    ```solidity
    function UPGRADE_INTERFACE_VERSION() external view returns (string memory);
    ```*/
    #[allow(non_camel_case_types, non_snake_case, clippy::pub_underscore_fields)]
    #[derive(Clone)]
    pub struct UPGRADE_INTERFACE_VERSIONCall {}
    ///Container type for the return parameters of the [`UPGRADE_INTERFACE_VERSION()`](UPGRADE_INTERFACE_VERSIONCall) function.
    #[allow(non_camel_case_types, non_snake_case, clippy::pub_underscore_fields)]
    #[derive(Clone)]
    pub struct UPGRADE_INTERFACE_VERSIONReturn {
        #[allow(missing_docs)]
        pub _0: alloy::sol_types::private::String,
    }
    #[allow(
        non_camel_case_types,
        non_snake_case,
        clippy::pub_underscore_fields,
        clippy::style
    )]
    const _: () = {
        use alloy::sol_types as alloy_sol_types;
        {
            #[doc(hidden)]
            type UnderlyingSolTuple<'a> = ();
            #[doc(hidden)]
            type UnderlyingRustTuple<'a> = ();
            #[cfg(test)]
            #[allow(dead_code, unreachable_patterns)]
            fn _type_assertion(_t: alloy_sol_types::private::AssertTypeEq<UnderlyingRustTuple>) {
                match _t {
                    alloy_sol_types::private::AssertTypeEq::<
                        <UnderlyingSolTuple as alloy_sol_types::SolType>::RustType,
                    >(_) => {},
                }
            }
            #[automatically_derived]
            #[doc(hidden)]
            impl ::core::convert::From<UPGRADE_INTERFACE_VERSIONCall> for UnderlyingRustTuple<'_> {
                fn from(value: UPGRADE_INTERFACE_VERSIONCall) -> Self {
                    ()
                }
            }
            #[automatically_derived]
            #[doc(hidden)]
            impl ::core::convert::From<UnderlyingRustTuple<'_>> for UPGRADE_INTERFACE_VERSIONCall {
                fn from(tuple: UnderlyingRustTuple<'_>) -> Self {
                    Self {}
                }
            }
        }
        {
            #[doc(hidden)]
            type UnderlyingSolTuple<'a> = (alloy::sol_types::sol_data::String,);
            #[doc(hidden)]
            type UnderlyingRustTuple<'a> = (alloy::sol_types::private::String,);
            #[cfg(test)]
            #[allow(dead_code, unreachable_patterns)]
            fn _type_assertion(_t: alloy_sol_types::private::AssertTypeEq<UnderlyingRustTuple>) {
                match _t {
                    alloy_sol_types::private::AssertTypeEq::<
                        <UnderlyingSolTuple as alloy_sol_types::SolType>::RustType,
                    >(_) => {},
                }
            }
            #[automatically_derived]
            #[doc(hidden)]
            impl ::core::convert::From<UPGRADE_INTERFACE_VERSIONReturn> for UnderlyingRustTuple<'_> {
                fn from(value: UPGRADE_INTERFACE_VERSIONReturn) -> Self {
                    (value._0,)
                }
            }
            #[automatically_derived]
            #[doc(hidden)]
            impl ::core::convert::From<UnderlyingRustTuple<'_>> for UPGRADE_INTERFACE_VERSIONReturn {
                fn from(tuple: UnderlyingRustTuple<'_>) -> Self {
                    Self { _0: tuple.0 }
                }
            }
        }
        #[automatically_derived]
        impl alloy_sol_types::SolCall for UPGRADE_INTERFACE_VERSIONCall {
            type Parameters<'a> = ();
            type Token<'a> = <Self::Parameters<'a> as alloy_sol_types::SolType>::Token<'a>;
            type Return = UPGRADE_INTERFACE_VERSIONReturn;
            type ReturnTuple<'a> = (alloy::sol_types::sol_data::String,);
            type ReturnToken<'a> = <Self::ReturnTuple<'a> as alloy_sol_types::SolType>::Token<'a>;
            const SIGNATURE: &'static str = "UPGRADE_INTERFACE_VERSION()";
            const SELECTOR: [u8; 4] = [173u8, 60u8, 177u8, 204u8];
            #[inline]
            fn new<'a>(
                tuple: <Self::Parameters<'a> as alloy_sol_types::SolType>::RustType,
            ) -> Self {
                tuple.into()
            }
            #[inline]
            fn tokenize(&self) -> Self::Token<'_> {
                ()
            }
            #[inline]
            fn abi_decode_returns(
                data: &[u8],
                validate: bool,
            ) -> alloy_sol_types::Result<Self::Return> {
                <Self::ReturnTuple<'_> as alloy_sol_types::SolType>::abi_decode_sequence(
                    data, validate,
                )
                .map(Into::into)
            }
        }
    };
    /**Function with signature `_hashBlsKey((uint256,uint256,uint256,uint256))` and selector `0x9b30a5e6`.
    ```solidity
    function _hashBlsKey(BN254.G2Point memory blsVK) external pure returns (bytes32);
    ```*/
    #[allow(non_camel_case_types, non_snake_case, clippy::pub_underscore_fields)]
    #[derive(Clone)]
    pub struct _hashBlsKeyCall {
        #[allow(missing_docs)]
        pub blsVK: <BN254::G2Point as alloy::sol_types::SolType>::RustType,
    }
    ///Container type for the return parameters of the [`_hashBlsKey((uint256,uint256,uint256,uint256))`](_hashBlsKeyCall) function.
    #[allow(non_camel_case_types, non_snake_case, clippy::pub_underscore_fields)]
    #[derive(Clone)]
    pub struct _hashBlsKeyReturn {
        #[allow(missing_docs)]
        pub _0: alloy::sol_types::private::FixedBytes<32>,
    }
    #[allow(
        non_camel_case_types,
        non_snake_case,
        clippy::pub_underscore_fields,
        clippy::style
    )]
    const _: () = {
        use alloy::sol_types as alloy_sol_types;
        {
            #[doc(hidden)]
            type UnderlyingSolTuple<'a> = (BN254::G2Point,);
            #[doc(hidden)]
            type UnderlyingRustTuple<'a> =
                (<BN254::G2Point as alloy::sol_types::SolType>::RustType,);
            #[cfg(test)]
            #[allow(dead_code, unreachable_patterns)]
            fn _type_assertion(_t: alloy_sol_types::private::AssertTypeEq<UnderlyingRustTuple>) {
                match _t {
                    alloy_sol_types::private::AssertTypeEq::<
                        <UnderlyingSolTuple as alloy_sol_types::SolType>::RustType,
                    >(_) => {},
                }
            }
            #[automatically_derived]
            #[doc(hidden)]
            impl ::core::convert::From<_hashBlsKeyCall> for UnderlyingRustTuple<'_> {
                fn from(value: _hashBlsKeyCall) -> Self {
                    (value.blsVK,)
                }
            }
            #[automatically_derived]
            #[doc(hidden)]
            impl ::core::convert::From<UnderlyingRustTuple<'_>> for _hashBlsKeyCall {
                fn from(tuple: UnderlyingRustTuple<'_>) -> Self {
                    Self { blsVK: tuple.0 }
                }
            }
        }
        {
            #[doc(hidden)]
            type UnderlyingSolTuple<'a> = (alloy::sol_types::sol_data::FixedBytes<32>,);
            #[doc(hidden)]
            type UnderlyingRustTuple<'a> = (alloy::sol_types::private::FixedBytes<32>,);
            #[cfg(test)]
            #[allow(dead_code, unreachable_patterns)]
            fn _type_assertion(_t: alloy_sol_types::private::AssertTypeEq<UnderlyingRustTuple>) {
                match _t {
                    alloy_sol_types::private::AssertTypeEq::<
                        <UnderlyingSolTuple as alloy_sol_types::SolType>::RustType,
                    >(_) => {},
                }
            }
            #[automatically_derived]
            #[doc(hidden)]
            impl ::core::convert::From<_hashBlsKeyReturn> for UnderlyingRustTuple<'_> {
                fn from(value: _hashBlsKeyReturn) -> Self {
                    (value._0,)
                }
            }
            #[automatically_derived]
            #[doc(hidden)]
            impl ::core::convert::From<UnderlyingRustTuple<'_>> for _hashBlsKeyReturn {
                fn from(tuple: UnderlyingRustTuple<'_>) -> Self {
                    Self { _0: tuple.0 }
                }
            }
        }
        #[automatically_derived]
        impl alloy_sol_types::SolCall for _hashBlsKeyCall {
            type Parameters<'a> = (BN254::G2Point,);
            type Token<'a> = <Self::Parameters<'a> as alloy_sol_types::SolType>::Token<'a>;
            type Return = _hashBlsKeyReturn;
            type ReturnTuple<'a> = (alloy::sol_types::sol_data::FixedBytes<32>,);
            type ReturnToken<'a> = <Self::ReturnTuple<'a> as alloy_sol_types::SolType>::Token<'a>;
            const SIGNATURE: &'static str = "_hashBlsKey((uint256,uint256,uint256,uint256))";
            const SELECTOR: [u8; 4] = [155u8, 48u8, 165u8, 230u8];
            #[inline]
            fn new<'a>(
                tuple: <Self::Parameters<'a> as alloy_sol_types::SolType>::RustType,
            ) -> Self {
                tuple.into()
            }
            #[inline]
            fn tokenize(&self) -> Self::Token<'_> {
                (<BN254::G2Point as alloy_sol_types::SolType>::tokenize(
                    &self.blsVK,
                ),)
            }
            #[inline]
            fn abi_decode_returns(
                data: &[u8],
                validate: bool,
            ) -> alloy_sol_types::Result<Self::Return> {
                <Self::ReturnTuple<'_> as alloy_sol_types::SolType>::abi_decode_sequence(
                    data, validate,
                )
                .map(Into::into)
            }
        }
    };
    /**Function with signature `blsKeys(bytes32)` and selector `0xb3e6ebd5`.
    ```solidity
    function blsKeys(bytes32 blsKeyHash) external view returns (bool);
    ```*/
    #[allow(non_camel_case_types, non_snake_case, clippy::pub_underscore_fields)]
    #[derive(Clone)]
    pub struct blsKeysCall {
        #[allow(missing_docs)]
        pub blsKeyHash: alloy::sol_types::private::FixedBytes<32>,
    }
    ///Container type for the return parameters of the [`blsKeys(bytes32)`](blsKeysCall) function.
    #[allow(non_camel_case_types, non_snake_case, clippy::pub_underscore_fields)]
    #[derive(Clone)]
    pub struct blsKeysReturn {
        #[allow(missing_docs)]
        pub _0: bool,
    }
    #[allow(
        non_camel_case_types,
        non_snake_case,
        clippy::pub_underscore_fields,
        clippy::style
    )]
    const _: () = {
        use alloy::sol_types as alloy_sol_types;
        {
            #[doc(hidden)]
            type UnderlyingSolTuple<'a> = (alloy::sol_types::sol_data::FixedBytes<32>,);
            #[doc(hidden)]
            type UnderlyingRustTuple<'a> = (alloy::sol_types::private::FixedBytes<32>,);
            #[cfg(test)]
            #[allow(dead_code, unreachable_patterns)]
            fn _type_assertion(_t: alloy_sol_types::private::AssertTypeEq<UnderlyingRustTuple>) {
                match _t {
                    alloy_sol_types::private::AssertTypeEq::<
                        <UnderlyingSolTuple as alloy_sol_types::SolType>::RustType,
                    >(_) => {},
                }
            }
            #[automatically_derived]
            #[doc(hidden)]
            impl ::core::convert::From<blsKeysCall> for UnderlyingRustTuple<'_> {
                fn from(value: blsKeysCall) -> Self {
                    (value.blsKeyHash,)
                }
            }
            #[automatically_derived]
            #[doc(hidden)]
            impl ::core::convert::From<UnderlyingRustTuple<'_>> for blsKeysCall {
                fn from(tuple: UnderlyingRustTuple<'_>) -> Self {
                    Self {
                        blsKeyHash: tuple.0,
                    }
                }
            }
        }
        {
            #[doc(hidden)]
            type UnderlyingSolTuple<'a> = (alloy::sol_types::sol_data::Bool,);
            #[doc(hidden)]
            type UnderlyingRustTuple<'a> = (bool,);
            #[cfg(test)]
            #[allow(dead_code, unreachable_patterns)]
            fn _type_assertion(_t: alloy_sol_types::private::AssertTypeEq<UnderlyingRustTuple>) {
                match _t {
                    alloy_sol_types::private::AssertTypeEq::<
                        <UnderlyingSolTuple as alloy_sol_types::SolType>::RustType,
                    >(_) => {},
                }
            }
            #[automatically_derived]
            #[doc(hidden)]
            impl ::core::convert::From<blsKeysReturn> for UnderlyingRustTuple<'_> {
                fn from(value: blsKeysReturn) -> Self {
                    (value._0,)
                }
            }
            #[automatically_derived]
            #[doc(hidden)]
            impl ::core::convert::From<UnderlyingRustTuple<'_>> for blsKeysReturn {
                fn from(tuple: UnderlyingRustTuple<'_>) -> Self {
                    Self { _0: tuple.0 }
                }
            }
        }
        #[automatically_derived]
        impl alloy_sol_types::SolCall for blsKeysCall {
            type Parameters<'a> = (alloy::sol_types::sol_data::FixedBytes<32>,);
            type Token<'a> = <Self::Parameters<'a> as alloy_sol_types::SolType>::Token<'a>;
            type Return = blsKeysReturn;
            type ReturnTuple<'a> = (alloy::sol_types::sol_data::Bool,);
            type ReturnToken<'a> = <Self::ReturnTuple<'a> as alloy_sol_types::SolType>::Token<'a>;
            const SIGNATURE: &'static str = "blsKeys(bytes32)";
            const SELECTOR: [u8; 4] = [179u8, 230u8, 235u8, 213u8];
            #[inline]
            fn new<'a>(
                tuple: <Self::Parameters<'a> as alloy_sol_types::SolType>::RustType,
            ) -> Self {
                tuple.into()
            }
            #[inline]
            fn tokenize(&self) -> Self::Token<'_> {
                (
                    <alloy::sol_types::sol_data::FixedBytes<
                        32,
                    > as alloy_sol_types::SolType>::tokenize(&self.blsKeyHash),
                )
            }
            #[inline]
            fn abi_decode_returns(
                data: &[u8],
                validate: bool,
            ) -> alloy_sol_types::Result<Self::Return> {
                <Self::ReturnTuple<'_> as alloy_sol_types::SolType>::abi_decode_sequence(
                    data, validate,
                )
                .map(Into::into)
            }
        }
    };
    /**Function with signature `claimValidatorExit(address)` and selector `0x2140fecd`.
    ```solidity
    function claimValidatorExit(address validator) external;
    ```*/
    #[allow(non_camel_case_types, non_snake_case, clippy::pub_underscore_fields)]
    #[derive(Clone)]
    pub struct claimValidatorExitCall {
        #[allow(missing_docs)]
        pub validator: alloy::sol_types::private::Address,
    }
    ///Container type for the return parameters of the [`claimValidatorExit(address)`](claimValidatorExitCall) function.
    #[allow(non_camel_case_types, non_snake_case, clippy::pub_underscore_fields)]
    #[derive(Clone)]
    pub struct claimValidatorExitReturn {}
    #[allow(
        non_camel_case_types,
        non_snake_case,
        clippy::pub_underscore_fields,
        clippy::style
    )]
    const _: () = {
        use alloy::sol_types as alloy_sol_types;
        {
            #[doc(hidden)]
            type UnderlyingSolTuple<'a> = (alloy::sol_types::sol_data::Address,);
            #[doc(hidden)]
            type UnderlyingRustTuple<'a> = (alloy::sol_types::private::Address,);
            #[cfg(test)]
            #[allow(dead_code, unreachable_patterns)]
            fn _type_assertion(_t: alloy_sol_types::private::AssertTypeEq<UnderlyingRustTuple>) {
                match _t {
                    alloy_sol_types::private::AssertTypeEq::<
                        <UnderlyingSolTuple as alloy_sol_types::SolType>::RustType,
                    >(_) => {},
                }
            }
            #[automatically_derived]
            #[doc(hidden)]
            impl ::core::convert::From<claimValidatorExitCall> for UnderlyingRustTuple<'_> {
                fn from(value: claimValidatorExitCall) -> Self {
                    (value.validator,)
                }
            }
            #[automatically_derived]
            #[doc(hidden)]
            impl ::core::convert::From<UnderlyingRustTuple<'_>> for claimValidatorExitCall {
                fn from(tuple: UnderlyingRustTuple<'_>) -> Self {
                    Self { validator: tuple.0 }
                }
            }
        }
        {
            #[doc(hidden)]
            type UnderlyingSolTuple<'a> = ();
            #[doc(hidden)]
            type UnderlyingRustTuple<'a> = ();
            #[cfg(test)]
            #[allow(dead_code, unreachable_patterns)]
            fn _type_assertion(_t: alloy_sol_types::private::AssertTypeEq<UnderlyingRustTuple>) {
                match _t {
                    alloy_sol_types::private::AssertTypeEq::<
                        <UnderlyingSolTuple as alloy_sol_types::SolType>::RustType,
                    >(_) => {},
                }
            }
            #[automatically_derived]
            #[doc(hidden)]
            impl ::core::convert::From<claimValidatorExitReturn> for UnderlyingRustTuple<'_> {
                fn from(value: claimValidatorExitReturn) -> Self {
                    ()
                }
            }
            #[automatically_derived]
            #[doc(hidden)]
            impl ::core::convert::From<UnderlyingRustTuple<'_>> for claimValidatorExitReturn {
                fn from(tuple: UnderlyingRustTuple<'_>) -> Self {
                    Self {}
                }
            }
        }
        #[automatically_derived]
        impl alloy_sol_types::SolCall for claimValidatorExitCall {
            type Parameters<'a> = (alloy::sol_types::sol_data::Address,);
            type Token<'a> = <Self::Parameters<'a> as alloy_sol_types::SolType>::Token<'a>;
            type Return = claimValidatorExitReturn;
            type ReturnTuple<'a> = ();
            type ReturnToken<'a> = <Self::ReturnTuple<'a> as alloy_sol_types::SolType>::Token<'a>;
            const SIGNATURE: &'static str = "claimValidatorExit(address)";
            const SELECTOR: [u8; 4] = [33u8, 64u8, 254u8, 205u8];
            #[inline]
            fn new<'a>(
                tuple: <Self::Parameters<'a> as alloy_sol_types::SolType>::RustType,
            ) -> Self {
                tuple.into()
            }
            #[inline]
            fn tokenize(&self) -> Self::Token<'_> {
                (
                    <alloy::sol_types::sol_data::Address as alloy_sol_types::SolType>::tokenize(
                        &self.validator,
                    ),
                )
            }
            #[inline]
            fn abi_decode_returns(
                data: &[u8],
                validate: bool,
            ) -> alloy_sol_types::Result<Self::Return> {
                <Self::ReturnTuple<'_> as alloy_sol_types::SolType>::abi_decode_sequence(
                    data, validate,
                )
                .map(Into::into)
            }
        }
    };
    /**Function with signature `claimWithdrawal(address)` and selector `0xa3066aab`.
    ```solidity
    function claimWithdrawal(address validator) external;
    ```*/
    #[allow(non_camel_case_types, non_snake_case, clippy::pub_underscore_fields)]
    #[derive(Clone)]
    pub struct claimWithdrawalCall {
        #[allow(missing_docs)]
        pub validator: alloy::sol_types::private::Address,
    }
    ///Container type for the return parameters of the [`claimWithdrawal(address)`](claimWithdrawalCall) function.
    #[allow(non_camel_case_types, non_snake_case, clippy::pub_underscore_fields)]
    #[derive(Clone)]
    pub struct claimWithdrawalReturn {}
    #[allow(
        non_camel_case_types,
        non_snake_case,
        clippy::pub_underscore_fields,
        clippy::style
    )]
    const _: () = {
        use alloy::sol_types as alloy_sol_types;
        {
            #[doc(hidden)]
            type UnderlyingSolTuple<'a> = (alloy::sol_types::sol_data::Address,);
            #[doc(hidden)]
            type UnderlyingRustTuple<'a> = (alloy::sol_types::private::Address,);
            #[cfg(test)]
            #[allow(dead_code, unreachable_patterns)]
            fn _type_assertion(_t: alloy_sol_types::private::AssertTypeEq<UnderlyingRustTuple>) {
                match _t {
                    alloy_sol_types::private::AssertTypeEq::<
                        <UnderlyingSolTuple as alloy_sol_types::SolType>::RustType,
                    >(_) => {},
                }
            }
            #[automatically_derived]
            #[doc(hidden)]
            impl ::core::convert::From<claimWithdrawalCall> for UnderlyingRustTuple<'_> {
                fn from(value: claimWithdrawalCall) -> Self {
                    (value.validator,)
                }
            }
            #[automatically_derived]
            #[doc(hidden)]
            impl ::core::convert::From<UnderlyingRustTuple<'_>> for claimWithdrawalCall {
                fn from(tuple: UnderlyingRustTuple<'_>) -> Self {
                    Self { validator: tuple.0 }
                }
            }
        }
        {
            #[doc(hidden)]
            type UnderlyingSolTuple<'a> = ();
            #[doc(hidden)]
            type UnderlyingRustTuple<'a> = ();
            #[cfg(test)]
            #[allow(dead_code, unreachable_patterns)]
            fn _type_assertion(_t: alloy_sol_types::private::AssertTypeEq<UnderlyingRustTuple>) {
                match _t {
                    alloy_sol_types::private::AssertTypeEq::<
                        <UnderlyingSolTuple as alloy_sol_types::SolType>::RustType,
                    >(_) => {},
                }
            }
            #[automatically_derived]
            #[doc(hidden)]
            impl ::core::convert::From<claimWithdrawalReturn> for UnderlyingRustTuple<'_> {
                fn from(value: claimWithdrawalReturn) -> Self {
                    ()
                }
            }
            #[automatically_derived]
            #[doc(hidden)]
            impl ::core::convert::From<UnderlyingRustTuple<'_>> for claimWithdrawalReturn {
                fn from(tuple: UnderlyingRustTuple<'_>) -> Self {
                    Self {}
                }
            }
        }
        #[automatically_derived]
        impl alloy_sol_types::SolCall for claimWithdrawalCall {
            type Parameters<'a> = (alloy::sol_types::sol_data::Address,);
            type Token<'a> = <Self::Parameters<'a> as alloy_sol_types::SolType>::Token<'a>;
            type Return = claimWithdrawalReturn;
            type ReturnTuple<'a> = ();
            type ReturnToken<'a> = <Self::ReturnTuple<'a> as alloy_sol_types::SolType>::Token<'a>;
            const SIGNATURE: &'static str = "claimWithdrawal(address)";
            const SELECTOR: [u8; 4] = [163u8, 6u8, 106u8, 171u8];
            #[inline]
            fn new<'a>(
                tuple: <Self::Parameters<'a> as alloy_sol_types::SolType>::RustType,
            ) -> Self {
                tuple.into()
            }
            #[inline]
            fn tokenize(&self) -> Self::Token<'_> {
                (
                    <alloy::sol_types::sol_data::Address as alloy_sol_types::SolType>::tokenize(
                        &self.validator,
                    ),
                )
            }
            #[inline]
            fn abi_decode_returns(
                data: &[u8],
                validate: bool,
            ) -> alloy_sol_types::Result<Self::Return> {
                <Self::ReturnTuple<'_> as alloy_sol_types::SolType>::abi_decode_sequence(
                    data, validate,
                )
                .map(Into::into)
            }
        }
    };
    /**Function with signature `delegate(address,uint256)` and selector `0x026e402b`.
    ```solidity
    function delegate(address validator, uint256 amount) external;
    ```*/
    #[allow(non_camel_case_types, non_snake_case, clippy::pub_underscore_fields)]
    #[derive(Clone)]
    pub struct delegateCall {
        #[allow(missing_docs)]
        pub validator: alloy::sol_types::private::Address,
        #[allow(missing_docs)]
        pub amount: alloy::sol_types::private::primitives::aliases::U256,
    }
    ///Container type for the return parameters of the [`delegate(address,uint256)`](delegateCall) function.
    #[allow(non_camel_case_types, non_snake_case, clippy::pub_underscore_fields)]
    #[derive(Clone)]
    pub struct delegateReturn {}
    #[allow(
        non_camel_case_types,
        non_snake_case,
        clippy::pub_underscore_fields,
        clippy::style
    )]
    const _: () = {
        use alloy::sol_types as alloy_sol_types;
        {
            #[doc(hidden)]
            type UnderlyingSolTuple<'a> = (
                alloy::sol_types::sol_data::Address,
                alloy::sol_types::sol_data::Uint<256>,
            );
            #[doc(hidden)]
            type UnderlyingRustTuple<'a> = (
                alloy::sol_types::private::Address,
                alloy::sol_types::private::primitives::aliases::U256,
            );
            #[cfg(test)]
            #[allow(dead_code, unreachable_patterns)]
            fn _type_assertion(_t: alloy_sol_types::private::AssertTypeEq<UnderlyingRustTuple>) {
                match _t {
                    alloy_sol_types::private::AssertTypeEq::<
                        <UnderlyingSolTuple as alloy_sol_types::SolType>::RustType,
                    >(_) => {},
                }
            }
            #[automatically_derived]
            #[doc(hidden)]
            impl ::core::convert::From<delegateCall> for UnderlyingRustTuple<'_> {
                fn from(value: delegateCall) -> Self {
                    (value.validator, value.amount)
                }
            }
            #[automatically_derived]
            #[doc(hidden)]
            impl ::core::convert::From<UnderlyingRustTuple<'_>> for delegateCall {
                fn from(tuple: UnderlyingRustTuple<'_>) -> Self {
                    Self {
                        validator: tuple.0,
                        amount: tuple.1,
                    }
                }
            }
        }
        {
            #[doc(hidden)]
            type UnderlyingSolTuple<'a> = ();
            #[doc(hidden)]
            type UnderlyingRustTuple<'a> = ();
            #[cfg(test)]
            #[allow(dead_code, unreachable_patterns)]
            fn _type_assertion(_t: alloy_sol_types::private::AssertTypeEq<UnderlyingRustTuple>) {
                match _t {
                    alloy_sol_types::private::AssertTypeEq::<
                        <UnderlyingSolTuple as alloy_sol_types::SolType>::RustType,
                    >(_) => {},
                }
            }
            #[automatically_derived]
            #[doc(hidden)]
            impl ::core::convert::From<delegateReturn> for UnderlyingRustTuple<'_> {
                fn from(value: delegateReturn) -> Self {
                    ()
                }
            }
            #[automatically_derived]
            #[doc(hidden)]
            impl ::core::convert::From<UnderlyingRustTuple<'_>> for delegateReturn {
                fn from(tuple: UnderlyingRustTuple<'_>) -> Self {
                    Self {}
                }
            }
        }
        #[automatically_derived]
        impl alloy_sol_types::SolCall for delegateCall {
            type Parameters<'a> = (
                alloy::sol_types::sol_data::Address,
                alloy::sol_types::sol_data::Uint<256>,
            );
            type Token<'a> = <Self::Parameters<'a> as alloy_sol_types::SolType>::Token<'a>;
            type Return = delegateReturn;
            type ReturnTuple<'a> = ();
            type ReturnToken<'a> = <Self::ReturnTuple<'a> as alloy_sol_types::SolType>::Token<'a>;
            const SIGNATURE: &'static str = "delegate(address,uint256)";
            const SELECTOR: [u8; 4] = [2u8, 110u8, 64u8, 43u8];
            #[inline]
            fn new<'a>(
                tuple: <Self::Parameters<'a> as alloy_sol_types::SolType>::RustType,
            ) -> Self {
                tuple.into()
            }
            #[inline]
            fn tokenize(&self) -> Self::Token<'_> {
                (
                    <alloy::sol_types::sol_data::Address as alloy_sol_types::SolType>::tokenize(
                        &self.validator,
                    ),
                    <alloy::sol_types::sol_data::Uint<256> as alloy_sol_types::SolType>::tokenize(
                        &self.amount,
                    ),
                )
            }
            #[inline]
            fn abi_decode_returns(
                data: &[u8],
                validate: bool,
            ) -> alloy_sol_types::Result<Self::Return> {
                <Self::ReturnTuple<'_> as alloy_sol_types::SolType>::abi_decode_sequence(
                    data, validate,
                )
                .map(Into::into)
            }
        }
    };
    /**Function with signature `deregisterValidator()` and selector `0x6a911ccf`.
    ```solidity
    function deregisterValidator() external;
    ```*/
    #[allow(non_camel_case_types, non_snake_case, clippy::pub_underscore_fields)]
    #[derive(Clone)]
    pub struct deregisterValidatorCall {}
    ///Container type for the return parameters of the [`deregisterValidator()`](deregisterValidatorCall) function.
    #[allow(non_camel_case_types, non_snake_case, clippy::pub_underscore_fields)]
    #[derive(Clone)]
    pub struct deregisterValidatorReturn {}
    #[allow(
        non_camel_case_types,
        non_snake_case,
        clippy::pub_underscore_fields,
        clippy::style
    )]
    const _: () = {
        use alloy::sol_types as alloy_sol_types;
        {
            #[doc(hidden)]
            type UnderlyingSolTuple<'a> = ();
            #[doc(hidden)]
            type UnderlyingRustTuple<'a> = ();
            #[cfg(test)]
            #[allow(dead_code, unreachable_patterns)]
            fn _type_assertion(_t: alloy_sol_types::private::AssertTypeEq<UnderlyingRustTuple>) {
                match _t {
                    alloy_sol_types::private::AssertTypeEq::<
                        <UnderlyingSolTuple as alloy_sol_types::SolType>::RustType,
                    >(_) => {},
                }
            }
            #[automatically_derived]
            #[doc(hidden)]
            impl ::core::convert::From<deregisterValidatorCall> for UnderlyingRustTuple<'_> {
                fn from(value: deregisterValidatorCall) -> Self {
                    ()
                }
            }
            #[automatically_derived]
            #[doc(hidden)]
            impl ::core::convert::From<UnderlyingRustTuple<'_>> for deregisterValidatorCall {
                fn from(tuple: UnderlyingRustTuple<'_>) -> Self {
                    Self {}
                }
            }
        }
        {
            #[doc(hidden)]
            type UnderlyingSolTuple<'a> = ();
            #[doc(hidden)]
            type UnderlyingRustTuple<'a> = ();
            #[cfg(test)]
            #[allow(dead_code, unreachable_patterns)]
            fn _type_assertion(_t: alloy_sol_types::private::AssertTypeEq<UnderlyingRustTuple>) {
                match _t {
                    alloy_sol_types::private::AssertTypeEq::<
                        <UnderlyingSolTuple as alloy_sol_types::SolType>::RustType,
                    >(_) => {},
                }
            }
            #[automatically_derived]
            #[doc(hidden)]
            impl ::core::convert::From<deregisterValidatorReturn> for UnderlyingRustTuple<'_> {
                fn from(value: deregisterValidatorReturn) -> Self {
                    ()
                }
            }
            #[automatically_derived]
            #[doc(hidden)]
            impl ::core::convert::From<UnderlyingRustTuple<'_>> for deregisterValidatorReturn {
                fn from(tuple: UnderlyingRustTuple<'_>) -> Self {
                    Self {}
                }
            }
        }
        #[automatically_derived]
        impl alloy_sol_types::SolCall for deregisterValidatorCall {
            type Parameters<'a> = ();
            type Token<'a> = <Self::Parameters<'a> as alloy_sol_types::SolType>::Token<'a>;
            type Return = deregisterValidatorReturn;
            type ReturnTuple<'a> = ();
            type ReturnToken<'a> = <Self::ReturnTuple<'a> as alloy_sol_types::SolType>::Token<'a>;
            const SIGNATURE: &'static str = "deregisterValidator()";
            const SELECTOR: [u8; 4] = [106u8, 145u8, 28u8, 207u8];
            #[inline]
            fn new<'a>(
                tuple: <Self::Parameters<'a> as alloy_sol_types::SolType>::RustType,
            ) -> Self {
                tuple.into()
            }
            #[inline]
            fn tokenize(&self) -> Self::Token<'_> {
                ()
            }
            #[inline]
            fn abi_decode_returns(
                data: &[u8],
                validate: bool,
            ) -> alloy_sol_types::Result<Self::Return> {
                <Self::ReturnTuple<'_> as alloy_sol_types::SolType>::abi_decode_sequence(
                    data, validate,
                )
                .map(Into::into)
            }
        }
    };
    /**Function with signature `exitEscrowPeriod()` and selector `0x9e9a8f31`.
    ```solidity
    function exitEscrowPeriod() external view returns (uint256);
    ```*/
    #[allow(non_camel_case_types, non_snake_case, clippy::pub_underscore_fields)]
    #[derive(Clone)]
    pub struct exitEscrowPeriodCall {}
    ///Container type for the return parameters of the [`exitEscrowPeriod()`](exitEscrowPeriodCall) function.
    #[allow(non_camel_case_types, non_snake_case, clippy::pub_underscore_fields)]
    #[derive(Clone)]
    pub struct exitEscrowPeriodReturn {
        #[allow(missing_docs)]
        pub _0: alloy::sol_types::private::primitives::aliases::U256,
    }
    #[allow(
        non_camel_case_types,
        non_snake_case,
        clippy::pub_underscore_fields,
        clippy::style
    )]
    const _: () = {
        use alloy::sol_types as alloy_sol_types;
        {
            #[doc(hidden)]
            type UnderlyingSolTuple<'a> = ();
            #[doc(hidden)]
            type UnderlyingRustTuple<'a> = ();
            #[cfg(test)]
            #[allow(dead_code, unreachable_patterns)]
            fn _type_assertion(_t: alloy_sol_types::private::AssertTypeEq<UnderlyingRustTuple>) {
                match _t {
                    alloy_sol_types::private::AssertTypeEq::<
                        <UnderlyingSolTuple as alloy_sol_types::SolType>::RustType,
                    >(_) => {},
                }
            }
            #[automatically_derived]
            #[doc(hidden)]
            impl ::core::convert::From<exitEscrowPeriodCall> for UnderlyingRustTuple<'_> {
                fn from(value: exitEscrowPeriodCall) -> Self {
                    ()
                }
            }
            #[automatically_derived]
            #[doc(hidden)]
            impl ::core::convert::From<UnderlyingRustTuple<'_>> for exitEscrowPeriodCall {
                fn from(tuple: UnderlyingRustTuple<'_>) -> Self {
                    Self {}
                }
            }
        }
        {
            #[doc(hidden)]
            type UnderlyingSolTuple<'a> = (alloy::sol_types::sol_data::Uint<256>,);
            #[doc(hidden)]
            type UnderlyingRustTuple<'a> = (alloy::sol_types::private::primitives::aliases::U256,);
            #[cfg(test)]
            #[allow(dead_code, unreachable_patterns)]
            fn _type_assertion(_t: alloy_sol_types::private::AssertTypeEq<UnderlyingRustTuple>) {
                match _t {
                    alloy_sol_types::private::AssertTypeEq::<
                        <UnderlyingSolTuple as alloy_sol_types::SolType>::RustType,
                    >(_) => {},
                }
            }
            #[automatically_derived]
            #[doc(hidden)]
            impl ::core::convert::From<exitEscrowPeriodReturn> for UnderlyingRustTuple<'_> {
                fn from(value: exitEscrowPeriodReturn) -> Self {
                    (value._0,)
                }
            }
            #[automatically_derived]
            #[doc(hidden)]
            impl ::core::convert::From<UnderlyingRustTuple<'_>> for exitEscrowPeriodReturn {
                fn from(tuple: UnderlyingRustTuple<'_>) -> Self {
                    Self { _0: tuple.0 }
                }
            }
        }
        #[automatically_derived]
        impl alloy_sol_types::SolCall for exitEscrowPeriodCall {
            type Parameters<'a> = ();
            type Token<'a> = <Self::Parameters<'a> as alloy_sol_types::SolType>::Token<'a>;
            type Return = exitEscrowPeriodReturn;
            type ReturnTuple<'a> = (alloy::sol_types::sol_data::Uint<256>,);
            type ReturnToken<'a> = <Self::ReturnTuple<'a> as alloy_sol_types::SolType>::Token<'a>;
            const SIGNATURE: &'static str = "exitEscrowPeriod()";
            const SELECTOR: [u8; 4] = [158u8, 154u8, 143u8, 49u8];
            #[inline]
            fn new<'a>(
                tuple: <Self::Parameters<'a> as alloy_sol_types::SolType>::RustType,
            ) -> Self {
                tuple.into()
            }
            #[inline]
            fn tokenize(&self) -> Self::Token<'_> {
                ()
            }
            #[inline]
            fn abi_decode_returns(
                data: &[u8],
                validate: bool,
            ) -> alloy_sol_types::Result<Self::Return> {
                <Self::ReturnTuple<'_> as alloy_sol_types::SolType>::abi_decode_sequence(
                    data, validate,
                )
                .map(Into::into)
            }
        }
    };
    /**Function with signature `getVersion()` and selector `0x0d8e6e2c`.
    ```solidity
    function getVersion() external pure returns (uint8 majorVersion, uint8 minorVersion, uint8 patchVersion);
    ```*/
    #[allow(non_camel_case_types, non_snake_case, clippy::pub_underscore_fields)]
    #[derive(Clone)]
    pub struct getVersionCall {}
    ///Container type for the return parameters of the [`getVersion()`](getVersionCall) function.
    #[allow(non_camel_case_types, non_snake_case, clippy::pub_underscore_fields)]
    #[derive(Clone)]
    pub struct getVersionReturn {
        #[allow(missing_docs)]
        pub majorVersion: u8,
        #[allow(missing_docs)]
        pub minorVersion: u8,
        #[allow(missing_docs)]
        pub patchVersion: u8,
    }
    #[allow(
        non_camel_case_types,
        non_snake_case,
        clippy::pub_underscore_fields,
        clippy::style
    )]
    const _: () = {
        use alloy::sol_types as alloy_sol_types;
        {
            #[doc(hidden)]
            type UnderlyingSolTuple<'a> = ();
            #[doc(hidden)]
            type UnderlyingRustTuple<'a> = ();
            #[cfg(test)]
            #[allow(dead_code, unreachable_patterns)]
            fn _type_assertion(_t: alloy_sol_types::private::AssertTypeEq<UnderlyingRustTuple>) {
                match _t {
                    alloy_sol_types::private::AssertTypeEq::<
                        <UnderlyingSolTuple as alloy_sol_types::SolType>::RustType,
                    >(_) => {},
<<<<<<< HEAD
=======
                }
            }
            #[automatically_derived]
            #[doc(hidden)]
            impl ::core::convert::From<getVersionCall> for UnderlyingRustTuple<'_> {
                fn from(value: getVersionCall) -> Self {
                    ()
                }
            }
            #[automatically_derived]
            #[doc(hidden)]
            impl ::core::convert::From<UnderlyingRustTuple<'_>> for getVersionCall {
                fn from(tuple: UnderlyingRustTuple<'_>) -> Self {
                    Self {}
                }
            }
        }
        {
            #[doc(hidden)]
            type UnderlyingSolTuple<'a> = (
                alloy::sol_types::sol_data::Uint<8>,
                alloy::sol_types::sol_data::Uint<8>,
                alloy::sol_types::sol_data::Uint<8>,
            );
            #[doc(hidden)]
            type UnderlyingRustTuple<'a> = (u8, u8, u8);
            #[cfg(test)]
            #[allow(dead_code, unreachable_patterns)]
            fn _type_assertion(_t: alloy_sol_types::private::AssertTypeEq<UnderlyingRustTuple>) {
                match _t {
                    alloy_sol_types::private::AssertTypeEq::<
                        <UnderlyingSolTuple as alloy_sol_types::SolType>::RustType,
                    >(_) => {},
                }
            }
            #[automatically_derived]
            #[doc(hidden)]
            impl ::core::convert::From<getVersionReturn> for UnderlyingRustTuple<'_> {
                fn from(value: getVersionReturn) -> Self {
                    (value.majorVersion, value.minorVersion, value.patchVersion)
                }
            }
            #[automatically_derived]
            #[doc(hidden)]
            impl ::core::convert::From<UnderlyingRustTuple<'_>> for getVersionReturn {
                fn from(tuple: UnderlyingRustTuple<'_>) -> Self {
                    Self {
                        majorVersion: tuple.0,
                        minorVersion: tuple.1,
                        patchVersion: tuple.2,
                    }
                }
            }
        }
        #[automatically_derived]
        impl alloy_sol_types::SolCall for getVersionCall {
            type Parameters<'a> = ();
            type Token<'a> = <Self::Parameters<'a> as alloy_sol_types::SolType>::Token<'a>;
            type Return = getVersionReturn;
            type ReturnTuple<'a> = (
                alloy::sol_types::sol_data::Uint<8>,
                alloy::sol_types::sol_data::Uint<8>,
                alloy::sol_types::sol_data::Uint<8>,
            );
            type ReturnToken<'a> = <Self::ReturnTuple<'a> as alloy_sol_types::SolType>::Token<'a>;
            const SIGNATURE: &'static str = "getVersion()";
            const SELECTOR: [u8; 4] = [13u8, 142u8, 110u8, 44u8];
            #[inline]
            fn new<'a>(
                tuple: <Self::Parameters<'a> as alloy_sol_types::SolType>::RustType,
            ) -> Self {
                tuple.into()
            }
            #[inline]
            fn tokenize(&self) -> Self::Token<'_> {
                ()
            }
            #[inline]
            fn abi_decode_returns(
                data: &[u8],
                validate: bool,
            ) -> alloy_sol_types::Result<Self::Return> {
                <Self::ReturnTuple<'_> as alloy_sol_types::SolType>::abi_decode_sequence(
                    data, validate,
                )
                .map(Into::into)
            }
        }
    };
    /**Function with signature `initialize(address,address,uint256,address)` and selector `0xbe203094`.
    ```solidity
    function initialize(address _tokenAddress, address _lightClientAddress, uint256 _exitEscrowPeriod, address _initialOwner) external;
    ```*/
    #[allow(non_camel_case_types, non_snake_case, clippy::pub_underscore_fields)]
    #[derive(Clone)]
    pub struct initializeCall {
        #[allow(missing_docs)]
        pub _tokenAddress: alloy::sol_types::private::Address,
        #[allow(missing_docs)]
        pub _lightClientAddress: alloy::sol_types::private::Address,
        #[allow(missing_docs)]
        pub _exitEscrowPeriod: alloy::sol_types::private::primitives::aliases::U256,
        #[allow(missing_docs)]
        pub _initialOwner: alloy::sol_types::private::Address,
    }
    ///Container type for the return parameters of the [`initialize(address,address,uint256,address)`](initializeCall) function.
    #[allow(non_camel_case_types, non_snake_case, clippy::pub_underscore_fields)]
    #[derive(Clone)]
    pub struct initializeReturn {}
    #[allow(
        non_camel_case_types,
        non_snake_case,
        clippy::pub_underscore_fields,
        clippy::style
    )]
    const _: () = {
        use alloy::sol_types as alloy_sol_types;
        {
            #[doc(hidden)]
            type UnderlyingSolTuple<'a> = (
                alloy::sol_types::sol_data::Address,
                alloy::sol_types::sol_data::Address,
                alloy::sol_types::sol_data::Uint<256>,
                alloy::sol_types::sol_data::Address,
            );
            #[doc(hidden)]
            type UnderlyingRustTuple<'a> = (
                alloy::sol_types::private::Address,
                alloy::sol_types::private::Address,
                alloy::sol_types::private::primitives::aliases::U256,
                alloy::sol_types::private::Address,
            );
            #[cfg(test)]
            #[allow(dead_code, unreachable_patterns)]
            fn _type_assertion(_t: alloy_sol_types::private::AssertTypeEq<UnderlyingRustTuple>) {
                match _t {
                    alloy_sol_types::private::AssertTypeEq::<
                        <UnderlyingSolTuple as alloy_sol_types::SolType>::RustType,
                    >(_) => {},
>>>>>>> bd128f4e
                }
            }
            #[automatically_derived]
            #[doc(hidden)]
            impl ::core::convert::From<initializeCall> for UnderlyingRustTuple<'_> {
                fn from(value: initializeCall) -> Self {
                    (
                        value._tokenAddress,
                        value._lightClientAddress,
                        value._exitEscrowPeriod,
                        value._initialOwner,
                    )
                }
            }
            #[automatically_derived]
            #[doc(hidden)]
            impl ::core::convert::From<UnderlyingRustTuple<'_>> for initializeCall {
                fn from(tuple: UnderlyingRustTuple<'_>) -> Self {
                    Self {
                        _tokenAddress: tuple.0,
                        _lightClientAddress: tuple.1,
                        _exitEscrowPeriod: tuple.2,
                        _initialOwner: tuple.3,
                    }
                }
            }
        }
        {
            #[doc(hidden)]
            type UnderlyingSolTuple<'a> = ();
            #[doc(hidden)]
            type UnderlyingRustTuple<'a> = ();
            #[cfg(test)]
            #[allow(dead_code, unreachable_patterns)]
            fn _type_assertion(_t: alloy_sol_types::private::AssertTypeEq<UnderlyingRustTuple>) {
                match _t {
                    alloy_sol_types::private::AssertTypeEq::<
                        <UnderlyingSolTuple as alloy_sol_types::SolType>::RustType,
                    >(_) => {},
                }
            }
            #[automatically_derived]
            #[doc(hidden)]
            impl ::core::convert::From<initializeReturn> for UnderlyingRustTuple<'_> {
                fn from(value: initializeReturn) -> Self {
                    ()
                }
            }
            #[automatically_derived]
            #[doc(hidden)]
            impl ::core::convert::From<UnderlyingRustTuple<'_>> for initializeReturn {
                fn from(tuple: UnderlyingRustTuple<'_>) -> Self {
                    Self {}
                }
            }
        }
        #[automatically_derived]
        impl alloy_sol_types::SolCall for initializeCall {
            type Parameters<'a> = (
                alloy::sol_types::sol_data::Address,
                alloy::sol_types::sol_data::Address,
                alloy::sol_types::sol_data::Uint<256>,
                alloy::sol_types::sol_data::Address,
            );
            type Token<'a> = <Self::Parameters<'a> as alloy_sol_types::SolType>::Token<'a>;
            type Return = initializeReturn;
            type ReturnTuple<'a> = ();
            type ReturnToken<'a> = <Self::ReturnTuple<'a> as alloy_sol_types::SolType>::Token<'a>;
            const SIGNATURE: &'static str = "initialize(address,address,uint256,address)";
            const SELECTOR: [u8; 4] = [190u8, 32u8, 48u8, 148u8];
            #[inline]
            fn new<'a>(
                tuple: <Self::Parameters<'a> as alloy_sol_types::SolType>::RustType,
            ) -> Self {
                tuple.into()
            }
            #[inline]
            fn tokenize(&self) -> Self::Token<'_> {
                (
                    <alloy::sol_types::sol_data::Address as alloy_sol_types::SolType>::tokenize(
                        &self._tokenAddress,
                    ),
                    <alloy::sol_types::sol_data::Address as alloy_sol_types::SolType>::tokenize(
                        &self._lightClientAddress,
                    ),
                    <alloy::sol_types::sol_data::Uint<256> as alloy_sol_types::SolType>::tokenize(
                        &self._exitEscrowPeriod,
                    ),
                    <alloy::sol_types::sol_data::Address as alloy_sol_types::SolType>::tokenize(
                        &self._initialOwner,
                    ),
                )
            }
            #[inline]
            fn abi_decode_returns(
                data: &[u8],
                validate: bool,
            ) -> alloy_sol_types::Result<Self::Return> {
                <Self::ReturnTuple<'_> as alloy_sol_types::SolType>::abi_decode_sequence(
                    data, validate,
                )
                .map(Into::into)
            }
        }
    };
    /**Function with signature `initializedAtBlock()` and selector `0x3e9df9b5`.
    ```solidity
    function initializedAtBlock() external view returns (uint256);
    ```*/
    #[allow(non_camel_case_types, non_snake_case, clippy::pub_underscore_fields)]
    #[derive(Clone)]
    pub struct initializedAtBlockCall {}
    ///Container type for the return parameters of the [`initializedAtBlock()`](initializedAtBlockCall) function.
    #[allow(non_camel_case_types, non_snake_case, clippy::pub_underscore_fields)]
    #[derive(Clone)]
    pub struct initializedAtBlockReturn {
        #[allow(missing_docs)]
        pub _0: alloy::sol_types::private::primitives::aliases::U256,
    }
    #[allow(
        non_camel_case_types,
        non_snake_case,
        clippy::pub_underscore_fields,
        clippy::style
    )]
    const _: () = {
        use alloy::sol_types as alloy_sol_types;
        {
            #[doc(hidden)]
            type UnderlyingSolTuple<'a> = ();
            #[doc(hidden)]
            type UnderlyingRustTuple<'a> = ();
            #[cfg(test)]
            #[allow(dead_code, unreachable_patterns)]
            fn _type_assertion(_t: alloy_sol_types::private::AssertTypeEq<UnderlyingRustTuple>) {
                match _t {
                    alloy_sol_types::private::AssertTypeEq::<
                        <UnderlyingSolTuple as alloy_sol_types::SolType>::RustType,
                    >(_) => {},
                }
            }
            #[automatically_derived]
            #[doc(hidden)]
            impl ::core::convert::From<initializedAtBlockCall> for UnderlyingRustTuple<'_> {
                fn from(value: initializedAtBlockCall) -> Self {
                    ()
                }
            }
            #[automatically_derived]
            #[doc(hidden)]
            impl ::core::convert::From<UnderlyingRustTuple<'_>> for initializedAtBlockCall {
                fn from(tuple: UnderlyingRustTuple<'_>) -> Self {
                    Self {}
                }
            }
        }
        {
            #[doc(hidden)]
            type UnderlyingSolTuple<'a> = (alloy::sol_types::sol_data::Uint<256>,);
            #[doc(hidden)]
            type UnderlyingRustTuple<'a> = (alloy::sol_types::private::primitives::aliases::U256,);
            #[cfg(test)]
            #[allow(dead_code, unreachable_patterns)]
            fn _type_assertion(_t: alloy_sol_types::private::AssertTypeEq<UnderlyingRustTuple>) {
                match _t {
                    alloy_sol_types::private::AssertTypeEq::<
                        <UnderlyingSolTuple as alloy_sol_types::SolType>::RustType,
                    >(_) => {},
                }
            }
            #[automatically_derived]
            #[doc(hidden)]
            impl ::core::convert::From<initializedAtBlockReturn> for UnderlyingRustTuple<'_> {
                fn from(value: initializedAtBlockReturn) -> Self {
                    (value._0,)
                }
            }
            #[automatically_derived]
            #[doc(hidden)]
            impl ::core::convert::From<UnderlyingRustTuple<'_>> for initializedAtBlockReturn {
                fn from(tuple: UnderlyingRustTuple<'_>) -> Self {
                    Self { _0: tuple.0 }
                }
            }
        }
        #[automatically_derived]
        impl alloy_sol_types::SolCall for initializedAtBlockCall {
            type Parameters<'a> = ();
            type Token<'a> = <Self::Parameters<'a> as alloy_sol_types::SolType>::Token<'a>;
            type Return = initializedAtBlockReturn;
            type ReturnTuple<'a> = (alloy::sol_types::sol_data::Uint<256>,);
            type ReturnToken<'a> = <Self::ReturnTuple<'a> as alloy_sol_types::SolType>::Token<'a>;
            const SIGNATURE: &'static str = "initializedAtBlock()";
            const SELECTOR: [u8; 4] = [62u8, 157u8, 249u8, 181u8];
            #[inline]
            fn new<'a>(
                tuple: <Self::Parameters<'a> as alloy_sol_types::SolType>::RustType,
            ) -> Self {
                tuple.into()
            }
            #[inline]
            fn tokenize(&self) -> Self::Token<'_> {
                ()
            }
            #[inline]
            fn abi_decode_returns(
                data: &[u8],
                validate: bool,
            ) -> alloy_sol_types::Result<Self::Return> {
                <Self::ReturnTuple<'_> as alloy_sol_types::SolType>::abi_decode_sequence(
                    data, validate,
                )
                .map(Into::into)
            }
        }
    };
    /**Function with signature `lightClient()` and selector `0xb5700e68`.
    ```solidity
    function lightClient() external view returns (address);
    ```*/
    #[allow(non_camel_case_types, non_snake_case, clippy::pub_underscore_fields)]
    #[derive(Clone)]
    pub struct lightClientCall {}
    ///Container type for the return parameters of the [`lightClient()`](lightClientCall) function.
    #[allow(non_camel_case_types, non_snake_case, clippy::pub_underscore_fields)]
    #[derive(Clone)]
    pub struct lightClientReturn {
        #[allow(missing_docs)]
        pub _0: alloy::sol_types::private::Address,
    }
    #[allow(
        non_camel_case_types,
        non_snake_case,
        clippy::pub_underscore_fields,
        clippy::style
    )]
    const _: () = {
        use alloy::sol_types as alloy_sol_types;
        {
            #[doc(hidden)]
            type UnderlyingSolTuple<'a> = ();
            #[doc(hidden)]
            type UnderlyingRustTuple<'a> = ();
            #[cfg(test)]
            #[allow(dead_code, unreachable_patterns)]
            fn _type_assertion(_t: alloy_sol_types::private::AssertTypeEq<UnderlyingRustTuple>) {
                match _t {
                    alloy_sol_types::private::AssertTypeEq::<
                        <UnderlyingSolTuple as alloy_sol_types::SolType>::RustType,
                    >(_) => {},
                }
            }
            #[automatically_derived]
            #[doc(hidden)]
            impl ::core::convert::From<lightClientCall> for UnderlyingRustTuple<'_> {
                fn from(value: lightClientCall) -> Self {
                    ()
                }
            }
            #[automatically_derived]
            #[doc(hidden)]
            impl ::core::convert::From<UnderlyingRustTuple<'_>> for lightClientCall {
                fn from(tuple: UnderlyingRustTuple<'_>) -> Self {
                    Self {}
                }
            }
        }
        {
            #[doc(hidden)]
            type UnderlyingSolTuple<'a> = (alloy::sol_types::sol_data::Address,);
            #[doc(hidden)]
            type UnderlyingRustTuple<'a> = (alloy::sol_types::private::Address,);
            #[cfg(test)]
            #[allow(dead_code, unreachable_patterns)]
            fn _type_assertion(_t: alloy_sol_types::private::AssertTypeEq<UnderlyingRustTuple>) {
                match _t {
                    alloy_sol_types::private::AssertTypeEq::<
                        <UnderlyingSolTuple as alloy_sol_types::SolType>::RustType,
                    >(_) => {},
                }
            }
            #[automatically_derived]
            #[doc(hidden)]
            impl ::core::convert::From<lightClientReturn> for UnderlyingRustTuple<'_> {
                fn from(value: lightClientReturn) -> Self {
                    (value._0,)
                }
            }
            #[automatically_derived]
            #[doc(hidden)]
            impl ::core::convert::From<UnderlyingRustTuple<'_>> for lightClientReturn {
                fn from(tuple: UnderlyingRustTuple<'_>) -> Self {
                    Self { _0: tuple.0 }
                }
            }
        }
        #[automatically_derived]
        impl alloy_sol_types::SolCall for lightClientCall {
            type Parameters<'a> = ();
            type Token<'a> = <Self::Parameters<'a> as alloy_sol_types::SolType>::Token<'a>;
            type Return = lightClientReturn;
            type ReturnTuple<'a> = (alloy::sol_types::sol_data::Address,);
            type ReturnToken<'a> = <Self::ReturnTuple<'a> as alloy_sol_types::SolType>::Token<'a>;
            const SIGNATURE: &'static str = "lightClient()";
            const SELECTOR: [u8; 4] = [181u8, 112u8, 14u8, 104u8];
            #[inline]
            fn new<'a>(
                tuple: <Self::Parameters<'a> as alloy_sol_types::SolType>::RustType,
            ) -> Self {
                tuple.into()
            }
            #[inline]
            fn tokenize(&self) -> Self::Token<'_> {
                ()
            }
            #[inline]
            fn abi_decode_returns(
                data: &[u8],
                validate: bool,
            ) -> alloy_sol_types::Result<Self::Return> {
                <Self::ReturnTuple<'_> as alloy_sol_types::SolType>::abi_decode_sequence(
                    data, validate,
                )
                .map(Into::into)
            }
        }
    };
    /**Function with signature `owner()` and selector `0x8da5cb5b`.
    ```solidity
    function owner() external view returns (address);
    ```*/
    #[allow(non_camel_case_types, non_snake_case, clippy::pub_underscore_fields)]
    #[derive(Clone)]
    pub struct ownerCall {}
    ///Container type for the return parameters of the [`owner()`](ownerCall) function.
    #[allow(non_camel_case_types, non_snake_case, clippy::pub_underscore_fields)]
    #[derive(Clone)]
    pub struct ownerReturn {
        #[allow(missing_docs)]
        pub _0: alloy::sol_types::private::Address,
    }
    #[allow(
        non_camel_case_types,
        non_snake_case,
        clippy::pub_underscore_fields,
        clippy::style
    )]
    const _: () = {
        use alloy::sol_types as alloy_sol_types;
        {
            #[doc(hidden)]
            type UnderlyingSolTuple<'a> = ();
            #[doc(hidden)]
            type UnderlyingRustTuple<'a> = ();
            #[cfg(test)]
            #[allow(dead_code, unreachable_patterns)]
            fn _type_assertion(_t: alloy_sol_types::private::AssertTypeEq<UnderlyingRustTuple>) {
                match _t {
                    alloy_sol_types::private::AssertTypeEq::<
                        <UnderlyingSolTuple as alloy_sol_types::SolType>::RustType,
                    >(_) => {},
                }
            }
            #[automatically_derived]
            #[doc(hidden)]
            impl ::core::convert::From<ownerCall> for UnderlyingRustTuple<'_> {
                fn from(value: ownerCall) -> Self {
                    ()
                }
            }
            #[automatically_derived]
            #[doc(hidden)]
            impl ::core::convert::From<UnderlyingRustTuple<'_>> for ownerCall {
                fn from(tuple: UnderlyingRustTuple<'_>) -> Self {
                    Self {}
                }
            }
        }
        {
            #[doc(hidden)]
            type UnderlyingSolTuple<'a> = (alloy::sol_types::sol_data::Address,);
            #[doc(hidden)]
            type UnderlyingRustTuple<'a> = (alloy::sol_types::private::Address,);
            #[cfg(test)]
            #[allow(dead_code, unreachable_patterns)]
            fn _type_assertion(_t: alloy_sol_types::private::AssertTypeEq<UnderlyingRustTuple>) {
                match _t {
                    alloy_sol_types::private::AssertTypeEq::<
                        <UnderlyingSolTuple as alloy_sol_types::SolType>::RustType,
                    >(_) => {},
                }
            }
            #[automatically_derived]
            #[doc(hidden)]
            impl ::core::convert::From<ownerReturn> for UnderlyingRustTuple<'_> {
                fn from(value: ownerReturn) -> Self {
                    (value._0,)
                }
            }
            #[automatically_derived]
            #[doc(hidden)]
            impl ::core::convert::From<UnderlyingRustTuple<'_>> for ownerReturn {
                fn from(tuple: UnderlyingRustTuple<'_>) -> Self {
                    Self { _0: tuple.0 }
                }
            }
        }
        #[automatically_derived]
        impl alloy_sol_types::SolCall for ownerCall {
            type Parameters<'a> = ();
            type Token<'a> = <Self::Parameters<'a> as alloy_sol_types::SolType>::Token<'a>;
            type Return = ownerReturn;
            type ReturnTuple<'a> = (alloy::sol_types::sol_data::Address,);
            type ReturnToken<'a> = <Self::ReturnTuple<'a> as alloy_sol_types::SolType>::Token<'a>;
            const SIGNATURE: &'static str = "owner()";
            const SELECTOR: [u8; 4] = [141u8, 165u8, 203u8, 91u8];
            #[inline]
            fn new<'a>(
                tuple: <Self::Parameters<'a> as alloy_sol_types::SolType>::RustType,
            ) -> Self {
                tuple.into()
            }
            #[inline]
            fn tokenize(&self) -> Self::Token<'_> {
                ()
            }
            #[inline]
            fn abi_decode_returns(
                data: &[u8],
                validate: bool,
            ) -> alloy_sol_types::Result<Self::Return> {
                <Self::ReturnTuple<'_> as alloy_sol_types::SolType>::abi_decode_sequence(
                    data, validate,
                )
                .map(Into::into)
            }
        }
    };
    /**Function with signature `proxiableUUID()` and selector `0x52d1902d`.
    ```solidity
    function proxiableUUID() external view returns (bytes32);
    ```*/
    #[allow(non_camel_case_types, non_snake_case, clippy::pub_underscore_fields)]
    #[derive(Clone)]
    pub struct proxiableUUIDCall {}
    ///Container type for the return parameters of the [`proxiableUUID()`](proxiableUUIDCall) function.
    #[allow(non_camel_case_types, non_snake_case, clippy::pub_underscore_fields)]
    #[derive(Clone)]
    pub struct proxiableUUIDReturn {
        #[allow(missing_docs)]
        pub _0: alloy::sol_types::private::FixedBytes<32>,
    }
    #[allow(
        non_camel_case_types,
        non_snake_case,
        clippy::pub_underscore_fields,
        clippy::style
    )]
    const _: () = {
        use alloy::sol_types as alloy_sol_types;
        {
            #[doc(hidden)]
            type UnderlyingSolTuple<'a> = ();
            #[doc(hidden)]
            type UnderlyingRustTuple<'a> = ();
            #[cfg(test)]
            #[allow(dead_code, unreachable_patterns)]
            fn _type_assertion(_t: alloy_sol_types::private::AssertTypeEq<UnderlyingRustTuple>) {
                match _t {
                    alloy_sol_types::private::AssertTypeEq::<
                        <UnderlyingSolTuple as alloy_sol_types::SolType>::RustType,
                    >(_) => {},
                }
            }
            #[automatically_derived]
            #[doc(hidden)]
            impl ::core::convert::From<proxiableUUIDCall> for UnderlyingRustTuple<'_> {
                fn from(value: proxiableUUIDCall) -> Self {
                    ()
                }
            }
            #[automatically_derived]
            #[doc(hidden)]
            impl ::core::convert::From<UnderlyingRustTuple<'_>> for proxiableUUIDCall {
                fn from(tuple: UnderlyingRustTuple<'_>) -> Self {
                    Self {}
                }
            }
        }
        {
            #[doc(hidden)]
            type UnderlyingSolTuple<'a> = (alloy::sol_types::sol_data::FixedBytes<32>,);
            #[doc(hidden)]
            type UnderlyingRustTuple<'a> = (alloy::sol_types::private::FixedBytes<32>,);
            #[cfg(test)]
            #[allow(dead_code, unreachable_patterns)]
            fn _type_assertion(_t: alloy_sol_types::private::AssertTypeEq<UnderlyingRustTuple>) {
                match _t {
                    alloy_sol_types::private::AssertTypeEq::<
                        <UnderlyingSolTuple as alloy_sol_types::SolType>::RustType,
                    >(_) => {},
                }
            }
            #[automatically_derived]
            #[doc(hidden)]
            impl ::core::convert::From<proxiableUUIDReturn> for UnderlyingRustTuple<'_> {
                fn from(value: proxiableUUIDReturn) -> Self {
                    (value._0,)
                }
            }
            #[automatically_derived]
            #[doc(hidden)]
            impl ::core::convert::From<UnderlyingRustTuple<'_>> for proxiableUUIDReturn {
                fn from(tuple: UnderlyingRustTuple<'_>) -> Self {
                    Self { _0: tuple.0 }
                }
            }
        }
        #[automatically_derived]
        impl alloy_sol_types::SolCall for proxiableUUIDCall {
            type Parameters<'a> = ();
            type Token<'a> = <Self::Parameters<'a> as alloy_sol_types::SolType>::Token<'a>;
            type Return = proxiableUUIDReturn;
            type ReturnTuple<'a> = (alloy::sol_types::sol_data::FixedBytes<32>,);
            type ReturnToken<'a> = <Self::ReturnTuple<'a> as alloy_sol_types::SolType>::Token<'a>;
            const SIGNATURE: &'static str = "proxiableUUID()";
            const SELECTOR: [u8; 4] = [82u8, 209u8, 144u8, 45u8];
            #[inline]
            fn new<'a>(
                tuple: <Self::Parameters<'a> as alloy_sol_types::SolType>::RustType,
            ) -> Self {
                tuple.into()
            }
            #[inline]
            fn tokenize(&self) -> Self::Token<'_> {
                ()
            }
            #[inline]
            fn abi_decode_returns(
                data: &[u8],
                validate: bool,
            ) -> alloy_sol_types::Result<Self::Return> {
                <Self::ReturnTuple<'_> as alloy_sol_types::SolType>::abi_decode_sequence(
                    data, validate,
                )
                .map(Into::into)
            }
        }
    };
    /**Function with signature `registerValidator((uint256,uint256,uint256,uint256),(uint256,uint256),(uint256,uint256),uint16)` and selector `0x13b9057a`.
    ```solidity
    function registerValidator(BN254.G2Point memory blsVK, EdOnBN254.EdOnBN254Point memory schnorrVK, BN254.G1Point memory blsSig, uint16 commission) external;
    ```*/
    #[allow(non_camel_case_types, non_snake_case, clippy::pub_underscore_fields)]
    #[derive(Clone)]
    pub struct registerValidatorCall {
        #[allow(missing_docs)]
        pub blsVK: <BN254::G2Point as alloy::sol_types::SolType>::RustType,
        #[allow(missing_docs)]
        pub schnorrVK: <EdOnBN254::EdOnBN254Point as alloy::sol_types::SolType>::RustType,
        #[allow(missing_docs)]
        pub blsSig: <BN254::G1Point as alloy::sol_types::SolType>::RustType,
        #[allow(missing_docs)]
        pub commission: u16,
    }
    ///Container type for the return parameters of the [`registerValidator((uint256,uint256,uint256,uint256),(uint256,uint256),(uint256,uint256),uint16)`](registerValidatorCall) function.
    #[allow(non_camel_case_types, non_snake_case, clippy::pub_underscore_fields)]
    #[derive(Clone)]
    pub struct registerValidatorReturn {}
    #[allow(
        non_camel_case_types,
        non_snake_case,
        clippy::pub_underscore_fields,
        clippy::style
    )]
    const _: () = {
        use alloy::sol_types as alloy_sol_types;
        {
            #[doc(hidden)]
            type UnderlyingSolTuple<'a> = (
                BN254::G2Point,
                EdOnBN254::EdOnBN254Point,
                BN254::G1Point,
                alloy::sol_types::sol_data::Uint<16>,
            );
            #[doc(hidden)]
            type UnderlyingRustTuple<'a> = (
                <BN254::G2Point as alloy::sol_types::SolType>::RustType,
                <EdOnBN254::EdOnBN254Point as alloy::sol_types::SolType>::RustType,
                <BN254::G1Point as alloy::sol_types::SolType>::RustType,
                u16,
            );
            #[cfg(test)]
            #[allow(dead_code, unreachable_patterns)]
            fn _type_assertion(_t: alloy_sol_types::private::AssertTypeEq<UnderlyingRustTuple>) {
                match _t {
                    alloy_sol_types::private::AssertTypeEq::<
                        <UnderlyingSolTuple as alloy_sol_types::SolType>::RustType,
                    >(_) => {},
                }
            }
            #[automatically_derived]
            #[doc(hidden)]
            impl ::core::convert::From<registerValidatorCall> for UnderlyingRustTuple<'_> {
                fn from(value: registerValidatorCall) -> Self {
                    (value.blsVK, value.schnorrVK, value.blsSig, value.commission)
                }
            }
            #[automatically_derived]
            #[doc(hidden)]
            impl ::core::convert::From<UnderlyingRustTuple<'_>> for registerValidatorCall {
                fn from(tuple: UnderlyingRustTuple<'_>) -> Self {
                    Self {
                        blsVK: tuple.0,
                        schnorrVK: tuple.1,
                        blsSig: tuple.2,
                        commission: tuple.3,
                    }
                }
            }
        }
        {
            #[doc(hidden)]
            type UnderlyingSolTuple<'a> = ();
            #[doc(hidden)]
            type UnderlyingRustTuple<'a> = ();
            #[cfg(test)]
            #[allow(dead_code, unreachable_patterns)]
            fn _type_assertion(_t: alloy_sol_types::private::AssertTypeEq<UnderlyingRustTuple>) {
                match _t {
                    alloy_sol_types::private::AssertTypeEq::<
                        <UnderlyingSolTuple as alloy_sol_types::SolType>::RustType,
                    >(_) => {},
                }
            }
            #[automatically_derived]
            #[doc(hidden)]
            impl ::core::convert::From<registerValidatorReturn> for UnderlyingRustTuple<'_> {
                fn from(value: registerValidatorReturn) -> Self {
                    ()
                }
            }
            #[automatically_derived]
            #[doc(hidden)]
            impl ::core::convert::From<UnderlyingRustTuple<'_>> for registerValidatorReturn {
                fn from(tuple: UnderlyingRustTuple<'_>) -> Self {
                    Self {}
                }
            }
        }
        #[automatically_derived]
        impl alloy_sol_types::SolCall for registerValidatorCall {
            type Parameters<'a> = (
                BN254::G2Point,
                EdOnBN254::EdOnBN254Point,
                BN254::G1Point,
                alloy::sol_types::sol_data::Uint<16>,
            );
            type Token<'a> = <Self::Parameters<'a> as alloy_sol_types::SolType>::Token<'a>;
            type Return = registerValidatorReturn;
            type ReturnTuple<'a> = ();
            type ReturnToken<'a> = <Self::ReturnTuple<'a> as alloy_sol_types::SolType>::Token<'a>;
            const SIGNATURE: &'static str = "registerValidator((uint256,uint256,uint256,uint256),(uint256,uint256),(uint256,uint256),uint16)";
            const SELECTOR: [u8; 4] = [19u8, 185u8, 5u8, 122u8];
            #[inline]
            fn new<'a>(
                tuple: <Self::Parameters<'a> as alloy_sol_types::SolType>::RustType,
            ) -> Self {
                tuple.into()
            }
            #[inline]
            fn tokenize(&self) -> Self::Token<'_> {
                (
                    <BN254::G2Point as alloy_sol_types::SolType>::tokenize(&self.blsVK),
                    <EdOnBN254::EdOnBN254Point as alloy_sol_types::SolType>::tokenize(
                        &self.schnorrVK,
                    ),
                    <BN254::G1Point as alloy_sol_types::SolType>::tokenize(&self.blsSig),
                    <alloy::sol_types::sol_data::Uint<16> as alloy_sol_types::SolType>::tokenize(
                        &self.commission,
                    ),
                )
            }
            #[inline]
            fn abi_decode_returns(
                data: &[u8],
                validate: bool,
            ) -> alloy_sol_types::Result<Self::Return> {
                <Self::ReturnTuple<'_> as alloy_sol_types::SolType>::abi_decode_sequence(
                    data, validate,
                )
                .map(Into::into)
            }
        }
    };
    /**Function with signature `renounceOwnership()` and selector `0x715018a6`.
    ```solidity
    function renounceOwnership() external;
    ```*/
    #[allow(non_camel_case_types, non_snake_case, clippy::pub_underscore_fields)]
    #[derive(Clone)]
    pub struct renounceOwnershipCall {}
    ///Container type for the return parameters of the [`renounceOwnership()`](renounceOwnershipCall) function.
    #[allow(non_camel_case_types, non_snake_case, clippy::pub_underscore_fields)]
    #[derive(Clone)]
    pub struct renounceOwnershipReturn {}
    #[allow(
        non_camel_case_types,
        non_snake_case,
        clippy::pub_underscore_fields,
        clippy::style
    )]
    const _: () = {
        use alloy::sol_types as alloy_sol_types;
        {
            #[doc(hidden)]
            type UnderlyingSolTuple<'a> = ();
            #[doc(hidden)]
            type UnderlyingRustTuple<'a> = ();
            #[cfg(test)]
            #[allow(dead_code, unreachable_patterns)]
            fn _type_assertion(_t: alloy_sol_types::private::AssertTypeEq<UnderlyingRustTuple>) {
                match _t {
                    alloy_sol_types::private::AssertTypeEq::<
                        <UnderlyingSolTuple as alloy_sol_types::SolType>::RustType,
                    >(_) => {},
                }
            }
            #[automatically_derived]
            #[doc(hidden)]
            impl ::core::convert::From<renounceOwnershipCall> for UnderlyingRustTuple<'_> {
                fn from(value: renounceOwnershipCall) -> Self {
                    ()
                }
            }
            #[automatically_derived]
            #[doc(hidden)]
            impl ::core::convert::From<UnderlyingRustTuple<'_>> for renounceOwnershipCall {
                fn from(tuple: UnderlyingRustTuple<'_>) -> Self {
                    Self {}
                }
            }
        }
        {
            #[doc(hidden)]
            type UnderlyingSolTuple<'a> = ();
            #[doc(hidden)]
            type UnderlyingRustTuple<'a> = ();
            #[cfg(test)]
            #[allow(dead_code, unreachable_patterns)]
            fn _type_assertion(_t: alloy_sol_types::private::AssertTypeEq<UnderlyingRustTuple>) {
                match _t {
                    alloy_sol_types::private::AssertTypeEq::<
                        <UnderlyingSolTuple as alloy_sol_types::SolType>::RustType,
                    >(_) => {},
                }
            }
            #[automatically_derived]
            #[doc(hidden)]
            impl ::core::convert::From<renounceOwnershipReturn> for UnderlyingRustTuple<'_> {
                fn from(value: renounceOwnershipReturn) -> Self {
                    ()
                }
            }
            #[automatically_derived]
            #[doc(hidden)]
            impl ::core::convert::From<UnderlyingRustTuple<'_>> for renounceOwnershipReturn {
                fn from(tuple: UnderlyingRustTuple<'_>) -> Self {
                    Self {}
                }
            }
        }
        #[automatically_derived]
        impl alloy_sol_types::SolCall for renounceOwnershipCall {
            type Parameters<'a> = ();
            type Token<'a> = <Self::Parameters<'a> as alloy_sol_types::SolType>::Token<'a>;
            type Return = renounceOwnershipReturn;
            type ReturnTuple<'a> = ();
            type ReturnToken<'a> = <Self::ReturnTuple<'a> as alloy_sol_types::SolType>::Token<'a>;
            const SIGNATURE: &'static str = "renounceOwnership()";
            const SELECTOR: [u8; 4] = [113u8, 80u8, 24u8, 166u8];
            #[inline]
            fn new<'a>(
                tuple: <Self::Parameters<'a> as alloy_sol_types::SolType>::RustType,
            ) -> Self {
                tuple.into()
            }
            #[inline]
            fn tokenize(&self) -> Self::Token<'_> {
                ()
            }
            #[inline]
            fn abi_decode_returns(
                data: &[u8],
                validate: bool,
            ) -> alloy_sol_types::Result<Self::Return> {
                <Self::ReturnTuple<'_> as alloy_sol_types::SolType>::abi_decode_sequence(
                    data, validate,
                )
                .map(Into::into)
            }
        }
    };
    /**Function with signature `tokenAddress()` and selector `0x9d76ea58`.
    ```solidity
    function tokenAddress() external view returns (address);
    ```*/
    #[allow(non_camel_case_types, non_snake_case, clippy::pub_underscore_fields)]
    #[derive(Clone)]
    pub struct tokenAddressCall {}
    ///Container type for the return parameters of the [`tokenAddress()`](tokenAddressCall) function.
    #[allow(non_camel_case_types, non_snake_case, clippy::pub_underscore_fields)]
    #[derive(Clone)]
    pub struct tokenAddressReturn {
        #[allow(missing_docs)]
        pub _0: alloy::sol_types::private::Address,
    }
    #[allow(
        non_camel_case_types,
        non_snake_case,
        clippy::pub_underscore_fields,
        clippy::style
    )]
    const _: () = {
        use alloy::sol_types as alloy_sol_types;
        {
            #[doc(hidden)]
            type UnderlyingSolTuple<'a> = ();
            #[doc(hidden)]
            type UnderlyingRustTuple<'a> = ();
            #[cfg(test)]
            #[allow(dead_code, unreachable_patterns)]
            fn _type_assertion(_t: alloy_sol_types::private::AssertTypeEq<UnderlyingRustTuple>) {
                match _t {
                    alloy_sol_types::private::AssertTypeEq::<
                        <UnderlyingSolTuple as alloy_sol_types::SolType>::RustType,
                    >(_) => {},
                }
            }
            #[automatically_derived]
            #[doc(hidden)]
            impl ::core::convert::From<tokenAddressCall> for UnderlyingRustTuple<'_> {
                fn from(value: tokenAddressCall) -> Self {
                    ()
                }
            }
            #[automatically_derived]
            #[doc(hidden)]
            impl ::core::convert::From<UnderlyingRustTuple<'_>> for tokenAddressCall {
                fn from(tuple: UnderlyingRustTuple<'_>) -> Self {
                    Self {}
                }
            }
        }
        {
            #[doc(hidden)]
            type UnderlyingSolTuple<'a> = (alloy::sol_types::sol_data::Address,);
            #[doc(hidden)]
            type UnderlyingRustTuple<'a> = (alloy::sol_types::private::Address,);
            #[cfg(test)]
            #[allow(dead_code, unreachable_patterns)]
            fn _type_assertion(_t: alloy_sol_types::private::AssertTypeEq<UnderlyingRustTuple>) {
                match _t {
                    alloy_sol_types::private::AssertTypeEq::<
                        <UnderlyingSolTuple as alloy_sol_types::SolType>::RustType,
                    >(_) => {},
                }
            }
            #[automatically_derived]
            #[doc(hidden)]
            impl ::core::convert::From<tokenAddressReturn> for UnderlyingRustTuple<'_> {
                fn from(value: tokenAddressReturn) -> Self {
                    (value._0,)
                }
            }
            #[automatically_derived]
            #[doc(hidden)]
            impl ::core::convert::From<UnderlyingRustTuple<'_>> for tokenAddressReturn {
                fn from(tuple: UnderlyingRustTuple<'_>) -> Self {
                    Self { _0: tuple.0 }
                }
            }
        }
        #[automatically_derived]
        impl alloy_sol_types::SolCall for tokenAddressCall {
            type Parameters<'a> = ();
            type Token<'a> = <Self::Parameters<'a> as alloy_sol_types::SolType>::Token<'a>;
            type Return = tokenAddressReturn;
            type ReturnTuple<'a> = (alloy::sol_types::sol_data::Address,);
            type ReturnToken<'a> = <Self::ReturnTuple<'a> as alloy_sol_types::SolType>::Token<'a>;
            const SIGNATURE: &'static str = "tokenAddress()";
            const SELECTOR: [u8; 4] = [157u8, 118u8, 234u8, 88u8];
            #[inline]
            fn new<'a>(
                tuple: <Self::Parameters<'a> as alloy_sol_types::SolType>::RustType,
            ) -> Self {
                tuple.into()
            }
            #[inline]
            fn tokenize(&self) -> Self::Token<'_> {
                ()
            }
            #[inline]
            fn abi_decode_returns(
                data: &[u8],
                validate: bool,
            ) -> alloy_sol_types::Result<Self::Return> {
                <Self::ReturnTuple<'_> as alloy_sol_types::SolType>::abi_decode_sequence(
                    data, validate,
                )
                .map(Into::into)
            }
        }
    };
    /**Function with signature `transferOwnership(address)` and selector `0xf2fde38b`.
    ```solidity
    function transferOwnership(address newOwner) external;
    ```*/
    #[allow(non_camel_case_types, non_snake_case, clippy::pub_underscore_fields)]
    #[derive(Clone)]
    pub struct transferOwnershipCall {
        #[allow(missing_docs)]
        pub newOwner: alloy::sol_types::private::Address,
    }
    ///Container type for the return parameters of the [`transferOwnership(address)`](transferOwnershipCall) function.
    #[allow(non_camel_case_types, non_snake_case, clippy::pub_underscore_fields)]
    #[derive(Clone)]
    pub struct transferOwnershipReturn {}
    #[allow(
        non_camel_case_types,
        non_snake_case,
        clippy::pub_underscore_fields,
        clippy::style
    )]
    const _: () = {
        use alloy::sol_types as alloy_sol_types;
        {
            #[doc(hidden)]
            type UnderlyingSolTuple<'a> = (alloy::sol_types::sol_data::Address,);
            #[doc(hidden)]
            type UnderlyingRustTuple<'a> = (alloy::sol_types::private::Address,);
            #[cfg(test)]
            #[allow(dead_code, unreachable_patterns)]
            fn _type_assertion(_t: alloy_sol_types::private::AssertTypeEq<UnderlyingRustTuple>) {
                match _t {
                    alloy_sol_types::private::AssertTypeEq::<
                        <UnderlyingSolTuple as alloy_sol_types::SolType>::RustType,
                    >(_) => {},
                }
            }
            #[automatically_derived]
            #[doc(hidden)]
            impl ::core::convert::From<transferOwnershipCall> for UnderlyingRustTuple<'_> {
                fn from(value: transferOwnershipCall) -> Self {
                    (value.newOwner,)
                }
            }
            #[automatically_derived]
            #[doc(hidden)]
            impl ::core::convert::From<UnderlyingRustTuple<'_>> for transferOwnershipCall {
                fn from(tuple: UnderlyingRustTuple<'_>) -> Self {
                    Self { newOwner: tuple.0 }
                }
            }
        }
        {
            #[doc(hidden)]
            type UnderlyingSolTuple<'a> = ();
            #[doc(hidden)]
            type UnderlyingRustTuple<'a> = ();
            #[cfg(test)]
            #[allow(dead_code, unreachable_patterns)]
            fn _type_assertion(_t: alloy_sol_types::private::AssertTypeEq<UnderlyingRustTuple>) {
                match _t {
                    alloy_sol_types::private::AssertTypeEq::<
                        <UnderlyingSolTuple as alloy_sol_types::SolType>::RustType,
                    >(_) => {},
                }
            }
            #[automatically_derived]
            #[doc(hidden)]
            impl ::core::convert::From<transferOwnershipReturn> for UnderlyingRustTuple<'_> {
                fn from(value: transferOwnershipReturn) -> Self {
                    ()
                }
            }
            #[automatically_derived]
            #[doc(hidden)]
            impl ::core::convert::From<UnderlyingRustTuple<'_>> for transferOwnershipReturn {
                fn from(tuple: UnderlyingRustTuple<'_>) -> Self {
                    Self {}
                }
            }
        }
        #[automatically_derived]
        impl alloy_sol_types::SolCall for transferOwnershipCall {
            type Parameters<'a> = (alloy::sol_types::sol_data::Address,);
            type Token<'a> = <Self::Parameters<'a> as alloy_sol_types::SolType>::Token<'a>;
            type Return = transferOwnershipReturn;
            type ReturnTuple<'a> = ();
            type ReturnToken<'a> = <Self::ReturnTuple<'a> as alloy_sol_types::SolType>::Token<'a>;
            const SIGNATURE: &'static str = "transferOwnership(address)";
            const SELECTOR: [u8; 4] = [242u8, 253u8, 227u8, 139u8];
            #[inline]
            fn new<'a>(
                tuple: <Self::Parameters<'a> as alloy_sol_types::SolType>::RustType,
            ) -> Self {
                tuple.into()
            }
            #[inline]
            fn tokenize(&self) -> Self::Token<'_> {
                (
                    <alloy::sol_types::sol_data::Address as alloy_sol_types::SolType>::tokenize(
                        &self.newOwner,
                    ),
                )
            }
            #[inline]
            fn abi_decode_returns(
                data: &[u8],
                validate: bool,
            ) -> alloy_sol_types::Result<Self::Return> {
                <Self::ReturnTuple<'_> as alloy_sol_types::SolType>::abi_decode_sequence(
                    data, validate,
                )
                .map(Into::into)
            }
        }
    };
    /**Function with signature `undelegate(address,uint256)` and selector `0x4d99dd16`.
    ```solidity
    function undelegate(address validator, uint256 amount) external;
    ```*/
    #[allow(non_camel_case_types, non_snake_case, clippy::pub_underscore_fields)]
    #[derive(Clone)]
    pub struct undelegateCall {
        #[allow(missing_docs)]
        pub validator: alloy::sol_types::private::Address,
        #[allow(missing_docs)]
        pub amount: alloy::sol_types::private::primitives::aliases::U256,
    }
    ///Container type for the return parameters of the [`undelegate(address,uint256)`](undelegateCall) function.
    #[allow(non_camel_case_types, non_snake_case, clippy::pub_underscore_fields)]
    #[derive(Clone)]
    pub struct undelegateReturn {}
    #[allow(
        non_camel_case_types,
        non_snake_case,
        clippy::pub_underscore_fields,
        clippy::style
    )]
    const _: () = {
        use alloy::sol_types as alloy_sol_types;
        {
            #[doc(hidden)]
            type UnderlyingSolTuple<'a> = (
                alloy::sol_types::sol_data::Address,
                alloy::sol_types::sol_data::Uint<256>,
            );
            #[doc(hidden)]
            type UnderlyingRustTuple<'a> = (
                alloy::sol_types::private::Address,
                alloy::sol_types::private::primitives::aliases::U256,
            );
            #[cfg(test)]
            #[allow(dead_code, unreachable_patterns)]
            fn _type_assertion(_t: alloy_sol_types::private::AssertTypeEq<UnderlyingRustTuple>) {
                match _t {
                    alloy_sol_types::private::AssertTypeEq::<
                        <UnderlyingSolTuple as alloy_sol_types::SolType>::RustType,
                    >(_) => {},
                }
            }
            #[automatically_derived]
            #[doc(hidden)]
            impl ::core::convert::From<undelegateCall> for UnderlyingRustTuple<'_> {
                fn from(value: undelegateCall) -> Self {
                    (value.validator, value.amount)
                }
            }
            #[automatically_derived]
            #[doc(hidden)]
            impl ::core::convert::From<UnderlyingRustTuple<'_>> for undelegateCall {
                fn from(tuple: UnderlyingRustTuple<'_>) -> Self {
                    Self {
                        validator: tuple.0,
                        amount: tuple.1,
                    }
                }
            }
        }
        {
            #[doc(hidden)]
            type UnderlyingSolTuple<'a> = ();
            #[doc(hidden)]
            type UnderlyingRustTuple<'a> = ();
            #[cfg(test)]
            #[allow(dead_code, unreachable_patterns)]
            fn _type_assertion(_t: alloy_sol_types::private::AssertTypeEq<UnderlyingRustTuple>) {
                match _t {
                    alloy_sol_types::private::AssertTypeEq::<
                        <UnderlyingSolTuple as alloy_sol_types::SolType>::RustType,
                    >(_) => {},
                }
            }
            #[automatically_derived]
            #[doc(hidden)]
            impl ::core::convert::From<undelegateReturn> for UnderlyingRustTuple<'_> {
                fn from(value: undelegateReturn) -> Self {
                    ()
                }
            }
            #[automatically_derived]
            #[doc(hidden)]
            impl ::core::convert::From<UnderlyingRustTuple<'_>> for undelegateReturn {
                fn from(tuple: UnderlyingRustTuple<'_>) -> Self {
                    Self {}
                }
            }
        }
        #[automatically_derived]
        impl alloy_sol_types::SolCall for undelegateCall {
            type Parameters<'a> = (
                alloy::sol_types::sol_data::Address,
                alloy::sol_types::sol_data::Uint<256>,
            );
            type Token<'a> = <Self::Parameters<'a> as alloy_sol_types::SolType>::Token<'a>;
            type Return = undelegateReturn;
            type ReturnTuple<'a> = ();
            type ReturnToken<'a> = <Self::ReturnTuple<'a> as alloy_sol_types::SolType>::Token<'a>;
            const SIGNATURE: &'static str = "undelegate(address,uint256)";
            const SELECTOR: [u8; 4] = [77u8, 153u8, 221u8, 22u8];
            #[inline]
            fn new<'a>(
                tuple: <Self::Parameters<'a> as alloy_sol_types::SolType>::RustType,
            ) -> Self {
                tuple.into()
            }
            #[inline]
            fn tokenize(&self) -> Self::Token<'_> {
                (
                    <alloy::sol_types::sol_data::Address as alloy_sol_types::SolType>::tokenize(
                        &self.validator,
                    ),
                    <alloy::sol_types::sol_data::Uint<256> as alloy_sol_types::SolType>::tokenize(
                        &self.amount,
                    ),
                )
            }
            #[inline]
            fn abi_decode_returns(
                data: &[u8],
                validate: bool,
            ) -> alloy_sol_types::Result<Self::Return> {
                <Self::ReturnTuple<'_> as alloy_sol_types::SolType>::abi_decode_sequence(
                    data, validate,
                )
                .map(Into::into)
            }
        }
    };
    /**Function with signature `updateConsensusKeys((uint256,uint256,uint256,uint256),(uint256,uint256),(uint256,uint256))` and selector `0x5544c2f1`.
    ```solidity
    function updateConsensusKeys(BN254.G2Point memory newBlsVK, EdOnBN254.EdOnBN254Point memory newSchnorrVK, BN254.G1Point memory newBlsSig) external;
    ```*/
    #[allow(non_camel_case_types, non_snake_case, clippy::pub_underscore_fields)]
    #[derive(Clone)]
    pub struct updateConsensusKeysCall {
        #[allow(missing_docs)]
        pub newBlsVK: <BN254::G2Point as alloy::sol_types::SolType>::RustType,
        #[allow(missing_docs)]
        pub newSchnorrVK: <EdOnBN254::EdOnBN254Point as alloy::sol_types::SolType>::RustType,
        #[allow(missing_docs)]
        pub newBlsSig: <BN254::G1Point as alloy::sol_types::SolType>::RustType,
    }
    ///Container type for the return parameters of the [`updateConsensusKeys((uint256,uint256,uint256,uint256),(uint256,uint256),(uint256,uint256))`](updateConsensusKeysCall) function.
    #[allow(non_camel_case_types, non_snake_case, clippy::pub_underscore_fields)]
    #[derive(Clone)]
    pub struct updateConsensusKeysReturn {}
    #[allow(
        non_camel_case_types,
        non_snake_case,
        clippy::pub_underscore_fields,
        clippy::style
    )]
    const _: () = {
        use alloy::sol_types as alloy_sol_types;
        {
            #[doc(hidden)]
            type UnderlyingSolTuple<'a> =
                (BN254::G2Point, EdOnBN254::EdOnBN254Point, BN254::G1Point);
            #[doc(hidden)]
            type UnderlyingRustTuple<'a> = (
                <BN254::G2Point as alloy::sol_types::SolType>::RustType,
                <EdOnBN254::EdOnBN254Point as alloy::sol_types::SolType>::RustType,
                <BN254::G1Point as alloy::sol_types::SolType>::RustType,
            );
            #[cfg(test)]
            #[allow(dead_code, unreachable_patterns)]
            fn _type_assertion(_t: alloy_sol_types::private::AssertTypeEq<UnderlyingRustTuple>) {
                match _t {
                    alloy_sol_types::private::AssertTypeEq::<
                        <UnderlyingSolTuple as alloy_sol_types::SolType>::RustType,
                    >(_) => {},
                }
            }
            #[automatically_derived]
            #[doc(hidden)]
            impl ::core::convert::From<updateConsensusKeysCall> for UnderlyingRustTuple<'_> {
                fn from(value: updateConsensusKeysCall) -> Self {
                    (value.newBlsVK, value.newSchnorrVK, value.newBlsSig)
                }
            }
            #[automatically_derived]
            #[doc(hidden)]
            impl ::core::convert::From<UnderlyingRustTuple<'_>> for updateConsensusKeysCall {
                fn from(tuple: UnderlyingRustTuple<'_>) -> Self {
                    Self {
                        newBlsVK: tuple.0,
                        newSchnorrVK: tuple.1,
                        newBlsSig: tuple.2,
                    }
                }
            }
        }
        {
            #[doc(hidden)]
            type UnderlyingSolTuple<'a> = ();
            #[doc(hidden)]
            type UnderlyingRustTuple<'a> = ();
            #[cfg(test)]
            #[allow(dead_code, unreachable_patterns)]
            fn _type_assertion(_t: alloy_sol_types::private::AssertTypeEq<UnderlyingRustTuple>) {
                match _t {
                    alloy_sol_types::private::AssertTypeEq::<
                        <UnderlyingSolTuple as alloy_sol_types::SolType>::RustType,
                    >(_) => {},
                }
            }
            #[automatically_derived]
            #[doc(hidden)]
            impl ::core::convert::From<updateConsensusKeysReturn> for UnderlyingRustTuple<'_> {
                fn from(value: updateConsensusKeysReturn) -> Self {
                    ()
                }
            }
            #[automatically_derived]
            #[doc(hidden)]
            impl ::core::convert::From<UnderlyingRustTuple<'_>> for updateConsensusKeysReturn {
                fn from(tuple: UnderlyingRustTuple<'_>) -> Self {
                    Self {}
                }
            }
        }
        #[automatically_derived]
        impl alloy_sol_types::SolCall for updateConsensusKeysCall {
            type Parameters<'a> = (BN254::G2Point, EdOnBN254::EdOnBN254Point, BN254::G1Point);
            type Token<'a> = <Self::Parameters<'a> as alloy_sol_types::SolType>::Token<'a>;
            type Return = updateConsensusKeysReturn;
            type ReturnTuple<'a> = ();
            type ReturnToken<'a> = <Self::ReturnTuple<'a> as alloy_sol_types::SolType>::Token<'a>;
            const SIGNATURE: &'static str = "updateConsensusKeys((uint256,uint256,uint256,uint256),(uint256,uint256),(uint256,uint256))";
            const SELECTOR: [u8; 4] = [85u8, 68u8, 194u8, 241u8];
            #[inline]
            fn new<'a>(
                tuple: <Self::Parameters<'a> as alloy_sol_types::SolType>::RustType,
            ) -> Self {
                tuple.into()
            }
            #[inline]
            fn tokenize(&self) -> Self::Token<'_> {
                (
                    <BN254::G2Point as alloy_sol_types::SolType>::tokenize(&self.newBlsVK),
                    <EdOnBN254::EdOnBN254Point as alloy_sol_types::SolType>::tokenize(
                        &self.newSchnorrVK,
                    ),
                    <BN254::G1Point as alloy_sol_types::SolType>::tokenize(&self.newBlsSig),
                )
            }
            #[inline]
            fn abi_decode_returns(
                data: &[u8],
                validate: bool,
            ) -> alloy_sol_types::Result<Self::Return> {
                <Self::ReturnTuple<'_> as alloy_sol_types::SolType>::abi_decode_sequence(
                    data, validate,
                )
                .map(Into::into)
            }
        }
    };
    /**Function with signature `upgradeToAndCall(address,bytes)` and selector `0x4f1ef286`.
    ```solidity
    function upgradeToAndCall(address newImplementation, bytes memory data) external payable;
    ```*/
    #[allow(non_camel_case_types, non_snake_case, clippy::pub_underscore_fields)]
    #[derive(Clone)]
    pub struct upgradeToAndCallCall {
        #[allow(missing_docs)]
        pub newImplementation: alloy::sol_types::private::Address,
        #[allow(missing_docs)]
        pub data: alloy::sol_types::private::Bytes,
    }
    ///Container type for the return parameters of the [`upgradeToAndCall(address,bytes)`](upgradeToAndCallCall) function.
    #[allow(non_camel_case_types, non_snake_case, clippy::pub_underscore_fields)]
    #[derive(Clone)]
    pub struct upgradeToAndCallReturn {}
    #[allow(
        non_camel_case_types,
        non_snake_case,
        clippy::pub_underscore_fields,
        clippy::style
    )]
    const _: () = {
        use alloy::sol_types as alloy_sol_types;
        {
            #[doc(hidden)]
            type UnderlyingSolTuple<'a> = (
                alloy::sol_types::sol_data::Address,
                alloy::sol_types::sol_data::Bytes,
            );
            #[doc(hidden)]
            type UnderlyingRustTuple<'a> = (
                alloy::sol_types::private::Address,
                alloy::sol_types::private::Bytes,
            );
            #[cfg(test)]
            #[allow(dead_code, unreachable_patterns)]
            fn _type_assertion(_t: alloy_sol_types::private::AssertTypeEq<UnderlyingRustTuple>) {
                match _t {
                    alloy_sol_types::private::AssertTypeEq::<
                        <UnderlyingSolTuple as alloy_sol_types::SolType>::RustType,
                    >(_) => {},
                }
            }
            #[automatically_derived]
            #[doc(hidden)]
            impl ::core::convert::From<upgradeToAndCallCall> for UnderlyingRustTuple<'_> {
                fn from(value: upgradeToAndCallCall) -> Self {
                    (value.newImplementation, value.data)
                }
            }
            #[automatically_derived]
            #[doc(hidden)]
            impl ::core::convert::From<UnderlyingRustTuple<'_>> for upgradeToAndCallCall {
                fn from(tuple: UnderlyingRustTuple<'_>) -> Self {
                    Self {
                        newImplementation: tuple.0,
                        data: tuple.1,
                    }
                }
            }
        }
        {
            #[doc(hidden)]
            type UnderlyingSolTuple<'a> = ();
            #[doc(hidden)]
            type UnderlyingRustTuple<'a> = ();
            #[cfg(test)]
            #[allow(dead_code, unreachable_patterns)]
            fn _type_assertion(_t: alloy_sol_types::private::AssertTypeEq<UnderlyingRustTuple>) {
                match _t {
                    alloy_sol_types::private::AssertTypeEq::<
                        <UnderlyingSolTuple as alloy_sol_types::SolType>::RustType,
                    >(_) => {},
                }
            }
            #[automatically_derived]
            #[doc(hidden)]
            impl ::core::convert::From<upgradeToAndCallReturn> for UnderlyingRustTuple<'_> {
                fn from(value: upgradeToAndCallReturn) -> Self {
                    ()
                }
            }
            #[automatically_derived]
            #[doc(hidden)]
            impl ::core::convert::From<UnderlyingRustTuple<'_>> for upgradeToAndCallReturn {
                fn from(tuple: UnderlyingRustTuple<'_>) -> Self {
                    Self {}
                }
            }
        }
        #[automatically_derived]
        impl alloy_sol_types::SolCall for upgradeToAndCallCall {
            type Parameters<'a> = (
                alloy::sol_types::sol_data::Address,
                alloy::sol_types::sol_data::Bytes,
            );
            type Token<'a> = <Self::Parameters<'a> as alloy_sol_types::SolType>::Token<'a>;
            type Return = upgradeToAndCallReturn;
            type ReturnTuple<'a> = ();
            type ReturnToken<'a> = <Self::ReturnTuple<'a> as alloy_sol_types::SolType>::Token<'a>;
            const SIGNATURE: &'static str = "upgradeToAndCall(address,bytes)";
            const SELECTOR: [u8; 4] = [79u8, 30u8, 242u8, 134u8];
            #[inline]
            fn new<'a>(
                tuple: <Self::Parameters<'a> as alloy_sol_types::SolType>::RustType,
            ) -> Self {
                tuple.into()
            }
            #[inline]
            fn tokenize(&self) -> Self::Token<'_> {
                (
                    <alloy::sol_types::sol_data::Address as alloy_sol_types::SolType>::tokenize(
                        &self.newImplementation,
                    ),
                    <alloy::sol_types::sol_data::Bytes as alloy_sol_types::SolType>::tokenize(
                        &self.data,
                    ),
                )
            }
            #[inline]
            fn abi_decode_returns(
                data: &[u8],
                validate: bool,
            ) -> alloy_sol_types::Result<Self::Return> {
                <Self::ReturnTuple<'_> as alloy_sol_types::SolType>::abi_decode_sequence(
                    data, validate,
                )
                .map(Into::into)
            }
        }
    };
    /**Function with signature `validatorExits(address)` and selector `0xb5ecb344`.
    ```solidity
    function validatorExits(address validator) external view returns (uint256 unlocksAt);
    ```*/
    #[allow(non_camel_case_types, non_snake_case, clippy::pub_underscore_fields)]
    #[derive(Clone)]
    pub struct validatorExitsCall {
        #[allow(missing_docs)]
        pub validator: alloy::sol_types::private::Address,
    }
    ///Container type for the return parameters of the [`validatorExits(address)`](validatorExitsCall) function.
    #[allow(non_camel_case_types, non_snake_case, clippy::pub_underscore_fields)]
    #[derive(Clone)]
    pub struct validatorExitsReturn {
        #[allow(missing_docs)]
        pub unlocksAt: alloy::sol_types::private::primitives::aliases::U256,
    }
    #[allow(
        non_camel_case_types,
        non_snake_case,
        clippy::pub_underscore_fields,
        clippy::style
    )]
    const _: () = {
        use alloy::sol_types as alloy_sol_types;
        {
            #[doc(hidden)]
            type UnderlyingSolTuple<'a> = (alloy::sol_types::sol_data::Address,);
            #[doc(hidden)]
            type UnderlyingRustTuple<'a> = (alloy::sol_types::private::Address,);
            #[cfg(test)]
            #[allow(dead_code, unreachable_patterns)]
            fn _type_assertion(_t: alloy_sol_types::private::AssertTypeEq<UnderlyingRustTuple>) {
                match _t {
                    alloy_sol_types::private::AssertTypeEq::<
                        <UnderlyingSolTuple as alloy_sol_types::SolType>::RustType,
                    >(_) => {},
                }
            }
            #[automatically_derived]
            #[doc(hidden)]
            impl ::core::convert::From<validatorExitsCall> for UnderlyingRustTuple<'_> {
                fn from(value: validatorExitsCall) -> Self {
                    (value.validator,)
                }
            }
            #[automatically_derived]
            #[doc(hidden)]
            impl ::core::convert::From<UnderlyingRustTuple<'_>> for validatorExitsCall {
                fn from(tuple: UnderlyingRustTuple<'_>) -> Self {
                    Self { validator: tuple.0 }
                }
            }
        }
        {
            #[doc(hidden)]
            type UnderlyingSolTuple<'a> = (alloy::sol_types::sol_data::Uint<256>,);
            #[doc(hidden)]
            type UnderlyingRustTuple<'a> = (alloy::sol_types::private::primitives::aliases::U256,);
            #[cfg(test)]
            #[allow(dead_code, unreachable_patterns)]
            fn _type_assertion(_t: alloy_sol_types::private::AssertTypeEq<UnderlyingRustTuple>) {
                match _t {
                    alloy_sol_types::private::AssertTypeEq::<
                        <UnderlyingSolTuple as alloy_sol_types::SolType>::RustType,
                    >(_) => {},
                }
            }
            #[automatically_derived]
            #[doc(hidden)]
            impl ::core::convert::From<validatorExitsReturn> for UnderlyingRustTuple<'_> {
                fn from(value: validatorExitsReturn) -> Self {
                    (value.unlocksAt,)
                }
            }
            #[automatically_derived]
            #[doc(hidden)]
            impl ::core::convert::From<UnderlyingRustTuple<'_>> for validatorExitsReturn {
                fn from(tuple: UnderlyingRustTuple<'_>) -> Self {
                    Self { unlocksAt: tuple.0 }
                }
            }
        }
        #[automatically_derived]
        impl alloy_sol_types::SolCall for validatorExitsCall {
            type Parameters<'a> = (alloy::sol_types::sol_data::Address,);
            type Token<'a> = <Self::Parameters<'a> as alloy_sol_types::SolType>::Token<'a>;
            type Return = validatorExitsReturn;
            type ReturnTuple<'a> = (alloy::sol_types::sol_data::Uint<256>,);
            type ReturnToken<'a> = <Self::ReturnTuple<'a> as alloy_sol_types::SolType>::Token<'a>;
            const SIGNATURE: &'static str = "validatorExits(address)";
            const SELECTOR: [u8; 4] = [181u8, 236u8, 179u8, 68u8];
            #[inline]
            fn new<'a>(
                tuple: <Self::Parameters<'a> as alloy_sol_types::SolType>::RustType,
            ) -> Self {
                tuple.into()
            }
            #[inline]
            fn tokenize(&self) -> Self::Token<'_> {
                (
                    <alloy::sol_types::sol_data::Address as alloy_sol_types::SolType>::tokenize(
                        &self.validator,
                    ),
                )
            }
            #[inline]
            fn abi_decode_returns(
                data: &[u8],
                validate: bool,
            ) -> alloy_sol_types::Result<Self::Return> {
                <Self::ReturnTuple<'_> as alloy_sol_types::SolType>::abi_decode_sequence(
                    data, validate,
                )
                .map(Into::into)
            }
        }
    };
    /**Function with signature `validators(address)` and selector `0xfa52c7d8`.
    ```solidity
    function validators(address validator) external view returns (bool isRegistered, ValidatorStatus status, uint256 delegatedAmount);
    ```*/
    #[allow(non_camel_case_types, non_snake_case, clippy::pub_underscore_fields)]
    #[derive(Clone)]
    pub struct validatorsCall {
        #[allow(missing_docs)]
        pub validator: alloy::sol_types::private::Address,
    }
    ///Container type for the return parameters of the [`validators(address)`](validatorsCall) function.
    #[allow(non_camel_case_types, non_snake_case, clippy::pub_underscore_fields)]
    #[derive(Clone)]
    pub struct validatorsReturn {
        #[allow(missing_docs)]
        pub isRegistered: bool,
        #[allow(missing_docs)]
        pub status: <ValidatorStatus as alloy::sol_types::SolType>::RustType,
        #[allow(missing_docs)]
        pub delegatedAmount: alloy::sol_types::private::primitives::aliases::U256,
    }
    #[allow(
        non_camel_case_types,
        non_snake_case,
        clippy::pub_underscore_fields,
        clippy::style
    )]
    const _: () = {
        use alloy::sol_types as alloy_sol_types;
        {
            #[doc(hidden)]
            type UnderlyingSolTuple<'a> = (alloy::sol_types::sol_data::Address,);
            #[doc(hidden)]
            type UnderlyingRustTuple<'a> = (alloy::sol_types::private::Address,);
            #[cfg(test)]
            #[allow(dead_code, unreachable_patterns)]
            fn _type_assertion(_t: alloy_sol_types::private::AssertTypeEq<UnderlyingRustTuple>) {
                match _t {
                    alloy_sol_types::private::AssertTypeEq::<
                        <UnderlyingSolTuple as alloy_sol_types::SolType>::RustType,
                    >(_) => {},
                }
            }
            #[automatically_derived]
            #[doc(hidden)]
            impl ::core::convert::From<validatorsCall> for UnderlyingRustTuple<'_> {
                fn from(value: validatorsCall) -> Self {
                    (value.validator,)
                }
            }
            #[automatically_derived]
            #[doc(hidden)]
            impl ::core::convert::From<UnderlyingRustTuple<'_>> for validatorsCall {
                fn from(tuple: UnderlyingRustTuple<'_>) -> Self {
                    Self { validator: tuple.0 }
                }
            }
        }
        {
            #[doc(hidden)]
            type UnderlyingSolTuple<'a> = (
                alloy::sol_types::sol_data::Bool,
                ValidatorStatus,
                alloy::sol_types::sol_data::Uint<256>,
            );
            #[doc(hidden)]
            type UnderlyingRustTuple<'a> = (
                bool,
                <ValidatorStatus as alloy::sol_types::SolType>::RustType,
                alloy::sol_types::private::primitives::aliases::U256,
            );
            #[cfg(test)]
            #[allow(dead_code, unreachable_patterns)]
            fn _type_assertion(_t: alloy_sol_types::private::AssertTypeEq<UnderlyingRustTuple>) {
                match _t {
                    alloy_sol_types::private::AssertTypeEq::<
                        <UnderlyingSolTuple as alloy_sol_types::SolType>::RustType,
                    >(_) => {},
                }
            }
            #[automatically_derived]
            #[doc(hidden)]
            impl ::core::convert::From<validatorsReturn> for UnderlyingRustTuple<'_> {
                fn from(value: validatorsReturn) -> Self {
                    (value.isRegistered, value.status, value.delegatedAmount)
                }
            }
            #[automatically_derived]
            #[doc(hidden)]
            impl ::core::convert::From<UnderlyingRustTuple<'_>> for validatorsReturn {
                fn from(tuple: UnderlyingRustTuple<'_>) -> Self {
                    Self {
                        isRegistered: tuple.0,
                        status: tuple.1,
                        delegatedAmount: tuple.2,
                    }
                }
            }
        }
        #[automatically_derived]
        impl alloy_sol_types::SolCall for validatorsCall {
            type Parameters<'a> = (alloy::sol_types::sol_data::Address,);
            type Token<'a> = <Self::Parameters<'a> as alloy_sol_types::SolType>::Token<'a>;
            type Return = validatorsReturn;
            type ReturnTuple<'a> = (
                alloy::sol_types::sol_data::Bool,
                ValidatorStatus,
                alloy::sol_types::sol_data::Uint<256>,
            );
            type ReturnToken<'a> = <Self::ReturnTuple<'a> as alloy_sol_types::SolType>::Token<'a>;
            const SIGNATURE: &'static str = "validators(address)";
            const SELECTOR: [u8; 4] = [250u8, 82u8, 199u8, 216u8];
            #[inline]
            fn new<'a>(
                tuple: <Self::Parameters<'a> as alloy_sol_types::SolType>::RustType,
            ) -> Self {
                tuple.into()
            }
            #[inline]
            fn tokenize(&self) -> Self::Token<'_> {
                (
                    <alloy::sol_types::sol_data::Address as alloy_sol_types::SolType>::tokenize(
                        &self.validator,
                    ),
                )
            }
            #[inline]
            fn abi_decode_returns(
                data: &[u8],
                validate: bool,
            ) -> alloy_sol_types::Result<Self::Return> {
                <Self::ReturnTuple<'_> as alloy_sol_types::SolType>::abi_decode_sequence(
                    data, validate,
                )
                .map(Into::into)
            }
        }
    };
    ///Container for all the [`StakeTable`](self) function calls.
    pub enum StakeTableCalls {
        #[allow(missing_docs)]
        UPGRADE_INTERFACE_VERSION(UPGRADE_INTERFACE_VERSIONCall),
        #[allow(missing_docs)]
        _hashBlsKey(_hashBlsKeyCall),
        #[allow(missing_docs)]
        blsKeys(blsKeysCall),
        #[allow(missing_docs)]
        claimValidatorExit(claimValidatorExitCall),
        #[allow(missing_docs)]
        claimWithdrawal(claimWithdrawalCall),
        #[allow(missing_docs)]
        delegate(delegateCall),
        #[allow(missing_docs)]
        deregisterValidator(deregisterValidatorCall),
        #[allow(missing_docs)]
        exitEscrowPeriod(exitEscrowPeriodCall),
        #[allow(missing_docs)]
        getVersion(getVersionCall),
        #[allow(missing_docs)]
        initialize(initializeCall),
        #[allow(missing_docs)]
        initializedAtBlock(initializedAtBlockCall),
        #[allow(missing_docs)]
        lightClient(lightClientCall),
        #[allow(missing_docs)]
        owner(ownerCall),
        #[allow(missing_docs)]
        proxiableUUID(proxiableUUIDCall),
        #[allow(missing_docs)]
        registerValidator(registerValidatorCall),
        #[allow(missing_docs)]
        renounceOwnership(renounceOwnershipCall),
        #[allow(missing_docs)]
        tokenAddress(tokenAddressCall),
        #[allow(missing_docs)]
        transferOwnership(transferOwnershipCall),
        #[allow(missing_docs)]
        undelegate(undelegateCall),
        #[allow(missing_docs)]
        updateConsensusKeys(updateConsensusKeysCall),
        #[allow(missing_docs)]
        upgradeToAndCall(upgradeToAndCallCall),
        #[allow(missing_docs)]
        validatorExits(validatorExitsCall),
        #[allow(missing_docs)]
        validators(validatorsCall),
    }
    #[automatically_derived]
    impl StakeTableCalls {
        /// All the selectors of this enum.
        ///
        /// Note that the selectors might not be in the same order as the variants.
        /// No guarantees are made about the order of the selectors.
        ///
        /// Prefer using `SolInterface` methods instead.
        pub const SELECTORS: &'static [[u8; 4usize]] = &[
            [2u8, 110u8, 64u8, 43u8],
            [13u8, 142u8, 110u8, 44u8],
            [19u8, 185u8, 5u8, 122u8],
            [33u8, 64u8, 254u8, 205u8],
            [62u8, 157u8, 249u8, 181u8],
            [77u8, 153u8, 221u8, 22u8],
            [79u8, 30u8, 242u8, 134u8],
            [82u8, 209u8, 144u8, 45u8],
            [85u8, 68u8, 194u8, 241u8],
            [106u8, 145u8, 28u8, 207u8],
            [113u8, 80u8, 24u8, 166u8],
            [141u8, 165u8, 203u8, 91u8],
            [155u8, 48u8, 165u8, 230u8],
            [157u8, 118u8, 234u8, 88u8],
            [158u8, 154u8, 143u8, 49u8],
            [163u8, 6u8, 106u8, 171u8],
            [173u8, 60u8, 177u8, 204u8],
            [179u8, 230u8, 235u8, 213u8],
            [181u8, 112u8, 14u8, 104u8],
            [181u8, 236u8, 179u8, 68u8],
            [190u8, 32u8, 48u8, 148u8],
            [242u8, 253u8, 227u8, 139u8],
            [250u8, 82u8, 199u8, 216u8],
        ];
    }
    #[automatically_derived]
    impl alloy_sol_types::SolInterface for StakeTableCalls {
        const NAME: &'static str = "StakeTableCalls";
        const MIN_DATA_LENGTH: usize = 0usize;
        const COUNT: usize = 23usize;
        #[inline]
        fn selector(&self) -> [u8; 4] {
            match self {
                Self::UPGRADE_INTERFACE_VERSION(_) => {
                    <UPGRADE_INTERFACE_VERSIONCall as alloy_sol_types::SolCall>::SELECTOR
                },
                Self::_hashBlsKey(_) => <_hashBlsKeyCall as alloy_sol_types::SolCall>::SELECTOR,
                Self::blsKeys(_) => <blsKeysCall as alloy_sol_types::SolCall>::SELECTOR,
                Self::claimValidatorExit(_) => {
                    <claimValidatorExitCall as alloy_sol_types::SolCall>::SELECTOR
                },
                Self::claimWithdrawal(_) => {
                    <claimWithdrawalCall as alloy_sol_types::SolCall>::SELECTOR
                },
                Self::delegate(_) => <delegateCall as alloy_sol_types::SolCall>::SELECTOR,
                Self::deregisterValidator(_) => {
                    <deregisterValidatorCall as alloy_sol_types::SolCall>::SELECTOR
                },
                Self::exitEscrowPeriod(_) => {
                    <exitEscrowPeriodCall as alloy_sol_types::SolCall>::SELECTOR
                },
<<<<<<< HEAD
=======
                Self::getVersion(_) => <getVersionCall as alloy_sol_types::SolCall>::SELECTOR,
>>>>>>> bd128f4e
                Self::initialize(_) => <initializeCall as alloy_sol_types::SolCall>::SELECTOR,
                Self::initializedAtBlock(_) => {
                    <initializedAtBlockCall as alloy_sol_types::SolCall>::SELECTOR
                },
                Self::lightClient(_) => <lightClientCall as alloy_sol_types::SolCall>::SELECTOR,
                Self::owner(_) => <ownerCall as alloy_sol_types::SolCall>::SELECTOR,
                Self::proxiableUUID(_) => <proxiableUUIDCall as alloy_sol_types::SolCall>::SELECTOR,
                Self::registerValidator(_) => {
                    <registerValidatorCall as alloy_sol_types::SolCall>::SELECTOR
                },
                Self::renounceOwnership(_) => {
                    <renounceOwnershipCall as alloy_sol_types::SolCall>::SELECTOR
                },
                Self::tokenAddress(_) => <tokenAddressCall as alloy_sol_types::SolCall>::SELECTOR,
                Self::transferOwnership(_) => {
                    <transferOwnershipCall as alloy_sol_types::SolCall>::SELECTOR
                },
                Self::undelegate(_) => <undelegateCall as alloy_sol_types::SolCall>::SELECTOR,
                Self::updateConsensusKeys(_) => {
                    <updateConsensusKeysCall as alloy_sol_types::SolCall>::SELECTOR
                },
<<<<<<< HEAD
=======
                Self::upgradeToAndCall(_) => {
                    <upgradeToAndCallCall as alloy_sol_types::SolCall>::SELECTOR
                },
>>>>>>> bd128f4e
                Self::validatorExits(_) => {
                    <validatorExitsCall as alloy_sol_types::SolCall>::SELECTOR
                },
                Self::validators(_) => <validatorsCall as alloy_sol_types::SolCall>::SELECTOR,
            }
        }
        #[inline]
        fn selector_at(i: usize) -> ::core::option::Option<[u8; 4]> {
            Self::SELECTORS.get(i).copied()
        }
        #[inline]
        fn valid_selector(selector: [u8; 4]) -> bool {
            Self::SELECTORS.binary_search(&selector).is_ok()
        }
        #[inline]
        #[allow(non_snake_case)]
        fn abi_decode_raw(
            selector: [u8; 4],
            data: &[u8],
            validate: bool,
        ) -> alloy_sol_types::Result<Self> {
            static DECODE_SHIMS: &[fn(&[u8], bool) -> alloy_sol_types::Result<StakeTableCalls>] = &[
                {
                    fn delegate(
                        data: &[u8],
                        validate: bool,
                    ) -> alloy_sol_types::Result<StakeTableCalls> {
                        <delegateCall as alloy_sol_types::SolCall>::abi_decode_raw(data, validate)
                            .map(StakeTableCalls::delegate)
                    }
                    delegate
                },
                {
                    fn getVersion(
                        data: &[u8],
                        validate: bool,
                    ) -> alloy_sol_types::Result<StakeTableCalls> {
                        <getVersionCall as alloy_sol_types::SolCall>::abi_decode_raw(data, validate)
                            .map(StakeTableCalls::getVersion)
                    }
                    getVersion
                },
                {
                    fn registerValidator(
                        data: &[u8],
                        validate: bool,
                    ) -> alloy_sol_types::Result<StakeTableCalls> {
                        <registerValidatorCall as alloy_sol_types::SolCall>::abi_decode_raw(
                            data, validate,
                        )
                        .map(StakeTableCalls::registerValidator)
                    }
                    registerValidator
                },
                {
                    fn claimValidatorExit(
                        data: &[u8],
                        validate: bool,
                    ) -> alloy_sol_types::Result<StakeTableCalls> {
                        <claimValidatorExitCall as alloy_sol_types::SolCall>::abi_decode_raw(
                            data, validate,
                        )
                        .map(StakeTableCalls::claimValidatorExit)
                    }
                    claimValidatorExit
                },
                {
                    fn initializedAtBlock(
                        data: &[u8],
                        validate: bool,
                    ) -> alloy_sol_types::Result<StakeTableCalls> {
                        <initializedAtBlockCall as alloy_sol_types::SolCall>::abi_decode_raw(
                            data, validate,
                        )
                        .map(StakeTableCalls::initializedAtBlock)
                    }
                    initializedAtBlock
                },
                {
                    fn undelegate(
                        data: &[u8],
                        validate: bool,
                    ) -> alloy_sol_types::Result<StakeTableCalls> {
                        <undelegateCall as alloy_sol_types::SolCall>::abi_decode_raw(data, validate)
                            .map(StakeTableCalls::undelegate)
                    }
                    undelegate
                },
                {
                    fn upgradeToAndCall(
                        data: &[u8],
                        validate: bool,
                    ) -> alloy_sol_types::Result<StakeTableCalls> {
                        <upgradeToAndCallCall as alloy_sol_types::SolCall>::abi_decode_raw(
                            data, validate,
                        )
                        .map(StakeTableCalls::upgradeToAndCall)
                    }
                    upgradeToAndCall
                },
                {
                    fn proxiableUUID(
                        data: &[u8],
                        validate: bool,
                    ) -> alloy_sol_types::Result<StakeTableCalls> {
                        <proxiableUUIDCall as alloy_sol_types::SolCall>::abi_decode_raw(
                            data, validate,
                        )
                        .map(StakeTableCalls::proxiableUUID)
                    }
                    proxiableUUID
                },
                {
                    fn updateConsensusKeys(
                        data: &[u8],
                        validate: bool,
                    ) -> alloy_sol_types::Result<StakeTableCalls> {
                        <updateConsensusKeysCall as alloy_sol_types::SolCall>::abi_decode_raw(
                            data, validate,
                        )
                        .map(StakeTableCalls::updateConsensusKeys)
                    }
                    updateConsensusKeys
                },
                {
                    fn deregisterValidator(
                        data: &[u8],
                        validate: bool,
                    ) -> alloy_sol_types::Result<StakeTableCalls> {
                        <deregisterValidatorCall as alloy_sol_types::SolCall>::abi_decode_raw(
                            data, validate,
                        )
                        .map(StakeTableCalls::deregisterValidator)
                    }
                    deregisterValidator
                },
                {
                    fn renounceOwnership(
                        data: &[u8],
                        validate: bool,
                    ) -> alloy_sol_types::Result<StakeTableCalls> {
                        <renounceOwnershipCall as alloy_sol_types::SolCall>::abi_decode_raw(
                            data, validate,
                        )
                        .map(StakeTableCalls::renounceOwnership)
                    }
                    renounceOwnership
                },
                {
                    fn owner(
                        data: &[u8],
                        validate: bool,
                    ) -> alloy_sol_types::Result<StakeTableCalls> {
                        <ownerCall as alloy_sol_types::SolCall>::abi_decode_raw(data, validate)
                            .map(StakeTableCalls::owner)
                    }
                    owner
                },
                {
                    fn _hashBlsKey(
                        data: &[u8],
                        validate: bool,
                    ) -> alloy_sol_types::Result<StakeTableCalls> {
                        <_hashBlsKeyCall as alloy_sol_types::SolCall>::abi_decode_raw(
                            data, validate,
                        )
                        .map(StakeTableCalls::_hashBlsKey)
                    }
                    _hashBlsKey
                },
                {
                    fn tokenAddress(
                        data: &[u8],
                        validate: bool,
                    ) -> alloy_sol_types::Result<StakeTableCalls> {
                        <tokenAddressCall as alloy_sol_types::SolCall>::abi_decode_raw(
                            data, validate,
                        )
                        .map(StakeTableCalls::tokenAddress)
                    }
                    tokenAddress
                },
                {
                    fn exitEscrowPeriod(
                        data: &[u8],
                        validate: bool,
                    ) -> alloy_sol_types::Result<StakeTableCalls> {
                        <exitEscrowPeriodCall as alloy_sol_types::SolCall>::abi_decode_raw(
                            data, validate,
                        )
                        .map(StakeTableCalls::exitEscrowPeriod)
                    }
                    exitEscrowPeriod
                },
                {
                    fn claimWithdrawal(
                        data: &[u8],
                        validate: bool,
                    ) -> alloy_sol_types::Result<StakeTableCalls> {
                        <claimWithdrawalCall as alloy_sol_types::SolCall>::abi_decode_raw(
                            data, validate,
                        )
                        .map(StakeTableCalls::claimWithdrawal)
                    }
                    claimWithdrawal
                },
                {
                    fn UPGRADE_INTERFACE_VERSION(
                        data: &[u8],
                        validate: bool,
                    ) -> alloy_sol_types::Result<StakeTableCalls> {
                        <UPGRADE_INTERFACE_VERSIONCall as alloy_sol_types::SolCall>::abi_decode_raw(
                            data, validate,
                        )
                        .map(StakeTableCalls::UPGRADE_INTERFACE_VERSION)
                    }
                    UPGRADE_INTERFACE_VERSION
                },
                {
                    fn blsKeys(
                        data: &[u8],
                        validate: bool,
                    ) -> alloy_sol_types::Result<StakeTableCalls> {
                        <blsKeysCall as alloy_sol_types::SolCall>::abi_decode_raw(data, validate)
                            .map(StakeTableCalls::blsKeys)
                    }
                    blsKeys
                },
                {
                    fn lightClient(
                        data: &[u8],
                        validate: bool,
                    ) -> alloy_sol_types::Result<StakeTableCalls> {
                        <lightClientCall as alloy_sol_types::SolCall>::abi_decode_raw(
                            data, validate,
                        )
                        .map(StakeTableCalls::lightClient)
                    }
                    lightClient
                },
                {
                    fn validatorExits(
                        data: &[u8],
                        validate: bool,
                    ) -> alloy_sol_types::Result<StakeTableCalls> {
                        <validatorExitsCall as alloy_sol_types::SolCall>::abi_decode_raw(
                            data, validate,
                        )
                        .map(StakeTableCalls::validatorExits)
                    }
                    validatorExits
                },
                {
                    fn initialize(
                        data: &[u8],
                        validate: bool,
                    ) -> alloy_sol_types::Result<StakeTableCalls> {
                        <initializeCall as alloy_sol_types::SolCall>::abi_decode_raw(data, validate)
                            .map(StakeTableCalls::initialize)
                    }
                    initialize
                },
                {
                    fn transferOwnership(
                        data: &[u8],
                        validate: bool,
                    ) -> alloy_sol_types::Result<StakeTableCalls> {
                        <transferOwnershipCall as alloy_sol_types::SolCall>::abi_decode_raw(
                            data, validate,
                        )
                        .map(StakeTableCalls::transferOwnership)
                    }
                    transferOwnership
                },
                {
                    fn validators(
                        data: &[u8],
                        validate: bool,
                    ) -> alloy_sol_types::Result<StakeTableCalls> {
                        <validatorsCall as alloy_sol_types::SolCall>::abi_decode_raw(data, validate)
                            .map(StakeTableCalls::validators)
                    }
                    validators
                },
            ];
            let Ok(idx) = Self::SELECTORS.binary_search(&selector) else {
                return Err(alloy_sol_types::Error::unknown_selector(
                    <Self as alloy_sol_types::SolInterface>::NAME,
                    selector,
                ));
            };
            DECODE_SHIMS[idx](data, validate)
        }
        #[inline]
        fn abi_encoded_size(&self) -> usize {
            match self {
                Self::UPGRADE_INTERFACE_VERSION(inner) => {
                    <UPGRADE_INTERFACE_VERSIONCall as alloy_sol_types::SolCall>::abi_encoded_size(
                        inner,
                    )
                },
                Self::_hashBlsKey(inner) => {
                    <_hashBlsKeyCall as alloy_sol_types::SolCall>::abi_encoded_size(inner)
                },
<<<<<<< HEAD
                Self::admin(inner) => {
                    <adminCall as alloy_sol_types::SolCall>::abi_encoded_size(inner)
                },
=======
>>>>>>> bd128f4e
                Self::blsKeys(inner) => {
                    <blsKeysCall as alloy_sol_types::SolCall>::abi_encoded_size(inner)
                },
                Self::claimValidatorExit(inner) => {
                    <claimValidatorExitCall as alloy_sol_types::SolCall>::abi_encoded_size(inner)
                },
                Self::claimWithdrawal(inner) => {
                    <claimWithdrawalCall as alloy_sol_types::SolCall>::abi_encoded_size(inner)
                },
                Self::delegate(inner) => {
                    <delegateCall as alloy_sol_types::SolCall>::abi_encoded_size(inner)
                },
                Self::deregisterValidator(inner) => {
                    <deregisterValidatorCall as alloy_sol_types::SolCall>::abi_encoded_size(inner)
                },
                Self::exitEscrowPeriod(inner) => {
                    <exitEscrowPeriodCall as alloy_sol_types::SolCall>::abi_encoded_size(inner)
                },
<<<<<<< HEAD
=======
                Self::getVersion(inner) => {
                    <getVersionCall as alloy_sol_types::SolCall>::abi_encoded_size(inner)
                },
>>>>>>> bd128f4e
                Self::initialize(inner) => {
                    <initializeCall as alloy_sol_types::SolCall>::abi_encoded_size(inner)
                },
                Self::initializedAtBlock(inner) => {
                    <initializedAtBlockCall as alloy_sol_types::SolCall>::abi_encoded_size(inner)
                },
                Self::lightClient(inner) => {
                    <lightClientCall as alloy_sol_types::SolCall>::abi_encoded_size(inner)
                },
                Self::owner(inner) => {
                    <ownerCall as alloy_sol_types::SolCall>::abi_encoded_size(inner)
                },
<<<<<<< HEAD
=======
                Self::proxiableUUID(inner) => {
                    <proxiableUUIDCall as alloy_sol_types::SolCall>::abi_encoded_size(inner)
                },
>>>>>>> bd128f4e
                Self::registerValidator(inner) => {
                    <registerValidatorCall as alloy_sol_types::SolCall>::abi_encoded_size(inner)
                },
                Self::renounceOwnership(inner) => {
                    <renounceOwnershipCall as alloy_sol_types::SolCall>::abi_encoded_size(inner)
                },
                Self::tokenAddress(inner) => {
                    <tokenAddressCall as alloy_sol_types::SolCall>::abi_encoded_size(inner)
                },
                Self::transferOwnership(inner) => {
                    <transferOwnershipCall as alloy_sol_types::SolCall>::abi_encoded_size(inner)
                },
                Self::undelegate(inner) => {
                    <undelegateCall as alloy_sol_types::SolCall>::abi_encoded_size(inner)
                },
                Self::updateConsensusKeys(inner) => {
                    <updateConsensusKeysCall as alloy_sol_types::SolCall>::abi_encoded_size(inner)
                },
<<<<<<< HEAD
=======
                Self::upgradeToAndCall(inner) => {
                    <upgradeToAndCallCall as alloy_sol_types::SolCall>::abi_encoded_size(inner)
                },
>>>>>>> bd128f4e
                Self::validatorExits(inner) => {
                    <validatorExitsCall as alloy_sol_types::SolCall>::abi_encoded_size(inner)
                },
                Self::validators(inner) => {
                    <validatorsCall as alloy_sol_types::SolCall>::abi_encoded_size(inner)
                },
            }
        }
        #[inline]
        fn abi_encode_raw(&self, out: &mut alloy_sol_types::private::Vec<u8>) {
            match self {
                Self::UPGRADE_INTERFACE_VERSION(inner) => {
                    <UPGRADE_INTERFACE_VERSIONCall as alloy_sol_types::SolCall>::abi_encode_raw(
                        inner, out,
                    )
                },
                Self::_hashBlsKey(inner) => {
                    <_hashBlsKeyCall as alloy_sol_types::SolCall>::abi_encode_raw(inner, out)
                },
<<<<<<< HEAD
                Self::admin(inner) => {
                    <adminCall as alloy_sol_types::SolCall>::abi_encode_raw(inner, out)
                },
=======
>>>>>>> bd128f4e
                Self::blsKeys(inner) => {
                    <blsKeysCall as alloy_sol_types::SolCall>::abi_encode_raw(inner, out)
                },
                Self::claimValidatorExit(inner) => {
                    <claimValidatorExitCall as alloy_sol_types::SolCall>::abi_encode_raw(inner, out)
                },
                Self::claimWithdrawal(inner) => {
                    <claimWithdrawalCall as alloy_sol_types::SolCall>::abi_encode_raw(inner, out)
                },
                Self::delegate(inner) => {
                    <delegateCall as alloy_sol_types::SolCall>::abi_encode_raw(inner, out)
                },
                Self::deregisterValidator(inner) => {
                    <deregisterValidatorCall as alloy_sol_types::SolCall>::abi_encode_raw(
                        inner, out,
                    )
                },
                Self::exitEscrowPeriod(inner) => {
                    <exitEscrowPeriodCall as alloy_sol_types::SolCall>::abi_encode_raw(inner, out)
                },
<<<<<<< HEAD
=======
                Self::getVersion(inner) => {
                    <getVersionCall as alloy_sol_types::SolCall>::abi_encode_raw(inner, out)
                },
>>>>>>> bd128f4e
                Self::initialize(inner) => {
                    <initializeCall as alloy_sol_types::SolCall>::abi_encode_raw(inner, out)
                },
                Self::initializedAtBlock(inner) => {
                    <initializedAtBlockCall as alloy_sol_types::SolCall>::abi_encode_raw(inner, out)
                },
                Self::lightClient(inner) => {
                    <lightClientCall as alloy_sol_types::SolCall>::abi_encode_raw(inner, out)
                },
                Self::owner(inner) => {
                    <ownerCall as alloy_sol_types::SolCall>::abi_encode_raw(inner, out)
                },
<<<<<<< HEAD
=======
                Self::proxiableUUID(inner) => {
                    <proxiableUUIDCall as alloy_sol_types::SolCall>::abi_encode_raw(inner, out)
                },
>>>>>>> bd128f4e
                Self::registerValidator(inner) => {
                    <registerValidatorCall as alloy_sol_types::SolCall>::abi_encode_raw(inner, out)
                },
                Self::renounceOwnership(inner) => {
                    <renounceOwnershipCall as alloy_sol_types::SolCall>::abi_encode_raw(inner, out)
                },
                Self::tokenAddress(inner) => {
                    <tokenAddressCall as alloy_sol_types::SolCall>::abi_encode_raw(inner, out)
                },
                Self::transferOwnership(inner) => {
                    <transferOwnershipCall as alloy_sol_types::SolCall>::abi_encode_raw(inner, out)
                },
                Self::undelegate(inner) => {
                    <undelegateCall as alloy_sol_types::SolCall>::abi_encode_raw(inner, out)
                },
                Self::updateConsensusKeys(inner) => {
                    <updateConsensusKeysCall as alloy_sol_types::SolCall>::abi_encode_raw(
                        inner, out,
                    )
                },
<<<<<<< HEAD
=======
                Self::upgradeToAndCall(inner) => {
                    <upgradeToAndCallCall as alloy_sol_types::SolCall>::abi_encode_raw(inner, out)
                },
>>>>>>> bd128f4e
                Self::validatorExits(inner) => {
                    <validatorExitsCall as alloy_sol_types::SolCall>::abi_encode_raw(inner, out)
                },
                Self::validators(inner) => {
                    <validatorsCall as alloy_sol_types::SolCall>::abi_encode_raw(inner, out)
                },
            }
        }
    }
    ///Container for all the [`StakeTable`](self) custom errors.
    pub enum StakeTableErrors {
        #[allow(missing_docs)]
        AddressEmptyCode(AddressEmptyCode),
        #[allow(missing_docs)]
        BLSSigVerificationFailed(BLSSigVerificationFailed),
        #[allow(missing_docs)]
        BlsKeyAlreadyUsed(BlsKeyAlreadyUsed),
        #[allow(missing_docs)]
        ERC1967InvalidImplementation(ERC1967InvalidImplementation),
        #[allow(missing_docs)]
        ERC1967NonPayable(ERC1967NonPayable),
        #[allow(missing_docs)]
        FailedInnerCall(FailedInnerCall),
        #[allow(missing_docs)]
        InsufficientAllowance(InsufficientAllowance),
        #[allow(missing_docs)]
        InsufficientBalance(InsufficientBalance),
        #[allow(missing_docs)]
        InvalidAddress(InvalidAddress),
        #[allow(missing_docs)]
        InvalidCommission(InvalidCommission),
        #[allow(missing_docs)]
        InvalidInitialization(InvalidInitialization),
        #[allow(missing_docs)]
        InvalidSchnorrVK(InvalidSchnorrVK),
        #[allow(missing_docs)]
        NotInitializing(NotInitializing),
        #[allow(missing_docs)]
        NothingToWithdraw(NothingToWithdraw),
        #[allow(missing_docs)]
        OwnableInvalidOwner(OwnableInvalidOwner),
        #[allow(missing_docs)]
        OwnableUnauthorizedAccount(OwnableUnauthorizedAccount),
        #[allow(missing_docs)]
        PrematureWithdrawal(PrematureWithdrawal),
        #[allow(missing_docs)]
        UUPSUnauthorizedCallContext(UUPSUnauthorizedCallContext),
        #[allow(missing_docs)]
        UUPSUnsupportedProxiableUUID(UUPSUnsupportedProxiableUUID),
        #[allow(missing_docs)]
        UnknownValidator(UnknownValidator),
        #[allow(missing_docs)]
        ValidatorAlreadyExited(ValidatorAlreadyExited),
        #[allow(missing_docs)]
        ValidatorAlreadyRegistered(ValidatorAlreadyRegistered),
        #[allow(missing_docs)]
        ValidatorNotExited(ValidatorNotExited),
    }
    #[automatically_derived]
    impl StakeTableErrors {
        /// All the selectors of this enum.
        ///
        /// Note that the selectors might not be in the same order as the variants.
        /// No guarantees are made about the order of the selectors.
        ///
        /// Prefer using `SolInterface` methods instead.
        pub const SELECTORS: &'static [[u8; 4usize]] = &[
            [1u8, 181u8, 20u8, 174u8],
            [6u8, 207u8, 67u8, 143u8],
            [12u8, 237u8, 62u8, 80u8],
            [17u8, 140u8, 218u8, 167u8],
            [20u8, 37u8, 234u8, 66u8],
            [30u8, 79u8, 189u8, 247u8],
            [42u8, 27u8, 45u8, 216u8],
            [76u8, 156u8, 140u8, 227u8],
            [87u8, 253u8, 244u8, 11u8],
            [90u8, 119u8, 67u8, 87u8],
            [146u8, 102u8, 83u8, 81u8],
            [153u8, 115u8, 247u8, 216u8],
            [153u8, 150u8, 179u8, 21u8],
            [170u8, 29u8, 73u8, 164u8],
            [179u8, 152u8, 151u8, 159u8],
            [208u8, 208u8, 79u8, 96u8],
            [215u8, 230u8, 188u8, 248u8],
            [220u8, 129u8, 219u8, 133u8],
            [224u8, 124u8, 141u8, 186u8],
            [230u8, 196u8, 36u8, 123u8],
            [234u8, 180u8, 169u8, 99u8],
            [242u8, 83u8, 20u8, 166u8],
            [249u8, 46u8, 232u8, 169u8],
        ];
    }
    #[automatically_derived]
    impl alloy_sol_types::SolInterface for StakeTableErrors {
        const NAME: &'static str = "StakeTableErrors";
        const MIN_DATA_LENGTH: usize = 0usize;
        const COUNT: usize = 23usize;
        #[inline]
        fn selector(&self) -> [u8; 4] {
            match self {
                Self::AddressEmptyCode(_) => {
                    <AddressEmptyCode as alloy_sol_types::SolError>::SELECTOR
                },
                Self::BLSSigVerificationFailed(_) => {
                    <BLSSigVerificationFailed as alloy_sol_types::SolError>::SELECTOR
                },
                Self::BlsKeyAlreadyUsed(_) => {
                    <BlsKeyAlreadyUsed as alloy_sol_types::SolError>::SELECTOR
                },
<<<<<<< HEAD
=======
                Self::ERC1967InvalidImplementation(_) => {
                    <ERC1967InvalidImplementation as alloy_sol_types::SolError>::SELECTOR
                },
                Self::ERC1967NonPayable(_) => {
                    <ERC1967NonPayable as alloy_sol_types::SolError>::SELECTOR
                },
                Self::FailedInnerCall(_) => {
                    <FailedInnerCall as alloy_sol_types::SolError>::SELECTOR
                },
>>>>>>> bd128f4e
                Self::InsufficientAllowance(_) => {
                    <InsufficientAllowance as alloy_sol_types::SolError>::SELECTOR
                },
                Self::InsufficientBalance(_) => {
                    <InsufficientBalance as alloy_sol_types::SolError>::SELECTOR
                },
                Self::InvalidAddress(_) => <InvalidAddress as alloy_sol_types::SolError>::SELECTOR,
                Self::InvalidCommission(_) => {
                    <InvalidCommission as alloy_sol_types::SolError>::SELECTOR
                },
                Self::InvalidInitialization(_) => {
                    <InvalidInitialization as alloy_sol_types::SolError>::SELECTOR
                },
                Self::InvalidSchnorrVK(_) => {
                    <InvalidSchnorrVK as alloy_sol_types::SolError>::SELECTOR
                },
                Self::NotInitializing(_) => {
                    <NotInitializing as alloy_sol_types::SolError>::SELECTOR
                },
                Self::NothingToWithdraw(_) => {
                    <NothingToWithdraw as alloy_sol_types::SolError>::SELECTOR
                },
                Self::OwnableInvalidOwner(_) => {
                    <OwnableInvalidOwner as alloy_sol_types::SolError>::SELECTOR
                },
                Self::OwnableUnauthorizedAccount(_) => {
                    <OwnableUnauthorizedAccount as alloy_sol_types::SolError>::SELECTOR
                },
                Self::PrematureWithdrawal(_) => {
                    <PrematureWithdrawal as alloy_sol_types::SolError>::SELECTOR
                },
<<<<<<< HEAD
=======
                Self::UUPSUnauthorizedCallContext(_) => {
                    <UUPSUnauthorizedCallContext as alloy_sol_types::SolError>::SELECTOR
                },
                Self::UUPSUnsupportedProxiableUUID(_) => {
                    <UUPSUnsupportedProxiableUUID as alloy_sol_types::SolError>::SELECTOR
                },
>>>>>>> bd128f4e
                Self::UnknownValidator(_) => {
                    <UnknownValidator as alloy_sol_types::SolError>::SELECTOR
                },
                Self::ValidatorAlreadyExited(_) => {
                    <ValidatorAlreadyExited as alloy_sol_types::SolError>::SELECTOR
                },
                Self::ValidatorAlreadyRegistered(_) => {
                    <ValidatorAlreadyRegistered as alloy_sol_types::SolError>::SELECTOR
                },
                Self::ValidatorNotExited(_) => {
                    <ValidatorNotExited as alloy_sol_types::SolError>::SELECTOR
                },
            }
        }
        #[inline]
        fn selector_at(i: usize) -> ::core::option::Option<[u8; 4]> {
            Self::SELECTORS.get(i).copied()
        }
        #[inline]
        fn valid_selector(selector: [u8; 4]) -> bool {
            Self::SELECTORS.binary_search(&selector).is_ok()
        }
        #[inline]
        #[allow(non_snake_case)]
        fn abi_decode_raw(
            selector: [u8; 4],
            data: &[u8],
            validate: bool,
        ) -> alloy_sol_types::Result<Self> {
            static DECODE_SHIMS: &[fn(&[u8], bool) -> alloy_sol_types::Result<StakeTableErrors>] =
                &[
                    {
                        fn BlsKeyAlreadyUsed(
                            data: &[u8],
                            validate: bool,
                        ) -> alloy_sol_types::Result<StakeTableErrors> {
                            <BlsKeyAlreadyUsed as alloy_sol_types::SolError>::abi_decode_raw(
                                data, validate,
                            )
                            .map(StakeTableErrors::BlsKeyAlreadyUsed)
                        }
                        BlsKeyAlreadyUsed
                    },
                    {
                        fn InvalidSchnorrVK(
                            data: &[u8],
                            validate: bool,
                        ) -> alloy_sol_types::Result<StakeTableErrors> {
                            <InvalidSchnorrVK as alloy_sol_types::SolError>::abi_decode_raw(
                                data, validate,
                            )
                            .map(StakeTableErrors::InvalidSchnorrVK)
                        }
                        InvalidSchnorrVK
                    },
                    {
                        fn BLSSigVerificationFailed(
                            data: &[u8],
                            validate: bool,
                        ) -> alloy_sol_types::Result<StakeTableErrors> {
                            <BLSSigVerificationFailed as alloy_sol_types::SolError>::abi_decode_raw(
                                data, validate,
                            )
                            .map(StakeTableErrors::BLSSigVerificationFailed)
                        }
                        BLSSigVerificationFailed
                    },
                    {
                        fn OwnableUnauthorizedAccount(
                            data: &[u8],
                            validate: bool,
                        ) -> alloy_sol_types::Result<StakeTableErrors> {
                            <OwnableUnauthorizedAccount as alloy_sol_types::SolError>::abi_decode_raw(
                                data,
                                validate,
                            )
                            .map(StakeTableErrors::OwnableUnauthorizedAccount)
                        }
                        OwnableUnauthorizedAccount
                    },
                    {
                        fn FailedInnerCall(
                            data: &[u8],
                            validate: bool,
                        ) -> alloy_sol_types::Result<StakeTableErrors> {
                            <FailedInnerCall as alloy_sol_types::SolError>::abi_decode_raw(
                                data, validate,
                            )
                            .map(StakeTableErrors::FailedInnerCall)
                        }
                        FailedInnerCall
                    },
                    {
                        fn OwnableInvalidOwner(
                            data: &[u8],
                            validate: bool,
                        ) -> alloy_sol_types::Result<StakeTableErrors> {
                            <OwnableInvalidOwner as alloy_sol_types::SolError>::abi_decode_raw(
                                data, validate,
                            )
                            .map(StakeTableErrors::OwnableInvalidOwner)
                        }
                        OwnableInvalidOwner
                    },
                    {
                        fn InsufficientAllowance(
                            data: &[u8],
                            validate: bool,
                        ) -> alloy_sol_types::Result<StakeTableErrors> {
                            <InsufficientAllowance as alloy_sol_types::SolError>::abi_decode_raw(
                                data, validate,
                            )
                            .map(StakeTableErrors::InsufficientAllowance)
                        }
                        InsufficientAllowance
                    },
                    {
                        fn ERC1967InvalidImplementation(
                            data: &[u8],
                            validate: bool,
                        ) -> alloy_sol_types::Result<StakeTableErrors> {
                            <ERC1967InvalidImplementation as alloy_sol_types::SolError>::abi_decode_raw(
                                data,
                                validate,
                            )
                            .map(StakeTableErrors::ERC1967InvalidImplementation)
                        }
                        ERC1967InvalidImplementation
                    },
                    {
                        fn UnknownValidator(
                            data: &[u8],
                            validate: bool,
                        ) -> alloy_sol_types::Result<StakeTableErrors> {
                            <UnknownValidator as alloy_sol_types::SolError>::abi_decode_raw(
                                data, validate,
                            )
                            .map(StakeTableErrors::UnknownValidator)
                        }
                        UnknownValidator
                    },
                    {
                        fn PrematureWithdrawal(
                            data: &[u8],
                            validate: bool,
                        ) -> alloy_sol_types::Result<StakeTableErrors> {
                            <PrematureWithdrawal as alloy_sol_types::SolError>::abi_decode_raw(
                                data, validate,
                            )
                            .map(StakeTableErrors::PrematureWithdrawal)
                        }
                        PrematureWithdrawal
                    },
                    {
                        fn InsufficientBalance(
                            data: &[u8],
                            validate: bool,
                        ) -> alloy_sol_types::Result<StakeTableErrors> {
                            <InsufficientBalance as alloy_sol_types::SolError>::abi_decode_raw(
                                data, validate,
                            )
                            .map(StakeTableErrors::InsufficientBalance)
                        }
                        InsufficientBalance
                    },
                    {
                        fn ValidatorAlreadyRegistered(
                            data: &[u8],
                            validate: bool,
                        ) -> alloy_sol_types::Result<StakeTableErrors> {
                            <ValidatorAlreadyRegistered as alloy_sol_types::SolError>::abi_decode_raw(
                                data,
                                validate,
                            )
                            .map(StakeTableErrors::ValidatorAlreadyRegistered)
                        }
                        ValidatorAlreadyRegistered
                    },
                    {
                        fn AddressEmptyCode(
                            data: &[u8],
                            validate: bool,
                        ) -> alloy_sol_types::Result<StakeTableErrors> {
                            <AddressEmptyCode as alloy_sol_types::SolError>::abi_decode_raw(
                                data, validate,
                            )
                            .map(StakeTableErrors::AddressEmptyCode)
                        }
                        AddressEmptyCode
                    },
                    {
                        fn UUPSUnsupportedProxiableUUID(
                            data: &[u8],
                            validate: bool,
                        ) -> alloy_sol_types::Result<StakeTableErrors> {
                            <UUPSUnsupportedProxiableUUID as alloy_sol_types::SolError>::abi_decode_raw(
                                data,
                                validate,
                            )
                            .map(StakeTableErrors::UUPSUnsupportedProxiableUUID)
                        }
                        UUPSUnsupportedProxiableUUID
                    },
                    {
                        fn ERC1967NonPayable(
                            data: &[u8],
                            validate: bool,
                        ) -> alloy_sol_types::Result<StakeTableErrors> {
                            <ERC1967NonPayable as alloy_sol_types::SolError>::abi_decode_raw(
                                data, validate,
                            )
                            .map(StakeTableErrors::ERC1967NonPayable)
                        }
                        ERC1967NonPayable
                    },
                    {
                        fn NothingToWithdraw(
                            data: &[u8],
                            validate: bool,
                        ) -> alloy_sol_types::Result<StakeTableErrors> {
                            <NothingToWithdraw as alloy_sol_types::SolError>::abi_decode_raw(
                                data, validate,
                            )
                            .map(StakeTableErrors::NothingToWithdraw)
                        }
                        NothingToWithdraw
                    },
                    {
                        fn NotInitializing(
                            data: &[u8],
                            validate: bool,
                        ) -> alloy_sol_types::Result<StakeTableErrors> {
                            <NotInitializing as alloy_sol_types::SolError>::abi_decode_raw(
                                data, validate,
                            )
                            .map(StakeTableErrors::NotInitializing)
                        }
                        NotInitializing
                    },
                    {
                        fn InvalidCommission(
                            data: &[u8],
                            validate: bool,
                        ) -> alloy_sol_types::Result<StakeTableErrors> {
                            <InvalidCommission as alloy_sol_types::SolError>::abi_decode_raw(
                                data, validate,
                            )
                            .map(StakeTableErrors::InvalidCommission)
                        }
                        InvalidCommission
                    },
                    {
                        fn UUPSUnauthorizedCallContext(
                            data: &[u8],
                            validate: bool,
                        ) -> alloy_sol_types::Result<StakeTableErrors> {
                            <UUPSUnauthorizedCallContext as alloy_sol_types::SolError>::abi_decode_raw(
                                data,
                                validate,
                            )
                            .map(StakeTableErrors::UUPSUnauthorizedCallContext)
                        }
                        UUPSUnauthorizedCallContext
                    },
                    {
                        fn InvalidAddress(
                            data: &[u8],
                            validate: bool,
                        ) -> alloy_sol_types::Result<StakeTableErrors> {
                            <InvalidAddress as alloy_sol_types::SolError>::abi_decode_raw(
                                data, validate,
                            )
                            .map(StakeTableErrors::InvalidAddress)
                        }
                        InvalidAddress
                    },
                    {
                        fn ValidatorAlreadyExited(
                            data: &[u8],
                            validate: bool,
                        ) -> alloy_sol_types::Result<StakeTableErrors> {
                            <ValidatorAlreadyExited as alloy_sol_types::SolError>::abi_decode_raw(
                                data, validate,
                            )
                            .map(StakeTableErrors::ValidatorAlreadyExited)
                        }
                        ValidatorAlreadyExited
                    },
                    {
                        fn ValidatorNotExited(
                            data: &[u8],
                            validate: bool,
                        ) -> alloy_sol_types::Result<StakeTableErrors> {
                            <ValidatorNotExited as alloy_sol_types::SolError>::abi_decode_raw(
                                data, validate,
                            )
                            .map(StakeTableErrors::ValidatorNotExited)
                        }
                        ValidatorNotExited
                    },
                    {
                        fn InvalidInitialization(
                            data: &[u8],
                            validate: bool,
                        ) -> alloy_sol_types::Result<StakeTableErrors> {
                            <InvalidInitialization as alloy_sol_types::SolError>::abi_decode_raw(
                                data, validate,
                            )
                            .map(StakeTableErrors::InvalidInitialization)
                        }
                        InvalidInitialization
                    },
                ];
            let Ok(idx) = Self::SELECTORS.binary_search(&selector) else {
                return Err(alloy_sol_types::Error::unknown_selector(
                    <Self as alloy_sol_types::SolInterface>::NAME,
                    selector,
                ));
            };
            DECODE_SHIMS[idx](data, validate)
        }
        #[inline]
        fn abi_encoded_size(&self) -> usize {
            match self {
                Self::AddressEmptyCode(inner) => {
                    <AddressEmptyCode as alloy_sol_types::SolError>::abi_encoded_size(inner)
                },
                Self::BLSSigVerificationFailed(inner) => {
                    <BLSSigVerificationFailed as alloy_sol_types::SolError>::abi_encoded_size(inner)
                },
                Self::BlsKeyAlreadyUsed(inner) => {
                    <BlsKeyAlreadyUsed as alloy_sol_types::SolError>::abi_encoded_size(inner)
                },
<<<<<<< HEAD
=======
                Self::ERC1967InvalidImplementation(inner) => {
                    <ERC1967InvalidImplementation as alloy_sol_types::SolError>::abi_encoded_size(
                        inner,
                    )
                },
                Self::ERC1967NonPayable(inner) => {
                    <ERC1967NonPayable as alloy_sol_types::SolError>::abi_encoded_size(inner)
                },
                Self::FailedInnerCall(inner) => {
                    <FailedInnerCall as alloy_sol_types::SolError>::abi_encoded_size(inner)
                },
>>>>>>> bd128f4e
                Self::InsufficientAllowance(inner) => {
                    <InsufficientAllowance as alloy_sol_types::SolError>::abi_encoded_size(inner)
                },
                Self::InsufficientBalance(inner) => {
                    <InsufficientBalance as alloy_sol_types::SolError>::abi_encoded_size(inner)
                },
                Self::InvalidAddress(inner) => {
                    <InvalidAddress as alloy_sol_types::SolError>::abi_encoded_size(inner)
                },
                Self::InvalidCommission(inner) => {
                    <InvalidCommission as alloy_sol_types::SolError>::abi_encoded_size(inner)
                },
                Self::InvalidInitialization(inner) => {
                    <InvalidInitialization as alloy_sol_types::SolError>::abi_encoded_size(inner)
                },
                Self::InvalidSchnorrVK(inner) => {
                    <InvalidSchnorrVK as alloy_sol_types::SolError>::abi_encoded_size(inner)
                },
                Self::NotInitializing(inner) => {
                    <NotInitializing as alloy_sol_types::SolError>::abi_encoded_size(inner)
                },
                Self::NothingToWithdraw(inner) => {
                    <NothingToWithdraw as alloy_sol_types::SolError>::abi_encoded_size(inner)
                },
                Self::OwnableInvalidOwner(inner) => {
                    <OwnableInvalidOwner as alloy_sol_types::SolError>::abi_encoded_size(inner)
                },
                Self::OwnableUnauthorizedAccount(inner) => {
                    <OwnableUnauthorizedAccount as alloy_sol_types::SolError>::abi_encoded_size(
                        inner,
                    )
                },
                Self::PrematureWithdrawal(inner) => {
                    <PrematureWithdrawal as alloy_sol_types::SolError>::abi_encoded_size(inner)
                },
<<<<<<< HEAD
=======
                Self::UUPSUnauthorizedCallContext(inner) => {
                    <UUPSUnauthorizedCallContext as alloy_sol_types::SolError>::abi_encoded_size(
                        inner,
                    )
                },
                Self::UUPSUnsupportedProxiableUUID(inner) => {
                    <UUPSUnsupportedProxiableUUID as alloy_sol_types::SolError>::abi_encoded_size(
                        inner,
                    )
                },
>>>>>>> bd128f4e
                Self::UnknownValidator(inner) => {
                    <UnknownValidator as alloy_sol_types::SolError>::abi_encoded_size(inner)
                },
                Self::ValidatorAlreadyExited(inner) => {
                    <ValidatorAlreadyExited as alloy_sol_types::SolError>::abi_encoded_size(inner)
                },
                Self::ValidatorAlreadyRegistered(inner) => {
                    <ValidatorAlreadyRegistered as alloy_sol_types::SolError>::abi_encoded_size(
                        inner,
                    )
                },
                Self::ValidatorNotExited(inner) => {
                    <ValidatorNotExited as alloy_sol_types::SolError>::abi_encoded_size(inner)
                },
            }
        }
        #[inline]
        fn abi_encode_raw(&self, out: &mut alloy_sol_types::private::Vec<u8>) {
            match self {
                Self::AddressEmptyCode(inner) => {
                    <AddressEmptyCode as alloy_sol_types::SolError>::abi_encode_raw(inner, out)
                },
                Self::BLSSigVerificationFailed(inner) => {
                    <BLSSigVerificationFailed as alloy_sol_types::SolError>::abi_encode_raw(
                        inner, out,
                    )
                },
                Self::BlsKeyAlreadyUsed(inner) => {
                    <BlsKeyAlreadyUsed as alloy_sol_types::SolError>::abi_encode_raw(inner, out)
                },
<<<<<<< HEAD
=======
                Self::ERC1967InvalidImplementation(inner) => {
                    <ERC1967InvalidImplementation as alloy_sol_types::SolError>::abi_encode_raw(
                        inner, out,
                    )
                },
                Self::ERC1967NonPayable(inner) => {
                    <ERC1967NonPayable as alloy_sol_types::SolError>::abi_encode_raw(inner, out)
                },
                Self::FailedInnerCall(inner) => {
                    <FailedInnerCall as alloy_sol_types::SolError>::abi_encode_raw(inner, out)
                },
>>>>>>> bd128f4e
                Self::InsufficientAllowance(inner) => {
                    <InsufficientAllowance as alloy_sol_types::SolError>::abi_encode_raw(inner, out)
                },
                Self::InsufficientBalance(inner) => {
                    <InsufficientBalance as alloy_sol_types::SolError>::abi_encode_raw(inner, out)
                },
                Self::InvalidAddress(inner) => {
                    <InvalidAddress as alloy_sol_types::SolError>::abi_encode_raw(inner, out)
                },
                Self::InvalidCommission(inner) => {
                    <InvalidCommission as alloy_sol_types::SolError>::abi_encode_raw(inner, out)
                },
                Self::InvalidInitialization(inner) => {
                    <InvalidInitialization as alloy_sol_types::SolError>::abi_encode_raw(inner, out)
                },
                Self::InvalidSchnorrVK(inner) => {
                    <InvalidSchnorrVK as alloy_sol_types::SolError>::abi_encode_raw(inner, out)
                },
                Self::NotInitializing(inner) => {
                    <NotInitializing as alloy_sol_types::SolError>::abi_encode_raw(inner, out)
                },
                Self::NothingToWithdraw(inner) => {
                    <NothingToWithdraw as alloy_sol_types::SolError>::abi_encode_raw(inner, out)
                },
                Self::OwnableInvalidOwner(inner) => {
                    <OwnableInvalidOwner as alloy_sol_types::SolError>::abi_encode_raw(inner, out)
                },
                Self::OwnableUnauthorizedAccount(inner) => {
                    <OwnableUnauthorizedAccount as alloy_sol_types::SolError>::abi_encode_raw(
                        inner, out,
                    )
                },
                Self::PrematureWithdrawal(inner) => {
                    <PrematureWithdrawal as alloy_sol_types::SolError>::abi_encode_raw(inner, out)
                },
<<<<<<< HEAD
=======
                Self::UUPSUnauthorizedCallContext(inner) => {
                    <UUPSUnauthorizedCallContext as alloy_sol_types::SolError>::abi_encode_raw(
                        inner, out,
                    )
                },
                Self::UUPSUnsupportedProxiableUUID(inner) => {
                    <UUPSUnsupportedProxiableUUID as alloy_sol_types::SolError>::abi_encode_raw(
                        inner, out,
                    )
                },
>>>>>>> bd128f4e
                Self::UnknownValidator(inner) => {
                    <UnknownValidator as alloy_sol_types::SolError>::abi_encode_raw(inner, out)
                },
                Self::ValidatorAlreadyExited(inner) => {
                    <ValidatorAlreadyExited as alloy_sol_types::SolError>::abi_encode_raw(
                        inner, out,
                    )
                },
                Self::ValidatorAlreadyRegistered(inner) => {
                    <ValidatorAlreadyRegistered as alloy_sol_types::SolError>::abi_encode_raw(
                        inner, out,
                    )
                },
                Self::ValidatorNotExited(inner) => {
                    <ValidatorNotExited as alloy_sol_types::SolError>::abi_encode_raw(inner, out)
                },
            }
        }
    }
    ///Container for all the [`StakeTable`](self) events.
    pub enum StakeTableEvents {
        #[allow(missing_docs)]
        ConsensusKeysUpdated(ConsensusKeysUpdated),
        #[allow(missing_docs)]
        Delegated(Delegated),
        #[allow(missing_docs)]
        Initialized(Initialized),
        #[allow(missing_docs)]
        OwnershipTransferred(OwnershipTransferred),
        #[allow(missing_docs)]
        Undelegated(Undelegated),
        #[allow(missing_docs)]
        Upgrade(Upgrade),
        #[allow(missing_docs)]
        Upgraded(Upgraded),
        #[allow(missing_docs)]
        ValidatorExit(ValidatorExit),
        #[allow(missing_docs)]
        ValidatorRegistered(ValidatorRegistered),
        #[allow(missing_docs)]
        Withdrawal(Withdrawal),
    }
    #[automatically_derived]
    impl StakeTableEvents {
        /// All the selectors of this enum.
        ///
        /// Note that the selectors might not be in the same order as the variants.
        /// No guarantees are made about the order of the selectors.
        ///
        /// Prefer using `SolInterface` methods instead.
        pub const SELECTORS: &'static [[u8; 32usize]] = &[
            [
                77u8, 16u8, 189u8, 4u8, 151u8, 117u8, 199u8, 123u8, 215u8, 242u8, 85u8, 25u8, 90u8,
                251u8, 165u8, 8u8, 128u8, 40u8, 236u8, 179u8, 199u8, 194u8, 119u8, 211u8, 147u8,
                204u8, 255u8, 121u8, 52u8, 242u8, 249u8, 44u8,
            ],
            [
                127u8, 207u8, 83u8, 44u8, 21u8, 240u8, 166u8, 219u8, 11u8, 214u8, 208u8, 224u8,
                56u8, 190u8, 167u8, 29u8, 48u8, 216u8, 8u8, 199u8, 217u8, 140u8, 179u8, 191u8,
                114u8, 104u8, 169u8, 91u8, 245u8, 8u8, 27u8, 101u8,
            ],
            [
                128u8, 216u8, 164u8, 161u8, 102u8, 51u8, 40u8, 169u8, 152u8, 212u8, 85u8, 91u8,
                162u8, 29u8, 139u8, 186u8, 110u8, 241u8, 87u8, 106u8, 140u8, 94u8, 157u8, 39u8,
                249u8, 197u8, 69u8, 241u8, 163u8, 213u8, 43u8, 29u8,
            ],
            [
                139u8, 224u8, 7u8, 156u8, 83u8, 22u8, 89u8, 20u8, 19u8, 68u8, 205u8, 31u8, 208u8,
                164u8, 242u8, 132u8, 25u8, 73u8, 127u8, 151u8, 34u8, 163u8, 218u8, 175u8, 227u8,
                180u8, 24u8, 111u8, 107u8, 100u8, 87u8, 224u8,
            ],
            [
                188u8, 124u8, 215u8, 90u8, 32u8, 238u8, 39u8, 253u8, 154u8, 222u8, 186u8, 179u8,
                32u8, 65u8, 247u8, 85u8, 33u8, 77u8, 188u8, 107u8, 255u8, 169u8, 12u8, 192u8, 34u8,
                91u8, 57u8, 218u8, 46u8, 92u8, 45u8, 59u8,
            ],
            [
                199u8, 245u8, 5u8, 178u8, 243u8, 113u8, 174u8, 33u8, 117u8, 238u8, 73u8, 19u8,
                244u8, 73u8, 158u8, 31u8, 38u8, 51u8, 167u8, 181u8, 147u8, 99u8, 33u8, 238u8,
                209u8, 205u8, 174u8, 182u8, 17u8, 81u8, 129u8, 210u8,
            ],
            [
                229u8, 84u8, 26u8, 107u8, 97u8, 3u8, 212u8, 250u8, 126u8, 2u8, 30u8, 213u8, 79u8,
                173u8, 57u8, 198u8, 111u8, 39u8, 167u8, 107u8, 209u8, 61u8, 55u8, 76u8, 246u8,
                36u8, 10u8, 230u8, 189u8, 11u8, 183u8, 43u8,
            ],
            [
                246u8, 232u8, 53u8, 156u8, 87u8, 82u8, 11u8, 70u8, 150u8, 52u8, 115u8, 107u8,
                252u8, 59u8, 183u8, 236u8, 92u8, 189u8, 26u8, 11u8, 210u8, 139u8, 16u8, 168u8,
                39u8, 87u8, 147u8, 187u8, 115u8, 11u8, 121u8, 127u8,
            ],
            [
                247u8, 135u8, 33u8, 34u8, 110u8, 254u8, 154u8, 27u8, 182u8, 120u8, 24u8, 154u8,
                22u8, 209u8, 85u8, 73u8, 40u8, 185u8, 242u8, 25u8, 46u8, 44u8, 185u8, 62u8, 237u8,
                168u8, 59u8, 121u8, 250u8, 64u8, 0u8, 125u8,
            ],
            [
                251u8, 36u8, 48u8, 83u8, 84u8, 200u8, 119u8, 98u8, 213u8, 87u8, 72u8, 122u8, 228u8,
                165u8, 100u8, 232u8, 208u8, 62u8, 203u8, 185u8, 169u8, 125u8, 216u8, 175u8, 255u8,
                142u8, 31u8, 111u8, 202u8, 240u8, 221u8, 22u8,
            ],
        ];
    }
    #[automatically_derived]
    impl alloy_sol_types::SolEventInterface for StakeTableEvents {
        const NAME: &'static str = "StakeTableEvents";
        const COUNT: usize = 10usize;
        fn decode_raw_log(
            topics: &[alloy_sol_types::Word],
            data: &[u8],
            validate: bool,
        ) -> alloy_sol_types::Result<Self> {
            match topics.first().copied() {
                Some(<ConsensusKeysUpdated as alloy_sol_types::SolEvent>::SIGNATURE_HASH) => {
                    <ConsensusKeysUpdated as alloy_sol_types::SolEvent>::decode_raw_log(
                        topics, data, validate,
                    )
                    .map(Self::ConsensusKeysUpdated)
                },
                Some(<Delegated as alloy_sol_types::SolEvent>::SIGNATURE_HASH) => {
                    <Delegated as alloy_sol_types::SolEvent>::decode_raw_log(topics, data, validate)
                        .map(Self::Delegated)
                },
                Some(<Initialized as alloy_sol_types::SolEvent>::SIGNATURE_HASH) => {
                    <Initialized as alloy_sol_types::SolEvent>::decode_raw_log(
                        topics, data, validate,
                    )
                    .map(Self::Initialized)
                },
                Some(<OwnershipTransferred as alloy_sol_types::SolEvent>::SIGNATURE_HASH) => {
                    <OwnershipTransferred as alloy_sol_types::SolEvent>::decode_raw_log(
                        topics, data, validate,
                    )
                    .map(Self::OwnershipTransferred)
                },
                Some(<Undelegated as alloy_sol_types::SolEvent>::SIGNATURE_HASH) => {
                    <Undelegated as alloy_sol_types::SolEvent>::decode_raw_log(
                        topics, data, validate,
                    )
                    .map(Self::Undelegated)
                },
<<<<<<< HEAD
=======
                Some(<Upgrade as alloy_sol_types::SolEvent>::SIGNATURE_HASH) => {
                    <Upgrade as alloy_sol_types::SolEvent>::decode_raw_log(topics, data, validate)
                        .map(Self::Upgrade)
                },
                Some(<Upgraded as alloy_sol_types::SolEvent>::SIGNATURE_HASH) => {
                    <Upgraded as alloy_sol_types::SolEvent>::decode_raw_log(topics, data, validate)
                        .map(Self::Upgraded)
                },
>>>>>>> bd128f4e
                Some(<ValidatorExit as alloy_sol_types::SolEvent>::SIGNATURE_HASH) => {
                    <ValidatorExit as alloy_sol_types::SolEvent>::decode_raw_log(
                        topics, data, validate,
                    )
                    .map(Self::ValidatorExit)
                },
                Some(<ValidatorRegistered as alloy_sol_types::SolEvent>::SIGNATURE_HASH) => {
                    <ValidatorRegistered as alloy_sol_types::SolEvent>::decode_raw_log(
                        topics, data, validate,
                    )
                    .map(Self::ValidatorRegistered)
                },
                Some(<Withdrawal as alloy_sol_types::SolEvent>::SIGNATURE_HASH) => {
                    <Withdrawal as alloy_sol_types::SolEvent>::decode_raw_log(
                        topics, data, validate,
                    )
                    .map(Self::Withdrawal)
                },
                _ => alloy_sol_types::private::Err(alloy_sol_types::Error::InvalidLog {
                    name: <Self as alloy_sol_types::SolEventInterface>::NAME,
                    log: alloy_sol_types::private::Box::new(
                        alloy_sol_types::private::LogData::new_unchecked(
                            topics.to_vec(),
                            data.to_vec().into(),
                        ),
                    ),
                }),
            }
        }
    }
    #[automatically_derived]
    impl alloy_sol_types::private::IntoLogData for StakeTableEvents {
        fn to_log_data(&self) -> alloy_sol_types::private::LogData {
            match self {
                Self::ConsensusKeysUpdated(inner) => {
                    alloy_sol_types::private::IntoLogData::to_log_data(inner)
                },
                Self::Delegated(inner) => alloy_sol_types::private::IntoLogData::to_log_data(inner),
                Self::Initialized(inner) => {
                    alloy_sol_types::private::IntoLogData::to_log_data(inner)
                },
                Self::OwnershipTransferred(inner) => {
                    alloy_sol_types::private::IntoLogData::to_log_data(inner)
                },
                Self::Undelegated(inner) => {
                    alloy_sol_types::private::IntoLogData::to_log_data(inner)
                },
<<<<<<< HEAD
=======
                Self::Upgrade(inner) => alloy_sol_types::private::IntoLogData::to_log_data(inner),
                Self::Upgraded(inner) => alloy_sol_types::private::IntoLogData::to_log_data(inner),
>>>>>>> bd128f4e
                Self::ValidatorExit(inner) => {
                    alloy_sol_types::private::IntoLogData::to_log_data(inner)
                },
                Self::ValidatorRegistered(inner) => {
                    alloy_sol_types::private::IntoLogData::to_log_data(inner)
                },
                Self::Withdrawal(inner) => {
                    alloy_sol_types::private::IntoLogData::to_log_data(inner)
                },
            }
        }
        fn into_log_data(self) -> alloy_sol_types::private::LogData {
            match self {
                Self::ConsensusKeysUpdated(inner) => {
                    alloy_sol_types::private::IntoLogData::into_log_data(inner)
                },
                Self::Delegated(inner) => {
                    alloy_sol_types::private::IntoLogData::into_log_data(inner)
                },
                Self::Initialized(inner) => {
                    alloy_sol_types::private::IntoLogData::into_log_data(inner)
                },
                Self::OwnershipTransferred(inner) => {
                    alloy_sol_types::private::IntoLogData::into_log_data(inner)
                },
                Self::Undelegated(inner) => {
                    alloy_sol_types::private::IntoLogData::into_log_data(inner)
                },
<<<<<<< HEAD
=======
                Self::Upgrade(inner) => alloy_sol_types::private::IntoLogData::into_log_data(inner),
                Self::Upgraded(inner) => {
                    alloy_sol_types::private::IntoLogData::into_log_data(inner)
                },
>>>>>>> bd128f4e
                Self::ValidatorExit(inner) => {
                    alloy_sol_types::private::IntoLogData::into_log_data(inner)
                },
                Self::ValidatorRegistered(inner) => {
                    alloy_sol_types::private::IntoLogData::into_log_data(inner)
                },
                Self::Withdrawal(inner) => {
                    alloy_sol_types::private::IntoLogData::into_log_data(inner)
                },
            }
        }
    }
    use alloy::contract as alloy_contract;
    /**Creates a new wrapper around an on-chain [`StakeTable`](self) contract instance.

    See the [wrapper's documentation](`StakeTableInstance`) for more details.*/
    #[inline]
    pub const fn new<
        T: alloy_contract::private::Transport + ::core::clone::Clone,
        P: alloy_contract::private::Provider<T, N>,
        N: alloy_contract::private::Network,
    >(
        address: alloy_sol_types::private::Address,
        provider: P,
    ) -> StakeTableInstance<T, P, N> {
        StakeTableInstance::<T, P, N>::new(address, provider)
    }
    /**Deploys this contract using the given `provider` and constructor arguments, if any.

    Returns a new instance of the contract, if the deployment was successful.

    For more fine-grained control over the deployment process, use [`deploy_builder`] instead.*/
    #[inline]
    pub fn deploy<
        T: alloy_contract::private::Transport + ::core::clone::Clone,
        P: alloy_contract::private::Provider<T, N>,
        N: alloy_contract::private::Network,
    >(
        provider: P,
    ) -> impl ::core::future::Future<Output = alloy_contract::Result<StakeTableInstance<T, P, N>>>
    {
        StakeTableInstance::<T, P, N>::deploy(provider)
    }
    /**Creates a `RawCallBuilder` for deploying this contract using the given `provider`
    and constructor arguments, if any.

    This is a simple wrapper around creating a `RawCallBuilder` with the data set to
    the bytecode concatenated with the constructor's ABI-encoded arguments.*/
    #[inline]
    pub fn deploy_builder<
        T: alloy_contract::private::Transport + ::core::clone::Clone,
        P: alloy_contract::private::Provider<T, N>,
        N: alloy_contract::private::Network,
    >(
        provider: P,
    ) -> alloy_contract::RawCallBuilder<T, P, N> {
        StakeTableInstance::<T, P, N>::deploy_builder(provider)
    }
    /**A [`StakeTable`](self) instance.

    Contains type-safe methods for interacting with an on-chain instance of the
    [`StakeTable`](self) contract located at a given `address`, using a given
    provider `P`.

    If the contract bytecode is available (see the [`sol!`](alloy_sol_types::sol!)
    documentation on how to provide it), the `deploy` and `deploy_builder` methods can
    be used to deploy a new instance of the contract.

    See the [module-level documentation](self) for all the available methods.*/
    #[derive(Clone)]
    pub struct StakeTableInstance<T, P, N = alloy_contract::private::Ethereum> {
        address: alloy_sol_types::private::Address,
        provider: P,
        _network_transport: ::core::marker::PhantomData<(N, T)>,
    }
    #[automatically_derived]
    impl<T, P, N> ::core::fmt::Debug for StakeTableInstance<T, P, N> {
        #[inline]
        fn fmt(&self, f: &mut ::core::fmt::Formatter<'_>) -> ::core::fmt::Result {
            f.debug_tuple("StakeTableInstance")
                .field(&self.address)
                .finish()
        }
    }
    /// Instantiation and getters/setters.
    #[automatically_derived]
    impl<
            T: alloy_contract::private::Transport + ::core::clone::Clone,
            P: alloy_contract::private::Provider<T, N>,
            N: alloy_contract::private::Network,
        > StakeTableInstance<T, P, N>
    {
        /**Creates a new wrapper around an on-chain [`StakeTable`](self) contract instance.

        See the [wrapper's documentation](`StakeTableInstance`) for more details.*/
        #[inline]
        pub const fn new(address: alloy_sol_types::private::Address, provider: P) -> Self {
            Self {
                address,
                provider,
                _network_transport: ::core::marker::PhantomData,
            }
        }
        /**Deploys this contract using the given `provider` and constructor arguments, if any.

        Returns a new instance of the contract, if the deployment was successful.

        For more fine-grained control over the deployment process, use [`deploy_builder`] instead.*/
        #[inline]
        pub async fn deploy(provider: P) -> alloy_contract::Result<StakeTableInstance<T, P, N>> {
            let call_builder = Self::deploy_builder(provider);
            let contract_address = call_builder.deploy().await?;
            Ok(Self::new(contract_address, call_builder.provider))
        }
        /**Creates a `RawCallBuilder` for deploying this contract using the given `provider`
        and constructor arguments, if any.

        This is a simple wrapper around creating a `RawCallBuilder` with the data set to
        the bytecode concatenated with the constructor's ABI-encoded arguments.*/
        #[inline]
        pub fn deploy_builder(provider: P) -> alloy_contract::RawCallBuilder<T, P, N> {
            alloy_contract::RawCallBuilder::new_raw_deploy(
                provider,
                ::core::clone::Clone::clone(&BYTECODE),
            )
        }
        /// Returns a reference to the address.
        #[inline]
        pub const fn address(&self) -> &alloy_sol_types::private::Address {
            &self.address
        }
        /// Sets the address.
        #[inline]
        pub fn set_address(&mut self, address: alloy_sol_types::private::Address) {
            self.address = address;
        }
        /// Sets the address and returns `self`.
        pub fn at(mut self, address: alloy_sol_types::private::Address) -> Self {
            self.set_address(address);
            self
        }
        /// Returns a reference to the provider.
        #[inline]
        pub const fn provider(&self) -> &P {
            &self.provider
        }
    }
    impl<T, P: ::core::clone::Clone, N> StakeTableInstance<T, &P, N> {
        /// Clones the provider and returns a new instance with the cloned provider.
        #[inline]
        pub fn with_cloned_provider(self) -> StakeTableInstance<T, P, N> {
            StakeTableInstance {
                address: self.address,
                provider: ::core::clone::Clone::clone(&self.provider),
                _network_transport: ::core::marker::PhantomData,
            }
        }
    }
    /// Function calls.
    #[automatically_derived]
    impl<
            T: alloy_contract::private::Transport + ::core::clone::Clone,
            P: alloy_contract::private::Provider<T, N>,
            N: alloy_contract::private::Network,
        > StakeTableInstance<T, P, N>
    {
        /// Creates a new call builder using this contract instance's provider and address.
        ///
        /// Note that the call can be any function call, not just those defined in this
        /// contract. Prefer using the other methods for building type-safe contract calls.
        pub fn call_builder<C: alloy_sol_types::SolCall>(
            &self,
            call: &C,
        ) -> alloy_contract::SolCallBuilder<T, &P, C, N> {
            alloy_contract::SolCallBuilder::new_sol(&self.provider, &self.address, call)
        }
        ///Creates a new call builder for the [`UPGRADE_INTERFACE_VERSION`] function.
        pub fn UPGRADE_INTERFACE_VERSION(
            &self,
        ) -> alloy_contract::SolCallBuilder<T, &P, UPGRADE_INTERFACE_VERSIONCall, N> {
            self.call_builder(&UPGRADE_INTERFACE_VERSIONCall {})
        }
        ///Creates a new call builder for the [`_hashBlsKey`] function.
        pub fn _hashBlsKey(
            &self,
            blsVK: <BN254::G2Point as alloy::sol_types::SolType>::RustType,
        ) -> alloy_contract::SolCallBuilder<T, &P, _hashBlsKeyCall, N> {
            self.call_builder(&_hashBlsKeyCall { blsVK })
        }
        ///Creates a new call builder for the [`blsKeys`] function.
        pub fn blsKeys(
            &self,
            blsKeyHash: alloy::sol_types::private::FixedBytes<32>,
        ) -> alloy_contract::SolCallBuilder<T, &P, blsKeysCall, N> {
            self.call_builder(&blsKeysCall { blsKeyHash })
        }
        ///Creates a new call builder for the [`claimValidatorExit`] function.
        pub fn claimValidatorExit(
            &self,
            validator: alloy::sol_types::private::Address,
        ) -> alloy_contract::SolCallBuilder<T, &P, claimValidatorExitCall, N> {
            self.call_builder(&claimValidatorExitCall { validator })
        }
        ///Creates a new call builder for the [`claimWithdrawal`] function.
        pub fn claimWithdrawal(
            &self,
            validator: alloy::sol_types::private::Address,
        ) -> alloy_contract::SolCallBuilder<T, &P, claimWithdrawalCall, N> {
            self.call_builder(&claimWithdrawalCall { validator })
        }
        ///Creates a new call builder for the [`delegate`] function.
        pub fn delegate(
            &self,
            validator: alloy::sol_types::private::Address,
            amount: alloy::sol_types::private::primitives::aliases::U256,
        ) -> alloy_contract::SolCallBuilder<T, &P, delegateCall, N> {
            self.call_builder(&delegateCall { validator, amount })
        }
        ///Creates a new call builder for the [`deregisterValidator`] function.
        pub fn deregisterValidator(
            &self,
        ) -> alloy_contract::SolCallBuilder<T, &P, deregisterValidatorCall, N> {
            self.call_builder(&deregisterValidatorCall {})
        }
        ///Creates a new call builder for the [`exitEscrowPeriod`] function.
        pub fn exitEscrowPeriod(
            &self,
        ) -> alloy_contract::SolCallBuilder<T, &P, exitEscrowPeriodCall, N> {
            self.call_builder(&exitEscrowPeriodCall {})
        }
        ///Creates a new call builder for the [`getVersion`] function.
        pub fn getVersion(&self) -> alloy_contract::SolCallBuilder<T, &P, getVersionCall, N> {
            self.call_builder(&getVersionCall {})
        }
        ///Creates a new call builder for the [`initialize`] function.
        pub fn initialize(
            &self,
            _tokenAddress: alloy::sol_types::private::Address,
            _lightClientAddress: alloy::sol_types::private::Address,
            _exitEscrowPeriod: alloy::sol_types::private::primitives::aliases::U256,
            _initialOwner: alloy::sol_types::private::Address,
        ) -> alloy_contract::SolCallBuilder<T, &P, initializeCall, N> {
            self.call_builder(&initializeCall {
                _tokenAddress,
                _lightClientAddress,
                _exitEscrowPeriod,
                _initialOwner,
            })
        }
        ///Creates a new call builder for the [`initializedAtBlock`] function.
        pub fn initializedAtBlock(
            &self,
        ) -> alloy_contract::SolCallBuilder<T, &P, initializedAtBlockCall, N> {
            self.call_builder(&initializedAtBlockCall {})
        }
        ///Creates a new call builder for the [`lightClient`] function.
        pub fn lightClient(&self) -> alloy_contract::SolCallBuilder<T, &P, lightClientCall, N> {
            self.call_builder(&lightClientCall {})
        }
        ///Creates a new call builder for the [`owner`] function.
        pub fn owner(&self) -> alloy_contract::SolCallBuilder<T, &P, ownerCall, N> {
            self.call_builder(&ownerCall {})
        }
        ///Creates a new call builder for the [`proxiableUUID`] function.
        pub fn proxiableUUID(&self) -> alloy_contract::SolCallBuilder<T, &P, proxiableUUIDCall, N> {
            self.call_builder(&proxiableUUIDCall {})
        }
        ///Creates a new call builder for the [`registerValidator`] function.
        pub fn registerValidator(
            &self,
            blsVK: <BN254::G2Point as alloy::sol_types::SolType>::RustType,
            schnorrVK: <EdOnBN254::EdOnBN254Point as alloy::sol_types::SolType>::RustType,
            blsSig: <BN254::G1Point as alloy::sol_types::SolType>::RustType,
            commission: u16,
        ) -> alloy_contract::SolCallBuilder<T, &P, registerValidatorCall, N> {
            self.call_builder(&registerValidatorCall {
                blsVK,
                schnorrVK,
                blsSig,
                commission,
            })
        }
        ///Creates a new call builder for the [`renounceOwnership`] function.
        pub fn renounceOwnership(
            &self,
        ) -> alloy_contract::SolCallBuilder<T, &P, renounceOwnershipCall, N> {
            self.call_builder(&renounceOwnershipCall {})
        }
        ///Creates a new call builder for the [`tokenAddress`] function.
        pub fn tokenAddress(&self) -> alloy_contract::SolCallBuilder<T, &P, tokenAddressCall, N> {
            self.call_builder(&tokenAddressCall {})
        }
        ///Creates a new call builder for the [`transferOwnership`] function.
        pub fn transferOwnership(
            &self,
            newOwner: alloy::sol_types::private::Address,
        ) -> alloy_contract::SolCallBuilder<T, &P, transferOwnershipCall, N> {
            self.call_builder(&transferOwnershipCall { newOwner })
        }
        ///Creates a new call builder for the [`undelegate`] function.
        pub fn undelegate(
            &self,
            validator: alloy::sol_types::private::Address,
            amount: alloy::sol_types::private::primitives::aliases::U256,
        ) -> alloy_contract::SolCallBuilder<T, &P, undelegateCall, N> {
            self.call_builder(&undelegateCall { validator, amount })
        }
        ///Creates a new call builder for the [`updateConsensusKeys`] function.
        pub fn updateConsensusKeys(
            &self,
            newBlsVK: <BN254::G2Point as alloy::sol_types::SolType>::RustType,
            newSchnorrVK: <EdOnBN254::EdOnBN254Point as alloy::sol_types::SolType>::RustType,
            newBlsSig: <BN254::G1Point as alloy::sol_types::SolType>::RustType,
        ) -> alloy_contract::SolCallBuilder<T, &P, updateConsensusKeysCall, N> {
            self.call_builder(&updateConsensusKeysCall {
                newBlsVK,
                newSchnorrVK,
                newBlsSig,
            })
        }
        ///Creates a new call builder for the [`upgradeToAndCall`] function.
        pub fn upgradeToAndCall(
            &self,
            newImplementation: alloy::sol_types::private::Address,
            data: alloy::sol_types::private::Bytes,
        ) -> alloy_contract::SolCallBuilder<T, &P, upgradeToAndCallCall, N> {
            self.call_builder(&upgradeToAndCallCall {
                newImplementation,
                data,
            })
        }
        ///Creates a new call builder for the [`validatorExits`] function.
        pub fn validatorExits(
            &self,
            validator: alloy::sol_types::private::Address,
        ) -> alloy_contract::SolCallBuilder<T, &P, validatorExitsCall, N> {
            self.call_builder(&validatorExitsCall { validator })
        }
        ///Creates a new call builder for the [`validators`] function.
        pub fn validators(
            &self,
            validator: alloy::sol_types::private::Address,
        ) -> alloy_contract::SolCallBuilder<T, &P, validatorsCall, N> {
            self.call_builder(&validatorsCall { validator })
        }
    }
    /// Event filters.
    #[automatically_derived]
    impl<
            T: alloy_contract::private::Transport + ::core::clone::Clone,
            P: alloy_contract::private::Provider<T, N>,
            N: alloy_contract::private::Network,
        > StakeTableInstance<T, P, N>
    {
        /// Creates a new event filter using this contract instance's provider and address.
        ///
        /// Note that the type can be any event, not just those defined in this contract.
        /// Prefer using the other methods for building type-safe event filters.
        pub fn event_filter<E: alloy_sol_types::SolEvent>(
            &self,
        ) -> alloy_contract::Event<T, &P, E, N> {
            alloy_contract::Event::new_sol(&self.provider, &self.address)
        }
        ///Creates a new event filter for the [`ConsensusKeysUpdated`] event.
        pub fn ConsensusKeysUpdated_filter(
            &self,
        ) -> alloy_contract::Event<T, &P, ConsensusKeysUpdated, N> {
            self.event_filter::<ConsensusKeysUpdated>()
        }
        ///Creates a new event filter for the [`Delegated`] event.
        pub fn Delegated_filter(&self) -> alloy_contract::Event<T, &P, Delegated, N> {
            self.event_filter::<Delegated>()
        }
        ///Creates a new event filter for the [`Initialized`] event.
        pub fn Initialized_filter(&self) -> alloy_contract::Event<T, &P, Initialized, N> {
            self.event_filter::<Initialized>()
        }
        ///Creates a new event filter for the [`OwnershipTransferred`] event.
        pub fn OwnershipTransferred_filter(
            &self,
        ) -> alloy_contract::Event<T, &P, OwnershipTransferred, N> {
            self.event_filter::<OwnershipTransferred>()
        }
        ///Creates a new event filter for the [`Undelegated`] event.
        pub fn Undelegated_filter(&self) -> alloy_contract::Event<T, &P, Undelegated, N> {
            self.event_filter::<Undelegated>()
        }
        ///Creates a new event filter for the [`Upgrade`] event.
        pub fn Upgrade_filter(&self) -> alloy_contract::Event<T, &P, Upgrade, N> {
            self.event_filter::<Upgrade>()
        }
        ///Creates a new event filter for the [`Upgraded`] event.
        pub fn Upgraded_filter(&self) -> alloy_contract::Event<T, &P, Upgraded, N> {
            self.event_filter::<Upgraded>()
        }
        ///Creates a new event filter for the [`ValidatorExit`] event.
        pub fn ValidatorExit_filter(&self) -> alloy_contract::Event<T, &P, ValidatorExit, N> {
            self.event_filter::<ValidatorExit>()
        }
        ///Creates a new event filter for the [`ValidatorRegistered`] event.
        pub fn ValidatorRegistered_filter(
            &self,
        ) -> alloy_contract::Event<T, &P, ValidatorRegistered, N> {
            self.event_filter::<ValidatorRegistered>()
        }
        ///Creates a new event filter for the [`Withdrawal`] event.
        pub fn Withdrawal_filter(&self) -> alloy_contract::Event<T, &P, Withdrawal, N> {
            self.event_filter::<Withdrawal>()
        }
    }
}<|MERGE_RESOLUTION|>--- conflicted
+++ resolved
@@ -5676,8 +5676,6 @@
                     alloy_sol_types::private::AssertTypeEq::<
                         <UnderlyingSolTuple as alloy_sol_types::SolType>::RustType,
                     >(_) => {},
-<<<<<<< HEAD
-=======
                 }
             }
             #[automatically_derived]
@@ -5817,7 +5815,6 @@
                     alloy_sol_types::private::AssertTypeEq::<
                         <UnderlyingSolTuple as alloy_sol_types::SolType>::RustType,
                     >(_) => {},
->>>>>>> bd128f4e
                 }
             }
             #[automatically_derived]
@@ -7606,10 +7603,7 @@
                 Self::exitEscrowPeriod(_) => {
                     <exitEscrowPeriodCall as alloy_sol_types::SolCall>::SELECTOR
                 },
-<<<<<<< HEAD
-=======
                 Self::getVersion(_) => <getVersionCall as alloy_sol_types::SolCall>::SELECTOR,
->>>>>>> bd128f4e
                 Self::initialize(_) => <initializeCall as alloy_sol_types::SolCall>::SELECTOR,
                 Self::initializedAtBlock(_) => {
                     <initializedAtBlockCall as alloy_sol_types::SolCall>::SELECTOR
@@ -7631,12 +7625,9 @@
                 Self::updateConsensusKeys(_) => {
                     <updateConsensusKeysCall as alloy_sol_types::SolCall>::SELECTOR
                 },
-<<<<<<< HEAD
-=======
                 Self::upgradeToAndCall(_) => {
                     <upgradeToAndCallCall as alloy_sol_types::SolCall>::SELECTOR
                 },
->>>>>>> bd128f4e
                 Self::validatorExits(_) => {
                     <validatorExitsCall as alloy_sol_types::SolCall>::SELECTOR
                 },
@@ -7941,12 +7932,6 @@
                 Self::_hashBlsKey(inner) => {
                     <_hashBlsKeyCall as alloy_sol_types::SolCall>::abi_encoded_size(inner)
                 },
-<<<<<<< HEAD
-                Self::admin(inner) => {
-                    <adminCall as alloy_sol_types::SolCall>::abi_encoded_size(inner)
-                },
-=======
->>>>>>> bd128f4e
                 Self::blsKeys(inner) => {
                     <blsKeysCall as alloy_sol_types::SolCall>::abi_encoded_size(inner)
                 },
@@ -7965,12 +7950,9 @@
                 Self::exitEscrowPeriod(inner) => {
                     <exitEscrowPeriodCall as alloy_sol_types::SolCall>::abi_encoded_size(inner)
                 },
-<<<<<<< HEAD
-=======
                 Self::getVersion(inner) => {
                     <getVersionCall as alloy_sol_types::SolCall>::abi_encoded_size(inner)
                 },
->>>>>>> bd128f4e
                 Self::initialize(inner) => {
                     <initializeCall as alloy_sol_types::SolCall>::abi_encoded_size(inner)
                 },
@@ -7983,12 +7965,9 @@
                 Self::owner(inner) => {
                     <ownerCall as alloy_sol_types::SolCall>::abi_encoded_size(inner)
                 },
-<<<<<<< HEAD
-=======
                 Self::proxiableUUID(inner) => {
                     <proxiableUUIDCall as alloy_sol_types::SolCall>::abi_encoded_size(inner)
                 },
->>>>>>> bd128f4e
                 Self::registerValidator(inner) => {
                     <registerValidatorCall as alloy_sol_types::SolCall>::abi_encoded_size(inner)
                 },
@@ -8007,12 +7986,9 @@
                 Self::updateConsensusKeys(inner) => {
                     <updateConsensusKeysCall as alloy_sol_types::SolCall>::abi_encoded_size(inner)
                 },
-<<<<<<< HEAD
-=======
                 Self::upgradeToAndCall(inner) => {
                     <upgradeToAndCallCall as alloy_sol_types::SolCall>::abi_encoded_size(inner)
                 },
->>>>>>> bd128f4e
                 Self::validatorExits(inner) => {
                     <validatorExitsCall as alloy_sol_types::SolCall>::abi_encoded_size(inner)
                 },
@@ -8032,12 +8008,6 @@
                 Self::_hashBlsKey(inner) => {
                     <_hashBlsKeyCall as alloy_sol_types::SolCall>::abi_encode_raw(inner, out)
                 },
-<<<<<<< HEAD
-                Self::admin(inner) => {
-                    <adminCall as alloy_sol_types::SolCall>::abi_encode_raw(inner, out)
-                },
-=======
->>>>>>> bd128f4e
                 Self::blsKeys(inner) => {
                     <blsKeysCall as alloy_sol_types::SolCall>::abi_encode_raw(inner, out)
                 },
@@ -8058,12 +8028,9 @@
                 Self::exitEscrowPeriod(inner) => {
                     <exitEscrowPeriodCall as alloy_sol_types::SolCall>::abi_encode_raw(inner, out)
                 },
-<<<<<<< HEAD
-=======
                 Self::getVersion(inner) => {
                     <getVersionCall as alloy_sol_types::SolCall>::abi_encode_raw(inner, out)
                 },
->>>>>>> bd128f4e
                 Self::initialize(inner) => {
                     <initializeCall as alloy_sol_types::SolCall>::abi_encode_raw(inner, out)
                 },
@@ -8076,12 +8043,9 @@
                 Self::owner(inner) => {
                     <ownerCall as alloy_sol_types::SolCall>::abi_encode_raw(inner, out)
                 },
-<<<<<<< HEAD
-=======
                 Self::proxiableUUID(inner) => {
                     <proxiableUUIDCall as alloy_sol_types::SolCall>::abi_encode_raw(inner, out)
                 },
->>>>>>> bd128f4e
                 Self::registerValidator(inner) => {
                     <registerValidatorCall as alloy_sol_types::SolCall>::abi_encode_raw(inner, out)
                 },
@@ -8102,12 +8066,9 @@
                         inner, out,
                     )
                 },
-<<<<<<< HEAD
-=======
                 Self::upgradeToAndCall(inner) => {
                     <upgradeToAndCallCall as alloy_sol_types::SolCall>::abi_encode_raw(inner, out)
                 },
->>>>>>> bd128f4e
                 Self::validatorExits(inner) => {
                     <validatorExitsCall as alloy_sol_types::SolCall>::abi_encode_raw(inner, out)
                 },
@@ -8217,8 +8178,6 @@
                 Self::BlsKeyAlreadyUsed(_) => {
                     <BlsKeyAlreadyUsed as alloy_sol_types::SolError>::SELECTOR
                 },
-<<<<<<< HEAD
-=======
                 Self::ERC1967InvalidImplementation(_) => {
                     <ERC1967InvalidImplementation as alloy_sol_types::SolError>::SELECTOR
                 },
@@ -8228,7 +8187,6 @@
                 Self::FailedInnerCall(_) => {
                     <FailedInnerCall as alloy_sol_types::SolError>::SELECTOR
                 },
->>>>>>> bd128f4e
                 Self::InsufficientAllowance(_) => {
                     <InsufficientAllowance as alloy_sol_types::SolError>::SELECTOR
                 },
@@ -8260,15 +8218,12 @@
                 Self::PrematureWithdrawal(_) => {
                     <PrematureWithdrawal as alloy_sol_types::SolError>::SELECTOR
                 },
-<<<<<<< HEAD
-=======
                 Self::UUPSUnauthorizedCallContext(_) => {
                     <UUPSUnauthorizedCallContext as alloy_sol_types::SolError>::SELECTOR
                 },
                 Self::UUPSUnsupportedProxiableUUID(_) => {
                     <UUPSUnsupportedProxiableUUID as alloy_sol_types::SolError>::SELECTOR
                 },
->>>>>>> bd128f4e
                 Self::UnknownValidator(_) => {
                     <UnknownValidator as alloy_sol_types::SolError>::SELECTOR
                 },
@@ -8602,8 +8557,6 @@
                 Self::BlsKeyAlreadyUsed(inner) => {
                     <BlsKeyAlreadyUsed as alloy_sol_types::SolError>::abi_encoded_size(inner)
                 },
-<<<<<<< HEAD
-=======
                 Self::ERC1967InvalidImplementation(inner) => {
                     <ERC1967InvalidImplementation as alloy_sol_types::SolError>::abi_encoded_size(
                         inner,
@@ -8615,7 +8568,6 @@
                 Self::FailedInnerCall(inner) => {
                     <FailedInnerCall as alloy_sol_types::SolError>::abi_encoded_size(inner)
                 },
->>>>>>> bd128f4e
                 Self::InsufficientAllowance(inner) => {
                     <InsufficientAllowance as alloy_sol_types::SolError>::abi_encoded_size(inner)
                 },
@@ -8651,8 +8603,6 @@
                 Self::PrematureWithdrawal(inner) => {
                     <PrematureWithdrawal as alloy_sol_types::SolError>::abi_encoded_size(inner)
                 },
-<<<<<<< HEAD
-=======
                 Self::UUPSUnauthorizedCallContext(inner) => {
                     <UUPSUnauthorizedCallContext as alloy_sol_types::SolError>::abi_encoded_size(
                         inner,
@@ -8663,7 +8613,6 @@
                         inner,
                     )
                 },
->>>>>>> bd128f4e
                 Self::UnknownValidator(inner) => {
                     <UnknownValidator as alloy_sol_types::SolError>::abi_encoded_size(inner)
                 },
@@ -8694,8 +8643,6 @@
                 Self::BlsKeyAlreadyUsed(inner) => {
                     <BlsKeyAlreadyUsed as alloy_sol_types::SolError>::abi_encode_raw(inner, out)
                 },
-<<<<<<< HEAD
-=======
                 Self::ERC1967InvalidImplementation(inner) => {
                     <ERC1967InvalidImplementation as alloy_sol_types::SolError>::abi_encode_raw(
                         inner, out,
@@ -8707,7 +8654,6 @@
                 Self::FailedInnerCall(inner) => {
                     <FailedInnerCall as alloy_sol_types::SolError>::abi_encode_raw(inner, out)
                 },
->>>>>>> bd128f4e
                 Self::InsufficientAllowance(inner) => {
                     <InsufficientAllowance as alloy_sol_types::SolError>::abi_encode_raw(inner, out)
                 },
@@ -8743,8 +8689,6 @@
                 Self::PrematureWithdrawal(inner) => {
                     <PrematureWithdrawal as alloy_sol_types::SolError>::abi_encode_raw(inner, out)
                 },
-<<<<<<< HEAD
-=======
                 Self::UUPSUnauthorizedCallContext(inner) => {
                     <UUPSUnauthorizedCallContext as alloy_sol_types::SolError>::abi_encode_raw(
                         inner, out,
@@ -8755,7 +8699,6 @@
                         inner, out,
                     )
                 },
->>>>>>> bd128f4e
                 Self::UnknownValidator(inner) => {
                     <UnknownValidator as alloy_sol_types::SolError>::abi_encode_raw(inner, out)
                 },
@@ -8897,8 +8840,6 @@
                     )
                     .map(Self::Undelegated)
                 },
-<<<<<<< HEAD
-=======
                 Some(<Upgrade as alloy_sol_types::SolEvent>::SIGNATURE_HASH) => {
                     <Upgrade as alloy_sol_types::SolEvent>::decode_raw_log(topics, data, validate)
                         .map(Self::Upgrade)
@@ -8907,7 +8848,6 @@
                     <Upgraded as alloy_sol_types::SolEvent>::decode_raw_log(topics, data, validate)
                         .map(Self::Upgraded)
                 },
->>>>>>> bd128f4e
                 Some(<ValidatorExit as alloy_sol_types::SolEvent>::SIGNATURE_HASH) => {
                     <ValidatorExit as alloy_sol_types::SolEvent>::decode_raw_log(
                         topics, data, validate,
@@ -8955,11 +8895,8 @@
                 Self::Undelegated(inner) => {
                     alloy_sol_types::private::IntoLogData::to_log_data(inner)
                 },
-<<<<<<< HEAD
-=======
                 Self::Upgrade(inner) => alloy_sol_types::private::IntoLogData::to_log_data(inner),
                 Self::Upgraded(inner) => alloy_sol_types::private::IntoLogData::to_log_data(inner),
->>>>>>> bd128f4e
                 Self::ValidatorExit(inner) => {
                     alloy_sol_types::private::IntoLogData::to_log_data(inner)
                 },
@@ -8988,13 +8925,10 @@
                 Self::Undelegated(inner) => {
                     alloy_sol_types::private::IntoLogData::into_log_data(inner)
                 },
-<<<<<<< HEAD
-=======
                 Self::Upgrade(inner) => alloy_sol_types::private::IntoLogData::into_log_data(inner),
                 Self::Upgraded(inner) => {
                     alloy_sol_types::private::IntoLogData::into_log_data(inner)
                 },
->>>>>>> bd128f4e
                 Self::ValidatorExit(inner) => {
                     alloy_sol_types::private::IntoLogData::into_log_data(inner)
                 },
