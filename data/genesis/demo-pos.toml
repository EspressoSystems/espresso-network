base_version = "0.2"
upgrade_version = "0.3"
<<<<<<< HEAD
epoch_height = 200
epoch_start_block = 321
stake_table_capacity = 10
=======
# NOTE: the upgrade to PoS needs to happen within one epoch. Currently it takes about 120 blocks to
# perform the upgrade. Therefore the epoch_height can't be set significantly lower than 150.
epoch_height = 150
epoch_start_block = 271
>>>>>>> 99c96b77

[stake_table]
capacity = 10

[chain_config]
chain_id = 999999999
base_fee = '1 wei'
max_block_size = '1mb'
fee_recipient = '0x0000000000000000000000000000000000000000'
fee_contract = '0xa15bb66138824a1c7167f5e85b957d04dd34e468'

[header]
timestamp = "1970-01-01T00:00:00Z"

[l1_finalized]
number = 0

[[upgrade]]
version = "0.3"
start_proposing_view = 150
stop_proposing_view = 1000

[upgrade.epoch]
[upgrade.epoch.chain_config]
chain_id = 999999999
max_block_size = '1mb'
base_fee = '1 wei'
fee_recipient = "0x0000000000000000000000000000000000000000"
fee_contract = "0xa15bb66138824a1c7167f5e85b957d04dd34e468"
stake_table_contract = "0xed1db453c3156ff3155a97ad217b3087d5dc5f6e"<|MERGE_RESOLUTION|>--- conflicted
+++ resolved
@@ -1,15 +1,10 @@
 base_version = "0.2"
 upgrade_version = "0.3"
-<<<<<<< HEAD
-epoch_height = 200
-epoch_start_block = 321
-stake_table_capacity = 10
-=======
 # NOTE: the upgrade to PoS needs to happen within one epoch. Currently it takes about 120 blocks to
 # perform the upgrade. Therefore the epoch_height can't be set significantly lower than 150.
 epoch_height = 150
 epoch_start_block = 271
->>>>>>> 99c96b77
+stake_table_capacity = 10
 
 [stake_table]
 capacity = 10
