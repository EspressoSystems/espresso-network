base_version = "0.3"
upgrade_version = "0.3"
<<<<<<< HEAD
epoch_height = 300
epoch_start_block = 1
stake_table_capacity = 10
=======
epoch_height = 150
epoch_start_block = 1
>>>>>>> 99c96b77

[stake_table]
capacity = 10

[chain_config]
chain_id = 999999999
max_block_size = '1mb'
base_fee = '1 wei'
fee_recipient = "0x0000000000000000000000000000000000000000"
fee_contract = "0xa15bb66138824a1c7167f5e85b957d04dd34e468"
stake_table_contract = "0xed1db453c3156ff3155a97ad217b3087d5dc5f6e"

[header]
timestamp = "1970-01-01T00:00:00Z"

[l1_finalized]
number = 0<|MERGE_RESOLUTION|>--- conflicted
+++ resolved
@@ -1,13 +1,8 @@
 base_version = "0.3"
 upgrade_version = "0.3"
-<<<<<<< HEAD
-epoch_height = 300
+epoch_height = 150
 epoch_start_block = 1
 stake_table_capacity = 10
-=======
-epoch_height = 150
-epoch_start_block = 1
->>>>>>> 99c96b77
 
 [stake_table]
 capacity = 10
