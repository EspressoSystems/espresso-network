--- conflicted
+++ resolved
@@ -138,11 +138,8 @@
       deploy-tag: ${{ steps.deploy.outputs.tags }}
       builder-tag: ${{ steps.builder.outputs.tags }}
       nasty-client-tag: ${{ steps.nasty-client.outputs.tags }}
-<<<<<<< HEAD
       espresso-dev-node-tag: ${{ steps.espresso-dev-node.outputs.tags }}
-=======
       bridge-tag: ${{ steps.bridge.outputs.tags }}
->>>>>>> b69ca39c
     steps:
       - name: Checkout Repository
         uses: actions/checkout@v4
@@ -244,19 +241,16 @@
         with:
           images: ghcr.io/espressosystems/espresso-sequencer/nasty-client
 
-<<<<<<< HEAD
       - name: Generate espresso-dev-node metadata
         uses: docker/metadata-action@v5
         id: espresso-dev-node
         with:
           images: ghcr.io/espressosystems/espresso-sequencer/espresso-dev-node
-=======
       - name: Generate bridge metadata
         uses: docker/metadata-action@v5
         id: bridge
         with:
           images: ghcr.io/espressosystems/espresso-sequencer/bridge
->>>>>>> b69ca39c
 
       - name: Build and push sequencer docker
         uses: docker/build-push-action@v5
@@ -378,7 +372,6 @@
           tags: ${{ steps.nasty-client.outputs.tags }}
           labels: ${{ steps.nasty-client.outputs.labels }}
 
-<<<<<<< HEAD
       - name: Build and push espresso-dev-node docker
         uses: docker/build-push-action@v5
         with:
@@ -388,7 +381,6 @@
           push: ${{ github.event_name != 'pull_request' }}
           tags: ${{ steps.espresso-dev-node.outputs.tags }}
           labels: ${{ steps.espresso-dev-node.outputs.labels }}
-=======
       - name: Build and push bridge docker
         uses: docker/build-push-action@v5
         with:
@@ -398,7 +390,6 @@
           push: ${{ github.event_name != 'pull_request' }}
           tags: ${{ steps.bridge.outputs.tags }}
           labels: ${{ steps.bridge.outputs.labels }}
->>>>>>> b69ca39c
 
   test-demo:
     if: ${{ github.event_name != 'pull_request' }}
