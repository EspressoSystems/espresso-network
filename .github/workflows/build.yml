name: Build

on:
  push:
    branches:
      - main
      - release-*
    tags:
      # YYYYMMDD
      - "20[0-9][0-9][0-1][0-9][0-3][0-9]*"
  schedule:
    - cron: "0 0 * * 1"
  pull_request:
  workflow_dispatch:

concurrency:
  group: ${{ github.workflow }}-${{ github.ref }}
  cancel-in-progress: true

env:
  RUSTFLAGS: '--cfg async_executor_impl="async-std" --cfg async_channel_impl="async-std"'
  RUST_LOG: info,libp2p=off,node=error
  DOCKER_PLATFORMS: ${{ github.event_name == 'pull_request' && 'linux/amd64' || 'linux/amd64,linux/arm64' }}

jobs:
  build:
    runs-on: ubuntu-latest
    steps:
      - name: Fix submodule permissions check
        run: |
          git config --global --add safe.directory '*'

      - name: Install Foundry
        uses: foundry-rs/foundry-toolchain@v1

      - name: Install just command runner
        run: |
          sudo snap install --edge --classic just
          just --version

      - name: Checkout Repository
        uses: actions/checkout@v4
        with:
          submodules: recursive

      - name: Enable Rust Caching
        uses: Swatinem/rust-cache@v2
        with:
          prefix-key: v1-rust

      - name: Build
        # Build in release without `testing` feature, this should work without `hotshot_example` config.
        run: |
          cargo build --locked --release --workspace

      - name: Build Espresso Dev Node
        # Espresso Dev Node currently requires testing feature, so it is built separately.
        run: |
          cargo build --locked --release --features testing --bin espresso-dev-node

      - name: Upload artifacts
        uses: actions/upload-artifact@v4
        with:
          name: x86_64-unknown-linux-gnu-services
          path: |
            target/release/orchestrator
            target/release/cdn-broker
            target/release/cdn-marshal
            target/release/cdn-whitelist
            target/release/state-relay-server
            target/release/state-prover
            target/release/sequencer
            target/release/cli
            target/release/submit-transactions
            target/release/reset-storage
            target/release/utils
            target/release/deploy
            target/release/keygen
            target/release/permissionless-builder
            target/release/nasty-client
            target/release/espresso-dev-node
            target/release/pub-key
            target/release/espresso-bridge
            target/release/marketplace-solver
            target/release/marketplace-builder
            target/release/node-metrics
            target/release/dev-rollup

  build-arm:
<<<<<<< HEAD
    if: github.event_name != 'pull_request'
    runs-on: buildjet-16vcpu-ubuntu-2204-arm
=======
    runs-on: buildjet-8vcpu-ubuntu-2204-arm
    env:
      CARGO_BUILD_JOBS: '6'
>>>>>>> 7d7bf110
    steps:
      - name: Fix submodule permissions check
        run: |
          git config --global --add safe.directory '*'

      - name: Install Foundry
        uses: foundry-rs/foundry-toolchain@v1

      - name: Checkout Repository
        uses: actions/checkout@v4
        with:
          submodules: recursive

      - name: Enable Rust Caching
        uses: Swatinem/rust-cache@v2

      - name: Build
        run: |
          cargo build --locked --release --workspace

      - name: Build Espresso Dev Node
        # Espresso Dev Node currently requires testing feature, so it is built separately.
        run: |
          cargo build --locked --release --features testing --bin espresso-dev-node

      - name: Upload artifacts
        uses: actions/upload-artifact@v4
        with:
          name: aarch64-unknown-linux-gnu-services
          path: |
            target/release/orchestrator
            target/release/cdn-broker
            target/release/cdn-marshal
            target/release/cdn-whitelist
            target/release/state-relay-server
            target/release/state-prover
            target/release/sequencer
            target/release/cli
            target/release/submit-transactions
            target/release/reset-storage
            target/release/utils
            target/release/deploy
            target/release/keygen
            target/release/permissionless-builder
            target/release/nasty-client
            target/release/espresso-dev-node
            target/release/pub-key
            target/release/espresso-bridge
            target/release/marketplace-solver
            target/release/marketplace-builder
            target/release/node-metrics
            target/release/dev-rollup

  build-dockers:
    runs-on: ubuntu-latest
    needs: [build, build-arm]
    # if build_arm is skipped, run this job anyway
    if: ${{ !(failure() || cancelled()) }}
    outputs:
      sequencer-tag: ${{ steps.sequencer.outputs.tags }}
      cdn-broker-tag: ${{ steps.cdn-broker.outputs.tags }}
      cdn-marshal-tag: ${{ steps.cdn-marshal.outputs.tags }}
      cdn-whitelist-tag: ${{ steps.cdn-whitelist.outputs.tags }}
      state-relay-server-tag: ${{ steps.state-relay-server.outputs.tags }}
      prover-service-tag: ${{ steps.prover-service.outputs.tags }}
      orchestrator-tag: ${{ steps.orchestrator.outputs.tags }}
      submit-transactions-tag: ${{ steps.submit-transactions.outputs.tags }}
      deploy-tag: ${{ steps.deploy.outputs.tags }}
      builder-tag: ${{ steps.builder.outputs.tags }}
      nasty-client-tag: ${{ steps.nasty-client.outputs.tags }}
      espresso-dev-node-tag: ${{ steps.espresso-dev-node.outputs.tags }}
      bridge-tag: ${{ steps.bridge.outputs.tags }}
      marketplace-solver-tag: ${{ steps.marketplace-solver.outputs.tags }}
      marketplace-builder-tag: ${{ steps.marketplace-builder.outputs.tags }}
      node-validator-tag: ${{ steps.node-validator.outputs.tags }}
      dev-rollup-tag: ${{ steps.dev-rollup.outputs.tags }}
    steps:
      - name: Checkout Repository
        uses: actions/checkout@v4
        with:
          submodules: recursive

      - name: Download executables AMD
        uses: actions/download-artifact@v4
        with:
          name: x86_64-unknown-linux-gnu-services
          path: target/amd64/release

      - name: Download executables ARM
        if: github.event_name != 'pull_request'
        uses: actions/download-artifact@v4
        with:
          name: aarch64-unknown-linux-gnu-services
          path: target/arm64/release

      - name: Setup Docker BuildKit (buildx)
        uses: docker/setup-buildx-action@v3

      - name: Login to Github Container Repo
        uses: docker/login-action@v3
        if: github.event_name != 'pull_request'
        with:
          registry: ghcr.io
          username: ${{ github.repository_owner }}
          password: ${{ secrets.GITHUB_TOKEN }}

      - name: Generate sequencer docker metadata
        uses: docker/metadata-action@v5
        id: sequencer
        with:
          images: ghcr.io/espressosystems/espresso-sequencer/sequencer

      - name: Generate cdn-broker docker metadata
        uses: docker/metadata-action@v5
        id: cdn-broker
        with:
          images: ghcr.io/espressosystems/espresso-sequencer/cdn-broker

      - name: Generate cdn-marshal docker metadata
        uses: docker/metadata-action@v5
        id: cdn-marshal
        with:
          images: ghcr.io/espressosystems/espresso-sequencer/cdn-marshal

      - name: Generate cdn-whitelist docker metadata
        uses: docker/metadata-action@v5
        id: cdn-whitelist
        with:
          images: ghcr.io/espressosystems/espresso-sequencer/cdn-whitelist

      - name: Generate state-relay-server docker metadata
        uses: docker/metadata-action@v5
        id: state-relay-server
        with:
          images: ghcr.io/espressosystems/espresso-sequencer/state-relay-server

      - name: Generate prover-service docker metadata
        uses: docker/metadata-action@v5
        id: prover-service
        with:
          images: ghcr.io/espressosystems/espresso-sequencer/prover-service

      - name: Generate orchestrator docker metadata
        uses: docker/metadata-action@v5
        id: orchestrator
        with:
          images: ghcr.io/espressosystems/espresso-sequencer/orchestrator

      - name: Generate submit-transactions docker metadata
        uses: docker/metadata-action@v5
        id: submit-transactions
        with:
          images: ghcr.io/espressosystems/espresso-sequencer/submit-transactions

      - name: Generate deploy metadata
        uses: docker/metadata-action@v5
        id: deploy
        with:
          images: ghcr.io/espressosystems/espresso-sequencer/deploy

      - name: Generate builder metadata
        uses: docker/metadata-action@v5
        id: builder
        with:
          images: ghcr.io/espressosystems/espresso-sequencer/builder

      - name: Generate nasty-client metadata
        uses: docker/metadata-action@v5
        id: nasty-client
        with:
          images: ghcr.io/espressosystems/espresso-sequencer/nasty-client

      - name: Generate espresso-dev-node metadata
        uses: docker/metadata-action@v5
        id: espresso-dev-node
        with:
          images: ghcr.io/espressosystems/espresso-sequencer/espresso-dev-node

      - name: Generate bridge metadata
        uses: docker/metadata-action@v5
        id: bridge
        with:
          images: ghcr.io/espressosystems/espresso-sequencer/bridge

      - name: Generate marketplace-solver metadata
        uses: docker/metadata-action@v5
        id: marketplace-solver
        with:
          images: ghcr.io/espressosystems/espresso-sequencer/marketplace-solver

      - name: Generate marketplace-builder metadata
        uses: docker/metadata-action@v5
        id: marketplace-builder
        with:
          images: ghcr.io/espressosystems/espresso-sequencer/marketplace-builder

      - name: Generate node-validator metadata
        uses: docker/metadata-action@v5
        id: node-validator
        with:
          images: ghcr.io/espressosystems/espresso-sequencer/node-validator

      - name: Generate dev-rollup metadata
        uses: docker/metadata-action@v5
        id: dev-rollup
        with:
          images: ghcr.io/espressosystems/espresso-sequencer/dev-rollup


      - name: Build and push sequencer docker
        uses: docker/build-push-action@v6
        with:
          context: ./
          file: ./docker/sequencer.Dockerfile
          platforms: ${{ env.DOCKER_PLATFORMS }}
          push: ${{ github.event_name != 'pull_request' }}
          tags: ${{ steps.sequencer.outputs.tags }}
          labels: ${{ steps.sequencer.outputs.labels }}

      - name: Build and push cdn-broker docker
        uses: docker/build-push-action@v6
        with:
          context: ./
          file: ./docker/cdn-broker.Dockerfile
          platforms: ${{ env.DOCKER_PLATFORMS }}
          push: ${{ github.event_name != 'pull_request' }}
          tags: ${{ steps.cdn-broker.outputs.tags }}
          labels: ${{ steps.cdn-broker.outputs.labels }}

      - name: Build and push cdn-marshal docker
        uses: docker/build-push-action@v6
        with:
          context: ./
          file: ./docker/cdn-marshal.Dockerfile
          platforms: ${{ env.DOCKER_PLATFORMS }}
          push: ${{ github.event_name != 'pull_request' }}
          tags: ${{ steps.cdn-marshal.outputs.tags }}
          labels: ${{ steps.cdn-marshal.outputs.labels }}

      - name: Build and push cdn-whitelist docker
        uses: docker/build-push-action@v6
        with:
          context: ./
          file: ./docker/cdn-whitelist.Dockerfile
          platforms: ${{ env.DOCKER_PLATFORMS }}
          push: ${{ github.event_name != 'pull_request' }}
          tags: ${{ steps.cdn-whitelist.outputs.tags }}
          labels: ${{ steps.cdn-whitelist.outputs.labels }}

      - name: Build and push state-relay-server docker
        uses: docker/build-push-action@v6
        with:
          context: ./
          file: ./docker/state-relay-server.Dockerfile
          platforms: ${{ env.DOCKER_PLATFORMS }}
          push: ${{ github.event_name != 'pull_request' }}
          tags: ${{ steps.state-relay-server.outputs.tags }}
          labels: ${{ steps.state-relay-server.outputs.labels }}

      - name: Build and push prover-service docker
        uses: docker/build-push-action@v6
        with:
          context: ./
          file: ./docker/prover-service.Dockerfile
          platforms: ${{ env.DOCKER_PLATFORMS }}
          push: ${{ github.event_name != 'pull_request' }}
          tags: ${{ steps.prover-service.outputs.tags }}
          labels: ${{ steps.prover-service.outputs.labels }}

      - name: Build and push orchestrator docker
        uses: docker/build-push-action@v6
        with:
          context: ./
          file: ./docker/orchestrator.Dockerfile
          platforms: ${{ env.DOCKER_PLATFORMS }}
          push: ${{ github.event_name != 'pull_request' }}
          tags: ${{ steps.orchestrator.outputs.tags }}
          labels: ${{ steps.orchestrator.outputs.labels }}

      - name: Build and push submit-transactions docker
        uses: docker/build-push-action@v6
        with:
          context: ./
          file: ./docker/submit-transactions.Dockerfile
          platforms: ${{ env.DOCKER_PLATFORMS }}
          push: ${{ github.event_name != 'pull_request' }}
          tags: ${{ steps.submit-transactions.outputs.tags }}
          labels: ${{ steps.submit-transactions.outputs.labels }}

      - name: Build and push deploy docker
        uses: docker/build-push-action@v6
        with:
          context: ./
          file: ./docker/deploy.Dockerfile
          platforms: ${{ env.DOCKER_PLATFORMS }}
          push: ${{ github.event_name != 'pull_request' }}
          tags: ${{ steps.deploy.outputs.tags }}
          labels: ${{ steps.deploy.outputs.labels }}

      - name: Build and push builder docker
        uses: docker/build-push-action@v6
        with:
          context: ./
          file: ./docker/permissionless-builder.Dockerfile
          platforms: ${{ env.DOCKER_PLATFORMS }}
          push: ${{ github.event_name != 'pull_request' }}
          tags: ${{ steps.builder.outputs.tags }}
          labels: ${{ steps.builder.outputs.labels }}

      - name: Build and push nasty-client docker
        uses: docker/build-push-action@v6
        with:
          context: ./
          file: ./docker/nasty-client.Dockerfile
          platforms: ${{ env.DOCKER_PLATFORMS }}
          push: ${{ github.event_name != 'pull_request' }}
          tags: ${{ steps.nasty-client.outputs.tags }}
          labels: ${{ steps.nasty-client.outputs.labels }}

      - name: Build and push espresso-dev-node docker
        uses: docker/build-push-action@v6
        with:
          context: ./
          file: ./docker/espresso-dev-node.Dockerfile
          platforms: ${{ env.DOCKER_PLATFORMS }}
          push: ${{ github.event_name != 'pull_request' }}
          tags: ${{ steps.espresso-dev-node.outputs.tags }}
          labels: ${{ steps.espresso-dev-node.outputs.labels }}
      - name: Build and push bridge docker
        uses: docker/build-push-action@v6
        with:
          context: ./
          file: ./docker/espresso-bridge.Dockerfile
          platforms: ${{ env.DOCKER_PLATFORMS }}
          push: ${{ github.event_name != 'pull_request' }}
          tags: ${{ steps.bridge.outputs.tags }}
          labels: ${{ steps.bridge.outputs.labels }}

      - name: Build and push marketplace-solver docker
        uses: docker/build-push-action@v6
        with:
          context: ./
          file: ./docker/marketplace-solver.Dockerfile
          platforms: ${{ env.DOCKER_PLATFORMS }}
          push: ${{ github.event_name != 'pull_request' }}
          tags: ${{ steps.marketplace-solver.outputs.tags }}
          labels: ${{ steps.marketplace-solver.outputs.labels }}

      - name: Build and push marketplace-builder docker
        uses: docker/build-push-action@v6
        with:
          context: ./
          file: ./docker/marketplace-builder.Dockerfile
          platforms: ${{ env.DOCKER_PLATFORMS }}
          push: ${{ github.event_name != 'pull_request' }}
          tags: ${{ steps.marketplace-builder.outputs.tags }}
          labels: ${{ steps.marketplace-builder.outputs.labels }}

      - name: Build and push node-validator docker
        uses: docker/build-push-action@v6
        with:
          context: ./
          file: ./docker/node-validator.Dockerfile
          platforms: ${{ env.DOCKER_PLATFORMS }}
          push: ${{ github.event_name != 'pull_request' }}
          tags: ${{ steps.node-validator.outputs.tags }}
          labels: ${{ steps.node-validator.outputs.labels }}

      - name: Build and push dev-rollup docker
        uses: docker/build-push-action@v6
        with:
          context: ./
          file: ./docker/dev-rollup.Dockerfile
          platforms: ${{ env.DOCKER_PLATFORMS }}
          push: ${{ github.event_name != 'pull_request' }}
          tags: ${{ steps.dev-rollup.outputs.tags }}
          labels: ${{ steps.dev-rollup.outputs.labels }}

  test-demo:
    if: ${{ github.event_name != 'pull_request' }}
    runs-on: ubuntu-latest
    needs: [build-dockers]
    steps:
      - name: Install just command runner
        run: |
          sudo snap install --edge --classic just
          just --version

      - name: Checkout Repository
        uses: actions/checkout@v4

      - name: Pull docker images
        run: |
          docker pull ${{ needs.build-dockers.outputs.sequencer-tag }}
          docker pull ${{ needs.build-dockers.outputs.cdn-broker-tag }}
          docker pull ${{ needs.build-dockers.outputs.cdn-marshal-tag }}
          docker pull ${{ needs.build-dockers.outputs.cdn-whitelist-tag }}
          docker pull ${{ needs.build-dockers.outputs.state-relay-server-tag }}
          docker pull ${{ needs.build-dockers.outputs.prover-service-tag }}
          docker pull ${{ needs.build-dockers.outputs.orchestrator-tag }}
          docker pull ${{ needs.build-dockers.outputs.submit-transactions-tag }}
          docker pull ${{ needs.build-dockers.outputs.deploy-tag }}
          docker pull ${{ needs.build-dockers.outputs.builder-tag }}
          docker pull ${{ needs.build-dockers.outputs.nasty-client-tag }}
          docker pull ${{ needs.build-dockers.outputs.bridge-tag }}
          docker pull ${{ needs.build-dockers.outputs.marketplace-solver-tag }}
          docker pull ${{ needs.build-dockers.outputs.marketplace-builder-tag }}
          docker pull ${{ needs.build-dockers.outputs.node-validator-tag }}
          docker pull ${{ needs.build-dockers.outputs.dev-rollup-tag }}
          
      - name: Tag new docker images
        run: |
          docker tag ${{ needs.build-dockers.outputs.sequencer-tag }} ghcr.io/espressosystems/espresso-sequencer/sequencer:main
          docker tag ${{ needs.build-dockers.outputs.cdn-broker-tag }} ghcr.io/espressosystems/espresso-sequencer/cdn-broker:main
          docker tag ${{ needs.build-dockers.outputs.cdn-marshal-tag }} ghcr.io/espressosystems/espresso-sequencer/cdn-marshal:main
          docker tag ${{ needs.build-dockers.outputs.cdn-whitelist-tag }} ghcr.io/espressosystems/espresso-sequencer/cdn-whitelist:main
          docker tag ${{ needs.build-dockers.outputs.state-relay-server-tag }} ghcr.io/espressosystems/espresso-sequencer/state-relay-server:main
          docker tag ${{ needs.build-dockers.outputs.prover-service-tag }} ghcr.io/espressosystems/espresso-sequencer/prover-service:main
          docker tag ${{ needs.build-dockers.outputs.orchestrator-tag }} ghcr.io/espressosystems/espresso-sequencer/orchestrator:main
          docker tag ${{ needs.build-dockers.outputs.submit-transactions-tag }} ghcr.io/espressosystems/espresso-sequencer/submit-transactions:main
          docker tag ${{ needs.build-dockers.outputs.deploy-tag }} ghcr.io/espressosystems/espresso-sequencer/deploy:main
          docker tag ${{ needs.build-dockers.outputs.builder-tag }} ghcr.io/espressosystems/espresso-sequencer/builder:main
          docker tag ${{ needs.build-dockers.outputs.nasty-client-tag }} ghcr.io/espressosystems/espresso-sequencer/nasty-client:main
          docker tag ${{ needs.build-dockers.outputs.bridge-tag }} ghcr.io/espressosystems/espresso-sequencer/bridge:main
          docker tag ${{ needs.build-dockers.outputs.marketplace-solver-tag }} ghcr.io/espressosystems/espresso-sequencer/marketplace-solver:main
          docker tag ${{ needs.build-dockers.outputs.marketplace-builder-tag }} ghcr.io/espressosystems/espresso-sequencer/marketplace-builder:main
          docker tag ${{ needs.build-dockers.outputs.node-validator-tag }} ghcr.io/espressosystems/espresso-sequencer/node-validator:main
          docker tag ${{ needs.build-dockers.outputs.dev-rollup-tag }} ghcr.io/espressosystems/espresso-sequencer/dev-rollup:main

      - name: Test docker demo
        run: |
          just demo &
          timeout -v 600 scripts/smoke-test-demo | sed -e 's/^/smoke-test: /;'<|MERGE_RESOLUTION|>--- conflicted
+++ resolved
@@ -87,14 +87,10 @@
             target/release/dev-rollup
 
   build-arm:
-<<<<<<< HEAD
     if: github.event_name != 'pull_request'
-    runs-on: buildjet-16vcpu-ubuntu-2204-arm
-=======
     runs-on: buildjet-8vcpu-ubuntu-2204-arm
     env:
       CARGO_BUILD_JOBS: '6'
->>>>>>> 7d7bf110
     steps:
       - name: Fix submodule permissions check
         run: |
