--- conflicted
+++ resolved
@@ -72,9 +72,9 @@
         # Build in release without `testing` feature, this should work without `hotshot_example` config.
         run: |
           cargo build --locked --release --workspace
-
-      - name: Build sequencer-sqlite
-        run: cargo build --release --manifest-path ./sequencer-sqlite/Cargo.toml --target-dir ./target
+      
+      - name: Build sequencer-sqlite 
+        run: cargo build --locked --release --manifest-path ./sequencer-sqlite/Cargo.toml --target-dir ./target
 
       - name: Build Espresso Dev Node
         # Espresso Dev Node currently requires testing feature, so it is built separately.
@@ -107,8 +107,8 @@
         run: |
           cargo build --locked --release --workspace
 
-      - name: Build sequencer-sqlite
-        run: cargo build --release --manifest-path ./sequencer-sqlite/Cargo.toml --target-dir ./target
+      - name: Build sequencer-sqlite 
+        run: cargo build --locked --release --manifest-path ./sequencer-sqlite/Cargo.toml --target-dir ./target
 
       - name: Build Espresso Dev Node
         # Espresso Dev Node currently requires testing feature, so it is built separately.
@@ -252,26 +252,6 @@
       - name: Load docker images (PR only)
         if: ${{ github.event_name == 'pull_request' }}
         run: |
-<<<<<<< HEAD
-          docker pull ${{ needs.build-dockers.outputs.sequencer-tag }}
-          docker pull ${{ needs.build-dockers.outputs.cdn-broker-tag }}
-          docker pull ${{ needs.build-dockers.outputs.cdn-marshal-tag }}
-          docker pull ${{ needs.build-dockers.outputs.cdn-whitelist-tag }}
-          docker pull ${{ needs.build-dockers.outputs.state-relay-server-tag }}
-          docker pull ${{ needs.build-dockers.outputs.prover-service-tag }}
-          docker pull ${{ needs.build-dockers.outputs.orchestrator-tag }}
-          docker pull ${{ needs.build-dockers.outputs.submit-transactions-tag }}
-          docker pull ${{ needs.build-dockers.outputs.deploy-tag }}
-          docker pull ${{ needs.build-dockers.outputs.builder-tag }}
-          docker pull ${{ needs.build-dockers.outputs.nasty-client-tag }}
-          docker pull ${{ needs.build-dockers.outputs.bridge-tag }}
-          docker pull ${{ needs.build-dockers.outputs.marketplace-solver-tag }}
-          docker pull ${{ needs.build-dockers.outputs.marketplace-builder-tag }}
-          docker pull ${{ needs.build-dockers.outputs.node-validator-tag }}
-          docker pull ${{ needs.build-dockers.outputs.dev-rollup-tag }}
-
-      - name: Tag new docker images
-=======
           # load all *.tar files in the temp directory, the layout should
           # be ${{ runner.temp }}/docker-images/<artifact-name>/<service>.tar
           for file in $(find ${{ runner.temp }}/docker-images -name "*.tar"); do
@@ -284,7 +264,6 @@
           echo DOCKER_TAG=$DOCKER_TAG >> $GITHUB_ENV
 
       - name: Pull remaining docker images
->>>>>>> 05f31ca7
         run: |
           docker compose pull --policy missing
 
