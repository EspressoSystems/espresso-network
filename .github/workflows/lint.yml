--- conflicted
+++ resolved
@@ -45,12 +45,11 @@
           cargo clippy --workspace --features testing --all-targets --keep-going \
           -- -D warnings
 
-<<<<<<< HEAD
       - name: Check if deprecated clap feature triggers warnings
         run: |
           cargo clippy --workspace --all-targets --no-default-features --features clap/deprecated \
           -- -D warnings
-=======
+
   clippy-embedded:
       name: clippy (embedded-db)
       runs-on: ubuntu-latest
@@ -64,5 +63,4 @@
         - name: Run clippy
           run: |
             cargo clippy --workspace --features "embedded-db testing" --all-targets --keep-going \
-            -- -D warnings
->>>>>>> 99c96b77
+            -- -D warnings