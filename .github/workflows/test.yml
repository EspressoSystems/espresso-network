--- conflicted
+++ resolved
@@ -267,13 +267,8 @@
         if: always()
         uses: actions/upload-artifact@v4
         with:
-<<<<<<< HEAD
           name: process-compose-logs-integration-v${{ matrix.test-name  }}
-          path: ${{ env.PC_LOGS }}
-=======
-          name: process-compose-logs-integration-v${{ matrix.version  }}
           path: ${{ env.NATIVE_DEMO_LOGS }}
->>>>>>> 9c38a3c2
 
 
   demo-native:
