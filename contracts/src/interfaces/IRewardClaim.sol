// SPDX-License-Identifier: MIT
pragma solidity ^0.8.28;

interface IRewardClaim {
<<<<<<< HEAD
    /// @notice Proof for rewards merkle tree. Obtained from Espresso query service API.
    struct LifetimeRewardsProof {
        bytes32[160] siblings;
    }

=======
>>>>>>> d83de2fd
    /// @notice User claimed rewards
    event RewardsClaimed(address indexed user, uint256 amount);

    /// @notice Unable to authenticate rewards against Light Client contract
    error InvalidAuthRoot();

    /// @notice All available rewards already claimed
    error AlreadyClaimed();

    /// @notice Reward amount must be greater than zero
    error InvalidRewardAmount();

    /// @notice Claim staking rewards
    ///
<<<<<<< HEAD
    /// @param lifetimeRewards Total earned lifetime rewards for the user
    /// @param authData Merkle proof and auth root inputs required for authentication
    ///        of lifetime rewards amount.
    ///
    /// @notice Obtain authData from the Espresso query service API.
    function claimRewards(uint256 lifetimeRewards, bytes memory authData) external;
=======
    /// @param lifetimeRewards Total earned lifetime rewards for the user @param
    /// @param authData inputs required for authentication of lifetime rewards amount.
    ///
    /// @notice Obtain authData from the Espresso query service API.
    function claimRewards(uint256 lifetimeRewards, bytes calldata authData) external;
>>>>>>> d83de2fd

    /// @notice Check amount of rewards claimed by a user
    function claimedRewards(address claimer) external view returns (uint256);
}<|MERGE_RESOLUTION|>--- conflicted
+++ resolved
@@ -2,14 +2,6 @@
 pragma solidity ^0.8.28;
 
 interface IRewardClaim {
-<<<<<<< HEAD
-    /// @notice Proof for rewards merkle tree. Obtained from Espresso query service API.
-    struct LifetimeRewardsProof {
-        bytes32[160] siblings;
-    }
-
-=======
->>>>>>> d83de2fd
     /// @notice User claimed rewards
     event RewardsClaimed(address indexed user, uint256 amount);
 
@@ -24,20 +16,11 @@
 
     /// @notice Claim staking rewards
     ///
-<<<<<<< HEAD
-    /// @param lifetimeRewards Total earned lifetime rewards for the user
-    /// @param authData Merkle proof and auth root inputs required for authentication
-    ///        of lifetime rewards amount.
-    ///
-    /// @notice Obtain authData from the Espresso query service API.
-    function claimRewards(uint256 lifetimeRewards, bytes memory authData) external;
-=======
     /// @param lifetimeRewards Total earned lifetime rewards for the user @param
     /// @param authData inputs required for authentication of lifetime rewards amount.
     ///
     /// @notice Obtain authData from the Espresso query service API.
     function claimRewards(uint256 lifetimeRewards, bytes calldata authData) external;
->>>>>>> d83de2fd
 
     /// @notice Check amount of rewards claimed by a user
     function claimedRewards(address claimer) external view returns (uint256);
