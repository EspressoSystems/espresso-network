--- conflicted
+++ resolved
@@ -75,6 +75,7 @@
 
     /// @notice Look up the balance of `blsVK`
     function lookupStake(BN254.G2Point memory blsVK) external view virtual returns (uint256);
+
     /// @notice Look up the full `Node` state associated with `blsVK`
     function lookupNode(BN254.G2Point memory blsVK) external view virtual returns (Node memory);
 
@@ -96,8 +97,7 @@
     /// @param blsVK The BLS verification key
     /// @param schnorrVK The Schnorr verification key (as the auxiliary info)
     /// @param amount The amount to register
-    /// @param blsSig The BLS signature that authenticates the ethereum account this function is
-    /// called from
+    /// @param blsSig The BLS signature that the caller owns the `blsVK`
     /// @param validUntilEpoch The maximum epoch the sender is willing to wait to be included
     /// (cannot be smaller than the current epoch)
     /// @dev No validity check on `schnorrVK`, as it's assumed to be sender's responsibility,
@@ -132,10 +132,7 @@
     /// withdraw past their `exitEpoch`.
     ///
     /// @param blsVK The BLS verification key to withdraw
-    /// @param blsSig The BLS signature that authenticates the ethereum account this function is
-    /// called from the caller
     /// @return The total amount withdrawn, equal to `Node.balance` associated with `blsVK`
-<<<<<<< HEAD
     function withdrawFunds(BN254.G2Point memory blsVK) external virtual returns (uint256);
 
     /// @notice Update the consensus keys for a validator
@@ -154,10 +151,4 @@
         EdOnBN254.EdOnBN254Point memory newSchnorrVK,
         BN254.G1Point memory newBlsSig
     ) external virtual;
-=======
-    function withdrawFunds(BN254.G2Point memory blsVK, BN254.G1Point memory blsSig)
-        external
-        virtual
-        returns (uint256);
->>>>>>> 713558d8
 }