// SPDX-License-Identifier: UNLICENSED

pragma solidity ^0.8.0;

import { OwnableUpgradeable } from
    "@openzeppelin/contracts-upgradeable/access/OwnableUpgradeable.sol";
import { Initializable } from "@openzeppelin/contracts-upgradeable/proxy/utils/Initializable.sol";
import { UUPSUpgradeable } from
    "@openzeppelin/contracts-upgradeable/proxy/utils/UUPSUpgradeable.sol";

import { BN254 } from "bn254/BN254.sol";
import { IPlonkVerifier } from "./interfaces/IPlonkVerifier.sol";
import { PlonkVerifier } from "./libraries/PlonkVerifier.sol";
import { LightClientStateUpdateVK as VkLib } from "./libraries/LightClientStateUpdateVK.sol";

/// @title Light Client Contract
/// @notice This contract serves as an always-on client
/// that verifies HotShot's state (Espresso's consensus state) which can be used by
/// Rollup contracts on L1 (Ethereum).
/// This state is submitted by any state-prover with evidence which is
/// a SNARK proof that proves consensus.
/// The light client state primarily consists of:<br>
/// - the merkle root of finalized block commitments,<br>
/// - the fee ledger commitment and <br>
/// - the active stake table commitment<br>
/// @dev You can use this contract to keep track of its finalized states in safe,
/// authenticated ways.
contract LightClient is Initializable, OwnableUpgradeable, UUPSUpgradeable {
    // === Events ===
    //
    /// @notice upgrade event when the proxy updates the implementation it's pointing to
    event Upgrade(address implementation);

    /// @notice a permissioned prover is needed to interact `newFinalizedState`
    event PermissionedProverRequired(address permissionedProver);

    /// @notice a permissioned prover is no longer needed to interact `newFinalizedState`
    event PermissionedProverNotRequired();

    // === System Parameters ===
    //
<<<<<<< HEAD
    /// @notice number of blocks per epoch
    uint32 public blocksPerEpoch;
=======
    /// @notice genesis block commitment index
    uint32 internal genesisState;

    /// @notice Finalized HotShot's light client state index
    uint32 internal finalizedState;
>>>>>>> 1587f4ae

    // === Storage ===
    //
    /// @notice The commitment of the stake table used in current voting
    bytes32 public votingStakeTableCommitment;

    /// @notice The quorum threshold for the stake table used in current voting
    uint256 public votingThreshold;

    /// @notice The commitment of the stake table frozen for change
    bytes32 public frozenStakeTableCommitment;

    /// @notice The quorum threshold for the frozen stake table
    uint256 public frozenThreshold;

    /// @notice mapping to store light client states in order to simplify upgrades
    mapping(uint32 index => LightClientState value) public states;

    /// @notice genesis block commitment
    LightClientState public genesisState;

    /// @notice Finalized HotShot's light client state
    LightClientState public finalizedState;

    /// @notice the address of the prover that can call the newFinalizedState function when the
    /// contract is
    /// in permissioned prover mode. This address is address(0) when the contract is not in the
    /// permissioned prover mode
    address public permissionedProver;

    /// @notice a flag that indicates when a permissioned provrer is needed
    bool public permissionedProverEnabled;

    /// @notice Max number of seconds worth of state commitments to record based on this block
    /// timestamp
    uint32 public stateHistoryRetentionPeriod;

    /// @notice index of first block in block state series
    ///@dev use this instead of index 0 since old states would be set to zero to keep storage costs
    /// constant to stateHistoryRetentionPeriod
    uint64 public stateHistoryFirstIndex;

    /// @notice an array to store the L1 block heights, HotShot Block Heights and their respective
    /// state history
    /// commitments
    StateHistoryCommitment[] public stateHistoryCommitments;

    // === Data Structure ===
    //
    /// @notice The finalized HotShot state (as the digest of the entire HotShot state)
    /// @param viewNum The latest view number of the finalized HotShot chain
    /// @param blockHeight The block height of the latest finalized block
    /// @param blockCommRoot The merkle root of historical block commitments (BN254::ScalarField)
    /// @param feeLedgerComm The commitment to the fee ledger state (type: BN254::ScalarField)
    /// @param stakeTableBlsKeyComm The commitment to the BlsVerKey column of the stake table
    /// @param stakeTableSchnorrKeyComm The commitment to the SchnorrVerKey column of the table
    /// @param stakeTableAmountComm The commitment to the stake amount column of the stake table
    /// @param threshold The (stake-weighted) quorum threshold for a QC to be considered as valid
    struct LightClientState {
        uint64 viewNum;
        uint64 blockHeight;
        BN254.ScalarField blockCommRoot;
        BN254.ScalarField feeLedgerComm;
        BN254.ScalarField stakeTableBlsKeyComm;
        BN254.ScalarField stakeTableSchnorrKeyComm;
        BN254.ScalarField stakeTableAmountComm;
        uint256 threshold;
    }

    /// @notice Simplified HotShot commitment struct
    /// @param blockHeight The block height of the latest finalized HotShot block
    /// @param blockCommRoot The merkle root of historical block commitments (BN254::ScalarField)
    struct HotShotCommitment {
        uint64 blockHeight;
        BN254.ScalarField blockCommRoot;
    }

    /// @notice Simplified HotShot commitment struct
    /// @param l1BlockHeight the block height of l1 when this state update was stored
    /// @param l1BlockTimestamp the block timestamp of l1 when this state update was stored
    /// @param hotShotCommitment The HotShot commitment info of the latest finalized HotShot block
    struct StateHistoryCommitment {
        uint64 l1BlockHeight;
        uint64 l1BlockTimestamp;
        HotShotCommitment hotShotCommitment;
    }

    /// @notice Event that a new finalized state has been successfully verified and updated
    event NewState(
        uint64 indexed viewNum, uint64 indexed blockHeight, BN254.ScalarField blockCommRoot
    );

    /// @notice The state is outdated and older than currently known `finalizedState`
    error OutdatedState();
    /// @notice Invalid user inputs: wrong format or non-sensible arguments
    error InvalidArgs();
    /// @notice Wrong plonk proof or public inputs.
    error InvalidProof();
    /// @notice Wrong stake table used, should match `finalizedState`
    error WrongStakeTableUsed();
    /// @notice Invalid address
    error InvalidAddress();
    /// @notice Only a permissioned prover can perform this action
    error ProverNotPermissioned();
    /// @notice If the same mode or prover is sent to the function, then no change is required
    error NoChangeRequired();
    /// @notice Invalid L1 Block for checking Light Client Updates, premature or in the future
    error InsufficientSnapshotHistory();
    /// @notice Invalid HotShot Block for checking HotShot commitments, premature or in the future
    error InvalidHotShotBlockForCommitmentCheck();
    /// @notice Invalid Max Block States
    error InvalidMaxStateHistory();

    /// @notice Constructor disables initializers to prevent the implementation contract from being
    /// initialized
    /// @dev This is standard practice for OpenZeppelin upgradeable contracts. Storage is on the
    /// proxy contract
    /// since it calls this cnotract via delegatecall
    /// @custom:oz-upgrades-unsafe-allow constructor
    constructor() {
        _disableInitializers();
    }

    /// @notice This contract is called by the proxy when you deploy this contract
    /// @param _genesis The initial state of the light client
    /// @param _stateHistoryRetentionPeriod The maximum retention period (in seconds) for the state
    /// history
    /// @param owner The address of the contract owner
    function initialize(
        LightClientState memory _genesis,
        uint32 _stateHistoryRetentionPeriod,
        address owner
    ) public initializer {
        __Ownable_init(owner); //sets owner of the contract
        __UUPSUpgradeable_init();
<<<<<<< HEAD
        _initializeState(_genesis, _blocksPerEpoch, _stateHistoryRetentionPeriod);
=======
        genesisState = 0;
        finalizedState = 1;
        _initializeState(_genesis, _stateHistoryRetentionPeriod);
>>>>>>> 1587f4ae
    }

    /// @notice Use this to get the implementation contract version
    /// @return majorVersion The major version of the contract
    /// @return minorVersion The minor version of the contract
    /// @return patchVersion The patch version of the contract
    function getVersion()
        public
        pure
        virtual
        returns (uint8 majorVersion, uint8 minorVersion, uint8 patchVersion)
    {
        return (1, 0, 0);
    }

    /// @notice only the owner can authorize an upgrade
    function _authorizeUpgrade(address newImplementation) internal virtual override onlyOwner {
        emit Upgrade(newImplementation);
    }

    /// @dev Initialization of contract variables happens in this method because the LightClient
    /// contract is upgradable and thus has its constructor method disabled.
    /// @param _genesis The initial state of the light client
    /// @param _stateHistoryRetentionPeriod The maximum retention period (in seconds) for the state
    /// history
    function _initializeState(LightClientState memory _genesis, uint32 _stateHistoryRetentionPeriod)
        internal
    {
        // stake table commitments and threshold cannot be zero, otherwise it's impossible to
        // generate valid proof to move finalized state forward.
        // Whereas blockCommRoot can be zero, if we use special value zero to denote empty tree.
        // feeLedgerComm can be zero, if we optionally support fee ledger yet.
        if (
            _genesis.viewNum != 0 || _genesis.blockHeight != 0
                || BN254.ScalarField.unwrap(_genesis.stakeTableBlsKeyComm) == 0
                || BN254.ScalarField.unwrap(_genesis.stakeTableSchnorrKeyComm) == 0
                || BN254.ScalarField.unwrap(_genesis.stakeTableAmountComm) == 0
                || _genesis.threshold == 0
        ) {
            revert InvalidArgs();
        }
        genesisState = _genesis;
        finalizedState = _genesis;

        stateHistoryRetentionPeriod = _stateHistoryRetentionPeriod;

        bytes32 initStakeTableComm = computeStakeTableComm(_genesis);
        votingStakeTableCommitment = initStakeTableComm;
        votingThreshold = _genesis.threshold;
        frozenStakeTableCommitment = initStakeTableComm;
        frozenThreshold = _genesis.threshold;

        updateStateHistory(uint64(block.number), uint64(block.timestamp), _genesis);
    }

    // === State Modifying APIs ===
    //
    /// @notice Update the latest finalized light client state. It must be updated
    /// periodically, especially an update for the last block for every
    /// period has to be submitted
    /// before any newer state can be accepted since the stake table commitments of that block
    /// become the snapshots used for vote verifications later on.
    /// @dev in this version, only a permissioned prover doing the computations
    /// can call this function
    /// @dev the state history for `stateHistoryRetentionPeriod` L1 blocks are also recorded in the
    /// `stateHistoryCommitments` array
    /// @notice While `newState.stakeTable*` refers to the (possibly) new stake table states,
    /// the entire `newState` needs to be signed by stakers in `finalizedState`
    /// @param newState new light client state
    /// @param proof PlonkProof
    function newFinalizedState(
        LightClientState memory newState,
        IPlonkVerifier.PlonkProof memory proof
    ) external virtual {
        //revert if we're in permissionedProver mode and the permissioned prover has not been set
        if (permissionedProverEnabled && msg.sender != permissionedProver) {
            revert ProverNotPermissioned();
        }

        if (
            newState.viewNum <= getFinalizedState().viewNum
                || newState.blockHeight <= getFinalizedState().blockHeight
        ) {
            revert OutdatedState();
        }

<<<<<<< HEAD
        // TODO consider saving gas in the case BLOCKS_PER_EPOCH == type(uint32).max
        bool isNewEpoch = finalizedState.blockHeight == epochEndingBlockHeight;
        if (!isNewEpoch && newState.blockHeight > epochEndingBlockHeight) {
            revert MissingLastBlockForCurrentEpoch(epochEndingBlockHeight);
        }
=======
>>>>>>> 1587f4ae
        // format validity check
        BN254.validateScalarField(newState.blockCommRoot);
        BN254.validateScalarField(newState.feeLedgerComm);
        BN254.validateScalarField(newState.stakeTableBlsKeyComm);
        BN254.validateScalarField(newState.stakeTableSchnorrKeyComm);
        BN254.validateScalarField(newState.stakeTableAmountComm);

        // check plonk proof
        verifyProof(newState, proof);

        // upon successful verification, update the latest finalized state
        finalizedState = newState;

        updateStateHistory(uint64(block.number), uint64(block.timestamp), newState);

        emit NewState(newState.viewNum, newState.blockHeight, newState.blockCommRoot);
    }

    /// @dev Simple getter function for the genesis state
    function getGenesisState() public view virtual returns (LightClientState memory) {
        return genesisState;
    }

    /// @dev Simple getter function for the finalized state
    function getFinalizedState() public view virtual returns (LightClientState memory) {
        return finalizedState;
    }

    /// @notice Verify the Plonk proof, marked as `virtual` for easier testing as we can swap VK
    /// used in inherited contracts.
    function verifyProof(LightClientState memory state, IPlonkVerifier.PlonkProof memory proof)
        internal
        virtual
    {
        IPlonkVerifier.VerifyingKey memory vk = VkLib.getVk();

        // Prepare the public input
        uint256[] memory publicInput = new uint256[](8);
        publicInput[0] = votingThreshold;
        publicInput[1] = uint256(state.viewNum);
        publicInput[2] = uint256(state.blockHeight);
        publicInput[3] = BN254.ScalarField.unwrap(state.blockCommRoot);
        publicInput[4] = BN254.ScalarField.unwrap(state.feeLedgerComm);
        publicInput[5] = BN254.ScalarField.unwrap(finalizedState.stakeTableBlsKeyComm);
        publicInput[6] = BN254.ScalarField.unwrap(finalizedState.stakeTableSchnorrKeyComm);
        publicInput[7] = BN254.ScalarField.unwrap(finalizedState.stakeTableAmountComm);

        if (!PlonkVerifier.verify(vk, publicInput, proof)) {
            revert InvalidProof();
        }
    }

<<<<<<< HEAD
    /// @notice Advance to the next epoch (without any precondition check!)
    /// @dev This meant to be invoked only internally after appropriate precondition checks are done
    function _advanceEpoch() internal virtual {
        bytes32 newStakeTableComm = computeStakeTableComm(finalizedState);
        votingStakeTableCommitment = frozenStakeTableCommitment;
        frozenStakeTableCommitment = newStakeTableComm;

        votingThreshold = frozenThreshold;
        frozenThreshold = finalizedState.threshold;

        currentEpoch += 1;
        emit EpochChanged(currentEpoch);
    }

=======
>>>>>>> 1587f4ae
    /// @notice Given the light client state, compute the short commitment of the stake table
    function computeStakeTableComm(LightClientState memory state)
        public
        pure
        virtual
        returns (bytes32)
    {
        return keccak256(
            abi.encodePacked(
                state.stakeTableBlsKeyComm,
                state.stakeTableSchnorrKeyComm,
                state.stakeTableAmountComm
            )
        );
    }

    /// @notice set the permissionedProverMode to true and set the permissionedProver to the
    /// non-zero address provided
    /// @dev this function can also be used to update the permissioned prover once it's a different
    /// address
    function setPermissionedProver(address prover) public virtual onlyOwner {
        if (prover == address(0)) {
            revert InvalidAddress();
        }
        if (prover == permissionedProver) {
            revert NoChangeRequired();
        }
        permissionedProver = prover;
        permissionedProverEnabled = true;
        emit PermissionedProverRequired(permissionedProver);
    }

    /// @notice set the permissionedProverMode to false and set the permissionedProver to address(0)
    /// @dev if it was already disabled (permissioneProverMode == false), then revert with
    function disablePermissionedProverMode() public virtual onlyOwner {
        if (permissionedProverEnabled) {
            permissionedProver = address(0);
            permissionedProverEnabled = false;
            emit PermissionedProverNotRequired();
        } else {
            revert NoChangeRequired();
        }
    }

    /// @notice updates the stateHistoryCommitments array each time a new
    /// finalized state is added to the LightClient contract.
    /// Ensures that the time difference between the most recent and oldest
    /// elements in this array does not exceed the stateHistoryRetentionPeriod (in seconds).
    /// @dev the block timestamp is used to determine if the stateHistoryCommitments array
    /// should be pruned, based on the stateHistoryRetentionPeriod.
    /// @dev a FIFO approach is used to delete elements from the start of the array,
    /// ensuring that only the most recent states are retained within the
    /// stateHistoryRetentionPeriod
    /// @dev the `delete` method does not reduce the array length but resets the value at the
    /// specified index to zero.
    /// the stateHistoryFirstIndex variable acts as an offset to indicate the starting point for
    /// reading the array,
    /// since the length of the array is not reduced even after deletion.
    function updateStateHistory(
        uint64 blockNumber,
        uint64 blockTimestamp,
        LightClientState memory state
    ) internal {
        if (
            stateHistoryCommitments.length != 0
                && stateHistoryCommitments[stateHistoryCommitments.length - 1].l1BlockTimestamp
                    - stateHistoryCommitments[stateHistoryFirstIndex].l1BlockTimestamp
                    >= stateHistoryRetentionPeriod
        ) {
            // The stateHistoryCommitments array has reached the maximum retention period
            // delete the oldest (first) non-empty element to maintain the FIFO structure.
            delete stateHistoryCommitments[stateHistoryFirstIndex];

            // increment the offset to the first non-zero element in the stateHistoryCommitments
            // array
            stateHistoryFirstIndex++;
        }

        // add the L1 Block & HotShot commitment to the genesis state
        stateHistoryCommitments.push(
            StateHistoryCommitment(
                blockNumber,
                blockTimestamp,
                HotShotCommitment(state.blockHeight, state.blockCommRoot)
            )
        );
    }

    /// @notice checks if the state updates lag behind the specified threshold based on the provided
    /// block number.
    /// @param blockNumber The block number to compare against the latest state updates
    /// @param threshold The number of blocks updates to this contract is allowed to lag behind
    /// @return bool returns true if the lag exceeds the threshold; otherwise, false
    function lagOverEscapeHatchThreshold(uint256 blockNumber, uint256 threshold)
        public
        view
        virtual
        returns (bool)
    {
        uint256 updatesCount = stateHistoryCommitments.length;

        // Handling Edge Cases
        // Edgecase 1: The block is in the future or
        // before HotShot was live, allow for at least two updates before considering HotShot live
        if (blockNumber > block.number || updatesCount < 3) {
            revert InsufficientSnapshotHistory();
        }

        uint256 prevBlock;
        bool prevUpdateFound;

        uint256 i = updatesCount - 1;
        while (!prevUpdateFound) {
            if (stateHistoryCommitments[i].l1BlockHeight <= blockNumber) {
                prevUpdateFound = true;
                prevBlock = stateHistoryCommitments[i].l1BlockHeight;
            }

            // We don't consider the lag time for the first two updates
            if (i < 2) {
                break;
            }

            // We've reached the first recorded block
            if (i == stateHistoryFirstIndex) {
                break;
            }
            i--;
        }

        // If no snapshot is found, we don't have enough history stored
        // to tell whether HotShot was down.
        if (!prevUpdateFound) {
            revert InsufficientSnapshotHistory();
        }

        return blockNumber - prevBlock > threshold;
    }

    /// @notice get the HotShot commitment that represents the Merkle root containing the leaf at
    /// the provided HotShot height
    /// @param hotShotBlockHeight the HotShot block height
    /// @return HotShotCommitment the HotShot commitment
    function getHotShotCommitment(uint256 hotShotBlockHeight)
        public
        view
        virtual
        returns (HotShotCommitment memory)
    {
        uint256 commitmentsHeight = stateHistoryCommitments.length;
        if (
            hotShotBlockHeight
                >= stateHistoryCommitments[commitmentsHeight - 1].hotShotCommitment.blockHeight
        ) {
            revert InvalidHotShotBlockForCommitmentCheck();
        }
        for (uint256 i = stateHistoryFirstIndex; i < commitmentsHeight; i++) {
            // The first commitment greater than the provided height is the root of the tree
            // that leaf at that HotShot height
            if (stateHistoryCommitments[i].hotShotCommitment.blockHeight > hotShotBlockHeight) {
                return stateHistoryCommitments[i].hotShotCommitment;
            }
        }

        return stateHistoryCommitments[commitmentsHeight - 1].hotShotCommitment;
    }

    /// @notice get the number of state history commitments
    /// @return uint256 The number of state history commitments
    function getStateHistoryCount() public view returns (uint256) {
        return stateHistoryCommitments.length;
    }

    /// @notice sets the maximum retention period for storing block state history.
    /// @param historySeconds The maximum number of seconds for which state history updates
    /// will be stored, based on the block timestamp. It must be greater than or equal to
    /// the current state history retention period and must be at least 1 hour.
    /// @dev Reverts with `InvalidMaxStateHistory` if the provided value is less than 1 hour
    /// or less than or equal to the current state history retention period.
    function setstateHistoryRetentionPeriod(uint32 historySeconds) public onlyOwner {
        if (historySeconds < 1 hours || historySeconds <= stateHistoryRetentionPeriod) {
            revert InvalidMaxStateHistory();
        }

        stateHistoryRetentionPeriod = historySeconds;
    }
}<|MERGE_RESOLUTION|>--- conflicted
+++ resolved
@@ -39,17 +39,6 @@
 
     // === System Parameters ===
     //
-<<<<<<< HEAD
-    /// @notice number of blocks per epoch
-    uint32 public blocksPerEpoch;
-=======
-    /// @notice genesis block commitment index
-    uint32 internal genesisState;
-
-    /// @notice Finalized HotShot's light client state index
-    uint32 internal finalizedState;
->>>>>>> 1587f4ae
-
     // === Storage ===
     //
     /// @notice The commitment of the stake table used in current voting
@@ -184,13 +173,7 @@
     ) public initializer {
         __Ownable_init(owner); //sets owner of the contract
         __UUPSUpgradeable_init();
-<<<<<<< HEAD
-        _initializeState(_genesis, _blocksPerEpoch, _stateHistoryRetentionPeriod);
-=======
-        genesisState = 0;
-        finalizedState = 1;
         _initializeState(_genesis, _stateHistoryRetentionPeriod);
->>>>>>> 1587f4ae
     }
 
     /// @notice Use this to get the implementation contract version
@@ -276,15 +259,6 @@
         ) {
             revert OutdatedState();
         }
-
-<<<<<<< HEAD
-        // TODO consider saving gas in the case BLOCKS_PER_EPOCH == type(uint32).max
-        bool isNewEpoch = finalizedState.blockHeight == epochEndingBlockHeight;
-        if (!isNewEpoch && newState.blockHeight > epochEndingBlockHeight) {
-            revert MissingLastBlockForCurrentEpoch(epochEndingBlockHeight);
-        }
-=======
->>>>>>> 1587f4ae
         // format validity check
         BN254.validateScalarField(newState.blockCommRoot);
         BN254.validateScalarField(newState.feeLedgerComm);
@@ -337,23 +311,6 @@
         }
     }
 
-<<<<<<< HEAD
-    /// @notice Advance to the next epoch (without any precondition check!)
-    /// @dev This meant to be invoked only internally after appropriate precondition checks are done
-    function _advanceEpoch() internal virtual {
-        bytes32 newStakeTableComm = computeStakeTableComm(finalizedState);
-        votingStakeTableCommitment = frozenStakeTableCommitment;
-        frozenStakeTableCommitment = newStakeTableComm;
-
-        votingThreshold = frozenThreshold;
-        frozenThreshold = finalizedState.threshold;
-
-        currentEpoch += 1;
-        emit EpochChanged(currentEpoch);
-    }
-
-=======
->>>>>>> 1587f4ae
     /// @notice Given the light client state, compute the short commitment of the stake table
     function computeStakeTableComm(LightClientState memory state)
         public
