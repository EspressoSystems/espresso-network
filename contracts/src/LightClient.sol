// SPDX-License-Identifier: UNLICENSED

pragma solidity ^0.8.0;

import { OwnableUpgradeable } from
    "@openzeppelin/contracts-upgradeable/access/OwnableUpgradeable.sol";
import { Initializable } from "@openzeppelin/contracts-upgradeable/proxy/utils/Initializable.sol";
import { UUPSUpgradeable } from
    "@openzeppelin/contracts-upgradeable/proxy/utils/UUPSUpgradeable.sol";

import { BN254 } from "bn254/BN254.sol";
import { IPlonkVerifier } from "./interfaces/IPlonkVerifier.sol";
import { PlonkVerifier } from "./libraries/PlonkVerifier.sol";
import { LightClientStateUpdateVK as VkLib } from "./libraries/LightClientStateUpdateVK.sol";

/// @title Light Client Contract
/// @notice This contract serves as an always-on client
/// that verifies HotShot's state (Espresso's consensus state) which can be used by
/// Rollup contracts on L1 (Ethereum).
/// This state is submitted by any state-prover with evidence which is
/// a SNARK proof that proves consensus.
/// The light client state primarily consists of:<br>
/// - the merkle root of finalized block commitments,<br>
/// - the fee ledger commitment and <br>
/// - the active stake table commitment<br>
/// @dev You can use this contract to keep track of its finalized states in safe,
/// authenticated ways.
contract LightClient is Initializable, OwnableUpgradeable, UUPSUpgradeable {
    // === Events ===
    //
    /// @notice upgrade event when the proxy updates the implementation it's pointing to
    event Upgrade(address implementation);

    /// @notice a permissioned prover is needed to interact `newFinalizedState`
    event PermissionedProverRequired(address permissionedProver);

    /// @notice a permissioned prover is no longer needed to interact `newFinalizedState`
    event PermissionedProverNotRequired();

    // === System Parameters ===
    //
    /// @notice genesis block commitment index
    uint32 internal genesisState;

    /// @notice Finalized HotShot's light client state index
    uint32 internal finalizedState;

    // === Storage ===
    //
    /// @notice The commitment of the stake table used in current voting
    bytes32 public votingStakeTableCommitment;

    /// @notice The quorum threshold for the stake table used in current voting
    uint256 public votingThreshold;

    /// @notice The commitment of the stake table frozen for change
    bytes32 public frozenStakeTableCommitment;

    /// @notice The quorum threshold for the frozen stake table
    uint256 public frozenThreshold;

    /// @notice mapping to store light client states in order to simplify upgrades
    mapping(uint32 index => LightClientState value) public states;

    /// @notice the address of the prover that can call the newFinalizedState function when the
    /// contract is
    /// in permissioned prover mode. This address is address(0) when the contract is not in the
    /// permissioned prover mode
    address public permissionedProver;

    /// @notice a flag that indicates when a permissioned provrer is needed
    bool public permissionedProverEnabled;

<<<<<<< HEAD
    /// @notice an array to store the L1 Block Heights where the finalizedState was updated
    uint256[] public stateUpdateBlockNumbers;

    /// @notice an array to store the HotShot Block Heights and their respective HotShot
    /// commitments
    HotShotCommitment[] public hotShotCommitments;
=======
    /// @notice Max number of seconds worth of state commitments to record based on this block
    /// timestamp
    uint32 public stateHistoryRetentionPeriod;

    /// @notice index of first block in block state series
    ///@dev use this instead of index 0 since old states would be set to zero to keep storage costs
    /// constant to stateHistoryRetentionPeriod
    uint64 public stateHistoryFirstIndex;

    /// @notice an array to store the L1 block heights, HotShot Block Heights and their respective
    /// state history
    /// commitments
    StateHistoryCommitment[] public stateHistoryCommitments;
>>>>>>> 4968ecea

    // === Data Structure ===
    //
    /// @notice The finalized HotShot state (as the digest of the entire HotShot state)
    /// @param viewNum The latest view number of the finalized HotShot chain
    /// @param blockHeight The block height of the latest finalized block
    /// @param blockCommRoot The merkle root of historical block commitments (BN254::ScalarField)
    /// @param feeLedgerComm The commitment to the fee ledger state (type: BN254::ScalarField)
    /// @param stakeTableBlsKeyComm The commitment to the BlsVerKey column of the stake table
    /// @param stakeTableSchnorrKeyComm The commitment to the SchnorrVerKey column of the table
    /// @param stakeTableAmountComm The commitment to the stake amount column of the stake table
    /// @param threshold The (stake-weighted) quorum threshold for a QC to be considered as valid
    struct LightClientState {
        uint64 viewNum;
        uint64 blockHeight;
        BN254.ScalarField blockCommRoot;
        BN254.ScalarField feeLedgerComm;
        BN254.ScalarField stakeTableBlsKeyComm;
        BN254.ScalarField stakeTableSchnorrKeyComm;
        BN254.ScalarField stakeTableAmountComm;
        uint256 threshold;
    }

    /// @notice Simplified HotShot commitment struct
    /// @param blockHeight The block height of the latest finalized HotShot block
    /// @param blockCommRoot The merkle root of historical block commitments (BN254::ScalarField)
    struct HotShotCommitment {
        uint64 blockHeight;
        BN254.ScalarField blockCommRoot;
    }

<<<<<<< HEAD
=======
    /// @notice Simplified HotShot commitment struct
    /// @param l1BlockHeight the block height of l1 when this state update was stored
    /// @param l1BlockTimestamp the block timestamp of l1 when this state update was stored
    /// @param hotShotCommitment The HotShot commitment info of the latest finalized HotShot block
    struct StateHistoryCommitment {
        uint64 l1BlockHeight;
        uint64 l1BlockTimestamp;
        HotShotCommitment hotShotCommitment;
    }

>>>>>>> 4968ecea
    /// @notice Event that a new finalized state has been successfully verified and updated
    event NewState(
        uint64 indexed viewNum, uint64 indexed blockHeight, BN254.ScalarField blockCommRoot
    );

    /// @notice The state is outdated and older than currently known `finalizedState`
    error OutdatedState();
    /// @notice Invalid user inputs: wrong format or non-sensible arguments
    error InvalidArgs();
    /// @notice Wrong plonk proof or public inputs.
    error InvalidProof();
    /// @notice Wrong stake table used, should match `finalizedState`
    error WrongStakeTableUsed();
    /// @notice Invalid address
    error InvalidAddress();
    /// @notice Only a permissioned prover can perform this action
    error ProverNotPermissioned();
    /// @notice If the same mode or prover is sent to the function, then no change is required
    error NoChangeRequired();
    /// @notice Invalid L1 Block for checking Light Client Updates, premature or in the future
    error InsufficientSnapshotHistory();
    /// @notice Invalid HotShot Block for checking HotShot commitments, premature or in the future
    error InvalidHotShotBlockForCommitmentCheck();
<<<<<<< HEAD

    /// @notice since the constructor initializes storage on this contract we disable it
    /// @dev storage is on the proxy contract since it calls this contract via delegatecall
=======
    /// @notice Invalid Max Block States
    error InvalidMaxStateHistory();

    /// @notice Constructor disables initializers to prevent the implementation contract from being
    /// initialized
    /// @dev This is standard practice for OpenZeppelin upgradeable contracts. Storage is on the
    /// proxy contract
    /// since it calls this cnotract via delegatecall
>>>>>>> 4968ecea
    /// @custom:oz-upgrades-unsafe-allow constructor
    constructor() {
        _disableInitializers();
    }

    /// @notice This contract is called by the proxy when you deploy this contract
    /// @param _genesis The initial state of the light client
    /// @param _stateHistoryRetentionPeriod The maximum retention period (in seconds) for the state
    /// history
    /// @param owner The address of the contract owner
    function initialize(
        LightClientState memory _genesis,
        uint32 _stateHistoryRetentionPeriod,
        address owner
    ) public initializer {
        __Ownable_init(owner); //sets owner of the contract
        __UUPSUpgradeable_init();
        genesisState = 0;
        finalizedState = 1;
        _initializeState(_genesis, _stateHistoryRetentionPeriod);
    }

    /// @notice Use this to get the implementation contract version
    /// @return majorVersion The major version of the contract
    /// @return minorVersion The minor version of the contract
    /// @return patchVersion The patch version of the contract
    function getVersion()
        public
        pure
        virtual
        returns (uint8 majorVersion, uint8 minorVersion, uint8 patchVersion)
    {
        return (1, 0, 0);
    }

    /// @notice only the owner can authorize an upgrade
    function _authorizeUpgrade(address newImplementation) internal virtual override onlyOwner {
        emit Upgrade(newImplementation);
    }

    /// @dev Initialization of contract variables happens in this method because the LightClient
    /// contract is upgradable and thus has its constructor method disabled.
    /// @param _genesis The initial state of the light client
    /// @param _stateHistoryRetentionPeriod The maximum retention period (in seconds) for the state
    /// history
    function _initializeState(LightClientState memory _genesis, uint32 _stateHistoryRetentionPeriod)
        internal
    {
        // stake table commitments and threshold cannot be zero, otherwise it's impossible to
        // generate valid proof to move finalized state forward.
        // Whereas blockCommRoot can be zero, if we use special value zero to denote empty tree.
        // feeLedgerComm can be zero, if we optionally support fee ledger yet.
        if (
            _genesis.viewNum != 0 || _genesis.blockHeight != 0
                || BN254.ScalarField.unwrap(_genesis.stakeTableBlsKeyComm) == 0
                || BN254.ScalarField.unwrap(_genesis.stakeTableSchnorrKeyComm) == 0
                || BN254.ScalarField.unwrap(_genesis.stakeTableAmountComm) == 0
                || _genesis.threshold == 0
        ) {
            revert InvalidArgs();
        }
<<<<<<< HEAD
        states[genesisState] = genesis;
        states[finalizedState] = genesis;

        currentEpoch = 0;
=======
        states[genesisState] = _genesis;
        states[finalizedState] = _genesis;

        stateHistoryRetentionPeriod = _stateHistoryRetentionPeriod;
>>>>>>> 4968ecea

        bytes32 initStakeTableComm = computeStakeTableComm(_genesis);
        votingStakeTableCommitment = initStakeTableComm;
        votingThreshold = _genesis.threshold;
        frozenStakeTableCommitment = initStakeTableComm;
<<<<<<< HEAD
        frozenThreshold = genesis.threshold;

        //add the L1 Block to stateUpdateBlockNumbers for the genesis state
        stateUpdateBlockNumbers.push(block.number);

        // add the HotShot commitment for the genesis state
        hotShotCommitments.push(HotShotCommitment(genesis.blockHeight, genesis.blockCommRoot));
=======
        frozenThreshold = _genesis.threshold;

        updateStateHistory(uint64(block.number), uint64(block.timestamp), _genesis);
>>>>>>> 4968ecea
    }

    // === State Modifying APIs ===
    //
    /// @notice Update the latest finalized light client state. It must be updated
    /// periodically, especially an update for the last block for every
    /// period has to be submitted
    /// before any newer state can be accepted since the stake table commitments of that block
    /// become the snapshots used for vote verifications later on.
    /// @dev in this version, only a permissioned prover doing the computations
    /// can call this function
    /// @dev the state history for `stateHistoryRetentionPeriod` L1 blocks are also recorded in the
    /// `stateHistoryCommitments` array
    /// @notice While `newState.stakeTable*` refers to the (possibly) new stake table states,
    /// the entire `newState` needs to be signed by stakers in `finalizedState`
    /// @param newState new light client state
    /// @param proof PlonkProof
    function newFinalizedState(
        LightClientState memory newState,
        IPlonkVerifier.PlonkProof memory proof
    ) external virtual {
        //revert if we're in permissionedProver mode and the permissioned prover has not been set
        if (permissionedProverEnabled && msg.sender != permissionedProver) {
            revert ProverNotPermissioned();
        }

        if (
            newState.viewNum <= getFinalizedState().viewNum
                || newState.blockHeight <= getFinalizedState().blockHeight
        ) {
            revert OutdatedState();
        }

        // format validity check
        BN254.validateScalarField(newState.blockCommRoot);
        BN254.validateScalarField(newState.feeLedgerComm);
        BN254.validateScalarField(newState.stakeTableBlsKeyComm);
        BN254.validateScalarField(newState.stakeTableSchnorrKeyComm);
        BN254.validateScalarField(newState.stakeTableAmountComm);

        // check plonk proof
        verifyProof(newState, proof);

        // upon successful verification, update the latest finalized state
        states[finalizedState] = newState;

<<<<<<< HEAD
        //add the L1 Block to stateUpdateBlockNumbers for the new finalized state
        stateUpdateBlockNumbers.push(block.number);

        //add the blockheight and blockCommRoot to hotShotCommitments for the new finalized state
        hotShotCommitments.push(HotShotCommitment(newState.blockHeight, newState.blockCommRoot));
=======
        updateStateHistory(uint64(block.number), uint64(block.timestamp), newState);
>>>>>>> 4968ecea

        emit NewState(newState.viewNum, newState.blockHeight, newState.blockCommRoot);
    }

    /// @dev Simple getter function for the genesis state
    function getGenesisState() public view virtual returns (LightClientState memory) {
        return states[genesisState];
    }

    /// @dev Simple getter function for the finalized state
    function getFinalizedState() public view virtual returns (LightClientState memory) {
        return states[finalizedState];
    }

    /// @notice Verify the Plonk proof, marked as `virtual` for easier testing as we can swap VK
    /// used in inherited contracts.
    function verifyProof(LightClientState memory state, IPlonkVerifier.PlonkProof memory proof)
        internal
        virtual
    {
        IPlonkVerifier.VerifyingKey memory vk = VkLib.getVk();

        // Prepare the public input
        uint256[8] memory publicInput;
        publicInput[0] = votingThreshold;
        publicInput[1] = uint256(state.viewNum);
        publicInput[2] = uint256(state.blockHeight);
        publicInput[3] = BN254.ScalarField.unwrap(state.blockCommRoot);
        publicInput[4] = BN254.ScalarField.unwrap(state.feeLedgerComm);
        publicInput[5] = BN254.ScalarField.unwrap(states[finalizedState].stakeTableBlsKeyComm);
        publicInput[6] = BN254.ScalarField.unwrap(states[finalizedState].stakeTableSchnorrKeyComm);
        publicInput[7] = BN254.ScalarField.unwrap(states[finalizedState].stakeTableAmountComm);

        if (!PlonkVerifier.verify(vk, publicInput, proof)) {
            revert InvalidProof();
        }
    }

    /// @notice Given the light client state, compute the short commitment of the stake table
    function computeStakeTableComm(LightClientState memory state)
        public
        pure
        virtual
        returns (bytes32)
    {
        return keccak256(
            abi.encodePacked(
                state.stakeTableBlsKeyComm,
                state.stakeTableSchnorrKeyComm,
                state.stakeTableAmountComm
            )
        );
    }

    /// @notice set the permissionedProverMode to true and set the permissionedProver to the
    /// non-zero address provided
    /// @dev this function can also be used to update the permissioned prover once it's a different
    /// address
    function setPermissionedProver(address prover) public virtual onlyOwner {
        if (prover == address(0)) {
            revert InvalidAddress();
        }
        if (prover == permissionedProver) {
            revert NoChangeRequired();
        }
        permissionedProver = prover;
        permissionedProverEnabled = true;
        emit PermissionedProverRequired(permissionedProver);
    }

    /// @notice set the permissionedProverMode to false and set the permissionedProver to address(0)
    /// @dev if it was already disabled (permissioneProverMode == false), then revert with
<<<<<<< HEAD
    function disablePermissionedProverMode() public onlyOwner {
=======
    function disablePermissionedProverMode() public virtual onlyOwner {
>>>>>>> 4968ecea
        if (permissionedProverEnabled) {
            permissionedProver = address(0);
            permissionedProverEnabled = false;
            emit PermissionedProverNotRequired();
        } else {
            revert NoChangeRequired();
        }
    }

<<<<<<< HEAD
    /// @notice check if more than threshold blocks passed since the last state update before
    /// L1 Block Number
    /// @param blockNumber The L1 block number
    /// @param threshold The number of blocks updates to this contract is allowed to lag behind
    /// Marked as `virtual` for easily testing.
=======
    /// @notice updates the stateHistoryCommitments array each time a new
    /// finalized state is added to the LightClient contract.
    /// Ensures that the time difference between the most recent and oldest
    /// elements in this array does not exceed the stateHistoryRetentionPeriod (in seconds).
    /// @dev the block timestamp is used to determine if the stateHistoryCommitments array
    /// should be pruned, based on the stateHistoryRetentionPeriod.
    /// @dev a FIFO approach is used to delete elements from the start of the array,
    /// ensuring that only the most recent states are retained within the
    /// stateHistoryRetentionPeriod
    /// @dev the `delete` method does not reduce the array length but resets the value at the
    /// specified index to zero.
    /// the stateHistoryFirstIndex variable acts as an offset to indicate the starting point for
    /// reading the array,
    /// since the length of the array is not reduced even after deletion.
    function updateStateHistory(
        uint64 blockNumber,
        uint64 blockTimestamp,
        LightClientState memory state
    ) internal {
        if (
            stateHistoryCommitments.length != 0
                && stateHistoryCommitments[stateHistoryCommitments.length - 1].l1BlockTimestamp
                    - stateHistoryCommitments[stateHistoryFirstIndex].l1BlockTimestamp
                    >= stateHistoryRetentionPeriod
        ) {
            // The stateHistoryCommitments array has reached the maximum retention period
            // delete the oldest (first) non-empty element to maintain the FIFO structure.
            delete stateHistoryCommitments[stateHistoryFirstIndex];

            // increment the offset to the first non-zero element in the stateHistoryCommitments
            // array
            stateHistoryFirstIndex++;
        }

        // add the L1 Block & HotShot commitment to the genesis state
        stateHistoryCommitments.push(
            StateHistoryCommitment(
                blockNumber,
                blockTimestamp,
                HotShotCommitment(state.blockHeight, state.blockCommRoot)
            )
        );
    }

    /// @notice checks if the state updates lag behind the specified threshold based on the provided
    /// block number.
    /// @param blockNumber The block number to compare against the latest state updates
    /// @param threshold The number of blocks updates to this contract is allowed to lag behind
    /// @return bool returns true if the lag exceeds the threshold; otherwise, false
>>>>>>> 4968ecea
    function lagOverEscapeHatchThreshold(uint256 blockNumber, uint256 threshold)
        public
        view
        virtual
        returns (bool)
    {
<<<<<<< HEAD
        uint256 updatesCount = stateUpdateBlockNumbers.length;

        // Handling Edge Cases
        // Edgecase 1: The block is in the future or in the past before HotShot was live
=======
        uint256 updatesCount = stateHistoryCommitments.length;

        // Handling Edge Cases
        // Edgecase 1: The block is in the future or
        // before HotShot was live, allow for at least two updates before considering HotShot live
>>>>>>> 4968ecea
        if (blockNumber > block.number || updatesCount < 3) {
            revert InsufficientSnapshotHistory();
        }

        uint256 prevBlock;
        bool prevUpdateFound;

        uint256 i = updatesCount - 1;
        while (!prevUpdateFound) {
<<<<<<< HEAD
            if (stateUpdateBlockNumbers[i] <= blockNumber) {
                prevUpdateFound = true;
                prevBlock = stateUpdateBlockNumbers[i];
=======
            if (stateHistoryCommitments[i].l1BlockHeight <= blockNumber) {
                prevUpdateFound = true;
                prevBlock = stateHistoryCommitments[i].l1BlockHeight;
>>>>>>> 4968ecea
            }

            // We don't consider the lag time for the first two updates
            if (i < 2) {
                break;
            }
<<<<<<< HEAD
            i--;
        }

        // If no snapshot is found, we don't have enough history stored to tell whether HotShot was
        // down.
=======

            // We've reached the first recorded block
            if (i == stateHistoryFirstIndex) {
                break;
            }
            i--;
        }

        // If no snapshot is found, we don't have enough history stored
        // to tell whether HotShot was down.
>>>>>>> 4968ecea
        if (!prevUpdateFound) {
            revert InsufficientSnapshotHistory();
        }

        return blockNumber - prevBlock > threshold;
    }

<<<<<<< HEAD
    /// @notice get the number of L1 block updates
    function getStateUpdateBlockNumbersCount() public view returns (uint256) {
        return stateUpdateBlockNumbers.length;
    }

    /// @notice get the HotShot commitment that represents the Merkle root containing the leaf at
    /// the provided height
    /// @param hotShotBlockHeight hotShotBlockHeight
    function getHotShotCommitment(uint256 hotShotBlockHeight)
        public
        view
        returns (HotShotCommitment memory)
    {
        uint256 commitmentsHeight = hotShotCommitments.length;
        if (hotShotBlockHeight >= hotShotCommitments[commitmentsHeight - 1].blockHeight) {
            revert InvalidHotShotBlockForCommitmentCheck();
        }
        for (uint256 i = 0; i < commitmentsHeight; i++) {
            // The first commitment greater than the provided height is the root of the tree
            // that leaf at that HotShot height
            if (hotShotCommitments[i].blockHeight > hotShotBlockHeight) {
                return hotShotCommitments[i];
            }
        }

        return hotShotCommitments[commitmentsHeight - 1];
    }

    /// @notice get the number of HotShot block commitments
    function getHotShotBlockCommitmentsCount() public view returns (uint256) {
        return hotShotCommitments.length;
=======
    /// @notice get the HotShot commitment that represents the Merkle root containing the leaf at
    /// the provided HotShot height
    /// @param hotShotBlockHeight the HotShot block height
    /// @return HotShotCommitment the HotShot commitment
    function getHotShotCommitment(uint256 hotShotBlockHeight)
        public
        view
        virtual
        returns (HotShotCommitment memory)
    {
        uint256 commitmentsHeight = stateHistoryCommitments.length;
        if (
            hotShotBlockHeight
                >= stateHistoryCommitments[commitmentsHeight - 1].hotShotCommitment.blockHeight
        ) {
            revert InvalidHotShotBlockForCommitmentCheck();
        }
        for (uint256 i = stateHistoryFirstIndex; i < commitmentsHeight; i++) {
            // The first commitment greater than the provided height is the root of the tree
            // that leaf at that HotShot height
            if (stateHistoryCommitments[i].hotShotCommitment.blockHeight > hotShotBlockHeight) {
                return stateHistoryCommitments[i].hotShotCommitment;
            }
        }

        return stateHistoryCommitments[commitmentsHeight - 1].hotShotCommitment;
    }

    /// @notice get the number of state history commitments
    /// @return uint256 The number of state history commitments
    function getStateHistoryCount() public view returns (uint256) {
        return stateHistoryCommitments.length;
    }

    /// @notice sets the maximum retention period for storing block state history.
    /// @param historySeconds The maximum number of seconds for which state history updates
    /// will be stored, based on the block timestamp. It must be greater than or equal to
    /// the current state history retention period and must be at least 1 hour.
    /// @dev Reverts with `InvalidMaxStateHistory` if the provided value is less than 1 hour
    /// or less than or equal to the current state history retention period.
    function setstateHistoryRetentionPeriod(uint32 historySeconds) public onlyOwner {
        if (historySeconds < 1 hours || historySeconds <= stateHistoryRetentionPeriod) {
            revert InvalidMaxStateHistory();
        }

        stateHistoryRetentionPeriod = historySeconds;
>>>>>>> 4968ecea
    }
}<|MERGE_RESOLUTION|>--- conflicted
+++ resolved
@@ -71,14 +71,6 @@
     /// @notice a flag that indicates when a permissioned provrer is needed
     bool public permissionedProverEnabled;
 
-<<<<<<< HEAD
-    /// @notice an array to store the L1 Block Heights where the finalizedState was updated
-    uint256[] public stateUpdateBlockNumbers;
-
-    /// @notice an array to store the HotShot Block Heights and their respective HotShot
-    /// commitments
-    HotShotCommitment[] public hotShotCommitments;
-=======
     /// @notice Max number of seconds worth of state commitments to record based on this block
     /// timestamp
     uint32 public stateHistoryRetentionPeriod;
@@ -92,7 +84,6 @@
     /// state history
     /// commitments
     StateHistoryCommitment[] public stateHistoryCommitments;
->>>>>>> 4968ecea
 
     // === Data Structure ===
     //
@@ -124,8 +115,6 @@
         BN254.ScalarField blockCommRoot;
     }
 
-<<<<<<< HEAD
-=======
     /// @notice Simplified HotShot commitment struct
     /// @param l1BlockHeight the block height of l1 when this state update was stored
     /// @param l1BlockTimestamp the block timestamp of l1 when this state update was stored
@@ -136,7 +125,6 @@
         HotShotCommitment hotShotCommitment;
     }
 
->>>>>>> 4968ecea
     /// @notice Event that a new finalized state has been successfully verified and updated
     event NewState(
         uint64 indexed viewNum, uint64 indexed blockHeight, BN254.ScalarField blockCommRoot
@@ -160,11 +148,6 @@
     error InsufficientSnapshotHistory();
     /// @notice Invalid HotShot Block for checking HotShot commitments, premature or in the future
     error InvalidHotShotBlockForCommitmentCheck();
-<<<<<<< HEAD
-
-    /// @notice since the constructor initializes storage on this contract we disable it
-    /// @dev storage is on the proxy contract since it calls this contract via delegatecall
-=======
     /// @notice Invalid Max Block States
     error InvalidMaxStateHistory();
 
@@ -173,7 +156,6 @@
     /// @dev This is standard practice for OpenZeppelin upgradeable contracts. Storage is on the
     /// proxy contract
     /// since it calls this cnotract via delegatecall
->>>>>>> 4968ecea
     /// @custom:oz-upgrades-unsafe-allow constructor
     constructor() {
         _disableInitializers();
@@ -235,35 +217,18 @@
         ) {
             revert InvalidArgs();
         }
-<<<<<<< HEAD
-        states[genesisState] = genesis;
-        states[finalizedState] = genesis;
-
-        currentEpoch = 0;
-=======
         states[genesisState] = _genesis;
         states[finalizedState] = _genesis;
 
         stateHistoryRetentionPeriod = _stateHistoryRetentionPeriod;
->>>>>>> 4968ecea
 
         bytes32 initStakeTableComm = computeStakeTableComm(_genesis);
         votingStakeTableCommitment = initStakeTableComm;
         votingThreshold = _genesis.threshold;
         frozenStakeTableCommitment = initStakeTableComm;
-<<<<<<< HEAD
-        frozenThreshold = genesis.threshold;
-
-        //add the L1 Block to stateUpdateBlockNumbers for the genesis state
-        stateUpdateBlockNumbers.push(block.number);
-
-        // add the HotShot commitment for the genesis state
-        hotShotCommitments.push(HotShotCommitment(genesis.blockHeight, genesis.blockCommRoot));
-=======
         frozenThreshold = _genesis.threshold;
 
         updateStateHistory(uint64(block.number), uint64(block.timestamp), _genesis);
->>>>>>> 4968ecea
     }
 
     // === State Modifying APIs ===
@@ -310,15 +275,7 @@
         // upon successful verification, update the latest finalized state
         states[finalizedState] = newState;
 
-<<<<<<< HEAD
-        //add the L1 Block to stateUpdateBlockNumbers for the new finalized state
-        stateUpdateBlockNumbers.push(block.number);
-
-        //add the blockheight and blockCommRoot to hotShotCommitments for the new finalized state
-        hotShotCommitments.push(HotShotCommitment(newState.blockHeight, newState.blockCommRoot));
-=======
         updateStateHistory(uint64(block.number), uint64(block.timestamp), newState);
->>>>>>> 4968ecea
 
         emit NewState(newState.viewNum, newState.blockHeight, newState.blockCommRoot);
     }
@@ -342,7 +299,7 @@
         IPlonkVerifier.VerifyingKey memory vk = VkLib.getVk();
 
         // Prepare the public input
-        uint256[8] memory publicInput;
+        uint256[] memory publicInput = new uint256[](8);
         publicInput[0] = votingThreshold;
         publicInput[1] = uint256(state.viewNum);
         publicInput[2] = uint256(state.blockHeight);
@@ -391,11 +348,7 @@
 
     /// @notice set the permissionedProverMode to false and set the permissionedProver to address(0)
     /// @dev if it was already disabled (permissioneProverMode == false), then revert with
-<<<<<<< HEAD
-    function disablePermissionedProverMode() public onlyOwner {
-=======
     function disablePermissionedProverMode() public virtual onlyOwner {
->>>>>>> 4968ecea
         if (permissionedProverEnabled) {
             permissionedProver = address(0);
             permissionedProverEnabled = false;
@@ -405,13 +358,6 @@
         }
     }
 
-<<<<<<< HEAD
-    /// @notice check if more than threshold blocks passed since the last state update before
-    /// L1 Block Number
-    /// @param blockNumber The L1 block number
-    /// @param threshold The number of blocks updates to this contract is allowed to lag behind
-    /// Marked as `virtual` for easily testing.
-=======
     /// @notice updates the stateHistoryCommitments array each time a new
     /// finalized state is added to the LightClient contract.
     /// Ensures that the time difference between the most recent and oldest
@@ -461,25 +407,17 @@
     /// @param blockNumber The block number to compare against the latest state updates
     /// @param threshold The number of blocks updates to this contract is allowed to lag behind
     /// @return bool returns true if the lag exceeds the threshold; otherwise, false
->>>>>>> 4968ecea
     function lagOverEscapeHatchThreshold(uint256 blockNumber, uint256 threshold)
         public
         view
         virtual
         returns (bool)
     {
-<<<<<<< HEAD
-        uint256 updatesCount = stateUpdateBlockNumbers.length;
-
-        // Handling Edge Cases
-        // Edgecase 1: The block is in the future or in the past before HotShot was live
-=======
         uint256 updatesCount = stateHistoryCommitments.length;
 
         // Handling Edge Cases
         // Edgecase 1: The block is in the future or
         // before HotShot was live, allow for at least two updates before considering HotShot live
->>>>>>> 4968ecea
         if (blockNumber > block.number || updatesCount < 3) {
             revert InsufficientSnapshotHistory();
         }
@@ -489,28 +427,15 @@
 
         uint256 i = updatesCount - 1;
         while (!prevUpdateFound) {
-<<<<<<< HEAD
-            if (stateUpdateBlockNumbers[i] <= blockNumber) {
-                prevUpdateFound = true;
-                prevBlock = stateUpdateBlockNumbers[i];
-=======
             if (stateHistoryCommitments[i].l1BlockHeight <= blockNumber) {
                 prevUpdateFound = true;
                 prevBlock = stateHistoryCommitments[i].l1BlockHeight;
->>>>>>> 4968ecea
             }
 
             // We don't consider the lag time for the first two updates
             if (i < 2) {
                 break;
             }
-<<<<<<< HEAD
-            i--;
-        }
-
-        // If no snapshot is found, we don't have enough history stored to tell whether HotShot was
-        // down.
-=======
 
             // We've reached the first recorded block
             if (i == stateHistoryFirstIndex) {
@@ -521,7 +446,6 @@
 
         // If no snapshot is found, we don't have enough history stored
         // to tell whether HotShot was down.
->>>>>>> 4968ecea
         if (!prevUpdateFound) {
             revert InsufficientSnapshotHistory();
         }
@@ -529,39 +453,6 @@
         return blockNumber - prevBlock > threshold;
     }
 
-<<<<<<< HEAD
-    /// @notice get the number of L1 block updates
-    function getStateUpdateBlockNumbersCount() public view returns (uint256) {
-        return stateUpdateBlockNumbers.length;
-    }
-
-    /// @notice get the HotShot commitment that represents the Merkle root containing the leaf at
-    /// the provided height
-    /// @param hotShotBlockHeight hotShotBlockHeight
-    function getHotShotCommitment(uint256 hotShotBlockHeight)
-        public
-        view
-        returns (HotShotCommitment memory)
-    {
-        uint256 commitmentsHeight = hotShotCommitments.length;
-        if (hotShotBlockHeight >= hotShotCommitments[commitmentsHeight - 1].blockHeight) {
-            revert InvalidHotShotBlockForCommitmentCheck();
-        }
-        for (uint256 i = 0; i < commitmentsHeight; i++) {
-            // The first commitment greater than the provided height is the root of the tree
-            // that leaf at that HotShot height
-            if (hotShotCommitments[i].blockHeight > hotShotBlockHeight) {
-                return hotShotCommitments[i];
-            }
-        }
-
-        return hotShotCommitments[commitmentsHeight - 1];
-    }
-
-    /// @notice get the number of HotShot block commitments
-    function getHotShotBlockCommitmentsCount() public view returns (uint256) {
-        return hotShotCommitments.length;
-=======
     /// @notice get the HotShot commitment that represents the Merkle root containing the leaf at
     /// the provided HotShot height
     /// @param hotShotBlockHeight the HotShot block height
@@ -608,6 +499,5 @@
         }
 
         stateHistoryRetentionPeriod = historySeconds;
->>>>>>> 4968ecea
     }
 }