// SPDX-License-Identifier: MIT
pragma solidity ^0.8.0;

import { OwnableUpgradeable } from
    "@openzeppelin/contracts-upgradeable/access/OwnableUpgradeable.sol";
import { Initializable } from "@openzeppelin/contracts-upgradeable/proxy/utils/Initializable.sol";
import { PausableUpgradeable } from
    "@openzeppelin/contracts-upgradeable/utils/PausableUpgradeable.sol";
import { AccessControlUpgradeable } from
    "@openzeppelin/contracts-upgradeable/access/AccessControlUpgradeable.sol";
import { StakeTable } from "./StakeTable.sol";
import { EdOnBN254 } from "./libraries/EdOnBn254.sol";
import { BN254 } from "bn254/BN254.sol";
import { BLSSig } from "./libraries/BLSSig.sol";

/// @title Ethereum L1 component of the Espresso Global Confirmation Layer (GCL) stake table.
///
/// @dev All functions are marked as virtual so that future upgrades can override them.
///
/// @notice This contract is an upgrade to the original StakeTable contract. On Espresso mainnet we
/// will only use the V2 contract. On decaf the V2 is used to upgrade the V1 that was first deployed
/// with the original proof of stake release.
///
/// @notice The V2 contract contains the following changes:
///
/// 1. The functions to register validators and update consensus keys are updated to require both a
/// BLS signature and a Schnorr signature and emit the signatures via events so that the GCL can
/// verify them. The new functions and events have a V2 postfix. After the upgrade components that
/// support registration and key updates must use the V2 functions and listen to the V2 events. The
/// original functions revert with a `DeprecatedFunction` error in V2.
///
/// 2. The exit escrow period can be updated by the owner of the contract.
///
/// @notice The StakeTableV2 contract ABI is a superset of the original ABI. Consumers of the
/// contract can use the V2 ABI, even if they would like to maintain backwards compatibility.
contract StakeTableV2 is StakeTable, PausableUpgradeable, AccessControlUpgradeable {
    bytes32 public constant PAUSER_ROLE = keccak256("PAUSER_ROLE");

    // === Events ===

    /// @notice A validator is registered in the stake table
    /// @notice the blsSig and schnorrSig are validated by the Espresso Network
    event ValidatorRegisteredV2(
        address indexed account,
        BN254.G2Point blsVK,
        EdOnBN254.EdOnBN254Point schnorrVK,
        uint16 commission,
        BN254.G1Point blsSig,
        bytes schnorrSig
    );

    /// @notice A validator updates their consensus keys
    /// @notice the blsSig and schnorrSig are validated by the Espresso Network
    event ConsensusKeysUpdatedV2(
        address indexed account,
        BN254.G2Point blsVK,
        EdOnBN254.EdOnBN254Point schnorrVK,
        BN254.G1Point blsSig,
        bytes schnorrSig
    );

    /// @notice The exit escrow period is updated
    event ExitEscrowPeriodUpdated(uint64 newExitEscrowPeriod);

    // === Errors ===

<<<<<<< HEAD
=======
    /// The exit escrow period is invalid (either too short or too long)
    error ExitEscrowPeriodInvalid();

    /// The Schnorr signature is invalid (either the wrong length or the wrong key)
    error InvalidSchnorrSig();

>>>>>>> 9be14a5c
    /// The function is deprecated as it was replaced by a new function
    error DeprecatedFunction();

    constructor() {
        _disableInitializers();
    }

    function initializeV2(address pauser, address admin) public reinitializer(2) {
        __AccessControl_init();

        _grantRole(DEFAULT_ADMIN_ROLE, admin);
        _grantRole(PAUSER_ROLE, pauser);
    }

    function getVersion()
        public
        pure
        virtual
        override
        returns (uint8 majorVersion, uint8 minorVersion, uint8 patchVersion)
    {
        return (2, 0, 0);
    }

    function pause() external onlyRole(PAUSER_ROLE) {
        _pause();
    }

    function unpause() external onlyRole(PAUSER_ROLE) {
        _unpause();
    }

    function claimValidatorExit(address validator) public virtual override whenNotPaused {
        super.claimValidatorExit(validator);
    }

    function claimWithdrawal(address validator) public virtual override whenNotPaused {
        super.claimWithdrawal(validator);
    }

    function delegate(address validator, uint256 amount) public virtual override whenNotPaused {
        super.delegate(validator, amount);
    }

    function undelegate(address validator, uint256 amount) public virtual override whenNotPaused {
        super.undelegate(validator, amount);
    }

    function deregisterValidator() public virtual override whenNotPaused {
        super.deregisterValidator();
    }

    /// @notice Register a validator in the stake table
    ///
    /// @param blsVK The BLS verification key
    /// @param schnorrVK The Schnorr verification key
    /// @param blsSig The BLS signature that authenticates the BLS VK
    /// @param schnorrSig The Schnorr signature that authenticates the Schnorr VK
    /// @param commission in % with 2 decimals, from 0.00% (value 0) to 100% (value 10_000)
    function registerValidatorV2(
        BN254.G2Point memory blsVK,
        EdOnBN254.EdOnBN254Point memory schnorrVK,
        BN254.G1Point memory blsSig,
        bytes memory schnorrSig,
        uint16 commission
    ) external virtual whenNotPaused {
        address validator = msg.sender;

        ensureValidatorNotRegistered(validator);
        ensureNonZeroSchnorrKey(schnorrVK);
        ensureNewKey(blsVK);

        // Verify that the validator can sign for that blsVK. This prevents rogue public-key
        // attacks.
        bytes memory message = abi.encode(validator);
        BLSSig.verifyBlsSig(message, blsSig, blsVK);

        // ensure that the schnorrSig is the correct length
        if (schnorrSig.length != 64) {
            revert InvalidSchnorrSig();
        }

        if (commission > 10000) {
            revert InvalidCommission();
        }

        blsKeys[_hashBlsKey(blsVK)] = true;
        validators[validator] = Validator({ status: ValidatorStatus.Active, delegatedAmount: 0 });

        emit ValidatorRegisteredV2(validator, blsVK, schnorrVK, commission, blsSig, schnorrSig);
    }

    /// @notice Update the consensus keys of a validator
    ///
    /// @param blsVK The new BLS verification key
    /// @param schnorrVK The new Schnorr verification key
    /// @param blsSig The BLS signature that authenticates the blsVK
    /// @param schnorrSig The Schnorr signature that authenticates the schnorrVK
    function updateConsensusKeysV2(
        BN254.G2Point memory blsVK,
        EdOnBN254.EdOnBN254Point memory schnorrVK,
        BN254.G1Point memory blsSig,
        bytes memory schnorrSig
    ) public virtual whenNotPaused {
        address validator = msg.sender;

        ensureValidatorActive(validator);
        ensureNonZeroSchnorrKey(schnorrVK);
        ensureNewKey(blsVK);

        // Verify that the validator can sign for that blsVK. This prevents rogue public-key
        // attacks.
        bytes memory message = abi.encode(validator);
        BLSSig.verifyBlsSig(message, blsSig, blsVK);

        blsKeys[_hashBlsKey(blsVK)] = true;

        emit ConsensusKeysUpdatedV2(validator, blsVK, schnorrVK, blsSig, schnorrSig);
    }

    function updateExitEscrowPeriod(uint64 newExitEscrowPeriod) external virtual onlyOwner {
        uint64 minExitEscrowPeriod = lightClient.blocksPerEpoch() * 15; // assuming 15 seconds per
            // block
        uint64 maxExitEscrowPeriod = 86400 * 14; // 14 days

        if (newExitEscrowPeriod < minExitEscrowPeriod || newExitEscrowPeriod > maxExitEscrowPeriod)
        {
            revert ExitEscrowPeriodInvalid();
        }
        exitEscrowPeriod = newExitEscrowPeriod;
        emit ExitEscrowPeriodUpdated(newExitEscrowPeriod);
    }

    // deprecate previous registration function
    function registerValidator(
        BN254.G2Point memory,
        EdOnBN254.EdOnBN254Point memory,
        BN254.G1Point memory,
        uint16
    ) external pure override {
        revert DeprecatedFunction();
    }

    // deprecate previous updateConsensusKeys function
    function updateConsensusKeys(
        BN254.G2Point memory,
        EdOnBN254.EdOnBN254Point memory,
        BN254.G1Point memory
    ) external pure override {
        revert DeprecatedFunction();
    }
}<|MERGE_RESOLUTION|>--- conflicted
+++ resolved
@@ -64,15 +64,9 @@
 
     // === Errors ===
 
-<<<<<<< HEAD
-=======
-    /// The exit escrow period is invalid (either too short or too long)
-    error ExitEscrowPeriodInvalid();
-
     /// The Schnorr signature is invalid (either the wrong length or the wrong key)
     error InvalidSchnorrSig();
 
->>>>>>> 9be14a5c
     /// The function is deprecated as it was replaced by a new function
     error DeprecatedFunction();
 
