--- conflicted
+++ resolved
@@ -95,7 +95,6 @@
     /// The function is deprecated as it was replaced by a new function
     error DeprecatedFunction();
 
-<<<<<<< HEAD
     /// The Schnorr key has been previously registered in the contract.
     error SchnorrKeyAlreadyUsed();
 
@@ -104,16 +103,15 @@
 
     /// Schnorr keys that have been seen by the contract
     ///
-    /// @dev ensures a bijective mapping between schnorr key and ethereum account and prevents some errors due to
+    /// @dev ensures a bijective mapping between schnorr key and ethereum account and prevents some
+    /// errors due to
     /// misconfigurations of validators the contract currently marks keys as used and only allow
     /// them to be used once. This for example prevents callers from accidentally registering the
     /// same Schnorr key twice.
     mapping(bytes32 schnorrKey => bool used) public schnorrKeys;
 
-=======
     /// @notice Constructor
     /// @dev This function is overridden to disable initializers
->>>>>>> 76da52b6
     constructor() {
         _disableInitializers();
     }
@@ -313,7 +311,6 @@
         emit ExitEscrowPeriodUpdated(newExitEscrowPeriod);
     }
 
-<<<<<<< HEAD
     function _hashSchnorrKey(EdOnBN254.EdOnBN254Point memory schnorrVK)
         internal
         pure
@@ -339,11 +336,9 @@
     }
 
     // deprecate previous registration function
-=======
     /// @notice Deprecate previous registration function
     /// @dev This function is overridden to revert with a DeprecatedFunction error
     /// @dev users must call registerValidatorV2 instead
->>>>>>> 76da52b6
     function registerValidator(
         BN254.G2Point memory,
         EdOnBN254.EdOnBN254Point memory,
