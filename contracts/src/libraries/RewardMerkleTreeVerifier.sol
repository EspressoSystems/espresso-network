--- conflicted
+++ resolved
@@ -45,34 +45,16 @@
      * @param proof The membership proof containing sibling hashes and numLeaves
      * @return The computed reward commitment
      */
-<<<<<<< HEAD
-    function computeRoot(address key, uint256 value, IRewardClaim.LifetimeRewardsProof memory proof)
+    function computeRoot(address key, uint256 value, bytes32[TREE_DEPTH] memory proof)
         internal
         pure
         returns (bytes32)
     {
-        // NOTE: using memory instead of calldata for proof or siblings
-        //       increases gas cost by 20%
-        // NOTE: *not* defining siblings here increases gas cost by 20%
-=======
-    function verifyMembership(
-        bytes32 root,
-        address key,
-        uint256 value,
-        bytes32[TREE_DEPTH] memory proof
-    ) internal pure returns (bool) {
->>>>>>> d83de2fd
         // TODO: unittest this function
         // TODO: fuzz test this function
         // TODO: benchmark gas cost by averaging gas cost over many different trees with
         //       realistic size.
         // TODO: optimize gas cost
-<<<<<<< HEAD
-        bytes32[160] memory siblings = proof.siblings;
-        require(siblings.length == TREE_DEPTH, InvalidProofLength());
-
-=======
->>>>>>> d83de2fd
         bytes32 currentHash = _hashLeaf(value);
 
         // Traverse from leaf to root using the same pattern as RewardMerkleTreeV2
