--- conflicted
+++ resolved
@@ -8,12 +8,7 @@
     "@openzeppelin/contracts-upgradeable/proxy/utils/UUPSUpgradeable.sol";
 import { BN254 } from "bn254/BN254.sol";
 import { BLSSig } from "./libraries/BLSSig.sol";
-<<<<<<< HEAD
-import { AbstractStakeTable } from "./interfaces/AbstractStakeTable.sol";
 import { LightClientV2 as LightClient } from "../src/LightClientV2.sol";
-=======
-import { LightClient } from "../src/LightClient.sol";
->>>>>>> edb9ac34
 import { EdOnBN254 } from "./libraries/EdOnBn254.sol";
 import { InitializedAt } from "./InitializedAt.sol";
 
@@ -147,10 +142,6 @@
 
     // === Structs ===
 
-<<<<<<< HEAD
-    /// Mapping from a hash of a BLS key to a node struct defined in the abstract contract.
-    mapping(address account => Node node) public nodes;
-=======
     /// @notice Represents an Espresso validator and tracks funds currently delegated to them.
     ///
     /// @notice The `delegatedAmount` excludes funds that are currently marked for withdrawal via
@@ -170,7 +161,6 @@
         Active,
         Exited
     }
->>>>>>> edb9ac34
 
     /// @notice Tracks an undelegation from a validator.
     struct Undelegation {
@@ -203,9 +193,6 @@
     /// Validators that have exited and the time at which delegators can claim their funds.
     mapping(address validator => uint256 unlocksAt) public validatorExits;
 
-<<<<<<< HEAD
-    address public admin;
-=======
     /// Currently active delegation amounts.
     mapping(address validator => mapping(address delegator => uint256 amount)) delegations;
 
@@ -213,7 +200,6 @@
     //
     // @dev these are stored indexed by validator so we can keep track of them for slashing later
     mapping(address validator => mapping(address delegator => Undelegation)) undelegations;
->>>>>>> edb9ac34
 
     /// The time the contract will hold funds after undelegations are requested.
     ///
@@ -231,32 +217,14 @@
     function initialize(
         address _tokenAddress,
         address _lightClientAddress,
-<<<<<<< HEAD
-        uint64 _maxNumChurnPerEpoch,
-        uint256 _minStakeAmount,
-=======
         uint256 _exitEscrowPeriod,
->>>>>>> edb9ac34
         address _initialOwner
     ) public initializer {
         __Ownable_init(_initialOwner);
         __UUPSUpgradeable_init();
         initializeAtBlock();
 
-<<<<<<< HEAD
-        // A set of hardcoded stakers is defined for the first epoch.
-        registrationEpoch = 1;
-        numPendingRegistrationsInEpoch = 0;
-
-        // It is not possible to exit during the first epoch.
-        exitEpoch = 1;
-        numPendingExitsInEpoch = 0;
-
-        minStakeAmount = _minStakeAmount;
-        admin = msg.sender;
-=======
         initializeState(_tokenAddress, _lightClientAddress, _exitEscrowPeriod);
->>>>>>> edb9ac34
     }
 
     function initializeState(
@@ -288,51 +256,6 @@
         return (1, 0, 0);
     }
 
-<<<<<<< HEAD
-    /// @notice Add a registration
-    function pushToRegistrationQueue() internal virtual override {
-        // Either we have a need for a new registration epoch and registrations queue for the
-        // current epoch is zero or we have a free slot in the current registration epoch so we
-        // append to the registration queue, `numPendingRegistrationsInEpoch`.
-        // if the current epoch is max uint64, the registration queue will not be updated and this
-        // function will revert
-
-        uint64 curEpoch = lightClient.currentEpoch();
-        if (registrationEpoch < curEpoch + 1) {
-            // The registration epoch is outdated.
-            registrationEpoch = curEpoch + 1;
-            numPendingRegistrationsInEpoch = 0;
-        } else if (numPendingRegistrationsInEpoch >= maxNumChurnPerEpoch) {
-            // The queue for in the current registration epoch is full.
-            registrationEpoch += 1;
-            numPendingRegistrationsInEpoch = 0;
-        } else {
-            // We got a free slot in the current registration epoch.
-            numPendingRegistrationsInEpoch += 1;
-        }
-    }
-
-    /// @notice Add an exit
-    function pushToExitQueue() internal virtual override {
-        // Either we have a need for a new exit epoch and exits queue for the
-        // current epoch is zero or we have a free slot in the current exit epoch so we
-        // append to the exit queue, `numPendingExitsInEpoch`.
-        // if the current epoch is max uint64, the exit queue will not be updated and this function
-        // will revert
-
-        uint64 curEpoch = lightClient.currentEpoch();
-        if (exitEpoch < curEpoch + 1) {
-            // The exit epoch is outdated.
-            exitEpoch = curEpoch + 1;
-            numPendingExitsInEpoch = 0;
-        } else if (numPendingExitsInEpoch >= maxNumChurnPerEpoch) {
-            // The queue for in the current exit epoch is full.
-            exitEpoch += 1;
-            numPendingExitsInEpoch = 0;
-        } else {
-            // We got a free slot in the current exit epoch.
-            numPendingExitsInEpoch += 1;
-=======
     /// @notice only the owner can authorize an upgrade
     function _authorizeUpgrade(address newImplementation) internal virtual override onlyOwner {
         emit Upgrade(newImplementation);
@@ -354,7 +277,6 @@
     function ensureValidatorNotRegistered(address validator) internal view {
         if (validators[validator].status != ValidatorStatus.Unknown) {
             revert ValidatorAlreadyRegistered();
->>>>>>> edb9ac34
         }
     }
 
@@ -468,15 +390,8 @@
 
         // TODO: revert if amount is zero
 
-<<<<<<< HEAD
-        // A node cannot deposit more tokens while it waiting to register.
-        uint64 _curEpoch = lightClient.currentEpoch();
-        if (_curEpoch <= node.registerEpoch) {
-            revert PrematureDeposit();
-=======
         if (validators[delegator].status == ValidatorStatus.Exited) {
             revert ValidatorAlreadyExited();
->>>>>>> edb9ac34
         }
 
         uint256 balance = delegations[validator][delegator];
@@ -484,37 +399,13 @@
             revert InsufficientBalance(balance);
         }
 
-<<<<<<< HEAD
-        nodes[msg.sender].balance += amount;
-        SafeTransferLib.safeTransferFrom(ERC20(tokenAddress), msg.sender, address(this), amount);
-
-        emit Deposit(msg.sender, uint256(amount));
-
-        uint64 effectiveEpoch = _curEpoch + 1;
-=======
         delegations[validator][delegator] -= amount;
         undelegations[validator][delegator] =
             Undelegation({ amount: amount, unlocksAt: block.timestamp + exitEscrowPeriod });
->>>>>>> edb9ac34
 
         emit Undelegated(delegator, validator, amount);
     }
 
-<<<<<<< HEAD
-    /// @notice Request to exit from the stake table, not immediately withdrawable!
-    ///
-    /// @dev TODO modify this according to the current spec
-    function requestExit() external virtual override {
-        Node memory node = nodes[msg.sender];
-        uint64 curEpoch = lightClient.currentEpoch();
-
-        if (node.account == address(0)) {
-            revert NodeNotRegistered();
-        }
-
-        if (node.account != msg.sender) {
-            revert Unauthenticated();
-=======
     /// @notice Withdraw previously delegated funds after an undelegation.
     /// @param validator The validator to withdraw from
     function claimWithdrawal(address validator) external virtual {
@@ -523,47 +414,20 @@
         uint256 amount = undelegations[validator][delegator].amount;
         if (amount == 0) {
             revert NothingToWithdraw();
->>>>>>> edb9ac34
         }
 
         if (block.timestamp < undelegations[validator][delegator].unlocksAt) {
             revert PrematureWithdrawal();
         }
 
-<<<<<<< HEAD
-        // Cannot exit before becoming an active participant. Activation happens one epoch after the
-        // node's registration epoch, due to the consensus-imposed activation waiting period.
-        if (curEpoch < node.registerEpoch + 1) {
-            revert PrematureExit();
-        }
-=======
         // Mark funds as spent
         delete undelegations[validator][delegator];
->>>>>>> edb9ac34
 
         SafeTransferLib.safeTransfer(token, delegator, amount);
 
         emit Withdrawal(delegator, amount);
     }
 
-<<<<<<< HEAD
-    /// @notice Withdraw from the staking pool. Transfers occur! Only successfully exited keys can
-    /// withdraw past their `exitEpoch`. Validators have to first call requestExit to be assigned an
-    /// exit epoch
-    /// @return The total amount withdrawn, equal to `Node.balance` associated with `blsVK`
-    /// TODO: add epoch logic so that we can ensure the node has first requested to exit and waiting
-    /// for the exit escrow period to be over
-    function withdrawFunds() external virtual override returns (uint256) {
-        Node memory node = nodes[msg.sender];
-        uint64 curEpoch = lightClient.currentEpoch();
-
-        if (node.account == address(0)) {
-            revert NodeNotRegistered();
-        }
-
-        if (node.account != msg.sender) {
-            revert Unauthenticated();
-=======
     /// @notice Withdraw previously delegated funds after a validator has exited
     /// @param validator The validator to withdraw from
     function claimValidatorExit(address validator) external virtual {
@@ -571,22 +435,15 @@
         uint256 unlocksAt = validatorExits[validator];
         if (unlocksAt == 0) {
             revert ValidatorNotExited();
->>>>>>> edb9ac34
         }
 
         if (block.timestamp < unlocksAt) {
             revert PrematureWithdrawal();
         }
 
-<<<<<<< HEAD
-        // Verify that the exit escrow period is over.
-        if (curEpoch < node.exitEpoch + exitEscrowPeriod(node)) {
-            revert PrematureWithdrawal();
-=======
         uint256 amount = delegations[validator][delegator];
         if (amount == 0) {
             revert NothingToWithdraw();
->>>>>>> edb9ac34
         }
 
         // Mark funds as spent
