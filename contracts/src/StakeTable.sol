--- conflicted
+++ resolved
@@ -312,14 +312,8 @@
         }
 
         // Prepare the node to exit.
-<<<<<<< HEAD
-        node.exitEpoch = nextExitEpoch();
-
-        nodes[key] = node;
-=======
-        uint64 nextEpoch = this.nextExitEpoch();
+        uint64 nextEpoch = nextExitEpoch();
         nodes[key].exitEpoch = nextEpoch;
->>>>>>> 8e9c15ac
 
         emit Exit(key, nextEpoch);
 
