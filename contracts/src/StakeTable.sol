--- conflicted
+++ resolved
@@ -14,22 +14,6 @@
 
 using EdOnBN254 for EdOnBN254.EdOnBN254Point;
 
-<<<<<<< HEAD
-/// @title Implementation of the Stake Table interface
-contract StakeTable is AbstractStakeTable, Initializable, InitializedAt, OwnableUpgradeable, UUPSUpgradeable {
-    /// @notice upgrade event when the proxy updates the implementation it's pointing to
-    event Upgrade(address implementation);
-
-    /// Error raised when a user tries to register a validator with the same address
-    error ValidatorAlreadyRegistered();
-
-    /// Error raised when a user tries to interact with a validator that isn't registered
-    error UnknownValidator();
-
-    /// Error raised when a validator has already exited.
-    error ValidatorAlreadyExited();
-
-=======
 /// @title Ethereum L1 component of the Espresso Global Confirmation Layer (GCL) stake table.
 ///
 /// @dev All functions are marked as virtual so that future upgrades can override them.
@@ -104,7 +88,6 @@
     /// Error raised when a validator has already exited.
     error ValidatorAlreadyExited();
 
->>>>>>> 3e4ace45
     /// Error raised when a validator has not exited yet.
     error ValidatorNotExited();
 
@@ -129,23 +112,12 @@
 
     /// The commission is invalid
     error InvalidCommission();
-<<<<<<< HEAD
-=======
 
     /// Contract dependencies initialized with zero address.
     error ZeroAddress();
->>>>>>> 3e4ace45
 
     // === Structs ===
 
-<<<<<<< HEAD
-    struct Validator {
-        bool isRegistered;
-        ValidatorStatus status;
-        uint256 delegatedAmount;
-    }
-
-=======
     /// @notice Represents an Espresso validator and tracks funds currently delegated to them.
     ///
     /// @notice The `delegatedAmount` excludes funds that are currently marked for withdrawal via
@@ -167,20 +139,12 @@
     }
 
     /// @notice Tracks an undelegation from a validator.
->>>>>>> 3e4ace45
     struct Undelegation {
         uint256 amount;
         uint256 unlocksAt;
     }
 
-<<<<<<< HEAD
-    enum ValidatorStatus {
-        Active,
-        Exited
-    }
-=======
     // === Storage ===
->>>>>>> 3e4ace45
 
     /// @notice Reference to the light client contract.
     ///
@@ -188,32 +152,6 @@
     /// contract.
     LightClient public lightClient;
 
-<<<<<<< HEAD
-    /// Currently active validators
-    mapping(address validator => Validator) public validators;
-
-    /// BLS keys that have been seen by the contract
-    ///
-    /// @dev to simplify the reasoning about what keys and prevent some errors due to
-    /// misconfiguration of validators we mark keys as used and only allow them to be used once.
-    mapping(bytes32 blsKeyHash => bool) public blsKeys;
-
-    /// Validators that have exited
-    mapping(address validator => uint256 unlocksAt) public validatorExits;
-
-    /// Currently active delegations
-    mapping(address validator => mapping(address delegator => uint256 amount)) delegations;
-
-    /// Currently exiting delegations
-    //
-    // @dev these are stored indexed by validator so we can keep track of them
-    // for slashing later
-    mapping(address validator => mapping(address delegator => Undelegation)) undelegations;
-
-    /// Address of the native token contract.
-    address public tokenAddress;
-
-=======
     /// The staking token contract.
     ERC20 public token;
 
@@ -239,7 +177,6 @@
     // @dev these are stored indexed by validator so we can keep track of them for slashing later
     mapping(address validator => mapping(address delegator => Undelegation)) undelegations;
 
->>>>>>> 3e4ace45
     /// The time the contract will hold funds after undelegations are requested.
     ///
     /// Must allow ample time for node to exit active validator set and slashing
@@ -262,7 +199,6 @@
         __Ownable_init(_initialOwner);
         __UUPSUpgradeable_init();
         initializeAtBlock();
-<<<<<<< HEAD
 
         initializeState(_tokenAddress, _lightClientAddress, _exitEscrowPeriod);
     }
@@ -272,9 +208,13 @@
         address _lightClientAddress,
         uint256 _exitEscrowPeriod
     ) internal {
-        // TODO ensure address not zero
-        tokenAddress = _tokenAddress;
-        // TODO ensure address not zero
+        if (_tokenAddress == address(0)) {
+            revert ZeroAddress();
+        }
+        if (_lightClientAddress == address(0)) {
+            revert ZeroAddress();
+        }
+        token = ERC20(_tokenAddress);
         lightClient = LightClient(_lightClientAddress);
         exitEscrowPeriod = _exitEscrowPeriod;
     }
@@ -295,75 +235,6 @@
     /// @notice only the owner can authorize an upgrade
     function _authorizeUpgrade(address newImplementation) internal virtual override onlyOwner {
         emit Upgrade(newImplementation);
-=======
-
-        initializeState(_tokenAddress, _lightClientAddress, _exitEscrowPeriod);
->>>>>>> 3e4ace45
-    }
-
-    function initializeState(
-        address _tokenAddress,
-        address _lightClientAddress,
-        uint256 _exitEscrowPeriod
-    ) internal {
-        if (_tokenAddress == address(0)) {
-            revert ZeroAddress();
-        }
-        if (_lightClientAddress == address(0)) {
-            revert ZeroAddress();
-        }
-        token = ERC20(_tokenAddress);
-        lightClient = LightClient(_lightClientAddress);
-        exitEscrowPeriod = _exitEscrowPeriod;
-    }
-
-<<<<<<< HEAD
-    function ensureValidatorRegistered(address validator) internal view {
-        if (!validators[validator].isRegistered) {
-            revert UnknownValidator();
-        }
-    }
-
-    function ensureValidatorNotRegistered(address validator) internal view {
-        if (validators[validator].isRegistered) {
-            revert ValidatorAlreadyRegistered();
-        }
-    }
-
-    function ensureValidatorNotExited(address validator) internal view {
-        if (validatorExits[validator] != 0) {
-            revert ValidatorAlreadyExited();
-        }
-    }
-
-    function ensureNewKey(BN254.G2Point memory blsVK) internal view {
-        if (blsKeys[_hashBlsKey(blsVK)]) {
-            revert BlsKeyAlreadyUsed();
-        }
-    }
-
-    // @dev We don't check the validity of the schnorr verifying key but providing a zero key is
-    // definitely a mistake by the caller, therefore we revert.
-    function ensureNonZeroSchnorrKey(EdOnBN254.EdOnBN254Point memory schnorrVK) internal pure {
-        EdOnBN254.EdOnBN254Point memory zeroSchnorrKey = EdOnBN254.EdOnBN254Point(0, 0);
-
-=======
-    /// @notice Use this to get the implementation contract version
-    /// @return majorVersion The major version of the contract
-    /// @return minorVersion The minor version of the contract
-    /// @return patchVersion The patch version of the contract
-    function getVersion()
-        public
-        pure
-        virtual
-        returns (uint8 majorVersion, uint8 minorVersion, uint8 patchVersion)
-    {
-        return (1, 0, 0);
-    }
-
-    /// @notice only the owner can authorize an upgrade
-    function _authorizeUpgrade(address newImplementation) internal virtual override onlyOwner {
-        emit Upgrade(newImplementation);
     }
 
     /// @dev Computes a hash value of some G2 point.
@@ -402,7 +273,6 @@
     function ensureNonZeroSchnorrKey(EdOnBN254.EdOnBN254Point memory schnorrVK) internal pure {
         EdOnBN254.EdOnBN254Point memory zeroSchnorrKey = EdOnBN254.EdOnBN254Point(0, 0);
 
->>>>>>> 3e4ace45
         if (schnorrVK.isEqual(zeroSchnorrKey)) {
             revert InvalidSchnorrVK();
         }
@@ -414,15 +284,6 @@
     /// @param schnorrVK The Schnorr verification key (as the auxiliary info)
     /// @param blsSig The BLS signature that authenticates the ethereum account this function is
     ///        called from
-<<<<<<< HEAD
-    ///
-    /// @dev The function will revert if
-    ///      - if the validator is already registered
-    ///      - any of the keys are zero
-    ///      - if the bls signature verification fails (this prevents rogue public-key attacks)
-    ///
-    /// @dev No validity check on `schnorrVK`, as it's assumed to be sender's responsibility,
-=======
     /// @param commission in % with 2 decimals, from 0.00% (value 0) to 100% (value 10_000)
     ///
     /// @notice The function will revert if
@@ -434,54 +295,18 @@
     ///
     /// @notice No validity check on `schnorrVK` due to gas cost of Rescue hash, UIs should perform
     /// checks where possible and alert users.
->>>>>>> 3e4ace45
     function registerValidator(
         BN254.G2Point memory blsVK,
         EdOnBN254.EdOnBN254Point memory schnorrVK,
         BN254.G1Point memory blsSig,
         uint16 commission
-<<<<<<< HEAD
-    ) external virtual override {
-=======
     ) external virtual {
->>>>>>> 3e4ace45
         ensureValidatorNotRegistered(msg.sender);
         ensureNonZeroSchnorrKey(schnorrVK);
         ensureNewKey(blsVK);
 
         // Verify that the validator can sign for that blsVK. This prevents rogue public-key
         // attacks.
-<<<<<<< HEAD
-        bytes memory message = abi.encode(msg.sender);
-        BLSSig.verifyBlsSig(message, blsSig, blsVK);
-
-        // commission is in percent with 2 decimals: from 0 for 0.00% to 10_000 for 100%
-        if (commission > 10000) {
-            revert InvalidCommission();
-        }
-
-        blsKeys[_hashBlsKey(blsVK)] = true;
-        validators[msg.sender] =
-            Validator({ isRegistered: true, status: ValidatorStatus.Active, delegatedAmount: 0 });
-
-        emit ValidatorRegistered(msg.sender, blsVK, schnorrVK, commission);
-    }
-
-    /// @notice Delegate to a validator
-    /// @param validator The validator to delegate to
-    /// @param amount The amount to delegate
-    function delegate(address validator, uint256 amount) external virtual override {
-        ensureValidatorRegistered(validator);
-        ensureValidatorNotExited(validator);
-
-        uint256 allowance = ERC20(tokenAddress).allowance(msg.sender, address(this));
-        if (allowance < amount) {
-            revert InsufficientAllowance(allowance, amount);
-        }
-
-        validators[validator].delegatedAmount += amount;
-        delegations[validator][msg.sender] += amount;
-=======
         //
         // TODO: we will move this check to the GCL to save gas.
         bytes memory message = abi.encode(msg.sender);
@@ -490,73 +315,10 @@
         if (commission > 10000) {
             revert InvalidCommission();
         }
->>>>>>> 3e4ace45
 
         blsKeys[_hashBlsKey(blsVK)] = true;
         validators[msg.sender] = Validator({ status: ValidatorStatus.Active, delegatedAmount: 0 });
 
-<<<<<<< HEAD
-        emit Delegated(msg.sender, validator, amount);
-    }
-
-    function undelegate(address validator, uint256 amount) external virtual override {
-        ensureValidatorRegistered(validator);
-        ensureValidatorNotExited(validator);
-
-        if (validators[msg.sender].status == ValidatorStatus.Exited) {
-            revert ValidatorAlreadyExited();
-        }
-
-        uint256 balance = delegations[validator][msg.sender];
-        if (balance < amount) {
-            revert InsufficientBalance(balance);
-        }
-
-        delegations[validator][msg.sender] -= amount;
-        undelegations[validator][msg.sender] =
-            Undelegation({ amount: amount, unlocksAt: block.timestamp + exitEscrowPeriod });
-
-        emit Undelegated(msg.sender, validator, amount);
-    }
-
-    function deregisterValidator() external virtual override {
-        ensureValidatorRegistered(msg.sender);
-        ensureValidatorNotExited(msg.sender);
-
-        validators[msg.sender].status = ValidatorStatus.Exited;
-        validatorExits[msg.sender] = block.timestamp + exitEscrowPeriod;
-
-        emit ValidatorExit(msg.sender);
-    }
-
-    /// @notice Withdraw undelegated funds
-    function claimWithdrawal(address validator) external virtual override {
-        // If entries are missing at any of the levels of the mapping this will return zero
-        uint256 amount = undelegations[validator][msg.sender].amount;
-        if (amount == 0) {
-            revert NothingToWithdraw();
-        }
-
-        if (block.timestamp < undelegations[validator][msg.sender].unlocksAt) {
-            revert PrematureWithdrawal();
-        }
-
-        // Mark funds as spent
-        delete undelegations[validator][msg.sender];
-
-        SafeTransferLib.safeTransfer(ERC20(tokenAddress), msg.sender, amount);
-
-        emit Withdrawal(msg.sender, amount);
-    }
-
-    /// @notice Withdraw funds after a validator has exited
-    function claimValidatorExit(address validator) external virtual override {
-        uint256 unlocksAt = validatorExits[msg.sender];
-        if (unlocksAt == 0) {
-            revert ValidatorNotExited();
-        }
-
-=======
         emit ValidatorRegistered(msg.sender, blsVK, schnorrVK, commission);
     }
 
@@ -640,7 +402,6 @@
             revert ValidatorNotExited();
         }
 
->>>>>>> 3e4ace45
         if (block.timestamp < unlocksAt) {
             revert PrematureWithdrawal();
         }
@@ -653,11 +414,7 @@
         // Mark funds as spent
         delegations[validator][msg.sender] = 0;
 
-<<<<<<< HEAD
-        SafeTransferLib.safeTransfer(ERC20(tokenAddress), msg.sender, amount);
-=======
         SafeTransferLib.safeTransfer(token, msg.sender, amount);
->>>>>>> 3e4ace45
 
         emit Withdrawal(msg.sender, amount);
     }
@@ -683,14 +440,8 @@
         BN254.G2Point memory newBlsVK,
         EdOnBN254.EdOnBN254Point memory newSchnorrVK,
         BN254.G1Point memory newBlsSig
-<<<<<<< HEAD
-    ) external virtual override {
-        ensureValidatorRegistered(msg.sender);
-        ensureValidatorNotExited(msg.sender);
-=======
     ) external virtual {
         ensureValidatorActive(msg.sender);
->>>>>>> 3e4ace45
         ensureNonZeroSchnorrKey(newSchnorrVK);
         ensureNewKey(newBlsVK);
 
