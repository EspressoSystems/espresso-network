// SPDX-License-Identifier: UNLICENSED
pragma solidity ^0.8.0;
pragma experimental ABIEncoderV2;

import { Test } from "forge-std/Test.sol";
import { LightClient as LCV1 } from "../src/LightClient.sol";
import { LightClient as LCV2 } from "../src/LightClient.sol";
<<<<<<< HEAD
import { DeployLightClientContractWithoutMultiSigScript as DeployScript } from
    "./script/LightClientTestScript.s.sol";
import { UpgradeToSameLightClientWithoutMultisigAdminScript as UpgradeScript } from
    "./script/LightClientTestScript.s.sol";
=======
import { DeployLightClientContractScript } from "../script/LightClient.s.sol";
import { UpgradeLightClientScript } from "../script/UpgradeSameLightClient.s.sol";
import { BN254 } from "bn254/BN254.sol";
>>>>>>> 745d4680

contract LightClientUpgradeSameContractTest is Test {
    LCV1 public lcV1Proxy;
    LCV2 public lcV2Proxy;

    DeployScript public deployer = new DeployScript();
    UpgradeScript public upgrader = new UpgradeScript();

    LCV1.LightClientState public stateV1;
    LCV1.StakeTableState public stakeStateV1;

    address public admin;
    address public proxy;

    uint32 public constant MAX_HISTORY_SECONDS = 864000; //10 days

    // deploy the first implementation with its proxy
    function setUp() public {
        (proxy, admin, stateV1, stakeStateV1) = deployer.run(5, MAX_HISTORY_SECONDS);
        lcV1Proxy = LCV1(proxy);
    }

    function testCorrectInitialization() public view {
        (uint64 viewNum, uint64 blockHeight, BN254.ScalarField blockCommRoot) =
            lcV1Proxy.genesisState();
        assertEq(viewNum, stateV1.viewNum);
        assertEq(blockHeight, stateV1.blockHeight);
        assertEq(abi.encode(blockCommRoot), abi.encode(stateV1.blockCommRoot));

        (viewNum, blockHeight, blockCommRoot) = lcV1Proxy.finalizedState();
        assertEq(viewNum, stateV1.viewNum);
        assertEq(blockHeight, stateV1.blockHeight);
        assertEq(abi.encode(blockCommRoot), abi.encode(stateV1.blockCommRoot));

        (
            uint256 threshold,
            BN254.ScalarField stakeTableBlsKeyComm,
            BN254.ScalarField stakeTableSchnorrKeyComm,
            BN254.ScalarField stakeTableAmountComm
        ) = lcV1Proxy.genesisStakeTableState();

        assertEq(
            abi.encode(stakeStateV1),
            abi.encode(
                threshold, stakeTableBlsKeyComm, stakeTableSchnorrKeyComm, stakeTableAmountComm
            )
        );
    }

    // that the data remains the same after upgrading the implementation
    function testUpgradeSameData() public {
        // Upgrade LightClient and check that the genesis state is not changed and that the new
        // field
        // of the upgraded contract is set to 0
        lcV2Proxy = LCV2(upgrader.run(proxy));

        LCV2.LightClientState memory expectedLightClientState =
            LCV2.LightClientState(stateV1.viewNum, stateV1.blockHeight, stateV1.blockCommRoot);

        (uint64 viewNum, uint64 blockHeight, BN254.ScalarField blockCommRoot) =
            lcV1Proxy.finalizedState();
        assertEq(viewNum, expectedLightClientState.viewNum);
        assertEq(blockHeight, expectedLightClientState.blockHeight);
        assertEq(abi.encode(blockCommRoot), abi.encode(expectedLightClientState.blockCommRoot));
    }

    // check that the proxy address remains the same
    function testUpgradesSameProxyAddress() public {
        (uint8 major, uint8 minor, uint8 patch) = lcV1Proxy.getVersion();
        assertEq(major, 1);
        assertEq(minor, 0);
        assertEq(patch, 0);

        //upgrade box
        lcV2Proxy = LCV2(upgrader.run(proxy));
        assertEq(address(lcV2Proxy), address(lcV1Proxy));
    }

    function testMaliciousUpgradeFails() public {
        address attacker = makeAddr("attacker");

        //attempted upgrade as attacker will revert
        vm.prank(attacker);
        vm.expectRevert();
        lcV2Proxy = LCV2(upgrader.run(address(proxy)));
    }
}<|MERGE_RESOLUTION|>--- conflicted
+++ resolved
@@ -5,16 +5,11 @@
 import { Test } from "forge-std/Test.sol";
 import { LightClient as LCV1 } from "../src/LightClient.sol";
 import { LightClient as LCV2 } from "../src/LightClient.sol";
-<<<<<<< HEAD
 import { DeployLightClientContractWithoutMultiSigScript as DeployScript } from
     "./script/LightClientTestScript.s.sol";
 import { UpgradeToSameLightClientWithoutMultisigAdminScript as UpgradeScript } from
     "./script/LightClientTestScript.s.sol";
-=======
-import { DeployLightClientContractScript } from "../script/LightClient.s.sol";
-import { UpgradeLightClientScript } from "../script/UpgradeSameLightClient.s.sol";
 import { BN254 } from "bn254/BN254.sol";
->>>>>>> 745d4680
 
 contract LightClientUpgradeSameContractTest is Test {
     LCV1 public lcV1Proxy;
