--- conflicted
+++ resolved
@@ -9,50 +9,7 @@
 
 /// @notice A light client for HotShot consensus. Keeping track of its finalized states in safe,
 /// authenticated ways.
-<<<<<<< HEAD
-contract LightClientV2 is Initializable, OwnableUpgradeable, UUPSUpgradeable {
-    // === Events ===
-    //
-    // @notice Notify a new epoch is starting
-    event EpochChanged(uint64);
-
-    /// @notice upgrade event when the proxy updates the implementation it's pointing to
-    event Upgrade(address implementation);
-
-    // === Constants ===
-    //
-    /// @notice System parameter: number of blocks per epoch
-    /// @dev This variable cannot be made immutable due to how UUPS contracts work. See
-    /// https://forum.openzeppelin.com/t/upgradable-contracts-instantiating-an-immutable-value/28763/2#why-cant-i-use-immutable-variables-1
-    uint32 public blocksPerEpoch;
-
-    /// @notice genesis block commitment index
-    uint32 internal genesisState;
-
-    /// @notice Finalized HotShot's light client state index
-    uint32 internal finalizedState;
-
-    // === Storage ===
-
-    /// @notice current (finalized) epoch number
-    uint64 public currentEpoch;
-    /// @notice The commitment of the stake table used in current voting (i.e. snapshot at the start
-    /// of last epoch)
-    bytes32 public votingStakeTableCommitment;
-    /// @notice The quorum threshold for the stake table used in current voting
-    uint256 public votingThreshold;
-    /// @notice The commitment of the stake table frozen for change (i.e. snapshot at the start of
-    /// last epoch)
-    bytes32 public frozenStakeTableCommitment;
-    /// @notice The quorum threshold for the frozen stake table
-    uint256 public frozenThreshold;
-
-    /// @notice mapping to store light client states in order to simplify upgrades
-    mapping(uint32 index => LightClientState value) public states;
-
-=======
 contract LightClientV2 is LightClient {
->>>>>>> 4968ecea
     /// @notice new field for testing purposes
     /// @dev In order to add a field to LightClientState struct one can: add a new contract variable
     /// that has the new struct type, or put the struct inside a map.
@@ -139,64 +96,9 @@
     function getExtendedFinalizedState()
         public
         view
-<<<<<<< HEAD
-        returns (uint256[8] memory)
-    {
-        uint256[8] memory publicInput;
-        publicInput[0] = votingThreshold;
-        publicInput[1] = uint256(state.viewNum);
-        publicInput[2] = uint256(state.blockHeight);
-        publicInput[3] = BN254.ScalarField.unwrap(state.blockCommRoot);
-        publicInput[4] = BN254.ScalarField.unwrap(state.feeLedgerComm);
-        publicInput[5] = BN254.ScalarField.unwrap(state.stakeTableBlsKeyComm);
-        publicInput[6] = BN254.ScalarField.unwrap(state.stakeTableSchnorrKeyComm);
-        publicInput[7] = BN254.ScalarField.unwrap(state.stakeTableAmountComm);
-        return publicInput;
-    }
-
-    /// @dev Verify the Plonk proof, marked as `virtual` for easier testing as we can swap VK used
-    /// in inherited contracts.
-    function verifyProof(LightClientState memory state, IPlonkVerifier.PlonkProof memory proof)
-        internal
-=======
->>>>>>> 4968ecea
         virtual
         returns (ExtendedLightClientState memory)
     {
-<<<<<<< HEAD
-        IPlonkVerifier.VerifyingKey memory vk = VkLib.getVk();
-        uint256[8] memory publicInput = preparePublicInput(state);
-
-        if (!PlonkVerifier.verify(vk, publicInput, proof)) {
-            revert InvalidProof();
-        }
-    }
-
-    /// @notice Advance to the next epoch (without any precondition check!)
-    /// @dev This meant to be invoked only internally after appropriate precondition checks are done
-    function _advanceEpoch() private {
-        bytes32 newStakeTableComm = computeStakeTableComm(getFinalizedState());
-        votingStakeTableCommitment = frozenStakeTableCommitment;
-        frozenStakeTableCommitment = newStakeTableComm;
-
-        votingThreshold = frozenThreshold;
-        frozenThreshold = getFinalizedState().threshold;
-
-        currentEpoch += 1;
-        emit EpochChanged(currentEpoch);
-    }
-
-    /// @notice Given the light client state, compute the short commitment of the stake table
-    function computeStakeTableComm(LightClientState memory state) public pure returns (bytes32) {
-        return keccak256(
-            abi.encodePacked(
-                state.stakeTableBlsKeyComm,
-                state.stakeTableSchnorrKeyComm,
-                state.stakeTableAmountComm
-            )
-        );
-=======
         return extendedStates[finalizedState];
->>>>>>> 4968ecea
     }
 }