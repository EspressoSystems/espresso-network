    // SPDX-License-Identifier: Unlicensed

/* solhint-disable contract-name-camelcase, func-name-mixedcase, one-contract-per-file */

pragma solidity ^0.8.0;

// Libraries
import "forge-std/Test.sol";
// import {console} from "forge-std/console.sol";

using stdStorage for StdStorage;

import { ERC20 } from "solmate/utils/SafeTransferLib.sol";
import { BN254 } from "bn254/BN254.sol";
import { BLSSig } from "../src/libraries/BLSSig.sol";
import { EdOnBN254 } from "../src/libraries/EdOnBn254.sol";
import { LightClient } from "../src/LightClient.sol";
import { LightClientMock } from "../test/mocks/LightClientMock.sol";
import { InitializedAt } from "../src/InitializedAt.sol";
import { Ownable } from "@openzeppelin/contracts/access/Ownable.sol";
import { IPlonkVerifier as V } from "../src/interfaces/IPlonkVerifier.sol";
import { LightClientCommonTest } from "./LightClientV2.t.sol";
import { ERC1967Proxy } from "@openzeppelin/contracts/proxy/ERC1967/ERC1967Proxy.sol";
import { OwnableUpgradeable } from
    "@openzeppelin/contracts-upgradeable/access/OwnableUpgradeable.sol";
import { Initializable } from "@openzeppelin/contracts-upgradeable/proxy/utils/Initializable.sol";
import { TimelockController } from "@openzeppelin/contracts/governance/TimelockController.sol";
import { IAccessControl } from "@openzeppelin/contracts/access/IAccessControl.sol";
import { AccessControl } from "@openzeppelin/contracts/access/AccessControl.sol";
import { OwnableUpgradeable } from
    "@openzeppelin/contracts-upgradeable/access/OwnableUpgradeable.sol";
// Token contract
import { EspToken } from "../src/EspToken.sol";

// Target contract
import { StakeTable as S } from "../src/StakeTable.sol";
<<<<<<< HEAD
import { StakeTableMock } from "../test/mocks/StakeTableMock.sol";
import { DeployStakeTableScript } from "./script/StakeTable.s.sol";
import { DeployEspTokenScript } from "./script/EspToken.s.sol";
import { Timelock } from "../src/Timelock.sol";
=======

>>>>>>> 9271120a
// TODO: currently missing several tests
// TODO: test only owner methods access control

contract StakeTable_register_Test is LightClientCommonTest {
    S public stakeTable;
    // NOTE: address admin defined in LightClientCommonTest
    EspToken public token;
    uint256 public constant INITIAL_BALANCE = 5 ether;
    uint256 public constant ESCROW_PERIOD = 1 weeks;
    uint16 public constant COMMISSION = 1234; // 12.34 %
    address public tokenGrantRecipient;
    address public delegator;
    address public validator;
    string seed1 = "1";
    string seed2 = "255";

    function genClientWallet(address sender, string memory _seed)
        private
        returns (BN254.G2Point memory, EdOnBN254.EdOnBN254Point memory, BN254.G1Point memory)
    {
        // Generate a BLS signature and other values using rust code
        string[] memory cmds = new string[](4);
        cmds[0] = "diff-test";
        cmds[1] = "gen-client-wallet";
        cmds[2] = vm.toString(sender);
        cmds[3] = _seed;

        bytes memory result = vm.ffi(cmds);
        (
            BN254.G1Point memory blsSig,
            BN254.G2Point memory blsVK,
            uint256 schnorrVKx,
            uint256 schnorrVKy
        ) = abi.decode(result, (BN254.G1Point, BN254.G2Point, uint256, uint256));

        return (
            blsVK, // blsVK
            EdOnBN254.EdOnBN254Point(schnorrVKx, schnorrVKy), // schnorrVK
            blsSig // sig
        );
    }

    function setUp() public {
        init(); // light client init
        tokenGrantRecipient = makeAddr("tokenGrantRecipient");
        validator = makeAddr("validator");
        delegator = makeAddr("delegator");
        admin = makeAddr("admin");

        // deploy EspToken and its proxy
        EspToken tokenImpl = new EspToken();
        bytes memory initData =
            abi.encodeWithSignature("initialize(address,address)", admin, tokenGrantRecipient);
        ERC1967Proxy proxy = new ERC1967Proxy(address(tokenImpl), initData);
        token = EspToken(payable(address(proxy)));

        // transfer minted coin
        vm.prank(tokenGrantRecipient);
        token.transfer(address(validator), INITIAL_BALANCE);

<<<<<<< HEAD
        DeployStakeTableScript stakeTableDeployer = new DeployStakeTableScript();
        (proxy, admin) = stakeTableDeployer.run(
            tokenAddress, address(lcMock), ESCROW_PERIOD, makeAddr("timelock")
        );
        stakeTable = StakeTableMock(proxy);
=======
        // deploy stake table and its proxy
        S staketableImpl = new S();
        initData = abi.encodeWithSignature(
            "initialize(address,address,uint256,address)",
            address(token),
            address(lc),
            ESCROW_PERIOD,
            admin
        );
        proxy = new ERC1967Proxy(address(staketableImpl), initData);
        stakeTable = S(payable(address(proxy)));
>>>>>>> 9271120a
    }

    function test_Deployment_StoresBlockNumber() public view {
        assertEq(stakeTable.initializedAtBlock(), block.number);
    }

    function testFuzz_RevertWhen_InvalidBLSSig(uint256 scalar) external {
        uint64 depositAmount = 10 ether;

        (BN254.G2Point memory blsVK, EdOnBN254.EdOnBN254Point memory schnorrVK,) =
            genClientWallet(validator, seed1);

        // Prepare for the token transfer
        vm.startPrank(validator);
        token.approve(address(stakeTable), depositAmount);

        // Ensure the scalar is valid
        // Note: Apparently BN254.scalarMul is not well defined when the scalar is 0
        scalar = bound(scalar, 1, BN254.R_MOD - 1);
        BN254.validateScalarField(BN254.ScalarField.wrap(scalar));
        BN254.G1Point memory badSig = BN254.scalarMul(BN254.P1(), BN254.ScalarField.wrap(scalar));
        BN254.validateG1Point(badSig);

        // Failed signature verification
        vm.expectRevert(BLSSig.BLSSigVerificationFailed.selector);
        stakeTable.registerValidator(blsVK, schnorrVK, badSig, COMMISSION);
        vm.stopPrank();
    }

    function test_RevertWhen_NodeAlreadyRegistered() external {
        uint64 depositAmount = 10 ether;

        (
            BN254.G2Point memory blsVK,
            EdOnBN254.EdOnBN254Point memory schnorrVK,
            BN254.G1Point memory sig
        ) = genClientWallet(validator, seed1);

        // Prepare for the token transfer
        vm.prank(validator);
        token.approve(address(stakeTable), depositAmount);

        // Successful call to register
        vm.prank(validator);
        stakeTable.registerValidator(blsVK, schnorrVK, sig, COMMISSION);

        // The node is already registered
        vm.prank(validator);
        vm.expectRevert(S.ValidatorAlreadyRegistered.selector);
        stakeTable.registerValidator(blsVK, schnorrVK, sig, COMMISSION);
    }

    function test_RevertWhen_NoTokenAllowanceOrBalance() external {
        uint64 depositAmount = 10 ether;

        (
            BN254.G2Point memory blsVK,
            EdOnBN254.EdOnBN254Point memory schnorrVK,
            BN254.G1Point memory sig
        ) = genClientWallet(validator, seed1);

        vm.prank(validator);
        stakeTable.registerValidator(blsVK, schnorrVK, sig, COMMISSION);

        vm.startPrank(delegator);
        // The call to register is expected to fail because the depositAmount has not been approved
        // and thus the stake table contract cannot lock the stake.
        vm.expectRevert(abi.encodeWithSelector(S.InsufficientAllowance.selector, 0, depositAmount));
        stakeTable.delegate(validator, depositAmount);

        // Prepare for the token transfer by giving the StakeTable contract the required allowance
        token.approve(address(stakeTable), depositAmount);

        // TODO MA: this error is from solady's ERC20 implementation, needs to be updated in case we
        // use another ERC20 implementation for our token. I think it's fair to expect a revert from
        // *our* ERC20 token if the does not have the balance.
        vm.expectRevert("TRANSFER_FROM_FAILED");
        stakeTable.delegate(validator, depositAmount);

        vm.stopPrank();
    }

    /// @dev Tests a correct registration
    function test_Registration_succeeds() external {
        (
            BN254.G2Point memory blsVK,
            EdOnBN254.EdOnBN254Point memory schnorrVK,
            BN254.G1Point memory sig
        ) = genClientWallet(validator, seed1);

        vm.prank(validator);
        vm.expectEmit(false, false, false, true, address(stakeTable));
        emit S.ValidatorRegistered(validator, blsVK, schnorrVK, COMMISSION);
        stakeTable.registerValidator(blsVK, schnorrVK, sig, COMMISSION);
    }

    /// @dev Tests a correct registration
    function test_RevertWhen_InvalidBlsVK_or_InvalidSchnorrVK_on_Registration() external {
        // generate a valid blsVK and schnorrVK
        (
            BN254.G2Point memory blsVK,
            EdOnBN254.EdOnBN254Point memory schnorrVK,
            BN254.G1Point memory sig
        ) = genClientWallet(validator, seed1);

        // Prepare for the token transfer
        vm.startPrank(validator);

        // revert when the blsVK is the zero point
        BN254.G2Point memory zeroBlsVK = BN254.G2Point(
            BN254.BaseField.wrap(0),
            BN254.BaseField.wrap(0),
            BN254.BaseField.wrap(0),
            BN254.BaseField.wrap(0)
        );
        vm.expectRevert(BLSSig.BLSSigVerificationFailed.selector);
        stakeTable.registerValidator(zeroBlsVK, schnorrVK, sig, COMMISSION);

        // revert when the schnorrVK is the zero point
        EdOnBN254.EdOnBN254Point memory zeroSchnorrVK = EdOnBN254.EdOnBN254Point(0, 0);
        vm.expectRevert(S.InvalidSchnorrVK.selector);
        stakeTable.registerValidator(blsVK, zeroSchnorrVK, sig, COMMISSION);

        vm.stopPrank();
    }

    function test_UpdateConsensusKeys_Succeeds() public {
        uint64 depositAmount = 10 ether;

        //Step 1: generate a new blsVK and schnorrVK and register this node
        (
            BN254.G2Point memory blsVK,
            EdOnBN254.EdOnBN254Point memory schnorrVK,
            BN254.G1Point memory sig
        ) = genClientWallet(validator, seed1);

        // Prepare for the token transfer by granting allowance to the contract
        vm.startPrank(validator);
        token.approve(address(stakeTable), depositAmount);

        // Balances before registration
        assertEq(token.balanceOf(validator), INITIAL_BALANCE);

        // Check event is emitted after calling successfully `register`
        vm.expectEmit(false, false, false, true, address(stakeTable));
        emit S.ValidatorRegistered(validator, blsVK, schnorrVK, COMMISSION);
        stakeTable.registerValidator(blsVK, schnorrVK, sig, COMMISSION);

        // Step 2: generate a new blsVK and schnorrVK
        (
            BN254.G2Point memory newBlsVK,
            EdOnBN254.EdOnBN254Point memory newSchnorrVK,
            BN254.G1Point memory newBlsSig
        ) = genClientWallet(validator, seed2);

        // Step 3: update the consensus keys
        vm.expectEmit(false, false, false, true, address(stakeTable));
        emit S.ConsensusKeysUpdated(validator, newBlsVK, newSchnorrVK);
        stakeTable.updateConsensusKeys(newBlsVK, newSchnorrVK, newBlsSig);

        vm.stopPrank();
    }

    function test_RevertWhen_UpdateConsensusKeysWithSameBlsKey() public {
        uint64 depositAmount = 10 ether;

        //Step 1: generate a new blsVK and schnorrVK and register this node
        (
            BN254.G2Point memory blsVK,
            EdOnBN254.EdOnBN254Point memory schnorrVK,
            BN254.G1Point memory sig
        ) = genClientWallet(validator, seed1);

        // Prepare for the token transfer by granting allowance to the contract
        vm.startPrank(validator);
        token.approve(address(stakeTable), depositAmount);

        // Balances before registration
        assertEq(token.balanceOf(validator), INITIAL_BALANCE);

        stakeTable.registerValidator(blsVK, schnorrVK, sig, COMMISSION);

        // Step 2: update the consensus keys with the same keys
        vm.expectRevert(S.BlsKeyAlreadyUsed.selector);
        stakeTable.updateConsensusKeys(blsVK, schnorrVK, sig);

        vm.stopPrank();
    }

    function test_RevertWhen_UpdateConsensusKeysWithEmptyKeys() public {
        uint64 depositAmount = 10 ether;

        //Step 1: generate a new blsVK and schnorrVK and register this node
        (
            BN254.G2Point memory blsVK,
            EdOnBN254.EdOnBN254Point memory schnorrVK,
            BN254.G1Point memory sig
        ) = genClientWallet(validator, seed1);

        // Prepare for the token transfer by granting allowance to the contract
        vm.startPrank(validator);
        token.approve(address(stakeTable), depositAmount);

        // Balances before registration
        assertEq(token.balanceOf(validator), INITIAL_BALANCE);

        stakeTable.registerValidator(blsVK, schnorrVK, sig, COMMISSION);

        // empty keys
        BN254.G2Point memory emptyBlsVK = BN254.G2Point(
            BN254.BaseField.wrap(0),
            BN254.BaseField.wrap(0),
            BN254.BaseField.wrap(0),
            BN254.BaseField.wrap(0)
        );
        EdOnBN254.EdOnBN254Point memory emptySchnorrVK = EdOnBN254.EdOnBN254Point(0, 0);

        // Step 2: attempt to update the consensus keys with the same keys
        vm.expectRevert(S.InvalidSchnorrVK.selector);
        stakeTable.updateConsensusKeys(emptyBlsVK, emptySchnorrVK, sig);

        vm.stopPrank();
    }

    function test_RevertWhen_UpdateConsensusKeysWithInvalidSignature() public {
        uint64 depositAmount = 10 ether;

        //Step 1: generate a new blsVK and schnorrVK and register this node
        (
            BN254.G2Point memory blsVK,
            EdOnBN254.EdOnBN254Point memory schnorrVK,
            BN254.G1Point memory sig
        ) = genClientWallet(validator, seed1);

        // Prepare for the token transfer by granting allowance to the contract
        vm.startPrank(validator);
        token.approve(address(stakeTable), depositAmount);

        // Balances before registration
        assertEq(token.balanceOf(validator), INITIAL_BALANCE);

        BN254.G1Point memory badSig =
            BN254.G1Point(BN254.BaseField.wrap(0), BN254.BaseField.wrap(0));

        stakeTable.registerValidator(blsVK, schnorrVK, sig, COMMISSION);

        // Step 2: generate a new blsVK and schnorrVK
        (BN254.G2Point memory newBlsVK, EdOnBN254.EdOnBN254Point memory newSchnorrVK,) =
            genClientWallet(validator, seed2);

        // Step 3: attempt to update the consensus keys with the new keys but invalid signature
        vm.expectRevert(BLSSig.BLSSigVerificationFailed.selector);
        stakeTable.updateConsensusKeys(newBlsVK, newSchnorrVK, badSig);

        vm.stopPrank();
    }

    function test_RevertWhen_UpdateConsensusKeysWithZeroBlsKeyButNewSchnorrVK() public {
        uint64 depositAmount = 10 ether;

        //Step 1: generate a new blsVK and schnorrVK and register this node
        (
            BN254.G2Point memory blsVK,
            EdOnBN254.EdOnBN254Point memory schnorrVK,
            BN254.G1Point memory sig
        ) = genClientWallet(validator, seed1);

        // Prepare for the token transfer by granting allowance to the contract
        vm.startPrank(validator);
        token.approve(address(stakeTable), depositAmount);

        // Balances before registration
        assertEq(token.balanceOf(validator), INITIAL_BALANCE);

        vm.expectEmit(false, false, false, true, address(stakeTable));
        emit S.ValidatorRegistered(validator, blsVK, schnorrVK, COMMISSION);
        stakeTable.registerValidator(blsVK, schnorrVK, sig, COMMISSION);

        // Step 2: generate an empty and new schnorrVK
        (, EdOnBN254.EdOnBN254Point memory newSchnorrVK,) = genClientWallet(validator, seed2);

        BN254.G2Point memory emptyBlsVK = BN254.G2Point(
            BN254.BaseField.wrap(0),
            BN254.BaseField.wrap(0),
            BN254.BaseField.wrap(0),
            BN254.BaseField.wrap(0)
        );

        // Step 3: empty bls key -> wrong signature
        vm.expectRevert(BLSSig.BLSSigVerificationFailed.selector);
        stakeTable.updateConsensusKeys(emptyBlsVK, newSchnorrVK, sig);

        vm.stopPrank();
    }

    function test_RevertWhen_UpdateConsensusKeysWithZeroSchnorrVKButNewBlsVK() public {
        uint64 depositAmount = 10 ether;

        //Step 1: generate a new blsVK and schnorrVK and register this node
        (
            BN254.G2Point memory blsVK,
            EdOnBN254.EdOnBN254Point memory schnorrVK,
            BN254.G1Point memory sig
        ) = genClientWallet(validator, seed1);

        // Prepare for the token transfer by granting allowance to the contract
        vm.startPrank(validator);
        token.approve(address(stakeTable), depositAmount);

        // Balances before registration
        assertEq(token.balanceOf(validator), INITIAL_BALANCE);

        stakeTable.registerValidator(blsVK, schnorrVK, sig, COMMISSION);

        // Step 2: generate a new blsVK
        (BN254.G2Point memory newBlsVK,, BN254.G1Point memory newSig) =
            genClientWallet(validator, seed2);

        // Step 3: generate empty schnorrVK
        EdOnBN254.EdOnBN254Point memory emptySchnorrVK = EdOnBN254.EdOnBN254Point(0, 0);

        // Step 4: update the consensus keys with the new bls keys but empty schnorrVK
        vm.expectRevert(S.InvalidSchnorrVK.selector);
        stakeTable.updateConsensusKeys(newBlsVK, emptySchnorrVK, newSig);

        vm.stopPrank();
    }

    function test_UpdateConsensusKeysWithNewBlsKeyButSameSchnorrVK_Succeeds() public {
        uint64 depositAmount = 10 ether;

        //Step 1: generate a new blsVK and schnorrVK and register this node
        (
            BN254.G2Point memory blsVK,
            EdOnBN254.EdOnBN254Point memory schnorrVK,
            BN254.G1Point memory sig
        ) = genClientWallet(validator, seed1);

        // Prepare for the token transfer by granting allowance to the contract
        vm.startPrank(validator);
        token.approve(address(stakeTable), depositAmount);

        // Balances before registration
        assertEq(token.balanceOf(validator), INITIAL_BALANCE);

        vm.expectEmit(false, false, false, true, address(stakeTable));
        emit S.ValidatorRegistered(validator, blsVK, schnorrVK, COMMISSION);
        stakeTable.registerValidator(blsVK, schnorrVK, sig, COMMISSION);

        // Step 2: generate an empty and new schnorrVK
        (BN254.G2Point memory newBlsVK,, BN254.G1Point memory newSig) =
            genClientWallet(validator, seed2);

        // Step 3: update the consensus keys with the same bls keys but new schnorrV
        vm.expectEmit(false, false, false, true, address(stakeTable));
        emit S.ConsensusKeysUpdated(validator, newBlsVK, schnorrVK);
        stakeTable.updateConsensusKeys(newBlsVK, schnorrVK, newSig);

        vm.stopPrank();
    }

    function test_claimWithdrawal_succeeds() public {
        (
            BN254.G2Point memory blsVK,
            EdOnBN254.EdOnBN254Point memory schnorrVK,
            BN254.G1Point memory sig
        ) = genClientWallet(validator, seed1);

        vm.prank(tokenGrantRecipient);
        token.transfer(delegator, INITIAL_BALANCE);

        vm.prank(delegator);
        token.approve(address(stakeTable), INITIAL_BALANCE);
        assertEq(token.balanceOf(delegator), INITIAL_BALANCE);

        // register the node
        vm.prank(validator);
        vm.expectEmit(false, false, false, true, address(stakeTable));
        emit S.ValidatorRegistered(validator, blsVK, schnorrVK, COMMISSION);
        stakeTable.registerValidator(blsVK, schnorrVK, sig, COMMISSION);

        vm.startPrank(delegator);

        // Delegating zero amount fails
        vm.expectRevert(S.ZeroAmount.selector);
        stakeTable.delegate(validator, 0);

        // Delegate some funds
        vm.expectEmit(false, false, false, true, address(stakeTable));
        emit S.Delegated(delegator, validator, 3 ether);
        stakeTable.delegate(validator, 3 ether);

        assertEq(token.balanceOf(delegator), INITIAL_BALANCE - 3 ether);
        assertEq(token.balanceOf(address(stakeTable)), 3 ether);

        // Withdraw from non-existent validator fails
        vm.expectRevert(S.NothingToWithdraw.selector);
        stakeTable.claimWithdrawal(makeAddr("nobody"));

        // Withdraw without undelegation fails
        vm.expectRevert(S.NothingToWithdraw.selector);
        stakeTable.claimWithdrawal(validator);

        // Undelegating zero amount fails
        vm.expectRevert(S.ZeroAmount.selector);
        stakeTable.undelegate(validator, 0);

        // Partial undelegation of funds ok
        vm.expectEmit(false, false, false, true, address(stakeTable));
        emit S.Undelegated(delegator, validator, 1 ether);
        stakeTable.undelegate(validator, 1 ether);

        // Withdraw too early fails
        vm.expectRevert(S.PrematureWithdrawal.selector);
        stakeTable.claimWithdrawal(validator);

        // Withdraw after escrow period ok
        vm.warp(block.timestamp + ESCROW_PERIOD);
        stakeTable.claimWithdrawal(validator);
        assertEq(token.balanceOf(delegator), INITIAL_BALANCE - 2 ether);

        vm.stopPrank();

        // Validator exit succeeds
        vm.prank(validator);
        vm.expectEmit(false, false, false, true, address(stakeTable));
        emit S.ValidatorExit(validator);
        stakeTable.deregisterValidator();

        vm.startPrank(delegator);

        // Claim validator exit too early fails
        vm.expectRevert(S.PrematureWithdrawal.selector);
        stakeTable.claimValidatorExit(validator);

        // Undelegate after validator exit fails
        vm.expectRevert(S.ValidatorInactive.selector);
        stakeTable.undelegate(validator, 1);

        // Claim validator exit after escrow period ok
        vm.warp(block.timestamp + ESCROW_PERIOD);
        stakeTable.claimValidatorExit(validator);

        // The delegator withdrew all their funds
        assertEq(token.balanceOf(delegator), INITIAL_BALANCE);

        vm.stopPrank();
    }

    // solhint-disable-next-line no-empty-blocks
    function test_revertIf_undelegate_AfterValidatorExit() public {
        // TODO
    }

    function test_multiple_undelegations_after_exit_epoch_succeeds() public {
        (
            BN254.G2Point memory blsVK,
            EdOnBN254.EdOnBN254Point memory schnorrVK,
            BN254.G1Point memory sig
        ) = genClientWallet(validator, seed1);

        vm.prank(tokenGrantRecipient);
        token.transfer(delegator, INITIAL_BALANCE);

        vm.prank(delegator);
        token.approve(address(stakeTable), INITIAL_BALANCE);
        assertEq(token.balanceOf(delegator), INITIAL_BALANCE);

        // register the node
        vm.prank(validator);
        vm.expectEmit(false, false, false, true, address(stakeTable));
        emit S.ValidatorRegistered(validator, blsVK, schnorrVK, COMMISSION);
        stakeTable.registerValidator(blsVK, schnorrVK, sig, COMMISSION);

        vm.startPrank(delegator);

        // Delegate some funds
        vm.expectEmit(false, false, false, true, address(stakeTable));
        emit S.Delegated(delegator, validator, 3 ether);
        stakeTable.delegate(validator, 3 ether);

        assertEq(token.balanceOf(delegator), INITIAL_BALANCE - 3 ether);
        assertEq(token.balanceOf(address(stakeTable)), 3 ether);

        (uint256 delegatedAmountBefore,) = stakeTable.validators(validator);
        stakeTable.undelegate(validator, 2 ether);
        (uint256 delegatedAmountAfter,) = stakeTable.validators(validator);
        assertEq(delegatedAmountAfter, delegatedAmountBefore - 2 ether);

        vm.expectRevert(S.UndelegationAlreadyExists.selector);
        stakeTable.undelegate(validator, 1 ether);

        // can't undelegate until the previous undelegation is withdrawn
        vm.warp(block.timestamp + ESCROW_PERIOD);
        vm.expectRevert(S.UndelegationAlreadyExists.selector);
        stakeTable.undelegate(validator, 1 ether);

        vm.expectEmit(false, false, false, true, address(stakeTable));
        emit S.Withdrawal(delegator, 2 ether);
        stakeTable.claimWithdrawal(validator);
        assertEq(token.balanceOf(delegator), INITIAL_BALANCE - 3 ether + 2 ether);

        assertEq(stakeTable.delegations(validator, delegator), 1 ether);

        // now the delegator can undelegate again
        vm.expectEmit(false, false, false, true, address(stakeTable));
        emit S.Undelegated(delegator, validator, 1 ether);
        stakeTable.undelegate(validator, 1 ether);

        assertEq(stakeTable.delegations(validator, delegator), 0);
        (uint256 amountUndelegated, uint256 unlocksAt) =
            stakeTable.undelegations(validator, delegator);
        assertEq(amountUndelegated, 1 ether);
        assertEq(unlocksAt, block.timestamp + ESCROW_PERIOD);
        assertEq(token.balanceOf(address(stakeTable)), 1 ether);

        vm.expectRevert(S.PrematureWithdrawal.selector);
        stakeTable.claimWithdrawal(validator);
        (amountUndelegated, unlocksAt) = stakeTable.undelegations(validator, delegator);
        assertEq(amountUndelegated, 1 ether);
        assertEq(unlocksAt, block.timestamp + ESCROW_PERIOD);

        vm.warp(block.timestamp + ESCROW_PERIOD);
        vm.expectEmit(false, false, false, true, address(stakeTable));
        emit S.Withdrawal(delegator, 1 ether);
        stakeTable.claimWithdrawal(validator);

        assertEq(token.balanceOf(delegator), INITIAL_BALANCE);
        assertEq(token.balanceOf(address(stakeTable)), 0);

        vm.stopPrank();
    }
}

contract StakeTableV2Test is S {
    uint256 public newValue;

    function initializeV2(uint256 _newValue) public reinitializer(2) {
        newValue = _newValue;
    }

    function getVersion()
        public
        pure
        virtual
        override
        returns (uint8 majorVersion, uint8 minorVersion, uint8 patchVersion)
    {
        return (2, 0, 0);
    }
}

contract StakeTableMissingFieldTest is Test {
    struct Validator {
        uint256 delegatedAmount;
        ValidatorStatus status;
    }

    enum ValidatorStatus {
        Unknown,
        Active,
        Exited
    }

    struct Undelegation {
        uint256 amount;
        uint256 unlocksAt;
    }

    LightClient public lightClient;
    ERC20 public token;
    mapping(address account => Validator validator) public validators;
    mapping(bytes32 blsKeyHash => bool used) public blsKeys;
    mapping(address validator => uint256 unlocksAt) public validatorExits;
    mapping(address validator => mapping(address delegator => uint256 amount)) delegations;
    mapping(address validator => mapping(address delegator => Undelegation)) undelegations;
    // missing field: exitEscrowPeriod
}

contract StakeTableFieldsReorderedTest is Test {
    struct Validator {
        uint256 delegatedAmount;
        ValidatorStatus status;
    }

    enum ValidatorStatus {
        Unknown,
        Active,
        Exited
    }

    struct Undelegation {
        uint256 amount;
        uint256 unlocksAt;
    }

    ERC20 public token;
    mapping(address account => Validator validator) public validators;
    mapping(bytes32 blsKeyHash => bool used) public blsKeys;
    mapping(address validator => uint256 unlocksAt) public validatorExits;
    mapping(address validator => mapping(address delegator => uint256 amount)) delegations;
    mapping(address validator => mapping(address delegator => Undelegation)) undelegations;
    uint256 exitEscrowPeriod;
    LightClient public lightClient; //re-ordered field
}

contract StakeTableUpgradeTest is Test {
    StakeTable_register_Test stakeTableRegisterTest;

    function setUp() public {
        stakeTableRegisterTest = new StakeTable_register_Test();
        stakeTableRegisterTest.setUp();
    }

    function test_upgrade_succeeds() public {
        (uint8 majorVersion,,) = S(stakeTableRegisterTest.stakeTable()).getVersion();
        assertEq(majorVersion, 1);

        vm.startPrank(stakeTableRegisterTest.admin());
        address proxy = address(stakeTableRegisterTest.stakeTable());
        S(proxy).upgradeToAndCall(address(new StakeTableV2Test()), "");

        (uint8 majorVersionNew,,) = StakeTableV2Test(proxy).getVersion();
        assertEq(majorVersionNew, 2);

        assertNotEq(majorVersion, majorVersionNew);
        vm.stopPrank();
    }

    /// forge-config: default.allow_internal_expect_revert = true
    function test_upgrade_reverts_when_not_admin() public {
        address notAdmin = makeAddr("not_admin");
        S proxy = stakeTableRegisterTest.stakeTable();
        (uint8 majorVersion,,) = proxy.getVersion();
        assertEq(majorVersion, 1);

        vm.startPrank(notAdmin);

        address impl = address(new StakeTableV2Test());
        vm.expectRevert(
            abi.encodeWithSelector(OwnableUpgradeable.OwnableUnauthorizedAccount.selector, notAdmin)
        );

        proxy.upgradeToAndCall(impl, "");

        (uint8 majorVersionNew,,) = proxy.getVersion();
        assertEq(majorVersionNew, 1);

        assertEq(majorVersion, majorVersionNew);
        vm.stopPrank();
    }

    function test_initialize_function_is_protected() public {
        S proxy = stakeTableRegisterTest.stakeTable();
        vm.expectRevert(Initializable.InvalidInitialization.selector);
        proxy.initialize(address(0), address(0), 0, address(0));
    }

    function test_initialize_function_is_protected_when_upgraded() public {
        vm.startPrank(stakeTableRegisterTest.admin());
        S proxy = stakeTableRegisterTest.stakeTable();
        proxy.upgradeToAndCall(address(new StakeTableV2Test()), "");

        vm.expectRevert(Initializable.InvalidInitialization.selector);
        proxy.initialize(address(0), address(0), 0, address(0));

        vm.stopPrank();
    }

    function test_storage_layout_is_compatible() public {
        string[] memory cmds = new string[](4);
        cmds[0] = "node";
        cmds[1] = "contracts/test/script/compare-storage-layout.js";
        cmds[2] = "StakeTable";
        cmds[3] = "StakeTableV2Test";

        bytes memory output = vm.ffi(cmds);
        string memory result = string(output);

        assertEq(result, "true");
    }

    function test_storage_layout_is_incompatible_if_field_is_missing() public {
        string[] memory cmds = new string[](4);
        cmds[0] = "node";
        cmds[1] = "contracts/test/script/compare-storage-layout.js";
        cmds[2] = "StakeTable";
        cmds[3] = "StakeTableMissingFieldTest";

        bytes memory output = vm.ffi(cmds);
        string memory result = string(output);

        assertEq(result, "false");
    }

    function test_storage_layout_is_incompatible_if_fields_are_reordered() public {
        string[] memory cmds = new string[](4);
        cmds[0] = "node";
        cmds[1] = "contracts/test/script/compare-storage-layout.js";
        cmds[2] = "StakeTable";
        cmds[3] = "StakeTableFieldsReorderedTest";

        bytes memory output = vm.ffi(cmds);
        string memory result = string(output);

        assertEq(result, "false");
    }

    function test_storage_layout_is_incompatible_between_diff_contracts() public {
        string[] memory cmds = new string[](4);
        cmds[0] = "node";
        cmds[1] = "contracts/test/script/compare-storage-layout.js";
        cmds[2] = "StakeTable";
        cmds[3] = "LightClient";

        bytes memory output = vm.ffi(cmds);
        string memory result = string(output);

        assertEq(result, "false");
    }

    function test_reinitialize_succeeds_only_once() public {
        vm.startPrank(stakeTableRegisterTest.admin());
        S proxy = stakeTableRegisterTest.stakeTable();
        proxy.upgradeToAndCall(
            address(new StakeTableV2Test()), abi.encodeWithSignature("initializeV2(uint256)", 2)
        );

        StakeTableV2Test proxyV2 = StakeTableV2Test(address(stakeTableRegisterTest.stakeTable()));
        assertEq(proxyV2.newValue(), 2);

        vm.expectRevert(Initializable.InvalidInitialization.selector);
        proxyV2.initializeV2(3);

        vm.stopPrank();
    }
}

contract StakeTableTimelockTest is Test {
    address public impl;
    address public proxy;
    address public tokenGrantRecipient;
    address public validator;
    address public delegator;
    address public timelockAdmin;
    address[] public proposers = [makeAddr("proposer")];
    address[] public executors = [makeAddr("executor")];
    LightClientMock public lcMock;
    EspToken public token;
    StakeTableMock public stakeTable;
    Timelock public timelock;
    uint256 public constant INITIAL_BALANCE = 5 ether;
    uint256 public constant ESCROW_PERIOD = 1 weeks;
    uint256 public constant DELAY = 15 seconds;

    function setUp() public {
        tokenGrantRecipient = makeAddr("tokenGrantRecipient");
        validator = makeAddr("validator");
        delegator = makeAddr("delegator");
        timelockAdmin = makeAddr("timelockAdmin");

        string[] memory cmds = new string[](3);
        cmds[0] = "diff-test";
        cmds[1] = "mock-genesis";
        cmds[2] = "5";

        bytes memory result = vm.ffi(cmds);
        (
            LightClientMock.LightClientState memory state,
            LightClientMock.StakeTableState memory stakeState
        ) = abi.decode(result, (LightClient.LightClientState, LightClient.StakeTableState));
        LightClientMock.LightClientState memory genesis = state;
        LightClientMock.StakeTableState memory genesisStakeTableState = stakeState;

        lcMock = new LightClientMock(genesis, genesisStakeTableState, 864000);

        DeployEspTokenScript tokenDeployer = new DeployEspTokenScript();
        (address tokenAddress,) = tokenDeployer.run(tokenGrantRecipient);
        token = EspToken(tokenAddress);

        vm.prank(tokenGrantRecipient);
        token.transfer(address(validator), INITIAL_BALANCE);

        //deploy timelock
        timelock = new Timelock(DELAY, proposers, executors, timelockAdmin);

        DeployStakeTableScript stakeTableDeployer = new DeployStakeTableScript();
        (proxy,) =
            stakeTableDeployer.run(tokenAddress, address(lcMock), ESCROW_PERIOD, address(timelock));
        stakeTable = StakeTableMock(proxy);
    }

    function test_initialize_sets_timelock_as_owner() public {
        assertEq(stakeTable.owner(), address(timelock));
    }

    function test_timelock_upgrade_proposal_and_execution_succeeds() public {
        vm.startPrank(proposers[0]);

        // Encode upgrade call
        bytes memory data =
            abi.encodeWithSignature("upgradeToAndCall(address,bytes)", address(new S()), "");

        bytes32 txId = timelock.hashOperation(address(stakeTable), 0, data, bytes32(0), bytes32(0));

        timelock.schedule(address(stakeTable), 0, data, bytes32(0), bytes32(0), DELAY);

        vm.stopPrank();

        vm.assertFalse(timelock.isOperationReady(txId));

        vm.warp(block.timestamp + DELAY + 1);

        vm.assertTrue(timelock.isOperationReady(txId));

        vm.startPrank(executors[0]);
        timelock.execute(address(proxy), 0, data, bytes32(0), bytes32(0));
        vm.stopPrank();
        vm.assertTrue(timelock.isOperationDone(txId));
    }

    function test_expect_revert_when_timelock_is_not_owner() public {
        assertEq(stakeTable.owner(), address(timelock));
        vm.startPrank(address(timelock));
        stakeTable.transferOwnership(makeAddr("newOwner"));
        vm.stopPrank();

        vm.startPrank(proposers[0]);

        // Encode upgrade call
        bytes memory data =
            abi.encodeWithSignature("upgradeToAndCall(address,bytes)", address(new S()), "");

        bytes32 txId = timelock.hashOperation(address(stakeTable), 0, data, bytes32(0), bytes32(0));
        timelock.schedule(address(stakeTable), 0, data, bytes32(0), bytes32(0), DELAY);

        vm.stopPrank();

        vm.assertFalse(timelock.isOperationReady(txId));

        vm.warp(block.timestamp + DELAY + 1);

        vm.assertTrue(timelock.isOperationReady(txId));

        vm.startPrank(executors[0]);
        vm.expectRevert(
            abi.encodeWithSelector(
                OwnableUpgradeable.OwnableUnauthorizedAccount.selector, address(timelock)
            )
        );
        timelock.execute(address(proxy), 0, data, bytes32(0), bytes32(0));
        vm.stopPrank();
        vm.assertFalse(timelock.isOperationDone(txId));
    }

    function test_expect_revert_when_timelock_upgrade_proposal_and_execution_before_delay()
        public
    {
        vm.startPrank(proposers[0]);

        // Encode upgrade call
        bytes memory data =
            abi.encodeWithSignature("upgradeToAndCall(address,bytes)", address(new S()), "");

        bytes32 txId = timelock.hashOperation(address(stakeTable), 0, data, bytes32(0), bytes32(0));
        timelock.schedule(address(stakeTable), 0, data, bytes32(0), bytes32(0), DELAY);

        vm.stopPrank();

        vm.startPrank(executors[0]);
        vm.expectRevert(
            abi.encodeWithSelector(
                TimelockController.TimelockUnexpectedOperationState.selector,
                txId,
                bytes32(1 << uint8(TimelockController.OperationState.Ready))
            )
        );
        timelock.execute(address(proxy), 0, data, bytes32(0), bytes32(0));
        vm.stopPrank();
        vm.assertFalse(timelock.isOperationDone(txId));
    }

    function test_expect_revert_when_timelock_upgrade_proposal_and_execution_without_correct_permission(
    ) public {
        vm.startPrank(makeAddr("notProposer"));

        // Encode upgrade call
        bytes memory data =
            abi.encodeWithSignature("upgradeToAndCall(address,bytes)", address(new S()), "");

        bytes32 txId = timelock.hashOperation(address(stakeTable), 0, data, bytes32(0), bytes32(0));
        vm.expectRevert(
            abi.encodeWithSelector(
                IAccessControl.AccessControlUnauthorizedAccount.selector,
                address(makeAddr("notProposer")),
                timelock.PROPOSER_ROLE()
            )
        );
        timelock.schedule(address(stakeTable), 0, data, bytes32(0), bytes32(0), DELAY);
        vm.stopPrank();

        vm.startPrank(proposers[0]);
        timelock.schedule(address(stakeTable), 0, data, bytes32(0), bytes32(0), DELAY);
        vm.stopPrank();

        vm.warp(block.timestamp + DELAY + 1);

        vm.startPrank(makeAddr("notExecutor"));
        vm.expectRevert(
            abi.encodeWithSelector(
                IAccessControl.AccessControlUnauthorizedAccount.selector,
                address(makeAddr("notExecutor")),
                timelock.EXECUTOR_ROLE()
            )
        );
        timelock.execute(address(proxy), 0, data, bytes32(0), bytes32(0));
        vm.stopPrank();
        vm.assertFalse(timelock.isOperationDone(txId));
    }

    function test_expect_revert_when_execute_with_wrong_salt() public {
        // Encode upgrade call
        bytes memory data =
            abi.encodeWithSignature("upgradeToAndCall(address,bytes)", address(new S()), "");

        bytes32 correctSalt = keccak256("salt-A");
        bytes32 wrongSalt = keccak256("salt-B");

        bytes32 wrongTxId =
            timelock.hashOperation(address(stakeTable), 0, data, wrongSalt, bytes32(0));
        vm.startPrank(proposers[0]);
        timelock.schedule(address(stakeTable), 0, data, correctSalt, bytes32(0), DELAY);
        vm.stopPrank();

        vm.warp(block.timestamp + DELAY + 1);

        vm.startPrank(executors[0]);
        vm.expectRevert(
            abi.encodeWithSelector(
                TimelockController.TimelockUnexpectedOperationState.selector,
                wrongTxId,
                bytes32(1 << uint8(TimelockController.OperationState.Ready))
            )
        );
        timelock.execute(address(stakeTable), 0, data, wrongSalt, bytes32(0));
        vm.stopPrank();
    }

    function test_unauthorized_cannot_upgrade() public {
        vm.startPrank(makeAddr("notAdmin"));

        try stakeTable.upgradeToAndCall(address(new S()), "") {
            fail();
        } catch (bytes memory lowLevelData) {
            // Handle custom error
            bytes4 selector;
            assembly {
                selector := mload(add(lowLevelData, 32))
            }
            assertEq(selector, OwnableUpgradeable.OwnableUnauthorizedAccount.selector);
        }
    }

    function test_timelock_admin_can_grant_roles_without_delay() public {
        vm.startPrank(timelockAdmin);
        timelock.grantRole(timelock.PROPOSER_ROLE(), timelockAdmin);
        timelock.grantRole(timelock.EXECUTOR_ROLE(), timelockAdmin);
        vm.stopPrank();
    }

    function test_timelock_cancel_operation_succeeds() public {
        vm.startPrank(proposers[0]);

        bytes memory data = abi.encodeWithSignature(
            "upgradeToAndCall(address,bytes)", address(new StakeTableV2Test()), ""
        );

        bytes32 txId = timelock.hashOperation(address(stakeTable), 0, data, bytes32(0), bytes32(0));

        timelock.schedule(address(stakeTable), 0, data, bytes32(0), bytes32(0), DELAY);

        vm.stopPrank();

        bytes32 cancelRole = timelock.CANCELLER_ROLE();
        assertFalse(timelock.hasRole(cancelRole, timelockAdmin));
        vm.startPrank(timelockAdmin);
        timelock.grantRole(cancelRole, timelockAdmin);
        assertTrue(timelock.hasRole(cancelRole, timelockAdmin));
        timelock.cancel(txId);
        assertEq(timelock.getTimestamp(txId), 0);
        vm.stopPrank();

        // Attempt to execute the canceled operation
        vm.warp(block.timestamp + DELAY + 1);
        vm.startPrank(executors[0]);
        vm.expectRevert(
            abi.encodeWithSelector(
                TimelockController.TimelockUnexpectedOperationState.selector,
                txId,
                bytes32(1 << uint8(TimelockController.OperationState.Ready))
            )
        );
        timelock.execute(address(proxy), 0, data, bytes32(0), bytes32(0));
        vm.stopPrank();
    }

    function test_timelock_role_revocation() public {
        vm.startPrank(timelockAdmin);
        timelock.grantRole(timelock.PROPOSER_ROLE(), timelockAdmin);
        assertTrue(timelock.hasRole(timelock.PROPOSER_ROLE(), timelockAdmin));
        timelock.revokeRole(timelock.PROPOSER_ROLE(), timelockAdmin);
        assertFalse(timelock.hasRole(timelock.PROPOSER_ROLE(), timelockAdmin));
        vm.stopPrank();
    }

    function test_timelock_successfully_handles_multiple_operations() public {
        vm.startPrank(proposers[0]);

        bytes memory data1 =
            abi.encodeWithSignature("upgradeToAndCall(address,bytes)", address(new S()), "");
        bytes32 txId1 =
            timelock.hashOperation(address(stakeTable), 0, data1, bytes32(0), bytes32(0));

        bytes memory data2 =
            abi.encodeWithSignature("upgradeToAndCall(address,bytes)", address(new S()), "");
        bytes32 txId2 =
            timelock.hashOperation(address(stakeTable), 0, data2, bytes32(0), bytes32(0));

        timelock.schedule(address(stakeTable), 0, data1, bytes32(0), bytes32(0), DELAY);
        timelock.schedule(address(stakeTable), 0, data2, bytes32(0), bytes32(0), DELAY);

        vm.warp(block.timestamp + DELAY + 1);

        vm.startPrank(executors[0]);
        timelock.execute(address(stakeTable), 0, data1, bytes32(0), bytes32(0));
        timelock.execute(address(stakeTable), 0, data2, bytes32(0), bytes32(0));
        vm.stopPrank();

        assertTrue(timelock.isOperationDone(txId1));
        assertTrue(timelock.isOperationDone(txId2));
    }

    function test_expect_revert_when_timelock_zero_delay_schedule() public {
        vm.startPrank(proposers[0]);

        bytes memory data =
            abi.encodeWithSignature("upgradeToAndCall(address,bytes)", address(new S()), "");

        vm.expectRevert(
            abi.encodeWithSelector(TimelockController.TimelockInsufficientDelay.selector, 0, DELAY)
        );
        timelock.schedule(address(stakeTable), 0, data, bytes32(0), bytes32(0), 0);
        vm.stopPrank();
    }

    function test_expect_revert_when_timelock_invalid_data_operation() public {
        vm.startPrank(proposers[0]);

        // Encode an upgrade call with invalid data
        bytes memory invalidData = abi.encodeWithSignature("nonExistentFunction()");
        timelock.schedule(address(stakeTable), 0, invalidData, bytes32(0), bytes32(0), DELAY);

        vm.stopPrank();

        // Warp time to after the delay
        vm.warp(block.timestamp + DELAY + 1);

        // Attempt to execute the invalid data operation
        vm.startPrank(executors[0]);
        vm.expectRevert();
        timelock.execute(address(proxy), 0, invalidData, bytes32(0), bytes32(0));
        vm.stopPrank();
    }
}<|MERGE_RESOLUTION|>--- conflicted
+++ resolved
@@ -15,18 +15,13 @@
 import { BLSSig } from "../src/libraries/BLSSig.sol";
 import { EdOnBN254 } from "../src/libraries/EdOnBn254.sol";
 import { LightClient } from "../src/LightClient.sol";
-import { LightClientMock } from "../test/mocks/LightClientMock.sol";
-import { InitializedAt } from "../src/InitializedAt.sol";
-import { Ownable } from "@openzeppelin/contracts/access/Ownable.sol";
+import { LightClientV2 } from "../src/LightClientV2.sol";
 import { IPlonkVerifier as V } from "../src/interfaces/IPlonkVerifier.sol";
 import { LightClientCommonTest } from "./LightClientV2.t.sol";
 import { ERC1967Proxy } from "@openzeppelin/contracts/proxy/ERC1967/ERC1967Proxy.sol";
 import { OwnableUpgradeable } from
     "@openzeppelin/contracts-upgradeable/access/OwnableUpgradeable.sol";
-import { Initializable } from "@openzeppelin/contracts-upgradeable/proxy/utils/Initializable.sol";
 import { TimelockController } from "@openzeppelin/contracts/governance/TimelockController.sol";
-import { IAccessControl } from "@openzeppelin/contracts/access/IAccessControl.sol";
-import { AccessControl } from "@openzeppelin/contracts/access/AccessControl.sol";
 import { OwnableUpgradeable } from
     "@openzeppelin/contracts-upgradeable/access/OwnableUpgradeable.sol";
 // Token contract
@@ -34,14 +29,8 @@
 
 // Target contract
 import { StakeTable as S } from "../src/StakeTable.sol";
-<<<<<<< HEAD
-import { StakeTableMock } from "../test/mocks/StakeTableMock.sol";
-import { DeployStakeTableScript } from "./script/StakeTable.s.sol";
-import { DeployEspTokenScript } from "./script/EspToken.s.sol";
-import { Timelock } from "../src/Timelock.sol";
-=======
-
->>>>>>> 9271120a
+import "@openzeppelin/contracts/governance/TimelockController.sol";
+
 // TODO: currently missing several tests
 // TODO: test only owner methods access control
 
@@ -102,13 +91,6 @@
         vm.prank(tokenGrantRecipient);
         token.transfer(address(validator), INITIAL_BALANCE);
 
-<<<<<<< HEAD
-        DeployStakeTableScript stakeTableDeployer = new DeployStakeTableScript();
-        (proxy, admin) = stakeTableDeployer.run(
-            tokenAddress, address(lcMock), ESCROW_PERIOD, makeAddr("timelock")
-        );
-        stakeTable = StakeTableMock(proxy);
-=======
         // deploy stake table and its proxy
         S staketableImpl = new S();
         initData = abi.encodeWithSignature(
@@ -120,7 +102,6 @@
         );
         proxy = new ERC1967Proxy(address(staketableImpl), initData);
         stakeTable = S(payable(address(proxy)));
->>>>>>> 9271120a
     }
 
     function test_Deployment_StoresBlockNumber() public view {
@@ -861,20 +842,47 @@
 
 contract StakeTableTimelockTest is Test {
     address public impl;
-    address public proxy;
+    address public proxyAddress;
     address public tokenGrantRecipient;
     address public validator;
     address public delegator;
     address public timelockAdmin;
     address[] public proposers = [makeAddr("proposer")];
     address[] public executors = [makeAddr("executor")];
-    LightClientMock public lcMock;
+    LightClientV2 public lcV2;
     EspToken public token;
-    StakeTableMock public stakeTable;
-    Timelock public timelock;
+    S public stakeTable;
+    TimelockController public timelockController;
     uint256 public constant INITIAL_BALANCE = 5 ether;
     uint256 public constant ESCROW_PERIOD = 1 weeks;
     uint256 public constant DELAY = 15 seconds;
+
+    function deployEspToken(address _admin, address _tokenGrantRecipient) public {
+        EspToken tokenImpl = new EspToken();
+        bytes memory initData =
+            abi.encodeWithSignature("initialize(address,address)", _admin, _tokenGrantRecipient);
+        ERC1967Proxy _proxy = new ERC1967Proxy(address(tokenImpl), initData);
+        token = EspToken(payable(address(_proxy)));
+    }
+
+    function deployStakeTable(
+        address _token,
+        address _lightClient,
+        uint256 _escrowPeriod,
+        address _admin
+    ) public {
+        S stakeTableImpl = new S();
+        bytes memory initData = abi.encodeWithSignature(
+            "initialize(address,address,uint256,address)",
+            _token,
+            _lightClient,
+            _escrowPeriod,
+            _admin
+        );
+        ERC1967Proxy _proxy = new ERC1967Proxy(address(stakeTableImpl), initData);
+        stakeTable = S(payable(address(_proxy)));
+        proxyAddress = address(_proxy);
+    }
 
     function setUp() public {
         tokenGrantRecipient = makeAddr("tokenGrantRecipient");
@@ -887,34 +895,22 @@
         cmds[1] = "mock-genesis";
         cmds[2] = "5";
 
-        bytes memory result = vm.ffi(cmds);
-        (
-            LightClientMock.LightClientState memory state,
-            LightClientMock.StakeTableState memory stakeState
-        ) = abi.decode(result, (LightClient.LightClientState, LightClient.StakeTableState));
-        LightClientMock.LightClientState memory genesis = state;
-        LightClientMock.StakeTableState memory genesisStakeTableState = stakeState;
-
-        lcMock = new LightClientMock(genesis, genesisStakeTableState, 864000);
-
-        DeployEspTokenScript tokenDeployer = new DeployEspTokenScript();
-        (address tokenAddress,) = tokenDeployer.run(tokenGrantRecipient);
-        token = EspToken(tokenAddress);
+        lcV2 = new LightClientV2();
+
+        //deploy timelock
+        timelockController = new TimelockController(DELAY, proposers, executors, timelockAdmin);
+
+        deployEspToken(address(timelockController), tokenGrantRecipient);
 
         vm.prank(tokenGrantRecipient);
         token.transfer(address(validator), INITIAL_BALANCE);
 
-        //deploy timelock
-        timelock = new Timelock(DELAY, proposers, executors, timelockAdmin);
-
-        DeployStakeTableScript stakeTableDeployer = new DeployStakeTableScript();
-        (proxy,) =
-            stakeTableDeployer.run(tokenAddress, address(lcMock), ESCROW_PERIOD, address(timelock));
-        stakeTable = StakeTableMock(proxy);
+        deployStakeTable(address(token), address(lcV2), ESCROW_PERIOD, address(timelockController));
+        stakeTable = S(proxyAddress);
     }
 
     function test_initialize_sets_timelock_as_owner() public {
-        assertEq(stakeTable.owner(), address(timelock));
+        assertEq(stakeTable.owner(), address(timelockController));
     }
 
     function test_timelock_upgrade_proposal_and_execution_succeeds() public {
@@ -924,27 +920,28 @@
         bytes memory data =
             abi.encodeWithSignature("upgradeToAndCall(address,bytes)", address(new S()), "");
 
-        bytes32 txId = timelock.hashOperation(address(stakeTable), 0, data, bytes32(0), bytes32(0));
-
-        timelock.schedule(address(stakeTable), 0, data, bytes32(0), bytes32(0), DELAY);
-
-        vm.stopPrank();
-
-        vm.assertFalse(timelock.isOperationReady(txId));
+        bytes32 txId =
+            timelockController.hashOperation(address(stakeTable), 0, data, bytes32(0), bytes32(0));
+
+        timelockController.schedule(address(stakeTable), 0, data, bytes32(0), bytes32(0), DELAY);
+
+        vm.stopPrank();
+
+        vm.assertFalse(timelockController.isOperationReady(txId));
 
         vm.warp(block.timestamp + DELAY + 1);
 
-        vm.assertTrue(timelock.isOperationReady(txId));
+        vm.assertTrue(timelockController.isOperationReady(txId));
 
         vm.startPrank(executors[0]);
-        timelock.execute(address(proxy), 0, data, bytes32(0), bytes32(0));
-        vm.stopPrank();
-        vm.assertTrue(timelock.isOperationDone(txId));
+        timelockController.execute(address(proxyAddress), 0, data, bytes32(0), bytes32(0));
+        vm.stopPrank();
+        vm.assertTrue(timelockController.isOperationDone(txId));
     }
 
     function test_expect_revert_when_timelock_is_not_owner() public {
-        assertEq(stakeTable.owner(), address(timelock));
-        vm.startPrank(address(timelock));
+        assertEq(stakeTable.owner(), address(timelockController));
+        vm.startPrank(address(timelockController));
         stakeTable.transferOwnership(makeAddr("newOwner"));
         vm.stopPrank();
 
@@ -954,26 +951,27 @@
         bytes memory data =
             abi.encodeWithSignature("upgradeToAndCall(address,bytes)", address(new S()), "");
 
-        bytes32 txId = timelock.hashOperation(address(stakeTable), 0, data, bytes32(0), bytes32(0));
-        timelock.schedule(address(stakeTable), 0, data, bytes32(0), bytes32(0), DELAY);
-
-        vm.stopPrank();
-
-        vm.assertFalse(timelock.isOperationReady(txId));
+        bytes32 txId =
+            timelockController.hashOperation(address(stakeTable), 0, data, bytes32(0), bytes32(0));
+        timelockController.schedule(address(stakeTable), 0, data, bytes32(0), bytes32(0), DELAY);
+
+        vm.stopPrank();
+
+        vm.assertFalse(timelockController.isOperationReady(txId));
 
         vm.warp(block.timestamp + DELAY + 1);
 
-        vm.assertTrue(timelock.isOperationReady(txId));
+        vm.assertTrue(timelockController.isOperationReady(txId));
 
         vm.startPrank(executors[0]);
         vm.expectRevert(
             abi.encodeWithSelector(
-                OwnableUpgradeable.OwnableUnauthorizedAccount.selector, address(timelock)
+                OwnableUpgradeable.OwnableUnauthorizedAccount.selector, address(timelockController)
             )
         );
-        timelock.execute(address(proxy), 0, data, bytes32(0), bytes32(0));
-        vm.stopPrank();
-        vm.assertFalse(timelock.isOperationDone(txId));
+        timelockController.execute(address(proxyAddress), 0, data, bytes32(0), bytes32(0));
+        vm.stopPrank();
+        vm.assertFalse(timelockController.isOperationDone(txId));
     }
 
     function test_expect_revert_when_timelock_upgrade_proposal_and_execution_before_delay()
@@ -985,8 +983,9 @@
         bytes memory data =
             abi.encodeWithSignature("upgradeToAndCall(address,bytes)", address(new S()), "");
 
-        bytes32 txId = timelock.hashOperation(address(stakeTable), 0, data, bytes32(0), bytes32(0));
-        timelock.schedule(address(stakeTable), 0, data, bytes32(0), bytes32(0), DELAY);
+        bytes32 txId =
+            timelockController.hashOperation(address(stakeTable), 0, data, bytes32(0), bytes32(0));
+        timelockController.schedule(address(stakeTable), 0, data, bytes32(0), bytes32(0), DELAY);
 
         vm.stopPrank();
 
@@ -998,9 +997,9 @@
                 bytes32(1 << uint8(TimelockController.OperationState.Ready))
             )
         );
-        timelock.execute(address(proxy), 0, data, bytes32(0), bytes32(0));
-        vm.stopPrank();
-        vm.assertFalse(timelock.isOperationDone(txId));
+        timelockController.execute(address(proxyAddress), 0, data, bytes32(0), bytes32(0));
+        vm.stopPrank();
+        vm.assertFalse(timelockController.isOperationDone(txId));
     }
 
     function test_expect_revert_when_timelock_upgrade_proposal_and_execution_without_correct_permission(
@@ -1011,19 +1010,20 @@
         bytes memory data =
             abi.encodeWithSignature("upgradeToAndCall(address,bytes)", address(new S()), "");
 
-        bytes32 txId = timelock.hashOperation(address(stakeTable), 0, data, bytes32(0), bytes32(0));
+        bytes32 txId =
+            timelockController.hashOperation(address(stakeTable), 0, data, bytes32(0), bytes32(0));
         vm.expectRevert(
             abi.encodeWithSelector(
                 IAccessControl.AccessControlUnauthorizedAccount.selector,
                 address(makeAddr("notProposer")),
-                timelock.PROPOSER_ROLE()
+                timelockController.PROPOSER_ROLE()
             )
         );
-        timelock.schedule(address(stakeTable), 0, data, bytes32(0), bytes32(0), DELAY);
+        timelockController.schedule(address(stakeTable), 0, data, bytes32(0), bytes32(0), DELAY);
         vm.stopPrank();
 
         vm.startPrank(proposers[0]);
-        timelock.schedule(address(stakeTable), 0, data, bytes32(0), bytes32(0), DELAY);
+        timelockController.schedule(address(stakeTable), 0, data, bytes32(0), bytes32(0), DELAY);
         vm.stopPrank();
 
         vm.warp(block.timestamp + DELAY + 1);
@@ -1033,12 +1033,12 @@
             abi.encodeWithSelector(
                 IAccessControl.AccessControlUnauthorizedAccount.selector,
                 address(makeAddr("notExecutor")),
-                timelock.EXECUTOR_ROLE()
+                timelockController.EXECUTOR_ROLE()
             )
         );
-        timelock.execute(address(proxy), 0, data, bytes32(0), bytes32(0));
-        vm.stopPrank();
-        vm.assertFalse(timelock.isOperationDone(txId));
+        timelockController.execute(address(proxyAddress), 0, data, bytes32(0), bytes32(0));
+        vm.stopPrank();
+        vm.assertFalse(timelockController.isOperationDone(txId));
     }
 
     function test_expect_revert_when_execute_with_wrong_salt() public {
@@ -1050,9 +1050,9 @@
         bytes32 wrongSalt = keccak256("salt-B");
 
         bytes32 wrongTxId =
-            timelock.hashOperation(address(stakeTable), 0, data, wrongSalt, bytes32(0));
+            timelockController.hashOperation(address(stakeTable), 0, data, wrongSalt, bytes32(0));
         vm.startPrank(proposers[0]);
-        timelock.schedule(address(stakeTable), 0, data, correctSalt, bytes32(0), DELAY);
+        timelockController.schedule(address(stakeTable), 0, data, correctSalt, bytes32(0), DELAY);
         vm.stopPrank();
 
         vm.warp(block.timestamp + DELAY + 1);
@@ -1065,7 +1065,7 @@
                 bytes32(1 << uint8(TimelockController.OperationState.Ready))
             )
         );
-        timelock.execute(address(stakeTable), 0, data, wrongSalt, bytes32(0));
+        timelockController.execute(address(stakeTable), 0, data, wrongSalt, bytes32(0));
         vm.stopPrank();
     }
 
@@ -1086,8 +1086,8 @@
 
     function test_timelock_admin_can_grant_roles_without_delay() public {
         vm.startPrank(timelockAdmin);
-        timelock.grantRole(timelock.PROPOSER_ROLE(), timelockAdmin);
-        timelock.grantRole(timelock.EXECUTOR_ROLE(), timelockAdmin);
+        timelockController.grantRole(timelockController.PROPOSER_ROLE(), timelockAdmin);
+        timelockController.grantRole(timelockController.EXECUTOR_ROLE(), timelockAdmin);
         vm.stopPrank();
     }
 
@@ -1098,19 +1098,20 @@
             "upgradeToAndCall(address,bytes)", address(new StakeTableV2Test()), ""
         );
 
-        bytes32 txId = timelock.hashOperation(address(stakeTable), 0, data, bytes32(0), bytes32(0));
-
-        timelock.schedule(address(stakeTable), 0, data, bytes32(0), bytes32(0), DELAY);
-
-        vm.stopPrank();
-
-        bytes32 cancelRole = timelock.CANCELLER_ROLE();
-        assertFalse(timelock.hasRole(cancelRole, timelockAdmin));
+        bytes32 txId =
+            timelockController.hashOperation(address(stakeTable), 0, data, bytes32(0), bytes32(0));
+
+        timelockController.schedule(address(stakeTable), 0, data, bytes32(0), bytes32(0), DELAY);
+
+        vm.stopPrank();
+
+        bytes32 cancelRole = timelockController.CANCELLER_ROLE();
+        assertFalse(timelockController.hasRole(cancelRole, timelockAdmin));
         vm.startPrank(timelockAdmin);
-        timelock.grantRole(cancelRole, timelockAdmin);
-        assertTrue(timelock.hasRole(cancelRole, timelockAdmin));
-        timelock.cancel(txId);
-        assertEq(timelock.getTimestamp(txId), 0);
+        timelockController.grantRole(cancelRole, timelockAdmin);
+        assertTrue(timelockController.hasRole(cancelRole, timelockAdmin));
+        timelockController.cancel(txId);
+        assertEq(timelockController.getTimestamp(txId), 0);
         vm.stopPrank();
 
         // Attempt to execute the canceled operation
@@ -1123,16 +1124,16 @@
                 bytes32(1 << uint8(TimelockController.OperationState.Ready))
             )
         );
-        timelock.execute(address(proxy), 0, data, bytes32(0), bytes32(0));
+        timelockController.execute(address(proxyAddress), 0, data, bytes32(0), bytes32(0));
         vm.stopPrank();
     }
 
     function test_timelock_role_revocation() public {
         vm.startPrank(timelockAdmin);
-        timelock.grantRole(timelock.PROPOSER_ROLE(), timelockAdmin);
-        assertTrue(timelock.hasRole(timelock.PROPOSER_ROLE(), timelockAdmin));
-        timelock.revokeRole(timelock.PROPOSER_ROLE(), timelockAdmin);
-        assertFalse(timelock.hasRole(timelock.PROPOSER_ROLE(), timelockAdmin));
+        timelockController.grantRole(timelockController.PROPOSER_ROLE(), timelockAdmin);
+        assertTrue(timelockController.hasRole(timelockController.PROPOSER_ROLE(), timelockAdmin));
+        timelockController.revokeRole(timelockController.PROPOSER_ROLE(), timelockAdmin);
+        assertFalse(timelockController.hasRole(timelockController.PROPOSER_ROLE(), timelockAdmin));
         vm.stopPrank();
     }
 
@@ -1142,25 +1143,25 @@
         bytes memory data1 =
             abi.encodeWithSignature("upgradeToAndCall(address,bytes)", address(new S()), "");
         bytes32 txId1 =
-            timelock.hashOperation(address(stakeTable), 0, data1, bytes32(0), bytes32(0));
+            timelockController.hashOperation(address(stakeTable), 0, data1, bytes32(0), bytes32(0));
 
         bytes memory data2 =
             abi.encodeWithSignature("upgradeToAndCall(address,bytes)", address(new S()), "");
         bytes32 txId2 =
-            timelock.hashOperation(address(stakeTable), 0, data2, bytes32(0), bytes32(0));
-
-        timelock.schedule(address(stakeTable), 0, data1, bytes32(0), bytes32(0), DELAY);
-        timelock.schedule(address(stakeTable), 0, data2, bytes32(0), bytes32(0), DELAY);
+            timelockController.hashOperation(address(stakeTable), 0, data2, bytes32(0), bytes32(0));
+
+        timelockController.schedule(address(stakeTable), 0, data1, bytes32(0), bytes32(0), DELAY);
+        timelockController.schedule(address(stakeTable), 0, data2, bytes32(0), bytes32(0), DELAY);
 
         vm.warp(block.timestamp + DELAY + 1);
 
         vm.startPrank(executors[0]);
-        timelock.execute(address(stakeTable), 0, data1, bytes32(0), bytes32(0));
-        timelock.execute(address(stakeTable), 0, data2, bytes32(0), bytes32(0));
-        vm.stopPrank();
-
-        assertTrue(timelock.isOperationDone(txId1));
-        assertTrue(timelock.isOperationDone(txId2));
+        timelockController.execute(address(stakeTable), 0, data1, bytes32(0), bytes32(0));
+        timelockController.execute(address(stakeTable), 0, data2, bytes32(0), bytes32(0));
+        vm.stopPrank();
+
+        assertTrue(timelockController.isOperationDone(txId1));
+        assertTrue(timelockController.isOperationDone(txId2));
     }
 
     function test_expect_revert_when_timelock_zero_delay_schedule() public {
@@ -1172,7 +1173,7 @@
         vm.expectRevert(
             abi.encodeWithSelector(TimelockController.TimelockInsufficientDelay.selector, 0, DELAY)
         );
-        timelock.schedule(address(stakeTable), 0, data, bytes32(0), bytes32(0), 0);
+        timelockController.schedule(address(stakeTable), 0, data, bytes32(0), bytes32(0), 0);
         vm.stopPrank();
     }
 
@@ -1181,7 +1182,9 @@
 
         // Encode an upgrade call with invalid data
         bytes memory invalidData = abi.encodeWithSignature("nonExistentFunction()");
-        timelock.schedule(address(stakeTable), 0, invalidData, bytes32(0), bytes32(0), DELAY);
+        timelockController.schedule(
+            address(stakeTable), 0, invalidData, bytes32(0), bytes32(0), DELAY
+        );
 
         vm.stopPrank();
 
@@ -1191,7 +1194,7 @@
         // Attempt to execute the invalid data operation
         vm.startPrank(executors[0]);
         vm.expectRevert();
-        timelock.execute(address(proxy), 0, invalidData, bytes32(0), bytes32(0));
+        timelockController.execute(address(proxyAddress), 0, invalidData, bytes32(0), bytes32(0));
         vm.stopPrank();
     }
 }