--- conflicted
+++ resolved
@@ -129,11 +129,7 @@
         });
         lightClientContract = new LightClientTest(genesis, 10);
         address lightClientAddress = address(lightClientContract);
-<<<<<<< HEAD
         stakeTable = new S(address(token), lightClientAddress, 10);
-=======
-        stakeTable = new S(address(token), lightClientAddress);
->>>>>>> 2ed2568e
     }
 
     /// `register` function
