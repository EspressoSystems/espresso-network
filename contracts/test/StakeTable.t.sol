    // SPDX-License-Identifier: Unlicensed

/* solhint-disable contract-name-camelcase, func-name-mixedcase, one-contract-per-file */

pragma solidity ^0.8.0;

// Libraries
import "forge-std/Test.sol";
// import {console} from "forge-std/console.sol";

using stdStorage for StdStorage;

import { ERC20 } from "solmate/utils/SafeTransferLib.sol";
import { BN254 } from "bn254/BN254.sol";
import { BLSSig } from "../src/libraries/BLSSig.sol";
import { EdOnBN254 } from "../src/libraries/EdOnBn254.sol";
import { LightClient } from "../src/LightClient.sol";
import { LightClientMock } from "../test/mocks/LightClientMock.sol";
import { InitializedAt } from "../src/InitializedAt.sol";
import { Ownable } from "@openzeppelin/contracts/access/Ownable.sol";
import { IPlonkVerifier as V } from "../src/interfaces/IPlonkVerifier.sol";
<<<<<<< HEAD
import { TimelockController } from "@openzeppelin/contracts/governance/TimelockController.sol";
import { IAccessControl } from "@openzeppelin/contracts/access/IAccessControl.sol";
import { AccessControl } from "@openzeppelin/contracts/access/AccessControl.sol";
import { OwnableUpgradeable } from
    "@openzeppelin/contracts-upgradeable/access/OwnableUpgradeable.sol";
=======
import { OwnableUpgradeable } from
    "@openzeppelin/contracts-upgradeable/access/OwnableUpgradeable.sol";
import { Initializable } from "@openzeppelin/contracts-upgradeable/proxy/utils/Initializable.sol";

>>>>>>> 89f3d497
// Token contract
import { EspToken } from "../src/EspToken.sol";

// Target contract
import { StakeTable as S } from "../src/StakeTable.sol";
import { StakeTableMock } from "../test/mocks/StakeTableMock.sol";
import { DeployStakeTableScript } from "./script/StakeTable.s.sol";
import { DeployEspTokenScript } from "./script/EspToken.s.sol";
<<<<<<< HEAD
import { Timelock } from "../src/Timelock.sol";
=======
>>>>>>> 89f3d497
// TODO: currently missing several tests
// TODO: test only owner methods access control

contract StakeTable_register_Test is Test {
    StakeTableMock public stakeTable;
    address payable public proxy;
    address public admin;
    EspToken public token;
    LightClientMock public lcMock;
    uint256 public constant INITIAL_BALANCE = 5 ether;
    uint256 public constant ESCROW_PERIOD = 1 weeks;
    uint16 public constant COMMISSION = 1234; // 12.34 %
    address public tokenGrantRecipient;
    address public delegator;
    address public validator;
    string seed1 = "1";
    string seed2 = "255";

    function genClientWallet(address sender, string memory _seed)
        private
        returns (BN254.G2Point memory, EdOnBN254.EdOnBN254Point memory, BN254.G1Point memory)
    {
        // Generate a BLS signature and other values using rust code
        string[] memory cmds = new string[](4);
        cmds[0] = "diff-test";
        cmds[1] = "gen-client-wallet";
        cmds[2] = vm.toString(sender);
        cmds[3] = _seed;

        bytes memory result = vm.ffi(cmds);
        (
            BN254.G1Point memory blsSig,
            BN254.G2Point memory blsVK,
            uint256 schnorrVKx,
            uint256 schnorrVKy,
        ) = abi.decode(result, (BN254.G1Point, BN254.G2Point, uint256, uint256, address));

        return (
            blsVK, // blsVK
            EdOnBN254.EdOnBN254Point(schnorrVKx, schnorrVKy), // schnorrVK
            blsSig // sig
        );
    }

    function setUp() public {
        tokenGrantRecipient = makeAddr("tokenGrantRecipient");
        validator = makeAddr("validator");
        delegator = makeAddr("delegator");
        admin = makeAddr("admin");

        string[] memory cmds = new string[](3);
        cmds[0] = "diff-test";
        cmds[1] = "mock-genesis";
        cmds[2] = "5";

        bytes memory result = vm.ffi(cmds);
        (
            LightClientMock.LightClientState memory state,
            LightClientMock.StakeTableState memory stakeState
        ) = abi.decode(result, (LightClient.LightClientState, LightClient.StakeTableState));
        LightClientMock.LightClientState memory genesis = state;
        LightClientMock.StakeTableState memory genesisStakeTableState = stakeState;

        lcMock = new LightClientMock(genesis, genesisStakeTableState, 864000);

        DeployEspTokenScript tokenDeployer = new DeployEspTokenScript();
        (address tokenAddress,) = tokenDeployer.run(tokenGrantRecipient);
        token = EspToken(tokenAddress);

        vm.prank(tokenGrantRecipient);
        token.transfer(address(validator), INITIAL_BALANCE);

        DeployStakeTableScript stakeTableDeployer = new DeployStakeTableScript();
        (proxy, admin) = stakeTableDeployer.run(
            tokenAddress, address(lcMock), ESCROW_PERIOD, makeAddr("timelock")
        );
        stakeTable = StakeTableMock(proxy);
    }

    function test_Deployment_StoresBlockNumber() public {
        assertEq(stakeTable.initializedAtBlock(), block.number);
    }

    function testFuzz_RevertWhen_InvalidBLSSig(uint256 scalar) external {
        uint64 depositAmount = 10 ether;

        (BN254.G2Point memory blsVK, EdOnBN254.EdOnBN254Point memory schnorrVK,) =
            genClientWallet(validator, seed1);

        // Prepare for the token transfer
        vm.startPrank(validator);
        token.approve(address(stakeTable), depositAmount);

        // Ensure the scalar is valid
        // Note: Apparently BN254.scalarMul is not well defined when the scalar is 0
        scalar = bound(scalar, 1, BN254.R_MOD - 1);
        BN254.validateScalarField(BN254.ScalarField.wrap(scalar));
        BN254.G1Point memory badSig = BN254.scalarMul(BN254.P1(), BN254.ScalarField.wrap(scalar));
        BN254.validateG1Point(badSig);

        // Failed signature verification
        vm.expectRevert(BLSSig.BLSSigVerificationFailed.selector);
        stakeTable.registerValidator(blsVK, schnorrVK, badSig, COMMISSION);
        vm.stopPrank();
    }

    function test_RevertWhen_NodeAlreadyRegistered() external {
        uint64 depositAmount = 10 ether;

        (
            BN254.G2Point memory blsVK,
            EdOnBN254.EdOnBN254Point memory schnorrVK,
            BN254.G1Point memory sig
        ) = genClientWallet(validator, seed1);

        // Prepare for the token transfer
        vm.prank(validator);
        token.approve(address(stakeTable), depositAmount);

        // Successful call to register
        vm.prank(validator);
        stakeTable.registerValidator(blsVK, schnorrVK, sig, COMMISSION);

        // The node is already registered
        vm.prank(validator);
        vm.expectRevert(S.ValidatorAlreadyRegistered.selector);
        stakeTable.registerValidator(blsVK, schnorrVK, sig, COMMISSION);
    }

    function test_RevertWhen_NoTokenAllowanceOrBalance() external {
        uint64 depositAmount = 10 ether;

        (
            BN254.G2Point memory blsVK,
            EdOnBN254.EdOnBN254Point memory schnorrVK,
            BN254.G1Point memory sig
        ) = genClientWallet(validator, seed1);

        vm.prank(validator);
        stakeTable.registerValidator(blsVK, schnorrVK, sig, COMMISSION);

        vm.startPrank(delegator);
        // The call to register is expected to fail because the depositAmount has not been approved
        // and thus the stake table contract cannot lock the stake.
        vm.expectRevert(abi.encodeWithSelector(S.InsufficientAllowance.selector, 0, depositAmount));
        stakeTable.delegate(validator, depositAmount);

        // Prepare for the token transfer by giving the StakeTable contract the required allowance
        token.approve(address(stakeTable), depositAmount);

        // TODO MA: this error is from solady's ERC20 implementation, needs to be updated in case we
        // use another ERC20 implementation for our token. I think it's fair to expect a revert from
        // *our* ERC20 token if the does not have the balance.
        vm.expectRevert("TRANSFER_FROM_FAILED");
        stakeTable.delegate(validator, depositAmount);

        vm.stopPrank();
    }

    /// @dev Tests a correct registration
    function test_Registration_succeeds() external {
        (
            BN254.G2Point memory blsVK,
            EdOnBN254.EdOnBN254Point memory schnorrVK,
            BN254.G1Point memory sig
        ) = genClientWallet(validator, seed1);

        vm.prank(validator);
        vm.expectEmit(false, false, false, true, address(stakeTable));
        emit S.ValidatorRegistered(validator, blsVK, schnorrVK, COMMISSION);
        stakeTable.registerValidator(blsVK, schnorrVK, sig, COMMISSION);
    }

    /// @dev Tests a correct registration
    function test_RevertWhen_InvalidBlsVK_or_InvalidSchnorrVK_on_Registration() external {
        // generate a valid blsVK and schnorrVK
        (
            BN254.G2Point memory blsVK,
            EdOnBN254.EdOnBN254Point memory schnorrVK,
            BN254.G1Point memory sig
        ) = genClientWallet(validator, seed1);

        // Prepare for the token transfer
        vm.startPrank(validator);

        // revert when the blsVK is the zero point
        BN254.G2Point memory zeroBlsVK = BN254.G2Point(
            BN254.BaseField.wrap(0),
            BN254.BaseField.wrap(0),
            BN254.BaseField.wrap(0),
            BN254.BaseField.wrap(0)
        );
        vm.expectRevert(BLSSig.BLSSigVerificationFailed.selector);
        stakeTable.registerValidator(zeroBlsVK, schnorrVK, sig, COMMISSION);

        // revert when the schnorrVK is the zero point
        EdOnBN254.EdOnBN254Point memory zeroSchnorrVK = EdOnBN254.EdOnBN254Point(0, 0);
        vm.expectRevert(S.InvalidSchnorrVK.selector);
        stakeTable.registerValidator(blsVK, zeroSchnorrVK, sig, COMMISSION);

        vm.stopPrank();
    }

    function test_UpdateConsensusKeys_Succeeds() public {
        uint64 depositAmount = 10 ether;

        //Step 1: generate a new blsVK and schnorrVK and register this node
        (
            BN254.G2Point memory blsVK,
            EdOnBN254.EdOnBN254Point memory schnorrVK,
            BN254.G1Point memory sig
        ) = genClientWallet(validator, seed1);

        // Prepare for the token transfer by granting allowance to the contract
        vm.startPrank(validator);
        token.approve(address(stakeTable), depositAmount);

        // Balances before registration
        assertEq(token.balanceOf(validator), INITIAL_BALANCE);

        // Check event is emitted after calling successfully `register`
        vm.expectEmit(false, false, false, true, address(stakeTable));
        emit S.ValidatorRegistered(validator, blsVK, schnorrVK, COMMISSION);
        stakeTable.registerValidator(blsVK, schnorrVK, sig, COMMISSION);

        // Step 2: generate a new blsVK and schnorrVK
        (
            BN254.G2Point memory newBlsVK,
            EdOnBN254.EdOnBN254Point memory newSchnorrVK,
            BN254.G1Point memory newBlsSig
        ) = genClientWallet(validator, seed2);

        // Step 3: update the consensus keys
        vm.expectEmit(false, false, false, true, address(stakeTable));
        emit S.ConsensusKeysUpdated(validator, newBlsVK, newSchnorrVK);
        stakeTable.updateConsensusKeys(newBlsVK, newSchnorrVK, newBlsSig);

        vm.stopPrank();
    }

    function test_RevertWhen_UpdateConsensusKeysWithSameBlsKey() public {
        uint64 depositAmount = 10 ether;

        //Step 1: generate a new blsVK and schnorrVK and register this node
        (
            BN254.G2Point memory blsVK,
            EdOnBN254.EdOnBN254Point memory schnorrVK,
            BN254.G1Point memory sig
        ) = genClientWallet(validator, seed1);

        // Prepare for the token transfer by granting allowance to the contract
        vm.startPrank(validator);
        token.approve(address(stakeTable), depositAmount);

        // Balances before registration
        assertEq(token.balanceOf(validator), INITIAL_BALANCE);

        stakeTable.registerValidator(blsVK, schnorrVK, sig, COMMISSION);

        // Step 2: update the consensus keys with the same keys
        vm.expectRevert(S.BlsKeyAlreadyUsed.selector);
        stakeTable.updateConsensusKeys(blsVK, schnorrVK, sig);

        vm.stopPrank();
    }

    function test_RevertWhen_UpdateConsensusKeysWithEmptyKeys() public {
        uint64 depositAmount = 10 ether;

        //Step 1: generate a new blsVK and schnorrVK and register this node
        (
            BN254.G2Point memory blsVK,
            EdOnBN254.EdOnBN254Point memory schnorrVK,
            BN254.G1Point memory sig
        ) = genClientWallet(validator, seed1);

        // Prepare for the token transfer by granting allowance to the contract
        vm.startPrank(validator);
        token.approve(address(stakeTable), depositAmount);

        // Balances before registration
        assertEq(token.balanceOf(validator), INITIAL_BALANCE);

        stakeTable.registerValidator(blsVK, schnorrVK, sig, COMMISSION);

        // empty keys
        BN254.G2Point memory emptyBlsVK = BN254.G2Point(
            BN254.BaseField.wrap(0),
            BN254.BaseField.wrap(0),
            BN254.BaseField.wrap(0),
            BN254.BaseField.wrap(0)
        );
        EdOnBN254.EdOnBN254Point memory emptySchnorrVK = EdOnBN254.EdOnBN254Point(0, 0);

        // Step 2: attempt to update the consensus keys with the same keys
        vm.expectRevert(S.InvalidSchnorrVK.selector);
        stakeTable.updateConsensusKeys(emptyBlsVK, emptySchnorrVK, sig);

        vm.stopPrank();
    }

    function test_RevertWhen_UpdateConsensusKeysWithInvalidSignature() public {
        uint64 depositAmount = 10 ether;

        //Step 1: generate a new blsVK and schnorrVK and register this node
        (
            BN254.G2Point memory blsVK,
            EdOnBN254.EdOnBN254Point memory schnorrVK,
            BN254.G1Point memory sig
        ) = genClientWallet(validator, seed1);

        // Prepare for the token transfer by granting allowance to the contract
        vm.startPrank(validator);
        token.approve(address(stakeTable), depositAmount);

        // Balances before registration
        assertEq(token.balanceOf(validator), INITIAL_BALANCE);

        BN254.G1Point memory badSig =
            BN254.G1Point(BN254.BaseField.wrap(0), BN254.BaseField.wrap(0));

        stakeTable.registerValidator(blsVK, schnorrVK, sig, COMMISSION);

        // Step 2: generate a new blsVK and schnorrVK
        (BN254.G2Point memory newBlsVK, EdOnBN254.EdOnBN254Point memory newSchnorrVK,) =
            genClientWallet(validator, seed2);

        // Step 3: attempt to update the consensus keys with the new keys but invalid signature
        vm.expectRevert(BLSSig.BLSSigVerificationFailed.selector);
        stakeTable.updateConsensusKeys(newBlsVK, newSchnorrVK, badSig);

        vm.stopPrank();
    }

    function test_RevertWhen_UpdateConsensusKeysWithZeroBlsKeyButNewSchnorrVK() public {
        uint64 depositAmount = 10 ether;

        //Step 1: generate a new blsVK and schnorrVK and register this node
        (
            BN254.G2Point memory blsVK,
            EdOnBN254.EdOnBN254Point memory schnorrVK,
            BN254.G1Point memory sig
        ) = genClientWallet(validator, seed1);

        // Prepare for the token transfer by granting allowance to the contract
        vm.startPrank(validator);
        token.approve(address(stakeTable), depositAmount);

        // Balances before registration
        assertEq(token.balanceOf(validator), INITIAL_BALANCE);

        vm.expectEmit(false, false, false, true, address(stakeTable));
        emit S.ValidatorRegistered(validator, blsVK, schnorrVK, COMMISSION);
        stakeTable.registerValidator(blsVK, schnorrVK, sig, COMMISSION);

        // Step 2: generate an empty and new schnorrVK
        (, EdOnBN254.EdOnBN254Point memory newSchnorrVK,) = genClientWallet(validator, seed2);

        BN254.G2Point memory emptyBlsVK = BN254.G2Point(
            BN254.BaseField.wrap(0),
            BN254.BaseField.wrap(0),
            BN254.BaseField.wrap(0),
            BN254.BaseField.wrap(0)
        );

        // Step 3: empty bls key -> wrong signature
        vm.expectRevert(BLSSig.BLSSigVerificationFailed.selector);
        stakeTable.updateConsensusKeys(emptyBlsVK, newSchnorrVK, sig);

        vm.stopPrank();
    }

    function test_RevertWhen_UpdateConsensusKeysWithZeroSchnorrVKButNewBlsVK() public {
        uint64 depositAmount = 10 ether;

        //Step 1: generate a new blsVK and schnorrVK and register this node
        (
            BN254.G2Point memory blsVK,
            EdOnBN254.EdOnBN254Point memory schnorrVK,
            BN254.G1Point memory sig
        ) = genClientWallet(validator, seed1);

        // Prepare for the token transfer by granting allowance to the contract
        vm.startPrank(validator);
        token.approve(address(stakeTable), depositAmount);

        // Balances before registration
        assertEq(token.balanceOf(validator), INITIAL_BALANCE);

        stakeTable.registerValidator(blsVK, schnorrVK, sig, COMMISSION);

        // Step 2: generate a new blsVK
        (BN254.G2Point memory newBlsVK,, BN254.G1Point memory newSig) =
            genClientWallet(validator, seed2);

        // Step 3: generate empty schnorrVK
        EdOnBN254.EdOnBN254Point memory emptySchnorrVK = EdOnBN254.EdOnBN254Point(0, 0);

        // Step 4: update the consensus keys with the new bls keys but empty schnorrVK
        vm.expectRevert(S.InvalidSchnorrVK.selector);
        stakeTable.updateConsensusKeys(newBlsVK, emptySchnorrVK, newSig);

        vm.stopPrank();
    }

    function test_UpdateConsensusKeysWithNewBlsKeyButSameSchnorrVK_Succeeds() public {
        uint64 depositAmount = 10 ether;

        //Step 1: generate a new blsVK and schnorrVK and register this node
        (
            BN254.G2Point memory blsVK,
            EdOnBN254.EdOnBN254Point memory schnorrVK,
            BN254.G1Point memory sig
        ) = genClientWallet(validator, seed1);

        // Prepare for the token transfer by granting allowance to the contract
        vm.startPrank(validator);
        token.approve(address(stakeTable), depositAmount);

        // Balances before registration
        assertEq(token.balanceOf(validator), INITIAL_BALANCE);

        vm.expectEmit(false, false, false, true, address(stakeTable));
        emit S.ValidatorRegistered(validator, blsVK, schnorrVK, COMMISSION);
        stakeTable.registerValidator(blsVK, schnorrVK, sig, COMMISSION);

        // Step 2: generate an empty and new schnorrVK
        (BN254.G2Point memory newBlsVK,, BN254.G1Point memory newSig) =
            genClientWallet(validator, seed2);

        // Step 3: update the consensus keys with the same bls keys but new schnorrV
        vm.expectEmit(false, false, false, true, address(stakeTable));
        emit S.ConsensusKeysUpdated(validator, newBlsVK, schnorrVK);
        stakeTable.updateConsensusKeys(newBlsVK, schnorrVK, newSig);

        vm.stopPrank();
    }

    function test_claimWithdrawal_succeeds() public {
        (
            BN254.G2Point memory blsVK,
            EdOnBN254.EdOnBN254Point memory schnorrVK,
            BN254.G1Point memory sig
        ) = genClientWallet(validator, seed1);

        vm.prank(tokenGrantRecipient);
        token.transfer(delegator, INITIAL_BALANCE);

        vm.prank(delegator);
        token.approve(address(stakeTable), INITIAL_BALANCE);
        assertEq(token.balanceOf(delegator), INITIAL_BALANCE);

        // register the node
        vm.prank(validator);
        vm.expectEmit(false, false, false, true, address(stakeTable));
        emit S.ValidatorRegistered(validator, blsVK, schnorrVK, COMMISSION);
        stakeTable.registerValidator(blsVK, schnorrVK, sig, COMMISSION);

        vm.startPrank(delegator);

        // Delegate some funds
        vm.expectEmit(false, false, false, true, address(stakeTable));
        emit S.Delegated(delegator, validator, 3 ether);
        stakeTable.delegate(validator, 3 ether);

        assertEq(token.balanceOf(delegator), INITIAL_BALANCE - 3 ether);
        assertEq(token.balanceOf(address(stakeTable)), 3 ether);

        // Withdraw from non-existent validator
        vm.expectRevert(S.NothingToWithdraw.selector);
        stakeTable.claimWithdrawal(makeAddr("nobody"));

        // Withdraw without undelegation
        vm.expectRevert(S.NothingToWithdraw.selector);
        stakeTable.claimWithdrawal(validator);

        // Request partial undelegation of funds
        vm.expectEmit(false, false, false, true, address(stakeTable));
        emit S.Undelegated(delegator, validator, 1 ether);
        stakeTable.undelegate(validator, 1 ether);

        // Withdraw too early
        vm.expectRevert(S.PrematureWithdrawal.selector);
        stakeTable.claimWithdrawal(validator);

        // Withdraw after escrow period
        vm.warp(block.timestamp + ESCROW_PERIOD);
        stakeTable.claimWithdrawal(validator);
        assertEq(token.balanceOf(delegator), INITIAL_BALANCE - 2 ether);

        vm.stopPrank();

        // Validator exit
        vm.prank(validator);
        vm.expectEmit(false, false, false, true, address(stakeTable));
        emit S.ValidatorExit(validator);
        stakeTable.deregisterValidator();

        vm.startPrank(delegator);

        // Withdraw too early
        vm.expectRevert(S.PrematureWithdrawal.selector);
        stakeTable.claimValidatorExit(validator);

        // Try to undelegate after validator exit
        vm.expectRevert(S.ValidatorInactive.selector);
        stakeTable.undelegate(validator, 1);

        // Withdraw after escrow period
        vm.warp(block.timestamp + ESCROW_PERIOD);
        stakeTable.claimValidatorExit(validator);

        // The delegator withdrew all their funds
        assertEq(token.balanceOf(delegator), INITIAL_BALANCE);

        vm.stopPrank();
    }

    // solhint-disable-next-line no-empty-blocks
    function test_revertIf_undelegate_AfterValidatorExit() public {
        // TODO
    }
}

<<<<<<< HEAD
contract StakeTableTimelockTest is Test {
    address impl;
    address proxy;
    address tokenGrantRecipient;
    address validator;
    address delegator;
    address timelockAdmin;
    address[] proposers = [makeAddr("proposer")];
    address[] executors = [makeAddr("executor")];
    LightClientMock lcMock;
    EspToken token;
    StakeTableMock stakeTable;
    Timelock timelock;
    uint256 public constant INITIAL_BALANCE = 5 ether;
    uint256 public constant ESCROW_PERIOD = 1 weeks;
    uint256 public constant DELAY = 15 seconds;

    function setUp() public {
        tokenGrantRecipient = makeAddr("tokenGrantRecipient");
        validator = makeAddr("validator");
        delegator = makeAddr("delegator");
        timelockAdmin = makeAddr("timelockAdmin");

        string[] memory cmds = new string[](3);
        cmds[0] = "diff-test";
        cmds[1] = "mock-genesis";
        cmds[2] = "5";

        bytes memory result = vm.ffi(cmds);
        (
            LightClientMock.LightClientState memory state,
            LightClientMock.StakeTableState memory stakeState
        ) = abi.decode(result, (LightClient.LightClientState, LightClient.StakeTableState));
        LightClientMock.LightClientState memory genesis = state;
        LightClientMock.StakeTableState memory genesisStakeTableState = stakeState;

        lcMock = new LightClientMock(genesis, genesisStakeTableState, 864000);

        DeployEspTokenScript tokenDeployer = new DeployEspTokenScript();
        (address tokenAddress,) = tokenDeployer.run(tokenGrantRecipient);
        token = EspToken(tokenAddress);

        vm.prank(tokenGrantRecipient);
        token.transfer(address(validator), INITIAL_BALANCE);

        //deploy timelock
        timelock = new Timelock(DELAY, proposers, executors, timelockAdmin);

        DeployStakeTableScript stakeTableDeployer = new DeployStakeTableScript();
        (proxy,) =
            stakeTableDeployer.run(tokenAddress, address(lcMock), ESCROW_PERIOD, address(timelock));
        stakeTable = StakeTableMock(proxy);
    }

    function test_initialize_sets_timelock_as_owner() public {
        assertEq(stakeTable.owner(), address(timelock));
    }

    function test_timelock_upgrade_proposal_and_execution_succeeds() public {
        vm.startPrank(proposers[0]);

        // Encode upgrade call
        bytes memory data =
            abi.encodeWithSignature("upgradeToAndCall(address,bytes)", address(new S()), "");

        bytes32 txId = timelock.hashOperation(address(stakeTable), 0, data, bytes32(0), bytes32(0));

        timelock.schedule(address(stakeTable), 0, data, bytes32(0), bytes32(0), DELAY);

        vm.stopPrank();

        vm.assertFalse(timelock.isOperationReady(txId));

        vm.warp(block.timestamp + DELAY + 1);

        vm.assertTrue(timelock.isOperationReady(txId));

        vm.startPrank(executors[0]);
        timelock.execute(address(proxy), 0, data, bytes32(0), bytes32(0));
        vm.stopPrank();
        vm.assertTrue(timelock.isOperationDone(txId));
    }

    function test_expect_revert_when_timelock_is_not_owner() public {
        assertEq(stakeTable.owner(), address(timelock));
        vm.startPrank(address(timelock));
        stakeTable.transferOwnership(makeAddr("newOwner"));
        vm.stopPrank();

        vm.startPrank(proposers[0]);

        // Encode upgrade call
        bytes memory data =
            abi.encodeWithSignature("upgradeToAndCall(address,bytes)", address(new S()), "");

        bytes32 txId = timelock.hashOperation(address(stakeTable), 0, data, bytes32(0), bytes32(0));
        timelock.schedule(address(stakeTable), 0, data, bytes32(0), bytes32(0), DELAY);

        vm.stopPrank();

        vm.assertFalse(timelock.isOperationReady(txId));

        vm.warp(block.timestamp + DELAY + 1);

        vm.assertTrue(timelock.isOperationReady(txId));

        vm.startPrank(executors[0]);
        vm.expectRevert(
            abi.encodeWithSelector(
                OwnableUpgradeable.OwnableUnauthorizedAccount.selector, address(timelock)
            )
        );
        timelock.execute(address(proxy), 0, data, bytes32(0), bytes32(0));
        vm.stopPrank();
        vm.assertFalse(timelock.isOperationDone(txId));
    }

    function test_expect_revert_when_timelock_upgrade_proposal_and_execution_before_delay()
        public
    {
        vm.startPrank(proposers[0]);

        // Encode upgrade call
        bytes memory data =
            abi.encodeWithSignature("upgradeToAndCall(address,bytes)", address(new S()), "");

        bytes32 txId = timelock.hashOperation(address(stakeTable), 0, data, bytes32(0), bytes32(0));
        timelock.schedule(address(stakeTable), 0, data, bytes32(0), bytes32(0), DELAY);

        vm.stopPrank();

        vm.startPrank(executors[0]);
        vm.expectRevert(
            abi.encodeWithSelector(
                TimelockController.TimelockUnexpectedOperationState.selector,
                txId,
                bytes32(1 << uint8(TimelockController.OperationState.Ready))
            )
        );
        timelock.execute(address(proxy), 0, data, bytes32(0), bytes32(0));
        vm.stopPrank();
        vm.assertFalse(timelock.isOperationDone(txId));
    }

    function test_expect_revert_when_timelock_upgrade_proposal_and_execution_without_correct_permission(
    ) public {
        vm.startPrank(makeAddr("notProposer"));

        // Encode upgrade call
        bytes memory data =
            abi.encodeWithSignature("upgradeToAndCall(address,bytes)", address(new S()), "");

        bytes32 txId = timelock.hashOperation(address(stakeTable), 0, data, bytes32(0), bytes32(0));
        vm.expectRevert(
            abi.encodeWithSelector(
                IAccessControl.AccessControlUnauthorizedAccount.selector,
                address(makeAddr("notProposer")),
                timelock.PROPOSER_ROLE()
            )
        );
        timelock.schedule(address(stakeTable), 0, data, bytes32(0), bytes32(0), DELAY);
        vm.stopPrank();

        vm.startPrank(proposers[0]);
        timelock.schedule(address(stakeTable), 0, data, bytes32(0), bytes32(0), DELAY);
        vm.stopPrank();

        vm.warp(block.timestamp + DELAY + 1);

        vm.startPrank(makeAddr("notExecutor"));
        vm.expectRevert(
            abi.encodeWithSelector(
                IAccessControl.AccessControlUnauthorizedAccount.selector,
                address(makeAddr("notExecutor")),
                timelock.EXECUTOR_ROLE()
            )
        );
        timelock.execute(address(proxy), 0, data, bytes32(0), bytes32(0));
        vm.stopPrank();
        vm.assertFalse(timelock.isOperationDone(txId));
    }

    function test_expect_revert_when_execute_with_wrong_salt() public {
        // Encode upgrade call
        bytes memory data =
            abi.encodeWithSignature("upgradeToAndCall(address,bytes)", address(new S()), "");

        bytes32 correctSalt = keccak256("salt-A");
        bytes32 wrongSalt = keccak256("salt-B");

        bytes32 wrongTxId =
            timelock.hashOperation(address(stakeTable), 0, data, wrongSalt, bytes32(0));
        vm.startPrank(proposers[0]);
        timelock.schedule(address(stakeTable), 0, data, correctSalt, bytes32(0), DELAY);
        vm.stopPrank();

        vm.warp(block.timestamp + DELAY + 1);

        vm.startPrank(executors[0]);
        vm.expectRevert(
            abi.encodeWithSelector(
                TimelockController.TimelockUnexpectedOperationState.selector,
                wrongTxId,
                bytes32(1 << uint8(TimelockController.OperationState.Ready))
            )
        );
        timelock.execute(address(stakeTable), 0, data, wrongSalt, bytes32(0));
        vm.stopPrank();
    }

    function test_unauthorized_cannot_upgrade() public {
        vm.startPrank(makeAddr("notAdmin"));

        try stakeTable.upgradeToAndCall(address(new S()), "") {
            fail();
        } catch (bytes memory lowLevelData) {
            // Handle custom error
            bytes4 selector;
            assembly {
                selector := mload(add(lowLevelData, 32))
            }
            assertEq(selector, OwnableUpgradeable.OwnableUnauthorizedAccount.selector);
        }
    }

    function test_timelock_admin_can_grant_roles_without_delay() public {
        vm.startPrank(timelockAdmin);
        timelock.grantRole(timelock.PROPOSER_ROLE(), timelockAdmin);
        timelock.grantRole(timelock.EXECUTOR_ROLE(), timelockAdmin);
=======
contract StakeTableV2Test is S {
    uint256 public newValue;

    function initializeV2(uint256 _newValue) public reinitializer(2) {
        newValue = _newValue;
    }

    function getVersion()
        public
        pure
        virtual
        override
        returns (uint8 majorVersion, uint8 minorVersion, uint8 patchVersion)
    {
        return (2, 0, 0);
    }
}

contract StakeTableMissingFieldTest is Test {
    struct Validator {
        uint256 delegatedAmount;
        ValidatorStatus status;
    }

    enum ValidatorStatus {
        Unknown,
        Active,
        Exited
    }

    struct Undelegation {
        uint256 amount;
        uint256 unlocksAt;
    }

    LightClient public lightClient;
    ERC20 public token;
    mapping(address account => Validator validator) public validators;
    mapping(bytes32 blsKeyHash => bool used) public blsKeys;
    mapping(address validator => uint256 unlocksAt) public validatorExits;
    mapping(address validator => mapping(address delegator => uint256 amount)) delegations;
    mapping(address validator => mapping(address delegator => Undelegation)) undelegations;
    // missing field: exitEscrowPeriod
}

contract StakeTableFieldsReorderedTest is Test {
    struct Validator {
        uint256 delegatedAmount;
        ValidatorStatus status;
    }

    enum ValidatorStatus {
        Unknown,
        Active,
        Exited
    }

    struct Undelegation {
        uint256 amount;
        uint256 unlocksAt;
    }

    ERC20 public token;
    mapping(address account => Validator validator) public validators;
    mapping(bytes32 blsKeyHash => bool used) public blsKeys;
    mapping(address validator => uint256 unlocksAt) public validatorExits;
    mapping(address validator => mapping(address delegator => uint256 amount)) delegations;
    mapping(address validator => mapping(address delegator => Undelegation)) undelegations;
    uint256 exitEscrowPeriod;
    LightClient public lightClient; //re-ordered field
}

contract StakeTableUpgradeTest is Test {
    StakeTable_register_Test stakeTableRegisterTest;

    function setUp() public {
        stakeTableRegisterTest = new StakeTable_register_Test();
        stakeTableRegisterTest.setUp();
    }

    function test_upgrade_succeeds() public {
        (uint8 majorVersion,,) = StakeTableV2Test(stakeTableRegisterTest.proxy()).getVersion();
        assertEq(majorVersion, 1);

        vm.startPrank(stakeTableRegisterTest.admin());
        address proxy = stakeTableRegisterTest.proxy();
        S(proxy).upgradeToAndCall(address(new StakeTableV2Test()), "");

        (uint8 majorVersionNew,,) = StakeTableV2Test(proxy).getVersion();
        assertEq(majorVersionNew, 2);

        assertNotEq(majorVersion, majorVersionNew);
        vm.stopPrank();
    }

    /// forge-config: default.allow_internal_expect_revert = true
    function test_upgrade_reverts_when_not_admin() public {
        address notAdmin = makeAddr("not_admin");
        S proxy = S(stakeTableRegisterTest.proxy());
        (uint8 majorVersion,,) = proxy.getVersion();
        assertEq(majorVersion, 1);

        vm.startPrank(notAdmin);

        address impl = address(new StakeTableV2Test());
        vm.expectRevert(
            abi.encodeWithSelector(OwnableUpgradeable.OwnableUnauthorizedAccount.selector, notAdmin)
        );

        proxy.upgradeToAndCall(impl, "");

        (uint8 majorVersionNew,,) = proxy.getVersion();
        assertEq(majorVersionNew, 1);

        assertEq(majorVersion, majorVersionNew);
        vm.stopPrank();
    }

    function test_initialize_function_is_protected() public {
        S proxy = S(stakeTableRegisterTest.proxy());
        vm.expectRevert(Initializable.InvalidInitialization.selector);
        proxy.initialize(address(0), address(0), 0, address(0));
    }

    function test_initialize_function_is_protected_when_upgraded() public {
        vm.startPrank(stakeTableRegisterTest.admin());
        S proxy = S(stakeTableRegisterTest.proxy());
        proxy.upgradeToAndCall(address(new StakeTableV2Test()), "");

        vm.expectRevert(Initializable.InvalidInitialization.selector);
        proxy.initialize(address(0), address(0), 0, address(0));

        vm.stopPrank();
    }

    function test_storage_layout_is_compatible() public {
        string[] memory cmds = new string[](4);
        cmds[0] = "node";
        cmds[1] = "contracts/test/script/compare-storage-layout.js";
        cmds[2] = "StakeTable";
        cmds[3] = "StakeTableV2Test";

        bytes memory output = vm.ffi(cmds);
        string memory result = string(output);

        assertEq(result, "true");
    }

    function test_storage_layout_is_incompatible_if_field_is_missing() public {
        string[] memory cmds = new string[](4);
        cmds[0] = "node";
        cmds[1] = "contracts/test/script/compare-storage-layout.js";
        cmds[2] = "StakeTable";
        cmds[3] = "StakeTableMissingFieldTest";

        bytes memory output = vm.ffi(cmds);
        string memory result = string(output);

        assertEq(result, "false");
    }

    function test_storage_layout_is_incompatible_if_fields_are_reordered() public {
        string[] memory cmds = new string[](4);
        cmds[0] = "node";
        cmds[1] = "contracts/test/script/compare-storage-layout.js";
        cmds[2] = "StakeTable";
        cmds[3] = "StakeTableFieldsReorderedTest";

        bytes memory output = vm.ffi(cmds);
        string memory result = string(output);

        assertEq(result, "false");
    }

    function test_storage_layout_is_incompatible_between_diff_contracts() public {
        string[] memory cmds = new string[](4);
        cmds[0] = "node";
        cmds[1] = "contracts/test/script/compare-storage-layout.js";
        cmds[2] = "StakeTable";
        cmds[3] = "LightClient";

        bytes memory output = vm.ffi(cmds);
        string memory result = string(output);

        assertEq(result, "false");
    }

    function test_reinitialize_succeeds_only_once() public {
        vm.startPrank(stakeTableRegisterTest.admin());
        S proxy = S(stakeTableRegisterTest.proxy());
        proxy.upgradeToAndCall(
            address(new StakeTableV2Test()), abi.encodeWithSignature("initializeV2(uint256)", 2)
        );

        StakeTableV2Test proxyV2 = StakeTableV2Test(stakeTableRegisterTest.proxy());
        assertEq(proxyV2.newValue(), 2);

        vm.expectRevert(Initializable.InvalidInitialization.selector);
        proxyV2.initializeV2(3);

>>>>>>> 89f3d497
        vm.stopPrank();
    }
}<|MERGE_RESOLUTION|>--- conflicted
+++ resolved
@@ -19,18 +19,14 @@
 import { InitializedAt } from "../src/InitializedAt.sol";
 import { Ownable } from "@openzeppelin/contracts/access/Ownable.sol";
 import { IPlonkVerifier as V } from "../src/interfaces/IPlonkVerifier.sol";
-<<<<<<< HEAD
+import { OwnableUpgradeable } from
+    "@openzeppelin/contracts-upgradeable/access/OwnableUpgradeable.sol";
+import { Initializable } from "@openzeppelin/contracts-upgradeable/proxy/utils/Initializable.sol";
 import { TimelockController } from "@openzeppelin/contracts/governance/TimelockController.sol";
 import { IAccessControl } from "@openzeppelin/contracts/access/IAccessControl.sol";
 import { AccessControl } from "@openzeppelin/contracts/access/AccessControl.sol";
 import { OwnableUpgradeable } from
     "@openzeppelin/contracts-upgradeable/access/OwnableUpgradeable.sol";
-=======
-import { OwnableUpgradeable } from
-    "@openzeppelin/contracts-upgradeable/access/OwnableUpgradeable.sol";
-import { Initializable } from "@openzeppelin/contracts-upgradeable/proxy/utils/Initializable.sol";
-
->>>>>>> 89f3d497
 // Token contract
 import { EspToken } from "../src/EspToken.sol";
 
@@ -39,10 +35,7 @@
 import { StakeTableMock } from "../test/mocks/StakeTableMock.sol";
 import { DeployStakeTableScript } from "./script/StakeTable.s.sol";
 import { DeployEspTokenScript } from "./script/EspToken.s.sol";
-<<<<<<< HEAD
 import { Timelock } from "../src/Timelock.sol";
-=======
->>>>>>> 89f3d497
 // TODO: currently missing several tests
 // TODO: test only owner methods access control
 
@@ -567,7 +560,210 @@
     }
 }
 
-<<<<<<< HEAD
+contract StakeTableV2Test is S {
+    uint256 public newValue;
+
+    function initializeV2(uint256 _newValue) public reinitializer(2) {
+        newValue = _newValue;
+    }
+
+    function getVersion()
+        public
+        pure
+        virtual
+        override
+        returns (uint8 majorVersion, uint8 minorVersion, uint8 patchVersion)
+    {
+        return (2, 0, 0);
+    }
+}
+
+contract StakeTableMissingFieldTest is Test {
+    struct Validator {
+        uint256 delegatedAmount;
+        ValidatorStatus status;
+    }
+
+    enum ValidatorStatus {
+        Unknown,
+        Active,
+        Exited
+    }
+
+    struct Undelegation {
+        uint256 amount;
+        uint256 unlocksAt;
+    }
+
+    LightClient public lightClient;
+    ERC20 public token;
+    mapping(address account => Validator validator) public validators;
+    mapping(bytes32 blsKeyHash => bool used) public blsKeys;
+    mapping(address validator => uint256 unlocksAt) public validatorExits;
+    mapping(address validator => mapping(address delegator => uint256 amount)) delegations;
+    mapping(address validator => mapping(address delegator => Undelegation)) undelegations;
+    // missing field: exitEscrowPeriod
+}
+
+contract StakeTableFieldsReorderedTest is Test {
+    struct Validator {
+        uint256 delegatedAmount;
+        ValidatorStatus status;
+    }
+
+    enum ValidatorStatus {
+        Unknown,
+        Active,
+        Exited
+    }
+
+    struct Undelegation {
+        uint256 amount;
+        uint256 unlocksAt;
+    }
+
+    ERC20 public token;
+    mapping(address account => Validator validator) public validators;
+    mapping(bytes32 blsKeyHash => bool used) public blsKeys;
+    mapping(address validator => uint256 unlocksAt) public validatorExits;
+    mapping(address validator => mapping(address delegator => uint256 amount)) delegations;
+    mapping(address validator => mapping(address delegator => Undelegation)) undelegations;
+    uint256 exitEscrowPeriod;
+    LightClient public lightClient; //re-ordered field
+}
+
+contract StakeTableUpgradeTest is Test {
+    StakeTable_register_Test stakeTableRegisterTest;
+
+    function setUp() public {
+        stakeTableRegisterTest = new StakeTable_register_Test();
+        stakeTableRegisterTest.setUp();
+    }
+
+    function test_upgrade_succeeds() public {
+        (uint8 majorVersion,,) = StakeTableV2Test(stakeTableRegisterTest.proxy()).getVersion();
+        assertEq(majorVersion, 1);
+
+        vm.startPrank(stakeTableRegisterTest.admin());
+        address proxy = stakeTableRegisterTest.proxy();
+        S(proxy).upgradeToAndCall(address(new StakeTableV2Test()), "");
+
+        (uint8 majorVersionNew,,) = StakeTableV2Test(proxy).getVersion();
+        assertEq(majorVersionNew, 2);
+
+        assertNotEq(majorVersion, majorVersionNew);
+        vm.stopPrank();
+    }
+
+    /// forge-config: default.allow_internal_expect_revert = true
+    function test_upgrade_reverts_when_not_admin() public {
+        address notAdmin = makeAddr("not_admin");
+        S proxy = S(stakeTableRegisterTest.proxy());
+        (uint8 majorVersion,,) = proxy.getVersion();
+        assertEq(majorVersion, 1);
+
+        vm.startPrank(notAdmin);
+
+        address impl = address(new StakeTableV2Test());
+        vm.expectRevert(
+            abi.encodeWithSelector(OwnableUpgradeable.OwnableUnauthorizedAccount.selector, notAdmin)
+        );
+
+        proxy.upgradeToAndCall(impl, "");
+
+        (uint8 majorVersionNew,,) = proxy.getVersion();
+        assertEq(majorVersionNew, 1);
+
+        assertEq(majorVersion, majorVersionNew);
+        vm.stopPrank();
+    }
+
+    function test_initialize_function_is_protected() public {
+        S proxy = S(stakeTableRegisterTest.proxy());
+        vm.expectRevert(Initializable.InvalidInitialization.selector);
+        proxy.initialize(address(0), address(0), 0, address(0));
+    }
+
+    function test_initialize_function_is_protected_when_upgraded() public {
+        vm.startPrank(stakeTableRegisterTest.admin());
+        S proxy = S(stakeTableRegisterTest.proxy());
+        proxy.upgradeToAndCall(address(new StakeTableV2Test()), "");
+
+        vm.expectRevert(Initializable.InvalidInitialization.selector);
+        proxy.initialize(address(0), address(0), 0, address(0));
+
+        vm.stopPrank();
+    }
+
+    function test_storage_layout_is_compatible() public {
+        string[] memory cmds = new string[](4);
+        cmds[0] = "node";
+        cmds[1] = "contracts/test/script/compare-storage-layout.js";
+        cmds[2] = "StakeTable";
+        cmds[3] = "StakeTableV2Test";
+
+        bytes memory output = vm.ffi(cmds);
+        string memory result = string(output);
+
+        assertEq(result, "true");
+    }
+
+    function test_storage_layout_is_incompatible_if_field_is_missing() public {
+        string[] memory cmds = new string[](4);
+        cmds[0] = "node";
+        cmds[1] = "contracts/test/script/compare-storage-layout.js";
+        cmds[2] = "StakeTable";
+        cmds[3] = "StakeTableMissingFieldTest";
+
+        bytes memory output = vm.ffi(cmds);
+        string memory result = string(output);
+
+        assertEq(result, "false");
+    }
+
+    function test_storage_layout_is_incompatible_if_fields_are_reordered() public {
+        string[] memory cmds = new string[](4);
+        cmds[0] = "node";
+        cmds[1] = "contracts/test/script/compare-storage-layout.js";
+        cmds[2] = "StakeTable";
+        cmds[3] = "StakeTableFieldsReorderedTest";
+
+        bytes memory output = vm.ffi(cmds);
+        string memory result = string(output);
+
+        assertEq(result, "false");
+    }
+
+    function test_storage_layout_is_incompatible_between_diff_contracts() public {
+        string[] memory cmds = new string[](4);
+        cmds[0] = "node";
+        cmds[1] = "contracts/test/script/compare-storage-layout.js";
+        cmds[2] = "StakeTable";
+        cmds[3] = "LightClient";
+
+        bytes memory output = vm.ffi(cmds);
+        string memory result = string(output);
+
+        assertEq(result, "false");
+    }
+
+    function test_reinitialize_succeeds_only_once() public {
+        vm.startPrank(stakeTableRegisterTest.admin());
+        S proxy = S(stakeTableRegisterTest.proxy());
+        proxy.upgradeToAndCall(
+            address(new StakeTableV2Test()), abi.encodeWithSignature("initializeV2(uint256)", 2)
+        );
+
+        StakeTableV2Test proxyV2 = StakeTableV2Test(stakeTableRegisterTest.proxy());
+        assertEq(proxyV2.newValue(), 2);
+
+        vm.expectRevert(Initializable.InvalidInitialization.selector);
+        proxyV2.initializeV2(3);
+
+        vm.stopPrank();
+    }
+}
+
 contract StakeTableTimelockTest is Test {
     address impl;
     address proxy;
@@ -797,208 +993,6 @@
         vm.startPrank(timelockAdmin);
         timelock.grantRole(timelock.PROPOSER_ROLE(), timelockAdmin);
         timelock.grantRole(timelock.EXECUTOR_ROLE(), timelockAdmin);
-=======
-contract StakeTableV2Test is S {
-    uint256 public newValue;
-
-    function initializeV2(uint256 _newValue) public reinitializer(2) {
-        newValue = _newValue;
-    }
-
-    function getVersion()
-        public
-        pure
-        virtual
-        override
-        returns (uint8 majorVersion, uint8 minorVersion, uint8 patchVersion)
-    {
-        return (2, 0, 0);
-    }
-}
-
-contract StakeTableMissingFieldTest is Test {
-    struct Validator {
-        uint256 delegatedAmount;
-        ValidatorStatus status;
-    }
-
-    enum ValidatorStatus {
-        Unknown,
-        Active,
-        Exited
-    }
-
-    struct Undelegation {
-        uint256 amount;
-        uint256 unlocksAt;
-    }
-
-    LightClient public lightClient;
-    ERC20 public token;
-    mapping(address account => Validator validator) public validators;
-    mapping(bytes32 blsKeyHash => bool used) public blsKeys;
-    mapping(address validator => uint256 unlocksAt) public validatorExits;
-    mapping(address validator => mapping(address delegator => uint256 amount)) delegations;
-    mapping(address validator => mapping(address delegator => Undelegation)) undelegations;
-    // missing field: exitEscrowPeriod
-}
-
-contract StakeTableFieldsReorderedTest is Test {
-    struct Validator {
-        uint256 delegatedAmount;
-        ValidatorStatus status;
-    }
-
-    enum ValidatorStatus {
-        Unknown,
-        Active,
-        Exited
-    }
-
-    struct Undelegation {
-        uint256 amount;
-        uint256 unlocksAt;
-    }
-
-    ERC20 public token;
-    mapping(address account => Validator validator) public validators;
-    mapping(bytes32 blsKeyHash => bool used) public blsKeys;
-    mapping(address validator => uint256 unlocksAt) public validatorExits;
-    mapping(address validator => mapping(address delegator => uint256 amount)) delegations;
-    mapping(address validator => mapping(address delegator => Undelegation)) undelegations;
-    uint256 exitEscrowPeriod;
-    LightClient public lightClient; //re-ordered field
-}
-
-contract StakeTableUpgradeTest is Test {
-    StakeTable_register_Test stakeTableRegisterTest;
-
-    function setUp() public {
-        stakeTableRegisterTest = new StakeTable_register_Test();
-        stakeTableRegisterTest.setUp();
-    }
-
-    function test_upgrade_succeeds() public {
-        (uint8 majorVersion,,) = StakeTableV2Test(stakeTableRegisterTest.proxy()).getVersion();
-        assertEq(majorVersion, 1);
-
-        vm.startPrank(stakeTableRegisterTest.admin());
-        address proxy = stakeTableRegisterTest.proxy();
-        S(proxy).upgradeToAndCall(address(new StakeTableV2Test()), "");
-
-        (uint8 majorVersionNew,,) = StakeTableV2Test(proxy).getVersion();
-        assertEq(majorVersionNew, 2);
-
-        assertNotEq(majorVersion, majorVersionNew);
-        vm.stopPrank();
-    }
-
-    /// forge-config: default.allow_internal_expect_revert = true
-    function test_upgrade_reverts_when_not_admin() public {
-        address notAdmin = makeAddr("not_admin");
-        S proxy = S(stakeTableRegisterTest.proxy());
-        (uint8 majorVersion,,) = proxy.getVersion();
-        assertEq(majorVersion, 1);
-
-        vm.startPrank(notAdmin);
-
-        address impl = address(new StakeTableV2Test());
-        vm.expectRevert(
-            abi.encodeWithSelector(OwnableUpgradeable.OwnableUnauthorizedAccount.selector, notAdmin)
-        );
-
-        proxy.upgradeToAndCall(impl, "");
-
-        (uint8 majorVersionNew,,) = proxy.getVersion();
-        assertEq(majorVersionNew, 1);
-
-        assertEq(majorVersion, majorVersionNew);
-        vm.stopPrank();
-    }
-
-    function test_initialize_function_is_protected() public {
-        S proxy = S(stakeTableRegisterTest.proxy());
-        vm.expectRevert(Initializable.InvalidInitialization.selector);
-        proxy.initialize(address(0), address(0), 0, address(0));
-    }
-
-    function test_initialize_function_is_protected_when_upgraded() public {
-        vm.startPrank(stakeTableRegisterTest.admin());
-        S proxy = S(stakeTableRegisterTest.proxy());
-        proxy.upgradeToAndCall(address(new StakeTableV2Test()), "");
-
-        vm.expectRevert(Initializable.InvalidInitialization.selector);
-        proxy.initialize(address(0), address(0), 0, address(0));
-
-        vm.stopPrank();
-    }
-
-    function test_storage_layout_is_compatible() public {
-        string[] memory cmds = new string[](4);
-        cmds[0] = "node";
-        cmds[1] = "contracts/test/script/compare-storage-layout.js";
-        cmds[2] = "StakeTable";
-        cmds[3] = "StakeTableV2Test";
-
-        bytes memory output = vm.ffi(cmds);
-        string memory result = string(output);
-
-        assertEq(result, "true");
-    }
-
-    function test_storage_layout_is_incompatible_if_field_is_missing() public {
-        string[] memory cmds = new string[](4);
-        cmds[0] = "node";
-        cmds[1] = "contracts/test/script/compare-storage-layout.js";
-        cmds[2] = "StakeTable";
-        cmds[3] = "StakeTableMissingFieldTest";
-
-        bytes memory output = vm.ffi(cmds);
-        string memory result = string(output);
-
-        assertEq(result, "false");
-    }
-
-    function test_storage_layout_is_incompatible_if_fields_are_reordered() public {
-        string[] memory cmds = new string[](4);
-        cmds[0] = "node";
-        cmds[1] = "contracts/test/script/compare-storage-layout.js";
-        cmds[2] = "StakeTable";
-        cmds[3] = "StakeTableFieldsReorderedTest";
-
-        bytes memory output = vm.ffi(cmds);
-        string memory result = string(output);
-
-        assertEq(result, "false");
-    }
-
-    function test_storage_layout_is_incompatible_between_diff_contracts() public {
-        string[] memory cmds = new string[](4);
-        cmds[0] = "node";
-        cmds[1] = "contracts/test/script/compare-storage-layout.js";
-        cmds[2] = "StakeTable";
-        cmds[3] = "LightClient";
-
-        bytes memory output = vm.ffi(cmds);
-        string memory result = string(output);
-
-        assertEq(result, "false");
-    }
-
-    function test_reinitialize_succeeds_only_once() public {
-        vm.startPrank(stakeTableRegisterTest.admin());
-        S proxy = S(stakeTableRegisterTest.proxy());
-        proxy.upgradeToAndCall(
-            address(new StakeTableV2Test()), abi.encodeWithSignature("initializeV2(uint256)", 2)
-        );
-
-        StakeTableV2Test proxyV2 = StakeTableV2Test(stakeTableRegisterTest.proxy());
-        assertEq(proxyV2.newValue(), 2);
-
-        vm.expectRevert(Initializable.InvalidInitialization.selector);
-        proxyV2.initializeV2(3);
-
->>>>>>> 89f3d497
         vm.stopPrank();
     }
 }