// SPDX-License-Identifier: Unlicensed

/* solhint-disable contract-name-camelcase, func-name-mixedcase, one-contract-per-file */

pragma solidity ^0.8.0;

// Libraries
import "forge-std/Test.sol";
// import {console} from "forge-std/console.sol";

using stdStorage for StdStorage;

import { ERC20 } from "solmate/utils/SafeTransferLib.sol";
import { BN254 } from "bn254/BN254.sol";
import { BLSSig } from "../src/libraries/BLSSig.sol";
import { EdOnBN254 } from "../src/libraries/EdOnBn254.sol";
import { LightClient } from "../src/LightClient.sol";
import { LightClientV2 } from "../src/LightClientV2.sol";
import { IPlonkVerifier as V } from "../src/interfaces/IPlonkVerifier.sol";
import { LightClientCommonTest } from "./LightClientV3.t.sol";
import { ERC1967Proxy } from "@openzeppelin/contracts/proxy/ERC1967/ERC1967Proxy.sol";
import { OwnableUpgradeable } from
    "@openzeppelin/contracts-upgradeable/access/OwnableUpgradeable.sol";
import { OpsTimelock } from "../src/OpsTimelock.sol";
import { Initializable } from "@openzeppelin/contracts-upgradeable/proxy/utils/Initializable.sol";
import { IAccessControl } from "@openzeppelin/contracts/access/IAccessControl.sol";
import { TimelockController } from "@openzeppelin/contracts/governance/TimelockController.sol";
import { PausableUpgradeable } from
    "@openzeppelin/contracts-upgradeable/utils/PausableUpgradeable.sol";

// Token contract
import { EspToken } from "../src/EspToken.sol";

// Target contracts
import { StakeTable as S } from "../src/StakeTable.sol";
import { StakeTableV2 } from "../src/StakeTableV2.sol";

contract StakeTable_register_Test is LightClientCommonTest {
    S public stakeTable;
    // NOTE: address admin defined in LightClientCommonTest
    EspToken public token;
    uint256 public constant INITIAL_BALANCE = 5 ether;
    uint256 public constant ESCROW_PERIOD = 1 weeks;
    uint16 public constant COMMISSION = 1234; // 12.34 %
    address public tokenGrantRecipient;
    address public delegator;
    address public validator;
    string seed1 = "1";
    string seed2 = "255";
    string public constant NAME = "Espresso";
    string public constant SYMBOL = "ESP";
    uint256 public constant INITIAL_SUPPLY = 3_590_000_000 ether;
    ERC1967Proxy public proxy;

    function genClientWallet(address sender, string memory _seed)
        public
        returns (BN254.G2Point memory, EdOnBN254.EdOnBN254Point memory, BN254.G1Point memory)
    {
        // Generate a BLS signature and other values using rust code
        string[] memory cmds = new string[](4);
        cmds[0] = "diff-test";
        cmds[1] = "gen-client-wallet";
        cmds[2] = vm.toString(sender);
        cmds[3] = _seed;

        bytes memory result = vm.ffi(cmds);
        (
            BN254.G1Point memory blsSig,
            BN254.G2Point memory blsVK,
            uint256 schnorrVKx,
            uint256 schnorrVKy
        ) = abi.decode(result, (BN254.G1Point, BN254.G2Point, uint256, uint256));

        return (
            blsVK, // blsVK
            EdOnBN254.EdOnBN254Point(schnorrVKx, schnorrVKy), // schnorrVK
            blsSig // sig
        );
    }

    function registerValidatorOnStakeTable(
        address _validator,
        string memory _seed,
        uint16 _commission,
        S _stakeTable
    ) public {
        (
            BN254.G2Point memory blsVK,
            EdOnBN254.EdOnBN254Point memory schnorrVK,
            BN254.G1Point memory sig
        ) = genClientWallet(_validator, _seed);

        vm.startPrank(_validator);
        vm.expectEmit(false, false, false, true, address(_stakeTable));
        emit S.ValidatorRegistered(_validator, blsVK, schnorrVK, _commission);
        _stakeTable.registerValidator(blsVK, schnorrVK, sig, _commission);
        vm.stopPrank();
    }

    function setUp() public {
        init(); // light client init
        tokenGrantRecipient = makeAddr("tokenGrantRecipient");
        validator = makeAddr("validator");
        delegator = makeAddr("delegator");
        admin = makeAddr("admin");

        // deploy EspToken and its proxy
        EspToken tokenImpl = new EspToken();
        bytes memory initData = abi.encodeWithSignature(
            "initialize(address,address,uint256,string,string)",
            admin,
            tokenGrantRecipient,
            INITIAL_SUPPLY,
            NAME,
            SYMBOL
        );
        proxy = new ERC1967Proxy(address(tokenImpl), initData);
        token = EspToken(payable(address(proxy)));

        // transfer minted coin
        vm.prank(tokenGrantRecipient);
        token.transfer(address(validator), INITIAL_BALANCE);

        // deploy stake table and its proxy
        S staketableImpl = new S();
        initData = abi.encodeWithSignature(
            "initialize(address,address,uint256,address)",
            address(token),
            address(lc),
            ESCROW_PERIOD,
            admin
        );
        proxy = new ERC1967Proxy(address(staketableImpl), initData);
        stakeTable = S(payable(address(proxy)));
    }

    function test_Deployment_StoresBlockNumber() public view {
        assertEq(stakeTable.initializedAtBlock(), block.number);
    }

    function testFuzz_RevertWhen_InvalidBLSSig(uint256 scalar) external {
        (BN254.G2Point memory blsVK, EdOnBN254.EdOnBN254Point memory schnorrVK,) =
            genClientWallet(validator, seed1);

        // Ensure the scalar is valid
        // Note: Apparently BN254.scalarMul is not well defined when the scalar is 0
        scalar = bound(scalar, 1, BN254.R_MOD - 1);
        BN254.validateScalarField(BN254.ScalarField.wrap(scalar));
        BN254.G1Point memory badSig = BN254.scalarMul(BN254.P1(), BN254.ScalarField.wrap(scalar));
        BN254.validateG1Point(badSig);

        // Failed signature verification
        vm.expectRevert(BLSSig.BLSSigVerificationFailed.selector);
        stakeTable.registerValidator(blsVK, schnorrVK, badSig, COMMISSION);
        vm.stopPrank();
    }

    function test_RevertWhen_NodeAlreadyRegistered() external {
        uint64 depositAmount = 10 ether;

        (
            BN254.G2Point memory blsVK,
            EdOnBN254.EdOnBN254Point memory schnorrVK,
            BN254.G1Point memory sig
        ) = genClientWallet(validator, seed1);

        // Prepare for the token transfer
        vm.prank(validator);
        token.approve(address(stakeTable), depositAmount);

        // Successful call to register
        vm.prank(validator);
        stakeTable.registerValidator(blsVK, schnorrVK, sig, COMMISSION);

        // The node is already registered
        vm.prank(validator);
        vm.expectRevert(S.ValidatorAlreadyRegistered.selector);
        stakeTable.registerValidator(blsVK, schnorrVK, sig, COMMISSION);
    }

    function test_RevertWhen_NoTokenAllowanceOrBalance() external {
        uint64 depositAmount = 10 ether;

        registerValidatorOnStakeTable(validator, seed1, COMMISSION, stakeTable);

        vm.startPrank(delegator);
        // The call to register is expected to fail because the depositAmount has not been approved
        // and thus the stake table contract cannot lock the stake.
        vm.expectRevert(abi.encodeWithSelector(S.InsufficientAllowance.selector, 0, depositAmount));
        stakeTable.delegate(validator, depositAmount);

        // Prepare for the token transfer by giving the StakeTable contract the required allowance
        token.approve(address(stakeTable), depositAmount);

        // TODO MA: this error is from solady's ERC20 implementation, needs to be updated in case we
        // use another ERC20 implementation for our token. I think it's fair to expect a revert from
        // *our* ERC20 token if the does not have the balance.
        vm.expectRevert("TRANSFER_FROM_FAILED");
        stakeTable.delegate(validator, depositAmount);

        vm.stopPrank();
    }

    /// @dev Tests a correct registration
    function test_Registration_succeeds() external {
        (
            BN254.G2Point memory blsVK,
            EdOnBN254.EdOnBN254Point memory schnorrVK,
            BN254.G1Point memory sig
        ) = genClientWallet(validator, seed1);

        vm.prank(validator);
        vm.expectEmit(false, false, false, true, address(stakeTable));
        emit S.ValidatorRegistered(validator, blsVK, schnorrVK, COMMISSION);
        stakeTable.registerValidator(blsVK, schnorrVK, sig, COMMISSION);
    }

    /// @dev Tests a correct registration
    function test_RevertWhen_InvalidBlsVK_or_InvalidSchnorrVK_on_Registration() external {
        // generate a valid blsVK and schnorrVK
        (
            BN254.G2Point memory blsVK,
            EdOnBN254.EdOnBN254Point memory schnorrVK,
            BN254.G1Point memory sig
        ) = genClientWallet(validator, seed1);

        // Prepare for the token transfer
        vm.startPrank(validator);

        // revert when the blsVK is the zero point
        BN254.G2Point memory zeroBlsVK = BN254.G2Point(
            BN254.BaseField.wrap(0),
            BN254.BaseField.wrap(0),
            BN254.BaseField.wrap(0),
            BN254.BaseField.wrap(0)
        );
        vm.expectRevert(BLSSig.BLSSigVerificationFailed.selector);
        stakeTable.registerValidator(zeroBlsVK, schnorrVK, sig, COMMISSION);

        // revert when the schnorrVK is the zero point
        EdOnBN254.EdOnBN254Point memory zeroSchnorrVK = EdOnBN254.EdOnBN254Point(0, 0);
        vm.expectRevert(S.InvalidSchnorrVK.selector);
        stakeTable.registerValidator(blsVK, zeroSchnorrVK, sig, COMMISSION);

        vm.stopPrank();
    }

    function test_UpdateConsensusKeys_Succeeds() public {
        // Step 1: register the validator
        registerValidatorOnStakeTable(validator, seed1, COMMISSION, stakeTable);

        // Step 2: generate a new blsVK and schnorrVK
        (
            BN254.G2Point memory newBlsVK,
            EdOnBN254.EdOnBN254Point memory newSchnorrVK,
            BN254.G1Point memory newBlsSig
        ) = genClientWallet(validator, seed2);

        // Step 3: update the consensus keys
        vm.startPrank(validator);
        vm.expectEmit(false, false, false, true, address(stakeTable));
        emit S.ConsensusKeysUpdated(validator, newBlsVK, newSchnorrVK);
        stakeTable.updateConsensusKeys(newBlsVK, newSchnorrVK, newBlsSig);

        vm.stopPrank();
    }

    function test_RevertWhen_UpdateConsensusKeysWithSameBlsKey() public {
        uint64 depositAmount = 10 ether;

        //Step 1: generate a new blsVK and schnorrVK and register this node
        (
            BN254.G2Point memory blsVK,
            EdOnBN254.EdOnBN254Point memory schnorrVK,
            BN254.G1Point memory sig
        ) = genClientWallet(validator, seed1);

        // Prepare for the token transfer by granting allowance to the contract
        vm.startPrank(validator);
        token.approve(address(stakeTable), depositAmount);

        // Balances before registration
        assertEq(token.balanceOf(validator), INITIAL_BALANCE);

        stakeTable.registerValidator(blsVK, schnorrVK, sig, COMMISSION);

        // Step 2: update the consensus keys with the same keys
        vm.expectRevert(S.BlsKeyAlreadyUsed.selector);
        stakeTable.updateConsensusKeys(blsVK, schnorrVK, sig);

        vm.stopPrank();
    }

    function test_RevertWhen_UpdateConsensusKeysWithEmptyKeys() public {
        uint64 depositAmount = 10 ether;

        //Step 1: generate a new blsVK and schnorrVK and register this node
        (
            BN254.G2Point memory blsVK,
            EdOnBN254.EdOnBN254Point memory schnorrVK,
            BN254.G1Point memory sig
        ) = genClientWallet(validator, seed1);

        // Prepare for the token transfer by granting allowance to the contract
        vm.startPrank(validator);
        token.approve(address(stakeTable), depositAmount);

        // Balances before registration
        assertEq(token.balanceOf(validator), INITIAL_BALANCE);

        stakeTable.registerValidator(blsVK, schnorrVK, sig, COMMISSION);

        // empty keys
        BN254.G2Point memory emptyBlsVK = BN254.G2Point(
            BN254.BaseField.wrap(0),
            BN254.BaseField.wrap(0),
            BN254.BaseField.wrap(0),
            BN254.BaseField.wrap(0)
        );
        EdOnBN254.EdOnBN254Point memory emptySchnorrVK = EdOnBN254.EdOnBN254Point(0, 0);

        // Step 2: attempt to update the consensus keys with the same keys
        vm.expectRevert(S.InvalidSchnorrVK.selector);
        stakeTable.updateConsensusKeys(emptyBlsVK, emptySchnorrVK, sig);

        vm.stopPrank();
    }

    function test_RevertWhen_UpdateConsensusKeysWithInvalidSignature() public {
        uint64 depositAmount = 10 ether;

        //Step 1: generate a new blsVK and schnorrVK and register this node
        (
            BN254.G2Point memory blsVK,
            EdOnBN254.EdOnBN254Point memory schnorrVK,
            BN254.G1Point memory sig
        ) = genClientWallet(validator, seed1);

        // Prepare for the token transfer by granting allowance to the contract
        vm.startPrank(validator);
        token.approve(address(stakeTable), depositAmount);

        // Balances before registration
        assertEq(token.balanceOf(validator), INITIAL_BALANCE);

        BN254.G1Point memory badSig =
            BN254.G1Point(BN254.BaseField.wrap(0), BN254.BaseField.wrap(0));

        stakeTable.registerValidator(blsVK, schnorrVK, sig, COMMISSION);

        // Step 2: generate a new blsVK and schnorrVK
        (BN254.G2Point memory newBlsVK, EdOnBN254.EdOnBN254Point memory newSchnorrVK,) =
            genClientWallet(validator, seed2);

        // Step 3: attempt to update the consensus keys with the new keys but invalid signature
        vm.expectRevert(BLSSig.BLSSigVerificationFailed.selector);
        stakeTable.updateConsensusKeys(newBlsVK, newSchnorrVK, badSig);

        vm.stopPrank();
    }

    function test_RevertWhen_UpdateConsensusKeysWithZeroBlsKeyButNewSchnorrVK() public {
        uint64 depositAmount = 10 ether;

        //Step 1: generate a new blsVK and schnorrVK and register this node
        (
            BN254.G2Point memory blsVK,
            EdOnBN254.EdOnBN254Point memory schnorrVK,
            BN254.G1Point memory sig
        ) = genClientWallet(validator, seed1);

        // Prepare for the token transfer by granting allowance to the contract
        vm.startPrank(validator);
        token.approve(address(stakeTable), depositAmount);

        // Balances before registration
        assertEq(token.balanceOf(validator), INITIAL_BALANCE);

        vm.expectEmit(false, false, false, true, address(stakeTable));
        emit S.ValidatorRegistered(validator, blsVK, schnorrVK, COMMISSION);
        stakeTable.registerValidator(blsVK, schnorrVK, sig, COMMISSION);

        // Step 2: generate an empty and new schnorrVK
        (, EdOnBN254.EdOnBN254Point memory newSchnorrVK,) = genClientWallet(validator, seed2);

        BN254.G2Point memory emptyBlsVK = BN254.G2Point(
            BN254.BaseField.wrap(0),
            BN254.BaseField.wrap(0),
            BN254.BaseField.wrap(0),
            BN254.BaseField.wrap(0)
        );

        // Step 3: empty bls key -> wrong signature
        vm.expectRevert(BLSSig.BLSSigVerificationFailed.selector);
        stakeTable.updateConsensusKeys(emptyBlsVK, newSchnorrVK, sig);

        vm.stopPrank();
    }

    function test_RevertWhen_UpdateConsensusKeysWithZeroSchnorrVKButNewBlsVK() public {
        uint64 depositAmount = 10 ether;

        //Step 1: generate a new blsVK and schnorrVK and register this node
        (
            BN254.G2Point memory blsVK,
            EdOnBN254.EdOnBN254Point memory schnorrVK,
            BN254.G1Point memory sig
        ) = genClientWallet(validator, seed1);

        // Prepare for the token transfer by granting allowance to the contract
        vm.startPrank(validator);
        token.approve(address(stakeTable), depositAmount);

        // Balances before registration
        assertEq(token.balanceOf(validator), INITIAL_BALANCE);

        stakeTable.registerValidator(blsVK, schnorrVK, sig, COMMISSION);

        // Step 2: generate a new blsVK
        (BN254.G2Point memory newBlsVK,, BN254.G1Point memory newSig) =
            genClientWallet(validator, seed2);

        // Step 3: generate empty schnorrVK
        EdOnBN254.EdOnBN254Point memory emptySchnorrVK = EdOnBN254.EdOnBN254Point(0, 0);

        // Step 4: update the consensus keys with the new bls keys but empty schnorrVK
        vm.expectRevert(S.InvalidSchnorrVK.selector);
        stakeTable.updateConsensusKeys(newBlsVK, emptySchnorrVK, newSig);

        vm.stopPrank();
    }

    function test_UpdateConsensusKeysWithNewBlsKeyButSameSchnorrVK_Succeeds() public {
        uint64 depositAmount = 10 ether;

        //Step 1: generate a new blsVK and schnorrVK and register this node
        (
            BN254.G2Point memory blsVK,
            EdOnBN254.EdOnBN254Point memory schnorrVK,
            BN254.G1Point memory sig
        ) = genClientWallet(validator, seed1);

        // Prepare for the token transfer by granting allowance to the contract
        vm.startPrank(validator);
        token.approve(address(stakeTable), depositAmount);

        // Balances before registration
        assertEq(token.balanceOf(validator), INITIAL_BALANCE);

        vm.expectEmit(false, false, false, true, address(stakeTable));
        emit S.ValidatorRegistered(validator, blsVK, schnorrVK, COMMISSION);
        stakeTable.registerValidator(blsVK, schnorrVK, sig, COMMISSION);

        // Step 2: generate an empty and new schnorrVK
        (BN254.G2Point memory newBlsVK,, BN254.G1Point memory newSig) =
            genClientWallet(validator, seed2);

        // Step 3: update the consensus keys with the same bls keys but new schnorrV
        vm.expectEmit(false, false, false, true, address(stakeTable));
        emit S.ConsensusKeysUpdated(validator, newBlsVK, schnorrVK);
        stakeTable.updateConsensusKeys(newBlsVK, schnorrVK, newSig);

        vm.stopPrank();
    }

    function test_ClaimWithdrawalSucceeds() public {
        registerValidatorOnStakeTable(validator, seed1, COMMISSION, stakeTable);

        vm.prank(tokenGrantRecipient);
        token.transfer(delegator, INITIAL_BALANCE);

        vm.startPrank(delegator);
        token.approve(address(stakeTable), INITIAL_BALANCE);
        assertEq(token.balanceOf(delegator), INITIAL_BALANCE);

        // Delegating zero amount fails
        vm.expectRevert(S.ZeroAmount.selector);
        stakeTable.delegate(validator, 0);

        // Delegate some funds
        vm.expectEmit(false, false, false, true, address(stakeTable));
        emit S.Delegated(delegator, validator, 3 ether);
        stakeTable.delegate(validator, 3 ether);

        assertEq(token.balanceOf(delegator), INITIAL_BALANCE - 3 ether);
        assertEq(token.balanceOf(address(stakeTable)), 3 ether);

        // Withdraw from non-existent validator fails
        vm.expectRevert(S.NothingToWithdraw.selector);
        stakeTable.claimWithdrawal(makeAddr("nobody"));

        // Withdraw without undelegation fails
        vm.expectRevert(S.NothingToWithdraw.selector);
        stakeTable.claimWithdrawal(validator);

        // Undelegating zero amount fails
        vm.expectRevert(S.ZeroAmount.selector);
        stakeTable.undelegate(validator, 0);

        // Partial undelegation of funds ok
        vm.expectEmit(false, false, false, true, address(stakeTable));
        emit S.Undelegated(delegator, validator, 1 ether);
        stakeTable.undelegate(validator, 1 ether);

        // Withdraw too early fails
        vm.expectRevert(S.PrematureWithdrawal.selector);
        stakeTable.claimWithdrawal(validator);

        // Withdraw after escrow period ok
        vm.warp(block.timestamp + ESCROW_PERIOD);
        stakeTable.claimWithdrawal(validator);
        assertEq(token.balanceOf(delegator), INITIAL_BALANCE - 2 ether);

        vm.stopPrank();

        // Validator exit succeeds
        vm.prank(validator);
        vm.expectEmit(false, false, false, true, address(stakeTable));
        emit S.ValidatorExit(validator);
        stakeTable.deregisterValidator();

        vm.startPrank(delegator);

        // Claim validator exit too early fails
        vm.expectRevert(S.PrematureWithdrawal.selector);
        stakeTable.claimValidatorExit(validator);

        // Undelegate after validator exit fails
        vm.expectRevert(S.ValidatorAlreadyExited.selector);
        stakeTable.undelegate(validator, 1);

        // Claim validator exit after escrow period ok
        vm.warp(block.timestamp + ESCROW_PERIOD);
        stakeTable.claimValidatorExit(validator);

        // The delegator withdrew all their funds
        assertEq(token.balanceOf(delegator), INITIAL_BALANCE);

        vm.stopPrank();
    }

    // solhint-disable-next-line no-empty-blocks
    function test_RevertWhen_UndelegateAfterValidatorExit() public {
        registerValidatorOnStakeTable(validator, seed1, COMMISSION, stakeTable);

        vm.prank(tokenGrantRecipient);
        token.transfer(delegator, INITIAL_BALANCE);

        vm.startPrank(delegator);
        token.approve(address(stakeTable), INITIAL_BALANCE);
        assertEq(token.balanceOf(delegator), INITIAL_BALANCE);

        // Delegate some funds
        vm.expectEmit(false, false, false, true, address(stakeTable));
        emit S.Delegated(delegator, validator, 3 ether);
        stakeTable.delegate(validator, 3 ether);

        // exit validator
        vm.startPrank(validator);
        vm.expectEmit(false, false, false, true, address(stakeTable));
        emit S.ValidatorExit(validator);
        stakeTable.deregisterValidator();
        vm.stopPrank();

        // undelegate after validator exit fails
        vm.startPrank(delegator);
        vm.expectRevert(S.ValidatorAlreadyExited.selector);
        stakeTable.undelegate(validator, 1 ether);
        vm.stopPrank();
    }

    function test_RevertWhen_DelegateToZeroAddress() public {
        vm.expectRevert(S.ValidatorInactive.selector);
        stakeTable.delegate(address(0), 1 ether);
    }

    function test_RevertWhen_DelegateToNonExistentValidator() public {
        vm.expectRevert(S.ValidatorInactive.selector);
        stakeTable.delegate(makeAddr("non-existent"), 1 ether);
    }

    function test_MultiDelegationsToSameValidator() public {
        // Should test multiple delegations to same validator accumulate correctly
        vm.prank(tokenGrantRecipient);
        token.transfer(delegator, INITIAL_BALANCE);

        vm.prank(delegator);
        token.approve(address(stakeTable), INITIAL_BALANCE);
        assertEq(token.balanceOf(delegator), INITIAL_BALANCE);

        registerValidatorOnStakeTable(validator, seed1, COMMISSION, stakeTable);

        vm.startPrank(delegator);
        vm.expectEmit(false, false, false, true, address(stakeTable));
        emit S.Delegated(delegator, validator, INITIAL_BALANCE / 3);
        stakeTable.delegate(validator, INITIAL_BALANCE / 3);

        vm.expectEmit(false, false, false, true, address(stakeTable));
        emit S.Delegated(delegator, validator, INITIAL_BALANCE / 3);
        stakeTable.delegate(validator, INITIAL_BALANCE / 3);
        vm.stopPrank();

        assertEq(
            stakeTable.delegations(validator, delegator), INITIAL_BALANCE / 3 + INITIAL_BALANCE / 3
        );
    }

    function test_DelegationsToMultipleValidators() public {
        // Should test delegating to multiple validators works correctly
        vm.prank(tokenGrantRecipient);
        token.transfer(delegator, INITIAL_BALANCE);

        vm.prank(delegator);
        token.approve(address(stakeTable), INITIAL_BALANCE);
        assertEq(token.balanceOf(delegator), INITIAL_BALANCE);

        // register validator 1
        address validator1 = makeAddr("validator1");
        registerValidatorOnStakeTable(validator1, seed1, COMMISSION, stakeTable);

        // register validator 2
        address validator2 = makeAddr("validator2");
        registerValidatorOnStakeTable(validator2, seed2, COMMISSION, stakeTable);

        // delegate to validator 1
        vm.startPrank(delegator);
        vm.expectEmit(false, false, false, true, address(stakeTable));
        emit S.Delegated(delegator, validator1, INITIAL_BALANCE / 3);
        stakeTable.delegate(validator1, INITIAL_BALANCE / 3);

        // delegate to validator 2
        vm.expectEmit(false, false, false, true, address(stakeTable));
        emit S.Delegated(delegator, validator2, INITIAL_BALANCE / 3);
        stakeTable.delegate(validator2, INITIAL_BALANCE / 3);

        // delegate to validator 1
        vm.expectEmit(false, false, false, true, address(stakeTable));
        emit S.Delegated(delegator, validator1, INITIAL_BALANCE / 3);
        stakeTable.delegate(validator1, INITIAL_BALANCE / 3);

        // check the delegations
        assertEq(
            stakeTable.delegations(validator1, delegator), INITIAL_BALANCE / 3 + INITIAL_BALANCE / 3
        );
        assertEq(stakeTable.delegations(validator2, delegator), INITIAL_BALANCE / 3);

        vm.stopPrank();
    }

    function test_RevertWhen_UndelegateMoreThanDelegated() public {
        // Should test undelegating more than delegated amount fails
        vm.prank(tokenGrantRecipient);
        token.transfer(delegator, INITIAL_BALANCE);

        vm.prank(delegator);
        token.approve(address(stakeTable), INITIAL_BALANCE);
        assertEq(token.balanceOf(delegator), INITIAL_BALANCE);

        registerValidatorOnStakeTable(validator, seed1, COMMISSION, stakeTable);

        vm.startPrank(delegator);
        vm.expectEmit(false, false, false, true, address(stakeTable));
        emit S.Delegated(delegator, validator, INITIAL_BALANCE);
        stakeTable.delegate(validator, INITIAL_BALANCE);

        vm.expectRevert(abi.encodeWithSelector(S.InsufficientBalance.selector, INITIAL_BALANCE));
        stakeTable.undelegate(validator, INITIAL_BALANCE + 1);
        vm.stopPrank();
    }

    function test_RevertWhen_WithdrawWithoutUndelegation() public {
        vm.prank(tokenGrantRecipient);
        token.transfer(delegator, INITIAL_BALANCE);

        registerValidatorOnStakeTable(validator, seed1, COMMISSION, stakeTable);

        vm.startPrank(delegator);
        token.approve(address(stakeTable), INITIAL_BALANCE);
        vm.expectEmit(false, false, false, true, address(stakeTable));
        emit S.Delegated(delegator, validator, INITIAL_BALANCE);
        stakeTable.delegate(validator, INITIAL_BALANCE);

        vm.expectRevert(S.NothingToWithdraw.selector);
        stakeTable.claimWithdrawal(validator);
        vm.stopPrank();
    }

    function test_ValidatorExitWithMultipleDelegators() public {
        address delegator2 = makeAddr("delegator2");
        address delegator3 = makeAddr("delegator3");
        vm.startPrank(tokenGrantRecipient);
        token.transfer(delegator, INITIAL_BALANCE / 3);
        token.transfer(delegator2, INITIAL_BALANCE / 3);
        token.transfer(delegator3, INITIAL_BALANCE / 3);
        vm.stopPrank();

        registerValidatorOnStakeTable(validator, seed1, COMMISSION, stakeTable);

        vm.startPrank(delegator);
        token.approve(address(stakeTable), INITIAL_BALANCE / 3);
        vm.expectEmit(false, false, false, true, address(stakeTable));
        emit S.Delegated(delegator, validator, INITIAL_BALANCE / 3);
        stakeTable.delegate(validator, INITIAL_BALANCE / 3);
        vm.stopPrank();

        vm.startPrank(delegator2);
        token.approve(address(stakeTable), INITIAL_BALANCE / 3);
        vm.expectEmit(false, false, false, true, address(stakeTable));
        emit S.Delegated(delegator2, validator, INITIAL_BALANCE / 3);
        stakeTable.delegate(validator, INITIAL_BALANCE / 3);

        vm.startPrank(delegator3);
        token.approve(address(stakeTable), INITIAL_BALANCE / 3);
        vm.expectEmit(false, false, false, true, address(stakeTable));
        emit S.Delegated(delegator3, validator, INITIAL_BALANCE / 3);
        stakeTable.delegate(validator, INITIAL_BALANCE / 3);

        vm.startPrank(validator);
        vm.expectEmit(false, false, false, true, address(stakeTable));
        emit S.ValidatorExit(validator);
        stakeTable.deregisterValidator();
        vm.stopPrank();

        vm.warp(block.timestamp + ESCROW_PERIOD);

        vm.startPrank(delegator);
        vm.expectEmit(false, false, false, true, address(stakeTable));
        emit S.Withdrawal(delegator, INITIAL_BALANCE / 3);
        stakeTable.claimValidatorExit(validator);
        vm.stopPrank();

        vm.startPrank(delegator2);
        vm.expectEmit(false, false, false, true, address(stakeTable));
        emit S.Withdrawal(delegator2, INITIAL_BALANCE / 3);
        stakeTable.claimValidatorExit(validator);
        vm.stopPrank();

        vm.startPrank(delegator3);
        vm.expectEmit(false, false, false, true, address(stakeTable));
        emit S.Withdrawal(delegator3, INITIAL_BALANCE / 3);
        stakeTable.claimValidatorExit(validator);
        vm.stopPrank();

        assertEq(token.balanceOf(delegator), INITIAL_BALANCE / 3);
        assertEq(token.balanceOf(delegator2), INITIAL_BALANCE / 3);
        assertEq(token.balanceOf(delegator3), INITIAL_BALANCE / 3);
        assertEq(token.balanceOf(address(stakeTable)), 0);
    }

    function test_ValidatorRegistration_CommissionRates() public {
        uint16 commission1234 = 1234; // 12.34%
        registerValidatorOnStakeTable(validator, seed1, commission1234, stakeTable);

        address validator2 = makeAddr("validator2");
        uint16 commission10000 = 10000; // 100.00%
        registerValidatorOnStakeTable(validator2, seed2, commission10000, stakeTable);

        address validator3 = makeAddr("validator3");
        uint16 commission0 = 0; // 0.00%
        registerValidatorOnStakeTable(validator3, "135", commission0, stakeTable);

        // Test invalid commission > 100.00%
        address validator4 = makeAddr("validator4");
        (
            BN254.G2Point memory blsVK4,
            EdOnBN254.EdOnBN254Point memory schnorrVK4,
            BN254.G1Point memory sig4
        ) = genClientWallet(validator4, "145");

        uint16 invalidCommission = 10001; // 100.01%
        vm.startPrank(validator4);
        vm.expectRevert(S.InvalidCommission.selector);
        stakeTable.registerValidator(blsVK4, schnorrVK4, sig4, invalidCommission);
        vm.stopPrank();
    }

    function test_ValidatorExit() public {
        // Setup - register validator
        registerValidatorOnStakeTable(validator, seed1, COMMISSION, stakeTable);

        // Test 1: Non-validator cannot exit
        address nonValidator = makeAddr("nonValidator");
        vm.startPrank(nonValidator);
        vm.expectRevert(S.ValidatorInactive.selector);
        stakeTable.deregisterValidator();
        vm.stopPrank();

        // Test 2: Wrong validator cannot exit another validator's position
        address wrongValidator = makeAddr("wrongValidator");
        vm.startPrank(wrongValidator);
        vm.expectRevert(S.ValidatorInactive.selector);
        stakeTable.deregisterValidator();
        vm.stopPrank();

        // Test 3: Successful exit by correct validator
        vm.startPrank(validator);
        vm.expectEmit(false, false, false, true, address(stakeTable));
        emit S.ValidatorExit(validator);
        stakeTable.deregisterValidator();
        vm.stopPrank();

        // Test 4: Cannot exit again after already exited
        vm.startPrank(validator);
        vm.expectRevert(S.ValidatorAlreadyExited.selector);
        stakeTable.deregisterValidator();
        vm.stopPrank();

        // Verify validator status after exit
        (uint256 validatorAmountDelegated, S.ValidatorStatus status) =
            stakeTable.validators(validator);
        assertEq(validatorAmountDelegated, 0);
        assertEq(uint256(status), uint256(S.ValidatorStatus.Exited));
    }

    function test_ConsensusKeyUpdateAuthorization() public {
        // Setup - register initial validator
        registerValidatorOnStakeTable(validator, seed1, COMMISSION, stakeTable);

        (
            BN254.G2Point memory newBlsVK,
            EdOnBN254.EdOnBN254Point memory newSchnorrVK,
            BN254.G1Point memory newSig
        ) = genClientWallet(validator, seed2);

        // Test 1: Non-validator cannot update keys
        address nonValidator = makeAddr("nonValidator");
        vm.startPrank(nonValidator);
        vm.expectRevert(S.ValidatorInactive.selector);
        stakeTable.updateConsensusKeys(newBlsVK, newSchnorrVK, newSig);
        vm.stopPrank();

        // Test 2: Successful update by  validator
        vm.startPrank(validator);
        vm.expectEmit(false, false, false, true, address(stakeTable));
        emit S.ConsensusKeysUpdated(validator, newBlsVK, newSchnorrVK);
        stakeTable.updateConsensusKeys(newBlsVK, newSchnorrVK, newSig);
        (uint256 validatorAmountDelegated, S.ValidatorStatus status) =
            stakeTable.validators(validator);
        assertEq(validatorAmountDelegated, 0);
        assertEq(uint256(status), uint256(S.ValidatorStatus.Active));

        // Test 3: Cannot update with same BLS key
        vm.expectRevert(S.BlsKeyAlreadyUsed.selector);
        stakeTable.updateConsensusKeys(newBlsVK, newSchnorrVK, newSig);
        vm.stopPrank();

        // Test 4: Cannot update after exit
        vm.startPrank(validator);
        stakeTable.deregisterValidator();

        // Generate another set of new keys
        (
            BN254.G2Point memory postExitBlsVK,
            EdOnBN254.EdOnBN254Point memory postExitSchnorrVK,
            BN254.G1Point memory postExitSig
        ) = genClientWallet(validator, "145");

        vm.expectRevert(S.ValidatorAlreadyExited.selector);
        stakeTable.updateConsensusKeys(postExitBlsVK, postExitSchnorrVK, postExitSig);
        vm.stopPrank();

        // TODO test the v2 events
    }

    function test_ValidatorSelfDelegation() public {
        uint256 validatorBalance = token.balanceOf(validator);
        assertEq(validatorBalance, INITIAL_BALANCE);
        (
            BN254.G2Point memory blsVK,
            EdOnBN254.EdOnBN254Point memory schnorrVK,
            BN254.G1Point memory sig
        ) = genClientWallet(validator, seed1);

        vm.startPrank(validator);
        stakeTable.registerValidator(blsVK, schnorrVK, sig, COMMISSION);
        token.approve(address(stakeTable), INITIAL_BALANCE);

        vm.expectEmit(false, false, false, true, address(stakeTable));
        emit S.Delegated(validator, validator, INITIAL_BALANCE / 2);
        stakeTable.delegate(validator, INITIAL_BALANCE / 2);

        validatorBalance = token.balanceOf(validator);
        uint256 stakeTableBalance = token.balanceOf(address(stakeTable));
        assertEq(validatorBalance, INITIAL_BALANCE / 2);
        assertEq(stakeTableBalance, INITIAL_BALANCE / 2);
        (uint256 validatorAmountDelegated,) = stakeTable.validators(validator);
        assertEq(validatorAmountDelegated, INITIAL_BALANCE / 2);
        uint256 delegatedAmount = stakeTable.delegations(validator, validator);
        assertEq(delegatedAmount, INITIAL_BALANCE / 2);

        // Can add more self-delegation
        vm.expectEmit(false, false, false, true, address(stakeTable));
        emit S.Delegated(validator, validator, INITIAL_BALANCE / 4);
        stakeTable.delegate(validator, INITIAL_BALANCE / 4);

        // Verify accumulated self-delegation
        assertEq(token.balanceOf(validator), INITIAL_BALANCE / 4);
        assertEq(token.balanceOf(address(stakeTable)), INITIAL_BALANCE / 2 + INITIAL_BALANCE / 4);
        assertEq(
            stakeTable.delegations(validator, validator), INITIAL_BALANCE / 2 + INITIAL_BALANCE / 4
        );
        vm.stopPrank();
    }

    function test_RevertWhen_ExitEscrowPeriodTooShort() public {
        uint256 tooShort = 1;
        bytes memory initData = abi.encodeWithSignature(
            "initialize(address,address,uint256,address)",
            address(token),
            address(lc),
            tooShort,
            admin
        );
        S staketableImpl = new S();
        vm.expectRevert(S.ExitEscrowPeriodInvalid.selector);
        new ERC1967Proxy(address(staketableImpl), initData);
    }

    function test_ExitEscrowPeriodInBounds() public {
        uint256 minExitEscrowPeriod = lc.blocksPerEpoch() * 15;
        uint256 maxExitEscrowPeriod = 86400 * 14;

        uint256 validEscrowPeriod =
            minExitEscrowPeriod + (maxExitEscrowPeriod - minExitEscrowPeriod) / 2;

        S staketableImpl = new S();
        bytes memory initData = abi.encodeWithSignature(
            "initialize(address,address,uint256,address)",
            address(token),
            address(lc),
            validEscrowPeriod,
            admin
        );
        proxy = new ERC1967Proxy(address(staketableImpl), initData);
        S st = S(payable(address(proxy)));

        assertEq(st.exitEscrowPeriod(), validEscrowPeriod);
    }
}

contract StakeTableV2Test is S {
    uint256 public newValue;

    function initializeV2(uint256 _newValue) public reinitializer(2) {
        newValue = _newValue;
    }

    function getVersion()
        public
        pure
        virtual
        override
        returns (uint8 majorVersion, uint8 minorVersion, uint8 patchVersion)
    {
        return (2, 0, 0);
    }
}

contract StakeTableMissingFieldTest is Test {
    struct Validator {
        uint256 delegatedAmount;
        ValidatorStatus status;
    }

    enum ValidatorStatus {
        Unknown,
        Active,
        Exited
    }

    struct Undelegation {
        uint256 amount;
        uint256 unlocksAt;
    }

    LightClient public lightClient;
    ERC20 public token;
    mapping(address account => Validator validator) public validators;
    mapping(bytes32 blsKeyHash => bool used) public blsKeys;
    mapping(address validator => uint256 unlocksAt) public validatorExits;
    mapping(address validator => mapping(address delegator => uint256 amount)) delegations;
    mapping(address validator => mapping(address delegator => Undelegation)) undelegations;
    // missing field: exitEscrowPeriod
}

contract StakeTableFieldsReorderedTest is Test {
    struct Validator {
        uint256 delegatedAmount;
        ValidatorStatus status;
    }

    enum ValidatorStatus {
        Unknown,
        Active,
        Exited
    }

    struct Undelegation {
        uint256 amount;
        uint256 unlocksAt;
    }

    ERC20 public token;
    mapping(address account => Validator validator) public validators;
    mapping(bytes32 blsKeyHash => bool used) public blsKeys;
    mapping(address validator => uint256 unlocksAt) public validatorExits;
    mapping(address validator => mapping(address delegator => uint256 amount)) delegations;
    mapping(address validator => mapping(address delegator => Undelegation)) undelegations;
    LightClient public lightClient; //re-ordered field
}

contract StakeTableUpgradeV2Test is Test {
    StakeTable_register_Test public stakeTableRegisterTest;

    function setUp() public virtual {
        stakeTableRegisterTest = new StakeTable_register_Test();
        stakeTableRegisterTest.setUp();
    }

    function admin() public view returns (address) {
        return stakeTableRegisterTest.admin();
    }

    function getStakeTable() public view returns (S) {
        return stakeTableRegisterTest.stakeTable();
    }

    function token() public view returns (EspToken) {
        return stakeTableRegisterTest.token();
    }

    function tokenGrantRecipient() public view returns (address) {
        return stakeTableRegisterTest.tokenGrantRecipient();
    }

    function registerValidatorOnStakeTableV1(
        address _validator,
        string memory _seed,
        uint16 _commission,
        S _stakeTable
    ) public {
        (
            BN254.G2Point memory blsVK,
            EdOnBN254.EdOnBN254Point memory schnorrVK,
            BN254.G1Point memory sig
        ) = stakeTableRegisterTest.genClientWallet(_validator, _seed);

        vm.startPrank(_validator);
        vm.expectEmit(false, false, false, true, address(_stakeTable));
        emit S.ValidatorRegistered(_validator, blsVK, schnorrVK, _commission);
        _stakeTable.registerValidator(blsVK, schnorrVK, sig, _commission);
        vm.stopPrank();
    }

    function registerValidatorOnStakeTableV2(
        address _validator,
        string memory _seed,
        uint16 _commission,
        StakeTableV2 _stakeTable
    ) public {
        (
            BN254.G2Point memory blsVK,
            EdOnBN254.EdOnBN254Point memory schnorrVK,
            BN254.G1Point memory sig
        ) = stakeTableRegisterTest.genClientWallet(_validator, _seed);
        bytes memory schnorrSig = new bytes(64);

        vm.startPrank(_validator);
        vm.expectEmit(false, false, false, true, address(_stakeTable));
        emit StakeTableV2.ValidatorRegisteredV2(
            _validator, blsVK, schnorrVK, _commission, sig, schnorrSig
        );
        _stakeTable.registerValidatorV2(blsVK, schnorrVK, sig, schnorrSig, _commission);
        vm.stopPrank();
    }

    function test_UpgradeToV2Test_Succeeds() public {
        (uint8 majorVersion,,) = S(address(stakeTableRegisterTest.proxy())).getVersion();
        assertEq(majorVersion, 1);

        vm.startPrank(stakeTableRegisterTest.admin());
        address proxy = address(stakeTableRegisterTest.proxy());
        S(proxy).upgradeToAndCall(address(new StakeTableV2Test()), "");

        (uint8 majorVersionNew,,) = StakeTableV2Test(proxy).getVersion();
        assertEq(majorVersionNew, 2);

        assertNotEq(majorVersion, majorVersionNew);
        vm.stopPrank();
    }

    /// forge-config: default.allow_internal_expect_revert = true
    function test_Upgrade_RevertsNonAdmin() public {
        address notAdmin = makeAddr("not_admin");
        S proxy = stakeTableRegisterTest.stakeTable();
        (uint8 majorVersion,,) = proxy.getVersion();
        assertEq(majorVersion, 1);

        vm.startPrank(notAdmin);

        address impl = address(new StakeTableV2Test());
        vm.expectRevert(
            abi.encodeWithSelector(OwnableUpgradeable.OwnableUnauthorizedAccount.selector, notAdmin)
        );

        proxy.upgradeToAndCall(impl, "");

        (uint8 majorVersionNew,,) = proxy.getVersion();
        assertEq(majorVersionNew, 1);

        assertEq(majorVersion, majorVersionNew);
        vm.stopPrank();
    }

    function test_InitializeFunction_IsProtected() public virtual {
        S proxy = stakeTableRegisterTest.stakeTable();
        vm.expectRevert(Initializable.InvalidInitialization.selector);
        proxy.initialize(address(0), address(0), 0, address(0));
    }

    function test_InitializeFunction_IsProtected_WhenUpgraded() public {
        vm.startPrank(stakeTableRegisterTest.admin());
        S proxy = stakeTableRegisterTest.stakeTable();
        proxy.upgradeToAndCall(address(new StakeTableV2Test()), "");

        vm.expectRevert(Initializable.InvalidInitialization.selector);
        proxy.initialize(address(0), address(0), 0, address(0));

        vm.stopPrank();
    }

    function test_StorageLayout_IsCompatible() public {
        string[] memory cmds = new string[](4);
        cmds[0] = "node";
        cmds[1] = "contracts/test/script/compare-storage-layout.js";
        cmds[2] = "StakeTable";
        cmds[3] = "StakeTableV2Test";

        bytes memory output = vm.ffi(cmds);
        string memory result = string(output);

        assertEq(result, "true");
    }

    function test_StorageLayoutIsCompatibleWithStakeTableV2() public {
        string[] memory cmds = new string[](4);
        cmds[0] = "node";
        cmds[1] = "contracts/test/script/compare-storage-layout.js";
        cmds[2] = "StakeTable";
        cmds[3] = "StakeTableV2";

        bytes memory output = vm.ffi(cmds);
        string memory result = string(output);

        assertEq(result, "true");
    }

    function test_StorageLayout_IsIncompatibleIfFieldIsMissing() public {
        string[] memory cmds = new string[](4);
        cmds[0] = "node";
        cmds[1] = "contracts/test/script/compare-storage-layout.js";
        cmds[2] = "StakeTable";
        cmds[3] = "StakeTableMissingFieldTest";

        bytes memory output = vm.ffi(cmds);
        string memory result = string(output);

        assertEq(result, "false");
    }

    function test_StorageLayout_IsIncompatibleIfFieldsAreReordered() public {
        string[] memory cmds = new string[](4);
        cmds[0] = "node";
        cmds[1] = "contracts/test/script/compare-storage-layout.js";
        cmds[2] = "StakeTable";
        cmds[3] = "StakeTableFieldsReorderedTest";

        bytes memory output = vm.ffi(cmds);
        string memory result = string(output);

        assertEq(result, "false");
    }

    function test_StorageLayout_IsIncompatibleBetweenDiffContracts() public {
        string[] memory cmds = new string[](4);
        cmds[0] = "node";
        cmds[1] = "contracts/test/script/compare-storage-layout.js";
        cmds[2] = "StakeTable";
        cmds[3] = "LightClient";

        bytes memory output = vm.ffi(cmds);
        string memory result = string(output);

        assertEq(result, "false");
    }

    function test_RevertWhen_StakeTableV2InitializationAttempted() public {
        vm.startPrank(stakeTableRegisterTest.admin());
        S proxy = stakeTableRegisterTest.stakeTable();

        StakeTableV2 newImpl = new StakeTableV2();
        bytes memory initData = abi.encodeWithSignature(
            "initialize(address,address,uint256,address)", address(0), address(0), 0, address(0)
        );
        vm.expectRevert(Initializable.InvalidInitialization.selector);
        proxy.upgradeToAndCall(address(newImpl), initData);
        vm.stopPrank();
    }

    function test_ReinitializeSucceedsOnlyOnce() public {
        vm.startPrank(stakeTableRegisterTest.admin());
        S proxy = stakeTableRegisterTest.stakeTable();
        proxy.upgradeToAndCall(
            address(new StakeTableV2Test()), abi.encodeWithSignature("initializeV2(uint256)", 2)
        );

        StakeTableV2Test proxyV2 = StakeTableV2Test(address(stakeTableRegisterTest.stakeTable()));
        assertEq(proxyV2.newValue(), 2);

        vm.expectRevert(Initializable.InvalidInitialization.selector);
        proxyV2.initializeV2(3);

        vm.stopPrank();
    }

    function test_onlyOwnerCanCallInitializeV2() public {
        vm.startPrank(stakeTableRegisterTest.admin());
        S proxy = stakeTableRegisterTest.stakeTable();

        // Upgrade to V2
        StakeTableV2 newImpl = new StakeTableV2();
        proxy.upgradeToAndCall(address(newImpl), "");
        vm.stopPrank();

        // Test that non-owner cannot call initializeV2
        address nonOwner = makeAddr("nonOwner");
        vm.startPrank(nonOwner);
        vm.expectRevert(
            abi.encodeWithSelector(OwnableUpgradeable.OwnableUnauthorizedAccount.selector, nonOwner)
        );
        StakeTableV2(address(proxy)).initializeV2(
            makeAddr("pauser"), makeAddr("admin"), 0, new StakeTableV2.InitialCommission[](0)
        );
        vm.stopPrank();

        vm.startPrank(stakeTableRegisterTest.admin());
        StakeTableV2(address(proxy)).initializeV2(
            makeAddr("pauser"), makeAddr("admin"), 0, new StakeTableV2.InitialCommission[](0)
        );
        vm.stopPrank();
    }

    function test_upgradeStakeTableV2() public {
        address currentOwner = stakeTableRegisterTest.admin();
        vm.startPrank(currentOwner);

        S proxy = S(address(stakeTableRegisterTest.stakeTable()));
        address proxyAddress = address(proxy);

        (uint8 majorVersion,,) = proxy.getVersion();
        assertEq(majorVersion, 1, "Should start with V1");

        address pauser = makeAddr("pauser");
        address defaultAdmin = makeAddr("defaultAdmin");
        StakeTableV2.InitialCommission[] memory emptyCommissions;

        bytes memory initData = abi.encodeWithSelector(
            StakeTableV2.initializeV2.selector, pauser, defaultAdmin, 0, emptyCommissions
        );

        StakeTableV2 newImpl = new StakeTableV2();
        proxy.upgradeToAndCall(address(newImpl), initData);

        StakeTableV2 proxyV2 = StakeTableV2(proxyAddress);
        (uint8 newMajorVersion,,) = proxyV2.getVersion();
        assertEq(newMajorVersion, 2, "Should be upgraded to V2");

        assertTrue(
            proxyV2.hasRole(proxyV2.DEFAULT_ADMIN_ROLE(), defaultAdmin),
            "Admin should have DEFAULT_ADMIN_ROLE"
        );
        assertTrue(proxyV2.hasRole(proxyV2.PAUSER_ROLE(), pauser), "Pauser should have PAUSER_ROLE");
        assertEq(proxyV2.owner(), defaultAdmin, "Owner should be admin");
        assertFalse(
            proxyV2.hasRole(proxyV2.DEFAULT_ADMIN_ROLE(), currentOwner),
            "Original owner should NOT have DEFAULT_ADMIN_ROLE after upgrade"
        );

        vm.stopPrank();
    }

    function test_updateExitEscrowPeriod() public {
        test_upgradeStakeTableV2();
        StakeTableV2 proxy = StakeTableV2(address(stakeTableRegisterTest.stakeTable()));
        address defaultAdmin = proxy.owner();
        vm.startPrank(defaultAdmin);
        vm.expectEmit(false, false, false, true, address(proxy));
        emit StakeTableV2.ExitEscrowPeriodUpdated(200 seconds);
        proxy.updateExitEscrowPeriod(200 seconds);
        vm.stopPrank();
    }

    function test_RevertWhen_NotOwner() public {
        vm.startPrank(stakeTableRegisterTest.admin());
        address proxy = address(stakeTableRegisterTest.stakeTable());
        S(proxy).upgradeToAndCall(address(new StakeTableV2()), "");
        vm.stopPrank();
        address notAdmin = makeAddr("notAdmin");
        bytes32 adminRole = StakeTableV2(proxy).DEFAULT_ADMIN_ROLE();
        vm.startPrank(notAdmin);
        vm.expectRevert(
            abi.encodeWithSelector(
                IAccessControl.AccessControlUnauthorizedAccount.selector, notAdmin, adminRole
            )
        );
        StakeTableV2(proxy).updateExitEscrowPeriod(200 seconds);
        vm.stopPrank();
    }

    function test_RevertWhen_ExitEscrowPeriodTooShort() public {
        test_upgradeStakeTableV2();
        StakeTableV2 proxy = StakeTableV2(address(stakeTableRegisterTest.stakeTable()));
        address defaultAdmin = proxy.owner();
        vm.startPrank(defaultAdmin);
        vm.expectRevert(S.ExitEscrowPeriodInvalid.selector);
        proxy.updateExitEscrowPeriod(100 seconds);
        vm.stopPrank();
    }

    function test_RevertWhen_ExitEscrowPeriodTooLong() public {
        test_upgradeStakeTableV2();
        // get the stake table role default_admin_role
        StakeTableV2 proxy = StakeTableV2(address(stakeTableRegisterTest.stakeTable()));

        address defaultAdmin = proxy.owner();
        assertTrue(
            proxy.hasRole(proxy.DEFAULT_ADMIN_ROLE(), defaultAdmin),
            "owner should have DEFAULT_ADMIN_ROLE"
        );
        vm.startPrank(defaultAdmin);
        vm.expectRevert(S.ExitEscrowPeriodInvalid.selector);
        proxy.updateExitEscrowPeriod(100 days);
        vm.stopPrank();
    }

    function test_RevertWhen_DeprecatedFunctionsAreCalled() public {
        vm.startPrank(stakeTableRegisterTest.admin());
        S proxy = stakeTableRegisterTest.stakeTable();

        StakeTableV2 newImpl = new StakeTableV2();
        bytes memory initData = "";
        proxy.upgradeToAndCall(address(newImpl), initData);
        vm.stopPrank();

        vm.expectRevert(StakeTableV2.DeprecatedFunction.selector);
        proxy.registerValidator(BN254.P2(), EdOnBN254.EdOnBN254Point(0, 0), BN254.P1(), 0);

        vm.expectRevert(StakeTableV2.DeprecatedFunction.selector);
        proxy.updateConsensusKeys(BN254.P2(), EdOnBN254.EdOnBN254Point(0, 0), BN254.P1());
    }

    function test_expectRevertWhen_InvalidSchnorrSigLength() public {
        vm.startPrank(stakeTableRegisterTest.admin());
        S proxy = stakeTableRegisterTest.stakeTable();
        proxy.upgradeToAndCall(address(new StakeTableV2()), "");
        vm.stopPrank();

        address validator = makeAddr("validator");
        (
            BN254.G2Point memory blsVK,
            EdOnBN254.EdOnBN254Point memory schnorrVK,
            BN254.G1Point memory blsSig
        ) = stakeTableRegisterTest.genClientWallet(validator, "1");
        vm.startPrank(validator);
        StakeTableV2 proxyV2 = StakeTableV2(address(proxy));
        bytes memory schnorrSig = new bytes(32);

        vm.expectRevert(StakeTableV2.InvalidSchnorrSig.selector);
        proxyV2.registerValidatorV2(blsVK, schnorrVK, blsSig, schnorrSig, 0);
        vm.stopPrank();
    }

    function test_registerValidator_validSchnorrSigLength() public {
        vm.startPrank(stakeTableRegisterTest.admin());
        S proxy = stakeTableRegisterTest.stakeTable();
        proxy.upgradeToAndCall(address(new StakeTableV2()), "");
        vm.stopPrank();

        address validator = makeAddr("validator");
        (
            BN254.G2Point memory blsVK,
            EdOnBN254.EdOnBN254Point memory schnorrVK,
            BN254.G1Point memory blsSig
        ) = stakeTableRegisterTest.genClientWallet(validator, "1");
        vm.startPrank(validator);
        StakeTableV2 proxyV2 = StakeTableV2(address(proxy));
        bytes memory schnorrSig = new bytes(64);

        proxyV2.registerValidatorV2(blsVK, schnorrVK, blsSig, schnorrSig, 0);
        vm.stopPrank();
    }

    function test_RevertWhen_SchnorrKeyAlreadyUsed() public {
        vm.startPrank(stakeTableRegisterTest.admin());
        S proxy = stakeTableRegisterTest.stakeTable();
        proxy.upgradeToAndCall(address(new StakeTableV2()), "");
        vm.stopPrank();

        address validator = makeAddr("validator");
        (
            BN254.G2Point memory blsVK,
            EdOnBN254.EdOnBN254Point memory schnorrVK,
            BN254.G1Point memory blsSig
        ) = stakeTableRegisterTest.genClientWallet(validator, "1");

        // register once so the keys are stored on chains
        vm.startPrank(validator);
        bytes memory schnorrSig = new bytes(64);
        StakeTableV2 proxyV2 = StakeTableV2(address(proxy));
        proxyV2.registerValidatorV2(blsVK, schnorrVK, blsSig, schnorrSig, 0);
        vm.stopPrank();

        // register again with the same schnorr key to get the revert
        address validator2 = makeAddr("validator2");
        (BN254.G2Point memory blsVK2,, BN254.G1Point memory blsSig2) =
            stakeTableRegisterTest.genClientWallet(validator2, "2");

        vm.startPrank(validator2);
        vm.expectRevert(StakeTableV2.SchnorrKeyAlreadyUsed.selector);
        proxyV2.registerValidatorV2(blsVK2, schnorrVK, blsSig2, schnorrSig, 0);
        vm.stopPrank();

        vm.startPrank(validator);
        vm.expectRevert(StakeTableV2.SchnorrKeyAlreadyUsed.selector);
        proxyV2.updateConsensusKeysV2(blsVK2, schnorrVK, blsSig2, schnorrSig);
    }

    function test_ValidatorExitDuringUndelegationPeriod() public {
        stakeTableRegisterTest.setUp();
        vm.startPrank(stakeTableRegisterTest.admin());
        stakeTableRegisterTest.stakeTable().upgradeToAndCall(address(new StakeTableV2()), "");
        vm.stopPrank();
        address validator = makeAddr("validator");
        address delegator = makeAddr("delegator");

        StakeTableV2 stakeTable = StakeTableV2(address(stakeTableRegisterTest.stakeTable()));
        vm.startPrank(stakeTableRegisterTest.tokenGrantRecipient());
        assertGt(
            stakeTable.token().balanceOf(stakeTableRegisterTest.tokenGrantRecipient()), 5 ether
        );
        stakeTable.token().transfer(delegator, 5 ether);
        vm.stopPrank();
        uint256 originalDelegateAmount = 5 ether;

        registerValidatorOnStakeTableV2(validator, "1", 0, stakeTable);

        // delegate
        vm.startPrank(delegator);
        stakeTable.token().approve(address(stakeTable), originalDelegateAmount);
        vm.expectEmit(false, false, false, true, address(stakeTable));
        emit S.Delegated(delegator, validator, originalDelegateAmount);
        stakeTable.delegate(validator, originalDelegateAmount);
        assertEq(stakeTable.activeStake(), originalDelegateAmount);

        // undelegate
        uint256 amountUndelegated = originalDelegateAmount / 3;
        uint256 remainderDelegation = originalDelegateAmount - amountUndelegated;
        vm.expectEmit();
        emit StakeTableV2.UndelegatedV2(
            delegator,
            validator,
            0,
            amountUndelegated,
            block.timestamp + stakeTable.exitEscrowPeriod()
        );
        stakeTable.undelegate(validator, amountUndelegated);
        vm.stopPrank();
        assertEq(stakeTable.activeStake(), originalDelegateAmount - amountUndelegated);

        // Validator Exits
        vm.startPrank(validator);
        vm.expectEmit();
        emit StakeTableV2.ValidatorExitV2(
            validator, block.timestamp + stakeTable.exitEscrowPeriod()
        );
        stakeTable.deregisterValidator();
        vm.stopPrank();
        assertEq(stakeTable.activeStake(), 0);

        // amount delegated to validator is still the same until the delegator(s) claim(s) the
        // withdrawal
        (uint256 validatorAmountDelegated,) = stakeTable.validators(validator);
        assertEq(
            validatorAmountDelegated,
            originalDelegateAmount - amountUndelegated,
            "the validator's delegatedAmount should be reduced as the delegator undelegated before it de-registered"
        );
        (uint256 delegatorAmountUndelegated, uint256 unlocksAt) =
            stakeTable.undelegations(validator, delegator);
        assertEq(delegatorAmountUndelegated, amountUndelegated); // undelegated amount is
        assertEq(unlocksAt, block.timestamp + stakeTable.exitEscrowPeriod()); // unlocks at is the
            // current timestamp

        // delegator tries to undelegate but gets an error because the validator already exited
        vm.startPrank(delegator);
        vm.expectRevert(abi.encodeWithSelector(S.ValidatorAlreadyExited.selector));
        stakeTable.undelegate(validator, remainderDelegation);

        //escrow period passes so validator fully exited, delegator calls claim validator exit
        // amount
        uint256 delegatorDelegations = stakeTable.delegations(validator, delegator);
        assertEq(
            delegatorDelegations,
            remainderDelegation,
            "delegator should have the remainder delegation"
        );
        vm.warp(block.timestamp + stakeTable.exitEscrowPeriod());
        vm.expectEmit(false, false, false, true, address(stakeTable));
        emit StakeTableV2.ValidatorExitClaimed(delegator, validator, remainderDelegation);
        stakeTable.claimValidatorExit(validator);
        vm.stopPrank();
        assertEq(stakeTable.activeStake(), 0);

        assertEq(
            stakeTable.token().balanceOf(delegator),
            remainderDelegation,
            "delegator should have received the remainder delegation"
        );
        assertEq(
            stakeTable.token().balanceOf(address(stakeTable)),
            amountUndelegated,
            "the contract's balance will be the amount undelegated because the delegator has not called claimWithdrawal yet"
        );
        (validatorAmountDelegated,) = stakeTable.validators(validator);
        assertEq(
            validatorAmountDelegated,
            0,
            "the validator's delegatedAmount should be zero since the user has called undelegate and claimWithdrawalExit"
        );
        assertEq(
            stakeTable.delegations(validator, delegator),
            0,
            "the delegator's delegation should be zero"
        );
        (uint256 undelegatedAmount,) = stakeTable.undelegations(validator, delegator);
        assertEq(
            undelegatedAmount,
            amountUndelegated,
            "the undelegated amount should be equal to the amount undelegated by delegator"
        );

        // now claim the previous undelegation
        vm.startPrank(delegator);
        vm.expectEmit(true, true, true, true, address(stakeTable));
        emit StakeTableV2.WithdrawalClaimed(delegator, validator, 0, amountUndelegated);
        stakeTable.claimWithdrawal(validator);
        vm.stopPrank();
        assertEq(stakeTable.activeStake(), 0);

        assertEq(
            stakeTable.token().balanceOf(delegator),
            originalDelegateAmount,
            "the delegator should have now received their full delegation"
        );
        assertEq(
            stakeTable.token().balanceOf(address(stakeTable)),
            0,
            "the contract's balance should be zero"
        );
        (validatorAmountDelegated,) = stakeTable.validators(validator);
        assertEq(validatorAmountDelegated, 0, "the validator's delegatedAmount should be zero");
    }

    function test_WithdrawalAfterValidatorExit() public {
        stakeTableRegisterTest.setUp();
        vm.startPrank(stakeTableRegisterTest.admin());
        stakeTableRegisterTest.stakeTable().upgradeToAndCall(address(new StakeTableV2()), "");
        vm.stopPrank();
        address validator = makeAddr("validator");
        address delegator = makeAddr("delegator");
        StakeTableV2 stakeTable = StakeTableV2(address(stakeTableRegisterTest.stakeTable()));

        vm.startPrank(stakeTableRegisterTest.tokenGrantRecipient());
        stakeTable.token().transfer(delegator, 5 ether);
        vm.stopPrank();

        registerValidatorOnStakeTableV2(validator, "1", 0, stakeTable);

        // delegate to validator
        vm.startPrank(delegator);
        uint256 amountDelegated = 5 ether;
        stakeTableRegisterTest.stakeTable().token().approve(address(stakeTable), amountDelegated);
        vm.expectEmit(false, false, false, true, address(stakeTable));
        emit S.Delegated(delegator, validator, amountDelegated);
        stakeTable.delegate(validator, amountDelegated);
        vm.stopPrank();
        assertEq(stakeTable.activeStake(), amountDelegated);

        // validator exits
        vm.startPrank(validator);
        vm.expectEmit();
        emit StakeTableV2.ValidatorExitV2(
            validator, block.timestamp + stakeTable.exitEscrowPeriod()
        );
        stakeTable.deregisterValidator();
        vm.stopPrank();
        assertEq(stakeTable.activeStake(), 0);

        // check the validator's delegatedAmount and undelegations
        (uint256 validatorAmountDelegated,) = stakeTable.validators(validator);
        assertEq(
            validatorAmountDelegated,
            amountDelegated,
            "the validator's delegatedAmount should be the full amount as the delegator has not claimed yet"
        );
        (uint256 delegatorAmountUndelegated, uint256 unlocksAt) =
            stakeTable.undelegations(validator, delegator);
        assertEq(
            delegatorAmountUndelegated,
            0,
            "the undelegated amount should be zero because the user did not undelegate"
        );
        assertEq(unlocksAt, 0, "the unlocks at should be zero because the user did not undelegate");

        vm.startPrank(delegator);
        vm.expectRevert(abi.encodeWithSelector(S.ValidatorAlreadyExited.selector));
        stakeTable.undelegate(validator, amountDelegated);

        vm.warp(block.timestamp + stakeTable.exitEscrowPeriod());
        vm.expectEmit(false, false, false, true, address(stakeTable));
        emit StakeTableV2.ValidatorExitClaimed(delegator, validator, amountDelegated);
        stakeTable.claimValidatorExit(validator);
        vm.stopPrank();
        assertEq(stakeTable.activeStake(), 0);

        assertEq(
            stakeTable.token().balanceOf(delegator),
            amountDelegated,
            "the delegator should have received the full amount"
        );
        assertEq(
            stakeTable.token().balanceOf(address(stakeTable)),
            0,
            "the contract's balance should be zero"
        );
        (validatorAmountDelegated,) = stakeTable.validators(validator);
        assertEq(validatorAmountDelegated, 0, "the validator's delegatedAmount should be zero");
        uint256 delegatedAmount = stakeTable.delegations(validator, delegator);
        assertEq(delegatedAmount, 0, "the delegator's delegation should be zero");
    }

    function test_UndelegateFromMultipleValidators() public {
        stakeTableRegisterTest.setUp();
        vm.startPrank(stakeTableRegisterTest.admin());
        stakeTableRegisterTest.stakeTable().upgradeToAndCall(address(new StakeTableV2()), "");
        vm.stopPrank();
        StakeTableV2 stakeTable = StakeTableV2(address(stakeTableRegisterTest.stakeTable()));
        address validator1 = makeAddr("validator1");
        address validator2 = makeAddr("validator2");
        address delegator = makeAddr("delegator");
        uint256 amountDelegated = 5 ether;
        // Should test undelegating from multiple validators works correctly
        vm.startPrank(stakeTableRegisterTest.tokenGrantRecipient());
        stakeTableRegisterTest.stakeTable().token().transfer(delegator, amountDelegated);
        vm.stopPrank();

        registerValidatorOnStakeTableV2(validator1, "1", 0, stakeTable);
        registerValidatorOnStakeTableV2(validator2, "2", 0, stakeTable);

        // delegate 1/3 of balance to validator1
        vm.startPrank(delegator);
        stakeTable.token().approve(address(stakeTable), amountDelegated);
        assertEq(
            stakeTable.token().balanceOf(delegator),
            amountDelegated,
            "the delegator should have the full balance"
        );
        vm.expectEmit(false, false, false, true, address(stakeTable));
        emit S.Delegated(delegator, validator1, amountDelegated / 3);
        stakeTable.delegate(validator1, amountDelegated / 3);
        assertEq(stakeTable.activeStake(), amountDelegated / 3);

        // delegate 1/3 of balance to validator2
        vm.expectEmit(false, false, false, true, address(stakeTable));
        emit S.Delegated(delegator, validator2, amountDelegated / 3);
        stakeTable.delegate(validator2, amountDelegated / 3);
        assertEq(stakeTable.activeStake(), amountDelegated / 3 + amountDelegated / 3);

        // undelegate 1/3 of balance from validator1
        vm.expectEmit();
        emit StakeTableV2.UndelegatedV2(
            delegator,
            validator1,
            0,
            amountDelegated / 3,
            block.timestamp + stakeTable.exitEscrowPeriod()
        );
        stakeTable.undelegate(validator1, amountDelegated / 3);
        (uint256 amountUndelegated, uint256 unlocksAt) =
            stakeTable.undelegations(validator1, delegator);
        assertEq(amountUndelegated, amountDelegated / 3);
        assertEq(unlocksAt, block.timestamp + stakeTable.exitEscrowPeriod());
        assertEq(
            stakeTable.token().balanceOf(address(stakeTable)),
            amountDelegated / 3 + amountDelegated / 3,
            "the contract's balance should be the sum of the delegations"
        );
        (uint256 validatorDelegatedAmount,) = stakeTable.validators(validator1);
        assertEq(
            validatorDelegatedAmount,
            0,
            "the validator's delegatedAmount should be zero as the delegator has undelegated"
        );
        assertEq(stakeTable.activeStake(), amountDelegated / 3);

        // undelegate from validator 2
        vm.expectEmit();
        emit StakeTableV2.UndelegatedV2(
            delegator,
            validator2,
            1,
            amountDelegated / 3,
            block.timestamp + stakeTable.exitEscrowPeriod()
        );
        stakeTable.undelegate(validator2, amountDelegated / 3);
        (amountUndelegated, unlocksAt) = stakeTable.undelegations(validator2, delegator);
        assertEq(amountUndelegated, amountDelegated / 3);
        assertEq(unlocksAt, block.timestamp + stakeTable.exitEscrowPeriod());
        assertEq(
            stakeTable.token().balanceOf(address(stakeTable)),
            amountDelegated / 3 + amountDelegated / 3
        );
        (validatorDelegatedAmount,) = stakeTable.validators(validator2);
        assertEq(
            validatorDelegatedAmount,
            0,
            "the validator's delegatedAmount should be zero as the delegator has undelegated"
        );
        assertEq(stakeTable.activeStake(), 0);

        vm.warp(block.timestamp + stakeTable.exitEscrowPeriod());
        uint256 delegatorBalanceBefore = stakeTable.token().balanceOf(delegator);
        vm.expectEmit(true, true, true, true, address(stakeTable));
        emit StakeTableV2.WithdrawalClaimed(delegator, validator1, 0, amountDelegated / 3);
        stakeTable.claimWithdrawal(validator1);
        assertEq(
            stakeTable.token().balanceOf(delegator), delegatorBalanceBefore + amountDelegated / 3
        );
        assertEq(stakeTable.token().balanceOf(address(stakeTable)), amountDelegated / 3);
        assertEq(stakeTable.activeStake(), 0);

        delegatorBalanceBefore = stakeTable.token().balanceOf(delegator);
        vm.expectEmit(true, true, true, true, address(stakeTable));
        emit StakeTableV2.WithdrawalClaimed(delegator, validator2, 1, amountDelegated / 3);
        stakeTable.claimWithdrawal(validator2);
        assertEq(
            stakeTable.token().balanceOf(delegator), delegatorBalanceBefore + amountDelegated / 3
        );
        assertEq(stakeTable.token().balanceOf(address(stakeTable)), 0);
        assertEq(stakeTable.activeStake(), 0);

        vm.stopPrank();
    }

    function test_PartialUndelegationsAccounting() public {
        stakeTableRegisterTest.setUp();
        vm.startPrank(stakeTableRegisterTest.admin());
        stakeTableRegisterTest.stakeTable().upgradeToAndCall(address(new StakeTableV2()), "");
        vm.stopPrank();
        StakeTableV2 stakeTable = StakeTableV2(address(stakeTableRegisterTest.stakeTable()));
        address validator = makeAddr("validator");
        address delegator = makeAddr("delegator");
        uint256 amountFirstDelegated = 5 ether;

        // Should test multiple partial undelegations are accounted correctly
        vm.startPrank(stakeTableRegisterTest.tokenGrantRecipient());
        stakeTableRegisterTest.stakeTable().token().transfer(delegator, amountFirstDelegated);
        vm.stopPrank();

        registerValidatorOnStakeTableV2(validator, "1", 0, stakeTable);

        // delegate all of the balance
        vm.startPrank(delegator);
        stakeTable.token().approve(address(stakeTable), amountFirstDelegated);
        vm.expectEmit(false, false, false, true, address(stakeTable));
        emit S.Delegated(delegator, validator, amountFirstDelegated);
        stakeTable.delegate(validator, amountFirstDelegated);
        assertEq(stakeTable.activeStake(), amountFirstDelegated);

        // undelegate a 1/3 of the balance
        uint256 amountToUndelegate = amountFirstDelegated / 3;
        vm.expectEmit();
        emit StakeTableV2.UndelegatedV2(
            delegator,
            validator,
            0,
            amountToUndelegate,
            block.timestamp + stakeTable.exitEscrowPeriod()
        );
        stakeTable.undelegate(validator, amountToUndelegate);
        assertEq(stakeTable.activeStake(), amountFirstDelegated - amountToUndelegate);
        assertEq(
            stakeTable.delegations(validator, delegator), amountFirstDelegated - amountToUndelegate
        );
        (uint256 amountUndelegated, uint256 unlocksAt) =
            stakeTable.undelegations(validator, delegator);
        assertEq(amountUndelegated, amountToUndelegate);
        assertEq(unlocksAt, block.timestamp + stakeTable.exitEscrowPeriod());
        (uint256 validatorAmountDelegated,) = stakeTable.validators(validator);
        assertEq(
            validatorAmountDelegated,
            amountFirstDelegated - amountToUndelegate,
            "the validator's delegatedAmount should be reduced as the user undelegated"
        );
        assertEq(
            stakeTable.token().balanceOf(address(stakeTable)),
            amountFirstDelegated,
            "the contract's balance should be the full amount"
        );

        //warp to the exitEscrowPeriod and claim the withdrawal
        vm.warp(block.timestamp + stakeTable.exitEscrowPeriod());

        // claim the withdrawal
        uint256 delegatorBalanceBefore = stakeTable.token().balanceOf(delegator);
        vm.expectEmit(true, true, true, true, address(stakeTable));
        emit StakeTableV2.WithdrawalClaimed(delegator, validator, 0, amountToUndelegate);
        stakeTable.claimWithdrawal(validator);
        assertEq(
            stakeTable.token().balanceOf(delegator), delegatorBalanceBefore + amountToUndelegate
        );
        assertEq(
            stakeTable.token().balanceOf(address(stakeTable)),
            amountFirstDelegated - amountToUndelegate
        );
        (amountUndelegated, unlocksAt) = stakeTable.undelegations(validator, delegator);
        (uint256 validatorDelegatedAmount,) = stakeTable.validators(validator);
        assertEq(amountUndelegated, 0, "the undelegated amount should be zero");
        assertEq(unlocksAt, 0, "the unlocks at should be zero");
        assertEq(
            validatorDelegatedAmount,
            amountFirstDelegated - amountToUndelegate,
            "the validator's delegatedAmount should be the full amount minus the amount undelegated"
        );
        assertEq(stakeTable.activeStake(), amountFirstDelegated - amountToUndelegate);
        vm.stopPrank();
    }

    function test_MultipleUndelegationsAfterExitEpochSucceeds() public {
        stakeTableRegisterTest.setUp();
        vm.startPrank(stakeTableRegisterTest.admin());
        stakeTableRegisterTest.stakeTable().upgradeToAndCall(address(new StakeTableV2()), "");
        vm.stopPrank();
        StakeTableV2 stakeTable = StakeTableV2(address(stakeTableRegisterTest.stakeTable()));
        address validator = makeAddr("validator");
        address delegator = makeAddr("delegator");
        uint256 initialBalance = 5 ether;

        vm.startPrank(stakeTableRegisterTest.tokenGrantRecipient());
        stakeTableRegisterTest.stakeTable().token().transfer(delegator, initialBalance);
        vm.stopPrank();

        registerValidatorOnStakeTableV2(validator, "1", 0, stakeTable);

        vm.startPrank(delegator);
        stakeTable.token().approve(address(stakeTable), initialBalance);
        assertEq(stakeTable.token().balanceOf(delegator), initialBalance);

        // Delegate some funds
        vm.expectEmit(false, false, false, true, address(stakeTable));
        emit S.Delegated(delegator, validator, 3 ether);
        stakeTable.delegate(validator, 3 ether);
        assertEq(stakeTable.activeStake(), 3 ether);
        assertEq(stakeTable.token().balanceOf(delegator), initialBalance - 3 ether);
        assertEq(stakeTable.token().balanceOf(address(stakeTable)), 3 ether);

        (uint256 delegatedAmountBefore,) = stakeTable.validators(validator);
        stakeTable.undelegate(validator, 2 ether);
        (uint256 delegatedAmountAfter,) = stakeTable.validators(validator);
        assertEq(
            delegatedAmountAfter,
            delegatedAmountBefore - 2 ether,
            "the validator's delegated amount after the undelegation method is reduced by the undelegation amount"
        );
        assertEq(stakeTable.activeStake(), 1 ether);

        vm.expectRevert(S.UndelegationAlreadyExists.selector);
        stakeTable.undelegate(validator, 1 ether);

        // can't undelegate until the previous undelegation is withdrawn
        vm.warp(block.timestamp + stakeTable.exitEscrowPeriod());
        vm.expectRevert(S.UndelegationAlreadyExists.selector);
        stakeTable.undelegate(validator, 1 ether);

        vm.expectEmit(true, true, true, true, address(stakeTable));
        emit StakeTableV2.WithdrawalClaimed(delegator, validator, 0, 2 ether);
        stakeTable.claimWithdrawal(validator);
        assertEq(stakeTable.token().balanceOf(delegator), initialBalance - 3 ether + 2 ether);

        assertEq(stakeTable.delegations(validator, delegator), 1 ether);
        assertEq(stakeTable.activeStake(), 1 ether);

        // now the delegator can undelegate again
        vm.expectEmit();
        emit StakeTableV2.UndelegatedV2(
            delegator, validator, 1, 1 ether, block.timestamp + stakeTable.exitEscrowPeriod()
        );
        stakeTable.undelegate(validator, 1 ether);
        assertEq(stakeTable.activeStake(), 0);

        assertEq(stakeTable.delegations(validator, delegator), 0);
        (uint256 amountUndelegated, uint256 unlocksAt) =
            stakeTable.undelegations(validator, delegator);
        assertEq(amountUndelegated, 1 ether);
        assertEq(unlocksAt, block.timestamp + stakeTable.exitEscrowPeriod());
        assertEq(stakeTable.token().balanceOf(address(stakeTable)), 1 ether);

        vm.expectRevert(S.PrematureWithdrawal.selector);
        stakeTable.claimWithdrawal(validator);
        (amountUndelegated, unlocksAt) = stakeTable.undelegations(validator, delegator);
        assertEq(amountUndelegated, 1 ether);
        assertEq(unlocksAt, block.timestamp + stakeTable.exitEscrowPeriod());

        vm.warp(block.timestamp + stakeTable.exitEscrowPeriod());
        vm.expectEmit(true, true, true, true, address(stakeTable));
        emit StakeTableV2.WithdrawalClaimed(delegator, validator, 1, 1 ether);
        stakeTable.claimWithdrawal(validator);
        assertEq(stakeTable.activeStake(), 0);

        assertEq(stakeTable.token().balanceOf(delegator), initialBalance);
        assertEq(stakeTable.token().balanceOf(address(stakeTable)), 0);
        (uint256 validatorDelegatedAmountAtEnd,) = stakeTable.validators(validator);
        assertEq(validatorDelegatedAmountAtEnd, 0, "the validator's delegatedAmount should be zero");

        vm.stopPrank();
    }

    function test_StakeTracking() public {
        stakeTableRegisterTest.setUp();
        vm.startPrank(stakeTableRegisterTest.admin());
        stakeTableRegisterTest.stakeTable().upgradeToAndCall(address(new StakeTableV2()), "");
        vm.stopPrank();
        StakeTableV2 stakeTable = StakeTableV2(address(stakeTableRegisterTest.stakeTable()));

        address validator = makeAddr("validator");
        address delegator = makeAddr("delegator");
        uint256 initialBalance = 5 ether;

        vm.startPrank(stakeTableRegisterTest.tokenGrantRecipient());
        stakeTableRegisterTest.stakeTable().token().transfer(delegator, initialBalance);
        vm.stopPrank();

        registerValidatorOnStakeTableV2(validator, "1", 0, stakeTable);

        vm.startPrank(delegator);
        stakeTable.token().approve(address(stakeTable), initialBalance);
        assertEq(stakeTable.token().balanceOf(delegator), initialBalance);

        // Delegate some funds
        vm.expectEmit(false, false, false, true, address(stakeTable));
        emit S.Delegated(delegator, validator, 3 ether);
        stakeTable.delegate(validator, 3 ether);

        assertEq(stakeTable.token().balanceOf(delegator), initialBalance - 3 ether);
        assertEq(stakeTable.token().balanceOf(address(stakeTable)), 3 ether);

        assertEq(stakeTable.activeStake(), 3 ether);

        stakeTable.undelegate(validator, 2 ether);

        assertEq(stakeTable.activeStake(), 1 ether);

        vm.warp(block.timestamp + stakeTable.exitEscrowPeriod());
        vm.expectEmit(true, true, true, true, address(stakeTable));
        emit StakeTableV2.WithdrawalClaimed(delegator, validator, 0, 2 ether);
        stakeTable.claimWithdrawal(validator);

        assertEq(stakeTable.activeStake(), 1 ether);

        vm.stopPrank();
    }

    function test_initializeActiveStake() public {
        stakeTableRegisterTest.setUp();
        address delegator = makeAddr("delegator");
        address validator = makeAddr("validator");
        uint256 initialBalance = 5 ether;

        vm.startPrank(stakeTableRegisterTest.tokenGrantRecipient());
        stakeTableRegisterTest.stakeTable().token().transfer(delegator, initialBalance);
        vm.stopPrank();

        vm.startPrank(validator);
        uint16 commission = 0;
        registerValidatorOnStakeTableV1(
            validator, "1", commission, stakeTableRegisterTest.stakeTable()
        );
        vm.stopPrank();

        vm.startPrank(delegator);
        stakeTableRegisterTest.stakeTable().token().approve(
            address(stakeTableRegisterTest.stakeTable()), initialBalance / 2
        );
        stakeTableRegisterTest.stakeTable().delegate(validator, initialBalance / 2);
        vm.stopPrank();

        StakeTableV2.InitialCommission[] memory initialCommissions =
            new StakeTableV2.InitialCommission[](1);
        initialCommissions[0] =
            StakeTableV2.InitialCommission({ validator: validator, commission: commission });

        //upgrade to staketablev2
        vm.startPrank(stakeTableRegisterTest.admin());
        StakeTableV2 stakeTableV2 = StakeTableV2(address(stakeTableRegisterTest.stakeTable()));

        stakeTableV2.upgradeToAndCall(
            address(new StakeTableV2()),
            abi.encodeWithSelector(
                StakeTableV2.initializeV2.selector,
                stakeTableRegisterTest.admin(),
                stakeTableRegisterTest.admin(),
                initialBalance / 2,
                initialCommissions
            )
        );
        vm.stopPrank();

        assertEq(stakeTableV2.activeStake(), initialBalance / 2);
    }

    function test_revertWhenInvalidInitialActiveStake() public {
        stakeTableRegisterTest.setUp();
        address delegator = makeAddr("delegator");
        address validator = makeAddr("validator");
        uint256 initialBalance = 5 ether;

        vm.startPrank(stakeTableRegisterTest.tokenGrantRecipient());
        stakeTableRegisterTest.stakeTable().token().transfer(delegator, initialBalance);
        vm.stopPrank();

        vm.startPrank(validator);
        uint16 commission = 0;
        registerValidatorOnStakeTableV1(
            validator, "1", commission, stakeTableRegisterTest.stakeTable()
        );
        vm.stopPrank();

        vm.startPrank(delegator);
        stakeTableRegisterTest.stakeTable().token().approve(
            address(stakeTableRegisterTest.stakeTable()), initialBalance / 2
        );
        stakeTableRegisterTest.stakeTable().delegate(validator, initialBalance / 2);
        vm.stopPrank();

        StakeTableV2.InitialCommission[] memory initialCommissions =
            new StakeTableV2.InitialCommission[](1);
        initialCommissions[0] =
            StakeTableV2.InitialCommission({ validator: validator, commission: commission });

        //upgrade to staketablev2
        vm.startPrank(stakeTableRegisterTest.admin());
        StakeTableV2 stakeTableV2 = StakeTableV2(address(stakeTableRegisterTest.stakeTable()));

        address newImpl = address(new StakeTableV2());
<<<<<<< HEAD
        address adminAddr = stakeTableRegisterTest.admin();
=======
        address admin_ = stakeTableRegisterTest.admin();
>>>>>>> e574cda8
        vm.expectRevert(StakeTableV2.InitialActiveStakeExceedsBalance.selector);
        stakeTableV2.upgradeToAndCall(
            newImpl,
            abi.encodeWithSelector(
                StakeTableV2.initializeV2.selector,
<<<<<<< HEAD
                adminAddr,
                adminAddr,
=======
                admin_,
                admin_,
>>>>>>> e574cda8
                initialBalance,
                initialCommissions
            )
        );
        vm.stopPrank();
    }

    function test_updateConsensusKeysV2_RevertWhen_InvalidSchnorrSigLength() public {
        vm.startPrank(stakeTableRegisterTest.admin());
        S proxy = stakeTableRegisterTest.stakeTable();
        proxy.upgradeToAndCall(address(new StakeTableV2()), "");
        vm.stopPrank();

        address validator = makeAddr("validator");
        StakeTableV2 proxyV2 = StakeTableV2(address(proxy));
        registerValidatorOnStakeTableV2(validator, "1", 0, proxyV2);

        (
            BN254.G2Point memory blsVK2,
            EdOnBN254.EdOnBN254Point memory schnorrVK2,
            BN254.G1Point memory blsSig2
        ) = stakeTableRegisterTest.genClientWallet(validator, "2");

        vm.startPrank(validator);
        bytes memory invalidSchnorrSig = new bytes(32);
        vm.expectRevert(StakeTableV2.InvalidSchnorrSig.selector);
        proxyV2.updateConsensusKeysV2(blsVK2, schnorrVK2, blsSig2, invalidSchnorrSig);
        vm.stopPrank();
    }

    function test_updateConsensusKeysV2_RevertWhen_SchnorrKeyAlreadyUsed() public {
        vm.startPrank(stakeTableRegisterTest.admin());
        S proxy = stakeTableRegisterTest.stakeTable();
        proxy.upgradeToAndCall(address(new StakeTableV2()), "");
        vm.stopPrank();

        address validator1 = makeAddr("validator1");
        address validator2 = makeAddr("validator2");

        StakeTableV2 proxyV2 = StakeTableV2(address(proxy));
        registerValidatorOnStakeTableV2(validator1, "1", 0, proxyV2);

        (
            BN254.G2Point memory blsVK2,
            EdOnBN254.EdOnBN254Point memory schnorrVK2,
            BN254.G1Point memory blsSig2
        ) = stakeTableRegisterTest.genClientWallet(validator1, "2");

        bytes memory schnorrSig = new bytes(64);
        vm.startPrank(validator1);
        proxyV2.updateConsensusKeysV2(blsVK2, schnorrVK2, blsSig2, schnorrSig);
        vm.stopPrank();

        (BN254.G2Point memory blsVK3,, BN254.G1Point memory blsSig3) =
            stakeTableRegisterTest.genClientWallet(validator2, "3");

        vm.startPrank(validator2);
        vm.expectRevert(StakeTableV2.SchnorrKeyAlreadyUsed.selector);
        proxyV2.registerValidatorV2(blsVK3, schnorrVK2, blsSig3, schnorrSig, 0);
        vm.stopPrank();
    }
}

contract StakeTableTimelockTest is Test {
    address public impl;
    address public proxyAddress;
    address public tokenGrantRecipient;
    address public validator;
    address public delegator;
    address public timelockAdmin;
    address[] public proposers = [makeAddr("proposer")];
    address[] public executors = [makeAddr("executor")];
    LightClientV2 public lcV2;
    EspToken public token;
    S public stakeTable;
    OpsTimelock public timelockController;
    uint256 public constant INITIAL_BALANCE = 5 ether;
    uint256 public constant ESCROW_PERIOD = 1 weeks;
    uint256 public constant DELAY = 15 seconds;
    string public constant NAME = "Espresso";
    string public constant SYMBOL = "ESP";
    uint256 public constant INITIAL_SUPPLY = 3_590_000_000;

    function deployEspToken(address _admin, address _tokenGrantRecipient) public {
        EspToken tokenImpl = new EspToken();
        bytes memory initData = abi.encodeWithSignature(
            "initialize(address,address,uint256,string,string)",
            _admin,
            _tokenGrantRecipient,
            INITIAL_SUPPLY,
            NAME,
            SYMBOL
        );
        ERC1967Proxy _proxy = new ERC1967Proxy(address(tokenImpl), initData);
        token = EspToken(payable(address(_proxy)));
    }

    function deployStakeTable(
        address _token,
        address _lightClient,
        uint256 _escrowPeriod,
        address _admin
    ) public {
        S stakeTableImpl = new S();
        bytes memory initData = abi.encodeWithSignature(
            "initialize(address,address,uint256,address)",
            _token,
            _lightClient,
            _escrowPeriod,
            _admin
        );
        ERC1967Proxy _proxy = new ERC1967Proxy(address(stakeTableImpl), initData);
        stakeTable = S(payable(address(_proxy)));
        proxyAddress = address(_proxy);
    }

    function setUp() public {
        tokenGrantRecipient = makeAddr("tokenGrantRecipient");
        validator = makeAddr("validator");
        delegator = makeAddr("delegator");
        timelockAdmin = makeAddr("timelockAdmin");

        string[] memory cmds = new string[](3);
        cmds[0] = "diff-test";
        cmds[1] = "mock-genesis";
        cmds[2] = "5";

        lcV2 = new LightClientV2();

        //deploy timelock
        timelockController = new OpsTimelock(DELAY, proposers, executors, timelockAdmin);

        deployEspToken(address(timelockController), tokenGrantRecipient);

        vm.prank(tokenGrantRecipient);
        token.transfer(address(validator), INITIAL_BALANCE);

        deployStakeTable(address(token), address(lcV2), ESCROW_PERIOD, address(timelockController));
        stakeTable = S(proxyAddress);
    }

    function test_InitializeSetsTimelockAsOwner() public view {
        assertEq(stakeTable.owner(), address(timelockController));
    }

    function test_UpgradeProposalAndExecutionSucceeds() public {
        vm.startPrank(proposers[0]);

        // Encode upgrade call
        bytes memory data =
            abi.encodeWithSignature("upgradeToAndCall(address,bytes)", address(new S()), "");

        bytes32 txId =
            timelockController.hashOperation(address(stakeTable), 0, data, bytes32(0), bytes32(0));

        timelockController.schedule(address(stakeTable), 0, data, bytes32(0), bytes32(0), DELAY);

        vm.stopPrank();

        vm.warp(block.timestamp + DELAY - 1);

        vm.assertFalse(timelockController.isOperationReady(txId));

        vm.warp(block.timestamp + 1);

        vm.assertTrue(timelockController.isOperationReady(txId));

        vm.startPrank(executors[0]);
        timelockController.execute(address(proxyAddress), 0, data, bytes32(0), bytes32(0));
        vm.stopPrank();
        vm.assertTrue(timelockController.isOperationDone(txId));
    }

    function test_RevertWhen_TimelockIsNotOwner() public {
        assertEq(stakeTable.owner(), address(timelockController));
        vm.startPrank(address(timelockController));
        stakeTable.transferOwnership(makeAddr("newOwner"));
        vm.stopPrank();

        vm.startPrank(proposers[0]);

        // Encode upgrade call
        bytes memory data =
            abi.encodeWithSignature("upgradeToAndCall(address,bytes)", address(new S()), "");

        bytes32 txId =
            timelockController.hashOperation(address(stakeTable), 0, data, bytes32(0), bytes32(0));
        timelockController.schedule(address(stakeTable), 0, data, bytes32(0), bytes32(0), DELAY);

        vm.stopPrank();

        vm.assertFalse(timelockController.isOperationReady(txId));

        vm.warp(block.timestamp + DELAY + 1);

        vm.assertTrue(timelockController.isOperationReady(txId));

        vm.startPrank(executors[0]);
        vm.expectRevert(
            abi.encodeWithSelector(
                OwnableUpgradeable.OwnableUnauthorizedAccount.selector, address(timelockController)
            )
        );
        timelockController.execute(address(proxyAddress), 0, data, bytes32(0), bytes32(0));
        vm.stopPrank();
        vm.assertFalse(timelockController.isOperationDone(txId));
    }

    function test_RevertWhen_UpgradeProposalAndExecutionBeforeDelay() public {
        vm.startPrank(proposers[0]);

        // Encode upgrade call
        bytes memory data =
            abi.encodeWithSignature("upgradeToAndCall(address,bytes)", address(new S()), "");

        bytes32 txId =
            timelockController.hashOperation(address(stakeTable), 0, data, bytes32(0), bytes32(0));
        timelockController.schedule(address(stakeTable), 0, data, bytes32(0), bytes32(0), DELAY);

        vm.stopPrank();

        vm.startPrank(executors[0]);
        vm.expectRevert(
            abi.encodeWithSelector(
                TimelockController.TimelockUnexpectedOperationState.selector,
                txId,
                bytes32(1 << uint8(TimelockController.OperationState.Ready))
            )
        );
        timelockController.execute(address(proxyAddress), 0, data, bytes32(0), bytes32(0));
        vm.stopPrank();
        vm.assertFalse(timelockController.isOperationDone(txId));
    }

    function test_RevertWhen_ExecutionWithoutCorrectPermission() public {
        vm.startPrank(makeAddr("notProposer"));

        // Encode upgrade call
        bytes memory data =
            abi.encodeWithSignature("upgradeToAndCall(address,bytes)", address(new S()), "");

        bytes32 txId =
            timelockController.hashOperation(address(stakeTable), 0, data, bytes32(0), bytes32(0));
        vm.expectRevert(
            abi.encodeWithSelector(
                IAccessControl.AccessControlUnauthorizedAccount.selector,
                address(makeAddr("notProposer")),
                timelockController.PROPOSER_ROLE()
            )
        );
        timelockController.schedule(address(stakeTable), 0, data, bytes32(0), bytes32(0), DELAY);
        vm.stopPrank();

        vm.startPrank(proposers[0]);
        timelockController.schedule(address(stakeTable), 0, data, bytes32(0), bytes32(0), DELAY);
        vm.stopPrank();

        vm.warp(block.timestamp + DELAY + 1);

        vm.startPrank(makeAddr("notExecutor"));
        vm.expectRevert(
            abi.encodeWithSelector(
                IAccessControl.AccessControlUnauthorizedAccount.selector,
                address(makeAddr("notExecutor")),
                timelockController.EXECUTOR_ROLE()
            )
        );
        timelockController.execute(address(proxyAddress), 0, data, bytes32(0), bytes32(0));
        vm.stopPrank();
        vm.assertFalse(timelockController.isOperationDone(txId));
    }

    function test_RevertWhen_ExecuteWithWrongSalt() public {
        // Encode upgrade call
        bytes memory data =
            abi.encodeWithSignature("upgradeToAndCall(address,bytes)", address(new S()), "");

        bytes32 correctSalt = keccak256("salt-A");
        bytes32 wrongSalt = keccak256("salt-B");

        bytes32 wrongTxId =
            timelockController.hashOperation(address(stakeTable), 0, data, wrongSalt, bytes32(0));
        vm.startPrank(proposers[0]);
        timelockController.schedule(address(stakeTable), 0, data, correctSalt, bytes32(0), DELAY);
        vm.stopPrank();

        vm.warp(block.timestamp + DELAY + 1);

        vm.startPrank(executors[0]);
        vm.expectRevert(
            abi.encodeWithSelector(
                TimelockController.TimelockUnexpectedOperationState.selector,
                wrongTxId,
                bytes32(1 << uint8(TimelockController.OperationState.Ready))
            )
        );
        timelockController.execute(address(stakeTable), 0, data, wrongSalt, bytes32(0));
        vm.stopPrank();
    }

    function test_RevertWhen_UnauthorizedCannotUpgrade() public {
        address notAdmin = makeAddr("notAdmin");
        vm.startPrank(notAdmin);
        S newStakeTable = new S();

        vm.expectRevert(
            abi.encodeWithSelector(OwnableUpgradeable.OwnableUnauthorizedAccount.selector, notAdmin)
        );
        stakeTable.upgradeToAndCall(address(newStakeTable), "");
    }

    function test_AdminCanGrantRolesWithoutDelay() public {
        vm.startPrank(timelockAdmin);
        timelockController.grantRole(timelockController.PROPOSER_ROLE(), timelockAdmin);
        assertTrue(timelockController.hasRole(timelockController.PROPOSER_ROLE(), timelockAdmin));

        timelockController.grantRole(timelockController.EXECUTOR_ROLE(), timelockAdmin);
        assertTrue(timelockController.hasRole(timelockController.EXECUTOR_ROLE(), timelockAdmin));

        vm.stopPrank();
    }

    function test_CancelOperation() public {
        vm.startPrank(proposers[0]);

        bytes memory data = abi.encodeWithSignature(
            "upgradeToAndCall(address,bytes)", address(new StakeTableV2Test()), ""
        );

        bytes32 txId =
            timelockController.hashOperation(address(stakeTable), 0, data, bytes32(0), bytes32(0));

        timelockController.schedule(address(stakeTable), 0, data, bytes32(0), bytes32(0), DELAY);

        vm.stopPrank();

        bytes32 cancelRole = timelockController.CANCELLER_ROLE();
        assertFalse(timelockController.hasRole(cancelRole, timelockAdmin));
        vm.startPrank(timelockAdmin);
        timelockController.grantRole(cancelRole, timelockAdmin);
        assertTrue(timelockController.hasRole(cancelRole, timelockAdmin));
        timelockController.cancel(txId);
        assertEq(timelockController.getTimestamp(txId), 0);
        vm.stopPrank();

        // Attempt to execute the canceled operation
        vm.warp(block.timestamp + DELAY + 1);
        vm.startPrank(executors[0]);
        vm.expectRevert(
            abi.encodeWithSelector(
                TimelockController.TimelockUnexpectedOperationState.selector,
                txId,
                bytes32(1 << uint8(TimelockController.OperationState.Ready))
            )
        );
        timelockController.execute(address(proxyAddress), 0, data, bytes32(0), bytes32(0));
        vm.stopPrank();
    }

    function test_RevokeRole() public {
        vm.startPrank(timelockAdmin);
        timelockController.grantRole(timelockController.PROPOSER_ROLE(), timelockAdmin);
        assertTrue(timelockController.hasRole(timelockController.PROPOSER_ROLE(), timelockAdmin));
        timelockController.revokeRole(timelockController.PROPOSER_ROLE(), timelockAdmin);
        assertFalse(timelockController.hasRole(timelockController.PROPOSER_ROLE(), timelockAdmin));
        vm.stopPrank();
    }

    function test_MultipleOperations_OnTimelock() public {
        vm.startPrank(proposers[0]);

        bytes memory data1 =
            abi.encodeWithSignature("upgradeToAndCall(address,bytes)", address(new S()), "");
        bytes32 txId1 =
            timelockController.hashOperation(address(stakeTable), 0, data1, bytes32(0), bytes32(0));

        bytes memory data2 =
            abi.encodeWithSignature("upgradeToAndCall(address,bytes)", address(new S()), "");
        bytes32 txId2 =
            timelockController.hashOperation(address(stakeTable), 0, data2, bytes32(0), bytes32(0));

        timelockController.schedule(address(stakeTable), 0, data1, bytes32(0), bytes32(0), DELAY);
        timelockController.schedule(address(stakeTable), 0, data2, bytes32(0), bytes32(0), DELAY);

        vm.warp(block.timestamp + DELAY + 1);

        vm.startPrank(executors[0]);
        timelockController.execute(address(stakeTable), 0, data1, bytes32(0), bytes32(0));
        timelockController.execute(address(stakeTable), 0, data2, bytes32(0), bytes32(0));
        vm.stopPrank();

        assertTrue(timelockController.isOperationDone(txId1));
        assertTrue(timelockController.isOperationDone(txId2));
    }

    function test_RevertWhen_ZeroDelaySchedule() public {
        vm.startPrank(proposers[0]);

        bytes memory data =
            abi.encodeWithSignature("upgradeToAndCall(address,bytes)", address(new S()), "");

        vm.expectRevert(
            abi.encodeWithSelector(TimelockController.TimelockInsufficientDelay.selector, 0, DELAY)
        );
        timelockController.schedule(address(stakeTable), 0, data, bytes32(0), bytes32(0), 0);
        vm.stopPrank();
    }

    function test_RevertWhen_InvalidDataOperation() public {
        vm.startPrank(proposers[0]);

        // Encode an upgrade call with invalid data
        bytes memory invalidData = abi.encodeWithSignature("nonExistentFunction()");
        timelockController.schedule(
            address(stakeTable), 0, invalidData, bytes32(0), bytes32(0), DELAY
        );

        vm.stopPrank();

        // Warp time to after the delay
        vm.warp(block.timestamp + DELAY + 1);

        // Attempt to execute the invalid data operation
        vm.startPrank(executors[0]);
        vm.expectRevert();
        timelockController.execute(address(proxyAddress), 0, invalidData, bytes32(0), bytes32(0));
        vm.stopPrank();
    }
}

contract StakeTableV2PausableTest is StakeTableUpgradeV2Test {
    S public stakeTable;
    address public pauser = makeAddr("pauser");

    function setUp() public override {
        super.setUp();
        stakeTable = S(address(stakeTableRegisterTest.proxy()));
        (uint8 majorVersion, uint8 minorVersion, uint8 patchVersion) = stakeTable.getVersion();
        assertEq(majorVersion, 1);
        assertEq(minorVersion, 0);
        assertEq(patchVersion, 0);
    }

    function test_UpgradeToV2_Succeeds() public {
        (uint8 majorVersion,,) = S(address(stakeTableRegisterTest.proxy())).getVersion();
        assertEq(majorVersion, 1);

        vm.startPrank(stakeTableRegisterTest.admin());
        S proxy = S(address(stakeTableRegisterTest.proxy()));
        address admin = proxy.owner();
        StakeTableV2.InitialCommission[] memory emptyCommissions;
        bytes memory initData = abi.encodeWithSelector(
            StakeTableV2.initializeV2.selector, pauser, admin, 0, emptyCommissions
        );
        proxy.upgradeToAndCall(address(new StakeTableV2()), initData);

        (uint8 majorVersionNew,,) = StakeTableV2(address(proxy)).getVersion();
        assertEq(majorVersionNew, 2);

        assertNotEq(majorVersion, majorVersionNew);
        vm.stopPrank();
    }

    function test_InitializeFunction_IsProtected_InV2() public {
        test_UpgradeToV2_Succeeds();
        address proxyAddress = address(stakeTableRegisterTest.proxy());
        StakeTableV2 stakeTableV2 = StakeTableV2(proxyAddress);
        (uint8 majorVersionNew,,) = stakeTableV2.getVersion();
        assertEq(majorVersionNew, 2);

        address admin = stakeTableV2.owner();
        vm.startPrank(admin);
        vm.expectRevert(Initializable.InvalidInitialization.selector);
        StakeTableV2.InitialCommission[] memory emptyCommissions;
        stakeTableV2.initializeV2(pauser, admin, 0, emptyCommissions);
    }

    function test_InitializeV2_TransfersOwnershipToAdmin() public {
        (uint8 majorVersion,,) = S(address(stakeTableRegisterTest.proxy())).getVersion();
        assertEq(majorVersion, 1);

        S proxy = S(address(stakeTableRegisterTest.proxy()));
        address originalOwner = proxy.owner();

        // Upgrade to V2 with a different admin than the current owner
        test_upgradeStakeTableV2();

        StakeTableV2 proxyV2 = StakeTableV2(address(proxy));
        (uint8 majorVersionNew,,) = proxyV2.getVersion();
        assertEq(majorVersionNew, 2);

        assertNotEq(proxyV2.owner(), originalOwner, "Owner should be transferred to new admin");

        assertFalse(
            proxyV2.hasRole(proxyV2.DEFAULT_ADMIN_ROLE(), originalOwner),
            "Original owner should not have DEFAULT_ADMIN_ROLE"
        );
    }

    function test_InitializeV2_WhenAdminIsSameAsOwner() public {
        (uint8 majorVersion,,) = S(address(stakeTableRegisterTest.proxy())).getVersion();
        assertEq(majorVersion, 1);

        S proxy = S(address(stakeTableRegisterTest.proxy()));
        address originalOwner = proxy.owner();

        // Use the current owner as the admin (no ownership transfer needed)
        vm.startPrank(originalOwner);
        StakeTableV2.InitialCommission[] memory emptyCommissions;
        bytes memory initData = abi.encodeWithSelector(
            StakeTableV2.initializeV2.selector, pauser, originalOwner, 0, emptyCommissions
        );
        proxy.upgradeToAndCall(address(new StakeTableV2()), initData);
        vm.stopPrank();

        StakeTableV2 proxyV2 = StakeTableV2(address(proxy));
        (uint8 majorVersionNew,,) = proxyV2.getVersion();
        assertEq(majorVersionNew, 2);

        // Owner should remain the same (no transfer needed)
        assertEq(proxyV2.owner(), originalOwner, "Owner should remain unchanged");

        // Original owner should have DEFAULT_ADMIN_ROLE
        assertTrue(
            proxyV2.hasRole(proxyV2.DEFAULT_ADMIN_ROLE(), originalOwner),
            "Owner should have DEFAULT_ADMIN_ROLE"
        );

        // Verify owner and admin are synchronized
        assertEq(proxyV2.owner(), originalOwner, "Owner and admin should be synchronized");
    }

    function test_UpgradeFromV2_RequiresAdminRole() public {
        (uint8 majorVersion,,) = S(address(stakeTableRegisterTest.proxy())).getVersion();
        assertEq(majorVersion, 1);

        S proxy = S(address(stakeTableRegisterTest.proxy()));
        address originalOwner = proxy.owner();
        address newAdmin = makeAddr("newAdmin");

        vm.startPrank(originalOwner);
        StakeTableV2.InitialCommission[] memory emptyCommissions;
        bytes memory initData = abi.encodeWithSelector(
            StakeTableV2.initializeV2.selector, pauser, newAdmin, 0, emptyCommissions
        );
        proxy.upgradeToAndCall(address(new StakeTableV2()), initData);
        vm.stopPrank();

        StakeTableV2 proxyV2 = StakeTableV2(address(proxy));
        assertEq(proxyV2.owner(), newAdmin, "Owner should be transferred to new admin");

        // Now try to upgrade to a new implementation as a non-admin
        address notAdmin = makeAddr("notAdmin");
        address newImpl = address(new StakeTableV2());
        bytes32 adminRole = proxyV2.DEFAULT_ADMIN_ROLE();

        vm.startPrank(notAdmin);
        vm.expectRevert(
            abi.encodeWithSelector(
                IAccessControl.AccessControlUnauthorizedAccount.selector, notAdmin, adminRole
            )
        );
        proxyV2.upgradeToAndCall(newImpl, "");
        vm.stopPrank();

        // Verify the admin CAN upgrade
        vm.startPrank(newAdmin);
        proxyV2.upgradeToAndCall(newImpl, "");
        vm.stopPrank();

        (uint8 finalVersion,,) = proxyV2.getVersion();
        assertEq(finalVersion, 2, "Version should still be 2 after upgrade");
    }

    function test_StorageLayout_IsCompatible_V1V2() public {
        string[] memory cmds = new string[](4);
        cmds[0] = "node";
        cmds[1] = "contracts/test/script/compare-storage-layout.js";
        cmds[2] = "StakeTable";
        cmds[3] = "StakeTableV2";

        bytes memory output = vm.ffi(cmds);
        string memory result = string(output);

        assertEq(result, "true");
    }

    function test_StorageLayout_IsIncompatibleIfFieldIsMissingV2() public {
        string[] memory cmds = new string[](4);
        cmds[0] = "node";
        cmds[1] = "contracts/test/script/compare-storage-layout.js";
        cmds[2] = "StakeTableV2";
        cmds[3] = "StakeTableMissingFieldTest";

        bytes memory output = vm.ffi(cmds);
        string memory result = string(output);

        assertEq(result, "false");
    }

    function test_StorageLayout_IsIncompatibleIfFieldsAreReorderedV2() public {
        string[] memory cmds = new string[](4);
        cmds[0] = "node";
        cmds[1] = "contracts/test/script/compare-storage-layout.js";
        cmds[2] = "StakeTableV2";
        cmds[3] = "StakeTableFieldsReorderedTest";

        bytes memory output = vm.ffi(cmds);
        string memory result = string(output);

        assertEq(result, "false");
    }

    function test_StorageLayout_IsIncompatibleBetweenDiffContractsV2() public {
        string[] memory cmds = new string[](4);
        cmds[0] = "node";
        cmds[1] = "contracts/test/script/compare-storage-layout.js";
        cmds[2] = "StakeTableV2";
        cmds[3] = "LightClient";

        bytes memory output = vm.ffi(cmds);
        string memory result = string(output);

        assertEq(result, "false");
    }

    function test_RevertWhen_DeprecatedFunctionsAreCalledV2() public {
        vm.startPrank(stakeTableRegisterTest.admin());
        address proxyAddress = address(stakeTableRegisterTest.proxy());

        StakeTableV2 newImpl = new StakeTableV2();
        bytes memory initData = "";
        S(proxyAddress).upgradeToAndCall(address(newImpl), initData);
        vm.stopPrank();

        StakeTableV2 proxy = StakeTableV2(proxyAddress);

        vm.expectRevert(StakeTableV2.DeprecatedFunction.selector);
        proxy.registerValidator(BN254.P2(), EdOnBN254.EdOnBN254Point(0, 0), BN254.P1(), 0);

        vm.expectRevert(StakeTableV2.DeprecatedFunction.selector);
        proxy.updateConsensusKeys(BN254.P2(), EdOnBN254.EdOnBN254Point(0, 0), BN254.P1());
    }

    // pausability tests
    function test_addingPauserAndPausingContractSucceeds() public {
        test_UpgradeToV2_Succeeds();
        StakeTableV2 proxy = StakeTableV2(address(stakeTableRegisterTest.proxy()));
        (uint8 majorVersion,,) = proxy.getVersion();
        assertEq(majorVersion, 2);

        assertEq(proxy.hasRole(proxy.PAUSER_ROLE(), pauser), true);

        vm.startPrank(pauser);
        vm.expectEmit(false, false, false, true, address(stakeTable));
        emit PausableUpgradeable.Paused(pauser);
        proxy.pause();
        assertTrue(proxy.paused());

        vm.expectEmit(false, false, false, true, address(stakeTable));
        emit PausableUpgradeable.Unpaused(pauser);
        proxy.unpause();
        assertFalse(proxy.paused());
        vm.stopPrank();

        address admin = proxy.owner();
        address newPauser = makeAddr("newPauser");
        vm.startPrank(admin);
        vm.expectEmit(false, false, false, true, address(stakeTable));
        emit IAccessControl.RoleGranted(proxy.PAUSER_ROLE(), pauser, admin);
        proxy.grantRole(proxy.PAUSER_ROLE(), newPauser);
        vm.stopPrank();

        vm.startPrank(newPauser);
        vm.expectEmit(false, false, false, true, address(stakeTable));
        emit PausableUpgradeable.Paused(newPauser);
        proxy.pause();

        vm.expectEmit(false, false, false, true, address(stakeTable));
        emit PausableUpgradeable.Unpaused(newPauser);
        proxy.unpause();
        vm.stopPrank();
    }

    function test_revertWhen_InvalidAccountTriesToPauseOrUnpause() public {
        test_addingPauserAndPausingContractSucceeds();
        StakeTableV2 proxy = StakeTableV2(address(stakeTableRegisterTest.proxy()));
        (uint8 majorVersion,,) = proxy.getVersion();
        assertEq(majorVersion, 2);

        address admin = proxy.owner();
        vm.startPrank(admin);
        vm.expectRevert(
            abi.encodeWithSelector(
                IAccessControl.AccessControlUnauthorizedAccount.selector, admin, proxy.PAUSER_ROLE()
            )
        );
        proxy.pause();
        vm.stopPrank();

        address randomAccount = makeAddr("randomAccount");
        vm.startPrank(randomAccount);
        vm.expectRevert(
            abi.encodeWithSelector(
                IAccessControl.AccessControlUnauthorizedAccount.selector,
                randomAccount,
                proxy.PAUSER_ROLE()
            )
        );
        proxy.pause();
        vm.stopPrank();

        // tests that a paused contract can't be unpaused by an invalid account
        vm.prank(pauser);
        proxy.pause();
        vm.startPrank(admin);
        vm.expectRevert(
            abi.encodeWithSelector(
                IAccessControl.AccessControlUnauthorizedAccount.selector, admin, proxy.PAUSER_ROLE()
            )
        );
        proxy.unpause();
        vm.stopPrank();
    }

    function test_expectRevert_WhenCallingPausedFunctions() public {
        test_addingPauserAndPausingContractSucceeds();
        StakeTableV2 proxy = StakeTableV2(address(stakeTableRegisterTest.proxy()));
        (uint8 majorVersion,,) = proxy.getVersion();
        assertEq(majorVersion, 2);

        vm.startPrank(pauser);
        vm.expectEmit(false, false, false, true, address(stakeTable));
        emit PausableUpgradeable.Paused(pauser);
        proxy.pause();
        vm.stopPrank();

        address user = makeAddr("user");
        vm.startPrank(user);
        vm.expectRevert(PausableUpgradeable.EnforcedPause.selector);
        proxy.delegate(makeAddr("validator"), 100);

        vm.expectRevert(PausableUpgradeable.EnforcedPause.selector);
        proxy.undelegate(makeAddr("validator"), 100);

        vm.expectRevert(PausableUpgradeable.EnforcedPause.selector);
        proxy.claimValidatorExit(makeAddr("validator"));

        vm.expectRevert(PausableUpgradeable.EnforcedPause.selector);
        proxy.claimWithdrawal(makeAddr("validator"));

        vm.expectRevert(PausableUpgradeable.EnforcedPause.selector);
        proxy.deregisterValidator();

        vm.expectRevert(PausableUpgradeable.EnforcedPause.selector);
        proxy.updateConsensusKeysV2(BN254.P2(), EdOnBN254.EdOnBN254Point(0, 0), BN254.P1(), "");

        vm.expectRevert(StakeTableV2.DeprecatedFunction.selector);
        proxy.registerValidator(BN254.P2(), EdOnBN254.EdOnBN254Point(0, 0), BN254.P1(), 0);

        vm.expectRevert(StakeTableV2.DeprecatedFunction.selector);
        proxy.updateConsensusKeys(BN254.P2(), EdOnBN254.EdOnBN254Point(0, 0), BN254.P1());

        vm.stopPrank();

        address validator = makeAddr("validator");
        vm.startPrank(validator);
        vm.expectRevert(PausableUpgradeable.EnforcedPause.selector);
        proxy.registerValidatorV2(BN254.P2(), EdOnBN254.EdOnBN254Point(0, 0), BN254.P1(), "", 0);
        vm.stopPrank();

        // unpause and see that the functions are callable
        vm.startPrank(pauser);
        vm.expectEmit(false, false, false, true, address(stakeTable));
        emit PausableUpgradeable.Unpaused(pauser);
        proxy.unpause();
        vm.stopPrank();

        vm.startPrank(user);
        //it will revert because the validator doesn't exist but that proves that the functions are
        // callable
        vm.expectRevert(S.ValidatorInactive.selector);
        proxy.delegate(makeAddr("validator"), 100);

        vm.expectRevert(S.ValidatorInactive.selector);
        proxy.undelegate(makeAddr("validator"), 100);

        vm.expectRevert(S.ValidatorNotExited.selector);
        proxy.claimValidatorExit(makeAddr("validator"));

        vm.expectRevert(S.NothingToWithdraw.selector);
        proxy.claimWithdrawal(makeAddr("validator"));

        vm.expectRevert(S.ValidatorInactive.selector);
        proxy.deregisterValidator();

        vm.expectRevert(S.ValidatorInactive.selector);
        proxy.updateConsensusKeysV2(BN254.P2(), EdOnBN254.EdOnBN254Point(0, 0), BN254.P1(), "");

        vm.expectRevert(S.InvalidSchnorrVK.selector);
        proxy.registerValidatorV2(BN254.P2(), EdOnBN254.EdOnBN254Point(0, 0), BN254.P1(), "", 0);

        vm.stopPrank();
    }

    function test_UnpausableFunctionsStillWorkWhenContractIsPaused() public {
        test_addingPauserAndPausingContractSucceeds();
        StakeTableV2 proxy = StakeTableV2(address(stakeTableRegisterTest.proxy()));
        (uint8 majorVersion,,) = proxy.getVersion();
        assertEq(majorVersion, 2);

        vm.startPrank(pauser);
        vm.expectEmit(false, false, false, true, address(stakeTable));
        emit PausableUpgradeable.Paused(pauser);
        proxy.pause();
        vm.stopPrank();

        // update the contract
        address admin = proxy.owner();
        vm.startPrank(admin);
        proxy.upgradeToAndCall(address(new StakeTableV2()), "");
        vm.stopPrank();
    }

    function test_OnlyAdminCanRevokePauserRole() public {
        test_addingPauserAndPausingContractSucceeds();
        StakeTableV2 proxy = StakeTableV2(address(stakeTableRegisterTest.proxy()));
        (uint8 majorVersion,,) = proxy.getVersion();
        assertEq(majorVersion, 2);

        address admin = proxy.owner();
        vm.startPrank(admin);
        vm.expectEmit(false, false, false, true, address(stakeTable));
        emit IAccessControl.RoleRevoked(proxy.PAUSER_ROLE(), pauser, admin);
        proxy.revokeRole(proxy.PAUSER_ROLE(), pauser);
        vm.stopPrank();

        vm.startPrank(pauser);
        vm.expectRevert(
            abi.encodeWithSelector(
                IAccessControl.AccessControlUnauthorizedAccount.selector,
                pauser,
                proxy.PAUSER_ROLE()
            )
        );
        proxy.pause();
        vm.stopPrank();

        vm.startPrank(admin);
        vm.expectRevert(
            abi.encodeWithSelector(
                IAccessControl.AccessControlUnauthorizedAccount.selector, admin, proxy.PAUSER_ROLE()
            )
        );
        proxy.pause();
        vm.stopPrank();
    }

    function test_InitializedPauserCanPauseAndUnpause() public {
        address pauserAddress = makeAddr("pauser");

        (uint8 majorVersion,,) = S(address(stakeTableRegisterTest.proxy())).getVersion();
        assertEq(majorVersion, 1);

        vm.startPrank(stakeTableRegisterTest.admin());
        S proxy = S(address(stakeTableRegisterTest.proxy()));
        address admin = proxy.owner();
        StakeTableV2.InitialCommission[] memory emptyCommissions;
        bytes memory initData = abi.encodeWithSelector(
            StakeTableV2.initializeV2.selector, pauserAddress, admin, 0, emptyCommissions
        );
        proxy.upgradeToAndCall(address(new StakeTableV2()), initData);
        vm.stopPrank();

        StakeTableV2 proxyV2 = StakeTableV2(address(proxy));
        (uint8 majorVersionNew,,) = proxyV2.getVersion();
        assertEq(majorVersionNew, 2);

        // Verify pauser has the PAUSER_ROLE
        assertTrue(proxyV2.hasRole(proxyV2.PAUSER_ROLE(), pauserAddress));

        // Test pauser can pause
        vm.startPrank(pauserAddress);
        vm.expectEmit(false, false, false, true, address(proxyV2));
        emit PausableUpgradeable.Paused(pauserAddress);
        proxyV2.pause();
        assertTrue(proxyV2.paused());
        vm.stopPrank();

        // Test same pauser can unpause
        vm.startPrank(pauserAddress);
        vm.expectEmit(false, false, false, true, address(proxyV2));
        emit PausableUpgradeable.Unpaused(pauserAddress);
        proxyV2.unpause();
        assertFalse(proxyV2.paused());
        vm.stopPrank();
    }
}<|MERGE_RESOLUTION|>--- conflicted
+++ resolved
@@ -2062,23 +2062,14 @@
         StakeTableV2 stakeTableV2 = StakeTableV2(address(stakeTableRegisterTest.stakeTable()));
 
         address newImpl = address(new StakeTableV2());
-<<<<<<< HEAD
         address adminAddr = stakeTableRegisterTest.admin();
-=======
-        address admin_ = stakeTableRegisterTest.admin();
->>>>>>> e574cda8
         vm.expectRevert(StakeTableV2.InitialActiveStakeExceedsBalance.selector);
         stakeTableV2.upgradeToAndCall(
             newImpl,
             abi.encodeWithSelector(
                 StakeTableV2.initializeV2.selector,
-<<<<<<< HEAD
                 adminAddr,
                 adminAddr,
-=======
-                admin_,
-                admin_,
->>>>>>> e574cda8
                 initialBalance,
                 initialCommissions
             )
