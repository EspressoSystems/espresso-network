// SPDX-License-Identifier: Unlicensed

/* solhint-disable contract-name-camelcase, func-name-mixedcase, one-contract-per-file */

pragma solidity ^0.8.0;

// Libraries
import "forge-std/Test.sol";
// import {console} from "forge-std/console.sol";

using stdStorage for StdStorage;

import { ERC20 } from "solmate/utils/SafeTransferLib.sol";
import { BN254 } from "bn254/BN254.sol";
import { BLSSig } from "../src/libraries/BLSSig.sol";
import { EdOnBN254 } from "../src/libraries/EdOnBn254.sol";
import { AbstractStakeTable } from "../src/interfaces/AbstractStakeTable.sol";
import { LightClient } from "../src/LightClient.sol";
import { LightClientMock } from "../test/mocks/LightClientMock.sol";
<<<<<<< HEAD
import { IPlonkVerifier as V } from "../src/interfaces/IPlonkVerifier.sol";
=======
import { Ownable } from "@openzeppelin/contracts/access/Ownable.sol";
>>>>>>> 182fecba

// Token contract
import { ExampleToken } from "../src/ExampleToken.sol";

// Target contract
import { StakeTable as S } from "../src/StakeTable.sol";
import { StakeTableMock } from "../test/mocks/StakeTableMock.sol";

contract StakeTable_register_Test is Test {
    StakeTableMock public stakeTable;
    ExampleToken public token;
    LightClientMock public lcMock;
    uint256 public constant INITIAL_BALANCE = 10 ether;
    uint256 public constant MIN_STAKE_AMOUNT = 10 ether;
    address public exampleTokenCreator;
    uint64 public churnRate = 10;
    uint64 public hotShotBlocksPerEpoch = 1;

    function genClientWallet(address sender, string memory seed)
        private
        returns (BN254.G2Point memory, EdOnBN254.EdOnBN254Point memory, BN254.G1Point memory)
    {
        // Generate a BLS signature and other values using rust code
        string[] memory cmds = new string[](4);
        cmds[0] = "diff-test";
        cmds[1] = "gen-client-wallet";
        cmds[2] = vm.toString(sender);
        cmds[3] = seed;

        bytes memory result = vm.ffi(cmds);
        (
            BN254.G1Point memory blsSig,
            BN254.G2Point memory blsVK,
            uint256 schnorrVKx,
            uint256 schnorrVKy,
        ) = abi.decode(result, (BN254.G1Point, BN254.G2Point, uint256, uint256, address));

        return (
            blsVK, // blsVK
            EdOnBN254.EdOnBN254Point(schnorrVKx, schnorrVKy), // schnorrVK
            blsSig // sig
        );
    }

    function setUpCustom(uint64 _churnRate, uint64 _blocksPerEpoch) public {
        exampleTokenCreator = makeAddr("tokenCreator");
        vm.prank(exampleTokenCreator);
        token = new ExampleToken(INITIAL_BALANCE);

        string[] memory cmds = new string[](3);
        cmds[0] = "diff-test";
        cmds[1] = "mock-genesis";
        cmds[2] = "5";

        bytes memory result = vm.ffi(cmds);
        (
            LightClientMock.LightClientState memory state,
            LightClientMock.StakeTableState memory stakeState
        ) = abi.decode(result, (LightClient.LightClientState, LightClient.StakeTableState));
        LightClientMock.LightClientState memory genesis = state;
        LightClientMock.StakeTableState memory genesisStakeTableState = stakeState;

        lcMock = new LightClientMock(genesis, genesisStakeTableState, 864000);
<<<<<<< HEAD
        stakeTable =
            new StakeTableMock(address(token), address(lcMock), _churnRate, _blocksPerEpoch);
    }

    function setUp() public {
        setUpCustom(churnRate, hotShotBlocksPerEpoch);
    }

    function test_RevertWhen_InvalidHotShotBlocksPerEpoch() external {
        vm.expectRevert(S.InvalidHotShotBlocksPerEpoch.selector);
        new StakeTableMock(address(token), address(lcMock), churnRate, 0);
=======
        address lightClientAddress = address(lcMock);
        stakeTable =
            new S(address(token), lightClientAddress, 10, MIN_STAKE_AMOUNT, exampleTokenCreator);
>>>>>>> 182fecba
    }

    function testFuzz_RevertWhen_InvalidBLSSig(uint256 scalar) external {
        uint64 depositAmount = 10 ether;
        uint64 validUntilEpoch = 5;
        string memory seed = "123";

        (BN254.G2Point memory blsVK, EdOnBN254.EdOnBN254Point memory schnorrVK,) =
            genClientWallet(exampleTokenCreator, seed);

        // Prepare for the token transfer
        vm.startPrank(exampleTokenCreator);
        token.approve(address(stakeTable), depositAmount);

        // Ensure the scalar is valid
        // Note: Apparently BN254.scalarMul is not well defined when the scalar is 0
        scalar = bound(scalar, 1, BN254.R_MOD - 1);
        BN254.validateScalarField(BN254.ScalarField.wrap(scalar));
        BN254.G1Point memory badSig = BN254.scalarMul(BN254.P1(), BN254.ScalarField.wrap(scalar));
        BN254.validateG1Point(badSig);

        // Failed signature verification
        vm.expectRevert(BLSSig.BLSSigVerificationFailed.selector);
        stakeTable.register(blsVK, schnorrVK, depositAmount, badSig, validUntilEpoch);
        vm.stopPrank();
    }

    // commenting out epoch related tests for now
    // function testFuzz_RevertWhen_InvalidNextRegistrationEpoch(uint64 rand) external {
    //     LCMock.setCurrentEpoch(3);
    //     uint64 currentEpoch = stakeTable.currentEpoch();

    //     uint64 depositAmount = 10 ether;
    //     vm.prank(exampleTokenCreator);
    //     token.approve(address(stakeTable), depositAmount);

    //     (
    //         BN254.G2Point memory blsVK,
    //         EdOnBN254.EdOnBN254Point memory schnorrVK,
    //         BN254.G1Point memory sig
    //     ) = genClientWallet(exampleTokenCreator);

    //     // Invalid next registration epoch
    //     uint64 validUntilEpoch = uint64(bound(rand, 0, currentEpoch - 1));
    //     vm.prank(exampleTokenCreator);
    //     vm.expectRevert(
    //         abi.encodeWithSelector(
    //             S.InvalidNextRegistrationEpoch.selector, currentEpoch + 1, validUntilEpoch
    //         )
    //     );
    //     stakeTable.register(
    //         blsVK,
    //         schnorrVK,
    //         depositAmount,
    //         sig,
    //         validUntilEpoch
    //     );

    //     // Valid next registration epoch
    //     validUntilEpoch = uint64(bound(rand, currentEpoch + 1, type(uint64).max));
    //     vm.prank(exampleTokenCreator);
    //     stakeTable.register(
    //         blsVK,
    //         schnorrVK,
    //         depositAmount,
    //         sig,
    //         validUntilEpoch
    //     );
    // }

    function test_RevertWhen_NodeAlreadyRegistered() external {
        uint64 depositAmount = 10 ether;
        uint64 validUntilEpoch = 5;
        string memory seed = "123";

        (
            BN254.G2Point memory blsVK,
            EdOnBN254.EdOnBN254Point memory schnorrVK,
            BN254.G1Point memory sig
        ) = genClientWallet(exampleTokenCreator, seed);

        // Prepare for the token transfer
        vm.prank(exampleTokenCreator);
        token.approve(address(stakeTable), depositAmount);

        // Successful call to register
        vm.prank(exampleTokenCreator);
        stakeTable.register(blsVK, schnorrVK, depositAmount, sig, validUntilEpoch);

        // The node is already registered
        vm.prank(exampleTokenCreator);
        vm.expectRevert(S.NodeAlreadyRegistered.selector);
        stakeTable.register(blsVK, schnorrVK, depositAmount, sig, validUntilEpoch);
    }

    function test_RevertWhen_NoTokenAllowanceOrBalance() external {
        uint64 depositAmount = 10 ether;
        uint64 validUntilEpoch = 10;
        string memory seed = "123";

        (
            BN254.G2Point memory blsVK,
            EdOnBN254.EdOnBN254Point memory schnorrVK,
            BN254.G1Point memory sig
        ) = genClientWallet(exampleTokenCreator, seed);

        assertEq(ERC20(token).balanceOf(exampleTokenCreator), INITIAL_BALANCE);
        vm.prank(exampleTokenCreator);
        // The call to register is expected to fail because the depositAmount has not been approved
        // and thus the stake table contract cannot lock the stake.
        vm.expectRevert(abi.encodeWithSelector(S.InsufficientAllowance.selector, 0, depositAmount));
        stakeTable.register(blsVK, schnorrVK, depositAmount, sig, validUntilEpoch);

        // A user with 0 balance cannot register either
        address newUser = makeAddr("New user with zero balance");
        (blsVK, schnorrVK, sig) = genClientWallet(newUser, seed);

        vm.startPrank(newUser);
        // Prepare for the token transfer by giving the StakeTable contract the required allowance
        token.approve(address(stakeTable), depositAmount);
        vm.expectRevert(abi.encodeWithSelector(S.InsufficientBalance.selector, 0));
        stakeTable.register(blsVK, schnorrVK, depositAmount, sig, validUntilEpoch);
        vm.stopPrank();
    }

    function test_RevertWhen_InsufficientStakeAmount() external {
        uint64 depositAmount = uint64(stakeTable.minStakeAmount()) - 1;
        uint64 validUntilEpoch = 10;
        string memory seed = "123";

        (
            BN254.G2Point memory blsVK,
            EdOnBN254.EdOnBN254Point memory schnorrVK,
            BN254.G1Point memory sig
        ) = genClientWallet(exampleTokenCreator, seed);

        assertEq(ERC20(token).balanceOf(exampleTokenCreator), INITIAL_BALANCE);
        vm.prank(exampleTokenCreator);
        // The call to register is expected to fail because the correct depositAmount has not been
        // approved/supplied
        // and thus the stake table contract cannot lock the stake.
        vm.expectRevert(abi.encodeWithSelector(S.InsufficientStakeAmount.selector, depositAmount));
        stakeTable.register(blsVK, schnorrVK, depositAmount, sig, validUntilEpoch);
    }

    /// @dev Tests a correct registration
    function test_Registration_succeeds() external {
        uint64 depositAmount = 10 ether;
        uint64 validUntilEpoch = 5;
        string memory seed = "123";

        (
            BN254.G2Point memory blsVK,
            EdOnBN254.EdOnBN254Point memory schnorrVK,
            BN254.G1Point memory sig
        ) = genClientWallet(exampleTokenCreator, seed);

        // Prepare for the token transfer
        vm.prank(exampleTokenCreator);
        token.approve(address(stakeTable), depositAmount);

        // Balances before registration
        assertEq(token.balanceOf(exampleTokenCreator), INITIAL_BALANCE);

        uint256 totalStakeAmount;
        totalStakeAmount = stakeTable.totalStake();
        assertEq(totalStakeAmount, 0);

        // Check event is emitted after calling successfully `register`
        vm.expectEmit(false, false, false, true, address(stakeTable));
        emit AbstractStakeTable.Registered(exampleTokenCreator, 1, depositAmount);
        vm.prank(exampleTokenCreator);
        stakeTable.register(blsVK, schnorrVK, depositAmount, sig, validUntilEpoch);

        // Balance after registration
        assertEq(token.balanceOf(exampleTokenCreator), INITIAL_BALANCE - depositAmount);
        totalStakeAmount = stakeTable.totalStake();
        assertEq(totalStakeAmount, depositAmount);

        // lookup the node and verify the data
        AbstractStakeTable.Node memory node = stakeTable.lookupNode(exampleTokenCreator);
        assertEq(node.account, exampleTokenCreator);
        assertEq(node.balance, depositAmount);
        assertEq(node.registerEpoch, 1);
        assertTrue(stakeTable._isEqualBlsKey(node.blsVK, blsVK));
        assertTrue(EdOnBN254.isEqual(node.schnorrVK, schnorrVK));

        // lookup the stake and verify the amount
        uint256 stakeAmount = stakeTable.lookupStake(exampleTokenCreator);
        assertEq(stakeAmount, depositAmount);
    }

    /// @dev Tests a correct registration
    function test_RevertWhen_InvalidBlsVK_or_InvalidSchnorrVK_on_Registration() external {
        uint64 depositAmount = 10 ether;
        uint64 validUntilEpoch = 5;
        string memory seed = "123";

        // generate a valid blsVK and schnorrVK
        (
            BN254.G2Point memory blsVK,
            EdOnBN254.EdOnBN254Point memory schnorrVK,
            BN254.G1Point memory sig
        ) = genClientWallet(exampleTokenCreator, seed);

        // Prepare for the token transfer
        vm.startPrank(exampleTokenCreator);
        token.approve(address(stakeTable), depositAmount);

        // revert when the blsVK is the zero point
        BN254.G2Point memory zeroBlsVK = BN254.G2Point(
            BN254.BaseField.wrap(0),
            BN254.BaseField.wrap(0),
            BN254.BaseField.wrap(0),
            BN254.BaseField.wrap(0)
        );
        vm.expectRevert(S.InvalidBlsVK.selector);
        stakeTable.register(zeroBlsVK, schnorrVK, depositAmount, sig, validUntilEpoch);

        // revert when the schnorrVK is the zero point
        EdOnBN254.EdOnBN254Point memory zeroSchnorrVK = EdOnBN254.EdOnBN254Point(0, 0);
        vm.expectRevert(S.InvalidSchnorrVK.selector);
        stakeTable.register(blsVK, zeroSchnorrVK, depositAmount, sig, validUntilEpoch);

        // lookup the node and verify the data but expect the node to be empty
        AbstractStakeTable.Node memory node = stakeTable.lookupNode(exampleTokenCreator);
        assertEq(node.account, address(0));

        vm.stopPrank();
    }

    function test_UpdateConsensusKeys_Succeeds() public {
        uint64 depositAmount = 10 ether;
        uint64 validUntilEpoch = 5;
        string memory seed = "123";

        //Step 1: generate a new blsVK and schnorrVK and register this node
        (
            BN254.G2Point memory blsVK,
            EdOnBN254.EdOnBN254Point memory schnorrVK,
            BN254.G1Point memory sig
        ) = genClientWallet(exampleTokenCreator, seed);

        // Prepare for the token transfer by granting allowance to the contract
        vm.startPrank(exampleTokenCreator);
        token.approve(address(stakeTable), depositAmount);

        // Balances before registration
        assertEq(token.balanceOf(exampleTokenCreator), INITIAL_BALANCE);

        // Check event is emitted after calling successfully `register`
        vm.expectEmit(false, false, false, true, address(stakeTable));
        emit AbstractStakeTable.Registered(exampleTokenCreator, 1, depositAmount);
        stakeTable.register(blsVK, schnorrVK, depositAmount, sig, validUntilEpoch);

        // Step 2: generate a new blsVK and schnorrVK
        seed = "234";
        (
            BN254.G2Point memory newBlsVK,
            EdOnBN254.EdOnBN254Point memory newSchnorrVK,
            BN254.G1Point memory newBlsSig
        ) = genClientWallet(exampleTokenCreator, seed);

        // assert that the new blsVK and schnorrVK are not the same as the old ones
        assertFalse(stakeTable._isEqualBlsKey(newBlsVK, blsVK));
        assertFalse(EdOnBN254.isEqual(newSchnorrVK, schnorrVK));

        // Step 3: update the consensus keys
        vm.expectEmit(false, false, false, true, address(stakeTable));
        emit AbstractStakeTable.UpdatedConsensusKeys(exampleTokenCreator, newBlsVK, newSchnorrVK);
        stakeTable.updateConsensusKeys(newBlsVK, newSchnorrVK, newBlsSig);

        // Step 4: verify the update
        AbstractStakeTable.Node memory node = stakeTable.lookupNode(exampleTokenCreator);
        assertTrue(stakeTable._isEqualBlsKey(node.blsVK, newBlsVK));
        assertTrue(EdOnBN254.isEqual(node.schnorrVK, newSchnorrVK));
        assertEq(node.balance, depositAmount);
        assertEq(node.account, exampleTokenCreator);

        vm.stopPrank();
    }

    function test_RevertWhen_UpdateConsensusKeysWithSameKeys() public {
        uint64 depositAmount = 10 ether;
        uint64 validUntilEpoch = 5;
        string memory seed = "123";

        //Step 1: generate a new blsVK and schnorrVK and register this node
        (
            BN254.G2Point memory blsVK,
            EdOnBN254.EdOnBN254Point memory schnorrVK,
            BN254.G1Point memory sig
        ) = genClientWallet(exampleTokenCreator, seed);

        // Prepare for the token transfer by granting allowance to the contract
        vm.startPrank(exampleTokenCreator);
        token.approve(address(stakeTable), depositAmount);

        // Balances before registration
        assertEq(token.balanceOf(exampleTokenCreator), INITIAL_BALANCE);

        stakeTable.register(blsVK, schnorrVK, depositAmount, sig, validUntilEpoch);

        // Step 2: update the consensus keys with the same keys
        vm.expectRevert(S.NoKeyChange.selector);
        stakeTable.updateConsensusKeys(blsVK, schnorrVK, sig);

        vm.stopPrank();
    }

    function test_RevertWhen_UpdateConsensusKeysWithEmptyKeys() public {
        uint64 depositAmount = 10 ether;
        uint64 validUntilEpoch = 5;
        string memory seed = "123";

        //Step 1: generate a new blsVK and schnorrVK and register this node
        (
            BN254.G2Point memory blsVK,
            EdOnBN254.EdOnBN254Point memory schnorrVK,
            BN254.G1Point memory sig
        ) = genClientWallet(exampleTokenCreator, seed);

        // Prepare for the token transfer by granting allowance to the contract
        vm.startPrank(exampleTokenCreator);
        token.approve(address(stakeTable), depositAmount);

        // Balances before registration
        assertEq(token.balanceOf(exampleTokenCreator), INITIAL_BALANCE);

        stakeTable.register(blsVK, schnorrVK, depositAmount, sig, validUntilEpoch);

        // empty keys
        BN254.G2Point memory emptyBlsVK = BN254.G2Point(
            BN254.BaseField.wrap(0),
            BN254.BaseField.wrap(0),
            BN254.BaseField.wrap(0),
            BN254.BaseField.wrap(0)
        );
        EdOnBN254.EdOnBN254Point memory emptySchnorrVK = EdOnBN254.EdOnBN254Point(0, 0);

        // Step 2: attempt to update the consensus keys with the same keys
        vm.expectRevert(S.InvalidBlsVK.selector);
        stakeTable.updateConsensusKeys(emptyBlsVK, emptySchnorrVK, sig);

        vm.stopPrank();
    }

    function test_RevertWhen_UpdateConsensusKeysWithInvalidSignature() public {
        uint64 depositAmount = 10 ether;
        uint64 validUntilEpoch = 5;
        string memory seed = "123";

        //Step 1: generate a new blsVK and schnorrVK and register this node
        (
            BN254.G2Point memory blsVK,
            EdOnBN254.EdOnBN254Point memory schnorrVK,
            BN254.G1Point memory sig
        ) = genClientWallet(exampleTokenCreator, seed);

        // Prepare for the token transfer by granting allowance to the contract
        vm.startPrank(exampleTokenCreator);
        token.approve(address(stakeTable), depositAmount);

        // Balances before registration
        assertEq(token.balanceOf(exampleTokenCreator), INITIAL_BALANCE);

        BN254.G1Point memory badSig =
            BN254.G1Point(BN254.BaseField.wrap(0), BN254.BaseField.wrap(0));

        stakeTable.register(blsVK, schnorrVK, depositAmount, sig, validUntilEpoch);

        // Step 2: generate a new blsVK and schnorrVK
        seed = "234";
        (BN254.G2Point memory newBlsVK, EdOnBN254.EdOnBN254Point memory newSchnorrVK,) =
            genClientWallet(exampleTokenCreator, seed);

        // Step 3: attempt to update the consensus keys with the new keys but invalid signature
        vm.expectRevert(BLSSig.BLSSigVerificationFailed.selector);
        stakeTable.updateConsensusKeys(newBlsVK, newSchnorrVK, badSig);

        vm.stopPrank();
    }

    function test_RevertWhen_UpdateConsensusKeysWithZeroBlsKeyButNewSchnorrVK() public {
        uint64 depositAmount = 10 ether;
        uint64 validUntilEpoch = 5;
        string memory seed = "123";

        //Step 1: generate a new blsVK and schnorrVK and register this node
        (
            BN254.G2Point memory blsVK,
            EdOnBN254.EdOnBN254Point memory schnorrVK,
            BN254.G1Point memory sig
        ) = genClientWallet(exampleTokenCreator, seed);

        // Prepare for the token transfer by granting allowance to the contract
        vm.startPrank(exampleTokenCreator);
        token.approve(address(stakeTable), depositAmount);

        // Balances before registration
        assertEq(token.balanceOf(exampleTokenCreator), INITIAL_BALANCE);

        vm.expectEmit(false, false, false, true, address(stakeTable));
        emit AbstractStakeTable.Registered(exampleTokenCreator, 1, depositAmount);
        stakeTable.register(blsVK, schnorrVK, depositAmount, sig, validUntilEpoch);

        // Step 2: generate an empty and new schnorrVK
        seed = "234";
        (, EdOnBN254.EdOnBN254Point memory newSchnorrVK,) =
            genClientWallet(exampleTokenCreator, seed);

        BN254.G2Point memory emptyBlsVK = BN254.G2Point(
            BN254.BaseField.wrap(0),
            BN254.BaseField.wrap(0),
            BN254.BaseField.wrap(0),
            BN254.BaseField.wrap(0)
        );

        // Step 3: update the consensus keys with the new schnorr Key but zero bls key which
        // indicates no change in the bls key
        vm.expectRevert(S.InvalidBlsVK.selector);
        stakeTable.updateConsensusKeys(emptyBlsVK, newSchnorrVK, sig);

        vm.stopPrank();
    }

    function test_RevertWhen_UpdateConsensusKeysWithZeroSchnorrVKButNewBlsVK() public {
        uint64 depositAmount = 10 ether;
        uint64 validUntilEpoch = 5;
        string memory seed = "123";

        //Step 1: generate a new blsVK and schnorrVK and register this node
        (
            BN254.G2Point memory blsVK,
            EdOnBN254.EdOnBN254Point memory schnorrVK,
            BN254.G1Point memory sig
        ) = genClientWallet(exampleTokenCreator, seed);

        // Prepare for the token transfer by granting allowance to the contract
        vm.startPrank(exampleTokenCreator);
        token.approve(address(stakeTable), depositAmount);

        // Balances before registration
        assertEq(token.balanceOf(exampleTokenCreator), INITIAL_BALANCE);

        stakeTable.register(blsVK, schnorrVK, depositAmount, sig, validUntilEpoch);

        // Step 2: generate a new blsVK
        seed = "234";
        (BN254.G2Point memory newBlsVK,, BN254.G1Point memory newSig) =
            genClientWallet(exampleTokenCreator, seed);

        // Step 3: generate empty schnorrVK
        EdOnBN254.EdOnBN254Point memory emptySchnorrVK = EdOnBN254.EdOnBN254Point(0, 0);

        // Step 4: update the consensus keys with the new bls keys but empty schnorrVK
        vm.expectRevert(S.InvalidSchnorrVK.selector);
        stakeTable.updateConsensusKeys(newBlsVK, emptySchnorrVK, newSig);

        vm.stopPrank();
    }

    function test_UpdateConsensusKeysWithSameBlsKeyButNewSchnorrVK_Succeeds() public {
        uint64 depositAmount = 10 ether;
        uint64 validUntilEpoch = 5;
        string memory seed = "123";

        //Step 1: generate a new blsVK and schnorrVK and register this node
        (
            BN254.G2Point memory blsVK,
            EdOnBN254.EdOnBN254Point memory schnorrVK,
            BN254.G1Point memory blsSig
        ) = genClientWallet(exampleTokenCreator, seed);

        // Prepare for the token transfer by granting allowance to the contract
        vm.startPrank(exampleTokenCreator);
        token.approve(address(stakeTable), depositAmount);

        // Balances before registration
        assertEq(token.balanceOf(exampleTokenCreator), INITIAL_BALANCE);

        vm.expectEmit(false, false, false, true, address(stakeTable));
        emit AbstractStakeTable.Registered(exampleTokenCreator, 1, depositAmount);
        stakeTable.register(blsVK, schnorrVK, depositAmount, blsSig, validUntilEpoch);

        // Step 2: generate a new schnorrVK
        seed = "234";
        (, EdOnBN254.EdOnBN254Point memory newSchnorrVK,) =
            genClientWallet(exampleTokenCreator, seed);

        // Step 3: update the consensus keys with the new schnorrVK
        vm.expectEmit(false, false, false, true, address(stakeTable));
        emit AbstractStakeTable.UpdatedConsensusKeys(exampleTokenCreator, blsVK, newSchnorrVK);
        stakeTable.updateConsensusKeys(blsVK, newSchnorrVK, blsSig);

        // Step 4: verify the update
        AbstractStakeTable.Node memory node = stakeTable.lookupNode(exampleTokenCreator);
        assertTrue(stakeTable._isEqualBlsKey(node.blsVK, blsVK)); // same as current bls vk
        assertTrue(EdOnBN254.isEqual(node.schnorrVK, newSchnorrVK)); // new schnorr vk
        assertEq(node.balance, depositAmount); //same balance
        assertEq(node.account, exampleTokenCreator); //same account

        vm.stopPrank();
    }

    function test_UpdateConsensusKeysWithNewBlsKeyButSameSchnorrVK_Succeeds() public {
        uint64 depositAmount = 10 ether;
        uint64 validUntilEpoch = 5;
        string memory seed = "123";

        //Step 1: generate a new blsVK and schnorrVK and register this node
        (
            BN254.G2Point memory blsVK,
            EdOnBN254.EdOnBN254Point memory schnorrVK,
            BN254.G1Point memory sig
        ) = genClientWallet(exampleTokenCreator, seed);

        // Prepare for the token transfer by granting allowance to the contract
        vm.startPrank(exampleTokenCreator);
        token.approve(address(stakeTable), depositAmount);

        // Balances before registration
        assertEq(token.balanceOf(exampleTokenCreator), INITIAL_BALANCE);

        vm.expectEmit(false, false, false, true, address(stakeTable));
        emit AbstractStakeTable.Registered(exampleTokenCreator, 1, depositAmount);
        stakeTable.register(blsVK, schnorrVK, depositAmount, sig, validUntilEpoch);

        // Step 2: generate an empty and new schnorrVK
        seed = "234";
        (BN254.G2Point memory newBlsVK,, BN254.G1Point memory newSig) =
            genClientWallet(exampleTokenCreator, seed);

        // Step 3: update the consensus keys with the same bls keys but new schnorrV
        vm.expectEmit(false, false, false, true, address(stakeTable));
        emit AbstractStakeTable.UpdatedConsensusKeys(exampleTokenCreator, newBlsVK, schnorrVK);
        stakeTable.updateConsensusKeys(newBlsVK, schnorrVK, newSig);

        // Step 4: verify the update
        AbstractStakeTable.Node memory node = stakeTable.lookupNode(exampleTokenCreator);
        assertTrue(stakeTable._isEqualBlsKey(node.blsVK, newBlsVK)); // same as current bls vk
        assertTrue(EdOnBN254.isEqual(node.schnorrVK, schnorrVK)); // same as current schnorr vk
        assertEq(node.balance, depositAmount); //same balance
        assertEq(node.account, exampleTokenCreator); //same account

        vm.stopPrank();
    }

    function test_lookupNodeAndLookupStake_fails() public {
        address randomUser = makeAddr("randomUser");

        // lookup the stake for an address that is not registered and verify the amount is empty
        uint256 stakeAmount = stakeTable.lookupStake(randomUser);
        assertEq(stakeAmount, 0);

        // lookup the node for an address that is not registered and verify the data is empty
        AbstractStakeTable.Node memory node = stakeTable.lookupNode(randomUser);
        assertEq(node.account, address(0));
        assertEq(node.balance, 0);
        assertEq(node.registerEpoch, 0);
        assertTrue(
            stakeTable._isEqualBlsKey(
                node.blsVK,
                BN254.G2Point(
                    BN254.BaseField.wrap(0),
                    BN254.BaseField.wrap(0),
                    BN254.BaseField.wrap(0),
                    BN254.BaseField.wrap(0)
                )
            )
        );
        assertTrue(EdOnBN254.isEqual(node.schnorrVK, EdOnBN254.EdOnBN254Point(0, 0)));

        // look up the stake for the zero address and verify the amount is empty
        stakeAmount = stakeTable.lookupStake(address(0));
        assertEq(stakeAmount, 0);

        // look up the node for the zero address and verify the data is empty
        node = stakeTable.lookupNode(address(0));
        assertEq(node.account, address(0));
        assertEq(node.balance, 0);
        assertEq(node.registerEpoch, 0);
        assertTrue(
            stakeTable._isEqualBlsKey(
                node.blsVK,
                BN254.G2Point(
                    BN254.BaseField.wrap(0),
                    BN254.BaseField.wrap(0),
                    BN254.BaseField.wrap(0),
                    BN254.BaseField.wrap(0)
                )
            )
        );
        assertTrue(EdOnBN254.isEqual(node.schnorrVK, EdOnBN254.EdOnBN254Point(0, 0)));
    }

    function test_WithdrawFunds_succeeds() public {
        // Register the node and set exit epoch
        uint64 depositAmount = 10 ether;
        uint64 validUntilEpoch = 5;
        string memory seed = "123";

        (
            BN254.G2Point memory blsVK,
            EdOnBN254.EdOnBN254Point memory schnorrVK,
            BN254.G1Point memory sig
        ) = genClientWallet(exampleTokenCreator, seed);

        // Prepare for the token transfer by granting allowance to the contract
        vm.startPrank(exampleTokenCreator);
        token.approve(address(stakeTable), depositAmount);

        // Balances before registration
        assertEq(token.balanceOf(exampleTokenCreator), INITIAL_BALANCE);

        // register the node
        vm.expectEmit(false, false, false, true, address(stakeTable));
        emit AbstractStakeTable.Registered(exampleTokenCreator, 1, depositAmount);
        stakeTable.register(blsVK, schnorrVK, depositAmount, sig, validUntilEpoch);

        // Withdraw the funds
        uint256 balance = stakeTable.withdrawFunds();

        // verify the withdraw
        assertEq(balance, depositAmount);
        assertEq(token.balanceOf(exampleTokenCreator), INITIAL_BALANCE);
        assertEq(stakeTable.totalStake(), 0);
        assertEq(stakeTable.lookupNode(exampleTokenCreator).balance, 0);
        assertEq(stakeTable.lookupNode(exampleTokenCreator).account, address(0));

        // test withdraw fails if the user tries to withdraw again
        vm.expectRevert(S.NodeNotRegistered.selector);
        stakeTable.withdrawFunds();

        vm.stopPrank();
    }

    function test_WithdrawFunds_RevertWhen_NodeNotRegistered() public {
        // Register the node and set exit epoch
        uint64 depositAmount = 10 ether;
        uint64 validUntilEpoch = 5;
        string memory seed = "123";

        // generate a new blsVK and schnorrVK and register this node
        (
            BN254.G2Point memory blsVK,
            EdOnBN254.EdOnBN254Point memory schnorrVK,
            BN254.G1Point memory sig
        ) = genClientWallet(exampleTokenCreator, seed);

        // Prepare for the token transfer by granting allowance to the contract
        vm.startPrank(exampleTokenCreator);
        token.approve(address(stakeTable), depositAmount);

        // register the node
        vm.expectEmit(false, false, false, true, address(stakeTable));
        emit AbstractStakeTable.Registered(exampleTokenCreator, 1, depositAmount);
        stakeTable.register(blsVK, schnorrVK, depositAmount, sig, validUntilEpoch);

        vm.stopPrank();

        vm.startPrank(makeAddr("randomUser"));
        // withdraw the funds
        vm.expectRevert(S.NodeNotRegistered.selector);
        stakeTable.withdrawFunds();
        vm.stopPrank();
    }

<<<<<<< HEAD
    // TESTS FOR CURRENT EPOCH
    function test_initialEpoch_isZero() public view {
        // assert the current block height is initialBlockHeight
        uint64 initialBlockHeight = 0;
        (, uint64 currentBlockHeight,) = lcMock.finalizedState();
        assertEq(currentBlockHeight, initialBlockHeight);

        // Calculate the expected epoch
        uint64 expectedEpoch = 0;

        // Call the currentEpoch function
        uint64 currentEpoch = stakeTable.currentEpoch();

        // Assert that the current epoch is calculated correctly
        assertEq(currentEpoch, expectedEpoch);
        assertEq(currentEpoch, 0);
    }

    function test_currentEpoch_isUpdated() public {
        test_initialEpoch_isZero();

        // set new finalized state on the light client contract
        lcMock.setFinalizedState(LightClient.LightClientState(0, 10, BN254.ScalarField.wrap(0)));

        // verify the current epoch is updated and is non-zero
        assertNotEq(stakeTable.currentEpoch(), 0);

        // verify the expected epoch
        (, uint64 blockHeight,) = lcMock.finalizedState();
        uint64 expectedEpoch = 10; // 10 / 1
        assertEq(stakeTable.currentEpoch(), expectedEpoch);
    }

    function test_currentEpoch_blocksPerEpochNotOne() public {
        setUpCustom(10, /*churn*/ 3 /*blocksPerEpoch*/ );
        test_initialEpoch_isZero();
        lcMock.setFinalizedState(LightClient.LightClientState(0, 2, BN254.ScalarField.wrap(0)));
        assertEq(stakeTable.currentEpoch(), 0);
        lcMock.setFinalizedState(LightClient.LightClientState(0, 3, BN254.ScalarField.wrap(0)));
        assertEq(stakeTable.currentEpoch(), 1);
    }

    // test various edge cases for the currentEpoch
    function test_currentEpoch_edgeCases() public {
        // test edge case when the block height is less than the hotShotBlocksPerEpoch
        uint64 hotShotBlockHeight = 0;
        lcMock.setFinalizedState(
            LightClient.LightClientState(0, hotShotBlockHeight, BN254.ScalarField.wrap(0))
        );
        assertEq(stakeTable.currentEpoch(), 0);

        // test edge case when the block height is exactly divisible by the hotShotBlocksPerEpoch
        hotShotBlockHeight = 1;
        lcMock.setFinalizedState(
            LightClient.LightClientState(0, hotShotBlockHeight, BN254.ScalarField.wrap(0))
        );
        assertEq(stakeTable.currentEpoch(), 1);

        // test edge case when the block height is greater than the hotShotBlocksPerEpoch
        hotShotBlockHeight = 2;
        lcMock.setFinalizedState(
            LightClient.LightClientState(0, hotShotBlockHeight, BN254.ScalarField.wrap(0))
        );
        assertEq(stakeTable.currentEpoch(), 2);

        // test edge case when the block height is very large
        hotShotBlockHeight = type(uint64).max;
        lcMock.setFinalizedState(
            LightClient.LightClientState(0, hotShotBlockHeight, BN254.ScalarField.wrap(0))
        );
        assertEq(stakeTable.currentEpoch(), hotShotBlockHeight / hotShotBlocksPerEpoch);
    }

    // TESTS FOR NEXT REGISTRATION EPOCH

    /// @notice test the next available epoch (registration/exit) when the current epoch is zero
    function test_nextAvailableEpoch_whenCurrentEpochIsZero() public {
        // test for registration
        // check that the current epoch is zero
        assertEq(stakeTable.currentEpoch(), 0);

        // check that the first registration epoch is equal to one
        assertEq(stakeTable.registrationEpoch(), 1);

        // assert that the next registration epoch is equal to the  registration
        // epoch
        stakeTable.mockPushToRegistrationQueue();
        assertEq(stakeTable.registrationEpoch(), 1);
        assertEq(stakeTable.numPendingRegistrationsInEpoch(), 1);

        // test for exit
        // assert that the next exit epoch is equal to the  exit epoch
        assertEq(stakeTable.exitEpoch(), 1);
        stakeTable.mockPushToExitQueue();
        assertEq(stakeTable.exitEpoch(), 1); // the epoch is one as you just pushed one exit
        assertEq(stakeTable.numPendingExitsInEpoch(), 1);
    }

    /// @notice test the next available epoch (registration/exit) when the current epoch + 1
    /// is greater than the  registration/exit epoch
    function test_nextAvailableEpoch_whenCurrentEpochPlusOneIsGreaterThanregistrationEpoch()
        public
    {
        // test for registration
        // set the current epoch to 1 by updating the latest hotshot block number on the LC contract
        lcMock.setFinalizedState(LightClient.LightClientState(0, 1, BN254.ScalarField.wrap(0)));
        assertEq(stakeTable.currentEpoch(), 1);

        // assert that the registrationEpoch is 1
        assertEq(stakeTable.registrationEpoch(), 1);
        assertGe(stakeTable.currentEpoch() + 1, stakeTable.registrationEpoch());

        // assert that the next registration epoch is equal to stakeTable.currentEpoch() + 1
        stakeTable.mockPushToRegistrationQueue();
        assertEq(stakeTable.registrationEpoch(), stakeTable.currentEpoch() + 1);
        assertEq(stakeTable.numPendingRegistrationsInEpoch(), 0);

        // test for exit
        assertEq(stakeTable.exitEpoch(), 1);

        // assert that the next exit epoch is equal to 2
        stakeTable.mockPushToExitQueue();
        assertEq(stakeTable.exitEpoch(), stakeTable.currentEpoch() + 1);
        assertEq(stakeTable.numPendingExitsInEpoch(), 0);
    }

    /// @notice test nextAvailableEpoch when firstAvailableEpoch (registration/exit) is greater than
    /// currentEpoch + 1
    function test_nextAvailableEpoch_whenFirstAvailableEpochIsGreaterThanCurrentEpochPlusOne()
        public
    {
        // set the current epoch to 1 by updating the latest hotshot block number on the LC contract
        lcMock.setFinalizedState(LightClient.LightClientState(0, 1, BN254.ScalarField.wrap(0)));
        assertEq(stakeTable.currentEpoch(), 1);

        // set the  registration epoch to 3
        uint64 registrationEpoch = 3;
        stakeTable.setRegistrationEpoch(registrationEpoch);

        // assert that the next registration epoch is greater than the current epoch
        assertGt(stakeTable.registrationEpoch(), stakeTable.currentEpoch());

        // assert that the next registration epoch is equal to 3
        stakeTable.mockPushToRegistrationQueue();
        assertEq(stakeTable.registrationEpoch(), registrationEpoch);
        assertEq(stakeTable.numPendingRegistrationsInEpoch(), 1);

        // set the  registration epoch to max uint64
        registrationEpoch = type(uint64).max;
        stakeTable.setRegistrationEpoch(registrationEpoch);

        // assert that the next registration epoch is equal to max uint64
        stakeTable.mockPushToRegistrationQueue();
        assertEq(stakeTable.registrationEpoch(), registrationEpoch);
        assertEq(stakeTable.numPendingRegistrationsInEpoch(), 2);

        // test for exit
        // set the  exit epoch to 3
        uint64 exitEpoch = 3;
        stakeTable.setExitEpoch(exitEpoch);

        // assert that the next exit epoch is equal to 3
        stakeTable.mockPushToExitQueue();
        assertEq(stakeTable.exitEpoch(), exitEpoch);
        assertEq(stakeTable.numPendingExitsInEpoch(), 1);
    }

    /// @notice test registrationEpoch when the current epoch + 1 is equal to the
    /// registration/exit epoch
    function test_registrationEpoch_whenCurrentEpochPlusOneIsEqualToregistrationEpoch() public {
        // test for registration
        // set the current epoch to 1 by updating the latest hotshot block number on the LC contract
        lcMock.setFinalizedState(LightClient.LightClientState(0, 1, BN254.ScalarField.wrap(0)));
        assertEq(stakeTable.currentEpoch(), 1);

        // set the  registration epoch to 2
        uint64 registrationEpoch = 2;
        stakeTable.setRegistrationEpoch(registrationEpoch);

        // assert that the next registration epoch is equal to 2
        stakeTable.mockPushToRegistrationQueue();
        assertEq(stakeTable.registrationEpoch(), registrationEpoch);
        assertEq(stakeTable.numPendingRegistrationsInEpoch(), 1);

        // test for exit
        // set the  exit epoch to 2
        uint64 exitEpoch = 2;
        stakeTable.setExitEpoch(exitEpoch);

        // assert that the next exit epoch is equal to 2
        stakeTable.mockPushToExitQueue();
        assertEq(stakeTable.exitEpoch(), exitEpoch);
        assertEq(stakeTable.numPendingExitsInEpoch(), 1);
=======
    // test set admin succeeds
    function test_setAdmin_succeeds() public {
        vm.prank(exampleTokenCreator);
        vm.expectEmit(false, false, false, true, address(stakeTable));
        emit Ownable.OwnershipTransferred(exampleTokenCreator, makeAddr("admin"));
        stakeTable.transferOwnership(makeAddr("admin"));
        assertEq(stakeTable.owner(), makeAddr("admin"));
    }

    // test set admin fails if not admin or invalid admin address
    function test_revertWhen_setAdmin_NotAdminOrInvalidAdminAddress() public {
        vm.startPrank(makeAddr("randomUser"));
        vm.expectRevert(
            abi.encodeWithSelector(
                Ownable.OwnableUnauthorizedAccount.selector, makeAddr("randomUser")
            )
        );
        stakeTable.transferOwnership(makeAddr("admin"));
        vm.stopPrank();

        vm.prank(exampleTokenCreator);
        vm.expectRevert(abi.encodeWithSelector(Ownable.OwnableInvalidOwner.selector, address(0)));
        stakeTable.transferOwnership(address(0));
    }

    // test update min stake amount succeeds
    function test_updateMinStakeAmount_succeeds() public {
        vm.prank(exampleTokenCreator);
        vm.expectEmit(false, false, false, true, address(stakeTable));
        emit AbstractStakeTable.MinStakeAmountUpdated(10 ether);
        stakeTable.updateMinStakeAmount(10 ether);
        assertEq(stakeTable.minStakeAmount(), 10 ether);
    }

    // test update min stake amount fails if not admin or invalid stake amount
    function test_revertWhen_updateMinStakeAmount_NotAdminOrInvalidStakeAmount() public {
        vm.startPrank(makeAddr("randomUser"));
        vm.expectRevert(
            abi.encodeWithSelector(
                Ownable.OwnableUnauthorizedAccount.selector, makeAddr("randomUser")
            )
        );
        stakeTable.updateMinStakeAmount(10 ether);
        vm.stopPrank();

        vm.prank(exampleTokenCreator);
        vm.expectRevert(S.InvalidValue.selector);
        stakeTable.updateMinStakeAmount(0);
    }

    // test update max churn rate succeeds
    function test_updateMaxChurnRate_succeeds() public {
        vm.prank(exampleTokenCreator);
        vm.expectEmit(false, false, false, true, address(stakeTable));
        emit AbstractStakeTable.MaxChurnRateUpdated(10);
        stakeTable.updateMaxChurnRate(10);
        assertEq(stakeTable.maxChurnRate(), 10);
    }

    // test update max churn rate fails if not admin or invalid churn amount
    function test_revertWhen_updateMaxChurnRate_NotAdminOrInvalidChurnAmount() public {
        vm.startPrank(makeAddr("randomUser"));
        vm.expectRevert(
            abi.encodeWithSelector(
                Ownable.OwnableUnauthorizedAccount.selector, makeAddr("randomUser")
            )
        );
        stakeTable.updateMaxChurnRate(10);
        vm.stopPrank();

        vm.prank(exampleTokenCreator);
        vm.expectRevert(S.InvalidValue.selector);
        stakeTable.updateMaxChurnRate(0);
    }

    // test update light client address succeeds
    function test_updateLightClientAddress_succeeds() public {
        vm.prank(exampleTokenCreator);
        vm.expectEmit(false, false, false, true, address(stakeTable));
        emit AbstractStakeTable.LightClientAddressUpdated(makeAddr("lightClient"));
        stakeTable.updateLightClientAddress(makeAddr("lightClient"));
        assertEq(address(stakeTable.lightClient()), makeAddr("lightClient"));
    }

    // test update light client address fails if not admin or bad address
    function test_revertWhen_updateLightClientAddress_NotAdminOrBadAddress() public {
        vm.startPrank(makeAddr("randomUser"));
        vm.expectRevert(
            abi.encodeWithSelector(
                Ownable.OwnableUnauthorizedAccount.selector, makeAddr("randomUser")
            )
        );
        stakeTable.updateLightClientAddress(makeAddr("lightClient"));
        vm.stopPrank();

        vm.prank(exampleTokenCreator);
        vm.expectRevert(S.InvalidAddress.selector);
        stakeTable.updateLightClientAddress(address(0));
>>>>>>> 182fecba
    }
}<|MERGE_RESOLUTION|>--- conflicted
+++ resolved
@@ -17,11 +17,8 @@
 import { AbstractStakeTable } from "../src/interfaces/AbstractStakeTable.sol";
 import { LightClient } from "../src/LightClient.sol";
 import { LightClientMock } from "../test/mocks/LightClientMock.sol";
-<<<<<<< HEAD
+import { Ownable } from "@openzeppelin/contracts/access/Ownable.sol";
 import { IPlonkVerifier as V } from "../src/interfaces/IPlonkVerifier.sol";
-=======
-import { Ownable } from "@openzeppelin/contracts/access/Ownable.sol";
->>>>>>> 182fecba
 
 // Token contract
 import { ExampleToken } from "../src/ExampleToken.sol";
@@ -85,9 +82,14 @@
         LightClientMock.StakeTableState memory genesisStakeTableState = stakeState;
 
         lcMock = new LightClientMock(genesis, genesisStakeTableState, 864000);
-<<<<<<< HEAD
-        stakeTable =
-            new StakeTableMock(address(token), address(lcMock), _churnRate, _blocksPerEpoch);
+        stakeTable = new StakeTableMock(
+            address(token),
+            address(lcMock),
+            _churnRate,
+            _blocksPerEpoch,
+            MIN_STAKE_AMOUNT,
+            exampleTokenCreator
+        );
     }
 
     function setUp() public {
@@ -96,12 +98,9 @@
 
     function test_RevertWhen_InvalidHotShotBlocksPerEpoch() external {
         vm.expectRevert(S.InvalidHotShotBlocksPerEpoch.selector);
-        new StakeTableMock(address(token), address(lcMock), churnRate, 0);
-=======
-        address lightClientAddress = address(lcMock);
-        stakeTable =
-            new S(address(token), lightClientAddress, 10, MIN_STAKE_AMOUNT, exampleTokenCreator);
->>>>>>> 182fecba
+        new StakeTableMock(
+            address(token), address(lcMock), churnRate, 0, MIN_STAKE_AMOUNT, exampleTokenCreator
+        );
     }
 
     function testFuzz_RevertWhen_InvalidBLSSig(uint256 scalar) external {
@@ -770,7 +769,106 @@
         vm.stopPrank();
     }
 
-<<<<<<< HEAD
+    // test set admin succeeds
+    function test_setAdmin_succeeds() public {
+        vm.prank(exampleTokenCreator);
+        vm.expectEmit(false, false, false, true, address(stakeTable));
+        emit Ownable.OwnershipTransferred(exampleTokenCreator, makeAddr("admin"));
+        stakeTable.transferOwnership(makeAddr("admin"));
+        assertEq(stakeTable.owner(), makeAddr("admin"));
+    }
+
+    // test set admin fails if not admin or invalid admin address
+    function test_revertWhen_setAdmin_NotAdminOrInvalidAdminAddress() public {
+        vm.startPrank(makeAddr("randomUser"));
+        vm.expectRevert(
+            abi.encodeWithSelector(
+                Ownable.OwnableUnauthorizedAccount.selector, makeAddr("randomUser")
+            )
+        );
+        stakeTable.transferOwnership(makeAddr("admin"));
+        vm.stopPrank();
+
+        vm.prank(exampleTokenCreator);
+        vm.expectRevert(abi.encodeWithSelector(Ownable.OwnableInvalidOwner.selector, address(0)));
+        stakeTable.transferOwnership(address(0));
+    }
+
+    // test update min stake amount succeeds
+    function test_updateMinStakeAmount_succeeds() public {
+        vm.prank(exampleTokenCreator);
+        vm.expectEmit(false, false, false, true, address(stakeTable));
+        emit AbstractStakeTable.MinStakeAmountUpdated(10 ether);
+        stakeTable.updateMinStakeAmount(10 ether);
+        assertEq(stakeTable.minStakeAmount(), 10 ether);
+    }
+
+    // test update min stake amount fails if not admin or invalid stake amount
+    function test_revertWhen_updateMinStakeAmount_NotAdminOrInvalidStakeAmount() public {
+        vm.startPrank(makeAddr("randomUser"));
+        vm.expectRevert(
+            abi.encodeWithSelector(
+                Ownable.OwnableUnauthorizedAccount.selector, makeAddr("randomUser")
+            )
+        );
+        stakeTable.updateMinStakeAmount(10 ether);
+        vm.stopPrank();
+
+        vm.prank(exampleTokenCreator);
+        vm.expectRevert(S.InvalidValue.selector);
+        stakeTable.updateMinStakeAmount(0);
+    }
+
+    // test update max churn rate succeeds
+    function test_updateMaxChurnRate_succeeds() public {
+        vm.prank(exampleTokenCreator);
+        vm.expectEmit(false, false, false, true, address(stakeTable));
+        emit AbstractStakeTable.MaxChurnRateUpdated(10);
+        stakeTable.updateMaxChurnRate(10);
+        assertEq(stakeTable.maxNumChurnPerEpoch(), 10);
+    }
+
+    // test update max churn rate fails if not admin or invalid churn amount
+    function test_revertWhen_updateMaxChurnRate_NotAdminOrInvalidChurnAmount() public {
+        vm.startPrank(makeAddr("randomUser"));
+        vm.expectRevert(
+            abi.encodeWithSelector(
+                Ownable.OwnableUnauthorizedAccount.selector, makeAddr("randomUser")
+            )
+        );
+        stakeTable.updateMaxChurnRate(10);
+        vm.stopPrank();
+
+        vm.prank(exampleTokenCreator);
+        vm.expectRevert(S.InvalidValue.selector);
+        stakeTable.updateMaxChurnRate(0);
+    }
+
+    // test update light client address succeeds
+    function test_updateLightClientAddress_succeeds() public {
+        vm.prank(exampleTokenCreator);
+        vm.expectEmit(false, false, false, true, address(stakeTable));
+        emit AbstractStakeTable.LightClientAddressUpdated(makeAddr("lightClient"));
+        stakeTable.updateLightClientAddress(makeAddr("lightClient"));
+        assertEq(address(stakeTable.lightClient()), makeAddr("lightClient"));
+    }
+
+    // test update light client address fails if not admin or bad address
+    function test_revertWhen_updateLightClientAddress_NotAdminOrBadAddress() public {
+        vm.startPrank(makeAddr("randomUser"));
+        vm.expectRevert(
+            abi.encodeWithSelector(
+                Ownable.OwnableUnauthorizedAccount.selector, makeAddr("randomUser")
+            )
+        );
+        stakeTable.updateLightClientAddress(makeAddr("lightClient"));
+        vm.stopPrank();
+
+        vm.prank(exampleTokenCreator);
+        vm.expectRevert(S.InvalidAddress.selector);
+        stakeTable.updateLightClientAddress(address(0));
+    }
+
     // TESTS FOR CURRENT EPOCH
     function test_initialEpoch_isZero() public view {
         // assert the current block height is initialBlockHeight
@@ -964,105 +1062,5 @@
         stakeTable.mockPushToExitQueue();
         assertEq(stakeTable.exitEpoch(), exitEpoch);
         assertEq(stakeTable.numPendingExitsInEpoch(), 1);
-=======
-    // test set admin succeeds
-    function test_setAdmin_succeeds() public {
-        vm.prank(exampleTokenCreator);
-        vm.expectEmit(false, false, false, true, address(stakeTable));
-        emit Ownable.OwnershipTransferred(exampleTokenCreator, makeAddr("admin"));
-        stakeTable.transferOwnership(makeAddr("admin"));
-        assertEq(stakeTable.owner(), makeAddr("admin"));
-    }
-
-    // test set admin fails if not admin or invalid admin address
-    function test_revertWhen_setAdmin_NotAdminOrInvalidAdminAddress() public {
-        vm.startPrank(makeAddr("randomUser"));
-        vm.expectRevert(
-            abi.encodeWithSelector(
-                Ownable.OwnableUnauthorizedAccount.selector, makeAddr("randomUser")
-            )
-        );
-        stakeTable.transferOwnership(makeAddr("admin"));
-        vm.stopPrank();
-
-        vm.prank(exampleTokenCreator);
-        vm.expectRevert(abi.encodeWithSelector(Ownable.OwnableInvalidOwner.selector, address(0)));
-        stakeTable.transferOwnership(address(0));
-    }
-
-    // test update min stake amount succeeds
-    function test_updateMinStakeAmount_succeeds() public {
-        vm.prank(exampleTokenCreator);
-        vm.expectEmit(false, false, false, true, address(stakeTable));
-        emit AbstractStakeTable.MinStakeAmountUpdated(10 ether);
-        stakeTable.updateMinStakeAmount(10 ether);
-        assertEq(stakeTable.minStakeAmount(), 10 ether);
-    }
-
-    // test update min stake amount fails if not admin or invalid stake amount
-    function test_revertWhen_updateMinStakeAmount_NotAdminOrInvalidStakeAmount() public {
-        vm.startPrank(makeAddr("randomUser"));
-        vm.expectRevert(
-            abi.encodeWithSelector(
-                Ownable.OwnableUnauthorizedAccount.selector, makeAddr("randomUser")
-            )
-        );
-        stakeTable.updateMinStakeAmount(10 ether);
-        vm.stopPrank();
-
-        vm.prank(exampleTokenCreator);
-        vm.expectRevert(S.InvalidValue.selector);
-        stakeTable.updateMinStakeAmount(0);
-    }
-
-    // test update max churn rate succeeds
-    function test_updateMaxChurnRate_succeeds() public {
-        vm.prank(exampleTokenCreator);
-        vm.expectEmit(false, false, false, true, address(stakeTable));
-        emit AbstractStakeTable.MaxChurnRateUpdated(10);
-        stakeTable.updateMaxChurnRate(10);
-        assertEq(stakeTable.maxChurnRate(), 10);
-    }
-
-    // test update max churn rate fails if not admin or invalid churn amount
-    function test_revertWhen_updateMaxChurnRate_NotAdminOrInvalidChurnAmount() public {
-        vm.startPrank(makeAddr("randomUser"));
-        vm.expectRevert(
-            abi.encodeWithSelector(
-                Ownable.OwnableUnauthorizedAccount.selector, makeAddr("randomUser")
-            )
-        );
-        stakeTable.updateMaxChurnRate(10);
-        vm.stopPrank();
-
-        vm.prank(exampleTokenCreator);
-        vm.expectRevert(S.InvalidValue.selector);
-        stakeTable.updateMaxChurnRate(0);
-    }
-
-    // test update light client address succeeds
-    function test_updateLightClientAddress_succeeds() public {
-        vm.prank(exampleTokenCreator);
-        vm.expectEmit(false, false, false, true, address(stakeTable));
-        emit AbstractStakeTable.LightClientAddressUpdated(makeAddr("lightClient"));
-        stakeTable.updateLightClientAddress(makeAddr("lightClient"));
-        assertEq(address(stakeTable.lightClient()), makeAddr("lightClient"));
-    }
-
-    // test update light client address fails if not admin or bad address
-    function test_revertWhen_updateLightClientAddress_NotAdminOrBadAddress() public {
-        vm.startPrank(makeAddr("randomUser"));
-        vm.expectRevert(
-            abi.encodeWithSelector(
-                Ownable.OwnableUnauthorizedAccount.selector, makeAddr("randomUser")
-            )
-        );
-        stakeTable.updateLightClientAddress(makeAddr("lightClient"));
-        vm.stopPrank();
-
-        vm.prank(exampleTokenCreator);
-        vm.expectRevert(S.InvalidAddress.selector);
-        stakeTable.updateLightClientAddress(address(0));
->>>>>>> 182fecba
     }
 }