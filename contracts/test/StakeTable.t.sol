// SPDX-License-Identifier: Unlicensed

/* solhint-disable contract-name-camelcase, func-name-mixedcase, one-contract-per-file */

pragma solidity ^0.8.0;

// Libraries
import "forge-std/Test.sol";
// import {console} from "forge-std/console.sol";

using stdStorage for StdStorage;

import { ERC20 } from "solmate/utils/SafeTransferLib.sol";
import { BN254 } from "bn254/BN254.sol";
import { BLSSig } from "../src/libraries/BLSSig.sol";
import { EdOnBN254 } from "../src/libraries/EdOnBn254.sol";
import { AbstractStakeTable } from "../src/interfaces/AbstractStakeTable.sol";
import { LightClient } from "../src/LightClient.sol";
import { LightClientMock } from "../test/mocks/LightClientMock.sol";

// Token contract
import { ExampleToken } from "../src/ExampleToken.sol";

// Target contract
import { StakeTable as S } from "../src/StakeTable.sol";

contract StakeTable_register_Test is Test {
    S public stakeTable;
    ExampleToken public token;
    LightClientMock public lcMock;
    uint256 public constant INITIAL_BALANCE = 10 ether;
    address public exampleTokenCreator;

    function genClientWallet(address sender, string memory seed)
        private
        returns (BN254.G2Point memory, EdOnBN254.EdOnBN254Point memory, BN254.G1Point memory)
    {
        // Generate a BLS signature and other values using rust code
        string[] memory cmds = new string[](4);
        cmds[0] = "diff-test";
        cmds[1] = "gen-client-wallet";
        cmds[2] = vm.toString(sender);
        cmds[3] = seed;

        bytes memory result = vm.ffi(cmds);
        (
            BN254.G1Point memory blsSig,
            BN254.G2Point memory blsVK,
            uint256 schnorrVKx,
            uint256 schnorrVKy,
        ) = abi.decode(result, (BN254.G1Point, BN254.G2Point, uint256, uint256, address));

        return (
            blsVK, // blsVK
            EdOnBN254.EdOnBN254Point(schnorrVKx, schnorrVKy), // schnorrVK
            blsSig // sig
        );
    }

    function setUp() public {
        exampleTokenCreator = makeAddr("tokenCreator");
        vm.prank(exampleTokenCreator);
        token = new ExampleToken(INITIAL_BALANCE);

        string[] memory cmds = new string[](3);
        cmds[0] = "diff-test";
        cmds[1] = "mock-genesis";
        cmds[2] = "5";

        bytes memory result = vm.ffi(cmds);
        (
            LightClientMock.LightClientState memory state,
            LightClientMock.StakeTableState memory stakeState
        ) = abi.decode(result, (LightClient.LightClientState, LightClient.StakeTableState));
        LightClientMock.LightClientState memory genesis = state;
        LightClientMock.StakeTableState memory genesisStakeTableState = stakeState;

        lcMock = new LightClientMock(genesis, genesisStakeTableState, 864000);
        address lightClientAddress = address(lcMock);
        stakeTable = new S(address(token), lightClientAddress, 10);
    }

    function testFuzz_RevertWhen_InvalidBLSSig(uint256 scalar) external {
        uint64 depositAmount = 10 ether;
        uint64 validUntilEpoch = 5;
        string memory seed = "123";

        (BN254.G2Point memory blsVK, EdOnBN254.EdOnBN254Point memory schnorrVK,) =
            genClientWallet(exampleTokenCreator, seed);

        // Prepare for the token transfer
        vm.startPrank(exampleTokenCreator);
        token.approve(address(stakeTable), depositAmount);

        // Ensure the scalar is valid
        // Note: Apparently BN254.scalarMul is not well defined when the scalar is 0
        scalar = bound(scalar, 1, BN254.R_MOD - 1);
        BN254.validateScalarField(BN254.ScalarField.wrap(scalar));
        BN254.G1Point memory badSig = BN254.scalarMul(BN254.P1(), BN254.ScalarField.wrap(scalar));
        BN254.validateG1Point(badSig);

        // Failed signature verification
        vm.expectRevert(BLSSig.BLSSigVerificationFailed.selector);
        stakeTable.register(blsVK, schnorrVK, depositAmount, badSig, validUntilEpoch);
        vm.stopPrank();
    }

    // commenting out epoch related tests for now
    // function testFuzz_RevertWhen_InvalidNextRegistrationEpoch(uint64 rand) external {
    //     LCMock.setCurrentEpoch(3);
    //     uint64 currentEpoch = stakeTable.currentEpoch();

    //     uint64 depositAmount = 10 ether;
    //     vm.prank(exampleTokenCreator);
    //     token.approve(address(stakeTable), depositAmount);

    //     (
    //         BN254.G2Point memory blsVK,
    //         EdOnBN254.EdOnBN254Point memory schnorrVK,
    //         BN254.G1Point memory sig
    //     ) = genClientWallet(exampleTokenCreator);

    //     // Invalid next registration epoch
    //     uint64 validUntilEpoch = uint64(bound(rand, 0, currentEpoch - 1));
    //     vm.prank(exampleTokenCreator);
    //     vm.expectRevert(
    //         abi.encodeWithSelector(
    //             S.InvalidNextRegistrationEpoch.selector, currentEpoch + 1, validUntilEpoch
    //         )
    //     );
    //     stakeTable.register(
    //         blsVK,
    //         schnorrVK,
    //         depositAmount,
    //         sig,
    //         validUntilEpoch
    //     );

    //     // Valid next registration epoch
    //     validUntilEpoch = uint64(bound(rand, currentEpoch + 1, type(uint64).max));
    //     vm.prank(exampleTokenCreator);
    //     stakeTable.register(
    //         blsVK,
    //         schnorrVK,
    //         depositAmount,
    //         sig,
    //         validUntilEpoch
    //     );
    // }

    function test_RevertWhen_NodeAlreadyRegistered() external {
        uint64 depositAmount = 10 ether;
        uint64 validUntilEpoch = 5;
        string memory seed = "123";

        (
            BN254.G2Point memory blsVK,
            EdOnBN254.EdOnBN254Point memory schnorrVK,
            BN254.G1Point memory sig
        ) = genClientWallet(exampleTokenCreator, seed);

        // Prepare for the token transfer
        vm.prank(exampleTokenCreator);
        token.approve(address(stakeTable), depositAmount);

        // Successful call to register
        vm.prank(exampleTokenCreator);
        stakeTable.register(blsVK, schnorrVK, depositAmount, sig, validUntilEpoch);

        // The node is already registered
        vm.prank(exampleTokenCreator);
        vm.expectRevert(S.NodeAlreadyRegistered.selector);
        stakeTable.register(blsVK, schnorrVK, depositAmount, sig, validUntilEpoch);
    }

    function test_RevertWhen_NoTokenAllowanceOrBalance() external {
        uint64 depositAmount = 10 ether;
        uint64 validUntilEpoch = 10;
        string memory seed = "123";

        (
            BN254.G2Point memory blsVK,
            EdOnBN254.EdOnBN254Point memory schnorrVK,
            BN254.G1Point memory sig
        ) = genClientWallet(exampleTokenCreator, seed);

        assertEq(ERC20(token).balanceOf(exampleTokenCreator), INITIAL_BALANCE);
        vm.prank(exampleTokenCreator);
        // The call to register is expected to fail because the depositAmount has not been approved
        // and thus the stake table contract cannot lock the stake.
        vm.expectRevert(abi.encodeWithSelector(S.InsufficientAllowance.selector, 0, depositAmount));
        stakeTable.register(blsVK, schnorrVK, depositAmount, sig, validUntilEpoch);

        // A user with 0 balance cannot register either
        address newUser = makeAddr("New user with zero balance");
        (blsVK, schnorrVK, sig) = genClientWallet(newUser, seed);

        vm.startPrank(newUser);
        // Prepare for the token transfer by giving the StakeTable contract the required allowance
        token.approve(address(stakeTable), depositAmount);
        vm.expectRevert(abi.encodeWithSelector(S.InsufficientBalance.selector, 0));
        stakeTable.register(blsVK, schnorrVK, depositAmount, sig, validUntilEpoch);
        vm.stopPrank();
    }

    function test_RevertWhen_WrongStakeAmount() external {
        uint64 depositAmount = 5 ether;
        uint64 validUntilEpoch = 10;
        string memory seed = "123";

        (
            BN254.G2Point memory blsVK,
            EdOnBN254.EdOnBN254Point memory schnorrVK,
            BN254.G1Point memory sig
        ) = genClientWallet(exampleTokenCreator, seed);

        assertEq(ERC20(token).balanceOf(exampleTokenCreator), INITIAL_BALANCE);
        vm.prank(exampleTokenCreator);
        // The call to register is expected to fail because the correct depositAmount has not been
        // approved/supplied
        // and thus the stake table contract cannot lock the stake.
        vm.expectRevert(abi.encodeWithSelector(S.InsufficientStakeAmount.selector, depositAmount));
        stakeTable.register(blsVK, schnorrVK, depositAmount, sig, validUntilEpoch);
    }

    /// @dev Tests a correct registration
    function test_Registration_succeeds() external {
        uint64 depositAmount = 10 ether;
        uint64 validUntilEpoch = 5;
        string memory seed = "123";

        (
            BN254.G2Point memory blsVK,
            EdOnBN254.EdOnBN254Point memory schnorrVK,
            BN254.G1Point memory sig
        ) = genClientWallet(exampleTokenCreator, seed);

        // Prepare for the token transfer
        vm.prank(exampleTokenCreator);
        token.approve(address(stakeTable), depositAmount);

        // Balances before registration
        assertEq(token.balanceOf(exampleTokenCreator), INITIAL_BALANCE);

        uint256 totalStakeAmount;
        totalStakeAmount = stakeTable.totalStake();
        assertEq(totalStakeAmount, 0);

        // Check event is emitted after calling successfully `register`
        vm.expectEmit(false, false, false, true, address(stakeTable));
        emit AbstractStakeTable.Registered(exampleTokenCreator, 1, depositAmount);
        vm.prank(exampleTokenCreator);
        stakeTable.register(blsVK, schnorrVK, depositAmount, sig, validUntilEpoch);

        // Balance after registration
        assertEq(token.balanceOf(exampleTokenCreator), INITIAL_BALANCE - depositAmount);
        totalStakeAmount = stakeTable.totalStake();
        assertEq(totalStakeAmount, depositAmount);

        // lookup the node and verify the data
        AbstractStakeTable.Node memory node = stakeTable.lookupNode(exampleTokenCreator);
        assertEq(node.account, exampleTokenCreator);
        assertEq(node.balance, depositAmount);
        assertEq(node.registerEpoch, 1);
        assertTrue(stakeTable._isEqualBlsKey(node.blsVK, blsVK));
        assertTrue(EdOnBN254.isEqual(node.schnorrVK, schnorrVK));

<<<<<<< HEAD
        // lookup the stake and verify the data
=======
        // lookup the stake and verify the amount
>>>>>>> 97308ad6
        uint256 stakeAmount = stakeTable.lookupStake(exampleTokenCreator);
        assertEq(stakeAmount, depositAmount);
    }

<<<<<<< HEAD
    function test_UpdateConsensusKeys_succeeds() public {
=======
    /// @dev Tests a correct registration
    function test_RevertWhen_InvalidBlsVK_or_InvalidSchnorrVK_on_Registration() external {
        uint64 depositAmount = 10 ether;
        uint64 validUntilEpoch = 5;
        string memory seed = "123";

        // generate a valid blsVK and schnorrVK
        (
            BN254.G2Point memory blsVK,
            EdOnBN254.EdOnBN254Point memory schnorrVK,
            BN254.G1Point memory sig
        ) = genClientWallet(exampleTokenCreator, seed);

        // Prepare for the token transfer
        vm.startPrank(exampleTokenCreator);
        token.approve(address(stakeTable), depositAmount);

        // revert when the blsVK is the zero point
        BN254.G2Point memory zeroBlsVK = BN254.G2Point(
            BN254.BaseField.wrap(0),
            BN254.BaseField.wrap(0),
            BN254.BaseField.wrap(0),
            BN254.BaseField.wrap(0)
        );
        vm.expectRevert(S.InvalidBlsVK.selector);
        stakeTable.register(zeroBlsVK, schnorrVK, depositAmount, sig, validUntilEpoch);

        // revert when the schnorrVK is the zero point
        EdOnBN254.EdOnBN254Point memory zeroSchnorrVK = EdOnBN254.EdOnBN254Point(0, 0);
        vm.expectRevert(S.InvalidSchnorrVK.selector);
        stakeTable.register(blsVK, zeroSchnorrVK, depositAmount, sig, validUntilEpoch);

        // lookup the node and verify the data but expect the node to be empty
        AbstractStakeTable.Node memory node = stakeTable.lookupNode(exampleTokenCreator);
        assertEq(node.account, address(0));

        vm.stopPrank();
    }

    function test_UpdateConsensusKeys_Succeeds() public {
>>>>>>> 97308ad6
        uint64 depositAmount = 10 ether;
        uint64 validUntilEpoch = 5;
        string memory seed = "123";

        //Step 1: generate a new blsVK and schnorrVK and register this node
        (
            BN254.G2Point memory blsVK,
            EdOnBN254.EdOnBN254Point memory schnorrVK,
            BN254.G1Point memory sig
        ) = genClientWallet(exampleTokenCreator, seed);

        // Prepare for the token transfer by granting allowance to the contract
        vm.startPrank(exampleTokenCreator);
        token.approve(address(stakeTable), depositAmount);

        // Balances before registration
        assertEq(token.balanceOf(exampleTokenCreator), INITIAL_BALANCE);

        // Check event is emitted after calling successfully `register`
        vm.expectEmit(false, false, false, true, address(stakeTable));
        emit AbstractStakeTable.Registered(exampleTokenCreator, 1, depositAmount);
        stakeTable.register(blsVK, schnorrVK, depositAmount, sig, validUntilEpoch);

        // Step 2: generate a new blsVK and schnorrVK
        seed = "234";
        (
            BN254.G2Point memory newBlsVK,
            EdOnBN254.EdOnBN254Point memory newSchnorrVK,
            BN254.G1Point memory newBlsSig
        ) = genClientWallet(exampleTokenCreator, seed);

        // assert that the new blsVK and schnorrVK are not the same as the old ones
        assertFalse(stakeTable._isEqualBlsKey(newBlsVK, blsVK));
        assertFalse(EdOnBN254.isEqual(newSchnorrVK, schnorrVK));

        // Step 3: update the consensus keys
<<<<<<< HEAD
=======
        vm.expectEmit(false, false, false, true, address(stakeTable));
        emit AbstractStakeTable.UpdatedConsensusKeys(exampleTokenCreator, newBlsVK, newSchnorrVK);
>>>>>>> 97308ad6
        stakeTable.updateConsensusKeys(newBlsVK, newSchnorrVK, newBlsSig);

        // Step 4: verify the update
        AbstractStakeTable.Node memory node = stakeTable.lookupNode(exampleTokenCreator);
        assertTrue(stakeTable._isEqualBlsKey(node.blsVK, newBlsVK));
        assertTrue(EdOnBN254.isEqual(node.schnorrVK, newSchnorrVK));
        assertEq(node.balance, depositAmount);
        assertEq(node.account, exampleTokenCreator);

        vm.stopPrank();
    }

    function test_RevertWhen_UpdateConsensusKeysWithSameKeys() public {
        uint64 depositAmount = 10 ether;
        uint64 validUntilEpoch = 5;
        string memory seed = "123";

        //Step 1: generate a new blsVK and schnorrVK and register this node
        (
            BN254.G2Point memory blsVK,
            EdOnBN254.EdOnBN254Point memory schnorrVK,
            BN254.G1Point memory sig
        ) = genClientWallet(exampleTokenCreator, seed);

        // Prepare for the token transfer by granting allowance to the contract
        vm.startPrank(exampleTokenCreator);
        token.approve(address(stakeTable), depositAmount);

        // Balances before registration
        assertEq(token.balanceOf(exampleTokenCreator), INITIAL_BALANCE);

        stakeTable.register(blsVK, schnorrVK, depositAmount, sig, validUntilEpoch);

<<<<<<< HEAD
        // Step 2: attempt to update the consensus keys with the same keys
=======
        // Step 2: update the consensus keys with the same keys
>>>>>>> 97308ad6
        vm.expectRevert(S.NoKeyChange.selector);
        stakeTable.updateConsensusKeys(blsVK, schnorrVK, sig);

        vm.stopPrank();
    }

    function test_RevertWhen_UpdateConsensusKeysWithEmptyKeys() public {
        uint64 depositAmount = 10 ether;
        uint64 validUntilEpoch = 5;
        string memory seed = "123";

        //Step 1: generate a new blsVK and schnorrVK and register this node
        (
            BN254.G2Point memory blsVK,
            EdOnBN254.EdOnBN254Point memory schnorrVK,
            BN254.G1Point memory sig
        ) = genClientWallet(exampleTokenCreator, seed);

        // Prepare for the token transfer by granting allowance to the contract
        vm.startPrank(exampleTokenCreator);
        token.approve(address(stakeTable), depositAmount);

        // Balances before registration
        assertEq(token.balanceOf(exampleTokenCreator), INITIAL_BALANCE);

        stakeTable.register(blsVK, schnorrVK, depositAmount, sig, validUntilEpoch);

        // empty keys
        BN254.G2Point memory emptyBlsVK = BN254.G2Point(
            BN254.BaseField.wrap(0),
            BN254.BaseField.wrap(0),
            BN254.BaseField.wrap(0),
            BN254.BaseField.wrap(0)
        );
        EdOnBN254.EdOnBN254Point memory emptySchnorrVK = EdOnBN254.EdOnBN254Point(0, 0);

        // Step 2: attempt to update the consensus keys with the same keys
<<<<<<< HEAD
        vm.expectRevert(S.NoKeyChange.selector);
=======
        vm.expectRevert(S.InvalidBlsVK.selector);
>>>>>>> 97308ad6
        stakeTable.updateConsensusKeys(emptyBlsVK, emptySchnorrVK, sig);

        vm.stopPrank();
    }

    function test_RevertWhen_UpdateConsensusKeysWithInvalidSignature() public {
        uint64 depositAmount = 10 ether;
        uint64 validUntilEpoch = 5;
        string memory seed = "123";

        //Step 1: generate a new blsVK and schnorrVK and register this node
        (
            BN254.G2Point memory blsVK,
            EdOnBN254.EdOnBN254Point memory schnorrVK,
            BN254.G1Point memory sig
        ) = genClientWallet(exampleTokenCreator, seed);

        // Prepare for the token transfer by granting allowance to the contract
        vm.startPrank(exampleTokenCreator);
        token.approve(address(stakeTable), depositAmount);

        // Balances before registration
        assertEq(token.balanceOf(exampleTokenCreator), INITIAL_BALANCE);

        BN254.G1Point memory badSig =
            BN254.G1Point(BN254.BaseField.wrap(0), BN254.BaseField.wrap(0));

        stakeTable.register(blsVK, schnorrVK, depositAmount, sig, validUntilEpoch);

        // Step 2: generate a new blsVK and schnorrVK
        seed = "234";
        (BN254.G2Point memory newBlsVK, EdOnBN254.EdOnBN254Point memory newSchnorrVK,) =
            genClientWallet(exampleTokenCreator, seed);

        // Step 3: attempt to update the consensus keys with the new keys but invalid signature
        vm.expectRevert(BLSSig.BLSSigVerificationFailed.selector);
        stakeTable.updateConsensusKeys(newBlsVK, newSchnorrVK, badSig);

        vm.stopPrank();
    }

<<<<<<< HEAD
    function test_UpdateConsensusKeysWithInvalidBlsKeyInfoButOnlySchnorrVKChanged_Succeeds()
        public
    {
=======
    function test_RevertWhen_UpdateConsensusKeysWithZeroBlsKeyButNewSchnorrVK() public {
>>>>>>> 97308ad6
        uint64 depositAmount = 10 ether;
        uint64 validUntilEpoch = 5;
        string memory seed = "123";

        //Step 1: generate a new blsVK and schnorrVK and register this node
        (
            BN254.G2Point memory blsVK,
            EdOnBN254.EdOnBN254Point memory schnorrVK,
            BN254.G1Point memory sig
        ) = genClientWallet(exampleTokenCreator, seed);

        // Prepare for the token transfer by granting allowance to the contract
        vm.startPrank(exampleTokenCreator);
        token.approve(address(stakeTable), depositAmount);

        // Balances before registration
        assertEq(token.balanceOf(exampleTokenCreator), INITIAL_BALANCE);

        vm.expectEmit(false, false, false, true, address(stakeTable));
        emit AbstractStakeTable.Registered(exampleTokenCreator, 1, depositAmount);
        stakeTable.register(blsVK, schnorrVK, depositAmount, sig, validUntilEpoch);

        // Step 2: generate an empty and new schnorrVK
        seed = "234";
        (, EdOnBN254.EdOnBN254Point memory newSchnorrVK,) =
            genClientWallet(exampleTokenCreator, seed);

        BN254.G2Point memory emptyBlsVK = BN254.G2Point(
            BN254.BaseField.wrap(0),
            BN254.BaseField.wrap(0),
            BN254.BaseField.wrap(0),
            BN254.BaseField.wrap(0)
        );

<<<<<<< HEAD
        // Step 3: update the consensus keys with the new schnorr Key but empty bls key
        vm.expectEmit(false, false, false, true, address(stakeTable));
        emit AbstractStakeTable.UpdatedConsensusKeys(exampleTokenCreator);
        stakeTable.updateConsensusKeys(emptyBlsVK, newSchnorrVK, sig);

        // Step 4: verify the update
        AbstractStakeTable.Node memory node = stakeTable.lookupNode(exampleTokenCreator);
        assertTrue(stakeTable._isEqualBlsKey(node.blsVK, blsVK)); // same as current bls vk
        assertTrue(EdOnBN254.isEqual(node.schnorrVK, newSchnorrVK)); // new schnorr vk
        assertEq(node.balance, depositAmount); //same balance
        assertEq(node.account, exampleTokenCreator); //same account

        // Step 5: update the consensus keys with the same bls keys but new schnorrVK
        seed = "235";
        (, EdOnBN254.EdOnBN254Point memory newSchnorrVK2,) =
            genClientWallet(exampleTokenCreator, seed);

        vm.expectEmit(false, false, false, true, address(stakeTable));
        emit AbstractStakeTable.UpdatedConsensusKeys(exampleTokenCreator);
        stakeTable.updateConsensusKeys(blsVK, newSchnorrVK2, sig);

        // Step 6: verify the update
        node = stakeTable.lookupNode(exampleTokenCreator);
        assertTrue(stakeTable._isEqualBlsKey(node.blsVK, blsVK)); // same as current bls vk
        assertTrue(EdOnBN254.isEqual(node.schnorrVK, newSchnorrVK2)); // new schnorr vk
=======
        // Step 3: update the consensus keys with the new schnorr Key but zero bls key which
        // indicates no change in the bls key
        vm.expectRevert(S.InvalidBlsVK.selector);
        stakeTable.updateConsensusKeys(emptyBlsVK, newSchnorrVK, sig);

        vm.stopPrank();
    }

    function test_RevertWhen_UpdateConsensusKeysWithZeroSchnorrVKButNewBlsVK() public {
        uint64 depositAmount = 10 ether;
        uint64 validUntilEpoch = 5;
        string memory seed = "123";

        //Step 1: generate a new blsVK and schnorrVK and register this node
        (
            BN254.G2Point memory blsVK,
            EdOnBN254.EdOnBN254Point memory schnorrVK,
            BN254.G1Point memory sig
        ) = genClientWallet(exampleTokenCreator, seed);

        // Prepare for the token transfer by granting allowance to the contract
        vm.startPrank(exampleTokenCreator);
        token.approve(address(stakeTable), depositAmount);

        // Balances before registration
        assertEq(token.balanceOf(exampleTokenCreator), INITIAL_BALANCE);

        stakeTable.register(blsVK, schnorrVK, depositAmount, sig, validUntilEpoch);

        // Step 2: generate a new blsVK
        seed = "234";
        (BN254.G2Point memory newBlsVK,, BN254.G1Point memory newSig) =
            genClientWallet(exampleTokenCreator, seed);

        // Step 3: generate empty schnorrVK
        EdOnBN254.EdOnBN254Point memory emptySchnorrVK = EdOnBN254.EdOnBN254Point(0, 0);

        // Step 4: update the consensus keys with the new bls keys but empty schnorrVK
        vm.expectRevert(S.InvalidSchnorrVK.selector);
        stakeTable.updateConsensusKeys(newBlsVK, emptySchnorrVK, newSig);

        vm.stopPrank();
    }

    function test_UpdateConsensusKeysWithSameBlsKeyButNewSchnorrVK_Succeeds() public {
        uint64 depositAmount = 10 ether;
        uint64 validUntilEpoch = 5;
        string memory seed = "123";

        //Step 1: generate a new blsVK and schnorrVK and register this node
        (
            BN254.G2Point memory blsVK,
            EdOnBN254.EdOnBN254Point memory schnorrVK,
            BN254.G1Point memory blsSig
        ) = genClientWallet(exampleTokenCreator, seed);

        // Prepare for the token transfer by granting allowance to the contract
        vm.startPrank(exampleTokenCreator);
        token.approve(address(stakeTable), depositAmount);

        // Balances before registration
        assertEq(token.balanceOf(exampleTokenCreator), INITIAL_BALANCE);

        vm.expectEmit(false, false, false, true, address(stakeTable));
        emit AbstractStakeTable.Registered(exampleTokenCreator, 1, depositAmount);
        stakeTable.register(blsVK, schnorrVK, depositAmount, blsSig, validUntilEpoch);

        // Step 2: generate a new schnorrVK
        seed = "234";
        (, EdOnBN254.EdOnBN254Point memory newSchnorrVK,) =
            genClientWallet(exampleTokenCreator, seed);

        // Step 3: update the consensus keys with the new schnorrVK
        vm.expectEmit(false, false, false, true, address(stakeTable));
        emit AbstractStakeTable.UpdatedConsensusKeys(exampleTokenCreator, blsVK, newSchnorrVK);
        stakeTable.updateConsensusKeys(blsVK, newSchnorrVK, blsSig);

        // Step 4: verify the update
        AbstractStakeTable.Node memory node = stakeTable.lookupNode(exampleTokenCreator);
        assertTrue(stakeTable._isEqualBlsKey(node.blsVK, blsVK)); // same as current bls vk
        assertTrue(EdOnBN254.isEqual(node.schnorrVK, newSchnorrVK)); // new schnorr vk
>>>>>>> 97308ad6
        assertEq(node.balance, depositAmount); //same balance
        assertEq(node.account, exampleTokenCreator); //same account

        vm.stopPrank();
    }

<<<<<<< HEAD
    function test_UpdateConsensusKeysWithInvalidSchnorrVKButNewBlsVK_Succeeds() public {
=======
    function test_UpdateConsensusKeysWithNewBlsKeyButSameSchnorrVK_Succeeds() public {
>>>>>>> 97308ad6
        uint64 depositAmount = 10 ether;
        uint64 validUntilEpoch = 5;
        string memory seed = "123";

        //Step 1: generate a new blsVK and schnorrVK and register this node
        (
            BN254.G2Point memory blsVK,
            EdOnBN254.EdOnBN254Point memory schnorrVK,
            BN254.G1Point memory sig
        ) = genClientWallet(exampleTokenCreator, seed);

        // Prepare for the token transfer by granting allowance to the contract
        vm.startPrank(exampleTokenCreator);
        token.approve(address(stakeTable), depositAmount);

        // Balances before registration
        assertEq(token.balanceOf(exampleTokenCreator), INITIAL_BALANCE);

<<<<<<< HEAD
        stakeTable.register(blsVK, schnorrVK, depositAmount, sig, validUntilEpoch);

        // Step 2: generate a new blsVK
=======
        vm.expectEmit(false, false, false, true, address(stakeTable));
        emit AbstractStakeTable.Registered(exampleTokenCreator, 1, depositAmount);
        stakeTable.register(blsVK, schnorrVK, depositAmount, sig, validUntilEpoch);

        // Step 2: generate an empty and new schnorrVK
>>>>>>> 97308ad6
        seed = "234";
        (BN254.G2Point memory newBlsVK,, BN254.G1Point memory newSig) =
            genClientWallet(exampleTokenCreator, seed);

<<<<<<< HEAD
        // Step 3: update the consensus keys with the same schnorrVK but new bls keys
        vm.expectEmit(false, false, false, true, address(stakeTable));
        emit AbstractStakeTable.UpdatedConsensusKeys(exampleTokenCreator);
=======
        // Step 3: update the consensus keys with the same bls keys but new schnorrV
        vm.expectEmit(false, false, false, true, address(stakeTable));
        emit AbstractStakeTable.UpdatedConsensusKeys(exampleTokenCreator, newBlsVK, schnorrVK);
>>>>>>> 97308ad6
        stakeTable.updateConsensusKeys(newBlsVK, schnorrVK, newSig);

        // Step 4: verify the update
        AbstractStakeTable.Node memory node = stakeTable.lookupNode(exampleTokenCreator);
        assertTrue(stakeTable._isEqualBlsKey(node.blsVK, newBlsVK)); // same as current bls vk
        assertTrue(EdOnBN254.isEqual(node.schnorrVK, schnorrVK)); // same as current schnorr vk
        assertEq(node.balance, depositAmount); //same balance
        assertEq(node.account, exampleTokenCreator); //same account

<<<<<<< HEAD
        // Step 5: update the consensus keys with the same bls keys but empty schnorrVK
        EdOnBN254.EdOnBN254Point memory emptySchnorrVK = EdOnBN254.EdOnBN254Point(0, 0);

        // Step 6: generate a new blsVK
        seed = "235";
        (BN254.G2Point memory newBlsVK2,, BN254.G1Point memory newSig2) =
            genClientWallet(exampleTokenCreator, seed);
        vm.expectEmit(false, false, false, true, address(stakeTable));
        emit AbstractStakeTable.UpdatedConsensusKeys(exampleTokenCreator);
        stakeTable.updateConsensusKeys(newBlsVK2, emptySchnorrVK, newSig2);

        // Step 7: verify the update
        node = stakeTable.lookupNode(exampleTokenCreator);
        assertTrue(stakeTable._isEqualBlsKey(node.blsVK, newBlsVK2)); // same as current bls vk
        assertTrue(EdOnBN254.isEqual(node.schnorrVK, schnorrVK)); // same as current schnorr vk
        assertEq(node.balance, depositAmount); //same balance
        assertEq(node.account, exampleTokenCreator); //same account

=======
>>>>>>> 97308ad6
        vm.stopPrank();
    }

    function test_lookupNodeAndLookupStake_fails() public {
        address randomUser = makeAddr("randomUser");

<<<<<<< HEAD
        // lookup the stake for an address that is not registered and verify the data is empty
=======
        // lookup the stake for an address that is not registered and verify the amount is empty
>>>>>>> 97308ad6
        uint256 stakeAmount = stakeTable.lookupStake(randomUser);
        assertEq(stakeAmount, 0);

        // lookup the node for an address that is not registered and verify the data is empty
        AbstractStakeTable.Node memory node = stakeTable.lookupNode(randomUser);
        assertEq(node.account, address(0));
        assertEq(node.balance, 0);
        assertEq(node.registerEpoch, 0);
        assertTrue(
            stakeTable._isEqualBlsKey(
                node.blsVK,
                BN254.G2Point(
                    BN254.BaseField.wrap(0),
                    BN254.BaseField.wrap(0),
                    BN254.BaseField.wrap(0),
                    BN254.BaseField.wrap(0)
                )
            )
        );
        assertTrue(EdOnBN254.isEqual(node.schnorrVK, EdOnBN254.EdOnBN254Point(0, 0)));

<<<<<<< HEAD
        // look up the stake for the zero address and verify the data is empty
=======
        // look up the stake for the zero address and verify the amount is empty
>>>>>>> 97308ad6
        stakeAmount = stakeTable.lookupStake(address(0));
        assertEq(stakeAmount, 0);

        // look up the node for the zero address and verify the data is empty
        node = stakeTable.lookupNode(address(0));
        assertEq(node.account, address(0));
        assertEq(node.balance, 0);
        assertEq(node.registerEpoch, 0);
        assertTrue(
            stakeTable._isEqualBlsKey(
                node.blsVK,
                BN254.G2Point(
                    BN254.BaseField.wrap(0),
                    BN254.BaseField.wrap(0),
                    BN254.BaseField.wrap(0),
                    BN254.BaseField.wrap(0)
                )
            )
        );
        assertTrue(EdOnBN254.isEqual(node.schnorrVK, EdOnBN254.EdOnBN254Point(0, 0)));
<<<<<<< HEAD
    }

    function test_WithdrawFunds_succeeds() public {
        // Register the node and set exit epoch
        uint64 depositAmount = 10 ether;
        uint64 validUntilEpoch = 5;
        string memory seed = "123";

        (
            BN254.G2Point memory blsVK,
            EdOnBN254.EdOnBN254Point memory schnorrVK,
            BN254.G1Point memory sig
        ) = genClientWallet(exampleTokenCreator, seed);

        // Prepare for the token transfer by granting allowance to the contract
        vm.startPrank(exampleTokenCreator);
        token.approve(address(stakeTable), depositAmount);

        // Balances before registration
        assertEq(token.balanceOf(exampleTokenCreator), INITIAL_BALANCE);

        // register the node
        vm.expectEmit(false, false, false, true, address(stakeTable));
        emit AbstractStakeTable.Registered(exampleTokenCreator, 1, depositAmount);
        stakeTable.register(blsVK, schnorrVK, depositAmount, sig, validUntilEpoch);

        // Withdraw the funds
        uint256 balance = stakeTable.withdrawFunds();

        // verify the withdraw
        assertEq(balance, depositAmount);
        assertEq(token.balanceOf(exampleTokenCreator), INITIAL_BALANCE);
        assertEq(stakeTable.totalStake(), 0);
        assertEq(stakeTable.lookupNode(exampleTokenCreator).balance, 0);
        assertEq(stakeTable.lookupNode(exampleTokenCreator).account, address(0));

        vm.stopPrank();
    }

    function test_WithdrawFunds_RevertWhen_NodeNotRegistered() public {
        // Register the node and set exit epoch
        uint64 depositAmount = 10 ether;
        uint64 validUntilEpoch = 5;
        string memory seed = "123";

        // generate a new blsVK and schnorrVK and register this node
        (
            BN254.G2Point memory blsVK,
            EdOnBN254.EdOnBN254Point memory schnorrVK,
            BN254.G1Point memory sig
        ) = genClientWallet(exampleTokenCreator, seed);

        // Prepare for the token transfer by granting allowance to the contract
        vm.startPrank(exampleTokenCreator);
        token.approve(address(stakeTable), depositAmount);

        // register the node
        vm.expectEmit(false, false, false, true, address(stakeTable));
        emit AbstractStakeTable.Registered(exampleTokenCreator, 1, depositAmount);
        stakeTable.register(blsVK, schnorrVK, depositAmount, sig, validUntilEpoch);

        vm.stopPrank();

        vm.startPrank(makeAddr("randomUser"));
        // withdraw the funds
        vm.expectRevert(S.NodeNotRegistered.selector);
        stakeTable.withdrawFunds();
        vm.stopPrank();
=======
>>>>>>> 97308ad6
    }
}<|MERGE_RESOLUTION|>--- conflicted
+++ resolved
@@ -265,18 +265,11 @@
         assertTrue(stakeTable._isEqualBlsKey(node.blsVK, blsVK));
         assertTrue(EdOnBN254.isEqual(node.schnorrVK, schnorrVK));
 
-<<<<<<< HEAD
-        // lookup the stake and verify the data
-=======
         // lookup the stake and verify the amount
->>>>>>> 97308ad6
         uint256 stakeAmount = stakeTable.lookupStake(exampleTokenCreator);
         assertEq(stakeAmount, depositAmount);
     }
 
-<<<<<<< HEAD
-    function test_UpdateConsensusKeys_succeeds() public {
-=======
     /// @dev Tests a correct registration
     function test_RevertWhen_InvalidBlsVK_or_InvalidSchnorrVK_on_Registration() external {
         uint64 depositAmount = 10 ether;
@@ -317,7 +310,6 @@
     }
 
     function test_UpdateConsensusKeys_Succeeds() public {
->>>>>>> 97308ad6
         uint64 depositAmount = 10 ether;
         uint64 validUntilEpoch = 5;
         string memory seed = "123";
@@ -354,11 +346,8 @@
         assertFalse(EdOnBN254.isEqual(newSchnorrVK, schnorrVK));
 
         // Step 3: update the consensus keys
-<<<<<<< HEAD
-=======
         vm.expectEmit(false, false, false, true, address(stakeTable));
         emit AbstractStakeTable.UpdatedConsensusKeys(exampleTokenCreator, newBlsVK, newSchnorrVK);
->>>>>>> 97308ad6
         stakeTable.updateConsensusKeys(newBlsVK, newSchnorrVK, newBlsSig);
 
         // Step 4: verify the update
@@ -392,11 +381,7 @@
 
         stakeTable.register(blsVK, schnorrVK, depositAmount, sig, validUntilEpoch);
 
-<<<<<<< HEAD
-        // Step 2: attempt to update the consensus keys with the same keys
-=======
         // Step 2: update the consensus keys with the same keys
->>>>>>> 97308ad6
         vm.expectRevert(S.NoKeyChange.selector);
         stakeTable.updateConsensusKeys(blsVK, schnorrVK, sig);
 
@@ -434,11 +419,7 @@
         EdOnBN254.EdOnBN254Point memory emptySchnorrVK = EdOnBN254.EdOnBN254Point(0, 0);
 
         // Step 2: attempt to update the consensus keys with the same keys
-<<<<<<< HEAD
-        vm.expectRevert(S.NoKeyChange.selector);
-=======
         vm.expectRevert(S.InvalidBlsVK.selector);
->>>>>>> 97308ad6
         stakeTable.updateConsensusKeys(emptyBlsVK, emptySchnorrVK, sig);
 
         vm.stopPrank();
@@ -480,13 +461,7 @@
         vm.stopPrank();
     }
 
-<<<<<<< HEAD
-    function test_UpdateConsensusKeysWithInvalidBlsKeyInfoButOnlySchnorrVKChanged_Succeeds()
-        public
-    {
-=======
     function test_RevertWhen_UpdateConsensusKeysWithZeroBlsKeyButNewSchnorrVK() public {
->>>>>>> 97308ad6
         uint64 depositAmount = 10 ether;
         uint64 validUntilEpoch = 5;
         string memory seed = "123";
@@ -521,11 +496,82 @@
             BN254.BaseField.wrap(0)
         );
 
-<<<<<<< HEAD
-        // Step 3: update the consensus keys with the new schnorr Key but empty bls key
-        vm.expectEmit(false, false, false, true, address(stakeTable));
-        emit AbstractStakeTable.UpdatedConsensusKeys(exampleTokenCreator);
+        // Step 3: update the consensus keys with the new schnorr Key but zero bls key which
+        // indicates no change in the bls key
+        vm.expectRevert(S.InvalidBlsVK.selector);
         stakeTable.updateConsensusKeys(emptyBlsVK, newSchnorrVK, sig);
+
+        vm.stopPrank();
+    }
+
+    function test_RevertWhen_UpdateConsensusKeysWithZeroSchnorrVKButNewBlsVK() public {
+        uint64 depositAmount = 10 ether;
+        uint64 validUntilEpoch = 5;
+        string memory seed = "123";
+
+        //Step 1: generate a new blsVK and schnorrVK and register this node
+        (
+            BN254.G2Point memory blsVK,
+            EdOnBN254.EdOnBN254Point memory schnorrVK,
+            BN254.G1Point memory sig
+        ) = genClientWallet(exampleTokenCreator, seed);
+
+        // Prepare for the token transfer by granting allowance to the contract
+        vm.startPrank(exampleTokenCreator);
+        token.approve(address(stakeTable), depositAmount);
+
+        // Balances before registration
+        assertEq(token.balanceOf(exampleTokenCreator), INITIAL_BALANCE);
+
+        stakeTable.register(blsVK, schnorrVK, depositAmount, sig, validUntilEpoch);
+
+        // Step 2: generate a new blsVK
+        seed = "234";
+        (BN254.G2Point memory newBlsVK,, BN254.G1Point memory newSig) =
+            genClientWallet(exampleTokenCreator, seed);
+
+        // Step 3: generate empty schnorrVK
+        EdOnBN254.EdOnBN254Point memory emptySchnorrVK = EdOnBN254.EdOnBN254Point(0, 0);
+
+        // Step 4: update the consensus keys with the new bls keys but empty schnorrVK
+        vm.expectRevert(S.InvalidSchnorrVK.selector);
+        stakeTable.updateConsensusKeys(newBlsVK, emptySchnorrVK, newSig);
+
+        vm.stopPrank();
+    }
+
+    function test_UpdateConsensusKeysWithSameBlsKeyButNewSchnorrVK_Succeeds() public {
+        uint64 depositAmount = 10 ether;
+        uint64 validUntilEpoch = 5;
+        string memory seed = "123";
+
+        //Step 1: generate a new blsVK and schnorrVK and register this node
+        (
+            BN254.G2Point memory blsVK,
+            EdOnBN254.EdOnBN254Point memory schnorrVK,
+            BN254.G1Point memory blsSig
+        ) = genClientWallet(exampleTokenCreator, seed);
+
+        // Prepare for the token transfer by granting allowance to the contract
+        vm.startPrank(exampleTokenCreator);
+        token.approve(address(stakeTable), depositAmount);
+
+        // Balances before registration
+        assertEq(token.balanceOf(exampleTokenCreator), INITIAL_BALANCE);
+
+        vm.expectEmit(false, false, false, true, address(stakeTable));
+        emit AbstractStakeTable.Registered(exampleTokenCreator, 1, depositAmount);
+        stakeTable.register(blsVK, schnorrVK, depositAmount, blsSig, validUntilEpoch);
+
+        // Step 2: generate a new schnorrVK
+        seed = "234";
+        (, EdOnBN254.EdOnBN254Point memory newSchnorrVK,) =
+            genClientWallet(exampleTokenCreator, seed);
+
+        // Step 3: update the consensus keys with the new schnorrVK
+        vm.expectEmit(false, false, false, true, address(stakeTable));
+        emit AbstractStakeTable.UpdatedConsensusKeys(exampleTokenCreator, blsVK, newSchnorrVK);
+        stakeTable.updateConsensusKeys(blsVK, newSchnorrVK, blsSig);
 
         // Step 4: verify the update
         AbstractStakeTable.Node memory node = stakeTable.lookupNode(exampleTokenCreator);
@@ -534,29 +580,10 @@
         assertEq(node.balance, depositAmount); //same balance
         assertEq(node.account, exampleTokenCreator); //same account
 
-        // Step 5: update the consensus keys with the same bls keys but new schnorrVK
-        seed = "235";
-        (, EdOnBN254.EdOnBN254Point memory newSchnorrVK2,) =
-            genClientWallet(exampleTokenCreator, seed);
-
-        vm.expectEmit(false, false, false, true, address(stakeTable));
-        emit AbstractStakeTable.UpdatedConsensusKeys(exampleTokenCreator);
-        stakeTable.updateConsensusKeys(blsVK, newSchnorrVK2, sig);
-
-        // Step 6: verify the update
-        node = stakeTable.lookupNode(exampleTokenCreator);
-        assertTrue(stakeTable._isEqualBlsKey(node.blsVK, blsVK)); // same as current bls vk
-        assertTrue(EdOnBN254.isEqual(node.schnorrVK, newSchnorrVK2)); // new schnorr vk
-=======
-        // Step 3: update the consensus keys with the new schnorr Key but zero bls key which
-        // indicates no change in the bls key
-        vm.expectRevert(S.InvalidBlsVK.selector);
-        stakeTable.updateConsensusKeys(emptyBlsVK, newSchnorrVK, sig);
-
-        vm.stopPrank();
-    }
-
-    function test_RevertWhen_UpdateConsensusKeysWithZeroSchnorrVKButNewBlsVK() public {
+        vm.stopPrank();
+    }
+
+    function test_UpdateConsensusKeysWithNewBlsKeyButSameSchnorrVK_Succeeds() public {
         uint64 depositAmount = 10 ether;
         uint64 validUntilEpoch = 5;
         string memory seed = "123";
@@ -575,114 +602,18 @@
         // Balances before registration
         assertEq(token.balanceOf(exampleTokenCreator), INITIAL_BALANCE);
 
-        stakeTable.register(blsVK, schnorrVK, depositAmount, sig, validUntilEpoch);
-
-        // Step 2: generate a new blsVK
+        vm.expectEmit(false, false, false, true, address(stakeTable));
+        emit AbstractStakeTable.Registered(exampleTokenCreator, 1, depositAmount);
+        stakeTable.register(blsVK, schnorrVK, depositAmount, sig, validUntilEpoch);
+
+        // Step 2: generate an empty and new schnorrVK
         seed = "234";
         (BN254.G2Point memory newBlsVK,, BN254.G1Point memory newSig) =
             genClientWallet(exampleTokenCreator, seed);
 
-        // Step 3: generate empty schnorrVK
-        EdOnBN254.EdOnBN254Point memory emptySchnorrVK = EdOnBN254.EdOnBN254Point(0, 0);
-
-        // Step 4: update the consensus keys with the new bls keys but empty schnorrVK
-        vm.expectRevert(S.InvalidSchnorrVK.selector);
-        stakeTable.updateConsensusKeys(newBlsVK, emptySchnorrVK, newSig);
-
-        vm.stopPrank();
-    }
-
-    function test_UpdateConsensusKeysWithSameBlsKeyButNewSchnorrVK_Succeeds() public {
-        uint64 depositAmount = 10 ether;
-        uint64 validUntilEpoch = 5;
-        string memory seed = "123";
-
-        //Step 1: generate a new blsVK and schnorrVK and register this node
-        (
-            BN254.G2Point memory blsVK,
-            EdOnBN254.EdOnBN254Point memory schnorrVK,
-            BN254.G1Point memory blsSig
-        ) = genClientWallet(exampleTokenCreator, seed);
-
-        // Prepare for the token transfer by granting allowance to the contract
-        vm.startPrank(exampleTokenCreator);
-        token.approve(address(stakeTable), depositAmount);
-
-        // Balances before registration
-        assertEq(token.balanceOf(exampleTokenCreator), INITIAL_BALANCE);
-
-        vm.expectEmit(false, false, false, true, address(stakeTable));
-        emit AbstractStakeTable.Registered(exampleTokenCreator, 1, depositAmount);
-        stakeTable.register(blsVK, schnorrVK, depositAmount, blsSig, validUntilEpoch);
-
-        // Step 2: generate a new schnorrVK
-        seed = "234";
-        (, EdOnBN254.EdOnBN254Point memory newSchnorrVK,) =
-            genClientWallet(exampleTokenCreator, seed);
-
-        // Step 3: update the consensus keys with the new schnorrVK
-        vm.expectEmit(false, false, false, true, address(stakeTable));
-        emit AbstractStakeTable.UpdatedConsensusKeys(exampleTokenCreator, blsVK, newSchnorrVK);
-        stakeTable.updateConsensusKeys(blsVK, newSchnorrVK, blsSig);
-
-        // Step 4: verify the update
-        AbstractStakeTable.Node memory node = stakeTable.lookupNode(exampleTokenCreator);
-        assertTrue(stakeTable._isEqualBlsKey(node.blsVK, blsVK)); // same as current bls vk
-        assertTrue(EdOnBN254.isEqual(node.schnorrVK, newSchnorrVK)); // new schnorr vk
->>>>>>> 97308ad6
-        assertEq(node.balance, depositAmount); //same balance
-        assertEq(node.account, exampleTokenCreator); //same account
-
-        vm.stopPrank();
-    }
-
-<<<<<<< HEAD
-    function test_UpdateConsensusKeysWithInvalidSchnorrVKButNewBlsVK_Succeeds() public {
-=======
-    function test_UpdateConsensusKeysWithNewBlsKeyButSameSchnorrVK_Succeeds() public {
->>>>>>> 97308ad6
-        uint64 depositAmount = 10 ether;
-        uint64 validUntilEpoch = 5;
-        string memory seed = "123";
-
-        //Step 1: generate a new blsVK and schnorrVK and register this node
-        (
-            BN254.G2Point memory blsVK,
-            EdOnBN254.EdOnBN254Point memory schnorrVK,
-            BN254.G1Point memory sig
-        ) = genClientWallet(exampleTokenCreator, seed);
-
-        // Prepare for the token transfer by granting allowance to the contract
-        vm.startPrank(exampleTokenCreator);
-        token.approve(address(stakeTable), depositAmount);
-
-        // Balances before registration
-        assertEq(token.balanceOf(exampleTokenCreator), INITIAL_BALANCE);
-
-<<<<<<< HEAD
-        stakeTable.register(blsVK, schnorrVK, depositAmount, sig, validUntilEpoch);
-
-        // Step 2: generate a new blsVK
-=======
-        vm.expectEmit(false, false, false, true, address(stakeTable));
-        emit AbstractStakeTable.Registered(exampleTokenCreator, 1, depositAmount);
-        stakeTable.register(blsVK, schnorrVK, depositAmount, sig, validUntilEpoch);
-
-        // Step 2: generate an empty and new schnorrVK
->>>>>>> 97308ad6
-        seed = "234";
-        (BN254.G2Point memory newBlsVK,, BN254.G1Point memory newSig) =
-            genClientWallet(exampleTokenCreator, seed);
-
-<<<<<<< HEAD
-        // Step 3: update the consensus keys with the same schnorrVK but new bls keys
-        vm.expectEmit(false, false, false, true, address(stakeTable));
-        emit AbstractStakeTable.UpdatedConsensusKeys(exampleTokenCreator);
-=======
         // Step 3: update the consensus keys with the same bls keys but new schnorrV
         vm.expectEmit(false, false, false, true, address(stakeTable));
         emit AbstractStakeTable.UpdatedConsensusKeys(exampleTokenCreator, newBlsVK, schnorrVK);
->>>>>>> 97308ad6
         stakeTable.updateConsensusKeys(newBlsVK, schnorrVK, newSig);
 
         // Step 4: verify the update
@@ -692,38 +623,13 @@
         assertEq(node.balance, depositAmount); //same balance
         assertEq(node.account, exampleTokenCreator); //same account
 
-<<<<<<< HEAD
-        // Step 5: update the consensus keys with the same bls keys but empty schnorrVK
-        EdOnBN254.EdOnBN254Point memory emptySchnorrVK = EdOnBN254.EdOnBN254Point(0, 0);
-
-        // Step 6: generate a new blsVK
-        seed = "235";
-        (BN254.G2Point memory newBlsVK2,, BN254.G1Point memory newSig2) =
-            genClientWallet(exampleTokenCreator, seed);
-        vm.expectEmit(false, false, false, true, address(stakeTable));
-        emit AbstractStakeTable.UpdatedConsensusKeys(exampleTokenCreator);
-        stakeTable.updateConsensusKeys(newBlsVK2, emptySchnorrVK, newSig2);
-
-        // Step 7: verify the update
-        node = stakeTable.lookupNode(exampleTokenCreator);
-        assertTrue(stakeTable._isEqualBlsKey(node.blsVK, newBlsVK2)); // same as current bls vk
-        assertTrue(EdOnBN254.isEqual(node.schnorrVK, schnorrVK)); // same as current schnorr vk
-        assertEq(node.balance, depositAmount); //same balance
-        assertEq(node.account, exampleTokenCreator); //same account
-
-=======
->>>>>>> 97308ad6
         vm.stopPrank();
     }
 
     function test_lookupNodeAndLookupStake_fails() public {
         address randomUser = makeAddr("randomUser");
 
-<<<<<<< HEAD
-        // lookup the stake for an address that is not registered and verify the data is empty
-=======
         // lookup the stake for an address that is not registered and verify the amount is empty
->>>>>>> 97308ad6
         uint256 stakeAmount = stakeTable.lookupStake(randomUser);
         assertEq(stakeAmount, 0);
 
@@ -745,11 +651,7 @@
         );
         assertTrue(EdOnBN254.isEqual(node.schnorrVK, EdOnBN254.EdOnBN254Point(0, 0)));
 
-<<<<<<< HEAD
-        // look up the stake for the zero address and verify the data is empty
-=======
         // look up the stake for the zero address and verify the amount is empty
->>>>>>> 97308ad6
         stakeAmount = stakeTable.lookupStake(address(0));
         assertEq(stakeAmount, 0);
 
@@ -770,7 +672,6 @@
             )
         );
         assertTrue(EdOnBN254.isEqual(node.schnorrVK, EdOnBN254.EdOnBN254Point(0, 0)));
-<<<<<<< HEAD
     }
 
     function test_WithdrawFunds_succeeds() public {
@@ -839,7 +740,5 @@
         vm.expectRevert(S.NodeNotRegistered.selector);
         stakeTable.withdrawFunds();
         vm.stopPrank();
-=======
->>>>>>> 97308ad6
     }
 }