// SPDX-License-Identifier: Unlicensed

/* solhint-disable contract-name-camelcase, func-name-mixedcase, one-contract-per-file */

pragma solidity ^0.8.0;

// Libraries
import "forge-std/Test.sol";
// import {console} from "forge-std/console.sol";

using stdStorage for StdStorage;

import { ERC20 } from "solmate/utils/SafeTransferLib.sol";
import { BN254 } from "bn254/BN254.sol";
import { BLSSig } from "../src/libraries/BLSSig.sol";
import { EdOnBN254 } from "../src/libraries/EdOnBn254.sol";
import { LightClient } from "../src/LightClient.sol";
import { LightClientMock } from "../test/mocks/LightClientMock.sol";
import { InitializedAt } from "../src/InitializedAt.sol";
import { Ownable } from "@openzeppelin/contracts/access/Ownable.sol";
import { IPlonkVerifier as V } from "../src/interfaces/IPlonkVerifier.sol";

// Token contract
import { EspToken } from "../src/EspToken.sol";

// Target contract
import { StakeTable as S } from "../src/StakeTable.sol";
import { StakeTableMock } from "../test/mocks/StakeTableMock.sol";
import { DeployStakeTableScript } from "./script/StakeTable.s.sol";
import { DeployEspTokenScript } from "./script/EspToken.s.sol";

// TODO: currently missing several tests
<<<<<<< HEAD
// TODO: test deployment with proxy
=======
>>>>>>> 3e4ace45
// TODO: test only owner methods access control

contract StakeTable_register_Test is Test {
    StakeTableMock public stakeTable;
    address payable public proxy;
    address public admin;
    EspToken public token;
    LightClientMock public lcMock;
    uint256 public constant INITIAL_BALANCE = 5 ether;
    uint256 public constant ESCROW_PERIOD = 1 weeks;
    uint16 public constant COMMISSION = 1234; // 12.34 %
    address public tokenGrantRecipient;
    address public delegator;
    address public validator;
<<<<<<< HEAD
    uint64 public hotShotBlocksPerEpoch = 1;
=======
>>>>>>> 3e4ace45
    string seed1 = "1";
    string seed2 = "255";

    function genClientWallet(address sender, string memory _seed)
        private
        returns (BN254.G2Point memory, EdOnBN254.EdOnBN254Point memory, BN254.G1Point memory)
    {
        // Generate a BLS signature and other values using rust code
        string[] memory cmds = new string[](4);
        cmds[0] = "diff-test";
        cmds[1] = "gen-client-wallet";
        cmds[2] = vm.toString(sender);
        cmds[3] = _seed;

        bytes memory result = vm.ffi(cmds);
        (
            BN254.G1Point memory blsSig,
            BN254.G2Point memory blsVK,
            uint256 schnorrVKx,
            uint256 schnorrVKy,
        ) = abi.decode(result, (BN254.G1Point, BN254.G2Point, uint256, uint256, address));

        return (
            blsVK, // blsVK
            EdOnBN254.EdOnBN254Point(schnorrVKx, schnorrVKy), // schnorrVK
            blsSig // sig
        );
    }

<<<<<<< HEAD
    function setUpCustom() public {
=======
    function setUp() public {
>>>>>>> 3e4ace45
        tokenGrantRecipient = makeAddr("tokenGrantRecipient");
        validator = makeAddr("validator");
        delegator = makeAddr("delegator");

        string[] memory cmds = new string[](3);
        cmds[0] = "diff-test";
        cmds[1] = "mock-genesis";
        cmds[2] = "5";

        bytes memory result = vm.ffi(cmds);
        (
            LightClientMock.LightClientState memory state,
            LightClientMock.StakeTableState memory stakeState
        ) = abi.decode(result, (LightClient.LightClientState, LightClient.StakeTableState));
        LightClientMock.LightClientState memory genesis = state;
        LightClientMock.StakeTableState memory genesisStakeTableState = stakeState;

        lcMock = new LightClientMock(genesis, genesisStakeTableState, 864000);

        DeployEspTokenScript tokenDeployer = new DeployEspTokenScript();
        (address tokenAddress, address admin) = tokenDeployer.run(tokenGrantRecipient);
        token = EspToken(tokenAddress);
<<<<<<< HEAD

        vm.prank(tokenGrantRecipient);
        token.transfer(address(validator), INITIAL_BALANCE);

        DeployStakeTableScript stakeTableDeployer = new DeployStakeTableScript();
        (proxy, admin) = stakeTableDeployer.run(tokenAddress, address(lcMock), ESCROW_PERIOD);
        stakeTable = StakeTableMock(proxy);
    }

    // TODO remove?
    function setUp() public {
        setUpCustom();
=======

        vm.prank(tokenGrantRecipient);
        token.transfer(address(validator), INITIAL_BALANCE);

        DeployStakeTableScript stakeTableDeployer = new DeployStakeTableScript();
        (proxy, admin) = stakeTableDeployer.run(tokenAddress, address(lcMock), ESCROW_PERIOD);
        stakeTable = StakeTableMock(proxy);
>>>>>>> 3e4ace45
    }

    function test_Deployment_StoresBlockNumber() public {
        assertEq(stakeTable.initializedAtBlock(), block.number);
    }

    function testFuzz_RevertWhen_InvalidBLSSig(uint256 scalar) external {
        uint64 depositAmount = 10 ether;

        (BN254.G2Point memory blsVK, EdOnBN254.EdOnBN254Point memory schnorrVK,) =
            genClientWallet(validator, seed1);

        // Prepare for the token transfer
        vm.startPrank(validator);
        token.approve(address(stakeTable), depositAmount);

        // Ensure the scalar is valid
        // Note: Apparently BN254.scalarMul is not well defined when the scalar is 0
        scalar = bound(scalar, 1, BN254.R_MOD - 1);
        BN254.validateScalarField(BN254.ScalarField.wrap(scalar));
        BN254.G1Point memory badSig = BN254.scalarMul(BN254.P1(), BN254.ScalarField.wrap(scalar));
        BN254.validateG1Point(badSig);

        // Failed signature verification
        vm.expectRevert(BLSSig.BLSSigVerificationFailed.selector);
        stakeTable.registerValidator(blsVK, schnorrVK, badSig, COMMISSION);
        vm.stopPrank();
    }

<<<<<<< HEAD
    // commenting out epoch related tests for now
    // function testFuzz_RevertWhen_InvalidNextRegistrationEpoch(uint64 rand) external {
    //     LCMock.setCurrentEpoch(3);
    //     uint64 currentEpoch = stakeTable.currentEpoch();

    //     uint64 depositAmount = 10 ether;
    //     vm.prank(validator);
    //     token.approve(address(stakeTable), depositAmount);

    //     (
    //         BN254.G2Point memory blsVK,
    //         EdOnBN254.EdOnBN254Point memory schnorrVK,
    //         BN254.G1Point memory sig
    //     ) = genClientWallet(validator);

    //     // Invalid next registration epoch
    //     uint64 validUntilEpoch = uint64(bound(rand, 0, currentEpoch - 1));
    //     vm.prank(validator);
    //     vm.expectRevert(
    //         abi.encodeWithSelector(
    //             S.InvalidNextRegistrationEpoch.selector, currentEpoch + 1, validUntilEpoch
    //         )
    //     );
    //     stakeTable.registerValidator
    //         blsVK,
    //         schnorrVK,
    //         depositAmount,
    //         sig,
    //         validUntilEpoch
    //     );

    //     // Valid next registration epoch
    //     validUntilEpoch = uint64(bound(rand, currentEpoch + 1, type(uint64).max));
    //     vm.prank(validator);
    //     stakeTable.registerValidator
    //         blsVK,
    //         schnorrVK,
    //         depositAmount,
    //         sig,
    //         validUntilEpoch
    //     );
    // }

=======
>>>>>>> 3e4ace45
    function test_RevertWhen_NodeAlreadyRegistered() external {
        uint64 depositAmount = 10 ether;

        (
            BN254.G2Point memory blsVK,
            EdOnBN254.EdOnBN254Point memory schnorrVK,
            BN254.G1Point memory sig
        ) = genClientWallet(validator, seed1);

        // Prepare for the token transfer
        vm.prank(validator);
        token.approve(address(stakeTable), depositAmount);

        // Successful call to register
        vm.prank(validator);
        stakeTable.registerValidator(blsVK, schnorrVK, sig, COMMISSION);

        // The node is already registered
        vm.prank(validator);
        vm.expectRevert(S.ValidatorAlreadyRegistered.selector);
        stakeTable.registerValidator(blsVK, schnorrVK, sig, COMMISSION);
    }

    function test_RevertWhen_NoTokenAllowanceOrBalance() external {
        uint64 depositAmount = 10 ether;

        (
            BN254.G2Point memory blsVK,
            EdOnBN254.EdOnBN254Point memory schnorrVK,
            BN254.G1Point memory sig
        ) = genClientWallet(validator, seed1);
<<<<<<< HEAD

        vm.prank(validator);
        stakeTable.registerValidator(blsVK, schnorrVK, sig, COMMISSION);

=======

        vm.prank(validator);
        stakeTable.registerValidator(blsVK, schnorrVK, sig, COMMISSION);

>>>>>>> 3e4ace45
        vm.startPrank(delegator);
        // The call to register is expected to fail because the depositAmount has not been approved
        // and thus the stake table contract cannot lock the stake.
        vm.expectRevert(abi.encodeWithSelector(S.InsufficientAllowance.selector, 0, depositAmount));
        stakeTable.delegate(validator, depositAmount);

        // Prepare for the token transfer by giving the StakeTable contract the required allowance
        token.approve(address(stakeTable), depositAmount);

        // TODO MA: this error is from solady's ERC20 implementation, needs to be updated in case we
        // use another ERC20 implementation for our token. I think it's fair to expect a revert from
        // *our* ERC20 token if the does not have the balance.
        vm.expectRevert("TRANSFER_FROM_FAILED");
        stakeTable.delegate(validator, depositAmount);

        vm.stopPrank();
    }

    /// @dev Tests a correct registration
    function test_Registration_succeeds() external {
        (
            BN254.G2Point memory blsVK,
            EdOnBN254.EdOnBN254Point memory schnorrVK,
            BN254.G1Point memory sig
        ) = genClientWallet(validator, seed1);

        vm.prank(validator);
        vm.expectEmit(false, false, false, true, address(stakeTable));
<<<<<<< HEAD
        emit AbstractStakeTable.ValidatorRegistered(validator, blsVK, schnorrVK, COMMISSION);
=======
        emit S.ValidatorRegistered(validator, blsVK, schnorrVK, COMMISSION);
>>>>>>> 3e4ace45
        stakeTable.registerValidator(blsVK, schnorrVK, sig, COMMISSION);
    }

    /// @dev Tests a correct registration
    function test_RevertWhen_InvalidBlsVK_or_InvalidSchnorrVK_on_Registration() external {
        // generate a valid blsVK and schnorrVK
        (
            BN254.G2Point memory blsVK,
            EdOnBN254.EdOnBN254Point memory schnorrVK,
            BN254.G1Point memory sig
        ) = genClientWallet(validator, seed1);

        // Prepare for the token transfer
        vm.startPrank(validator);

        // revert when the blsVK is the zero point
        BN254.G2Point memory zeroBlsVK = BN254.G2Point(
            BN254.BaseField.wrap(0),
            BN254.BaseField.wrap(0),
            BN254.BaseField.wrap(0),
            BN254.BaseField.wrap(0)
        );
        vm.expectRevert(BLSSig.BLSSigVerificationFailed.selector);
        stakeTable.registerValidator(zeroBlsVK, schnorrVK, sig, COMMISSION);

        // revert when the schnorrVK is the zero point
        EdOnBN254.EdOnBN254Point memory zeroSchnorrVK = EdOnBN254.EdOnBN254Point(0, 0);
        vm.expectRevert(S.InvalidSchnorrVK.selector);
        stakeTable.registerValidator(blsVK, zeroSchnorrVK, sig, COMMISSION);

        vm.stopPrank();
    }

    function test_UpdateConsensusKeys_Succeeds() public {
        uint64 depositAmount = 10 ether;

        //Step 1: generate a new blsVK and schnorrVK and register this node
        (
            BN254.G2Point memory blsVK,
            EdOnBN254.EdOnBN254Point memory schnorrVK,
            BN254.G1Point memory sig
        ) = genClientWallet(validator, seed1);

        // Prepare for the token transfer by granting allowance to the contract
        vm.startPrank(validator);
        token.approve(address(stakeTable), depositAmount);

        // Balances before registration
        assertEq(token.balanceOf(validator), INITIAL_BALANCE);

        // Check event is emitted after calling successfully `register`
        vm.expectEmit(false, false, false, true, address(stakeTable));
<<<<<<< HEAD
        emit AbstractStakeTable.ValidatorRegistered(validator, blsVK, schnorrVK, COMMISSION);
=======
        emit S.ValidatorRegistered(validator, blsVK, schnorrVK, COMMISSION);
>>>>>>> 3e4ace45
        stakeTable.registerValidator(blsVK, schnorrVK, sig, COMMISSION);

        // Step 2: generate a new blsVK and schnorrVK
        (
            BN254.G2Point memory newBlsVK,
            EdOnBN254.EdOnBN254Point memory newSchnorrVK,
            BN254.G1Point memory newBlsSig
        ) = genClientWallet(validator, seed2);

        // Step 3: update the consensus keys
        vm.expectEmit(false, false, false, true, address(stakeTable));
<<<<<<< HEAD
        emit AbstractStakeTable.ConsensusKeysUpdated(validator, newBlsVK, newSchnorrVK);
=======
        emit S.ConsensusKeysUpdated(validator, newBlsVK, newSchnorrVK);
>>>>>>> 3e4ace45
        stakeTable.updateConsensusKeys(newBlsVK, newSchnorrVK, newBlsSig);

        vm.stopPrank();
    }

    function test_RevertWhen_UpdateConsensusKeysWithSameBlsKey() public {
        uint64 depositAmount = 10 ether;

        //Step 1: generate a new blsVK and schnorrVK and register this node
        (
            BN254.G2Point memory blsVK,
            EdOnBN254.EdOnBN254Point memory schnorrVK,
            BN254.G1Point memory sig
        ) = genClientWallet(validator, seed1);

        // Prepare for the token transfer by granting allowance to the contract
        vm.startPrank(validator);
        token.approve(address(stakeTable), depositAmount);

        // Balances before registration
        assertEq(token.balanceOf(validator), INITIAL_BALANCE);

        stakeTable.registerValidator(blsVK, schnorrVK, sig, COMMISSION);

        // Step 2: update the consensus keys with the same keys
        vm.expectRevert(S.BlsKeyAlreadyUsed.selector);
        stakeTable.updateConsensusKeys(blsVK, schnorrVK, sig);

        vm.stopPrank();
    }

    function test_RevertWhen_UpdateConsensusKeysWithEmptyKeys() public {
        uint64 depositAmount = 10 ether;

        //Step 1: generate a new blsVK and schnorrVK and register this node
        (
            BN254.G2Point memory blsVK,
            EdOnBN254.EdOnBN254Point memory schnorrVK,
            BN254.G1Point memory sig
        ) = genClientWallet(validator, seed1);

        // Prepare for the token transfer by granting allowance to the contract
        vm.startPrank(validator);
        token.approve(address(stakeTable), depositAmount);

        // Balances before registration
        assertEq(token.balanceOf(validator), INITIAL_BALANCE);

        stakeTable.registerValidator(blsVK, schnorrVK, sig, COMMISSION);

        // empty keys
        BN254.G2Point memory emptyBlsVK = BN254.G2Point(
            BN254.BaseField.wrap(0),
            BN254.BaseField.wrap(0),
            BN254.BaseField.wrap(0),
            BN254.BaseField.wrap(0)
        );
        EdOnBN254.EdOnBN254Point memory emptySchnorrVK = EdOnBN254.EdOnBN254Point(0, 0);

        // Step 2: attempt to update the consensus keys with the same keys
        vm.expectRevert(S.InvalidSchnorrVK.selector);
        stakeTable.updateConsensusKeys(emptyBlsVK, emptySchnorrVK, sig);

        vm.stopPrank();
    }

    function test_RevertWhen_UpdateConsensusKeysWithInvalidSignature() public {
        uint64 depositAmount = 10 ether;

        //Step 1: generate a new blsVK and schnorrVK and register this node
        (
            BN254.G2Point memory blsVK,
            EdOnBN254.EdOnBN254Point memory schnorrVK,
            BN254.G1Point memory sig
        ) = genClientWallet(validator, seed1);

        // Prepare for the token transfer by granting allowance to the contract
        vm.startPrank(validator);
        token.approve(address(stakeTable), depositAmount);

        // Balances before registration
        assertEq(token.balanceOf(validator), INITIAL_BALANCE);

        BN254.G1Point memory badSig =
            BN254.G1Point(BN254.BaseField.wrap(0), BN254.BaseField.wrap(0));

        stakeTable.registerValidator(blsVK, schnorrVK, sig, COMMISSION);

        // Step 2: generate a new blsVK and schnorrVK
        (BN254.G2Point memory newBlsVK, EdOnBN254.EdOnBN254Point memory newSchnorrVK,) =
            genClientWallet(validator, seed2);

        // Step 3: attempt to update the consensus keys with the new keys but invalid signature
        vm.expectRevert(BLSSig.BLSSigVerificationFailed.selector);
        stakeTable.updateConsensusKeys(newBlsVK, newSchnorrVK, badSig);

        vm.stopPrank();
    }

    function test_RevertWhen_UpdateConsensusKeysWithZeroBlsKeyButNewSchnorrVK() public {
        uint64 depositAmount = 10 ether;

        //Step 1: generate a new blsVK and schnorrVK and register this node
        (
            BN254.G2Point memory blsVK,
            EdOnBN254.EdOnBN254Point memory schnorrVK,
            BN254.G1Point memory sig
        ) = genClientWallet(validator, seed1);

        // Prepare for the token transfer by granting allowance to the contract
        vm.startPrank(validator);
        token.approve(address(stakeTable), depositAmount);

        // Balances before registration
        assertEq(token.balanceOf(validator), INITIAL_BALANCE);

        vm.expectEmit(false, false, false, true, address(stakeTable));
<<<<<<< HEAD
        emit AbstractStakeTable.ValidatorRegistered(validator, blsVK, schnorrVK, COMMISSION);
=======
        emit S.ValidatorRegistered(validator, blsVK, schnorrVK, COMMISSION);
>>>>>>> 3e4ace45
        stakeTable.registerValidator(blsVK, schnorrVK, sig, COMMISSION);

        // Step 2: generate an empty and new schnorrVK
        (, EdOnBN254.EdOnBN254Point memory newSchnorrVK,) = genClientWallet(validator, seed2);

        BN254.G2Point memory emptyBlsVK = BN254.G2Point(
            BN254.BaseField.wrap(0),
            BN254.BaseField.wrap(0),
            BN254.BaseField.wrap(0),
            BN254.BaseField.wrap(0)
        );

        // Step 3: empty bls key -> wrong signature
        vm.expectRevert(BLSSig.BLSSigVerificationFailed.selector);
        stakeTable.updateConsensusKeys(emptyBlsVK, newSchnorrVK, sig);

        vm.stopPrank();
    }

    function test_RevertWhen_UpdateConsensusKeysWithZeroSchnorrVKButNewBlsVK() public {
        uint64 depositAmount = 10 ether;

        //Step 1: generate a new blsVK and schnorrVK and register this node
        (
            BN254.G2Point memory blsVK,
            EdOnBN254.EdOnBN254Point memory schnorrVK,
            BN254.G1Point memory sig
        ) = genClientWallet(validator, seed1);

        // Prepare for the token transfer by granting allowance to the contract
        vm.startPrank(validator);
        token.approve(address(stakeTable), depositAmount);

        // Balances before registration
        assertEq(token.balanceOf(validator), INITIAL_BALANCE);

        stakeTable.registerValidator(blsVK, schnorrVK, sig, COMMISSION);

        // Step 2: generate a new blsVK
        (BN254.G2Point memory newBlsVK,, BN254.G1Point memory newSig) =
            genClientWallet(validator, seed2);

        // Step 3: generate empty schnorrVK
        EdOnBN254.EdOnBN254Point memory emptySchnorrVK = EdOnBN254.EdOnBN254Point(0, 0);

        // Step 4: update the consensus keys with the new bls keys but empty schnorrVK
        vm.expectRevert(S.InvalidSchnorrVK.selector);
        stakeTable.updateConsensusKeys(newBlsVK, emptySchnorrVK, newSig);

        vm.stopPrank();
    }

<<<<<<< HEAD
    // TODO: MA the contract currently doesn't allow updating the schorr key without updating the
    // BLS key. Need to discuss with product team if this is fine.
    //
    // function test_UpdateConsensusKeysWithSameBlsKeyButNewSchnorrVK_Succeeds() public {
    //     uint64 depositAmount = 10 ether;
    //     string memory seed = "123";

    //     //Step 1: generate a new blsVK and schnorrVK and register this node
    //     (
    //         BN254.G2Point memory blsVK,
    //         EdOnBN254.EdOnBN254Point memory schnorrVK,
    //         BN254.G1Point memory blsSig
    //     ) = genClientWallet(validator, seed1);

    //     // Prepare for the token transfer by granting allowance to the contract
    //     vm.startPrank(validator);
    //     token.approve(address(stakeTable), depositAmount);

    //     // Balances before registration
    //     assertEq(token.balanceOf(validator), INITIAL_BALANCE);

    //     vm.expectEmit(false, false, false, true, address(stakeTable));
    //     emit AbstractStakeTable.ValidatorRegistered(validator, blsVK, schnorrVK,
    // COMMISSION);
    //     stakeTable.registerValidator(blsVK, schnorrVK, blsSig, COMMISSION);

    //     // Step 2: generate a new schnorrVK
    //     seed = "234";
    //     (, EdOnBN254.EdOnBN254Point memory newSchnorrVK,) =
    //         genClientWallet(validator, seed1);

    //     // Step 3: update the consensus keys with the new schnorrVK
    //     vm.expectEmit(false, false, false, true, address(stakeTable));
    //     emit AbstractStakeTable.ConsensusKeysUpdated(validator, blsVK, newSchnorrVK);
    //     stakeTable.updateConsensusKeys(blsVK, newSchnorrVK, blsSig);

    //     vm.stopPrank();
    // }

=======
>>>>>>> 3e4ace45
    function test_UpdateConsensusKeysWithNewBlsKeyButSameSchnorrVK_Succeeds() public {
        uint64 depositAmount = 10 ether;

        //Step 1: generate a new blsVK and schnorrVK and register this node
        (
            BN254.G2Point memory blsVK,
            EdOnBN254.EdOnBN254Point memory schnorrVK,
            BN254.G1Point memory sig
        ) = genClientWallet(validator, seed1);

        // Prepare for the token transfer by granting allowance to the contract
        vm.startPrank(validator);
        token.approve(address(stakeTable), depositAmount);

        // Balances before registration
        assertEq(token.balanceOf(validator), INITIAL_BALANCE);

        vm.expectEmit(false, false, false, true, address(stakeTable));
<<<<<<< HEAD
        emit AbstractStakeTable.ValidatorRegistered(validator, blsVK, schnorrVK, COMMISSION);
=======
        emit S.ValidatorRegistered(validator, blsVK, schnorrVK, COMMISSION);
>>>>>>> 3e4ace45
        stakeTable.registerValidator(blsVK, schnorrVK, sig, COMMISSION);

        // Step 2: generate an empty and new schnorrVK
        (BN254.G2Point memory newBlsVK,, BN254.G1Point memory newSig) =
            genClientWallet(validator, seed2);

        // Step 3: update the consensus keys with the same bls keys but new schnorrV
        vm.expectEmit(false, false, false, true, address(stakeTable));
<<<<<<< HEAD
        emit AbstractStakeTable.ConsensusKeysUpdated(validator, newBlsVK, schnorrVK);
=======
        emit S.ConsensusKeysUpdated(validator, newBlsVK, schnorrVK);
>>>>>>> 3e4ace45
        stakeTable.updateConsensusKeys(newBlsVK, schnorrVK, newSig);

        vm.stopPrank();
    }

    function test_claimWithdrawal_succeeds() public {
        (
            BN254.G2Point memory blsVK,
            EdOnBN254.EdOnBN254Point memory schnorrVK,
            BN254.G1Point memory sig
        ) = genClientWallet(validator, seed1);
<<<<<<< HEAD

        vm.prank(tokenGrantRecipient);
        token.transfer(delegator, INITIAL_BALANCE);

        vm.prank(delegator);
        token.approve(address(stakeTable), INITIAL_BALANCE);
        assertEq(token.balanceOf(delegator), INITIAL_BALANCE);

        // register the node
        vm.prank(validator);
        vm.expectEmit(false, false, false, true, address(stakeTable));
        emit AbstractStakeTable.ValidatorRegistered(validator, blsVK, schnorrVK, COMMISSION);
        stakeTable.registerValidator(blsVK, schnorrVK, sig, COMMISSION);

        vm.startPrank(delegator);

        // Delegate some funds
        vm.expectEmit(false, false, false, true, address(stakeTable));
        emit AbstractStakeTable.Delegated(delegator, validator, 3 ether);
        stakeTable.delegate(validator, 3 ether);

        assertEq(token.balanceOf(delegator), INITIAL_BALANCE - 3 ether);
        assertEq(token.balanceOf(address(stakeTable)), 3 ether);

        // Withdraw without undelegation
        vm.expectRevert(S.NothingToWithdraw.selector);
        stakeTable.claimWithdrawal(validator);

        // Request partial undelegation of funds
        vm.expectEmit(false, false, false, true, address(stakeTable));
        emit AbstractStakeTable.Undelegated(delegator, validator, 1 ether);
        stakeTable.undelegate(validator, 1 ether);

        // Withdraw too early
        vm.expectRevert(S.PrematureWithdrawal.selector);
        stakeTable.claimWithdrawal(validator);

        // Withdraw after escrow period
        vm.warp(block.timestamp + ESCROW_PERIOD);
        stakeTable.claimWithdrawal(validator);
        assertEq(token.balanceOf(delegator), INITIAL_BALANCE - 2 ether);

        // Request undelegation of rest of funds
        stakeTable.undelegate(validator, 2 ether);

        // Try to undelegate more
        vm.expectRevert(abi.encodeWithSelector(S.InsufficientBalance.selector, 0));
        stakeTable.undelegate(validator, 1);

        // Withdraw after escrow period
        vm.warp(block.timestamp + ESCROW_PERIOD);
        stakeTable.claimWithdrawal(validator);
        assertEq(token.balanceOf(delegator), INITIAL_BALANCE);

        vm.stopPrank();
    }

    function test_revertIf_undelegate_AfterValidatorExit() public {
       // TODO
    }

    // TODO: using openzeppelin contracts for this now
    // test set admin succeeds
    // function test_setAdmin_succeeds() public {
    //     vm.prank(tokenGrantRecipient);
    //     vm.expectEmit(false, false, false, true, address(stakeTable));
    //     emit Ownable.OwnershipTransferred(tokenGrantRecipient, makeAddr("admin"));
    //     stakeTable.transferOwnership(makeAddr("admin"));
    //     assertEq(stakeTable.owner(), makeAddr("admin"));
    // }

    // TODO: using openzeppelin contracts for this now
    // test set admin fails if not admin or invalid admin address
    // function test_revertWhen_setAdmin_NotAdminOrInvalidAdminAddress() public {
    //     vm.startPrank(makeAddr("randomUser"));
    //     vm.expectRevert(
    //         abi.encodeWithSelector(
    //             Ownable.OwnableUnauthorizedAccount.selector, makeAddr("randomUser")
    //         )
    //     );
    //     stakeTable.transferOwnership(makeAddr("admin"));
    //     vm.stopPrank();

    //     vm.prank(tokenGrantRecipient);
    //     vm.expectRevert(abi.encodeWithSelector(Ownable.OwnableInvalidOwner.selector,
    // address(0)));
    //     stakeTable.transferOwnership(address(0));
    // }

    // TESTS FOR CURRENT EPOCH
    // function test_initialEpoch_isZero() public view {
    //     // assert the current block height is initialBlockHeight
    //     uint64 initialBlockHeight = 0;
    //     (, uint64 currentBlockHeight,) = lcMock.finalizedState();
    //     assertEq(currentBlockHeight, initialBlockHeight);

    //     // Calculate the expected epoch
    //     uint64 expectedEpoch = 0;

    //     // Call the currentEpoch function
    //     uint64 currentEpoch = stakeTable.currentEpoch();

    //     // Assert that the current epoch is calculated correctly
    //     assertEq(currentEpoch, expectedEpoch);
    //     assertEq(currentEpoch, 0);
    // }

    // function test_currentEpoch_isUpdated() public {
    //     test_initialEpoch_isZero();

    //     // set new finalized state on the light client contract
    //     lcMock.setFinalizedState(LightClient.LightClientState(0, 10, BN254.ScalarField.wrap(0)));

    //     // verify the current epoch is updated and is non-zero
    //     assertNotEq(stakeTable.currentEpoch(), 0);

    //     // verify the expected epoch
    //     uint64 expectedEpoch = 10; // 10 / 1
    //     assertEq(stakeTable.currentEpoch(), expectedEpoch);
    // }

    // function test_currentEpoch_blocksPerEpochNotOne() public {
    //     setUpCustom(10, /*churn*/ 3 /*blocksPerEpoch*/ );
    //     test_initialEpoch_isZero();
    //     lcMock.setFinalizedState(LightClient.LightClientState(0, 2, BN254.ScalarField.wrap(0)));
    //     assertEq(stakeTable.currentEpoch(), 0);
    //     lcMock.setFinalizedState(LightClient.LightClientState(0, 3, BN254.ScalarField.wrap(0)));
    //     assertEq(stakeTable.currentEpoch(), 1);
    // }

    // // test various edge cases for the currentEpoch
    // function test_currentEpoch_edgeCases() public {
    //     // test edge case when the block height is less than the hotShotBlocksPerEpoch
    //     uint64 hotShotBlockHeight = 0;
    //     lcMock.setFinalizedState(
    //         LightClient.LightClientState(0, hotShotBlockHeight, BN254.ScalarField.wrap(0))
    //     );
    //     assertEq(stakeTable.currentEpoch(), 0);

    //     // test edge case when the block height is exactly divisible by the hotShotBlocksPerEpoch
    //     hotShotBlockHeight = 1;
    //     lcMock.setFinalizedState(
    //         LightClient.LightClientState(0, hotShotBlockHeight, BN254.ScalarField.wrap(0))
    //     );
    //     assertEq(stakeTable.currentEpoch(), 1);

    //     // test edge case when the block height is greater than the hotShotBlocksPerEpoch
    //     hotShotBlockHeight = 2;
    //     lcMock.setFinalizedState(
    //         LightClient.LightClientState(0, hotShotBlockHeight, BN254.ScalarField.wrap(0))
    //     );
    //     assertEq(stakeTable.currentEpoch(), 2);

    //     // test edge case when the block height is very large
    //     hotShotBlockHeight = type(uint64).max;
    //     lcMock.setFinalizedState(
    //         LightClient.LightClientState(0, hotShotBlockHeight, BN254.ScalarField.wrap(0))
    //     );
    //     assertEq(stakeTable.currentEpoch(), hotShotBlockHeight / hotShotBlocksPerEpoch);
    // }

    // // TESTS FOR NEXT REGISTRATION EPOCH

    // /// @notice test the next available epoch (registration/exit) when the current epoch is zero
    // function test_nextAvailableEpoch_whenCurrentEpochIsZero() public {
    //     // test for registration
    //     // check that the current epoch is zero
    //     assertEq(stakeTable.currentEpoch(), 0);

    //     // check that the first registration epoch is equal to one
    //     assertEq(stakeTable.registrationEpoch(), 1);

    //     // assert that the next registration epoch is equal to the  registration
    //     // epoch
    //     stakeTable.mockPushToRegistrationQueue();
    //     assertEq(stakeTable.registrationEpoch(), 1);
    //     assertEq(stakeTable.numPendingRegistrationsInEpoch(), 1);

    //     // test for exit
    //     // assert that the next exit epoch is equal to the  exit epoch
    //     assertEq(stakeTable.exitEpoch(), 1);
    //     stakeTable.mockPushToExitQueue();
    //     assertEq(stakeTable.exitEpoch(), 1); // the epoch is one as you just pushed one exit
    //     assertEq(stakeTable.numPendingExitsInEpoch(), 1);
    // }

    // /// @notice test the next available epoch (registration/exit) when the current epoch + 1
    // /// is greater than the  registration/exit epoch
    // function test_nextAvailableEpoch_whenCurrentEpochPlusOneIsGreaterThanregistrationEpoch()
    //     public
    // {
    //     // test for registration
    //     // set the current epoch to 1 by updating the latest hotshot block number on the LC
    // contract
    //     lcMock.setFinalizedState(LightClient.LightClientState(0, 1, BN254.ScalarField.wrap(0)));
    //     assertEq(stakeTable.currentEpoch(), 1);

    //     // assert that the registrationEpoch is 1
    //     assertEq(stakeTable.registrationEpoch(), 1);
    //     assertGe(stakeTable.currentEpoch() + 1, stakeTable.registrationEpoch());

    //     // assert that the next registration epoch is equal to stakeTable.currentEpoch() + 1
    //     stakeTable.mockPushToRegistrationQueue();
    //     assertEq(stakeTable.registrationEpoch(), stakeTable.currentEpoch() + 1);
    //     assertEq(stakeTable.numPendingRegistrationsInEpoch(), 0);

    //     // test for exit
    //     assertEq(stakeTable.exitEpoch(), 1);

    //     // assert that the next exit epoch is equal to 2
    //     stakeTable.mockPushToExitQueue();
    //     assertEq(stakeTable.exitEpoch(), stakeTable.currentEpoch() + 1);
    //     assertEq(stakeTable.numPendingExitsInEpoch(), 0);
    // }

    // /// @notice test nextAvailableEpoch when firstAvailableEpoch (registration/exit) is greater
    // than
    // /// currentEpoch + 1
    // function test_nextAvailableEpoch_whenFirstAvailableEpochIsGreaterThanCurrentEpochPlusOne()
    //     public
    // {
    //     // set the current epoch to 1 by updating the latest hotshot block number on the LC
    // contract
    //     lcMock.setFinalizedState(LightClient.LightClientState(0, 1, BN254.ScalarField.wrap(0)));
    //     assertEq(stakeTable.currentEpoch(), 1);

    //     // set the  registration epoch to 3
    //     uint64 registrationEpoch = 3;
    //     stakeTable.setRegistrationEpoch(registrationEpoch);

    //     // assert that the next registration epoch is greater than the current epoch
    //     assertGt(stakeTable.registrationEpoch(), stakeTable.currentEpoch());

    //     // assert that the next registration epoch is equal to 3
    //     stakeTable.mockPushToRegistrationQueue();
    //     assertEq(stakeTable.registrationEpoch(), registrationEpoch);
    //     assertEq(stakeTable.numPendingRegistrationsInEpoch(), 1);

    //     // set the  registration epoch to max uint64
    //     registrationEpoch = type(uint64).max;
    //     stakeTable.setRegistrationEpoch(registrationEpoch);

    //     // assert that the next registration epoch is equal to max uint64
    //     stakeTable.mockPushToRegistrationQueue();
    //     assertEq(stakeTable.registrationEpoch(), registrationEpoch);
    //     assertEq(stakeTable.numPendingRegistrationsInEpoch(), 2);

    //     // test for exit
    //     // set the  exit epoch to 3
    //     uint64 exitEpoch = 3;
    //     stakeTable.setExitEpoch(exitEpoch);

    //     // assert that the next exit epoch is equal to 3
    //     stakeTable.mockPushToExitQueue();
    //     assertEq(stakeTable.exitEpoch(), exitEpoch);
    //     assertEq(stakeTable.numPendingExitsInEpoch(), 1);
    // }

    // /// @notice test registrationEpoch when the current epoch + 1 is equal to the
    // /// registration/exit epoch
    // function test_registrationEpoch_whenCurrentEpochPlusOneIsEqualToregistrationEpoch() public {
    //     // test for registration
    //     // set the current epoch to 1 by updating the latest hotshot block number on the LC
    // contract
    //     lcMock.setFinalizedState(LightClient.LightClientState(0, 1, BN254.ScalarField.wrap(0)));
    //     assertEq(stakeTable.currentEpoch(), 1);

    //     // set the  registration epoch to 2
    //     uint64 registrationEpoch = 2;
    //     stakeTable.setRegistrationEpoch(registrationEpoch);

    //     // assert that the next registration epoch is equal to 2
    //     stakeTable.mockPushToRegistrationQueue();
    //     assertEq(stakeTable.registrationEpoch(), registrationEpoch);
    //     assertEq(stakeTable.numPendingRegistrationsInEpoch(), 1);

    //     // test for exit
    //     // set the  exit epoch to 2
    //     uint64 exitEpoch = 2;
    //     stakeTable.setExitEpoch(exitEpoch);

    //     // assert that the next exit epoch is equal to 2
    //     stakeTable.mockPushToExitQueue();
    //     assertEq(stakeTable.exitEpoch(), exitEpoch);
    //     assertEq(stakeTable.numPendingExitsInEpoch(), 1);
    // }

    // // test pushToRegistrationQueue reverts when the current epoch is max uint64
    // // note, the current epoch is max uint64 only when the hotshot blocks per epoch is 1
    // // and the hotshot block number is max uint64
    // function test_revertWhen_pushToRegistrationQueue_whenCurrentEpochIsMaxUint64() public {
    //     // set the current hotshot block number to max uint64
    //     lcMock.setFinalizedState(
    //         LightClient.LightClientState(0, type(uint64).max, BN254.ScalarField.wrap(0))
    //     );
    //     assertEq(stakeTable.currentEpoch(), type(uint64).max);

    //     // set the hotshot blocks per epoch to 1
    //     vm.prank(tokenGrantRecipient);
    //     stakeTable.mockUpdateHotShotBlocksPerEpoch(1);
    //     assertEq(stakeTable.hotShotBlocksPerEpoch(), 1);

    //     // push to registration queue and expect a panic due to arithmetic overflow
    //     vm.expectRevert(stdError.arithmeticError);
    //     stakeTable.mockPushToRegistrationQueue();
    // }
=======

        vm.prank(tokenGrantRecipient);
        token.transfer(delegator, INITIAL_BALANCE);

        vm.prank(delegator);
        token.approve(address(stakeTable), INITIAL_BALANCE);
        assertEq(token.balanceOf(delegator), INITIAL_BALANCE);

        // register the node
        vm.prank(validator);
        vm.expectEmit(false, false, false, true, address(stakeTable));
        emit S.ValidatorRegistered(validator, blsVK, schnorrVK, COMMISSION);
        stakeTable.registerValidator(blsVK, schnorrVK, sig, COMMISSION);

        vm.startPrank(delegator);

        // Delegate some funds
        vm.expectEmit(false, false, false, true, address(stakeTable));
        emit S.Delegated(delegator, validator, 3 ether);
        stakeTable.delegate(validator, 3 ether);

        assertEq(token.balanceOf(delegator), INITIAL_BALANCE - 3 ether);
        assertEq(token.balanceOf(address(stakeTable)), 3 ether);

        // Withdraw without undelegation
        vm.expectRevert(S.NothingToWithdraw.selector);
        stakeTable.claimWithdrawal(validator);

        // Request partial undelegation of funds
        vm.expectEmit(false, false, false, true, address(stakeTable));
        emit S.Undelegated(delegator, validator, 1 ether);
        stakeTable.undelegate(validator, 1 ether);

        // Withdraw too early
        vm.expectRevert(S.PrematureWithdrawal.selector);
        stakeTable.claimWithdrawal(validator);

        // Withdraw after escrow period
        vm.warp(block.timestamp + ESCROW_PERIOD);
        stakeTable.claimWithdrawal(validator);
        assertEq(token.balanceOf(delegator), INITIAL_BALANCE - 2 ether);

        vm.stopPrank();

        // Validator exit
        vm.prank(validator);
        vm.expectEmit(false, false, false, true, address(stakeTable));
        emit S.ValidatorExit(validator);
        stakeTable.deregisterValidator();

        vm.startPrank(delegator);

        // Withdraw too early
        vm.expectRevert(S.PrematureWithdrawal.selector);
        stakeTable.claimValidatorExit(validator);

        // Try to undelegate after validator exit
        vm.expectRevert(S.ValidatorInactive.selector);
        stakeTable.undelegate(validator, 1);

        // Withdraw after escrow period
        vm.warp(block.timestamp + ESCROW_PERIOD);
        stakeTable.claimValidatorExit(validator);

        // The delegator withdrew all their funds
        assertEq(token.balanceOf(delegator), INITIAL_BALANCE);

        vm.stopPrank();
    }

    // solhint-disable-next-line no-empty-blocks
    function test_revertIf_undelegate_AfterValidatorExit() public {
        // TODO
    }
>>>>>>> 3e4ace45
}<|MERGE_RESOLUTION|>--- conflicted
+++ resolved
@@ -30,10 +30,6 @@
 import { DeployEspTokenScript } from "./script/EspToken.s.sol";
 
 // TODO: currently missing several tests
-<<<<<<< HEAD
-// TODO: test deployment with proxy
-=======
->>>>>>> 3e4ace45
 // TODO: test only owner methods access control
 
 contract StakeTable_register_Test is Test {
@@ -48,10 +44,6 @@
     address public tokenGrantRecipient;
     address public delegator;
     address public validator;
-<<<<<<< HEAD
-    uint64 public hotShotBlocksPerEpoch = 1;
-=======
->>>>>>> 3e4ace45
     string seed1 = "1";
     string seed2 = "255";
 
@@ -81,11 +73,7 @@
         );
     }
 
-<<<<<<< HEAD
-    function setUpCustom() public {
-=======
     function setUp() public {
->>>>>>> 3e4ace45
         tokenGrantRecipient = makeAddr("tokenGrantRecipient");
         validator = makeAddr("validator");
         delegator = makeAddr("delegator");
@@ -108,7 +96,6 @@
         DeployEspTokenScript tokenDeployer = new DeployEspTokenScript();
         (address tokenAddress, address admin) = tokenDeployer.run(tokenGrantRecipient);
         token = EspToken(tokenAddress);
-<<<<<<< HEAD
 
         vm.prank(tokenGrantRecipient);
         token.transfer(address(validator), INITIAL_BALANCE);
@@ -116,20 +103,6 @@
         DeployStakeTableScript stakeTableDeployer = new DeployStakeTableScript();
         (proxy, admin) = stakeTableDeployer.run(tokenAddress, address(lcMock), ESCROW_PERIOD);
         stakeTable = StakeTableMock(proxy);
-    }
-
-    // TODO remove?
-    function setUp() public {
-        setUpCustom();
-=======
-
-        vm.prank(tokenGrantRecipient);
-        token.transfer(address(validator), INITIAL_BALANCE);
-
-        DeployStakeTableScript stakeTableDeployer = new DeployStakeTableScript();
-        (proxy, admin) = stakeTableDeployer.run(tokenAddress, address(lcMock), ESCROW_PERIOD);
-        stakeTable = StakeTableMock(proxy);
->>>>>>> 3e4ace45
     }
 
     function test_Deployment_StoresBlockNumber() public {
@@ -159,52 +132,6 @@
         vm.stopPrank();
     }
 
-<<<<<<< HEAD
-    // commenting out epoch related tests for now
-    // function testFuzz_RevertWhen_InvalidNextRegistrationEpoch(uint64 rand) external {
-    //     LCMock.setCurrentEpoch(3);
-    //     uint64 currentEpoch = stakeTable.currentEpoch();
-
-    //     uint64 depositAmount = 10 ether;
-    //     vm.prank(validator);
-    //     token.approve(address(stakeTable), depositAmount);
-
-    //     (
-    //         BN254.G2Point memory blsVK,
-    //         EdOnBN254.EdOnBN254Point memory schnorrVK,
-    //         BN254.G1Point memory sig
-    //     ) = genClientWallet(validator);
-
-    //     // Invalid next registration epoch
-    //     uint64 validUntilEpoch = uint64(bound(rand, 0, currentEpoch - 1));
-    //     vm.prank(validator);
-    //     vm.expectRevert(
-    //         abi.encodeWithSelector(
-    //             S.InvalidNextRegistrationEpoch.selector, currentEpoch + 1, validUntilEpoch
-    //         )
-    //     );
-    //     stakeTable.registerValidator
-    //         blsVK,
-    //         schnorrVK,
-    //         depositAmount,
-    //         sig,
-    //         validUntilEpoch
-    //     );
-
-    //     // Valid next registration epoch
-    //     validUntilEpoch = uint64(bound(rand, currentEpoch + 1, type(uint64).max));
-    //     vm.prank(validator);
-    //     stakeTable.registerValidator
-    //         blsVK,
-    //         schnorrVK,
-    //         depositAmount,
-    //         sig,
-    //         validUntilEpoch
-    //     );
-    // }
-
-=======
->>>>>>> 3e4ace45
     function test_RevertWhen_NodeAlreadyRegistered() external {
         uint64 depositAmount = 10 ether;
 
@@ -236,17 +163,10 @@
             EdOnBN254.EdOnBN254Point memory schnorrVK,
             BN254.G1Point memory sig
         ) = genClientWallet(validator, seed1);
-<<<<<<< HEAD
-
-        vm.prank(validator);
-        stakeTable.registerValidator(blsVK, schnorrVK, sig, COMMISSION);
-
-=======
-
-        vm.prank(validator);
-        stakeTable.registerValidator(blsVK, schnorrVK, sig, COMMISSION);
-
->>>>>>> 3e4ace45
+
+        vm.prank(validator);
+        stakeTable.registerValidator(blsVK, schnorrVK, sig, COMMISSION);
+
         vm.startPrank(delegator);
         // The call to register is expected to fail because the depositAmount has not been approved
         // and thus the stake table contract cannot lock the stake.
@@ -275,11 +195,7 @@
 
         vm.prank(validator);
         vm.expectEmit(false, false, false, true, address(stakeTable));
-<<<<<<< HEAD
-        emit AbstractStakeTable.ValidatorRegistered(validator, blsVK, schnorrVK, COMMISSION);
-=======
         emit S.ValidatorRegistered(validator, blsVK, schnorrVK, COMMISSION);
->>>>>>> 3e4ace45
         stakeTable.registerValidator(blsVK, schnorrVK, sig, COMMISSION);
     }
 
@@ -332,11 +248,7 @@
 
         // Check event is emitted after calling successfully `register`
         vm.expectEmit(false, false, false, true, address(stakeTable));
-<<<<<<< HEAD
-        emit AbstractStakeTable.ValidatorRegistered(validator, blsVK, schnorrVK, COMMISSION);
-=======
         emit S.ValidatorRegistered(validator, blsVK, schnorrVK, COMMISSION);
->>>>>>> 3e4ace45
         stakeTable.registerValidator(blsVK, schnorrVK, sig, COMMISSION);
 
         // Step 2: generate a new blsVK and schnorrVK
@@ -348,11 +260,7 @@
 
         // Step 3: update the consensus keys
         vm.expectEmit(false, false, false, true, address(stakeTable));
-<<<<<<< HEAD
-        emit AbstractStakeTable.ConsensusKeysUpdated(validator, newBlsVK, newSchnorrVK);
-=======
         emit S.ConsensusKeysUpdated(validator, newBlsVK, newSchnorrVK);
->>>>>>> 3e4ace45
         stakeTable.updateConsensusKeys(newBlsVK, newSchnorrVK, newBlsSig);
 
         vm.stopPrank();
@@ -470,11 +378,7 @@
         assertEq(token.balanceOf(validator), INITIAL_BALANCE);
 
         vm.expectEmit(false, false, false, true, address(stakeTable));
-<<<<<<< HEAD
-        emit AbstractStakeTable.ValidatorRegistered(validator, blsVK, schnorrVK, COMMISSION);
-=======
         emit S.ValidatorRegistered(validator, blsVK, schnorrVK, COMMISSION);
->>>>>>> 3e4ace45
         stakeTable.registerValidator(blsVK, schnorrVK, sig, COMMISSION);
 
         // Step 2: generate an empty and new schnorrVK
@@ -527,48 +431,6 @@
         vm.stopPrank();
     }
 
-<<<<<<< HEAD
-    // TODO: MA the contract currently doesn't allow updating the schorr key without updating the
-    // BLS key. Need to discuss with product team if this is fine.
-    //
-    // function test_UpdateConsensusKeysWithSameBlsKeyButNewSchnorrVK_Succeeds() public {
-    //     uint64 depositAmount = 10 ether;
-    //     string memory seed = "123";
-
-    //     //Step 1: generate a new blsVK and schnorrVK and register this node
-    //     (
-    //         BN254.G2Point memory blsVK,
-    //         EdOnBN254.EdOnBN254Point memory schnorrVK,
-    //         BN254.G1Point memory blsSig
-    //     ) = genClientWallet(validator, seed1);
-
-    //     // Prepare for the token transfer by granting allowance to the contract
-    //     vm.startPrank(validator);
-    //     token.approve(address(stakeTable), depositAmount);
-
-    //     // Balances before registration
-    //     assertEq(token.balanceOf(validator), INITIAL_BALANCE);
-
-    //     vm.expectEmit(false, false, false, true, address(stakeTable));
-    //     emit AbstractStakeTable.ValidatorRegistered(validator, blsVK, schnorrVK,
-    // COMMISSION);
-    //     stakeTable.registerValidator(blsVK, schnorrVK, blsSig, COMMISSION);
-
-    //     // Step 2: generate a new schnorrVK
-    //     seed = "234";
-    //     (, EdOnBN254.EdOnBN254Point memory newSchnorrVK,) =
-    //         genClientWallet(validator, seed1);
-
-    //     // Step 3: update the consensus keys with the new schnorrVK
-    //     vm.expectEmit(false, false, false, true, address(stakeTable));
-    //     emit AbstractStakeTable.ConsensusKeysUpdated(validator, blsVK, newSchnorrVK);
-    //     stakeTable.updateConsensusKeys(blsVK, newSchnorrVK, blsSig);
-
-    //     vm.stopPrank();
-    // }
-
-=======
->>>>>>> 3e4ace45
     function test_UpdateConsensusKeysWithNewBlsKeyButSameSchnorrVK_Succeeds() public {
         uint64 depositAmount = 10 ether;
 
@@ -587,11 +449,7 @@
         assertEq(token.balanceOf(validator), INITIAL_BALANCE);
 
         vm.expectEmit(false, false, false, true, address(stakeTable));
-<<<<<<< HEAD
-        emit AbstractStakeTable.ValidatorRegistered(validator, blsVK, schnorrVK, COMMISSION);
-=======
         emit S.ValidatorRegistered(validator, blsVK, schnorrVK, COMMISSION);
->>>>>>> 3e4ace45
         stakeTable.registerValidator(blsVK, schnorrVK, sig, COMMISSION);
 
         // Step 2: generate an empty and new schnorrVK
@@ -600,11 +458,7 @@
 
         // Step 3: update the consensus keys with the same bls keys but new schnorrV
         vm.expectEmit(false, false, false, true, address(stakeTable));
-<<<<<<< HEAD
-        emit AbstractStakeTable.ConsensusKeysUpdated(validator, newBlsVK, schnorrVK);
-=======
         emit S.ConsensusKeysUpdated(validator, newBlsVK, schnorrVK);
->>>>>>> 3e4ace45
         stakeTable.updateConsensusKeys(newBlsVK, schnorrVK, newSig);
 
         vm.stopPrank();
@@ -616,7 +470,6 @@
             EdOnBN254.EdOnBN254Point memory schnorrVK,
             BN254.G1Point memory sig
         ) = genClientWallet(validator, seed1);
-<<<<<<< HEAD
 
         vm.prank(tokenGrantRecipient);
         token.transfer(delegator, INITIAL_BALANCE);
@@ -628,14 +481,14 @@
         // register the node
         vm.prank(validator);
         vm.expectEmit(false, false, false, true, address(stakeTable));
-        emit AbstractStakeTable.ValidatorRegistered(validator, blsVK, schnorrVK, COMMISSION);
+        emit S.ValidatorRegistered(validator, blsVK, schnorrVK, COMMISSION);
         stakeTable.registerValidator(blsVK, schnorrVK, sig, COMMISSION);
 
         vm.startPrank(delegator);
 
         // Delegate some funds
         vm.expectEmit(false, false, false, true, address(stakeTable));
-        emit AbstractStakeTable.Delegated(delegator, validator, 3 ether);
+        emit S.Delegated(delegator, validator, 3 ether);
         stakeTable.delegate(validator, 3 ether);
 
         assertEq(token.balanceOf(delegator), INITIAL_BALANCE - 3 ether);
@@ -647,7 +500,7 @@
 
         // Request partial undelegation of funds
         vm.expectEmit(false, false, false, true, address(stakeTable));
-        emit AbstractStakeTable.Undelegated(delegator, validator, 1 ether);
+        emit S.Undelegated(delegator, validator, 1 ether);
         stakeTable.undelegate(validator, 1 ether);
 
         // Withdraw too early
@@ -659,313 +512,6 @@
         stakeTable.claimWithdrawal(validator);
         assertEq(token.balanceOf(delegator), INITIAL_BALANCE - 2 ether);
 
-        // Request undelegation of rest of funds
-        stakeTable.undelegate(validator, 2 ether);
-
-        // Try to undelegate more
-        vm.expectRevert(abi.encodeWithSelector(S.InsufficientBalance.selector, 0));
-        stakeTable.undelegate(validator, 1);
-
-        // Withdraw after escrow period
-        vm.warp(block.timestamp + ESCROW_PERIOD);
-        stakeTable.claimWithdrawal(validator);
-        assertEq(token.balanceOf(delegator), INITIAL_BALANCE);
-
-        vm.stopPrank();
-    }
-
-    function test_revertIf_undelegate_AfterValidatorExit() public {
-       // TODO
-    }
-
-    // TODO: using openzeppelin contracts for this now
-    // test set admin succeeds
-    // function test_setAdmin_succeeds() public {
-    //     vm.prank(tokenGrantRecipient);
-    //     vm.expectEmit(false, false, false, true, address(stakeTable));
-    //     emit Ownable.OwnershipTransferred(tokenGrantRecipient, makeAddr("admin"));
-    //     stakeTable.transferOwnership(makeAddr("admin"));
-    //     assertEq(stakeTable.owner(), makeAddr("admin"));
-    // }
-
-    // TODO: using openzeppelin contracts for this now
-    // test set admin fails if not admin or invalid admin address
-    // function test_revertWhen_setAdmin_NotAdminOrInvalidAdminAddress() public {
-    //     vm.startPrank(makeAddr("randomUser"));
-    //     vm.expectRevert(
-    //         abi.encodeWithSelector(
-    //             Ownable.OwnableUnauthorizedAccount.selector, makeAddr("randomUser")
-    //         )
-    //     );
-    //     stakeTable.transferOwnership(makeAddr("admin"));
-    //     vm.stopPrank();
-
-    //     vm.prank(tokenGrantRecipient);
-    //     vm.expectRevert(abi.encodeWithSelector(Ownable.OwnableInvalidOwner.selector,
-    // address(0)));
-    //     stakeTable.transferOwnership(address(0));
-    // }
-
-    // TESTS FOR CURRENT EPOCH
-    // function test_initialEpoch_isZero() public view {
-    //     // assert the current block height is initialBlockHeight
-    //     uint64 initialBlockHeight = 0;
-    //     (, uint64 currentBlockHeight,) = lcMock.finalizedState();
-    //     assertEq(currentBlockHeight, initialBlockHeight);
-
-    //     // Calculate the expected epoch
-    //     uint64 expectedEpoch = 0;
-
-    //     // Call the currentEpoch function
-    //     uint64 currentEpoch = stakeTable.currentEpoch();
-
-    //     // Assert that the current epoch is calculated correctly
-    //     assertEq(currentEpoch, expectedEpoch);
-    //     assertEq(currentEpoch, 0);
-    // }
-
-    // function test_currentEpoch_isUpdated() public {
-    //     test_initialEpoch_isZero();
-
-    //     // set new finalized state on the light client contract
-    //     lcMock.setFinalizedState(LightClient.LightClientState(0, 10, BN254.ScalarField.wrap(0)));
-
-    //     // verify the current epoch is updated and is non-zero
-    //     assertNotEq(stakeTable.currentEpoch(), 0);
-
-    //     // verify the expected epoch
-    //     uint64 expectedEpoch = 10; // 10 / 1
-    //     assertEq(stakeTable.currentEpoch(), expectedEpoch);
-    // }
-
-    // function test_currentEpoch_blocksPerEpochNotOne() public {
-    //     setUpCustom(10, /*churn*/ 3 /*blocksPerEpoch*/ );
-    //     test_initialEpoch_isZero();
-    //     lcMock.setFinalizedState(LightClient.LightClientState(0, 2, BN254.ScalarField.wrap(0)));
-    //     assertEq(stakeTable.currentEpoch(), 0);
-    //     lcMock.setFinalizedState(LightClient.LightClientState(0, 3, BN254.ScalarField.wrap(0)));
-    //     assertEq(stakeTable.currentEpoch(), 1);
-    // }
-
-    // // test various edge cases for the currentEpoch
-    // function test_currentEpoch_edgeCases() public {
-    //     // test edge case when the block height is less than the hotShotBlocksPerEpoch
-    //     uint64 hotShotBlockHeight = 0;
-    //     lcMock.setFinalizedState(
-    //         LightClient.LightClientState(0, hotShotBlockHeight, BN254.ScalarField.wrap(0))
-    //     );
-    //     assertEq(stakeTable.currentEpoch(), 0);
-
-    //     // test edge case when the block height is exactly divisible by the hotShotBlocksPerEpoch
-    //     hotShotBlockHeight = 1;
-    //     lcMock.setFinalizedState(
-    //         LightClient.LightClientState(0, hotShotBlockHeight, BN254.ScalarField.wrap(0))
-    //     );
-    //     assertEq(stakeTable.currentEpoch(), 1);
-
-    //     // test edge case when the block height is greater than the hotShotBlocksPerEpoch
-    //     hotShotBlockHeight = 2;
-    //     lcMock.setFinalizedState(
-    //         LightClient.LightClientState(0, hotShotBlockHeight, BN254.ScalarField.wrap(0))
-    //     );
-    //     assertEq(stakeTable.currentEpoch(), 2);
-
-    //     // test edge case when the block height is very large
-    //     hotShotBlockHeight = type(uint64).max;
-    //     lcMock.setFinalizedState(
-    //         LightClient.LightClientState(0, hotShotBlockHeight, BN254.ScalarField.wrap(0))
-    //     );
-    //     assertEq(stakeTable.currentEpoch(), hotShotBlockHeight / hotShotBlocksPerEpoch);
-    // }
-
-    // // TESTS FOR NEXT REGISTRATION EPOCH
-
-    // /// @notice test the next available epoch (registration/exit) when the current epoch is zero
-    // function test_nextAvailableEpoch_whenCurrentEpochIsZero() public {
-    //     // test for registration
-    //     // check that the current epoch is zero
-    //     assertEq(stakeTable.currentEpoch(), 0);
-
-    //     // check that the first registration epoch is equal to one
-    //     assertEq(stakeTable.registrationEpoch(), 1);
-
-    //     // assert that the next registration epoch is equal to the  registration
-    //     // epoch
-    //     stakeTable.mockPushToRegistrationQueue();
-    //     assertEq(stakeTable.registrationEpoch(), 1);
-    //     assertEq(stakeTable.numPendingRegistrationsInEpoch(), 1);
-
-    //     // test for exit
-    //     // assert that the next exit epoch is equal to the  exit epoch
-    //     assertEq(stakeTable.exitEpoch(), 1);
-    //     stakeTable.mockPushToExitQueue();
-    //     assertEq(stakeTable.exitEpoch(), 1); // the epoch is one as you just pushed one exit
-    //     assertEq(stakeTable.numPendingExitsInEpoch(), 1);
-    // }
-
-    // /// @notice test the next available epoch (registration/exit) when the current epoch + 1
-    // /// is greater than the  registration/exit epoch
-    // function test_nextAvailableEpoch_whenCurrentEpochPlusOneIsGreaterThanregistrationEpoch()
-    //     public
-    // {
-    //     // test for registration
-    //     // set the current epoch to 1 by updating the latest hotshot block number on the LC
-    // contract
-    //     lcMock.setFinalizedState(LightClient.LightClientState(0, 1, BN254.ScalarField.wrap(0)));
-    //     assertEq(stakeTable.currentEpoch(), 1);
-
-    //     // assert that the registrationEpoch is 1
-    //     assertEq(stakeTable.registrationEpoch(), 1);
-    //     assertGe(stakeTable.currentEpoch() + 1, stakeTable.registrationEpoch());
-
-    //     // assert that the next registration epoch is equal to stakeTable.currentEpoch() + 1
-    //     stakeTable.mockPushToRegistrationQueue();
-    //     assertEq(stakeTable.registrationEpoch(), stakeTable.currentEpoch() + 1);
-    //     assertEq(stakeTable.numPendingRegistrationsInEpoch(), 0);
-
-    //     // test for exit
-    //     assertEq(stakeTable.exitEpoch(), 1);
-
-    //     // assert that the next exit epoch is equal to 2
-    //     stakeTable.mockPushToExitQueue();
-    //     assertEq(stakeTable.exitEpoch(), stakeTable.currentEpoch() + 1);
-    //     assertEq(stakeTable.numPendingExitsInEpoch(), 0);
-    // }
-
-    // /// @notice test nextAvailableEpoch when firstAvailableEpoch (registration/exit) is greater
-    // than
-    // /// currentEpoch + 1
-    // function test_nextAvailableEpoch_whenFirstAvailableEpochIsGreaterThanCurrentEpochPlusOne()
-    //     public
-    // {
-    //     // set the current epoch to 1 by updating the latest hotshot block number on the LC
-    // contract
-    //     lcMock.setFinalizedState(LightClient.LightClientState(0, 1, BN254.ScalarField.wrap(0)));
-    //     assertEq(stakeTable.currentEpoch(), 1);
-
-    //     // set the  registration epoch to 3
-    //     uint64 registrationEpoch = 3;
-    //     stakeTable.setRegistrationEpoch(registrationEpoch);
-
-    //     // assert that the next registration epoch is greater than the current epoch
-    //     assertGt(stakeTable.registrationEpoch(), stakeTable.currentEpoch());
-
-    //     // assert that the next registration epoch is equal to 3
-    //     stakeTable.mockPushToRegistrationQueue();
-    //     assertEq(stakeTable.registrationEpoch(), registrationEpoch);
-    //     assertEq(stakeTable.numPendingRegistrationsInEpoch(), 1);
-
-    //     // set the  registration epoch to max uint64
-    //     registrationEpoch = type(uint64).max;
-    //     stakeTable.setRegistrationEpoch(registrationEpoch);
-
-    //     // assert that the next registration epoch is equal to max uint64
-    //     stakeTable.mockPushToRegistrationQueue();
-    //     assertEq(stakeTable.registrationEpoch(), registrationEpoch);
-    //     assertEq(stakeTable.numPendingRegistrationsInEpoch(), 2);
-
-    //     // test for exit
-    //     // set the  exit epoch to 3
-    //     uint64 exitEpoch = 3;
-    //     stakeTable.setExitEpoch(exitEpoch);
-
-    //     // assert that the next exit epoch is equal to 3
-    //     stakeTable.mockPushToExitQueue();
-    //     assertEq(stakeTable.exitEpoch(), exitEpoch);
-    //     assertEq(stakeTable.numPendingExitsInEpoch(), 1);
-    // }
-
-    // /// @notice test registrationEpoch when the current epoch + 1 is equal to the
-    // /// registration/exit epoch
-    // function test_registrationEpoch_whenCurrentEpochPlusOneIsEqualToregistrationEpoch() public {
-    //     // test for registration
-    //     // set the current epoch to 1 by updating the latest hotshot block number on the LC
-    // contract
-    //     lcMock.setFinalizedState(LightClient.LightClientState(0, 1, BN254.ScalarField.wrap(0)));
-    //     assertEq(stakeTable.currentEpoch(), 1);
-
-    //     // set the  registration epoch to 2
-    //     uint64 registrationEpoch = 2;
-    //     stakeTable.setRegistrationEpoch(registrationEpoch);
-
-    //     // assert that the next registration epoch is equal to 2
-    //     stakeTable.mockPushToRegistrationQueue();
-    //     assertEq(stakeTable.registrationEpoch(), registrationEpoch);
-    //     assertEq(stakeTable.numPendingRegistrationsInEpoch(), 1);
-
-    //     // test for exit
-    //     // set the  exit epoch to 2
-    //     uint64 exitEpoch = 2;
-    //     stakeTable.setExitEpoch(exitEpoch);
-
-    //     // assert that the next exit epoch is equal to 2
-    //     stakeTable.mockPushToExitQueue();
-    //     assertEq(stakeTable.exitEpoch(), exitEpoch);
-    //     assertEq(stakeTable.numPendingExitsInEpoch(), 1);
-    // }
-
-    // // test pushToRegistrationQueue reverts when the current epoch is max uint64
-    // // note, the current epoch is max uint64 only when the hotshot blocks per epoch is 1
-    // // and the hotshot block number is max uint64
-    // function test_revertWhen_pushToRegistrationQueue_whenCurrentEpochIsMaxUint64() public {
-    //     // set the current hotshot block number to max uint64
-    //     lcMock.setFinalizedState(
-    //         LightClient.LightClientState(0, type(uint64).max, BN254.ScalarField.wrap(0))
-    //     );
-    //     assertEq(stakeTable.currentEpoch(), type(uint64).max);
-
-    //     // set the hotshot blocks per epoch to 1
-    //     vm.prank(tokenGrantRecipient);
-    //     stakeTable.mockUpdateHotShotBlocksPerEpoch(1);
-    //     assertEq(stakeTable.hotShotBlocksPerEpoch(), 1);
-
-    //     // push to registration queue and expect a panic due to arithmetic overflow
-    //     vm.expectRevert(stdError.arithmeticError);
-    //     stakeTable.mockPushToRegistrationQueue();
-    // }
-=======
-
-        vm.prank(tokenGrantRecipient);
-        token.transfer(delegator, INITIAL_BALANCE);
-
-        vm.prank(delegator);
-        token.approve(address(stakeTable), INITIAL_BALANCE);
-        assertEq(token.balanceOf(delegator), INITIAL_BALANCE);
-
-        // register the node
-        vm.prank(validator);
-        vm.expectEmit(false, false, false, true, address(stakeTable));
-        emit S.ValidatorRegistered(validator, blsVK, schnorrVK, COMMISSION);
-        stakeTable.registerValidator(blsVK, schnorrVK, sig, COMMISSION);
-
-        vm.startPrank(delegator);
-
-        // Delegate some funds
-        vm.expectEmit(false, false, false, true, address(stakeTable));
-        emit S.Delegated(delegator, validator, 3 ether);
-        stakeTable.delegate(validator, 3 ether);
-
-        assertEq(token.balanceOf(delegator), INITIAL_BALANCE - 3 ether);
-        assertEq(token.balanceOf(address(stakeTable)), 3 ether);
-
-        // Withdraw without undelegation
-        vm.expectRevert(S.NothingToWithdraw.selector);
-        stakeTable.claimWithdrawal(validator);
-
-        // Request partial undelegation of funds
-        vm.expectEmit(false, false, false, true, address(stakeTable));
-        emit S.Undelegated(delegator, validator, 1 ether);
-        stakeTable.undelegate(validator, 1 ether);
-
-        // Withdraw too early
-        vm.expectRevert(S.PrematureWithdrawal.selector);
-        stakeTable.claimWithdrawal(validator);
-
-        // Withdraw after escrow period
-        vm.warp(block.timestamp + ESCROW_PERIOD);
-        stakeTable.claimWithdrawal(validator);
-        assertEq(token.balanceOf(delegator), INITIAL_BALANCE - 2 ether);
-
         vm.stopPrank();
 
         // Validator exit
@@ -998,5 +544,4 @@
     function test_revertIf_undelegate_AfterValidatorExit() public {
         // TODO
     }
->>>>>>> 3e4ace45
 }