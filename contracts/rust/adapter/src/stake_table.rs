use ark_bn254::G2Affine;
use ark_ec::AffineRepr;
use ark_serialize::{CanonicalDeserialize, CanonicalSerialize};
<<<<<<< HEAD
use ark_std::{rand::Rng, UniformRand};
use hotshot_types::{
    light_client::StateVerKey, network::PeerConfigKeys, signature_key::BLSPubKey,
    stake_table::StakeTableEntry, PeerConfig,
=======
use ark_std::rand::{Rng, RngCore};
use contract_bindings_alloy::permissionedstaketable::{
    EdOnBN254::EdOnBN254Point as EdOnBN254PointAlloy,
    PermissionedStakeTable::NodeInfo as NodeInfoAlloy, BN254::G2Point as G2PointAlloy,
};
use contract_bindings_ethers::permissioned_stake_table::{self, EdOnBN254Point, NodeInfo};
pub use diff_test_bn254::ParsedG2Point;
use ethers::{
    abi::AbiDecode,
    prelude::{AbiError, EthAbiCodec, EthAbiType},
    types::U256,
};
use ethers_conv::{ToAlloy, ToEthers};
use hotshot_types::{
    light_client::{StateKeyPair, StateVerKey},
    network::PeerConfigKeys,
    signature_key::BLSPubKey,
    stake_table::StakeTableEntry,
    traits::{node_implementation::NodeType, signature_key::SignatureKey as _},
    PeerConfig,
>>>>>>> edb9ac34
};

use crate::{sol_types::*, *};

impl From<G2PointSol> for BLSPubKey {
    fn from(value: G2PointSol) -> Self {
        let point: G2Affine = value.into();
        let mut bytes = vec![];
        point
            .into_group()
            .serialize_uncompressed(&mut bytes)
            .unwrap();
        Self::deserialize_compressed(&bytes[..]).unwrap()
    }
}

impl From<EdOnBN254PointSol> for StateVerKey {
    fn from(value: EdOnBN254PointSol) -> Self {
        let point: ark_ed_on_bn254::EdwardsAffine = value.into();
        Self::from(point)
    }
}

<<<<<<< HEAD
impl From<NodeInfoSol> for PeerConfig<BLSPubKey> {
    fn from(value: NodeInfoSol) -> Self {
=======
impl<TYPES> From<NodeInfoJf> for PeerConfig<TYPES>
where
    TYPES: NodeType<SignatureKey = BLSPubKey, StateSignatureKey = StateVerKey>,
{
    fn from(value: NodeInfoJf) -> Self {
>>>>>>> edb9ac34
        Self {
            stake_table_entry: StakeTableEntry {
                stake_key: value.blsVK.into(),
                stake_amount: U256::from(1),
            },
            state_ver_key: value.schnorrVK.into(),
        }
    }
}

impl From<NodeInfoSol> for PeerConfigKeys<BLSPubKey> {
    fn from(value: NodeInfoSol) -> Self {
        Self {
            stake_table_key: value.blsVK.into(),
            state_ver_key: value.schnorrVK.into(),
            stake: 1,
            da: value.isDA,
        }
    }
}

<<<<<<< HEAD
impl From<PeerConfigKeys<BLSPubKey>> for NodeInfoSol {
    fn from(c: PeerConfigKeys<BLSPubKey>) -> Self {
=======
pub fn edward_bn254point_to_state_ver(
    schnorr_vk: contract_bindings_alloy::staketable::EdOnBN254::EdOnBN254Point,
) -> StateVerKey {
    let g1_point: ParsedEdOnBN254Point = ParsedEdOnBN254Point {
        x: schnorr_vk.x.to_ethers(),
        y: schnorr_vk.y.to_ethers(),
    };
    let state_sk_affine = twisted_edwards::Affine::<EdwardsConfig>::from(g1_point);
    StateVerKey::from(state_sk_affine)
}

impl From<NodeInfoAlloy> for NodeInfoJf {
    fn from(value: NodeInfoAlloy) -> Self {
        let NodeInfoAlloy {
            blsVK,
            schnorrVK,
            isDA,
        } = value;
        let stake_table_key = {
            let g2 = diff_test_bn254::ParsedG2Point {
                x0: blsVK.x0.to_ethers(),
                x1: blsVK.x1.to_ethers(),
                y0: blsVK.y0.to_ethers(),
                y1: blsVK.y1.to_ethers(),
            };
            let g2_affine = short_weierstrass::Affine::<ark_bn254::g2::Config>::from(g2);
            let mut bytes = vec![];
            // TODO: remove serde round-trip once jellyfin provides a way to
            // convert from Affine representation to VerKey.
            //
            // Serialization and de-serialization shouldn't fail.
            g2_affine
                .into_group()
                .serialize_compressed(&mut bytes)
                .unwrap();
            BLSPubKey::deserialize_compressed(&bytes[..]).unwrap()
        };
        let state_ver_key = {
            let g1_point: ParsedEdOnBN254Point = schnorrVK.into();
            let state_sk_affine = twisted_edwards::Affine::<EdwardsConfig>::from(g1_point);
            StateVerKey::from(state_sk_affine)
        };
>>>>>>> edb9ac34
        Self {
            blsVK: c.stake_table_key.to_affine().into(),
            schnorrVK: c.state_ver_key.to_affine().into(),
            isDA: c.da,
        }
    }
}

<<<<<<< HEAD
impl NodeInfoSol {
    /// Generate a random staker
    pub fn rand<R: Rng>(rng: &mut R) -> Self {
        Self {
            blsVK: ark_bn254::G2Affine::rand(rng).into(),
            schnorrVK: ark_ed_on_bn254::EdwardsAffine::rand(rng).into(),
            isDA: rng.gen_bool(0.2),
=======
impl<TYPES> From<PeerConfigKeys<TYPES>> for NodeInfoJf
where
    TYPES: NodeType<SignatureKey = BLSPubKey, StateSignatureKey = StateVerKey>,
{
    fn from(value: PeerConfigKeys<TYPES>) -> Self {
        let PeerConfigKeys {
            stake_table_key,
            state_ver_key,
            da,
            ..
        } = value;
        Self {
            stake_table_key,
            state_ver_key,
            da,
        }
    }
}

pub fn bls_jf_to_sol(bls_vk: BLSPubKey) -> permissioned_stake_table::G2Point {
    let ParsedG2Point { x0, x1, y0, y1 } = bls_vk.to_affine().into();
    permissioned_stake_table::G2Point {
        x_0: x0,
        x_1: x1,
        y_0: y0,
        y_1: y1,
    }
}

fn bls_conv_helper(g2: diff_test_bn254::ParsedG2Point) -> BLSPubKey {
    let g2_affine = short_weierstrass::Affine::<ark_bn254::g2::Config>::from(g2);
    let mut bytes = vec![];
    // TODO: remove serde round-trip once jellyfin provides a way to
    // convert from Affine representation to VerKey.
    //
    // Serialization and de-serialization shouldn't fail.
    g2_affine
        .into_group()
        .serialize_compressed(&mut bytes)
        .unwrap();
    BLSPubKey::deserialize_compressed(&bytes[..]).unwrap()
}

pub fn bls_sol_to_jf(bls_vk: permissioned_stake_table::G2Point) -> BLSPubKey {
    let g2 = diff_test_bn254::ParsedG2Point {
        x0: bls_vk.x_0,
        x1: bls_vk.x_1,
        y0: bls_vk.y_0,
        y1: bls_vk.y_1,
    };
    bls_conv_helper(g2)
}

//TODO(abdul): rename it to bls_alloy_to_jf after permissioned stake table contract is removed
pub fn bls_alloy_to_jf2(bls_vk: contract_bindings_alloy::staketable::BN254::G2Point) -> BLSPubKey {
    let g2 = diff_test_bn254::ParsedG2Point {
        x0: bls_vk.x0.to_ethers(),
        x1: bls_vk.x1.to_ethers(),
        y0: bls_vk.y0.to_ethers(),
        y1: bls_vk.y1.to_ethers(),
    };
    bls_conv_helper(g2)
}

pub fn bls_jf_to_alloy(bls_vk: BLSPubKey) -> G2PointAlloy {
    let ParsedG2Point { x0, x1, y0, y1 } = bls_vk.to_affine().into();
    G2PointAlloy {
        x0: x0.to_alloy(),
        x1: x1.to_alloy(),
        y0: y0.to_alloy(),
        y1: y1.to_alloy(),
    }
}

//TODO(abdul): rename it to bls_jf_to_alloy after permissioned stake table contract is removed

pub fn bls_jf_to_alloy2(bls_vk: BLSPubKey) -> contract_bindings_alloy::staketable::BN254::G2Point {
    let ParsedG2Point { x0, x1, y0, y1 } = bls_vk.to_affine().into();
    contract_bindings_alloy::staketable::BN254::G2Point {
        x0: x0.to_alloy(),
        x1: x1.to_alloy(),
        y0: y0.to_alloy(),
        y1: y1.to_alloy(),
    }
}

#[cfg(test)]
mod test {
    use super::*;

    #[test]
    fn test_node_info_round_trip() {
        let mut rng = rand::thread_rng();
        for _ in 0..20 {
            let jf = NodeInfoJf::random(&mut rng);
            let sol: NodeInfo = jf.clone().into();
            let jf2: NodeInfoJf = sol.into();
            assert_eq!(jf2, jf);
>>>>>>> edb9ac34
        }
    }
}<|MERGE_RESOLUTION|>--- conflicted
+++ resolved
@@ -1,33 +1,14 @@
 use ark_bn254::G2Affine;
 use ark_ec::AffineRepr;
 use ark_serialize::{CanonicalDeserialize, CanonicalSerialize};
-<<<<<<< HEAD
 use ark_std::{rand::Rng, UniformRand};
 use hotshot_types::{
-    light_client::StateVerKey, network::PeerConfigKeys, signature_key::BLSPubKey,
-    stake_table::StakeTableEntry, PeerConfig,
-=======
-use ark_std::rand::{Rng, RngCore};
-use contract_bindings_alloy::permissionedstaketable::{
-    EdOnBN254::EdOnBN254Point as EdOnBN254PointAlloy,
-    PermissionedStakeTable::NodeInfo as NodeInfoAlloy, BN254::G2Point as G2PointAlloy,
-};
-use contract_bindings_ethers::permissioned_stake_table::{self, EdOnBN254Point, NodeInfo};
-pub use diff_test_bn254::ParsedG2Point;
-use ethers::{
-    abi::AbiDecode,
-    prelude::{AbiError, EthAbiCodec, EthAbiType},
-    types::U256,
-};
-use ethers_conv::{ToAlloy, ToEthers};
-use hotshot_types::{
-    light_client::{StateKeyPair, StateVerKey},
+    light_client::StateVerKey,
     network::PeerConfigKeys,
-    signature_key::BLSPubKey,
+    signature_key::{BLSPubKey, SchnorrPubKey},
     stake_table::StakeTableEntry,
-    traits::{node_implementation::NodeType, signature_key::SignatureKey as _},
+    traits::node_implementation::NodeType,
     PeerConfig,
->>>>>>> edb9ac34
 };
 
 use crate::{sol_types::*, *};
@@ -44,6 +25,14 @@
     }
 }
 
+// unfortunate excessive impl due to missing shared-types in alloy bindings, read `sol_types` module doc
+impl From<staketable::BN254::G2Point> for BLSPubKey {
+    fn from(value: staketable::BN254::G2Point) -> Self {
+        let v: G2PointSol = value.into();
+        v.into()
+    }
+}
+
 impl From<EdOnBN254PointSol> for StateVerKey {
     fn from(value: EdOnBN254PointSol) -> Self {
         let point: ark_ed_on_bn254::EdwardsAffine = value.into();
@@ -51,16 +40,19 @@
     }
 }
 
-<<<<<<< HEAD
-impl From<NodeInfoSol> for PeerConfig<BLSPubKey> {
+// unfortunate excessive impl due to missing shared-types in alloy bindings, read `sol_types` module doc
+impl From<staketable::EdOnBN254::EdOnBN254Point> for StateVerKey {
+    fn from(value: staketable::EdOnBN254::EdOnBN254Point) -> Self {
+        let v: EdOnBN254PointSol = value.into();
+        v.into()
+    }
+}
+
+impl<TYPES> From<NodeInfoSol> for PeerConfig<TYPES>
+where
+    TYPES: NodeType<SignatureKey = BLSPubKey, StateSignatureKey = SchnorrPubKey>,
+{
     fn from(value: NodeInfoSol) -> Self {
-=======
-impl<TYPES> From<NodeInfoJf> for PeerConfig<TYPES>
-where
-    TYPES: NodeType<SignatureKey = BLSPubKey, StateSignatureKey = StateVerKey>,
-{
-    fn from(value: NodeInfoJf) -> Self {
->>>>>>> edb9ac34
         Self {
             stake_table_entry: StakeTableEntry {
                 stake_key: value.blsVK.into(),
@@ -71,7 +63,10 @@
     }
 }
 
-impl From<NodeInfoSol> for PeerConfigKeys<BLSPubKey> {
+impl<TYPES> From<NodeInfoSol> for PeerConfigKeys<TYPES>
+where
+    TYPES: NodeType<SignatureKey = BLSPubKey, StateSignatureKey = SchnorrPubKey>,
+{
     fn from(value: NodeInfoSol) -> Self {
         Self {
             stake_table_key: value.blsVK.into(),
@@ -82,53 +77,11 @@
     }
 }
 
-<<<<<<< HEAD
-impl From<PeerConfigKeys<BLSPubKey>> for NodeInfoSol {
-    fn from(c: PeerConfigKeys<BLSPubKey>) -> Self {
-=======
-pub fn edward_bn254point_to_state_ver(
-    schnorr_vk: contract_bindings_alloy::staketable::EdOnBN254::EdOnBN254Point,
-) -> StateVerKey {
-    let g1_point: ParsedEdOnBN254Point = ParsedEdOnBN254Point {
-        x: schnorr_vk.x.to_ethers(),
-        y: schnorr_vk.y.to_ethers(),
-    };
-    let state_sk_affine = twisted_edwards::Affine::<EdwardsConfig>::from(g1_point);
-    StateVerKey::from(state_sk_affine)
-}
-
-impl From<NodeInfoAlloy> for NodeInfoJf {
-    fn from(value: NodeInfoAlloy) -> Self {
-        let NodeInfoAlloy {
-            blsVK,
-            schnorrVK,
-            isDA,
-        } = value;
-        let stake_table_key = {
-            let g2 = diff_test_bn254::ParsedG2Point {
-                x0: blsVK.x0.to_ethers(),
-                x1: blsVK.x1.to_ethers(),
-                y0: blsVK.y0.to_ethers(),
-                y1: blsVK.y1.to_ethers(),
-            };
-            let g2_affine = short_weierstrass::Affine::<ark_bn254::g2::Config>::from(g2);
-            let mut bytes = vec![];
-            // TODO: remove serde round-trip once jellyfin provides a way to
-            // convert from Affine representation to VerKey.
-            //
-            // Serialization and de-serialization shouldn't fail.
-            g2_affine
-                .into_group()
-                .serialize_compressed(&mut bytes)
-                .unwrap();
-            BLSPubKey::deserialize_compressed(&bytes[..]).unwrap()
-        };
-        let state_ver_key = {
-            let g1_point: ParsedEdOnBN254Point = schnorrVK.into();
-            let state_sk_affine = twisted_edwards::Affine::<EdwardsConfig>::from(g1_point);
-            StateVerKey::from(state_sk_affine)
-        };
->>>>>>> edb9ac34
+impl<TYPES> From<PeerConfigKeys<TYPES>> for NodeInfoSol
+where
+    TYPES: NodeType<SignatureKey = BLSPubKey, StateSignatureKey = SchnorrPubKey>,
+{
+    fn from(c: PeerConfigKeys<TYPES>) -> Self {
         Self {
             blsVK: c.stake_table_key.to_affine().into(),
             schnorrVK: c.state_ver_key.to_affine().into(),
@@ -137,7 +90,6 @@
     }
 }
 
-<<<<<<< HEAD
 impl NodeInfoSol {
     /// Generate a random staker
     pub fn rand<R: Rng>(rng: &mut R) -> Self {
@@ -145,106 +97,6 @@
             blsVK: ark_bn254::G2Affine::rand(rng).into(),
             schnorrVK: ark_ed_on_bn254::EdwardsAffine::rand(rng).into(),
             isDA: rng.gen_bool(0.2),
-=======
-impl<TYPES> From<PeerConfigKeys<TYPES>> for NodeInfoJf
-where
-    TYPES: NodeType<SignatureKey = BLSPubKey, StateSignatureKey = StateVerKey>,
-{
-    fn from(value: PeerConfigKeys<TYPES>) -> Self {
-        let PeerConfigKeys {
-            stake_table_key,
-            state_ver_key,
-            da,
-            ..
-        } = value;
-        Self {
-            stake_table_key,
-            state_ver_key,
-            da,
-        }
-    }
-}
-
-pub fn bls_jf_to_sol(bls_vk: BLSPubKey) -> permissioned_stake_table::G2Point {
-    let ParsedG2Point { x0, x1, y0, y1 } = bls_vk.to_affine().into();
-    permissioned_stake_table::G2Point {
-        x_0: x0,
-        x_1: x1,
-        y_0: y0,
-        y_1: y1,
-    }
-}
-
-fn bls_conv_helper(g2: diff_test_bn254::ParsedG2Point) -> BLSPubKey {
-    let g2_affine = short_weierstrass::Affine::<ark_bn254::g2::Config>::from(g2);
-    let mut bytes = vec![];
-    // TODO: remove serde round-trip once jellyfin provides a way to
-    // convert from Affine representation to VerKey.
-    //
-    // Serialization and de-serialization shouldn't fail.
-    g2_affine
-        .into_group()
-        .serialize_compressed(&mut bytes)
-        .unwrap();
-    BLSPubKey::deserialize_compressed(&bytes[..]).unwrap()
-}
-
-pub fn bls_sol_to_jf(bls_vk: permissioned_stake_table::G2Point) -> BLSPubKey {
-    let g2 = diff_test_bn254::ParsedG2Point {
-        x0: bls_vk.x_0,
-        x1: bls_vk.x_1,
-        y0: bls_vk.y_0,
-        y1: bls_vk.y_1,
-    };
-    bls_conv_helper(g2)
-}
-
-//TODO(abdul): rename it to bls_alloy_to_jf after permissioned stake table contract is removed
-pub fn bls_alloy_to_jf2(bls_vk: contract_bindings_alloy::staketable::BN254::G2Point) -> BLSPubKey {
-    let g2 = diff_test_bn254::ParsedG2Point {
-        x0: bls_vk.x0.to_ethers(),
-        x1: bls_vk.x1.to_ethers(),
-        y0: bls_vk.y0.to_ethers(),
-        y1: bls_vk.y1.to_ethers(),
-    };
-    bls_conv_helper(g2)
-}
-
-pub fn bls_jf_to_alloy(bls_vk: BLSPubKey) -> G2PointAlloy {
-    let ParsedG2Point { x0, x1, y0, y1 } = bls_vk.to_affine().into();
-    G2PointAlloy {
-        x0: x0.to_alloy(),
-        x1: x1.to_alloy(),
-        y0: y0.to_alloy(),
-        y1: y1.to_alloy(),
-    }
-}
-
-//TODO(abdul): rename it to bls_jf_to_alloy after permissioned stake table contract is removed
-
-pub fn bls_jf_to_alloy2(bls_vk: BLSPubKey) -> contract_bindings_alloy::staketable::BN254::G2Point {
-    let ParsedG2Point { x0, x1, y0, y1 } = bls_vk.to_affine().into();
-    contract_bindings_alloy::staketable::BN254::G2Point {
-        x0: x0.to_alloy(),
-        x1: x1.to_alloy(),
-        y0: y0.to_alloy(),
-        y1: y1.to_alloy(),
-    }
-}
-
-#[cfg(test)]
-mod test {
-    use super::*;
-
-    #[test]
-    fn test_node_info_round_trip() {
-        let mut rng = rand::thread_rng();
-        for _ in 0..20 {
-            let jf = NodeInfoJf::random(&mut rng);
-            let sol: NodeInfo = jf.clone().into();
-            let jf2: NodeInfoJf = sol.into();
-            assert_eq!(jf2, jf);
->>>>>>> edb9ac34
         }
     }
 }