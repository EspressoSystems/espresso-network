--- conflicted
+++ resolved
@@ -21,10 +21,8 @@
 tracing = "0.1.37"
 vbs = { workspace = true }
 
-<<<<<<< HEAD
 [features]
 safesdk = []
-=======
+
 [dev-dependencies]
-sequencer-utils = { version = "0.1.0", path = "../../../utils" }
->>>>>>> 21ff7c0f
+sequencer-utils = { version = "0.1.0", path = "../../../utils" }