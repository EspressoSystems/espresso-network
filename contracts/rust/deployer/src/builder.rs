--- conflicted
+++ resolved
@@ -71,8 +71,15 @@
     #[builder(default)]
     ops_timelock_executors: Option<Vec<Address>>,
     #[builder(default)]
-<<<<<<< HEAD
-    timelock_proposers: Option<Vec<Address>>,
+    ops_timelock_proposers: Option<Vec<Address>>,
+    #[builder(default)]
+    safe_exit_timelock_admin: Option<Address>,
+    #[builder(default)]
+    safe_exit_timelock_delay: Option<U256>,
+    #[builder(default)]
+    safe_exit_timelock_executors: Option<Vec<Address>>,
+    #[builder(default)]
+    safe_exit_timelock_proposers: Option<Vec<Address>>,
     #[builder(default)]
     timelock_operation_type: Option<TimelockOperationType>,
     #[builder(default)]
@@ -85,19 +92,6 @@
     timelock_operation_function_values: Option<Vec<String>>,
     #[builder(default)]
     timelock_operation_salt: Option<String>,
-    #[builder(default)]
-    timelock_operation_delay: Option<U256>,
-=======
-    ops_timelock_proposers: Option<Vec<Address>>,
-    #[builder(default)]
-    safe_exit_timelock_admin: Option<Address>,
-    #[builder(default)]
-    safe_exit_timelock_delay: Option<U256>,
-    #[builder(default)]
-    safe_exit_timelock_executors: Option<Vec<Address>>,
-    #[builder(default)]
-    safe_exit_timelock_proposers: Option<Vec<Address>>,
->>>>>>> 35afd6bf
 }
 
 impl<P: Provider + WalletProvider> DeployerArgs<P> {
