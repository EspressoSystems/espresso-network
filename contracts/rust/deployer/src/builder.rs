--- conflicted
+++ resolved
@@ -14,14 +14,9 @@
     proposals::{
         multisig::{
             transfer_ownership_from_multisig_to_timelock, upgrade_esp_token_v2_multisig_owner,
-<<<<<<< HEAD
-            upgrade_light_client_v2_multisig_owner, upgrade_stake_table_v2_multisig_owner,
-            LightClientV2UpgradeParams, TransferOwnershipParams,
-=======
             upgrade_light_client_v2_multisig_owner, upgrade_light_client_v3_multisig_owner,
             upgrade_stake_table_v2_multisig_owner, LightClientV2UpgradeParams,
             TransferOwnershipParams,
->>>>>>> 482c9037
         },
         timelock::{
             cancel_timelock_operation, execute_timelock_operation, schedule_timelock_operation,
@@ -55,21 +50,14 @@
 /// - `safe_exit_timelock_executors`: executors for the safe exit timelock
 /// - `safe_exit_timelock_proposers`: proposers for the safe exit timelock
 /// - `timelock_operation_type`: type of the timelock operation
-<<<<<<< HEAD
-/// - `timelock_target_contract`: target contract for the timelock operation
-=======
 /// - `target_contract`: target contract for the contract operations
->>>>>>> 482c9037
 /// - `timelock_operation_value`: value for the timelock operation
 /// - `timelock_operation_delay`: delay for the timelock operation
 /// - `timelock_operation_function_signature`: function signature for the timelock operation
 /// - `timelock_operation_function_values`: function values for the timelock operation
 /// - `timelock_operation_salt`: salt for the timelock operation
 /// - `use_timelock_owner`: flag to indicate whether to transfer ownership to the timelock owner
-<<<<<<< HEAD
-=======
 /// - `timelock_address`: address of the timelock contract
->>>>>>> 482c9037
 #[derive(Builder, Clone)]
 #[builder(setter(strip_option))]
 pub struct DeployerArgs<P: Provider + WalletProvider> {
@@ -125,11 +113,7 @@
     #[builder(default)]
     timelock_operation_type: Option<TimelockOperationType>,
     #[builder(default)]
-<<<<<<< HEAD
-    timelock_target_contract: Option<String>,
-=======
     target_contract: Option<String>,
->>>>>>> 482c9037
     #[builder(default)]
     timelock_operation_value: Option<U256>,
     #[builder(default)]
@@ -142,15 +126,12 @@
     timelock_operation_salt: Option<String>,
     #[builder(default)]
     use_timelock_owner: Option<bool>,
-<<<<<<< HEAD
-=======
     #[builder(default)]
     transfer_ownership_from_eoa: Option<bool>,
     #[builder(default)]
     transfer_ownership_new_owner: Option<Address>,
     #[builder(default)]
     timelock_address: Option<Address>,
->>>>>>> 482c9037
 }
 
 impl<P: Provider + WalletProvider> DeployerArgs<P> {
@@ -360,13 +341,6 @@
                         .address(Contract::LightClientProxy)
                         .expect("fail to get LightClientProxy address");
 
-<<<<<<< HEAD
-                    let addr = contracts
-                        .address(Contract::LightClientProxy)
-                        .expect("fail to get LightClientProxy address");
-
-=======
->>>>>>> 482c9037
                     if let Some(use_timelock_owner) = self.use_timelock_owner {
                         // LightClient uses OpsTimelock because:
                         // - It's a critical security component for the network
@@ -563,11 +537,7 @@
             .timelock_operation_type
             .context("Timelock operation type not found")?;
         let target_contract = self
-<<<<<<< HEAD
-            .timelock_target_contract
-=======
             .target_contract
->>>>>>> 482c9037
             .clone()
             .context("Timelock target not found")?;
         let value = self
@@ -671,24 +641,14 @@
     }
 
     /// Propose ownership transfer from multisig to timelock
-<<<<<<< HEAD
-    pub async fn propose_transfer_ownership_from_multisig_to_timelock(
-        &self,
-        contracts: &mut Contracts,
-        timelock_controller: Address,
-        contract: Contract,
-=======
     pub async fn propose_transfer_ownership_to_timelock(
         &self,
         contracts: &mut Contracts,
->>>>>>> 482c9037
     ) -> Result<()> {
         let multisig = self.multisig.expect(
             "Multisig address must be set when proposing ownership transfer. Use \
              --multisig-address or ESPRESSO_SEQUENCER_ETH_MULTISIG_ADDRESS",
         );
-<<<<<<< HEAD
-=======
         let target_contract = self.target_contract.clone().ok_or_else(|| {
             anyhow::anyhow!(
                 "Must provide target_contract when using \
@@ -723,7 +683,6 @@
         );
 
         let contract = contract_type;
->>>>>>> 482c9037
         let rpc_url = self.rpc_url.clone();
         let dry_run = self.dry_run;
         let use_hardware_wallet = false;
@@ -732,11 +691,7 @@
             contracts,
             contract,
             TransferOwnershipParams {
-<<<<<<< HEAD
-                new_owner: timelock_controller,
-=======
                 new_owner: timelock_address,
->>>>>>> 482c9037
                 rpc_url,
                 safe_addr: multisig,
                 use_hardware_wallet,
@@ -758,8 +713,6 @@
         tracing::info!("Successfully proposed ownership transfer for {}", contract);
         Ok(())
     }
-<<<<<<< HEAD
-=======
 
     /// Transfer ownership from EOA to new owner
     pub async fn transfer_ownership_from_eoa(&self, contracts: &mut Contracts) -> Result<()> {
@@ -821,5 +774,4 @@
 
         Ok(())
     }
->>>>>>> 482c9037
 }