//! builder pattern for

use alloy::{
    primitives::{Address, U256},
    providers::{Provider, WalletProvider},
};
use anyhow::{Context, Result};
use derive_builder::Builder;
use hotshot_contract_adapter::sol_types::{LightClientStateSol, StakeTableStateSol};

use crate::{Contract, Contracts};

/// Convenient handler that builds all the input arguments ready to be deployed.
/// - `deployer`: deployer's wallet provider
/// - `token_recipient`: initial token holder, same as deployer if None.
/// - `mock_light_client`: flag to indicate whether deploying mocked contract
/// - `genesis_lc_state`: Genesis light client state
/// - `genesis_st_state`: Genesis stake table state
/// - `permissioned_prover`: permissioned light client prover address
/// - `blocks_per_epoch`: epoch length in block height
/// - `epoch_start_block`: block height for the first *activated* epoch
/// - `exit_escrow_period`: exit escrow period for stake table (in seconds)
/// - `multisig`: new owner/multisig that owns all the proxy contracts
/// - `multisig_pauser`: new multisig that owns the pauser role
/// - `initial_token_supply`: initial token supply for the token contract
/// - `token_name`: name of the token
/// - `token_symbol`: symbol of the token
#[derive(Builder, Clone)]
#[builder(setter(strip_option))]
pub struct DeployerArgs<P: Provider + WalletProvider> {
    deployer: P,
    #[builder(default)]
    token_recipient: Option<Address>,
    #[builder(default)]
    mock_light_client: bool,
    #[builder(default)]
    use_multisig: bool,
    #[builder(default)]
    dry_run: bool,
    #[builder(default)]
    rpc_url: String,
    #[builder(default)]
    genesis_lc_state: Option<LightClientStateSol>,
    #[builder(default)]
    genesis_st_state: Option<StakeTableStateSol>,
    #[builder(default)]
    permissioned_prover: Option<Address>,
    #[builder(default)]
    blocks_per_epoch: Option<u64>,
    #[builder(default)]
    epoch_start_block: Option<u64>,
    #[builder(default)]
    exit_escrow_period: Option<U256>,
    #[builder(default)]
    multisig: Option<Address>,
    #[builder(default)]
    multisig_pauser: Option<Address>,
    #[builder(default)]
    initial_token_supply: Option<U256>,
    #[builder(default)]
    token_name: Option<String>,
    #[builder(default)]
    token_symbol: Option<String>,
}

impl<P: Provider + WalletProvider> DeployerArgs<P> {
    /// deploy target contracts
    pub async fn deploy(&self, contracts: &mut Contracts, target: Contract) -> Result<()> {
        let provider = &self.deployer;
        let admin = provider.default_signer_address();
        match target {
            Contract::FeeContractProxy => {
                let addr = crate::deploy_fee_contract_proxy(provider, contracts, admin).await?;

                if let Some(multisig) = self.multisig {
                    crate::transfer_ownership(provider, target, addr, multisig).await?;
                }
            },
            Contract::EspTokenProxy => {
                let token_recipient = self.token_recipient.unwrap_or(admin);
                let token_name = self.token_name.clone().unwrap_or("Espresso".to_string());
                let token_symbol = self.token_symbol.clone().unwrap_or("ESP".to_string());
                let initial_supply = self
                    .initial_token_supply
                    .unwrap_or(U256::from(3590000000u64));
                let addr = crate::deploy_token_proxy(
                    provider,
                    contracts,
                    admin,
                    token_recipient,
                    initial_supply,
                    &token_name,
                    &token_symbol,
                )
                .await?;

                if let Some(multisig) = self.multisig {
                    crate::transfer_ownership(provider, target, addr, multisig).await?;
                }
            },
            Contract::LightClientProxy => {
                assert!(
                    self.genesis_lc_state.is_some(),
                    "forget to specify genesis_lc_state()"
                );
                assert!(
                    self.genesis_st_state.is_some(),
                    "forget to specify genesis_st_state()"
                );
                crate::deploy_light_client_proxy(
                    provider,
                    contracts,
                    self.mock_light_client,
                    self.genesis_lc_state.clone().unwrap(),
                    self.genesis_st_state.clone().unwrap(),
                    admin,
                    self.permissioned_prover,
                )
                .await?;
                // NOTE: we don't transfer ownership to multisig, we only do so after V2 upgrade
            },
            Contract::LightClientV2 => {
                assert!(
                    self.blocks_per_epoch.is_some(),
                    "forget to specify blocks_per_epoch()"
                );
                assert!(
                    self.epoch_start_block.is_some(),
                    "forget to specify epoch_start_block()"
                );

                let use_mock = self.mock_light_client;
                let dry_run = self.dry_run;
                let use_multisig = self.use_multisig;
                let mut blocks_per_epoch = self.blocks_per_epoch.unwrap();
                let epoch_start_block = self.epoch_start_block.unwrap();
                let rpc_url = self.rpc_url.clone();

                // TEST-ONLY: if this config is not yet set, we use a large default value
                // to avoid contract complaining about invalid zero-valued blocks_per_epoch.
                // This large value will act as if we are always in epoch 1, which won't conflict
                // with the effective purpose of the real `PublicNetworkConfig`.
                if use_mock && blocks_per_epoch == 0 {
                    blocks_per_epoch = u64::MAX;
                }
                tracing::info!(%blocks_per_epoch, ?dry_run, ?use_multisig, "Upgrading LightClientV2 with ");
                if use_multisig {
                    crate::upgrade_light_client_v2_multisig_owner(
                        provider,
                        contracts,
                        crate::LightClientV2UpgradeParams {
<<<<<<< HEAD
                            blocks_per_epoch,
                            epoch_start_block,
                        },
                        use_mock,
                        self.rpc_url.clone(),
                        Some(dry_run),
=======
                            is_mock: use_mock,
                            blocks_per_epoch,
                            epoch_start_block,
                            rpc_url,
                            dry_run: Some(dry_run),
                        },
>>>>>>> 19355cba
                    )
                    .await?;
                } else {
                    crate::upgrade_light_client_v2(
                        provider,
                        contracts,
                        use_mock,
                        blocks_per_epoch,
                        epoch_start_block,
                    )
                    .await?;

                    if let Some(multisig) = self.multisig {
                        let lc_proxy = contracts
                            .address(Contract::LightClientProxy)
                            .expect("fail to get LightClientProxy address");
                        crate::transfer_ownership(
                            provider,
                            Contract::LightClientProxy,
                            lc_proxy,
                            multisig,
                        )
                        .await?;
                    }
                }
            },
            Contract::StakeTableProxy => {
                let token_addr = contracts
                    .address(Contract::EspTokenProxy)
                    .context("no ESP token proxy address")?;
                let lc_addr = contracts
                    .address(Contract::LightClientProxy)
                    .context("no LightClient proxy address")?;
                let escrow_period = self.exit_escrow_period.unwrap_or(U256::from(300));
                crate::deploy_stake_table_proxy(
                    provider,
                    contracts,
                    token_addr,
                    lc_addr,
                    escrow_period,
                    admin,
                )
                .await?;

                // NOTE: we don't transfer ownership to multisig, we only do so after V2 upgrade
            },
            Contract::StakeTableV2 => {
                if self.use_multisig {
                    crate::upgrade_stake_table_v2_multisig_owner(
                        provider,
                        contracts,
                        self.rpc_url.clone(),
                        self.multisig.unwrap(),
                        self.multisig_pauser.unwrap(),
                        Some(self.dry_run),
                    )
                    .await?;
                } else {
                    crate::upgrade_stake_table_v2(
                        provider,
                        contracts,
                        admin,
                        self.multisig_pauser.unwrap(),
                    )
                    .await?;

                    if let Some(multisig) = self.multisig {
                        let stake_table_proxy = contracts
                            .address(Contract::StakeTableProxy)
                            .expect("fail to get StakeTableProxy address");
                        crate::transfer_ownership(
                            provider,
                            Contract::StakeTableProxy,
                            stake_table_proxy,
                            multisig,
                        )
                        .await?;
                    }
                }
            },
            _ => {
                panic!("Deploying {} not supported.", target);
            },
        }
        Ok(())
    }

    /// Deploy all contracts up to and including stake table v1
    pub async fn deploy_to_stake_table_v1(&self, contracts: &mut Contracts) -> Result<()> {
        self.deploy(contracts, Contract::FeeContractProxy).await?;
        self.deploy(contracts, Contract::EspTokenProxy).await?;
        self.deploy(contracts, Contract::LightClientProxy).await?;
        self.deploy(contracts, Contract::LightClientV2).await?;
        self.deploy(contracts, Contract::StakeTableProxy).await?;
        Ok(())
    }

    /// Deploy all contracts
    pub async fn deploy_all(&self, contracts: &mut Contracts) -> Result<()> {
        self.deploy_to_stake_table_v1(contracts).await?;
        self.deploy(contracts, Contract::StakeTableV2).await?;
        Ok(())
    }
}<|MERGE_RESOLUTION|>--- conflicted
+++ resolved
@@ -149,21 +149,12 @@
                         provider,
                         contracts,
                         crate::LightClientV2UpgradeParams {
-<<<<<<< HEAD
                             blocks_per_epoch,
                             epoch_start_block,
                         },
                         use_mock,
-                        self.rpc_url.clone(),
+                        rpc_url,
                         Some(dry_run),
-=======
-                            is_mock: use_mock,
-                            blocks_per_epoch,
-                            epoch_start_block,
-                            rpc_url,
-                            dry_run: Some(dry_run),
-                        },
->>>>>>> 19355cba
                     )
                     .await?;
                 } else {
