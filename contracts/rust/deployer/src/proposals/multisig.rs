--- conflicted
+++ resolved
@@ -606,35 +606,13 @@
 ) -> Result<()> {
     tracing::info!("Upgrading StakeTableProxy to StakeTableV2 using multisig owner");
     let dry_run = dry_run.unwrap_or(false);
-<<<<<<< HEAD
-    match contracts.address(Contract::StakeTableProxy) {
-        // check if proxy already exists
-        None => Err(anyhow!("StakeTableProxy not found, can't upgrade")),
-        Some(proxy_addr) => {
-            let proxy = StakeTable::new(proxy_addr, &provider);
-            let owner = proxy.owner().call().await?;
-            let owner_addr = owner;
-            if owner_addr != multisig_address {
-                tracing::error!(
-                    "Proxy is not owned by the multisig. Expected: {multisig_address:#x}, Got: \
-                     {owner_addr:#x}"
-                );
-                anyhow::bail!("Proxy is not owned by the multisig");
-            }
-            if !dry_run && !crate::is_contract(&provider, owner_addr).await? {
-                tracing::error!("Proxy owner is not a contract. Expected: {owner_addr:#x}");
-                anyhow::bail!("Proxy owner is not a contract");
-            }
-            // TODO: check if owner is a SAFE multisig
-=======
     let Some(proxy_addr) = contracts.address(Contract::StakeTableProxy) else {
         anyhow::bail!("StakeTableProxy not found, can't upgrade")
     };
->>>>>>> 4af2f261
 
     let proxy = StakeTable::new(proxy_addr, &provider);
     let owner = proxy.owner().call().await?;
-    let owner_addr = owner._0;
+    let owner_addr = owner;
 
     if owner_addr != multisig_address {
         anyhow::bail!(
