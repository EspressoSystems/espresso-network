use std::{collections::HashMap, io::Write, time::Duration};

use alloy::{
    contract::RawCallBuilder,
    dyn_abi::{DynSolType, DynSolValue, JsonAbiExt},
    hex::{FromHex, ToHexExt},
    json_abi::Function,
    network::{Ethereum, EthereumWallet, TransactionBuilder},
    primitives::{Address, Bytes, B256, U256},
    providers::{
        fillers::{FillProvider, JoinFill, WalletFiller},
        utils::JoinedRecommendedFillers,
        Provider, ProviderBuilder, RootProvider,
    },
    rpc::{client::RpcClient, types::TransactionReceipt},
    signers::{
        ledger::LedgerSigner,
        local::{coins_bip39::English, MnemonicBuilder, PrivateKeySigner},
    },
    transports::http::reqwest::Url,
};
use anyhow::{anyhow, Context, Result};
use clap::{builder::OsStr, Parser};
use derive_more::{derive::Deref, Display};
use espresso_types::{v0_1::L1Client, v0_3::Fetcher};
use hotshot_contract_adapter::sol_types::*;

pub mod builder;
pub mod impersonate_filler;
pub mod network_config;
pub mod proposals;
pub mod provider;

/// Type alias that connects to providers with recommended fillers and wallet
/// use `<HttpProviderWithWallet as WalletProvider>::wallet()` to access internal wallet
/// use `<HttpProviderWithWallet as WalletProvider>::default_signer_address(&provider)` to get wallet address
pub type HttpProviderWithWallet = FillProvider<
    JoinFill<JoinedRecommendedFillers, WalletFiller<EthereumWallet>>,
    RootProvider,
    Ethereum,
>;

/// a handy thin wrapper around wallet builder and provider builder that directly
/// returns an instantiated `Provider` with default fillers with wallet, ready to send tx
pub fn build_provider(
    mnemonic: String,
    account_index: u32,
    url: Url,
    poll_interval: Option<Duration>,
) -> HttpProviderWithWallet {
    let signer = build_signer(mnemonic, account_index);
    let wallet = EthereumWallet::from(signer);

    // alloy sets the polling interval automatically. It tries to guess if an RPC is local, but this
    // guess is wrong when the RPC is running inside docker. This results to 7 second polling
    // intervals on a chain with 1s block time. Therefore, allow overriding the polling interval
    // with a custom value.
    if let Some(interval) = poll_interval {
        tracing::info!("Using custom L1 poll interval: {interval:?}");
        let client = RpcClient::new_http(url.clone()).with_poll_interval(interval);
        ProviderBuilder::new().wallet(wallet).connect_client(client)
    } else {
        tracing::info!("Using default L1 poll interval");
        ProviderBuilder::new().wallet(wallet).connect_http(url)
    }
}

// TODO: tech-debt: provider creation logic should be refactored to handle mnemonic and
// ledger signers and consolidated with similar code in staking-cli
pub fn build_provider_ledger(
    signer: LedgerSigner,
    url: Url,
    poll_interval: Option<Duration>,
) -> HttpProviderWithWallet {
    let wallet = EthereumWallet::from(signer);

    // alloy sets the polling interval automatically. It tries to guess if an RPC is local, but this
    // guess is wrong when the RPC is running inside docker. This results to 7 second polling
    // intervals on a chain with 1s block time. Therefore, allow overriding the polling interval
    // with a custom value.
    if let Some(interval) = poll_interval {
        tracing::info!("Using custom L1 poll interval: {interval:?}");
        let client = RpcClient::new_http(url.clone()).with_poll_interval(interval);
        ProviderBuilder::new().wallet(wallet).connect_client(client)
    } else {
        tracing::info!("Using default L1 poll interval");
        ProviderBuilder::new().wallet(wallet).connect_http(url)
    }
}

pub fn build_signer(mnemonic: String, account_index: u32) -> PrivateKeySigner {
    MnemonicBuilder::<English>::default()
        .phrase(mnemonic)
        .index(account_index)
        .expect("wrong mnemonic or index")
        .build()
        .expect("fail to build signer")
}

/// similar to [`build_provider()`] but using a random wallet
pub fn build_random_provider(url: Url) -> HttpProviderWithWallet {
    let signer = MnemonicBuilder::<English>::default()
        .build_random()
        .expect("fail to build signer");
    let wallet = EthereumWallet::from(signer);
    ProviderBuilder::new().wallet(wallet).connect_http(url)
}

/// Create Anvil instance with provider and L1Client
#[cfg(test)]
fn build_anvil_provider_and_l1_client() -> Result<(
    alloy::node_bindings::AnvilInstance,
    HttpProviderWithWallet,
    L1Client,
)> {
    let anvil = alloy::node_bindings::Anvil::new().spawn();
    let wallet = anvil.wallet().unwrap();
    let provider = ProviderBuilder::new()
        .wallet(wallet)
        .connect_http(anvil.endpoint_url());
    let l1_client = L1Client::anvil(&anvil)?;
    Ok((anvil, provider, l1_client))
}

// We pass this during `forge bind --libraries` as a placeholder for the actual deployed library address
const LIBRARY_PLACEHOLDER_ADDRESS: &str = "ffffffffffffffffffffffffffffffffffffffff";
/// `stateHistoryRetentionPeriod` in LightClient.sol as the maximum retention period in seconds
pub const MAX_HISTORY_RETENTION_SECONDS: u32 = 864000;

/// Set of predeployed contracts.
#[derive(Clone, Debug, Parser)]
pub struct DeployedContracts {
    /// Use an already-deployed PlonkVerifier.sol instead of deploying a new one.
    #[clap(long, env = Contract::PlonkVerifier)]
    plonk_verifier: Option<Address>,
    /// OpsTimelock.sol
    #[clap(long, env = Contract::OpsTimelock)]
    ops_timelock: Option<Address>,
    /// SafeExitTimelock.sol
    #[clap(long, env = Contract::SafeExitTimelock)]
    safe_exit_timelock: Option<Address>,
    /// PlonkVerifierV2.sol
    #[clap(long, env = Contract::PlonkVerifierV2)]
    plonk_verifier_v2: Option<Address>,
    /// PlonkVerifierV3.sol
    #[clap(long, env = Contract::PlonkVerifierV3)]
    plonk_verifier_v3: Option<Address>,

    /// Use an already-deployed LightClient.sol instead of deploying a new one.
    #[clap(long, env = Contract::LightClient)]
    light_client: Option<Address>,
    /// LightClientV2.sol
    #[clap(long, env = Contract::LightClientV2)]
    light_client_v2: Option<Address>,
    /// LightClientV3.sol
    #[clap(long, env = Contract::LightClientV3)]
    light_client_v3: Option<Address>,

    /// Use an already-deployed LightClient.sol proxy instead of deploying a new one.
    #[clap(long, env = Contract::LightClientProxy)]
    light_client_proxy: Option<Address>,

    /// Use an already-deployed FeeContract.sol instead of deploying a new one.
    #[clap(long, env = Contract::FeeContract)]
    fee_contract: Option<Address>,

    /// Use an already-deployed FeeContract.sol proxy instead of deploying a new one.
    #[clap(long, env = Contract::FeeContractProxy)]
    fee_contract_proxy: Option<Address>,

    /// Use an already-deployed EspToken.sol instead of deploying a new one.
    #[clap(long, env = Contract::EspToken)]
    esp_token: Option<Address>,

    /// Use an already-deployed EspTokenV2.sol instead of deploying a new one.
    #[clap(long, env = Contract::EspTokenV2)]
    esp_token_v2: Option<Address>,

    /// Use an already-deployed EspToken.sol proxy instead of deploying a new one.
    #[clap(long, env = Contract::EspTokenProxy)]
    esp_token_proxy: Option<Address>,

    /// Use an already-deployed StakeTable.sol instead of deploying a new one.
    #[clap(long, env = Contract::StakeTable)]
    stake_table: Option<Address>,

    /// Use an already-deployed StakeTableV2.sol instead of deploying a new one.
    #[clap(long, env = Contract::StakeTableV2)]
    stake_table_v2: Option<Address>,

    /// Use an already-deployed StakeTable.sol proxy instead of deploying a new one.
    #[clap(long, env = Contract::StakeTableProxy)]
    stake_table_proxy: Option<Address>,
}

/// An identifier for a particular contract.
#[derive(Clone, Copy, Debug, Display, PartialEq, Eq, Hash)]
pub enum Contract {
    #[display("ESPRESSO_SEQUENCER_PLONK_VERIFIER_ADDRESS")]
    PlonkVerifier,
    #[display("ESPRESSO_SEQUENCER_OPS_TIMELOCK_ADDRESS")]
    OpsTimelock,
    #[display("ESPRESSO_SEQUENCER_SAFE_EXIT_TIMELOCK_ADDRESS")]
    SafeExitTimelock,
    #[display("ESPRESSO_SEQUENCER_PLONK_VERIFIER_V2_ADDRESS")]
    PlonkVerifierV2,
    #[display("ESPRESSO_SEQUENCER_PLONK_VERIFIER_V3_ADDRESS")]
    PlonkVerifierV3,
    #[display("ESPRESSO_SEQUENCER_LIGHT_CLIENT_ADDRESS")]
    LightClient,
    #[display("ESPRESSO_SEQUENCER_LIGHT_CLIENT_V2_ADDRESS")]
    LightClientV2,
    #[display("ESPRESSO_SEQUENCER_LIGHT_CLIENT_V3_ADDRESS")]
    LightClientV3,
    #[display("ESPRESSO_SEQUENCER_LIGHT_CLIENT_PROXY_ADDRESS")]
    LightClientProxy,
    #[display("ESPRESSO_SEQUENCER_FEE_CONTRACT_ADDRESS")]
    FeeContract,
    #[display("ESPRESSO_SEQUENCER_FEE_CONTRACT_PROXY_ADDRESS")]
    FeeContractProxy,
    #[display("ESPRESSO_SEQUENCER_ESP_TOKEN_ADDRESS")]
    EspToken,
    #[display("ESPRESSO_SEQUENCER_ESP_TOKEN_V2_ADDRESS")]
    EspTokenV2,
    #[display("ESPRESSO_SEQUENCER_ESP_TOKEN_PROXY_ADDRESS")]
    EspTokenProxy,
    #[display("ESPRESSO_SEQUENCER_STAKE_TABLE_ADDRESS")]
    StakeTable,
    #[display("ESPRESSO_SEQUENCER_STAKE_TABLE_V2_ADDRESS")]
    StakeTableV2,
    #[display("ESPRESSO_SEQUENCER_STAKE_TABLE_PROXY_ADDRESS")]
    StakeTableProxy,
}

impl From<Contract> for OsStr {
    fn from(c: Contract) -> OsStr {
        c.to_string().into()
    }
}

/// Cache of contracts predeployed or deployed during this current run.
#[derive(Deref, Debug, Clone, Default)]
pub struct Contracts(HashMap<Contract, Address>);

impl From<DeployedContracts> for Contracts {
    fn from(deployed: DeployedContracts) -> Self {
        let mut m = HashMap::new();
        if let Some(addr) = deployed.plonk_verifier {
            m.insert(Contract::PlonkVerifier, addr);
        }
        if let Some(addr) = deployed.plonk_verifier_v2 {
            m.insert(Contract::PlonkVerifierV2, addr);
        }
        if let Some(addr) = deployed.plonk_verifier_v3 {
            m.insert(Contract::PlonkVerifierV3, addr);
        }
        if let Some(addr) = deployed.safe_exit_timelock {
            m.insert(Contract::SafeExitTimelock, addr);
        }
        if let Some(addr) = deployed.ops_timelock {
            m.insert(Contract::OpsTimelock, addr);
        }
        if let Some(addr) = deployed.light_client {
            m.insert(Contract::LightClient, addr);
        }
        if let Some(addr) = deployed.light_client_v2 {
            m.insert(Contract::LightClientV2, addr);
        }
        if let Some(addr) = deployed.light_client_v3 {
            m.insert(Contract::LightClientV3, addr);
        }
        if let Some(addr) = deployed.light_client_proxy {
            m.insert(Contract::LightClientProxy, addr);
        }
        if let Some(addr) = deployed.fee_contract {
            m.insert(Contract::FeeContract, addr);
        }
        if let Some(addr) = deployed.fee_contract_proxy {
            m.insert(Contract::FeeContractProxy, addr);
        }
        if let Some(addr) = deployed.esp_token {
            m.insert(Contract::EspToken, addr);
        }
        if let Some(addr) = deployed.esp_token_v2 {
            m.insert(Contract::EspTokenV2, addr);
        }
        if let Some(addr) = deployed.esp_token_proxy {
            m.insert(Contract::EspTokenProxy, addr);
        }
        if let Some(addr) = deployed.stake_table {
            m.insert(Contract::StakeTable, addr);
        }
        if let Some(addr) = deployed.stake_table_v2 {
            m.insert(Contract::StakeTableV2, addr);
        }
        if let Some(addr) = deployed.stake_table_proxy {
            m.insert(Contract::StakeTableProxy, addr);
        }
        Self(m)
    }
}

impl Contracts {
    pub fn new() -> Self {
        Contracts(HashMap::new())
    }

    pub fn address(&self, contract: Contract) -> Option<Address> {
        self.0.get(&contract).copied()
    }

    /// Deploy a contract (with logging and cached deployments)
    ///
    /// The deployment `tx` will be sent only if contract `name` is not already deployed;
    /// otherwise this function will just return the predeployed address.
    pub async fn deploy<P>(&mut self, name: Contract, tx: RawCallBuilder<P>) -> Result<Address>
    where
        P: Provider,
    {
        if let Some(addr) = self.0.get(&name) {
            tracing::info!("skipping deployment of {name}, already deployed at {addr:#x}");
            return Ok(*addr);
        }
        tracing::info!("deploying {name}");
        let pending_tx = tx.send().await?;
        let tx_hash = *pending_tx.tx_hash();
        tracing::info!(%tx_hash, "waiting for tx to be mined");
        let receipt = pending_tx.get_receipt().await?;
        tracing::info!(%receipt.gas_used, %tx_hash, "tx mined");
        let addr = receipt
            .contract_address
            .ok_or(alloy::contract::Error::ContractNotDeployed)?;

        tracing::info!("deployed {name} at {addr:#x}");

        self.0.insert(name, addr);
        Ok(addr)
    }

    /// Write a .env file.
    pub fn write(&self, mut w: impl Write) -> Result<()> {
        for (contract, address) in &self.0 {
            writeln!(w, "{contract}={address:#x}")?;
        }
        Ok(())
    }
}

/// Default deployment function `LightClient.sol` or `LightClientMock.sol` with `mock: true`.
///
/// # NOTE:
/// In most cases, you only need to use [`deploy_light_client_proxy()`]
///
/// # NOTE:
/// currently, `LightClient.sol` follows upgradable contract, thus a follow-up
/// call to `.initialize()` with proper genesis block (and other constructor args)
/// are expected to be *delegatecall-ed through the proxy contract*.
pub(crate) async fn deploy_light_client_contract(
    provider: impl Provider,
    contracts: &mut Contracts,
    mock: bool,
) -> Result<Address> {
    // Deploy library contracts.
    let plonk_verifier_addr = contracts
        .deploy(
            Contract::PlonkVerifier,
            PlonkVerifier::deploy_builder(&provider),
        )
        .await?;

    assert!(is_contract(&provider, plonk_verifier_addr).await?);

    // when generate alloy's bindings, we supply a placeholder address, now we modify the actual
    // bytecode with deployed address of the library.
    let target_lc_bytecode = if mock {
        LightClientMock::BYTECODE.encode_hex()
    } else {
        LightClient::BYTECODE.encode_hex()
    };
    let lc_linked_bytecode = {
        match target_lc_bytecode
            .matches(LIBRARY_PLACEHOLDER_ADDRESS)
            .count()
        {
            0 => return Err(anyhow!("lib placeholder not found")),
            1 => Bytes::from_hex(target_lc_bytecode.replacen(
                LIBRARY_PLACEHOLDER_ADDRESS,
                &plonk_verifier_addr.encode_hex(),
                1,
            ))?,
            _ => {
                return Err(anyhow!(
                    "more than one lib placeholder found, consider using a different value"
                ))
            },
        }
    };

    // Deploy the light client
    let light_client_addr = if mock {
        // for mock, we don't populate the `contracts` since it only track production-ready deployments
        let addr = LightClientMock::deploy_builder(&provider)
            .map(|req| req.with_deploy_code(lc_linked_bytecode))
            .deploy()
            .await?;
        tracing::info!("deployed LightClientMock at {addr:#x}");
        addr
    } else {
        contracts
            .deploy(
                Contract::LightClient,
                LightClient::deploy_builder(&provider)
                    .map(|req| req.with_deploy_code(lc_linked_bytecode)),
            )
            .await?
    };
    Ok(light_client_addr)
}

/// The primary logic for deploying and initializing an upgradable light client contract.
///
/// Deploy the upgradable proxy contract, point to an already deployed light client contract as its implementation, and invoke `initialize()` on it.
/// This is run after `deploy_light_client_contract()`, returns the proxy address.
/// This works for both mock and production light client proxy.
pub async fn deploy_light_client_proxy(
    provider: impl Provider,
    contracts: &mut Contracts,
    mock: bool,
    genesis_state: LightClientStateSol,
    genesis_stake: StakeTableStateSol,
    admin: Address,
    prover: Option<Address>,
) -> Result<Address> {
    // deploy the light client implementation contract
    let impl_addr = deploy_light_client_contract(&provider, contracts, mock).await?;
    let lc = LightClient::new(impl_addr, &provider);

    // prepare the input arg for `initialize()`
    let init_data = lc
        .initialize(
            genesis_state,
            genesis_stake,
            MAX_HISTORY_RETENTION_SECONDS,
            admin,
        )
        .calldata()
        .to_owned();
    // deploy proxy and initialize
    let lc_proxy_addr = contracts
        .deploy(
            Contract::LightClientProxy,
            ERC1967Proxy::deploy_builder(&provider, impl_addr, init_data),
        )
        .await?;

    // sanity check
    if !is_proxy_contract(&provider, lc_proxy_addr).await? {
        panic!("LightClientProxy detected not as a proxy, report error!");
    }

    // instantiate a proxy instance, cast as LightClient's ABI interface
    let lc_proxy = LightClient::new(lc_proxy_addr, &provider);

    // set permissioned prover
    if let Some(prover) = prover {
        tracing::info!(%lc_proxy_addr, %prover, "Set permissioned prover ");
        lc_proxy
            .setPermissionedProver(prover)
            .send()
            .await?
            .get_receipt()
            .await?;
    }

    // post deploy verification checks
    assert_eq!(lc_proxy.getVersion().call().await?.majorVersion, 1);
    assert_eq!(lc_proxy.owner().call().await?, admin);
    if let Some(prover) = prover {
        assert_eq!(lc_proxy.permissionedProver().call().await?, prover);
    }
    assert_eq!(lc_proxy.stateHistoryRetentionPeriod().call().await?, 864000);
    assert_eq!(
        lc_proxy.currentBlockNumber().call().await?,
        U256::from(provider.get_block_number().await?)
    );

    Ok(lc_proxy_addr)
}

/// Upgrade the light client proxy to use LightClientV2.
/// Internally, first detect existence of proxy, then deploy LCV2, then upgrade and initializeV2.
/// Internal to "deploy LCV2", we deploy PlonkVerifierV2 whose address will be used at LCV2 init time.
/// Assumes:
/// - the proxy is already deployed.
/// - the proxy is owned by a regular EOA, not a multisig.
/// - the proxy is not yet initialized for V2
///
/// Returns the receipt of the upgrade transaction.
pub async fn upgrade_light_client_v2(
    provider: impl Provider,
    contracts: &mut Contracts,
    is_mock: bool,
    blocks_per_epoch: u64,
    epoch_start_block: u64,
) -> Result<TransactionReceipt> {
    match contracts.address(Contract::LightClientProxy) {
        // check if proxy already exists
        None => Err(anyhow!("LightClientProxy not found, can't upgrade")),
        Some(proxy_addr) => {
            let proxy = LightClient::new(proxy_addr, &provider);
            let state_history_retention_period = proxy.stateHistoryRetentionPeriod().call().await?;
            // first deploy PlonkVerifierV2.sol
            let pv2_addr = contracts
                .deploy(
                    Contract::PlonkVerifierV2,
                    PlonkVerifierV2::deploy_builder(&provider),
                )
                .await?;

            assert!(is_contract(&provider, pv2_addr).await?);

            // then deploy LightClientV2.sol
            let target_lcv2_bytecode = if is_mock {
                LightClientV2Mock::BYTECODE.encode_hex()
            } else {
                LightClientV2::BYTECODE.encode_hex()
            };
            let lcv2_linked_bytecode = {
                match target_lcv2_bytecode
                    .matches(LIBRARY_PLACEHOLDER_ADDRESS)
                    .count()
                {
                    0 => return Err(anyhow!("lib placeholder not found")),
                    1 => Bytes::from_hex(target_lcv2_bytecode.replacen(
                        LIBRARY_PLACEHOLDER_ADDRESS,
                        &pv2_addr.encode_hex(),
                        1,
                    ))?,
                    _ => {
                        return Err(anyhow!(
                            "more than one lib placeholder found, consider using a different value"
                        ))
                    },
                }
            };
            let lcv2_addr = if is_mock {
                let addr = LightClientV2Mock::deploy_builder(&provider)
                    .map(|req| req.with_deploy_code(lcv2_linked_bytecode))
                    .deploy()
                    .await?;
                tracing::info!("deployed LightClientV2Mock at {addr:#x}");
                addr
            } else {
                contracts
                    .deploy(
                        Contract::LightClientV2,
                        LightClientV2::deploy_builder(&provider)
                            .map(|req| req.with_deploy_code(lcv2_linked_bytecode)),
                    )
                    .await?
            };

            // get owner of proxy
            let owner = proxy.owner().call().await?;
            let owner_addr = owner;
            tracing::info!("Proxy owner: {owner_addr:#x}");

            // prepare initial function call calldata (checks if already initialized)
            // you cannot initialize a proxy that is already initialized
            // so if one wanted to use this function to upgrade a proxy to v2, that's already v2
            // then we shouldn't call the initialize function
            let lcv2 = LightClientV2::new(lcv2_addr, &provider);
            let init_data = if already_initialized(&provider, proxy_addr, 2).await? {
                vec![].into()
            } else {
                lcv2.initializeV2(blocks_per_epoch, epoch_start_block)
                    .calldata()
                    .to_owned()
            };
            // invoke upgrade on proxy
            let receipt = proxy
                .upgradeToAndCall(lcv2_addr, init_data)
                .send()
                .await?
                .get_receipt()
                .await?;
            if receipt.inner.is_success() {
                // post deploy verification checks
                let proxy_as_v2 = LightClientV2::new(proxy_addr, &provider);
                assert_eq!(proxy_as_v2.getVersion().call().await?.majorVersion, 2);
                assert_eq!(proxy_as_v2.blocksPerEpoch().call().await?, blocks_per_epoch);
                assert_eq!(
                    proxy_as_v2.epochStartBlock().call().await?,
                    epoch_start_block
                );
                assert_eq!(
                    proxy_as_v2.stateHistoryRetentionPeriod().call().await?,
                    state_history_retention_period
                );
                assert_eq!(
                    proxy_as_v2.currentBlockNumber().call().await?,
                    U256::from(provider.get_block_number().await?)
                );

                tracing::info!(%lcv2_addr, "LightClientProxy successfully upgrade to: ");
                tracing::info!(
                    "blocksPerEpoch: {}",
                    proxy_as_v2.blocksPerEpoch().call().await?
                );
                tracing::info!(
                    "epochStartBlock: {}",
                    proxy_as_v2.epochStartBlock().call().await?
                );
            } else {
                tracing::error!("LightClientProxy upgrade failed: {:?}", receipt);
            }

            Ok(receipt)
        },
    }
}

/// Upgrade the light client proxy to use LightClientV3.
/// Internally, first detect existence of proxy, then deploy LCV3, then upgrade and initializeV3.
/// Internal to "deploy LCV3", we deploy PlonkVerifierV3 whose address will be used at LCV3 init time.
/// Assumes:
/// - the proxy is already deployed.
/// - the proxy is owned by a regular EOA, not a multisig.
/// - the proxy is not yet initialized for V3
pub async fn upgrade_light_client_v3(
    provider: impl Provider,
    contracts: &mut Contracts,
    is_mock: bool,
) -> Result<TransactionReceipt> {
    match contracts.address(Contract::LightClientProxy) {
        // check if proxy already exists
        None => Err(anyhow!("LightClientProxy not found, can't upgrade")),
        Some(proxy_addr) => {
            let proxy = LightClient::new(proxy_addr, &provider);

            // Check proxy version, V3 requires at least V2 as a prerequisite
            // This ensures we don't try to upgrade from V1 directly to V3
            // V1 -> V2 -> V3 is the correct upgrade path
            let version = proxy.getVersion().call().await?;
            if version.majorVersion < 2 {
                anyhow::bail!(
                    "LightClientProxy is V{}, can't upgrade to V3. Must upgrade to V2 first.",
                    version.majorVersion
                );
            }

            // first deploy PlonkVerifierV3.sol
            let pv3_addr = contracts
                .deploy(
                    Contract::PlonkVerifierV3,
                    PlonkVerifierV3::deploy_builder(&provider),
                )
                .await?;
            assert!(is_contract(&provider, pv3_addr).await?);

            // then deploy LightClientV3.sol
            let target_lcv3_bytecode = if is_mock {
                LightClientV3Mock::BYTECODE.encode_hex()
            } else {
                LightClientV3::BYTECODE.encode_hex()
            };
            let lcv3_linked_bytecode = {
                match target_lcv3_bytecode
                    .matches(LIBRARY_PLACEHOLDER_ADDRESS)
                    .count()
                {
                    0 => return Err(anyhow!("lib placeholder not found")),
                    1 => Bytes::from_hex(target_lcv3_bytecode.replacen(
                        LIBRARY_PLACEHOLDER_ADDRESS,
                        &pv3_addr.encode_hex(),
                        1,
                    ))?,
                    _ => {
                        return Err(anyhow!(
                            "more than one lib placeholder found, consider using a different value"
                        ))
                    },
                }
            };
            let lcv3_addr = if is_mock {
                let addr = LightClientV3Mock::deploy_builder(&provider)
                    .map(|req| req.with_deploy_code(lcv3_linked_bytecode))
                    .deploy()
                    .await?;
                tracing::info!("deployed LightClientV3Mock at {addr:#x}");
                addr
            } else {
                contracts
                    .deploy(
                        Contract::LightClientV3,
                        LightClientV3::deploy_builder(&provider)
                            .map(|req| req.with_deploy_code(lcv3_linked_bytecode)),
                    )
                    .await?
            };

            // get owner of proxy
            let owner = proxy.owner().call().await?;
            let owner_addr = owner;
            tracing::info!("Proxy owner: {owner_addr:#x}");

            let lcv3 = LightClientV3::new(lcv3_addr, &provider);

            // prepare initial function call calldata (checks if already initialized)
            // you cannot initialize a proxy that is already initialized
            // so if one wanted to use this function to upgrade a proxy to v3, that's already v3
            // then we shouldn't call the initialize function
            let init_data = if already_initialized(&provider, proxy_addr, 3).await? {
                vec![].into()
            } else {
                lcv3.initializeV3().calldata().to_owned()
            };

            // invoke upgrade on proxy
            let receipt = proxy
                .upgradeToAndCall(lcv3_addr, init_data)
                .send()
                .await?
                .get_receipt()
                .await?;
            if receipt.inner.is_success() {
                // post deploy verification checks
                let proxy_as_v3 = LightClientV3::new(proxy_addr, &provider);
                assert_eq!(proxy_as_v3.getVersion().call().await?.majorVersion, 3);
                tracing::info!(%lcv3_addr, "LightClientProxy successfully upgrade to: ")
            } else {
                tracing::error!("LightClientProxy upgrade failed: {:?}", receipt);
            }

            Ok(receipt)
        },
    }
}

async fn already_initialized(
    provider: impl Provider,
    proxy_addr: Address,
    expected_major_version: u8,
) -> Result<bool> {
    let initialized = get_proxy_initialized_version(&provider, proxy_addr).await?;
    tracing::info!("Initialized version: {}", initialized);

    // since all upgradable contracts have a getVersion() function, we can use it to get the major version
    let contract_proxy = LightClientV2::new(proxy_addr, &provider);
    let contract_major_version = contract_proxy.getVersion().call().await?.majorVersion;

    Ok(initialized == contract_major_version && contract_major_version == expected_major_version)
}

/// The primary logic for deploying and initializing an upgradable fee contract.
///
/// Deploy the upgradable proxy contract, point to a deployed fee contract as its implementation, and invoke `initialize()` on it.
/// - `admin`: is the new owner (e.g. a multisig address) of the proxy contract
///
/// Return the proxy address.
pub async fn deploy_fee_contract_proxy(
    provider: impl Provider,
    contracts: &mut Contracts,
    admin: Address,
) -> Result<Address> {
    // deploy the fee implementation contract
    let fee_addr = contracts
        .deploy(
            Contract::FeeContract,
            FeeContract::deploy_builder(&provider),
        )
        .await?;
    let fee = FeeContract::new(fee_addr, &provider);

    // prepare the input arg for `initialize()`
    let init_data = fee.initialize(admin).calldata().to_owned();
    // deploy proxy and initialize
    let fee_proxy_addr = contracts
        .deploy(
            Contract::FeeContractProxy,
            ERC1967Proxy::deploy_builder(&provider, fee_addr, init_data),
        )
        .await?;
    // sanity check
    if !is_proxy_contract(&provider, fee_proxy_addr).await? {
        panic!("FeeContractProxy detected not as a proxy, report error!");
    }

    // post deploy verification checks
    let fee_proxy = FeeContract::new(fee_proxy_addr, &provider);
    assert_eq!(fee_proxy.getVersion().call().await?.majorVersion, 1);
    assert_eq!(fee_proxy.owner().call().await?, admin);

    Ok(fee_proxy_addr)
}

/// The primary logic for deploying and initializing an upgradable Espresso Token contract.
pub async fn deploy_token_proxy(
    provider: impl Provider,
    contracts: &mut Contracts,
    owner: Address,
    init_grant_recipient: Address,
    initial_supply: U256,
    name: &str,
    symbol: &str,
) -> Result<Address> {
    let token_addr = contracts
        .deploy(Contract::EspToken, EspToken::deploy_builder(&provider))
        .await?;
    let token = EspToken::new(token_addr, &provider);

    let init_data = token
        .initialize(
            owner,
            init_grant_recipient,
            initial_supply,
            name.to_string(),
            symbol.to_string(),
        )
        .calldata()
        .to_owned();

    let token_proxy_addr = contracts
        .deploy(
            Contract::EspTokenProxy,
            ERC1967Proxy::deploy_builder(&provider, token_addr, init_data),
        )
        .await?;

    if !is_proxy_contract(&provider, token_proxy_addr).await? {
        panic!("EspTokenProxy detected not as a proxy, report error!");
    }

    // post deploy verification checks
    let token_proxy = EspToken::new(token_proxy_addr, &provider);
    assert_eq!(token_proxy.getVersion().call().await?.majorVersion, 1);
    assert_eq!(token_proxy.owner().call().await?, owner);
    assert_eq!(token_proxy.symbol().call().await?, symbol);
    assert_eq!(token_proxy.decimals().call().await?, 18);
    assert_eq!(token_proxy.name().call().await?, name);
    let total_supply = token_proxy.totalSupply().call().await?;
    assert_eq!(
        token_proxy.balanceOf(init_grant_recipient).call().await?,
        total_supply
    );

    Ok(token_proxy_addr)
}

/// Upgrade the esp token proxy to use EspTokenV2.
async fn upgrade_esp_token_v2(
    provider: impl Provider,
    contracts: &mut Contracts,
) -> Result<TransactionReceipt> {
    let Some(proxy_addr) = contracts.address(Contract::EspTokenProxy) else {
        anyhow::bail!("EspTokenProxy not found, can't upgrade")
    };

    let proxy = EspToken::new(proxy_addr, &provider);
    // Deploy the new implementation
    let v2_addr = contracts
        .deploy(Contract::EspTokenV2, EspTokenV2::deploy_builder(&provider))
        .await?;

    assert!(is_contract(&provider, v2_addr).await?);

    // invoke upgrade on proxy
    let receipt = proxy
        .upgradeToAndCall(v2_addr, vec![].into() /* no new init data for V2 */)
        .send()
        .await?
        .get_receipt()
        .await?;

    if receipt.inner.is_success() {
        // post deploy verification checks
        let proxy_as_v2 = EspTokenV2::new(proxy_addr, &provider);
        assert_eq!(proxy_as_v2.getVersion().call().await?.majorVersion, 2);
        assert_eq!(proxy_as_v2.name().call().await?, "Espresso");
        tracing::info!(%v2_addr, "EspToken successfully upgraded to")
    } else {
        anyhow::bail!("EspToken upgrade failed: {:?}", receipt);
    }

    Ok(receipt)
}

/// The primary logic for deploying and initializing an upgradable permissionless StakeTable contract.
pub async fn deploy_stake_table_proxy(
    provider: impl Provider,
    contracts: &mut Contracts,
    token_addr: Address,
    light_client_addr: Address,
    exit_escrow_period: U256,
    owner: Address,
) -> Result<Address> {
    let stake_table_addr = contracts
        .deploy(Contract::StakeTable, StakeTable::deploy_builder(&provider))
        .await?;
    let stake_table = StakeTable::new(stake_table_addr, &provider);

    // TODO: verify the light client address contains a contract
    // See #3163, it's a cyclic dependency in the demo environment
    // assert!(is_contract(&provider, light_client_addr).await?);

    // verify the token address contains a contract
    if !is_contract(&provider, token_addr).await? {
        anyhow::bail!("Token address is not a contract, can't deploy StakeTableProxy");
    }

    let init_data = stake_table
        .initialize(token_addr, light_client_addr, exit_escrow_period, owner)
        .calldata()
        .to_owned();

    let st_proxy_addr = contracts
        .deploy(
            Contract::StakeTableProxy,
            ERC1967Proxy::deploy_builder(&provider, stake_table_addr, init_data),
        )
        .await?;

    if !is_proxy_contract(&provider, st_proxy_addr).await? {
        panic!("StakeTableProxy detected not as a proxy, report error!");
    }

    let st_proxy = StakeTable::new(st_proxy_addr, &provider);
    assert_eq!(st_proxy.getVersion().call().await?.majorVersion, 1);
    assert_eq!(st_proxy.owner().call().await?, owner);
    assert_eq!(st_proxy.token().call().await?, token_addr);
    assert_eq!(st_proxy.lightClient().call().await?, light_client_addr);
    assert_eq!(
        st_proxy.exitEscrowPeriod().call().await?,
        exit_escrow_period
    );

    Ok(st_proxy_addr)
}

/// Read stake table data from L1 StakeTable V1 events for V2 migration
///
/// Returns both the active stake and commissions needed for StakeTable V2 initialization.
/// Assumes an infura RPC is used, otherwise it may hit other rate limits.
pub async fn fetch_stake_table_for_stake_table_storage_migration(
    l1_client: L1Client,
    stake_table_address: Address,
) -> Result<(U256, Vec<StakeTableV2::InitialCommission>)> {
    let stake_table = StakeTable::new(stake_table_address, &l1_client);

    // Verify this is a V1 contract
    let version = stake_table.getVersion().call().await?;
    if version.majorVersion != 1 {
        anyhow::bail!(
            "Expected StakeTable V1 for migration, found V{}",
            version.majorVersion
        );
    }

    tracing::info!("Fetching all validators from StakeTable V1 contract");

    // Get the latest L1 block to query up to
    let latest_block = l1_client.provider.get_block_number().await?;

    // Use Fetcher to get all validators from contract events
    let (validators, _stake_table_hash) =
        Fetcher::fetch_all_validators_from_contract(l1_client, stake_table_address, latest_block)
            .await
            .context("Failed to fetch validators from V1 contract")?;

    // Sum up total active stake from all validators
    let active_stake = validators.values().map(|v| v.stake).sum::<U256>();

    // Extract commissions from validators
    let commissions = validators
        .values()
        .map(|v| StakeTableV2::InitialCommission {
            validator: v.account,
            commission: v.commission,
        })
        .collect::<Vec<_>>();

    tracing::info!(
        "Found {} active stake and {} commissions from {} validators to migrate from V1",
        active_stake,
        commissions.len(),
        validators.len()
    );

    Ok((active_stake, commissions))
}

/// Prepare the upgrade data for StakeTable V2, checking version and fetching commissions if needed.
///
/// Returns:
/// - The initialization commissions (maybe used for post deployment verification)
/// - The initialization calldata (if initialization is needed)
pub async fn prepare_stake_table_v2_upgrade(
    l1_client: L1Client,
    proxy_addr: Address,
    pauser: Address,
    admin: Address,
) -> Result<(
    Option<Vec<StakeTableV2::InitialCommission>>,
    Option<U256>,
    Option<Bytes>,
)> {
    let proxy = StakeTable::new(proxy_addr, &l1_client);

    let current_version = proxy.getVersion().call().await?;
    let target_version = 2;
    if current_version.majorVersion > target_version {
        anyhow::bail!(
            "Expected StakeTable V1 or V2, found V{}",
            current_version.majorVersion
        );
    }

    // For a non-major version upgrade the proxy storage must already be initialized.
<<<<<<< HEAD
    let needs_initialization = !already_initialized(
        &l1_client,
        proxy_addr,
        Contract::StakeTableV2,
        target_version,
    )
    .await?;
=======
    let needs_initialization = !already_initialized(&provider, proxy_addr, target_version).await?;
>>>>>>> 4cca08d2
    assert_eq!(
        needs_initialization,
        current_version.majorVersion < target_version,
        "unexpected version initialized"
    );

    if needs_initialization {
        tracing::info!("Fetching stake table data from V1 contract for migration");
        let (active_stake, commissions) =
            fetch_stake_table_for_stake_table_storage_migration(l1_client.clone(), proxy_addr)
                .await?;

        tracing::info!(
            %pauser,
            %admin,
            active_stake = %format!("{:?} wei", active_stake),
            commission_count = commissions.len(),
            "Init Data to be signed. Function: initializeV2",
        );

        // We can use any address here since we're just building calldata
        let data = StakeTableV2::new(Address::ZERO, &l1_client)
            .initializeV2(pauser, admin, active_stake, commissions.clone())
            .calldata()
            .to_owned();

        Ok((Some(commissions), Some(active_stake), Some(data)))
    } else {
        tracing::info!(
            "Proxy was already initialized for version {}",
            target_version
        );
        Ok((None, None, None))
    }
}

/// Upgrade the stake table proxy from V1 to V2, or patch V2
pub async fn upgrade_stake_table_v2(
    provider: impl Provider,
    l1_client: L1Client,
    contracts: &mut Contracts,
    pauser: Address,
    admin: Address,
) -> Result<TransactionReceipt> {
    tracing::info!("Upgrading StakeTableProxy to StakeTableV2 with EOA admin");
    let Some(proxy_addr) = contracts.address(Contract::StakeTableProxy) else {
        anyhow::bail!("StakeTableProxy not found, can't upgrade")
    };

    // First prepare upgrade data (including fetching commissions if needed)
    let (init_commissions, init_active_stake, init_data) =
        prepare_stake_table_v2_upgrade(l1_client, proxy_addr, pauser, admin).await?;

    // Then deploy the new implementation
    let v2_addr = contracts
        .deploy(
            Contract::StakeTableV2,
            StakeTableV2::deploy_builder(&provider),
        )
        .await?;

    let proxy = StakeTable::new(proxy_addr, &provider);

    let receipt = proxy
        .upgradeToAndCall(v2_addr, init_data.unwrap_or_default())
        .send()
        .await?
        .get_receipt()
        .await?;

    if receipt.inner.is_success() {
        // post deploy verification checks
        let proxy_as_v2 = StakeTableV2::new(proxy_addr, &provider);
        assert_eq!(proxy_as_v2.getVersion().call().await?.majorVersion, 2);

        let pauser_role = proxy_as_v2.PAUSER_ROLE().call().await?;
        assert!(proxy_as_v2.hasRole(pauser_role, pauser).call().await?,);

        let admin_role = proxy_as_v2.DEFAULT_ADMIN_ROLE().call().await?;
        assert!(proxy_as_v2.hasRole(admin_role, admin).call().await?,);

        if let Some(migrated) = init_commissions {
            tracing::info!("Verifying migrated commissions, may take a minute");
            for init_comm in migrated {
                let tracking = proxy_as_v2
                    .commissionTracking(init_comm.validator)
                    .call()
                    .await?;
                assert_eq!(tracking.commission, init_comm.commission);
            }
        }

        tracing::info!("Verifying migrated active stake");
        assert_eq!(
            proxy_as_v2.activeStake().call().await?,
            init_active_stake.unwrap_or_default(),
            "migrated active stake does not match"
        );

        tracing::info!(%v2_addr, "StakeTable successfully upgraded to");
    } else {
        anyhow::bail!("StakeTable upgrade failed: {:?}", receipt);
    }

    Ok(receipt)
}

/// Common logic for any Ownable contract to transfer ownership
pub async fn transfer_ownership(
    provider: impl Provider,
    target_contract: Contract,
    target_address: Address,
    new_owner: Address,
) -> Result<TransactionReceipt> {
    let receipt = match target_contract {
        Contract::LightClient | Contract::LightClientProxy => {
            tracing::info!(%target_address, %new_owner, "Transfer LightClient ownership");
            let lc = LightClient::new(target_address, &provider);
            lc.transferOwnership(new_owner)
                .send()
                .await?
                .get_receipt()
                .await?
        },
        Contract::FeeContract | Contract::FeeContractProxy => {
            tracing::info!(%target_address, %new_owner, "Transfer FeeContract ownership");
            let fee = FeeContract::new(target_address, &provider);
            fee.transferOwnership(new_owner)
                .send()
                .await?
                .get_receipt()
                .await?
        },
        Contract::EspToken | Contract::EspTokenProxy => {
            tracing::info!(%target_address, %new_owner, "Transfer EspToken ownership");
            let token = EspToken::new(target_address, &provider);
            token
                .transferOwnership(new_owner)
                .send()
                .await?
                .get_receipt()
                .await?
        },
        Contract::StakeTable | Contract::StakeTableProxy | Contract::StakeTableV2 => {
            tracing::info!(%target_address, %new_owner, "Transfer StakeTable ownership");
            let stake_table = StakeTable::new(target_address, &provider);
            stake_table
                .transferOwnership(new_owner)
                .send()
                .await?
                .get_receipt()
                .await?
        },
        _ => return Err(anyhow!("Not Ownable, can't transfer ownership!")),
    };
    let tx_hash = receipt.transaction_hash;
    tracing::info!(%receipt.gas_used, %tx_hash, "ownership transferred");
    Ok(receipt)
}

/// helper function to decide if the contract at given address `addr` is a proxy contract
pub async fn is_proxy_contract(provider: impl Provider, addr: Address) -> Result<bool> {
    // when the implementation address is not equal to zero, it's a proxy
    Ok(read_proxy_impl(provider, addr).await? != Address::default())
}

pub async fn read_proxy_impl(provider: impl Provider, addr: Address) -> Result<Address> {
    // confirm that the proxy_address is a proxy
    // using the implementation slot, 0x360894a13ba1a3210667c828492db98dca3e2076cc3735a920a3ca505d382bbc, which is the keccak-256 hash of "eip1967.proxy.implementation" subtracted by 1
    let impl_slot = U256::from_str_radix(
        "360894a13ba1a3210667c828492db98dca3e2076cc3735a920a3ca505d382bbc",
        16,
    )?;
    let storage = provider.get_storage_at(addr, impl_slot).await?;
    Ok(Address::from_slice(&storage.to_be_bytes_vec()[12..]))
}

pub async fn is_contract(provider: impl Provider, address: Address) -> Result<bool> {
    if address == Address::ZERO {
        return Ok(false);
    }
    Ok(!provider.get_code_at(address).await?.is_empty())
}

pub async fn get_proxy_initialized_version(
    provider: impl Provider,
    proxy_addr: Address,
) -> Result<u8> {
    // From openzeppelin Initializable.sol, the initialized version slot is keccak256("openzeppelin.storage.Initializable");
    let slot: B256 = "0xf0c57e16840df040f15088dc2f81fe391c3923bec73e23a9662efc9c229c6a00"
        .parse()
        .unwrap();
    let value = provider.get_storage_at(proxy_addr, slot.into()).await?;
    let initialized = value.as_le_bytes()[0]; // `_initialized` is u8 stored in the last byte
    Ok(initialized)
}

/// Deploy and initialize the Ops Timelock contract
///
/// Parameters:
/// - `min_delay`: The minimum delay for operations
/// - `proposers`: The list of addresses that can propose
/// - `executors`: The list of addresses that can execute
/// - `admin`: The address that can perform admin actions
pub async fn deploy_ops_timelock(
    provider: impl Provider,
    contracts: &mut Contracts,
    min_delay: U256,
    proposers: Vec<Address>,
    executors: Vec<Address>,
    admin: Address,
) -> Result<Address> {
    tracing::info!(
        "OpsTimelock will be deployed with the following parameters: min_delay: {:?}, proposers: \
         {:?}, executors: {:?}, admin: {:?}",
        min_delay,
        proposers,
        executors,
        admin
    );
    let timelock_addr = contracts
        .deploy(
            Contract::OpsTimelock,
            OpsTimelock::deploy_builder(
                &provider,
                min_delay,
                proposers.clone(),
                executors.clone(),
                admin,
            ),
        )
        .await?;

    // Verify deployment
    let timelock = OpsTimelock::new(timelock_addr, &provider);

    // Verify initialization parameters
    assert_eq!(timelock.getMinDelay().call().await?, min_delay);
    assert!(
        timelock
            .hasRole(timelock.PROPOSER_ROLE().call().await?, proposers[0])
            .call()
            .await?
    );
    assert!(
        timelock
            .hasRole(timelock.EXECUTOR_ROLE().call().await?, executors[0])
            .call()
            .await?
    );

    // test that the admin is in the default admin role where DEFAULT_ADMIN_ROLE = 0x00
    let default_admin_role = U256::ZERO;
    assert!(
        timelock
            .hasRole(default_admin_role.into(), admin)
            .call()
            .await?
    );

    Ok(timelock_addr)
}

/// Deploy and initialize the Safe Exit Timelock contract
///
/// Parameters:
/// - `min_delay`: The minimum delay for operations
/// - `proposers`: The list of addresses that can propose
/// - `executors`: The list of addresses that can execute
/// - `admin`: The address that can perform admin actions
pub async fn deploy_safe_exit_timelock(
    provider: impl Provider,
    contracts: &mut Contracts,
    min_delay: U256,
    proposers: Vec<Address>,
    executors: Vec<Address>,
    admin: Address,
) -> Result<Address> {
    tracing::info!(
        "SafeExitTimelock will be deployed with the following parameters: min_delay: {:?}, \
         proposers: {:?}, executors: {:?}, admin: {:?}",
        min_delay,
        proposers,
        executors,
        admin
    );
    let timelock_addr = contracts
        .deploy(
            Contract::SafeExitTimelock,
            SafeExitTimelock::deploy_builder(
                &provider,
                min_delay,
                proposers.clone(),
                executors.clone(),
                admin,
            ),
        )
        .await?;

    // Verify deployment
    let timelock = SafeExitTimelock::new(timelock_addr, &provider);

    // Verify initialization parameters
    assert_eq!(timelock.getMinDelay().call().await?, min_delay);
    assert!(
        timelock
            .hasRole(timelock.PROPOSER_ROLE().call().await?, proposers[0])
            .call()
            .await?
    );
    assert!(
        timelock
            .hasRole(timelock.EXECUTOR_ROLE().call().await?, executors[0])
            .call()
            .await?
    );

    // test that the admin is in the default admin role where DEFAULT_ADMIN_ROLE = 0x00
    let default_admin_role = U256::ZERO;
    assert!(
        timelock
            .hasRole(default_admin_role.into(), admin)
            .call()
            .await?
    );

    Ok(timelock_addr)
}

/// Encode a function call with the given signature and arguments
///
/// Parameters:
/// - `signature`: e.g. `"transfer(address,uint256)"`
/// - `args`: Solidity typed arguments as `Vec<&str>`
///
/// Returns:
/// - Full calldata: selector + encoded arguments
pub fn encode_function_call(signature: &str, args: Vec<String>) -> Result<Bytes> {
    let func = Function::parse(signature)?;

    // Check if argument count matches the function signature
    if args.len() != func.inputs.len() {
        anyhow::bail!(
            "Mismatch between argument count ({}) and parameter count ({})",
            args.len(),
            func.inputs.len()
        );
    }

    // Parse argument values using the function's parameter types directly
    let arg_values: Vec<DynSolValue> =
        func.inputs
            .iter()
            .enumerate()
            .map(|(i, param)| {
                let arg_str = &args[i];
                let dyn_type: DynSolType =
                    param.ty.to_string().parse().map_err(|e| {
                        anyhow!("Failed to parse parameter type '{}': {}", param.ty, e)
                    })?;
                dyn_type.coerce_str(arg_str).map_err(|e| {
                    anyhow!(
                        "Failed to coerce argument '{}' to type '{}': {}",
                        arg_str,
                        param.ty,
                        e
                    )
                })
            })
            .collect::<Result<Vec<_>>>()?;

    let encoded_input = func.abi_encode_input(&arg_values)?;
    let data = Bytes::from(encoded_input);
    Ok(data)
}

#[cfg(test)]
mod tests {
    use std::sync::Arc;

    use alloy::{
        node_bindings::Anvil,
        primitives::utils::parse_ether,
        providers::{ext::AnvilApi, layers::AnvilProvider, ProviderBuilder},
        sol_types::SolValue,
    };
    use espresso_types::testing::TestValidator;
    use hotshot_contract_adapter::sol_types::StakeTableV2;

    use super::*;
    use crate::{
        impersonate_filler::ImpersonateFiller,
        proposals::{
            multisig::{
                transfer_ownership_from_multisig_to_timelock, upgrade_esp_token_v2_multisig_owner,
                upgrade_light_client_v2_multisig_owner, upgrade_stake_table_v2_multisig_owner,
                LightClientV2UpgradeParams, TransferOwnershipParams,
            },
            timelock::{
                cancel_timelock_operation, execute_timelock_operation, schedule_timelock_operation,
                TimelockOperationData,
            },
        },
    };

    #[test_log::test(tokio::test)]
    async fn test_is_contract() -> Result<(), anyhow::Error> {
        let provider = ProviderBuilder::new().connect_anvil_with_wallet();

        // test with zero address returns false
        let zero_address = Address::ZERO;
        assert!(!is_contract(&provider, zero_address).await?);

        // Test with a non-contract address (e.g., a random address)
        let random_address = Address::random();
        assert!(!is_contract(&provider, random_address).await?);

        // Deploy a contract and test with its address
        let fee_contract = FeeContract::deploy(&provider).await?;
        let contract_address = *fee_contract.address();
        assert!(is_contract(&provider, contract_address).await?);

        Ok(())
    }

    #[test_log::test(tokio::test)]
    async fn test_is_proxy_contract() -> Result<()> {
        let provider = ProviderBuilder::new().connect_anvil_with_wallet();
        let deployer = provider.get_accounts().await?[0];

        let fee_contract = FeeContract::deploy(&provider).await?;
        let init_data = fee_contract.initialize(deployer).calldata().clone();
        let proxy = ERC1967Proxy::deploy(&provider, *fee_contract.address(), init_data).await?;

        assert!(is_proxy_contract(&provider, *proxy.address()).await?);
        assert!(!is_proxy_contract(&provider, *fee_contract.address()).await?);
        Ok(())
    }

    #[test_log::test(tokio::test)]
    async fn test_deploy_light_client() -> Result<()> {
        let provider = ProviderBuilder::new().connect_anvil_with_wallet();
        let mut contracts = Contracts::new();

        // first test if LightClientMock can be deployed
        let mock_lc_addr = deploy_light_client_contract(&provider, &mut contracts, true).await?;
        let pv_addr = contracts.address(Contract::PlonkVerifier).unwrap();

        // then deploy the actual LightClient
        let lc_addr = deploy_light_client_contract(&provider, &mut contracts, false).await?;
        assert_ne!(mock_lc_addr, lc_addr);
        // check that we didn't redeploy PlonkVerifier again, instead use existing ones
        assert_eq!(contracts.address(Contract::PlonkVerifier).unwrap(), pv_addr);
        Ok(())
    }

    #[test_log::test(tokio::test)]
    async fn test_deploy_mock_light_client_proxy() -> Result<()> {
        let provider = ProviderBuilder::new().connect_anvil_with_wallet();
        let mut contracts = Contracts::new();

        // prepare `initialize()` input
        let genesis_state = LightClientStateSol::dummy_genesis();
        let genesis_stake = StakeTableStateSol::dummy_genesis();
        let admin = provider.get_accounts().await?[0];
        let prover = admin;

        let lc_proxy_addr = deploy_light_client_proxy(
            &provider,
            &mut contracts,
            true, // is_mock = true
            genesis_state.clone(),
            genesis_stake.clone(),
            admin,
            Some(prover),
        )
        .await?;

        // check initialization is correct
        let lc = LightClientMock::new(lc_proxy_addr, &provider);
        let finalized_state: LightClientStateSol = lc.finalizedState().call().await?.into();
        assert_eq!(
            genesis_state.abi_encode_params(),
            finalized_state.abi_encode_params()
        );
        // mock set the state
        let new_state = LightClientStateSol {
            viewNum: 10,
            blockHeight: 10,
            blockCommRoot: U256::from(42),
        };
        lc.setFinalizedState(new_state.clone().into())
            .send()
            .await?
            .watch()
            .await?;
        let finalized_state: LightClientStateSol = lc.finalizedState().call().await?.into();
        assert_eq!(
            new_state.abi_encode_params(),
            finalized_state.abi_encode_params()
        );

        Ok(())
    }

    #[test_log::test(tokio::test)]
    async fn test_deploy_light_client_proxy() -> Result<()> {
        let provider = ProviderBuilder::new().connect_anvil_with_wallet();
        let mut contracts = Contracts::new();

        // prepare `initialize()` input
        let genesis_state = LightClientStateSol::dummy_genesis();
        let genesis_stake = StakeTableStateSol::dummy_genesis();
        let admin = provider.get_accounts().await?[0];
        let prover = Address::random();

        let lc_proxy_addr = deploy_light_client_proxy(
            &provider,
            &mut contracts,
            false,
            genesis_state.clone(),
            genesis_stake.clone(),
            admin,
            Some(prover),
        )
        .await?;

        // check initialization is correct
        let lc = LightClient::new(lc_proxy_addr, &provider);
        let finalized_state = lc.finalizedState().call().await?;
        assert_eq!(finalized_state.viewNum, genesis_state.viewNum);
        assert_eq!(finalized_state.blockHeight, genesis_state.blockHeight);
        assert_eq!(&finalized_state.blockCommRoot, &genesis_state.blockCommRoot);

        let fetched_stake = lc.genesisStakeTableState().call().await?;
        assert_eq!(fetched_stake.blsKeyComm, genesis_stake.blsKeyComm);
        assert_eq!(fetched_stake.schnorrKeyComm, genesis_stake.schnorrKeyComm);
        assert_eq!(fetched_stake.amountComm, genesis_stake.amountComm);
        assert_eq!(fetched_stake.threshold, genesis_stake.threshold);

        let fetched_prover = lc.permissionedProver().call().await?;
        assert_eq!(fetched_prover, prover);

        // test transfer ownership to multisig
        let multisig = Address::random();
        let _receipt = transfer_ownership(
            &provider,
            Contract::LightClientProxy,
            lc_proxy_addr,
            multisig,
        )
        .await?;
        assert_eq!(lc.owner().call().await?, multisig);

        Ok(())
    }

    #[test_log::test(tokio::test)]
    async fn test_deploy_fee_contract_proxy() -> Result<()> {
        let provider = ProviderBuilder::new().connect_anvil_with_wallet();
        let mut contracts = Contracts::new();
        let admin = provider.get_accounts().await?[0];
        let alice = Address::random();

        let fee_proxy_addr = deploy_fee_contract_proxy(&provider, &mut contracts, alice).await?;

        // check initialization is correct
        let fee = FeeContract::new(fee_proxy_addr, &provider);
        let fetched_owner = fee.owner().call().await?;
        assert_eq!(fetched_owner, alice);

        // redeploy new fee with admin being the owner
        contracts = Contracts::new();
        let fee_proxy_addr = deploy_fee_contract_proxy(&provider, &mut contracts, admin).await?;
        let fee = FeeContract::new(fee_proxy_addr, &provider);

        // test transfer ownership to multisig
        let multisig = Address::random();
        let _receipt = transfer_ownership(
            &provider,
            Contract::FeeContractProxy,
            fee_proxy_addr,
            multisig,
        )
        .await?;
        assert_eq!(fee.owner().call().await?, multisig);

        Ok(())
    }

    async fn test_upgrade_light_client_to_v2_helper(is_mock: bool) -> Result<()> {
        let provider = ProviderBuilder::new().connect_anvil_with_wallet();
        let mut contracts = Contracts::new();
        let blocks_per_epoch = 10; // for test
        let epoch_start_block = 22;

        // prepare `initialize()` input
        let genesis_state = LightClientStateSol::dummy_genesis();
        let genesis_stake = StakeTableStateSol::dummy_genesis();
        let admin = provider.get_accounts().await?[0];
        let prover = Address::random();

        // deploy proxy and V1
        let lc_proxy_addr = deploy_light_client_proxy(
            &provider,
            &mut contracts,
            false,
            genesis_state.clone(),
            genesis_stake.clone(),
            admin,
            Some(prover),
        )
        .await?;

        let state_history_retention_period = LightClient::new(lc_proxy_addr, &provider)
            .stateHistoryRetentionPeriod()
            .call()
            .await?;

        // then upgrade to v2
        upgrade_light_client_v2(
            &provider,
            &mut contracts,
            is_mock,
            blocks_per_epoch,
            epoch_start_block,
        )
        .await?;

        // test correct v1 state persistence
        let lc = LightClientV2::new(lc_proxy_addr, &provider);
        let finalized_state: LightClientStateSol = lc.finalizedState().call().await?.into();
        assert_eq!(
            genesis_state.abi_encode_params(),
            finalized_state.abi_encode_params()
        );
        // test new v2 state
        let next_stake: StakeTableStateSol = lc.votingStakeTableState().call().await?.into();
        assert_eq!(
            genesis_stake.abi_encode_params(),
            next_stake.abi_encode_params()
        );
        assert_eq!(lc.getVersion().call().await?.majorVersion, 2);
        assert_eq!(lc.blocksPerEpoch().call().await?, blocks_per_epoch);
        assert_eq!(lc.epochStartBlock().call().await?, epoch_start_block);
        assert_eq!(
            lc.stateHistoryRetentionPeriod().call().await?,
            state_history_retention_period
        );

        // test mock-specific functions
        if is_mock {
            // recast to mock
            let lc_mock = LightClientV2Mock::new(lc_proxy_addr, &provider);
            let new_blocks_per_epoch = blocks_per_epoch + 10;
            lc_mock
                .setBlocksPerEpoch(new_blocks_per_epoch)
                .send()
                .await?
                .watch()
                .await?;
            assert_eq!(new_blocks_per_epoch, lc_mock.blocksPerEpoch().call().await?);
        }
        Ok(())
    }

    #[test_log::test(tokio::test)]
    async fn test_upgrade_light_client_to_v2() -> Result<()> {
        test_upgrade_light_client_to_v2_helper(false).await
    }

    #[test_log::test(tokio::test)]
    async fn test_upgrade_mock_light_client_v2() -> Result<()> {
        test_upgrade_light_client_to_v2_helper(true).await
    }

    #[test_log::test(tokio::test)]
    async fn test_fetch_stake_table_for_stake_table_storage_migration() -> Result<()> {
        let (_anvil, provider, l1_client) = build_anvil_provider_and_l1_client()?;
        let mut contracts = Contracts::new();
        let owner = provider.get_accounts().await?[0];

        let token_addr = deploy_token_proxy(
            &provider,
            &mut contracts,
            owner,
            owner,
            U256::from(10_000_000u64),
            "Test Token",
            "TEST",
        )
        .await?;
        let lc_addr = deploy_light_client_contract(&provider, &mut contracts, false).await?;
        let exit_escrow_period = U256::from(1000);

        let stake_table_proxy_addr = deploy_stake_table_proxy(
            &provider,
            &mut contracts,
            token_addr,
            lc_addr,
            exit_escrow_period,
            owner,
        )
        .await?;

        // Use V2 interface even for V1 contract (V2 ABI is a superset of V1)
        let stake_table = StakeTableV2::new(stake_table_proxy_addr, &provider);

        let accounts = provider.get_accounts().await?;
        let validators = [
            TestValidator::random_update_keys(accounts[4], 1234),
            TestValidator::random_update_keys(accounts[5], 4567),
        ];

        for validator in validators.iter() {
            let receipt = stake_table
                .registerValidator(
                    validator.bls_vk,
                    validator.schnorr_vk,
                    validator.bls_sig.into(),
                    validator.commission,
                )
                .from(validator.account)
                .send()
                .await?
                .get_receipt()
                .await?;
            assert!(receipt.status());
        }

        let delegators = [
            (accounts[0], validators[0].account, U256::from(1000)),
            (accounts[1], validators[1].account, U256::from(1000)),
            (accounts[2], validators[0].account, U256::from(10_000)),
        ];

        let token = EspToken::new(token_addr, &provider);

        for (delegator, validator, amount) in delegators.iter() {
            let receipt = token
                .transfer(*delegator, *amount)
                .from(Address::from(*owner))
                .send()
                .await?
                .get_receipt()
                .await?;
            assert!(receipt.status());

            let receipt = token
                .approve(stake_table_proxy_addr, *amount)
                .from(*delegator)
                .send()
                .await?
                .get_receipt()
                .await?;
            assert!(receipt.status());

            let receipt = stake_table
                .delegate(*validator, *amount)
                .from(*delegator)
                .send()
                .await?
                .get_receipt()
                .await?;
            assert!(receipt.status());
        }

        let receipt = stake_table
            .deregisterValidator()
            .from(validators[1].account)
            .send()
            .await?
            .get_receipt()
            .await?;
        assert!(receipt.status());

        let undelegations = [
            (accounts[0], validators[0].account, U256::from(500)),
            (accounts[2], validators[0].account, U256::from(300)),
        ];

        for (delegator_addr, validator_addr, amount) in undelegations.iter() {
            let receipt = stake_table
                .undelegate(*validator_addr, *amount)
                .from(*delegator_addr)
                .send()
                .await?
                .get_receipt()
                .await?;
            assert!(receipt.status());
        }

        let (fetched_active_stake, fetched_commissions) =
            fetch_stake_table_for_stake_table_storage_migration(
                l1_client.clone(),
                stake_table_proxy_addr,
            )
            .await?;

        let expected_active_stake: U256 = delegators
            .iter()
            .map(|(_, _, amount)| *amount)
            .sum::<U256>()
            - delegators
                .iter()
                .filter(|(_, validator, _)| *validator == validators[1].account)
                .map(|(_, _, amount)| *amount)
                .sum::<U256>()
            - undelegations
                .iter()
                .map(|(_, _, amount)| *amount)
                .sum::<U256>();

        assert_eq!(fetched_active_stake, expected_active_stake);
        assert!(fetched_active_stake <= token.balanceOf(stake_table_proxy_addr).call().await?);

        assert_eq!(fetched_commissions.len(), 1);
        assert_eq!(fetched_commissions[0].validator, validators[0].account);
        assert_eq!(fetched_commissions[0].commission, validators[0].commission);

        // Migration only applies to V1 contract
        let stake_table_v2 = StakeTableV2::deploy(&provider).await?;
        let err = fetch_stake_table_for_stake_table_storage_migration(
            l1_client.clone(),
            *stake_table_v2.address(),
        )
        .await
        .unwrap_err();
        assert!(err.to_string().contains("Expected StakeTable V1"));

        Ok(())
    }

    /// Check that we can fetch stake table data on sepolia for the migration.
    ///
    /// Assumes an infura RPC is used, otherwise fetching may hit other rate limits.
    ///
    /// env RPC_URL=... cargo test -p espresso-contract-deployer -- --ignored test_fetch_stake_table_sepolia
    #[ignore]
    #[test_log::test(tokio::test)]
    async fn test_fetch_stake_table_sepolia() -> Result<()> {
        let rpc_url: Url = std::env::var("RPC_URL")
            .expect("RPC_URL environment variable not set")
            .parse()?;
        let provider = ProviderBuilder::new().connect_http(rpc_url.clone());
        let l1_client = L1Client::new(vec![rpc_url])?;

        // Decaf / sepolia stake table address
        let stake_table_address: Address = "0x40304FbE94D5E7D1492Dd90c53a2D63E8506a037".parse()?;
        let (fetched_active_stake, fetched_commissions) =
            fetch_stake_table_for_stake_table_storage_migration(l1_client, stake_table_address)
                .await?;

        assert!(!fetched_commissions.is_empty());
        assert!(!fetched_active_stake.is_zero());

        println!(
            "Fetched {} commissions from Sepolia StakeTable",
            fetched_commissions.len()
        );
        for commission in &fetched_commissions {
            println!(
                "  Validator: {}, Commission: {}",
                commission.validator, commission.commission
            );
        }
        println!("Fetched active stake: {}", fetched_active_stake);

        let pauser = Address::random();
        let admin = Address::random();
        let init_v2_calldata = StakeTableV2::new(stake_table_address, &provider)
            .initializeV2(pauser, admin, fetched_active_stake, fetched_commissions)
            .calldata()
            .clone();
        println!("Calldata size: {} bytes", init_v2_calldata.len());

        // The max calldata size is 128 kB per tx, but at the time of writing we
        // only need about 7 kB therefore applying a stricter limit of 32 kB
        assert!(init_v2_calldata.len() < 32 * 1024);
        Ok(())
    }

    impl Contracts {
        fn insert(&mut self, name: Contract, address: Address) -> Option<Address> {
            self.0.insert(name, address)
        }
    }

    /// Fork test to test if we can upgrade the decaf stake table from V1 to V2
    /// This test forks Sepolia (where decaf runs) using anvil, fetches existing commissions,
    /// impersonates the proxy owner, and performs the upgrade.
    ///
    /// Assumes an infura RPC is used, otherwise fetching commissions may hit other rate limits.
    ///
    /// env RPC_URL=... cargo test -p espresso-contract-deployer -- --ignored test_upgrade_decaf_stake_table_fork
    #[ignore]
    #[test_log::test(tokio::test)]
    async fn test_upgrade_decaf_stake_table_fork() -> Result<()> {
        let rpc_url = std::env::var("RPC_URL").expect("RPC_URL environment variable not set");

        // Decaf / sepolia stake table address
        let stake_table_address: Address = "0x40304FbE94D5E7D1492Dd90c53a2D63E8506a037".parse()?;
        let anvil = Anvil::new()
            .fork(rpc_url)
            .arg("--retries")
            .arg("20")
            .spawn();

        let provider = ProviderBuilder::new().connect_http(anvil.endpoint().parse()?);
        let proxy = StakeTable::new(stake_table_address, &provider);
        let proxy_owner = proxy.owner().call().await?;
        tracing::info!("Proxy owner address: {proxy_owner:#x}");

        // Enable impersonation for the proxy owner
        let provider = ProviderBuilder::new()
            .filler(ImpersonateFiller::new(proxy_owner))
            .connect_http(anvil.endpoint().parse()?);
        let l1_client = L1Client::anvil(&anvil)?;
        let anvil_arc = Arc::new(anvil);
        let anvil_provider = AnvilProvider::new(provider.clone(), anvil_arc);
        anvil_provider.anvil_auto_impersonate_account(true).await?;
        anvil_provider
            .anvil_set_balance(proxy_owner, parse_ether("100")?)
            .await?;

        // We need a Contracts instance with proxy deployed
        let mut contracts = Contracts::new();
        contracts.insert(Contract::StakeTableProxy, stake_table_address);
        let pauser = Address::random();
        let admin = proxy_owner;

        upgrade_stake_table_v2(&provider, l1_client, &mut contracts, pauser, admin).await?;
        Ok(())
    }

    async fn test_upgrade_light_client_to_v3_helper(options: UpgradeTestOptions) -> Result<()> {
        let provider = ProviderBuilder::new().connect_anvil_with_wallet();
        let mut contracts = Contracts::new();
        let blocks_per_epoch = 10; // for test
        let epoch_start_block = 22;

        // prepare `initialize()` input
        let genesis_state = LightClientStateSol::dummy_genesis();
        let genesis_stake = StakeTableStateSol::dummy_genesis();
        let admin = provider.get_accounts().await?[0];
        let prover = Address::random();

        // deploy proxy and V1
        let lc_proxy_addr = deploy_light_client_proxy(
            &provider,
            &mut contracts,
            false,
            genesis_state.clone(),
            genesis_stake.clone(),
            admin,
            Some(prover),
        )
        .await?;

        // first upgrade to v2
        upgrade_light_client_v2(
            &provider,
            &mut contracts,
            options.is_mock,
            blocks_per_epoch,
            epoch_start_block,
        )
        .await?;

        // then upgrade to v3
        upgrade_light_client_v3(&provider, &mut contracts, options.is_mock).await?;

        // test correct v1 and v2 state persistence
        let lc = LightClientV3::new(lc_proxy_addr, &provider);
        let finalized_state: LightClientStateSol = lc.finalizedState().call().await?.into();
        assert_eq!(
            genesis_state.abi_encode_params(),
            finalized_state.abi_encode_params()
        );

        // test v2 state persistence
        let next_stake: StakeTableStateSol = lc.votingStakeTableState().call().await?.into();
        assert_eq!(
            genesis_stake.abi_encode_params(),
            next_stake.abi_encode_params()
        );

        // test v3 specific properties
        assert_eq!(lc.getVersion().call().await?.majorVersion, 3);

        // V3 inherits blocks_per_epoch and epoch_start_block from V2
        let lc_as_v2 = LightClientV2::new(lc_proxy_addr, &provider);
        assert_eq!(lc_as_v2.blocksPerEpoch().call().await?, blocks_per_epoch);
        assert_eq!(lc_as_v2.epochStartBlock().call().await?, epoch_start_block);

        // test mock-specific functions
        if options.is_mock {
            // recast to mock
            let lc_mock = LightClientV3Mock::new(lc_proxy_addr, &provider);
            // Test that mock-specific functions work
            let new_blocks_per_epoch = blocks_per_epoch + 10;
            lc_mock
                .setBlocksPerEpoch(new_blocks_per_epoch)
                .send()
                .await?
                .watch()
                .await?;
            assert_eq!(new_blocks_per_epoch, lc_mock.blocksPerEpoch().call().await?);
        }
        Ok(())
    }

    #[test_log::test(tokio::test)]
    async fn test_upgrade_light_client_to_v3() -> Result<()> {
        test_upgrade_light_client_to_v3_helper(UpgradeTestOptions {
            is_mock: false,
            run_mode: RunMode::RealRun,
            upgrade_count: UpgradeCount::Once,
        })
        .await
    }

    #[test_log::test(tokio::test)]
    async fn test_upgrade_mock_light_client_v3() -> Result<()> {
        test_upgrade_light_client_to_v3_helper(UpgradeTestOptions {
            is_mock: true,
            run_mode: RunMode::RealRun,
            upgrade_count: UpgradeCount::Once,
        })
        .await
    }

    #[derive(Debug, Clone, Copy)]
    pub enum RunMode {
        DryRun,
        RealRun,
    }

    #[derive(Debug, Clone, Copy)]
    pub enum UpgradeCount {
        Once,
        Twice,
    }

    #[derive(Debug, Clone, Copy)]
    pub struct UpgradeTestOptions {
        pub is_mock: bool,
        pub run_mode: RunMode,
        pub upgrade_count: UpgradeCount,
    }
    // This test is used to test the upgrade of the LightClientProxy via the multisig wallet
    // It only tests the upgrade proposal via the typescript script and thus requires the upgrade proposal to be sent to a real network
    // However, the contracts are deployed on anvil, so the test will pass even if the upgrade proposal is not executed
    // The test assumes that there is a file .env.deployer.rs.test in the root directory:
    // Ensure that the private key has proposal rights on the Safe Multisig Wallet and the SDK supports the network
    async fn test_upgrade_light_client_to_v2_multisig_owner_helper(
        options: UpgradeTestOptions,
    ) -> Result<()> {
        let mut sepolia_rpc_url = "http://localhost:8545".to_string();
        let mut multisig_admin = Address::random();
        let mut mnemonic =
            "test test test test test test test test test test test junk".to_string();
        let mut account_index = 0;
        let anvil = Anvil::default().spawn();
        let dry_run = matches!(options.run_mode, RunMode::DryRun);
        if !dry_run {
            dotenvy::from_filename_override(".env.deployer.rs.test").ok();

            for item in dotenvy::from_filename_iter(".env.deployer.rs.test")
                .expect("Failed to read .env.deployer.rs.test")
            {
                let (key, val) = item?;
                if key == "ESPRESSO_SEQUENCER_L1_PROVIDER" {
                    sepolia_rpc_url = val.to_string();
                } else if key == "ESPRESSO_SEQUENCER_ETH_MULTISIG_ADDRESS" {
                    multisig_admin = val.parse::<Address>()?;
                } else if key == "ESPRESSO_SEQUENCER_ETH_MNEMONIC" {
                    mnemonic = val.to_string();
                } else if key == "ESPRESSO_DEPLOYER_ACCOUNT_INDEX" {
                    account_index = val.parse::<u32>()?;
                }
            }

            if sepolia_rpc_url.is_empty() || multisig_admin.is_zero() {
                panic!(
                    "ESPRESSO_SEQUENCER_L1_PROVIDER and ESPRESSO_SEQUENCER_ETH_MULTISIG_ADDRESS \
                     must be set in .env.deployer.rs.test"
                );
            }
        }

        let mut contracts = Contracts::new();
        let blocks_per_epoch = 10; // for test
        let epoch_start_block = 22;
        let admin_signer = MnemonicBuilder::<English>::default()
            .phrase(mnemonic)
            .index(account_index)
            .expect("wrong mnemonic or index")
            .build()?;
        let admin = admin_signer.address();
        let provider = if !dry_run {
            ProviderBuilder::new()
                .wallet(admin_signer)
                .connect(&sepolia_rpc_url)
                .await?
        } else {
            ProviderBuilder::new()
                .wallet(admin_signer)
                .connect(&anvil.endpoint())
                .await?
        };

        // prepare `initialize()` input
        let genesis_state = LightClientStateSol::dummy_genesis();
        let genesis_stake = StakeTableStateSol::dummy_genesis();

        let prover = Address::random();

        // deploy proxy and V1
        let lc_proxy_addr = deploy_light_client_proxy(
            &provider,
            &mut contracts,
            false,
            genesis_state.clone(),
            genesis_stake.clone(),
            admin,
            Some(prover),
        )
        .await?;
        if matches!(options.upgrade_count, UpgradeCount::Twice) {
            // upgrade to v2
            upgrade_light_client_v2(
                &provider,
                &mut contracts,
                options.is_mock,
                blocks_per_epoch,
                epoch_start_block,
            )
            .await?;
        }

        // transfer ownership to multisig
        let _receipt = transfer_ownership(
            &provider,
            Contract::LightClientProxy,
            lc_proxy_addr,
            multisig_admin,
        )
        .await?;
        let lc = LightClient::new(lc_proxy_addr, &provider);
        assert_eq!(lc.owner().call().await?, multisig_admin);

        // then send upgrade proposal to the multisig wallet
        let result = upgrade_light_client_v2_multisig_owner(
            &provider,
            &mut contracts,
            LightClientV2UpgradeParams {
                blocks_per_epoch,
                epoch_start_block,
            },
            options.is_mock,
            sepolia_rpc_url.clone(),
            Some(dry_run),
        )
        .await?;
        tracing::info!(
            "Result when trying to upgrade LightClientProxy via the multisig wallet: {:?}",
            result
        );
        if dry_run {
            let data: serde_json::Value = serde_json::from_str(&result)?;
            assert_eq!(data["rpcUrl"], sepolia_rpc_url);
            assert_eq!(data["safeAddress"], multisig_admin.to_string());
            assert_eq!(data["proxyAddress"], lc_proxy_addr.to_string());

            let expected_init_data = if matches!(options.upgrade_count, UpgradeCount::Twice) {
                "0x" // no init data for the second upgrade because the proxy was already initialized
            } else {
                &LightClientV2::new(lc_proxy_addr, &provider)
                    .initializeV2(blocks_per_epoch, epoch_start_block)
                    .calldata()
                    .to_owned()
                    .to_string()
            };

            assert_eq!(data["initData"], expected_init_data.to_string());
            assert_eq!(data["useHardwareWallet"], false);
        }
        // v1 state persistence cannot be tested here because the upgrade proposal is not yet executed
        // One has to test that the upgrade proposal is available via the Safe UI
        // and then test that the v1 state is persisted
        Ok(())
    }

    #[test_log::test(tokio::test)]
    async fn test_upgrade_light_client_to_v2_multisig_owner_dry_run() -> Result<()> {
        test_upgrade_light_client_to_v2_multisig_owner_helper(UpgradeTestOptions {
            is_mock: false,
            run_mode: RunMode::DryRun,
            upgrade_count: UpgradeCount::Once,
        })
        .await
    }

    // We expect no init data for the second upgrade because the proxy was already initialized
    #[test_log::test(tokio::test)]
    async fn test_upgrade_light_client_to_v2_twice_multisig_owner_dry_run() -> Result<()> {
        test_upgrade_light_client_to_v2_multisig_owner_helper(UpgradeTestOptions {
            is_mock: false,
            run_mode: RunMode::DryRun,
            upgrade_count: UpgradeCount::Twice,
        })
        .await
    }

    #[test_log::test(tokio::test)]
    #[ignore]
    async fn test_upgrade_light_client_to_v2_multisig_owner_live_eth_network() -> Result<()> {
        test_upgrade_light_client_to_v2_multisig_owner_helper(UpgradeTestOptions {
            is_mock: false,
            run_mode: RunMode::RealRun,
            upgrade_count: UpgradeCount::Once,
        })
        .await
    }

    #[test_log::test(tokio::test)]
    async fn test_deploy_token_proxy() -> Result<()> {
        let provider = ProviderBuilder::new().connect_anvil_with_wallet();
        let mut contracts = Contracts::new();

        let init_recipient = provider.get_accounts().await?[0];
        let rand_owner = Address::random();
        let initial_supply = U256::from(3590000000u64);
        let name = "Espresso";
        let symbol = "ESP";

        let addr = deploy_token_proxy(
            &provider,
            &mut contracts,
            rand_owner,
            init_recipient,
            initial_supply,
            name,
            symbol,
        )
        .await?;
        let token = EspToken::new(addr, &provider);

        assert_eq!(token.owner().call().await?, rand_owner);
        let total_supply = token.totalSupply().call().await?;
        assert_eq!(
            total_supply,
            parse_ether(&initial_supply.to_string()).unwrap()
        );
        assert_eq!(token.balanceOf(init_recipient).call().await?, total_supply);
        assert_eq!(token.name().call().await?, name);
        assert_eq!(token.symbol().call().await?, symbol);

        Ok(())
    }

    #[test_log::test(tokio::test)]
    async fn test_deploy_stake_table_proxy() -> Result<()> {
        let provider = ProviderBuilder::new().connect_anvil_with_wallet();
        let mut contracts = Contracts::new();

        // deploy token
        let init_recipient = provider.get_accounts().await?[0];
        let token_owner = Address::random();
        let token_name = "Espresso";
        let token_symbol = "ESP";
        let initial_supply = U256::from(3590000000u64);
        let token_addr = deploy_token_proxy(
            &provider,
            &mut contracts,
            token_owner,
            init_recipient,
            initial_supply,
            token_name,
            token_symbol,
        )
        .await?;

        // deploy light client proxy
        let lc_proxy_addr = deploy_light_client_proxy(
            &provider,
            &mut contracts,
            false,
            LightClientStateSol::dummy_genesis(),
            StakeTableStateSol::dummy_genesis(),
            init_recipient,
            Some(init_recipient),
        )
        .await?;

        // deploy stake table
        let exit_escrow_period = U256::from(250);
        let owner = init_recipient;
        let stake_table_addr = deploy_stake_table_proxy(
            &provider,
            &mut contracts,
            token_addr,
            lc_proxy_addr,
            exit_escrow_period,
            owner,
        )
        .await?;
        let stake_table = StakeTable::new(stake_table_addr, &provider);

        assert_eq!(
            stake_table.exitEscrowPeriod().call().await?,
            exit_escrow_period
        );
        assert_eq!(stake_table.owner().call().await?, owner);
        assert_eq!(stake_table.token().call().await?, token_addr);
        assert_eq!(stake_table.lightClient().call().await?, lc_proxy_addr);
        Ok(())
    }

    #[test_log::test(tokio::test)]
    async fn test_upgrade_stake_table_v2() -> Result<()> {
        let (_anvil, provider, l1_client) = build_anvil_provider_and_l1_client()?;
        let mut contracts = Contracts::new();

        // deploy token
        let init_recipient = provider.get_accounts().await?[0];
        let token_owner = Address::random();
        let token_name = "Espresso";
        let token_symbol = "ESP";
        let initial_supply = U256::from(3590000000u64);
        let token_addr = deploy_token_proxy(
            &provider,
            &mut contracts,
            token_owner,
            init_recipient,
            initial_supply,
            token_name,
            token_symbol,
        )
        .await?;

        // deploy light client proxy
        let lc_proxy_addr = deploy_light_client_proxy(
            &provider,
            &mut contracts,
            false,
            LightClientStateSol::dummy_genesis(),
            StakeTableStateSol::dummy_genesis(),
            init_recipient,
            Some(init_recipient),
        )
        .await?;

        // deploy stake table
        let exit_escrow_period = U256::from(250);
        let owner = init_recipient;
        let stake_table_addr = deploy_stake_table_proxy(
            &provider,
            &mut contracts,
            token_addr,
            lc_proxy_addr,
            exit_escrow_period,
            owner,
        )
        .await?;
        let stake_table_v1 = StakeTable::new(stake_table_addr, &provider);
        assert_eq!(stake_table_v1.getVersion().call().await?, (1, 0, 0).into());

        // snapshot for later patch upgrade, the upgrade will skip the v2
        // deployment if contracts already contains a v2
        let mut contracts_v1 = contracts.clone();

        // upgrade to v2
        let pauser = Address::random();
        upgrade_stake_table_v2(&provider, l1_client.clone(), &mut contracts, pauser, owner).await?;

        let stake_table_v2 = StakeTableV2::new(stake_table_addr, &provider);

        assert_eq!(stake_table_v2.getVersion().call().await?, (2, 0, 0).into());
        assert_eq!(stake_table_v2.owner().call().await?, owner);
        assert_eq!(stake_table_v2.token().call().await?, token_addr);
        assert_eq!(stake_table_v2.lightClient().call().await?, lc_proxy_addr);

        // get pauser role
        let pauser_role = stake_table_v2.PAUSER_ROLE().call().await?;
        assert!(stake_table_v2.hasRole(pauser_role, pauser).call().await?,);

        // get admin role
        let admin_role = stake_table_v2.DEFAULT_ADMIN_ROLE().call().await?;
        assert!(stake_table_v2.hasRole(admin_role, owner).call().await?,);

        // ensure we can upgrade (again) to a V2 patch version
        let current_impl = read_proxy_impl(&provider, stake_table_addr).await?;
        upgrade_stake_table_v2(&provider, l1_client, &mut contracts_v1, pauser, owner).await?;
        assert_ne!(
            read_proxy_impl(&provider, stake_table_addr).await?,
            current_impl
        );

        Ok(())
    }

    // This test is used to test the upgrade of the StakeTableProxy via the multisig wallet
    // It only tests the upgrade proposal via the typescript script and thus requires the upgrade proposal to be sent to a real network
    // However, the contracts are deployed on anvil, so the test will pass even if the upgrade proposal is not executed
    // The test assumes that there is a file .env.deployer.rs.test in the root directory with the following variables:
    // RPC_URL=
    // SAFE_MULTISIG_ADDRESS=0x0000000000000000000000000000000000000000
    // SAFE_ORCHESTRATOR_PRIVATE_KEY=0x0000000000000000000000000000000000000000000000000000000000000000
    // Ensure that the private key has proposal rights on the Safe Multisig Wallet and the SDK supports the network
    async fn test_upgrade_stake_table_to_v2_multisig_owner_helper(dry_run: bool) -> Result<()> {
        let mut sepolia_rpc_url = "http://localhost:8545".to_string();
        let mut multisig_admin = Address::random();
        let (_anvil, provider, l1_client) = build_anvil_provider_and_l1_client()?;
        let mut contracts = Contracts::new();
        let init_recipient = provider.get_accounts().await?[0];
        let token_owner = Address::random();
        let initial_supply = U256::from(3590000000u64);

        if !dry_run {
            dotenvy::from_filename_override(".env.deployer.rs.test").ok();

            for item in dotenvy::from_filename_iter(".env.deployer.rs.test")
                .expect("Failed to read .env.deployer.rs.test")
            {
                let (key, val) = item?;
                if key == "RPC_URL" {
                    sepolia_rpc_url = val.to_string();
                } else if key == "SAFE_MULTISIG_ADDRESS" {
                    multisig_admin = val.parse::<Address>()?;
                }
            }

            if sepolia_rpc_url.is_empty() || multisig_admin.is_zero() {
                panic!("RPC_URL and SAFE_MULTISIG_ADDRESS must be set in .env.deployer.rs.test");
            }
        }

        // deploy proxy and V1
        let token_addr = deploy_token_proxy(
            &provider,
            &mut contracts,
            token_owner,
            init_recipient,
            initial_supply,
            "Espresso",
            "ESP",
        )
        .await?;
        // deploy light client proxy
        let lc_proxy_addr = deploy_light_client_proxy(
            &provider,
            &mut contracts,
            false,
            LightClientStateSol::dummy_genesis(),
            StakeTableStateSol::dummy_genesis(),
            init_recipient,
            Some(init_recipient),
        )
        .await?;

        let exit_escrow_period = U256::from(250);
        let owner = init_recipient;
        let stake_table_proxy_addr = deploy_stake_table_proxy(
            &provider,
            &mut contracts,
            token_addr,
            lc_proxy_addr,
            exit_escrow_period,
            owner,
        )
        .await?;
        // transfer ownership to multisig
        let _receipt = transfer_ownership(
            &provider,
            Contract::StakeTableProxy,
            stake_table_proxy_addr,
            multisig_admin,
        )
        .await?;
        let stake_table = StakeTable::new(stake_table_proxy_addr, &provider);
        assert_eq!(stake_table.owner().call().await?, multisig_admin);
        // then send upgrade proposal to the multisig wallet
        let pauser = Address::random();
        upgrade_stake_table_v2_multisig_owner(
            &provider,
            l1_client,
            &mut contracts,
            sepolia_rpc_url,
            multisig_admin,
            pauser,
            Some(dry_run),
        )
        .await?;

        // v1 state persistence cannot be tested here because the upgrade proposal is not yet executed
        // One has to test that the upgrade proposal is available via the Safe UI
        // and then test that the v1 state is persisted
        Ok(())
    }

    #[test_log::test(tokio::test)]
    async fn test_upgrade_stake_table_to_v2_multisig_owner_dry_run() -> Result<()> {
        test_upgrade_stake_table_to_v2_multisig_owner_helper(true).await
    }

    #[test_log::test(tokio::test)]
    async fn test_deploy_ops_timelock() -> Result<()> {
        let provider = ProviderBuilder::new().connect_anvil_with_wallet();
        let mut contracts = Contracts::new();

        // Setup test parameters
        let min_delay = U256::from(86400); // 1 day in seconds
        let admin = provider.get_accounts().await?[0];
        let proposers = vec![Address::random()];
        let executors = vec![Address::random()];

        let timelock_addr = deploy_ops_timelock(
            &provider,
            &mut contracts,
            min_delay,
            proposers.clone(),
            executors.clone(),
            admin,
        )
        .await?;

        // Verify deployment
        let timelock = OpsTimelock::new(timelock_addr, &provider);
        assert_eq!(timelock.getMinDelay().call().await?, min_delay);

        // Verify initialization parameters
        assert_eq!(timelock.getMinDelay().call().await?, min_delay);
        assert!(
            timelock
                .hasRole(timelock.PROPOSER_ROLE().call().await?, proposers[0])
                .call()
                .await?
        );
        assert!(
            timelock
                .hasRole(timelock.EXECUTOR_ROLE().call().await?, executors[0])
                .call()
                .await?
        );

        // test that the admin is in the default admin role where DEFAULT_ADMIN_ROLE = 0x00
        let default_admin_role = U256::ZERO;
        assert!(
            timelock
                .hasRole(default_admin_role.into(), admin)
                .call()
                .await?
        );
        Ok(())
    }

    #[test_log::test(tokio::test)]
    async fn test_deploy_safe_exit_timelock() -> Result<()> {
        let provider = ProviderBuilder::new().connect_anvil_with_wallet();
        let mut contracts = Contracts::new();

        // Setup test parameters
        let min_delay = U256::from(86400); // 1 day in seconds
        let admin = provider.get_accounts().await?[0];
        let proposers = vec![Address::random()];
        let executors = vec![Address::random()];

        let timelock_addr = deploy_safe_exit_timelock(
            &provider,
            &mut contracts,
            min_delay,
            proposers.clone(),
            executors.clone(),
            admin,
        )
        .await?;

        // Verify deployment
        let timelock = SafeExitTimelock::new(timelock_addr, &provider);
        assert_eq!(timelock.getMinDelay().call().await?, min_delay);

        // Verify initialization parameters
        assert_eq!(timelock.getMinDelay().call().await?, min_delay);
        assert!(
            timelock
                .hasRole(timelock.PROPOSER_ROLE().call().await?, proposers[0])
                .call()
                .await?
        );
        assert!(
            timelock
                .hasRole(timelock.EXECUTOR_ROLE().call().await?, executors[0])
                .call()
                .await?
        );

        // test that the admin is in the default admin role where DEFAULT_ADMIN_ROLE = 0x00
        let default_admin_role = U256::ZERO;
        assert!(
            timelock
                .hasRole(default_admin_role.into(), admin)
                .call()
                .await?
        );
        Ok(())
    }

    #[test_log::test(tokio::test)]
    async fn test_upgrade_esp_token_v2() -> Result<()> {
        let provider = ProviderBuilder::new().connect_anvil_with_wallet();
        let mut contracts = Contracts::new();

        // deploy token
        let init_recipient = provider.get_accounts().await?[1];
        let token_owner = provider.get_accounts().await?[0];
        let token_name = "Espresso Token";
        let token_symbol = "ESP";
        let initial_supply = U256::from(3590000000u64);
        let token_proxy_addr = deploy_token_proxy(
            &provider,
            &mut contracts,
            token_owner,
            init_recipient,
            initial_supply,
            token_name,
            token_symbol,
        )
        .await?;
        let esp_token = EspToken::new(token_proxy_addr, &provider);
        assert_eq!(esp_token.name().call().await?, token_name);

        // upgrade to v2
        upgrade_esp_token_v2(&provider, &mut contracts).await?;

        let esp_token_v2 = EspTokenV2::new(token_proxy_addr, &provider);

        assert_eq!(esp_token_v2.getVersion().call().await?, (2, 0, 0).into());
        assert_eq!(esp_token_v2.owner().call().await?, token_owner);

        // name is hardcoded in the EspTokenV2 contract
        assert_eq!(esp_token_v2.name().call().await?, "Espresso");
        assert_eq!(esp_token_v2.symbol().call().await?, "ESP");
        assert_eq!(esp_token_v2.decimals().call().await?, 18);

        let initial_supply_in_wei = parse_ether(&initial_supply.to_string()).unwrap();
        assert_eq!(
            esp_token_v2.totalSupply().call().await?,
            initial_supply_in_wei
        );
        assert_eq!(
            esp_token_v2.balanceOf(init_recipient).call().await?,
            initial_supply_in_wei
        );
        assert_eq!(
            esp_token_v2.balanceOf(token_owner).call().await?,
            U256::ZERO
        );

        Ok(())
    }

    // We expect no init data for the upgrade because there is no reinitializer for v2
    #[test_log::test(tokio::test)]
    async fn test_upgrade_esp_token_v2_multisig_owner_dry_run() -> Result<()> {
        test_upgrade_esp_token_v2_multisig_owner_helper(UpgradeTestOptions {
            is_mock: false,
            run_mode: RunMode::DryRun,
            upgrade_count: UpgradeCount::Once,
        })
        .await
    }

    // This test is used to test the upgrade of the EspTokenProxy via the multisig wallet
    // It only tests the upgrade proposal via the typescript script and thus requires the upgrade proposal to be sent to a real network
    // However, the contracts are deployed on anvil, so the test will pass even if the upgrade proposal is not executed
    // The test assumes that there is a file .env.deployer.rs.test in the root directory:
    // Ensure that the private key has proposal rights on the Safe Multisig Wallet and the SDK supports the network
    async fn test_upgrade_esp_token_v2_multisig_owner_helper(
        options: UpgradeTestOptions,
    ) -> Result<()> {
        let mut sepolia_rpc_url = "http://localhost:8545".to_string();
        let mut multisig_admin = Address::random();
        let mut mnemonic =
            "test test test test test test test test test test test junk".to_string();
        let mut account_index = 0;
        let anvil = Anvil::default().spawn();
        let dry_run = matches!(options.run_mode, RunMode::DryRun);

        if !dry_run {
            dotenvy::from_filename_override(".env.deployer.rs.test").ok();

            for item in dotenvy::from_filename_iter(".env.deployer.rs.test")
                .expect("Failed to read .env.deployer.rs.test")
            {
                let (key, val) = item?;
                if key == "ESPRESSO_SEQUENCER_L1_PROVIDER" {
                    sepolia_rpc_url = val.to_string();
                } else if key == "ESPRESSO_SEQUENCER_ETH_MULTISIG_ADDRESS" {
                    multisig_admin = val.parse::<Address>()?;
                } else if key == "ESPRESSO_SEQUENCER_ETH_MNEMONIC" {
                    mnemonic = val.to_string();
                } else if key == "ESPRESSO_DEPLOYER_ACCOUNT_INDEX" {
                    account_index = val.parse::<u32>()?;
                }
            }

            if sepolia_rpc_url.is_empty() || multisig_admin.is_zero() {
                panic!(
                    "ESPRESSO_SEQUENCER_L1_PROVIDER and ESPRESSO_SEQUENCER_ETH_MULTISIG_ADDRESS \
                     must be set in .env.deployer.rs.test"
                );
            }
        }

        let mut contracts = Contracts::new();
        let admin_signer = MnemonicBuilder::<English>::default()
            .phrase(mnemonic)
            .index(account_index)
            .expect("wrong mnemonic or index")
            .build()?;
        let admin = admin_signer.address();
        let provider = if !dry_run {
            ProviderBuilder::new()
                .wallet(admin_signer)
                .connect(&sepolia_rpc_url)
                .await?
        } else {
            ProviderBuilder::new()
                .wallet(admin_signer)
                .connect(&anvil.endpoint())
                .await?
        };
        let init_recipient = provider.get_accounts().await?[0];
        let initial_supply = U256::from(3590000000u64);
        let token_name = "Espresso";
        let token_symbol = "ESP";

        // deploy proxy and V1
        let esp_token_proxy_addr = deploy_token_proxy(
            &provider,
            &mut contracts,
            admin,
            init_recipient,
            initial_supply,
            token_name,
            token_symbol,
        )
        .await?;
        if matches!(options.upgrade_count, UpgradeCount::Twice) {
            // upgrade to v2
            upgrade_esp_token_v2(&provider, &mut contracts).await?;
        }

        // transfer ownership to multisig
        let _receipt = transfer_ownership(
            &provider,
            Contract::EspTokenProxy,
            esp_token_proxy_addr,
            multisig_admin,
        )
        .await?;
        let esp_token = EspToken::new(esp_token_proxy_addr, &provider);
        assert_eq!(esp_token.owner().call().await?, multisig_admin);

        // then send upgrade proposal to the multisig wallet
        let result = upgrade_esp_token_v2_multisig_owner(
            &provider,
            &mut contracts,
            sepolia_rpc_url.clone(),
            Some(dry_run),
        )
        .await?;
        tracing::info!(
            "Result when trying to upgrade EspTokenProxy via the multisig wallet: {:?}",
            result
        );
        if dry_run {
            let data: serde_json::Value = serde_json::from_str(&result)?;
            assert_eq!(data["rpcUrl"], sepolia_rpc_url);
            assert_eq!(data["safeAddress"], multisig_admin.to_string());
            assert_eq!(data["proxyAddress"], esp_token_proxy_addr.to_string());
            assert_eq!(data["initData"], "0x");
            assert_eq!(data["useHardwareWallet"], false);
        }
        // v1 state persistence cannot be tested here because the upgrade proposal is not yet executed
        // One has to test that the upgrade proposal is available via the Safe UI
        // and then test that the v1 state is persisted
        Ok(())
    }

    #[test_log::test(tokio::test)]
    async fn test_schedule_and_execute_timelock_operation() -> Result<()> {
        let provider = ProviderBuilder::new().connect_anvil_with_wallet();
        let mut contracts = Contracts::new();
        let delay = U256::from(0);

        // Get the provider's wallet address (the one actually sending transactions)
        let provider_wallet = provider.get_accounts().await?[0];

        let proposers = vec![provider_wallet];
        let executors = vec![provider_wallet];

        let timelock_addr = deploy_ops_timelock(
            &provider,
            &mut contracts,
            delay,
            proposers,
            executors,
            provider_wallet, // Use provider wallet as admin too
        )
        .await?;

        // deploy fee contract and set the timelock as the admin
        let fee_contract_proxy_addr =
            deploy_fee_contract_proxy(&provider, &mut contracts, timelock_addr).await?;

        let proxy = FeeContract::new(fee_contract_proxy_addr, &provider);
        let upgrade_data = proxy
            .transferOwnership(provider_wallet)
            .calldata()
            .to_owned();

        // propose a timelock operation
        let mut operation = TimelockOperationData {
            target: fee_contract_proxy_addr,
            value: U256::ZERO,
            data: upgrade_data,
            predecessor: B256::ZERO,
            salt: B256::ZERO,
            delay,
        };
        let operation_id =
            schedule_timelock_operation(&provider, Contract::FeeContractProxy, operation.clone())
                .await?;

        // check that the tx is scheduled
        let timelock = OpsTimelock::new(timelock_addr, &provider);
        assert!(timelock.isOperationPending(operation_id).call().await?);
        assert!(timelock.isOperationReady(operation_id).call().await?);
        assert!(!timelock.isOperationDone(operation_id).call().await?);
        assert!(timelock.getTimestamp(operation_id).call().await? > U256::ZERO);

        // execute the tx since the delay is 0
        execute_timelock_operation(&provider, Contract::FeeContractProxy, operation.clone())
            .await?;

        // check that the tx is executed
        assert!(timelock.isOperationDone(operation_id).call().await?);
        assert!(!timelock.isOperationPending(operation_id).call().await?);
        assert!(!timelock.isOperationReady(operation_id).call().await?);
        // check that the new owner is the provider_wallet
        let fee_contract = FeeContract::new(operation.target, &provider);
        assert_eq!(fee_contract.owner().call().await?, provider_wallet);

        operation.value = U256::from(1);
        //transfer ownership back to the timelock
        let tx_receipt = fee_contract
            .transferOwnership(timelock_addr)
            .send()
            .await?
            .get_receipt()
            .await?;
        assert!(tx_receipt.inner.is_success());

        schedule_timelock_operation(&provider, Contract::FeeContractProxy, operation.clone())
            .await?;

        cancel_timelock_operation(&provider, Contract::FeeContractProxy, operation.clone()).await?;

        // check that the tx is cancelled
        let next_operation_id = timelock
            .hashOperation(
                operation.target,
                operation.value,
                operation.data.clone(),
                operation.predecessor,
                operation.salt,
            )
            .call()
            .await?;
        assert!(timelock.getTimestamp(next_operation_id).call().await? == U256::ZERO);
        Ok(())
    }

    async fn test_transfer_ownership_helper(
        contract_type: Contract,
        options: UpgradeTestOptions,
    ) -> Result<()> {
        assert!(
            std::path::Path::new("../../../scripts/multisig-upgrade-entrypoint").exists(),
            "Script not found!"
        );
        let mut sepolia_rpc_url = "http://127.0.0.1:8545".parse::<Url>()?;
        let mut multisig_admin = Address::random();
        let mut timelock = Address::random();
        let mut mnemonic =
            "test test test test test test test test test test test junk".to_string();
        let mut account_index = 0;
        let anvil = Anvil::default().spawn();
        let dry_run = matches!(options.run_mode, RunMode::DryRun);
        if !dry_run {
            dotenvy::from_filename_override(".env.deployer.rs.test").ok();

            for item in dotenvy::from_filename_iter(".env.deployer.rs.test")
                .expect("Failed to read .env.deployer.rs.test")
            {
                let (key, val) = item?;
                if key == "ESPRESSO_SEQUENCER_L1_PROVIDER" {
                    sepolia_rpc_url = val.parse()?;
                } else if key == "ESPRESSO_SEQUENCER_ETH_MULTISIG_ADDRESS" {
                    multisig_admin = val.parse::<Address>()?;
                } else if key == "ESPRESSO_SEQUENCER_ETH_MNEMONIC" {
                    mnemonic = val.to_string();
                } else if key == "ESPRESSO_DEPLOYER_ACCOUNT_INDEX" {
                    account_index = val.parse::<u32>()?;
                } else if key == "ESPRESSO_SEQUENCER_TIMELOCK_ADDRESS" {
                    timelock = val.parse::<Address>()?;
                }
            }

            if multisig_admin.is_zero() || timelock.is_zero() {
                panic!(
                    "ESPRESSO_SEQUENCER_L1_PROVIDER, ESPRESSO_SEQUENCER_ETH_MULTISIG_ADDRESS, \
                     ESPRESSO_SEQUENCER_TIMELOCK_ADDRESS must be set in .env.deployer.rs.test"
                );
            }
        }

        let mut contracts = Contracts::new();
        let admin_signer = MnemonicBuilder::<English>::default()
            .phrase(mnemonic)
            .index(account_index)
            .expect("wrong mnemonic or index")
            .build()?;
        let admin = admin_signer.address();
        let provider = if !dry_run {
            ProviderBuilder::new()
                .wallet(admin_signer)
                .connect_http(sepolia_rpc_url.clone())
        } else {
            ProviderBuilder::new()
                .wallet(admin_signer)
                .connect_http(anvil.endpoint_url())
        };

        // prepare `initialize()` input
        let genesis_state = LightClientStateSol::dummy_genesis();
        let genesis_stake = StakeTableStateSol::dummy_genesis();

        let prover = Address::random();

        // deploy proxy and V1
        let proxy_addr = match contract_type {
            Contract::LightClientProxy => {
                deploy_light_client_proxy(
                    &provider,
                    &mut contracts,
                    false,
                    genesis_state.clone(),
                    genesis_stake.clone(),
                    admin,
                    Some(prover),
                )
                .await?
            },
            Contract::FeeContractProxy => {
                deploy_fee_contract_proxy(&provider, &mut contracts, admin).await?
            },
            Contract::EspTokenProxy => {
                deploy_token_proxy(
                    &provider,
                    &mut contracts,
                    admin,
                    multisig_admin,
                    U256::from(0u64),
                    "Test",
                    "TEST",
                )
                .await?
            },
            Contract::StakeTableProxy => {
                let token_addr = deploy_token_proxy(
                    &provider,
                    &mut contracts,
                    admin,
                    admin,
                    U256::from(0u64),
                    "Test",
                    "TEST",
                )
                .await?;
                let initial_admin = provider.get_accounts().await?[0];
                // deploy light client proxy
                let lc_proxy_addr = deploy_light_client_proxy(
                    &provider,
                    &mut contracts,
                    false,
                    LightClientStateSol::dummy_genesis(),
                    StakeTableStateSol::dummy_genesis(),
                    initial_admin,
                    Some(prover),
                )
                .await?;
                // upgrade to v2
                let blocks_per_epoch = 50;
                let epoch_start_block = 50;
                upgrade_light_client_v2(
                    &provider,
                    &mut contracts,
                    false,
                    blocks_per_epoch,
                    epoch_start_block,
                )
                .await?;
                let lc_v2 = LightClientV2::new(lc_proxy_addr, &provider);
                assert_eq!(lc_v2.getVersion().call().await?.majorVersion, 2);
                assert_eq!(lc_v2.blocksPerEpoch().call().await?, blocks_per_epoch);
                assert_eq!(lc_v2.epochStartBlock().call().await?, epoch_start_block);

                deploy_stake_table_proxy(
                    &provider,
                    &mut contracts,
                    token_addr,
                    lc_proxy_addr,
                    U256::from(1000u64),
                    admin,
                )
                .await?
            },
            _ => anyhow::bail!("Not a proxy contract, can't transfer ownership"),
        };

        // transfer ownership to multisig
        let _receipt =
            transfer_ownership(&provider, contract_type, proxy_addr, multisig_admin).await?;
        assert_eq!(
            OwnableUpgradeable::new(proxy_addr, &provider)
                .owner()
                .call()
                .await?,
            multisig_admin
        );

        // then send transfer ownership proposal to the multisig wallet
        let result = transfer_ownership_from_multisig_to_timelock(
            &provider,
            &mut contracts,
            contract_type,
            TransferOwnershipParams {
                new_owner: timelock,
                rpc_url: sepolia_rpc_url.clone(),
                safe_addr: multisig_admin,
                use_hardware_wallet: false,
                dry_run,
            },
        )
        .await?;
        assert!(result.status.success());
        tracing::info!("Transfer ownership output: {:?}", result);

        let stdout = String::from_utf8_lossy(&result.stdout);
        let first_line = stdout.lines().next().unwrap();
        let data: serde_json::Value = serde_json::from_str(first_line)?;
        assert_eq!(data["rpcUrl"], sepolia_rpc_url.to_string());
        assert_eq!(data["safeAddress"], multisig_admin.to_string());

        let expected_init_data = match contract_type {
            Contract::LightClientProxy => LightClient::new(proxy_addr, &provider)
                .transferOwnership(timelock)
                .calldata()
                .to_string(),
            Contract::FeeContractProxy => FeeContract::new(proxy_addr, &provider)
                .transferOwnership(timelock)
                .calldata()
                .to_string(),
            Contract::EspTokenProxy => EspToken::new(proxy_addr, &provider)
                .transferOwnership(timelock)
                .calldata()
                .to_string(),
            Contract::StakeTableProxy => StakeTable::new(proxy_addr, &provider)
                .transferOwnership(timelock)
                .calldata()
                .to_string(),
            _ => "0x".to_string(),
        };

        assert_eq!(data["initData"], expected_init_data);
        assert_eq!(data["useHardwareWallet"], false);
        // }
        // v1 state persistence cannot be tested here because the upgrade proposal is not yet executed
        // One has to test that the upgrade proposal is available via the Safe UI
        // and then test that the v1 state is persisted
        Ok(())
    }

    #[test_log::test(tokio::test)]
    async fn test_encode_function_call() -> Result<()> {
        let function_signature = "transfer(address,uint256)".to_string();
        let values = vec![
            "0x000000000000000000000000000000000000dead".to_string(),
            "1000".to_string(),
        ];
        let expected = "0xa9059cbb000000000000000000000000000000000000000000000000000000000000dead00000000000000000000000000000000000000000000000000000000000003e8".parse::<Bytes>()?;
        let encoded = encode_function_call(&function_signature, values).expect("encoding failed");

        assert_eq!(encoded, expected);
        Ok(())
    }

    #[test_log::test(tokio::test)]
    async fn test_encode_function_call_upgrade_to_and_call() -> Result<()> {
        let function_signature = "upgradeToAndCall(address,bytes)".to_string();
        let values = vec![
            "0xe1f131b07550a689d6a11f21d9e9238a5c466996".to_string(),
            "0x".to_string(),
        ];
        let expected = "0x4f1ef286000000000000000000000000e1f131b07550a689d6a11f21d9e9238a5c46699600000000000000000000000000000000000000000000000000000000000000400000000000000000000000000000000000000000000000000000000000000000".parse::<Bytes>()?;
        let encoded = encode_function_call(&function_signature, values).expect("encoding failed");

        assert_eq!(encoded, expected);
        Ok(())
    }

    #[test_log::test(tokio::test)]
    async fn test_encode_function_call_with_bytes32() -> Result<()> {
        let function_signature = "setHash(bytes32)".to_string();
        let values =
            vec!["0x0123456789abcdef0123456789abcdef0123456789abcdef0123456789abcdef".to_string()];
        let expected = "0x0c4c42850123456789abcdef0123456789abcdef0123456789abcdef0123456789abcdef"
            .parse::<Bytes>()?;
        let encoded = encode_function_call(&function_signature, values).expect("encoding failed");

        assert_eq!(encoded, expected);
        Ok(())
    }

    #[test_log::test(tokio::test)]
    async fn test_encode_function_call_with_bytes() -> Result<()> {
        let function_signature = "emitData(bytes)".to_string();
        let values = vec!["0xdeadbeef".to_string()];
        let expected = "0xd836083e00000000000000000000000000000000000000000000000000000000000000200000000000000000000000000000000000000000000000000000000000000004deadbeef00000000000000000000000000000000000000000000000000000000".parse::<Bytes>()?;
        let encoded = encode_function_call(&function_signature, values).expect("encoding failed");

        assert_eq!(encoded, expected);
        Ok(())
    }

    #[test_log::test(tokio::test)]
    async fn test_encode_function_call_with_bool() -> Result<()> {
        let function_signature = "setFlag(bool)".to_string();
        let mut values = vec!["true".to_string()];
        let mut expected =
            "0x3927f6af0000000000000000000000000000000000000000000000000000000000000001"
                .parse::<Bytes>()?;
        let mut encoded =
            encode_function_call(&function_signature, values).expect("encoding failed");

        assert_eq!(encoded, expected);

        values = vec!["false".to_string()];
        expected = "0x3927f6af0000000000000000000000000000000000000000000000000000000000000000"
            .parse::<Bytes>()?;
        encoded = encode_function_call(&function_signature, values).expect("encoding failed");

        assert_eq!(encoded, expected);
        Ok(())
    }

    #[test_log::test(tokio::test)]
    async fn test_encode_function_call_with_string() -> Result<()> {
        let function_signature = "logMessage(string)".to_string();
        let values = vec!["Hello, world!".to_string()];
        let expected = "0x7c9900520000000000000000000000000000000000000000000000000000000000000020000000000000000000000000000000000000000000000000000000000000000d48656c6c6f2c20776f726c642100000000000000000000000000000000000000".parse::<Bytes>()?;
        let encoded = encode_function_call(&function_signature, values).expect("encoding failed");

        assert_eq!(encoded, expected);
        Ok(())
    }

    #[test_log::test(tokio::test)]
    async fn test_transfer_ownership_light_client_proxy() -> Result<()> {
        test_transfer_ownership_helper(
            Contract::LightClientProxy,
            UpgradeTestOptions {
                is_mock: false,
                run_mode: RunMode::DryRun,
                upgrade_count: UpgradeCount::Once,
            },
        )
        .await
    }

    #[test_log::test(tokio::test)]
    async fn test_transfer_ownership_fee_contract_proxy() -> Result<()> {
        test_transfer_ownership_helper(
            Contract::FeeContractProxy,
            UpgradeTestOptions {
                is_mock: false,
                run_mode: RunMode::DryRun,
                upgrade_count: UpgradeCount::Once,
            },
        )
        .await
    }

    #[test_log::test(tokio::test)]
    #[ignore]
    async fn test_transfer_ownership_fee_contract_proxy_real_proposal() -> Result<()> {
        println!("Starting test_transfer_ownership_fee_contract_proxy_real_proposal");
        tracing::info!("Starting test_transfer_ownership_fee_contract_proxy_real_proposal");

        test_transfer_ownership_helper(
            Contract::FeeContractProxy,
            UpgradeTestOptions {
                is_mock: false,
                run_mode: RunMode::RealRun,
                upgrade_count: UpgradeCount::Once,
            },
        )
        .await
    }

    #[test_log::test(tokio::test)]
    async fn test_transfer_ownership_esp_token_proxy() -> Result<()> {
        test_transfer_ownership_helper(
            Contract::EspTokenProxy,
            UpgradeTestOptions {
                is_mock: false,
                run_mode: RunMode::DryRun,
                upgrade_count: UpgradeCount::Once,
            },
        )
        .await
    }

    #[test_log::test(tokio::test)]
    async fn test_transfer_ownership_stake_table_proxy() -> Result<()> {
        test_transfer_ownership_helper(
            Contract::StakeTableProxy,
            UpgradeTestOptions {
                is_mock: false,
                run_mode: RunMode::DryRun,
                upgrade_count: UpgradeCount::Once,
            },
        )
        .await
    }

    #[test_log::test(tokio::test)]
    async fn test_get_proxy_initialized_version_initialized() -> Result<()> {
        let provider = ProviderBuilder::new().connect_anvil_with_wallet();
        let mut contracts = Contracts::new();
        let owner = provider.get_accounts().await?[0];

        let token_addr = deploy_token_proxy(
            &provider,
            &mut contracts,
            owner,
            owner,
            U256::from(10_000_000u64),
            "Test Token",
            "TEST",
        )
        .await?;

        let lc_addr = deploy_light_client_contract(&provider, &mut contracts, false).await?;
        let exit_escrow_period = U256::from(1000);

        let stake_table_proxy_addr = deploy_stake_table_proxy(
            &provider,
            &mut contracts,
            token_addr,
            lc_addr,
            exit_escrow_period,
            owner,
        )
        .await?;

        let version = get_proxy_initialized_version(&provider, stake_table_proxy_addr).await?;
        assert_eq!(version, 1, "Initialized proxy should return version 1");

        Ok(())
    }

    #[test_log::test(tokio::test)]
    async fn test_get_proxy_initialized_version_reinitialized() -> Result<()> {
        let provider = ProviderBuilder::new().connect_anvil_with_wallet();
        let mut contracts = Contracts::new();
        let owner = provider.get_accounts().await?[0];

        let token_addr = deploy_token_proxy(
            &provider,
            &mut contracts,
            owner,
            owner,
            U256::from(10_000_000u64),
            "Test Token",
            "TEST",
        )
        .await?;

        let lc_addr = deploy_light_client_contract(&provider, &mut contracts, false).await?;
        let exit_escrow_period = U256::from(1000);

        let stake_table_proxy_addr = deploy_stake_table_proxy(
            &provider,
            &mut contracts,
            token_addr,
            lc_addr,
            exit_escrow_period,
            owner,
        )
        .await?;

        let pauser = Address::random();
        let admin = Address::random();
        upgrade_stake_table_v2(&provider, &mut contracts, pauser, admin).await?;

        let version = get_proxy_initialized_version(&provider, stake_table_proxy_addr).await?;
        assert_eq!(version, 2, "Reinitialized proxy should return version 2");

        Ok(())
    }
}<|MERGE_RESOLUTION|>--- conflicted
+++ resolved
@@ -1016,17 +1016,7 @@
     }
 
     // For a non-major version upgrade the proxy storage must already be initialized.
-<<<<<<< HEAD
-    let needs_initialization = !already_initialized(
-        &l1_client,
-        proxy_addr,
-        Contract::StakeTableV2,
-        target_version,
-    )
-    .await?;
-=======
     let needs_initialization = !already_initialized(&provider, proxy_addr, target_version).await?;
->>>>>>> 4cca08d2
     assert_eq!(
         needs_initialization,
         current_version.majorVersion < target_version,
