use std::{collections::HashMap, io::Write};

use alloy::{
    contract::RawCallBuilder,
    hex::{FromHex, ToHexExt},
    network::{Ethereum, EthereumWallet, TransactionBuilder},
    primitives::{Address, Bytes, U256},
    providers::{
        fillers::{FillProvider, JoinFill, WalletFiller},
        utils::JoinedRecommendedFillers,
        Provider, ProviderBuilder, RootProvider,
    },
    rpc::types::TransactionReceipt,
    signers::local::{coins_bip39::English, MnemonicBuilder, PrivateKeySigner},
    transports::http::reqwest::Url,
};
use anyhow::{anyhow, Result};
use clap::{builder::OsStr, Parser};
use derive_more::{derive::Deref, Display};
use hotshot_contract_adapter::sol_types::*;

pub mod builder;
pub mod network_config;

/// Type alias that connects to providers with recommended fillers and wallet
/// use `<HttpProviderWithWallet as WalletProvider>::wallet()` to access internal wallet
/// use `<HttpProviderWithWallet as WalletProvider>::default_signer_address(&provider)` to get wallet address
pub type HttpProviderWithWallet = FillProvider<
    JoinFill<JoinedRecommendedFillers, WalletFiller<EthereumWallet>>,
    RootProvider,
    Ethereum,
>;

/// a handy thin wrapper around wallet builder and provider builder that directly
/// returns an instantiated `Provider` with default fillers with wallet, ready to send tx
pub fn build_provider(mnemonic: String, account_index: u32, url: Url) -> HttpProviderWithWallet {
    let signer = build_signer(mnemonic, account_index);
    let wallet = EthereumWallet::from(signer);
    ProviderBuilder::new().wallet(wallet).on_http(url)
}

pub fn build_signer(mnemonic: String, account_index: u32) -> PrivateKeySigner {
    MnemonicBuilder::<English>::default()
        .phrase(mnemonic)
        .index(account_index)
        .expect("wrong mnemonic or index")
        .build()
        .expect("fail to build signer")
}

/// similar to [`build_provider()`] but using a random wallet
pub fn build_random_provider(url: Url) -> HttpProviderWithWallet {
    let signer = MnemonicBuilder::<English>::default()
        .build_random()
        .expect("fail to build signer");
    let wallet = EthereumWallet::from(signer);
    ProviderBuilder::new().wallet(wallet).on_http(url)
}

// We pass this during `forge bind --libraries` as a placeholder for the actual deployed library address
const LIBRARY_PLACEHOLDER_ADDRESS: &str = "ffffffffffffffffffffffffffffffffffffffff";
/// `stateHistoryRetentionPeriod` in LightClient.sol as the maximum retention period in seconds
pub const MAX_HISTORY_RETENTION_SECONDS: u32 = 864000;

/// Set of predeployed contracts.
#[derive(Clone, Debug, Parser)]
pub struct DeployedContracts {
    /// Use an already-deployed PlonkVerifier.sol instead of deploying a new one.
    #[clap(long, env = Contract::PlonkVerifier)]
    plonk_verifier: Option<Address>,
    /// Timelock.sol
    #[clap(long, env = Contract::Timelock)]
    timelock: Option<Address>,
    /// PlonkVerifierV2.sol
    #[clap(long, env = Contract::PlonkVerifierV2)]
    plonk_verifier_v2: Option<Address>,

    /// Use an already-deployed LightClient.sol instead of deploying a new one.
    #[clap(long, env = Contract::LightClient)]
    light_client: Option<Address>,
    /// LightClientV2.sol
    #[clap(long, env = Contract::LightClientV2)]
    light_client_v2: Option<Address>,

    /// Use an already-deployed LightClient.sol proxy instead of deploying a new one.
    #[clap(long, env = Contract::LightClientProxy)]
    light_client_proxy: Option<Address>,

    /// Use an already-deployed FeeContract.sol instead of deploying a new one.
    #[clap(long, env = Contract::FeeContract)]
    fee_contract: Option<Address>,

    /// Use an already-deployed FeeContract.sol proxy instead of deploying a new one.
    #[clap(long, env = Contract::FeeContractProxy)]
    fee_contract_proxy: Option<Address>,

    /// Use an already-deployed EspToken.sol instead of deploying a new one.
    #[clap(long, env = Contract::EspToken)]
    esp_token: Option<Address>,

    /// Use an already-deployed EspToken.sol proxy instead of deploying a new one.
    #[clap(long, env = Contract::EspTokenProxy)]
    esp_token_proxy: Option<Address>,

    /// Use an already-deployed StakeTable.sol instead of deploying a new one.
    #[clap(long, env = Contract::StakeTable)]
    stake_table: Option<Address>,

    /// Use an already-deployed StakeTableV2.sol instead of deploying a new one.
    #[clap(long, env = Contract::StakeTableV2)]
    stake_table_v2: Option<Address>,

    /// Use an already-deployed StakeTable.sol proxy instead of deploying a new one.
    #[clap(long, env = Contract::StakeTableProxy)]
    stake_table_proxy: Option<Address>,
}

/// An identifier for a particular contract.
#[derive(Clone, Copy, Debug, Display, PartialEq, Eq, Hash)]
pub enum Contract {
    #[display("ESPRESSO_SEQUENCER_PLONK_VERIFIER_ADDRESS")]
    PlonkVerifier,
    #[display("ESPRESSO_SEQUENCER_TIMELOCK_CONTROLLER_ADDRESS")]
    Timelock,
    #[display("ESPRESSO_SEQUENCER_PLONK_VERIFIER_V2_ADDRESS")]
    PlonkVerifierV2,
    #[display("ESPRESSO_SEQUENCER_LIGHT_CLIENT_ADDRESS")]
    LightClient,
    #[display("ESPRESSO_SEQUENCER_LIGHT_CLIENT_V2_ADDRESS")]
    LightClientV2,
    #[display("ESPRESSO_SEQUENCER_LIGHT_CLIENT_PROXY_ADDRESS")]
    LightClientProxy,
    #[display("ESPRESSO_SEQUENCER_FEE_CONTRACT_ADDRESS")]
    FeeContract,
    #[display("ESPRESSO_SEQUENCER_FEE_CONTRACT_PROXY_ADDRESS")]
    FeeContractProxy,
    #[display("ESPRESSO_SEQUENCER_ESP_TOKEN_ADDRESS")]
    EspToken,
    #[display("ESPRESSO_SEQUENCER_ESP_TOKEN_PROXY_ADDRESS")]
    EspTokenProxy,
    #[display("ESPRESSO_SEQUENCER_STAKE_TABLE_ADDRESS")]
    StakeTable,
    #[display("ESPRESSO_SEQUENCER_STAKE_TABLE_V2_ADDRESS")]
    StakeTableV2,
    #[display("ESPRESSO_SEQUENCER_STAKE_TABLE_PROXY_ADDRESS")]
    StakeTableProxy,
}

impl From<Contract> for OsStr {
    fn from(c: Contract) -> OsStr {
        c.to_string().into()
    }
}

/// Cache of contracts predeployed or deployed during this current run.
#[derive(Deref, Debug, Clone, Default)]
pub struct Contracts(HashMap<Contract, Address>);

impl From<DeployedContracts> for Contracts {
    fn from(deployed: DeployedContracts) -> Self {
        let mut m = HashMap::new();
        if let Some(addr) = deployed.plonk_verifier {
            m.insert(Contract::PlonkVerifier, addr);
        }
        if let Some(addr) = deployed.plonk_verifier_v2 {
            m.insert(Contract::PlonkVerifierV2, addr);
        }
        if let Some(addr) = deployed.timelock {
            m.insert(Contract::Timelock, addr);
        }
        if let Some(addr) = deployed.light_client {
            m.insert(Contract::LightClient, addr);
        }
        if let Some(addr) = deployed.light_client_v2 {
            m.insert(Contract::LightClientV2, addr);
        }
        if let Some(addr) = deployed.light_client_proxy {
            m.insert(Contract::LightClientProxy, addr);
        }
        if let Some(addr) = deployed.fee_contract {
            m.insert(Contract::FeeContract, addr);
        }
        if let Some(addr) = deployed.fee_contract_proxy {
            m.insert(Contract::FeeContractProxy, addr);
        }
        if let Some(addr) = deployed.esp_token {
            m.insert(Contract::EspToken, addr);
        }
        if let Some(addr) = deployed.esp_token_proxy {
            m.insert(Contract::EspTokenProxy, addr);
        }
        if let Some(addr) = deployed.stake_table {
            m.insert(Contract::StakeTable, addr);
        }
        if let Some(addr) = deployed.stake_table_v2 {
            m.insert(Contract::StakeTableV2, addr);
        }
        if let Some(addr) = deployed.stake_table_proxy {
            m.insert(Contract::StakeTableProxy, addr);
        }
        Self(m)
    }
}

impl Contracts {
    pub fn new() -> Self {
        Contracts(HashMap::new())
    }

    pub fn address(&self, contract: Contract) -> Option<Address> {
        self.0.get(&contract).copied()
    }

    /// Deploy a contract (with logging and cached deployments)
    ///
    /// The deployment `tx` will be sent only if contract `name` is not already deployed;
    /// otherwise this function will just return the predeployed address.
    pub async fn deploy<T, P>(
        &mut self,
        name: Contract,
        tx: RawCallBuilder<T, P>,
    ) -> Result<Address>
    where
        P: Provider,
    {
        if let Some(addr) = self.0.get(&name) {
            tracing::info!("skipping deployment of {name}, already deployed at {addr:#x}");
            return Ok(*addr);
        }
        tracing::info!("deploying {name}");
        let addr = tx.deploy().await?;
        tracing::info!("deployed {name} at {addr:#x}");

        self.0.insert(name, addr);
        Ok(addr)
    }

    /// Write a .env file.
    pub fn write(&self, mut w: impl Write) -> Result<()> {
        for (contract, address) in &self.0 {
            writeln!(w, "{contract}={address:#x}")?;
        }
        Ok(())
    }
}

/// Default deployment function `LightClient.sol` or `LightClientMock.sol` with `mock: true`.
///
/// # NOTE:
/// In most cases, you only need to use [`deploy_light_client_proxy()`]
///
/// # NOTE:
/// currently, `LightClient.sol` follows upgradable contract, thus a follow-up
/// call to `.initialize()` with proper genesis block (and other constructor args)
/// are expected to be *delegatecall-ed through the proxy contract*.
pub(crate) async fn deploy_light_client_contract(
    provider: impl Provider,
    contracts: &mut Contracts,
    mock: bool,
) -> Result<Address> {
    // Deploy library contracts.
    let plonk_verifier_addr = contracts
        .deploy(
            Contract::PlonkVerifier,
            PlonkVerifier::deploy_builder(&provider),
        )
        .await?;

    assert!(is_contract(&provider, plonk_verifier_addr).await?);

    // when generate alloy's bindings, we supply a placeholder address, now we modify the actual
    // bytecode with deployed address of the library.
    let target_lc_bytecode = if mock {
        LightClientMock::BYTECODE.encode_hex()
    } else {
        LightClient::BYTECODE.encode_hex()
    };
    let lc_linked_bytecode = {
        match target_lc_bytecode
            .matches(LIBRARY_PLACEHOLDER_ADDRESS)
            .count()
        {
            0 => return Err(anyhow!("lib placeholder not found")),
            1 => Bytes::from_hex(target_lc_bytecode.replacen(
                LIBRARY_PLACEHOLDER_ADDRESS,
                &plonk_verifier_addr.encode_hex(),
                1,
            ))?,
            _ => {
                return Err(anyhow!(
                    "more than one lib placeholder found, consider using a different value"
                ))
            },
        }
    };

    // Deploy the light client
    let light_client_addr = if mock {
        // for mock, we don't populate the `contracts` since it only track production-ready deployments
        let addr = LightClientMock::deploy_builder(&provider)
            .map(|req| req.with_deploy_code(lc_linked_bytecode))
            .deploy()
            .await?;
        tracing::info!("deployed LightClientMock at {addr:#x}");
        addr
    } else {
        contracts
            .deploy(
                Contract::LightClient,
                LightClient::deploy_builder(&provider)
                    .map(|req| req.with_deploy_code(lc_linked_bytecode)),
            )
            .await?
    };
    Ok(light_client_addr)
}

/// The primary logic for deploying and initializing an upgradable light client contract.
///
/// Deploy the upgradable proxy contract, point to an already deployed light client contract as its implementation, and invoke `initialize()` on it.
/// This is run after `deploy_light_client_contract()`, returns the proxy address.
/// This works for both mock and production light client proxy.
pub async fn deploy_light_client_proxy(
    provider: impl Provider,
    contracts: &mut Contracts,
    mock: bool,
    genesis_state: LightClientStateSol,
    genesis_stake: StakeTableStateSol,
    admin: Address,
    prover: Option<Address>,
) -> Result<Address> {
    // deploy the light client implementation contract
    let impl_addr = deploy_light_client_contract(&provider, contracts, mock).await?;
    let lc = LightClient::new(impl_addr, &provider);

    // prepare the input arg for `initialize()`
    let init_data = lc
        .initialize(
            genesis_state,
            genesis_stake,
            MAX_HISTORY_RETENTION_SECONDS,
            admin,
        )
        .calldata()
        .to_owned();
    // deploy proxy and initialize
    let lc_proxy_addr = contracts
        .deploy(
            Contract::LightClientProxy,
            ERC1967Proxy::deploy_builder(&provider, impl_addr, init_data),
        )
        .await?;

    // sanity check
    if !is_proxy_contract(&provider, lc_proxy_addr).await? {
        panic!("LightClientProxy detected not as a proxy, report error!");
    }

    // instantiate a proxy instance, cast as LightClient's ABI interface
    let lc_proxy = LightClient::new(lc_proxy_addr, &provider);

    // set permissioned prover
    if let Some(prover) = prover {
        tracing::info!(%lc_proxy_addr, %prover, "Set permissioned prover ");
        lc_proxy
            .setPermissionedProver(prover)
            .send()
            .await?
            .get_receipt()
            .await?;
    }

    // post deploy verification checks
    assert_eq!(lc_proxy.getVersion().call().await?.majorVersion, 1);
    assert_eq!(lc_proxy.owner().call().await?._0, admin);
    if let Some(prover) = prover {
        assert_eq!(lc_proxy.permissionedProver().call().await?._0, prover);
    }
    assert_eq!(
        lc_proxy.stateHistoryRetentionPeriod().call().await?._0,
        864000
    );
    assert_eq!(
        lc_proxy.currentBlockNumber().call().await?._0,
        U256::from(provider.get_block_number().await?)
    );

    Ok(lc_proxy_addr)
}

/// Upgrade the light client proxy to use LightClientV2.
/// Internally, first detect existence of proxy, then deploy LCV2, then upgrade and initializeV2.
/// Internal to "deploy LCV2", we deploy PlonkVerifierV2 whose address will be used at LCV2 init time.
pub async fn upgrade_light_client_v2(
    provider: impl Provider,
    contracts: &mut Contracts,
    is_mock: bool,
    blocks_per_epoch: u64,
    epoch_start_block: u64,
) -> Result<TransactionReceipt> {
    match contracts.address(Contract::LightClientProxy) {
        // check if proxy already exists
        None => Err(anyhow!("LightClientProxy not found, can't upgrade")),
        Some(proxy_addr) => {
            let proxy = LightClient::new(proxy_addr, &provider);
            let state_history_retention_period =
                proxy.stateHistoryRetentionPeriod().call().await?._0;
            // first deploy PlonkVerifierV2.sol
            let pv2_addr = contracts
                .deploy(
                    Contract::PlonkVerifierV2,
                    PlonkVerifierV2::deploy_builder(&provider),
                )
                .await?;

            assert!(is_contract(&provider, pv2_addr).await?);

            // then deploy LightClientV2.sol
            let target_lcv2_bytecode = if is_mock {
                LightClientV2Mock::BYTECODE.encode_hex()
            } else {
                LightClientV2::BYTECODE.encode_hex()
            };
            let lcv2_linked_bytecode = {
                match target_lcv2_bytecode
                    .matches(LIBRARY_PLACEHOLDER_ADDRESS)
                    .count()
                {
                    0 => return Err(anyhow!("lib placeholder not found")),
                    1 => Bytes::from_hex(target_lcv2_bytecode.replacen(
                        LIBRARY_PLACEHOLDER_ADDRESS,
                        &pv2_addr.encode_hex(),
                        1,
                    ))?,
                    _ => {
                        return Err(anyhow!(
                            "more than one lib placeholder found, consider using a different value"
                        ))
                    },
                }
            };
            let lcv2_addr = if is_mock {
                let addr = LightClientV2Mock::deploy_builder(&provider)
                    .map(|req| req.with_deploy_code(lcv2_linked_bytecode))
                    .deploy()
                    .await?;
                tracing::info!("deployed LightClientV2Mock at {addr:#x}");
                addr
            } else {
                contracts
                    .deploy(
                        Contract::LightClientV2,
                        LightClientV2::deploy_builder(&provider)
                            .map(|req| req.with_deploy_code(lcv2_linked_bytecode)),
                    )
                    .await?
            };

            // prepare init calldata
            let lcv2 = LightClientV2::new(lcv2_addr, &provider);
            let init_data = lcv2
                .initializeV2(blocks_per_epoch, epoch_start_block)
                .calldata()
                .to_owned();
            // invoke upgrade on proxy
            let receipt = proxy
                .upgradeToAndCall(lcv2_addr, init_data)
                .send()
                .await?
                .get_receipt()
                .await?;
            if receipt.inner.is_success() {
                // post deploy verification checks
                let proxy_as_v2 = LightClientV2::new(proxy_addr, &provider);
                assert_eq!(proxy_as_v2.getVersion().call().await?.majorVersion, 2);
                assert_eq!(
                    proxy_as_v2.blocksPerEpoch().call().await?._0,
                    blocks_per_epoch
                );
                assert_eq!(
                    proxy_as_v2.epochStartBlock().call().await?._0,
                    epoch_start_block
                );
                assert_eq!(
                    proxy_as_v2.stateHistoryRetentionPeriod().call().await?._0,
                    state_history_retention_period
                );
                assert_eq!(
                    proxy_as_v2.currentBlockNumber().call().await?._0,
                    U256::from(provider.get_block_number().await?)
                );

                tracing::info!(%lcv2_addr, "LightClientProxy successfully upgrade to: ")
            } else {
                tracing::error!("LightClientProxy upgrade failed: {:?}", receipt);
            }

            Ok(receipt)
        },
    }
}

/// The primary logic for deploying and initializing an upgradable fee contract.
///
/// Deploy the upgradable proxy contract, point to a deployed fee contract as its implementation, and invoke `initialize()` on it.
/// - `admin`: is the new owner (e.g. a multisig address) of the proxy contract
///
/// Return the proxy address.
pub async fn deploy_fee_contract_proxy(
    provider: impl Provider,
    contracts: &mut Contracts,
    admin: Address,
) -> Result<Address> {
    // deploy the fee implementation contract
    let fee_addr = contracts
        .deploy(
            Contract::FeeContract,
            FeeContract::deploy_builder(&provider),
        )
        .await?;
    let fee = FeeContract::new(fee_addr, &provider);

    // prepare the input arg for `initialize()`
    let init_data = fee.initialize(admin).calldata().to_owned();
    // deploy proxy and initialize
    let fee_proxy_addr = contracts
        .deploy(
            Contract::FeeContractProxy,
            ERC1967Proxy::deploy_builder(&provider, fee_addr, init_data),
        )
        .await?;
    // sanity check
    if !is_proxy_contract(&provider, fee_proxy_addr).await? {
        panic!("FeeContractProxy detected not as a proxy, report error!");
    }

    // post deploy verification checks
    let fee_proxy = FeeContract::new(fee_proxy_addr, &provider);
    assert_eq!(fee_proxy.getVersion().call().await?.majorVersion, 1);
    assert_eq!(fee_proxy.owner().call().await?._0, admin);

    Ok(fee_proxy_addr)
}

/// The primary logic for deploying and initializing an upgradable Espresso Token contract.
pub async fn deploy_token_proxy(
    provider: impl Provider,
    contracts: &mut Contracts,
    owner: Address,
    init_grant_recipient: Address,
    initial_supply: U256,
    name: &str,
    symbol: &str,
) -> Result<Address> {
    let token_addr = contracts
        .deploy(Contract::EspToken, EspToken::deploy_builder(&provider))
        .await?;
    let token = EspToken::new(token_addr, &provider);

    let init_data = token
        .initialize(
            owner,
            init_grant_recipient,
            initial_supply,
            name.to_string(),
            symbol.to_string(),
        )
        .calldata()
        .to_owned();
    let token_proxy_addr = contracts
        .deploy(
            Contract::EspTokenProxy,
            ERC1967Proxy::deploy_builder(&provider, token_addr, init_data),
        )
        .await?;

    if !is_proxy_contract(&provider, token_proxy_addr).await? {
        panic!("EspTokenProxy detected not as a proxy, report error!");
    }

    // post deploy verification checks
    let token_proxy = EspToken::new(token_proxy_addr, &provider);
    assert_eq!(token_proxy.getVersion().call().await?.majorVersion, 1);
    assert_eq!(token_proxy.owner().call().await?._0, owner);
    assert_eq!(token_proxy.symbol().call().await?._0, "ESP");
    assert_eq!(token_proxy.decimals().call().await?._0, 18);
    assert_eq!(token_proxy.name().call().await?._0, "Espresso");
    let total_supply = token_proxy.totalSupply().call().await?._0;
    assert_eq!(
        token_proxy.balanceOf(init_grant_recipient).call().await?._0,
        total_supply
    );

    Ok(token_proxy_addr)
}

/// The primary logic for deploying and initializing an upgradable permissionless StakeTable contract.
pub async fn deploy_stake_table_proxy(
    provider: impl Provider,
    contracts: &mut Contracts,
    token_addr: Address,
    light_client_addr: Address,
    exit_escrow_period: U256,
    owner: Address,
) -> Result<Address> {
    let stake_table_addr = contracts
        .deploy(Contract::StakeTable, StakeTable::deploy_builder(&provider))
        .await?;
    let stake_table = StakeTable::new(stake_table_addr, &provider);

    // TODO: verify the light client address contains a contract
    // See #3163, it's a cyclic dependency in the demo environment
    // assert!(is_contract(&provider, light_client_addr).await?);

    // verify the token address contains a contract
    assert!(is_contract(&provider, token_addr).await?);

    let init_data = stake_table
        .initialize(token_addr, light_client_addr, exit_escrow_period, owner)
        .calldata()
        .to_owned();
    let st_proxy_addr = contracts
        .deploy(
            Contract::StakeTableProxy,
            ERC1967Proxy::deploy_builder(&provider, stake_table_addr, init_data),
        )
        .await?;

    if !is_proxy_contract(&provider, st_proxy_addr).await? {
        panic!("StakeTableProxy detected not as a proxy, report error!");
    }

    let st_proxy = StakeTable::new(st_proxy_addr, &provider);
    assert_eq!(st_proxy.getVersion().call().await?.majorVersion, 1);
    assert_eq!(st_proxy.owner().call().await?._0, owner);
    assert_eq!(st_proxy.token().call().await?._0, token_addr);
    assert_eq!(st_proxy.lightClient().call().await?._0, light_client_addr);
    assert_eq!(
        st_proxy.exitEscrowPeriod().call().await?._0,
        exit_escrow_period
    );

    Ok(st_proxy_addr)
}

/// Upgrade the stake table proxy to use StakeTableV2.
async fn upgrade_stake_table_v2(
    provider: impl Provider,
    contracts: &mut Contracts,
) -> Result<TransactionReceipt> {
    let Some(proxy_addr) = contracts.address(Contract::StakeTableProxy) else {
        anyhow::bail!("StakeTableProxy not found, can't upgrade")
    };

    let proxy = StakeTable::new(proxy_addr, &provider);
    // Deploy the new implementation
    let v2_addr = contracts
        .deploy(
            Contract::StakeTableV2,
            StakeTableV2::deploy_builder(&provider),
        )
        .await?;

    assert!(is_contract(&provider, v2_addr).await?);

    // invoke upgrade on proxy
    // TODO: MA check if really nothing to initialize and if that's done correctly.
    let receipt = proxy
        .upgradeToAndCall(v2_addr, vec![].into())
        .send()
        .await?
        .get_receipt()
        .await?;

    if receipt.inner.is_success() {
        // post deploy verification checks
        let proxy_as_v2 = StakeTableV2::new(proxy_addr, &provider);
        assert_eq!(proxy_as_v2.getVersion().call().await?.majorVersion, 2);
        tracing::info!(%v2_addr, "StakeTable successfully upgraded to")
    } else {
        anyhow::bail!("StakeTable upgrade failed: {:?}", receipt);
    }

    Ok(receipt)
}

/// Common logic for any Ownable contract to transfer ownership
pub async fn transfer_ownership(
    provider: impl Provider,
    target: Contract,
    addr: Address,
    new_owner: Address,
) -> Result<TransactionReceipt> {
    let receipt = match target {
        Contract::LightClient | Contract::LightClientProxy => {
            tracing::info!(%addr, %new_owner, "Transfer LightClient ownership");
            let lc = LightClient::new(addr, &provider);
            lc.transferOwnership(new_owner)
                .send()
                .await?
                .get_receipt()
                .await?
        },
        Contract::FeeContract | Contract::FeeContractProxy => {
            tracing::info!(%addr, %new_owner, "Transfer FeeContract ownership");
            let fee = FeeContract::new(addr, &provider);
            fee.transferOwnership(new_owner)
                .send()
                .await?
                .get_receipt()
                .await?
        },
        Contract::EspToken | Contract::EspTokenProxy => {
            tracing::info!(%addr, %new_owner, "Transfer EspToken ownership");
            let token = EspToken::new(addr, &provider);
            token
                .transferOwnership(new_owner)
                .send()
                .await?
                .get_receipt()
                .await?
        },
        Contract::StakeTable | Contract::StakeTableProxy => {
            tracing::info!(%addr, %new_owner, "Transfer StakeTable ownership");
            let stake_table = StakeTable::new(addr, &provider);
            stake_table
                .transferOwnership(new_owner)
                .send()
                .await?
                .get_receipt()
                .await?
        },
        _ => return Err(anyhow!("Not Ownable, can't transfer ownership!")),
    };
    Ok(receipt)
}

/// helper function to decide if the contract at given address `addr` is a proxy contract
pub async fn is_proxy_contract(provider: impl Provider, addr: Address) -> Result<bool> {
    // confirm that the proxy_address is a proxy
    // using the implementation slot, 0x360894a13ba1a3210667c828492db98dca3e2076cc3735a920a3ca505d382bbc, which is the keccak-256 hash of "eip1967.proxy.implementation" subtracted by 1
    let impl_slot = U256::from_str_radix(
        "360894a13ba1a3210667c828492db98dca3e2076cc3735a920a3ca505d382bbc",
        16,
    )?;
    let storage = provider.get_storage_at(addr, impl_slot).await?;
    let impl_address = Address::from_slice(&storage.to_be_bytes_vec()[12..]);

    // when the implementation address is not equal to zero, it's a proxy
    Ok(impl_address != Address::default())
}

pub async fn is_contract(provider: impl Provider, address: Address) -> Result<bool> {
    if address == Address::ZERO {
        return Ok(false);
    }

    let code = provider.get_code_at(address).await?;
    if code.is_empty() {
        return Ok(false);
    }

    Ok(true)
}

/// Deploy and initialize a Timelock contract
///
/// Parameters:
/// - `min_delay`: The minimum delay for operations
/// - `proposers`: The list of addresses that can propose
/// - `executors`: The list of addresses that can execute
/// - `admin`: The address that can perform admin actions
pub async fn deploy_timelock(
    provider: impl Provider,
    contracts: &mut Contracts,
    min_delay: U256,
    proposers: Vec<Address>,
    executors: Vec<Address>,
    admin: Address,
) -> Result<Address> {
    let timelock_addr = contracts
        .deploy(
            Contract::Timelock,
            Timelock::deploy_builder(
                &provider,
                min_delay,
                proposers.clone(),
                executors.clone(),
                admin,
            ),
        )
        .await?;

    // Verify deployment
    let timelock = Timelock::new(timelock_addr, &provider);

    // Verify initialization parameters
    assert_eq!(timelock.getMinDelay().call().await?._0, min_delay);
    assert!(
        timelock
            .hasRole(timelock.PROPOSER_ROLE().call().await?._0, proposers[0])
            .call()
            .await?
            ._0
    );
    assert!(
        timelock
            .hasRole(timelock.EXECUTOR_ROLE().call().await?._0, executors[0])
            .call()
            .await?
            ._0
    );

    // test that the admin is in the default admin role where DEFAULT_ADMIN_ROLE = 0x00
    let default_admin_role = U256::ZERO;
    assert!(
        timelock
            .hasRole(default_admin_role.into(), admin)
            .call()
            .await?
            ._0
    );

    Ok(timelock_addr)
}

#[cfg(test)]
mod tests {
<<<<<<< HEAD
    use alloy::{primitives::utils::parse_units, providers::ProviderBuilder, sol_types::SolValue};
    use sequencer_utils::test_utils::setup_test;
=======
    use alloy::{primitives::utils::parse_ether, providers::ProviderBuilder, sol_types::SolValue};
>>>>>>> 7270ad39

    use super::*;

    #[tokio::test]
    async fn test_is_contract() -> Result<(), anyhow::Error> {
        setup_test();
        let provider = ProviderBuilder::new().on_anvil_with_wallet();

        // test with zero address returns false
        let zero_address = Address::ZERO;
        assert!(!is_contract(&provider, zero_address).await?);

        // Test with a non-contract address (e.g., a random address)
        let random_address = Address::random();
        assert!(!is_contract(&provider, random_address).await?);

        // Deploy a contract and test with its address
        let fee_contract = FeeContract::deploy(&provider).await?;
        let contract_address = *fee_contract.address();
        assert!(is_contract(&provider, contract_address).await?);

        Ok(())
    }

    #[tokio::test]
    async fn test_is_proxy_contract() -> Result<()> {
        setup_test();
        let provider = ProviderBuilder::new().on_anvil_with_wallet();
        let deployer = provider.get_accounts().await?[0];

        let fee_contract = FeeContract::deploy(&provider).await?;
        let init_data = fee_contract.initialize(deployer).calldata().clone();
        let proxy = ERC1967Proxy::deploy(&provider, *fee_contract.address(), init_data).await?;

        assert!(is_proxy_contract(&provider, *proxy.address()).await?);
        assert!(!is_proxy_contract(&provider, *fee_contract.address()).await?);
        Ok(())
    }

    #[tokio::test]
    async fn test_deploy_light_client() -> Result<()> {
        setup_test();
        let provider = ProviderBuilder::new().on_anvil_with_wallet();
        let mut contracts = Contracts::new();

        // first test if LightClientMock can be deployed
        let mock_lc_addr = deploy_light_client_contract(&provider, &mut contracts, true).await?;
        let pv_addr = contracts.address(Contract::PlonkVerifier).unwrap();

        // then deploy the actual LightClient
        let lc_addr = deploy_light_client_contract(&provider, &mut contracts, false).await?;
        assert_ne!(mock_lc_addr, lc_addr);
        // check that we didn't redeploy PlonkVerifier again, instead use existing ones
        assert_eq!(contracts.address(Contract::PlonkVerifier).unwrap(), pv_addr);
        Ok(())
    }

    #[tokio::test]
    async fn test_deploy_mock_light_client_proxy() -> Result<()> {
        setup_test();
        let provider = ProviderBuilder::new().on_anvil_with_wallet();
        let mut contracts = Contracts::new();

        // prepare `initialize()` input
        let genesis_state = LightClientStateSol::dummy_genesis();
        let genesis_stake = StakeTableStateSol::dummy_genesis();
        let admin = provider.get_accounts().await?[0];
        let prover = admin;

        let lc_proxy_addr = deploy_light_client_proxy(
            &provider,
            &mut contracts,
            true, // is_mock = true
            genesis_state.clone(),
            genesis_stake.clone(),
            admin,
            Some(prover),
        )
        .await?;

        // check initialization is correct
        let lc = LightClientMock::new(lc_proxy_addr, &provider);
        let finalized_state: LightClientStateSol = lc.finalizedState().call().await?.into();
        assert_eq!(
            genesis_state.abi_encode_params(),
            finalized_state.abi_encode_params()
        );
        // mock set the state
        let new_state = LightClientStateSol {
            viewNum: 10,
            blockHeight: 10,
            blockCommRoot: U256::from(42),
        };
        lc.setFinalizedState(new_state.clone().into())
            .send()
            .await?
            .watch()
            .await?;
        let finalized_state: LightClientStateSol = lc.finalizedState().call().await?.into();
        assert_eq!(
            new_state.abi_encode_params(),
            finalized_state.abi_encode_params()
        );

        Ok(())
    }

    #[tokio::test]
    async fn test_deploy_light_client_proxy() -> Result<()> {
        setup_test();
        let provider = ProviderBuilder::new().on_anvil_with_wallet();
        let mut contracts = Contracts::new();

        // prepare `initialize()` input
        let genesis_state = LightClientStateSol::dummy_genesis();
        let genesis_stake = StakeTableStateSol::dummy_genesis();
        let admin = provider.get_accounts().await?[0];
        let prover = Address::random();

        let lc_proxy_addr = deploy_light_client_proxy(
            &provider,
            &mut contracts,
            false,
            genesis_state.clone(),
            genesis_stake.clone(),
            admin,
            Some(prover),
        )
        .await?;

        // check initialization is correct
        let lc = LightClient::new(lc_proxy_addr, &provider);
        let finalized_state = lc.finalizedState().call().await?;
        assert_eq!(finalized_state.viewNum, genesis_state.viewNum);
        assert_eq!(finalized_state.blockHeight, genesis_state.blockHeight);
        assert_eq!(&finalized_state.blockCommRoot, &genesis_state.blockCommRoot);

        let fetched_stake = lc.genesisStakeTableState().call().await?;
        assert_eq!(fetched_stake.blsKeyComm, genesis_stake.blsKeyComm);
        assert_eq!(fetched_stake.schnorrKeyComm, genesis_stake.schnorrKeyComm);
        assert_eq!(fetched_stake.amountComm, genesis_stake.amountComm);
        assert_eq!(fetched_stake.threshold, genesis_stake.threshold);

        let fetched_prover = lc.permissionedProver().call().await?;
        assert_eq!(fetched_prover._0, prover);

        // test transfer ownership to multisig
        let multisig = Address::random();
        let _receipt = transfer_ownership(
            &provider,
            Contract::LightClientProxy,
            lc_proxy_addr,
            multisig,
        )
        .await?;
        assert_eq!(lc.owner().call().await?._0, multisig);

        Ok(())
    }

    #[tokio::test]
    async fn test_deploy_fee_contract_proxy() -> Result<()> {
        setup_test();
        let provider = ProviderBuilder::new().on_anvil_with_wallet();
        let mut contracts = Contracts::new();
        let admin = provider.get_accounts().await?[0];
        let alice = Address::random();

        let fee_proxy_addr = deploy_fee_contract_proxy(&provider, &mut contracts, alice).await?;

        // check initialization is correct
        let fee = FeeContract::new(fee_proxy_addr, &provider);
        let fetched_owner = fee.owner().call().await?._0;
        assert_eq!(fetched_owner, alice);

        // redeploy new fee with admin being the owner
        contracts = Contracts::new();
        let fee_proxy_addr = deploy_fee_contract_proxy(&provider, &mut contracts, admin).await?;
        let fee = FeeContract::new(fee_proxy_addr, &provider);

        // test transfer ownership to multisig
        let multisig = Address::random();
        let _receipt = transfer_ownership(
            &provider,
            Contract::FeeContractProxy,
            fee_proxy_addr,
            multisig,
        )
        .await?;
        assert_eq!(fee.owner().call().await?._0, multisig);

        Ok(())
    }

    async fn test_upgrade_light_client_to_v2_helper(is_mock: bool) -> Result<()> {
        setup_test();
        let provider = ProviderBuilder::new().on_anvil_with_wallet();
        let mut contracts = Contracts::new();
        let blocks_per_epoch = 10; // for test
        let epoch_start_block = 22;

        // prepare `initialize()` input
        let genesis_state = LightClientStateSol::dummy_genesis();
        let genesis_stake = StakeTableStateSol::dummy_genesis();
        let admin = provider.get_accounts().await?[0];
        let prover = Address::random();

        // deploy proxy and V1
        let lc_proxy_addr = deploy_light_client_proxy(
            &provider,
            &mut contracts,
            false,
            genesis_state.clone(),
            genesis_stake.clone(),
            admin,
            Some(prover),
        )
        .await?;

        let state_history_retention_period = LightClient::new(lc_proxy_addr, &provider)
            .stateHistoryRetentionPeriod()
            .call()
            .await?
            ._0;

        // then upgrade to v2
        upgrade_light_client_v2(
            &provider,
            &mut contracts,
            is_mock,
            blocks_per_epoch,
            epoch_start_block,
        )
        .await?;

        // test correct v1 state persistence
        let lc = LightClientV2::new(lc_proxy_addr, &provider);
        let finalized_state: LightClientStateSol = lc.finalizedState().call().await?.into();
        assert_eq!(
            genesis_state.abi_encode_params(),
            finalized_state.abi_encode_params()
        );
        // test new v2 state
        let next_stake: StakeTableStateSol = lc.votingStakeTableState().call().await?.into();
        assert_eq!(
            genesis_stake.abi_encode_params(),
            next_stake.abi_encode_params()
        );
        assert_eq!(lc.getVersion().call().await?.majorVersion, 2);
        assert_eq!(lc.blocksPerEpoch().call().await?._0, blocks_per_epoch);
        assert_eq!(lc.epochStartBlock().call().await?._0, epoch_start_block);
        assert_eq!(
            lc.stateHistoryRetentionPeriod().call().await?._0,
            state_history_retention_period
        );

        // test mock-specific functions
        if is_mock {
            // recast to mock
            let lc_mock = LightClientV2Mock::new(lc_proxy_addr, &provider);
            let new_blocks_per_epoch = blocks_per_epoch + 10;
            lc_mock
                .setBlocksPerEpoch(new_blocks_per_epoch)
                .send()
                .await?
                .watch()
                .await?;
            assert_eq!(
                new_blocks_per_epoch,
                lc_mock.blocksPerEpoch().call().await?._0
            );
        }
        Ok(())
    }

    #[tokio::test]
    async fn test_upgrade_light_client_to_v2() -> Result<()> {
        setup_test();
        test_upgrade_light_client_to_v2_helper(false).await
    }

    #[tokio::test]
    async fn test_upgrade_mock_light_client_v2() -> Result<()> {
        setup_test();
        test_upgrade_light_client_to_v2_helper(true).await
    }

    #[tokio::test]
    async fn test_deploy_token_proxy() -> Result<()> {
        setup_test();
        let provider = ProviderBuilder::new().on_anvil_with_wallet();
        let mut contracts = Contracts::new();

        let init_recipient = provider.get_accounts().await?[0];
        let rand_owner = Address::random();
        let initial_supply = U256::from(3590000000u64);
        let name = "Espresso";
        let symbol = "ESP";

        let addr = deploy_token_proxy(
            &provider,
            &mut contracts,
            rand_owner,
            init_recipient,
            initial_supply,
            name,
            symbol,
        )
        .await?;
        let token = EspToken::new(addr, &provider);

        assert_eq!(token.owner().call().await?._0, rand_owner);
        let total_supply = token.totalSupply().call().await?._0;
        assert_eq!(
            total_supply,
            parse_ether(&initial_supply.to_string()).unwrap()
        );
        assert_eq!(
            token.balanceOf(init_recipient).call().await?._0,
            total_supply,
        );
        assert_eq!(token.name().call().await?._0, name);
        assert_eq!(token.symbol().call().await?._0, symbol);

        Ok(())
    }

    #[tokio::test]
    async fn test_deploy_stake_table_proxy() -> Result<()> {
        setup_test();
        let provider = ProviderBuilder::new().on_anvil_with_wallet();
        let mut contracts = Contracts::new();

        // deploy token
        let init_recipient = provider.get_accounts().await?[0];
        let token_owner = Address::random();
        let token_name = "Espresso";
        let token_symbol = "ESP";
        let initial_supply = U256::from(3590000000u64);
        let token_addr = deploy_token_proxy(
            &provider,
            &mut contracts,
            token_owner,
            init_recipient,
            initial_supply,
            token_name,
            token_symbol,
        )
        .await?;

        // deploy light client
        let lc_addr = deploy_light_client_contract(&provider, &mut contracts, false).await?;

        // deploy stake table
        let exit_escrow_period = U256::from(1000);
        let owner = init_recipient;
        let stake_table_addr = deploy_stake_table_proxy(
            &provider,
            &mut contracts,
            token_addr,
            lc_addr,
            exit_escrow_period,
            owner,
        )
        .await?;
        let stake_table = StakeTable::new(stake_table_addr, &provider);

        assert_eq!(
            stake_table.exitEscrowPeriod().call().await?._0,
            exit_escrow_period
        );
        assert_eq!(stake_table.owner().call().await?._0, owner);
        assert_eq!(stake_table.token().call().await?._0, token_addr);
        assert_eq!(stake_table.lightClient().call().await?._0, lc_addr);
        Ok(())
    }

    #[tokio::test]
    async fn test_upgrade_stake_table_v2() -> Result<()> {
        setup_test();
        setup_test();
        let provider = ProviderBuilder::new().on_anvil_with_wallet();
        let mut contracts = Contracts::new();

        // deploy token
        let init_recipient = provider.get_accounts().await?[0];
        let token_owner = Address::random();
        let token_addr =
            deploy_token_proxy(&provider, &mut contracts, token_owner, init_recipient).await?;

        // deploy light client
        let lc_addr = deploy_light_client_contract(&provider, &mut contracts, false).await?;

        // deploy stake table
        let exit_escrow_period = U256::from(1000);
        let owner = init_recipient;
        let stake_table_addr = deploy_stake_table_proxy(
            &provider,
            &mut contracts,
            token_addr,
            lc_addr,
            exit_escrow_period,
            owner,
        )
        .await?;
        let stake_table = StakeTable::new(stake_table_addr, &provider);

        // upgrade to v2
        upgrade_stake_table_v2(&provider, &mut contracts).await?;

        assert_eq!(stake_table.getVersion().call().await?, (2, 0, 0).into());
        assert_eq!(stake_table.owner().call().await?._0, owner);
        assert_eq!(stake_table.token().call().await?._0, token_addr);
        assert_eq!(stake_table.lightClient().call().await?._0, lc_addr);
        Ok(())
    }

    #[tokio::test]
    async fn test_deploy_timelock() -> Result<()> {
        setup_test();
        let provider = ProviderBuilder::new().on_anvil_with_wallet();
        let mut contracts = Contracts::new();

        // Setup test parameters
        let min_delay = U256::from(86400); // 1 day in seconds
        let admin = provider.get_accounts().await?[0];
        let proposers = vec![Address::random()];
        let executors = vec![Address::random()];

        let timelock_addr = deploy_timelock(
            &provider,
            &mut contracts,
            min_delay,
            proposers.clone(),
            executors.clone(),
            admin,
        )
        .await?;

        // Verify deployment
        let timelock = Timelock::new(timelock_addr, &provider);
        assert_eq!(timelock.getMinDelay().call().await?._0, min_delay);

        // Verify initialization parameters
        assert_eq!(timelock.getMinDelay().call().await?._0, min_delay);
        assert!(
            timelock
                .hasRole(timelock.PROPOSER_ROLE().call().await?._0, proposers[0])
                .call()
                .await?
                ._0
        );
        assert!(
            timelock
                .hasRole(timelock.EXECUTOR_ROLE().call().await?._0, executors[0])
                .call()
                .await?
                ._0
        );

        // test that the admin is in the default admin role where DEFAULT_ADMIN_ROLE = 0x00
        let default_admin_role = U256::ZERO;
        assert!(
            timelock
                .hasRole(default_admin_role.into(), admin)
                .call()
                .await?
                ._0
        );
        Ok(())
    }
}<|MERGE_RESOLUTION|>--- conflicted
+++ resolved
@@ -826,12 +826,8 @@
 
 #[cfg(test)]
 mod tests {
-<<<<<<< HEAD
-    use alloy::{primitives::utils::parse_units, providers::ProviderBuilder, sol_types::SolValue};
+    use alloy::{primitives::utils::parse_ether, providers::ProviderBuilder, sol_types::SolValue};
     use sequencer_utils::test_utils::setup_test;
-=======
-    use alloy::{primitives::utils::parse_ether, providers::ProviderBuilder, sol_types::SolValue};
->>>>>>> 7270ad39
 
     use super::*;
 
