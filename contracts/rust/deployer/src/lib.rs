--- conflicted
+++ resolved
@@ -597,8 +597,6 @@
     }
 }
 
-<<<<<<< HEAD
-=======
 /// Upgrade the light client proxy to use LightClientV3.
 /// Internally, first detect existence of proxy, then deploy LCV3, then upgrade and initializeV3.
 /// Internal to "deploy LCV3", we deploy PlonkVerifierV3 whose address will be used at LCV3 init time.
@@ -696,7 +694,6 @@
     }
 }
 
->>>>>>> 482c9037
 async fn already_initialized(
     provider: impl Provider,
     proxy_addr: Address,
@@ -2397,14 +2394,8 @@
         Ok(())
     }
 
-<<<<<<< HEAD
-    #[tokio::test]
+    #[test_log::test(tokio::test)]
     async fn test_schedule_and_execute_timelock_operation() -> Result<()> {
-        setup_test();
-=======
-    #[test_log::test(tokio::test)]
-    async fn test_schedule_and_execute_timelock_operation() -> Result<()> {
->>>>>>> 482c9037
         let provider = ProviderBuilder::new().on_anvil_with_wallet();
         let mut contracts = Contracts::new();
         let delay = U256::from(0);
@@ -2529,11 +2520,7 @@
                     mnemonic = val.to_string();
                 } else if key == "ESPRESSO_DEPLOYER_ACCOUNT_INDEX" {
                     account_index = val.parse::<u32>()?;
-<<<<<<< HEAD
-                } else if key == "ESPRESSO_SEQUENCER_TIMELOCK_CONTROLLER_ADDRESS" {
-=======
                 } else if key == "ESPRESSO_SEQUENCER_TIMELOCK_ADDRESS" {
->>>>>>> 482c9037
                     timelock = val.parse::<Address>()?;
                 }
             }
@@ -2541,12 +2528,7 @@
             if sepolia_rpc_url.is_empty() || multisig_admin.is_zero() || timelock.is_zero() {
                 panic!(
                     "ESPRESSO_SEQUENCER_L1_PROVIDER, ESPRESSO_SEQUENCER_ETH_MULTISIG_ADDRESS, \
-<<<<<<< HEAD
-                     ESPRESSO_SEQUENCER_TIMELOCK_CONTROLLER_ADDRESS must be set in \
-                     .env.deployer.rs.test"
-=======
                      ESPRESSO_SEQUENCER_TIMELOCK_ADDRESS must be set in .env.deployer.rs.test"
->>>>>>> 482c9037
                 );
             }
         }
@@ -2694,11 +2676,7 @@
         Ok(())
     }
 
-<<<<<<< HEAD
-    #[tokio::test]
-=======
-    #[test_log::test(tokio::test)]
->>>>>>> 482c9037
+    #[test_log::test(tokio::test)]
     async fn test_encode_function_call() -> Result<()> {
         let function_signature = "transfer(address,uint256)".to_string();
         let values = vec![
@@ -2712,11 +2690,7 @@
         Ok(())
     }
 
-<<<<<<< HEAD
-    #[tokio::test]
-=======
-    #[test_log::test(tokio::test)]
->>>>>>> 482c9037
+    #[test_log::test(tokio::test)]
     async fn test_encode_function_call_upgrade_to_and_call() -> Result<()> {
         let function_signature = "upgradeToAndCall(address,bytes)".to_string();
         let values = vec![
@@ -2730,11 +2704,7 @@
         Ok(())
     }
 
-<<<<<<< HEAD
-    #[tokio::test]
-=======
-    #[test_log::test(tokio::test)]
->>>>>>> 482c9037
+    #[test_log::test(tokio::test)]
     async fn test_encode_function_call_with_bytes32() -> Result<()> {
         let function_signature = "setHash(bytes32)".to_string();
         let values =
@@ -2747,11 +2717,7 @@
         Ok(())
     }
 
-<<<<<<< HEAD
-    #[tokio::test]
-=======
-    #[test_log::test(tokio::test)]
->>>>>>> 482c9037
+    #[test_log::test(tokio::test)]
     async fn test_encode_function_call_with_bytes() -> Result<()> {
         let function_signature = "emitData(bytes)".to_string();
         let values = vec!["0xdeadbeef".to_string()];
@@ -2762,11 +2728,7 @@
         Ok(())
     }
 
-<<<<<<< HEAD
-    #[tokio::test]
-=======
-    #[test_log::test(tokio::test)]
->>>>>>> 482c9037
+    #[test_log::test(tokio::test)]
     async fn test_encode_function_call_with_bool() -> Result<()> {
         let function_signature = "setFlag(bool)".to_string();
         let mut values = vec!["true".to_string()];
@@ -2787,11 +2749,7 @@
         Ok(())
     }
 
-<<<<<<< HEAD
-    #[tokio::test]
-=======
-    #[test_log::test(tokio::test)]
->>>>>>> 482c9037
+    #[test_log::test(tokio::test)]
     async fn test_encode_function_call_with_string() -> Result<()> {
         let function_signature = "logMessage(string)".to_string();
         let values = vec!["Hello, world!".to_string()];
@@ -2802,11 +2760,7 @@
         Ok(())
     }
 
-<<<<<<< HEAD
-    #[tokio::test]
-=======
-    #[test_log::test(tokio::test)]
->>>>>>> 482c9037
+    #[test_log::test(tokio::test)]
     async fn test_transfer_ownership_light_client_proxy() -> Result<()> {
         test_transfer_ownership_helper(
             Contract::LightClientProxy,
@@ -2819,11 +2773,7 @@
         .await
     }
 
-<<<<<<< HEAD
-    #[tokio::test]
-=======
-    #[test_log::test(tokio::test)]
->>>>>>> 482c9037
+    #[test_log::test(tokio::test)]
     async fn test_transfer_ownership_fee_contract_proxy() -> Result<()> {
         test_transfer_ownership_helper(
             Contract::FeeContractProxy,
@@ -2836,11 +2786,7 @@
         .await
     }
 
-<<<<<<< HEAD
-    #[tokio::test]
-=======
-    #[test_log::test(tokio::test)]
->>>>>>> 482c9037
+    #[test_log::test(tokio::test)]
     #[ignore]
     async fn test_transfer_ownership_fee_contract_proxy_real_proposal() -> Result<()> {
         println!("Starting test_transfer_ownership_fee_contract_proxy_real_proposal");
@@ -2857,11 +2803,7 @@
         .await
     }
 
-<<<<<<< HEAD
-    #[tokio::test]
-=======
-    #[test_log::test(tokio::test)]
->>>>>>> 482c9037
+    #[test_log::test(tokio::test)]
     async fn test_transfer_ownership_esp_token_proxy() -> Result<()> {
         test_transfer_ownership_helper(
             Contract::EspTokenProxy,
@@ -2874,11 +2816,7 @@
         .await
     }
 
-<<<<<<< HEAD
-    #[tokio::test]
-=======
-    #[test_log::test(tokio::test)]
->>>>>>> 482c9037
+    #[test_log::test(tokio::test)]
     async fn test_transfer_ownership_stake_table_proxy() -> Result<()> {
         test_transfer_ownership_helper(
             Contract::StakeTableProxy,
