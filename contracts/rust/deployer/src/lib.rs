use std::{
    collections::HashMap,
    io::Write,
    path::PathBuf,
    process::{Command, Stdio},
};

use alloy::{
    contract::RawCallBuilder,
    hex::{FromHex, ToHexExt},
    network::{Ethereum, EthereumWallet, TransactionBuilder},
    primitives::{Address, Bytes, B256, U256},
    providers::{
        fillers::{FillProvider, JoinFill, WalletFiller},
        utils::JoinedRecommendedFillers,
        Provider, ProviderBuilder, RootProvider,
    },
    rpc::types::TransactionReceipt,
    signers::local::{coins_bip39::English, MnemonicBuilder, PrivateKeySigner},
    transports::http::reqwest::Url,
};
use anyhow::{anyhow, Result};
use clap::{builder::OsStr, Parser};
use derive_more::{derive::Deref, Display};
use hotshot_contract_adapter::sol_types::*;

pub mod builder;
pub mod network_config;

/// Type alias that connects to providers with recommended fillers and wallet
/// use `<HttpProviderWithWallet as WalletProvider>::wallet()` to access internal wallet
/// use `<HttpProviderWithWallet as WalletProvider>::default_signer_address(&provider)` to get wallet address
pub type HttpProviderWithWallet = FillProvider<
    JoinFill<JoinedRecommendedFillers, WalletFiller<EthereumWallet>>,
    RootProvider,
    Ethereum,
>;

/// a handy thin wrapper around wallet builder and provider builder that directly
/// returns an instantiated `Provider` with default fillers with wallet, ready to send tx
pub fn build_provider(mnemonic: String, account_index: u32, url: Url) -> HttpProviderWithWallet {
    let signer = build_signer(mnemonic, account_index);
    let wallet = EthereumWallet::from(signer);
    ProviderBuilder::new().wallet(wallet).on_http(url)
}

pub fn build_signer(mnemonic: String, account_index: u32) -> PrivateKeySigner {
    MnemonicBuilder::<English>::default()
        .phrase(mnemonic)
        .index(account_index)
        .expect("wrong mnemonic or index")
        .build()
        .expect("fail to build signer")
}

/// similar to [`build_provider()`] but using a random wallet
pub fn build_random_provider(url: Url) -> HttpProviderWithWallet {
    let signer = MnemonicBuilder::<English>::default()
        .build_random()
        .expect("fail to build signer");
    let wallet = EthereumWallet::from(signer);
    ProviderBuilder::new().wallet(wallet).on_http(url)
}

// We pass this during `forge bind --libraries` as a placeholder for the actual deployed library address
const LIBRARY_PLACEHOLDER_ADDRESS: &str = "ffffffffffffffffffffffffffffffffffffffff";
/// `stateHistoryRetentionPeriod` in LightClient.sol as the maximum retention period in seconds
pub const MAX_HISTORY_RETENTION_SECONDS: u32 = 864000;

/// Set of predeployed contracts.
#[derive(Clone, Debug, Parser)]
pub struct DeployedContracts {
    /// Use an already-deployed PlonkVerifier.sol instead of deploying a new one.
    #[clap(long, env = Contract::PlonkVerifier)]
    plonk_verifier: Option<Address>,
    /// Timelock.sol
    #[clap(long, env = Contract::Timelock)]
    timelock: Option<Address>,
    /// PlonkVerifierV2.sol
    #[clap(long, env = Contract::PlonkVerifierV2)]
    plonk_verifier_v2: Option<Address>,

    /// Use an already-deployed LightClient.sol instead of deploying a new one.
    #[clap(long, env = Contract::LightClient)]
    light_client: Option<Address>,
    /// LightClientV2.sol
    #[clap(long, env = Contract::LightClientV2)]
    light_client_v2: Option<Address>,

    /// Use an already-deployed LightClient.sol proxy instead of deploying a new one.
    #[clap(long, env = Contract::LightClientProxy)]
    light_client_proxy: Option<Address>,

    /// Use an already-deployed FeeContract.sol instead of deploying a new one.
    #[clap(long, env = Contract::FeeContract)]
    fee_contract: Option<Address>,

    /// Use an already-deployed FeeContract.sol proxy instead of deploying a new one.
    #[clap(long, env = Contract::FeeContractProxy)]
    fee_contract_proxy: Option<Address>,

    /// Use an already-deployed EspToken.sol instead of deploying a new one.
    #[clap(long, env = Contract::EspToken)]
    esp_token: Option<Address>,

    /// Use an already-deployed EspToken.sol proxy instead of deploying a new one.
    #[clap(long, env = Contract::EspTokenProxy)]
    esp_token_proxy: Option<Address>,

    /// Use an already-deployed StakeTable.sol instead of deploying a new one.
    #[clap(long, env = Contract::StakeTable)]
    stake_table: Option<Address>,

<<<<<<< HEAD
    /// StakeTableV2.sol
=======
    /// Use an already-deployed StakeTableV2.sol instead of deploying a new one.
>>>>>>> 8ae7462b
    #[clap(long, env = Contract::StakeTableV2)]
    stake_table_v2: Option<Address>,

    /// Use an already-deployed StakeTable.sol proxy instead of deploying a new one.
    #[clap(long, env = Contract::StakeTableProxy)]
    stake_table_proxy: Option<Address>,
}

/// An identifier for a particular contract.
#[derive(Clone, Copy, Debug, Display, PartialEq, Eq, Hash)]
pub enum Contract {
    #[display("ESPRESSO_SEQUENCER_PLONK_VERIFIER_ADDRESS")]
    PlonkVerifier,
    #[display("ESPRESSO_SEQUENCER_TIMELOCK_CONTROLLER_ADDRESS")]
    Timelock,
    #[display("ESPRESSO_SEQUENCER_PLONK_VERIFIER_V2_ADDRESS")]
    PlonkVerifierV2,
    #[display("ESPRESSO_SEQUENCER_LIGHT_CLIENT_ADDRESS")]
    LightClient,
    #[display("ESPRESSO_SEQUENCER_LIGHT_CLIENT_V2_ADDRESS")]
    LightClientV2,
    #[display("ESPRESSO_SEQUENCER_LIGHT_CLIENT_PROXY_ADDRESS")]
    LightClientProxy,
    #[display("ESPRESSO_SEQUENCER_FEE_CONTRACT_ADDRESS")]
    FeeContract,
    #[display("ESPRESSO_SEQUENCER_FEE_CONTRACT_PROXY_ADDRESS")]
    FeeContractProxy,
    #[display("ESPRESSO_SEQUENCER_ESP_TOKEN_ADDRESS")]
    EspToken,
    #[display("ESPRESSO_SEQUENCER_ESP_TOKEN_PROXY_ADDRESS")]
    EspTokenProxy,
    #[display("ESPRESSO_SEQUENCER_STAKE_TABLE_ADDRESS")]
    StakeTable,
    #[display("ESPRESSO_SEQUENCER_STAKE_TABLE_V2_ADDRESS")]
    StakeTableV2,
    #[display("ESPRESSO_SEQUENCER_STAKE_TABLE_PROXY_ADDRESS")]
    StakeTableProxy,
}

impl From<Contract> for OsStr {
    fn from(c: Contract) -> OsStr {
        c.to_string().into()
    }
}

/// Cache of contracts predeployed or deployed during this current run.
#[derive(Deref, Debug, Clone, Default)]
pub struct Contracts(HashMap<Contract, Address>);

impl From<DeployedContracts> for Contracts {
    fn from(deployed: DeployedContracts) -> Self {
        let mut m = HashMap::new();
        if let Some(addr) = deployed.plonk_verifier {
            m.insert(Contract::PlonkVerifier, addr);
        }
        if let Some(addr) = deployed.plonk_verifier_v2 {
            m.insert(Contract::PlonkVerifierV2, addr);
        }
        if let Some(addr) = deployed.timelock {
            m.insert(Contract::Timelock, addr);
        }
        if let Some(addr) = deployed.light_client {
            m.insert(Contract::LightClient, addr);
        }
        if let Some(addr) = deployed.light_client_v2 {
            m.insert(Contract::LightClientV2, addr);
        }
        if let Some(addr) = deployed.light_client_proxy {
            m.insert(Contract::LightClientProxy, addr);
        }
        if let Some(addr) = deployed.fee_contract {
            m.insert(Contract::FeeContract, addr);
        }
        if let Some(addr) = deployed.fee_contract_proxy {
            m.insert(Contract::FeeContractProxy, addr);
        }
        if let Some(addr) = deployed.esp_token {
            m.insert(Contract::EspToken, addr);
        }
        if let Some(addr) = deployed.esp_token_proxy {
            m.insert(Contract::EspTokenProxy, addr);
        }
        if let Some(addr) = deployed.stake_table {
            m.insert(Contract::StakeTable, addr);
        }
        if let Some(addr) = deployed.stake_table_v2 {
            m.insert(Contract::StakeTableV2, addr);
        }
        if let Some(addr) = deployed.stake_table_proxy {
            m.insert(Contract::StakeTableProxy, addr);
        }
        Self(m)
    }
}

impl Contracts {
    pub fn new() -> Self {
        Contracts(HashMap::new())
    }

    pub fn address(&self, contract: Contract) -> Option<Address> {
        self.0.get(&contract).copied()
    }

    /// Deploy a contract (with logging and cached deployments)
    ///
    /// The deployment `tx` will be sent only if contract `name` is not already deployed;
    /// otherwise this function will just return the predeployed address.
    pub async fn deploy<T, P>(
        &mut self,
        name: Contract,
        tx: RawCallBuilder<T, P>,
    ) -> Result<Address>
    where
        P: Provider,
    {
        if let Some(addr) = self.0.get(&name) {
            tracing::info!("skipping deployment of {name}, already deployed at {addr:#x}");
            return Ok(*addr);
        }
        tracing::info!("deploying {name}");
        let addr = tx.deploy().await?;
        tracing::info!("deployed {name} at {addr:#x}");

        self.0.insert(name, addr);
        Ok(addr)
    }

    /// Write a .env file.
    pub fn write(&self, mut w: impl Write) -> Result<()> {
        for (contract, address) in &self.0 {
            writeln!(w, "{contract}={address:#x}")?;
        }
        Ok(())
    }
}

/// Verify the node js files are present and can be executed.
///
/// It calls the upgrade proxy script with a dummy address and a dummy rpc url in dry run mode
pub async fn verify_node_js_files() -> Result<()> {
    call_upgrade_proxy_script(
        Address::random(),
        Address::random(),
        String::from("0x"),
        String::from("https://sepolia.infura.io/v3/"),
        Address::random(),
        Some(true),
    )
    .await?;
    Ok(())
}

/// Default deployment function `LightClient.sol` or `LightClientMock.sol` with `mock: true`.
///
/// # NOTE:
/// In most cases, you only need to use [`deploy_light_client_proxy()`]
///
/// # NOTE:
/// currently, `LightClient.sol` follows upgradable contract, thus a follow-up
/// call to `.initialize()` with proper genesis block (and other constructor args)
/// are expected to be *delegatecall-ed through the proxy contract*.
pub(crate) async fn deploy_light_client_contract(
    provider: impl Provider,
    contracts: &mut Contracts,
    mock: bool,
) -> Result<Address> {
    // Deploy library contracts.
    let plonk_verifier_addr = contracts
        .deploy(
            Contract::PlonkVerifier,
            PlonkVerifier::deploy_builder(&provider),
        )
        .await?;

    assert!(is_contract(&provider, plonk_verifier_addr).await?);

    // when generate alloy's bindings, we supply a placeholder address, now we modify the actual
    // bytecode with deployed address of the library.
    let target_lc_bytecode = if mock {
        LightClientMock::BYTECODE.encode_hex()
    } else {
        LightClient::BYTECODE.encode_hex()
    };
    let lc_linked_bytecode = {
        match target_lc_bytecode
            .matches(LIBRARY_PLACEHOLDER_ADDRESS)
            .count()
        {
            0 => return Err(anyhow!("lib placeholder not found")),
            1 => Bytes::from_hex(target_lc_bytecode.replacen(
                LIBRARY_PLACEHOLDER_ADDRESS,
                &plonk_verifier_addr.encode_hex(),
                1,
            ))?,
            _ => {
                return Err(anyhow!(
                    "more than one lib placeholder found, consider using a different value"
                ))
            },
        }
    };

    // Deploy the light client
    let light_client_addr = if mock {
        // for mock, we don't populate the `contracts` since it only track production-ready deployments
        let addr = LightClientMock::deploy_builder(&provider)
            .map(|req| req.with_deploy_code(lc_linked_bytecode))
            .deploy()
            .await?;
        tracing::info!("deployed LightClientMock at {addr:#x}");
        addr
    } else {
        contracts
            .deploy(
                Contract::LightClient,
                LightClient::deploy_builder(&provider)
                    .map(|req| req.with_deploy_code(lc_linked_bytecode)),
            )
            .await?
    };
    Ok(light_client_addr)
}

/// The primary logic for deploying and initializing an upgradable light client contract.
///
/// Deploy the upgradable proxy contract, point to an already deployed light client contract as its implementation, and invoke `initialize()` on it.
/// This is run after `deploy_light_client_contract()`, returns the proxy address.
/// This works for both mock and production light client proxy.
pub async fn deploy_light_client_proxy(
    provider: impl Provider,
    contracts: &mut Contracts,
    mock: bool,
    genesis_state: LightClientStateSol,
    genesis_stake: StakeTableStateSol,
    admin: Address,
    prover: Option<Address>,
) -> Result<Address> {
    // deploy the light client implementation contract
    let impl_addr = deploy_light_client_contract(&provider, contracts, mock).await?;
    let lc = LightClient::new(impl_addr, &provider);

    // prepare the input arg for `initialize()`
    let init_data = lc
        .initialize(
            genesis_state,
            genesis_stake,
            MAX_HISTORY_RETENTION_SECONDS,
            admin,
        )
        .calldata()
        .to_owned();
    // deploy proxy and initialize
    let lc_proxy_addr = contracts
        .deploy(
            Contract::LightClientProxy,
            ERC1967Proxy::deploy_builder(&provider, impl_addr, init_data),
        )
        .await?;

    // sanity check
    if !is_proxy_contract(&provider, lc_proxy_addr).await? {
        panic!("LightClientProxy detected not as a proxy, report error!");
    }

    // instantiate a proxy instance, cast as LightClient's ABI interface
    let lc_proxy = LightClient::new(lc_proxy_addr, &provider);

    // set permissioned prover
    if let Some(prover) = prover {
        tracing::info!(%lc_proxy_addr, %prover, "Set permissioned prover ");
        lc_proxy
            .setPermissionedProver(prover)
            .send()
            .await?
            .get_receipt()
            .await?;
    }

    // post deploy verification checks
    assert_eq!(lc_proxy.getVersion().call().await?.majorVersion, 1);
    assert_eq!(lc_proxy.owner().call().await?._0, admin);
    if let Some(prover) = prover {
        assert_eq!(lc_proxy.permissionedProver().call().await?._0, prover);
    }
    assert_eq!(
        lc_proxy.stateHistoryRetentionPeriod().call().await?._0,
        864000
    );
    assert_eq!(
        lc_proxy.currentBlockNumber().call().await?._0,
        U256::from(provider.get_block_number().await?)
    );

    Ok(lc_proxy_addr)
}

/// Upgrade the light client proxy to use LightClientV2.
/// Internally, first detect existence of proxy, then deploy LCV2, then upgrade and initializeV2.
/// Internal to "deploy LCV2", we deploy PlonkVerifierV2 whose address will be used at LCV2 init time.
/// Assumes:
/// - the proxy is already deployed.
/// - the proxy is owned by a regular EOA, not a multisig.
/// - the proxy is not yet initialized for V2
pub async fn upgrade_light_client_v2(
    provider: impl Provider,
    contracts: &mut Contracts,
    is_mock: bool,
    blocks_per_epoch: u64,
    epoch_start_block: u64,
) -> Result<TransactionReceipt> {
    match contracts.address(Contract::LightClientProxy) {
        // check if proxy already exists
        None => Err(anyhow!("LightClientProxy not found, can't upgrade")),
        Some(proxy_addr) => {
            let proxy = LightClient::new(proxy_addr, &provider);
            let state_history_retention_period =
                proxy.stateHistoryRetentionPeriod().call().await?._0;
            // first deploy PlonkVerifierV2.sol
            let pv2_addr = contracts
                .deploy(
                    Contract::PlonkVerifierV2,
                    PlonkVerifierV2::deploy_builder(&provider),
                )
                .await?;

            assert!(is_contract(&provider, pv2_addr).await?);

            // then deploy LightClientV2.sol
            let target_lcv2_bytecode = if is_mock {
                LightClientV2Mock::BYTECODE.encode_hex()
            } else {
                LightClientV2::BYTECODE.encode_hex()
            };
            let lcv2_linked_bytecode = {
                match target_lcv2_bytecode
                    .matches(LIBRARY_PLACEHOLDER_ADDRESS)
                    .count()
                {
                    0 => return Err(anyhow!("lib placeholder not found")),
                    1 => Bytes::from_hex(target_lcv2_bytecode.replacen(
                        LIBRARY_PLACEHOLDER_ADDRESS,
                        &pv2_addr.encode_hex(),
                        1,
                    ))?,
                    _ => {
                        return Err(anyhow!(
                            "more than one lib placeholder found, consider using a different value"
                        ))
                    },
                }
            };
            let lcv2_addr = if is_mock {
                let addr = LightClientV2Mock::deploy_builder(&provider)
                    .map(|req| req.with_deploy_code(lcv2_linked_bytecode))
                    .deploy()
                    .await?;
                tracing::info!("deployed LightClientV2Mock at {addr:#x}");
                addr
            } else {
                contracts
                    .deploy(
                        Contract::LightClientV2,
                        LightClientV2::deploy_builder(&provider)
                            .map(|req| req.with_deploy_code(lcv2_linked_bytecode)),
                    )
                    .await?
            };

            // prepare init calldata
            let lcv2 = LightClientV2::new(lcv2_addr, &provider);
            let init_data = lcv2
                .initializeV2(blocks_per_epoch, epoch_start_block)
                .calldata()
                .to_owned();
            // invoke upgrade on proxy
            let receipt = proxy
                .upgradeToAndCall(lcv2_addr, init_data)
                .send()
                .await?
                .get_receipt()
                .await?;
            if receipt.inner.is_success() {
                // post deploy verification checks
                let proxy_as_v2 = LightClientV2::new(proxy_addr, &provider);
                assert_eq!(proxy_as_v2.getVersion().call().await?.majorVersion, 2);
                assert_eq!(
                    proxy_as_v2.blocksPerEpoch().call().await?._0,
                    blocks_per_epoch
                );
                assert_eq!(
                    proxy_as_v2.epochStartBlock().call().await?._0,
                    epoch_start_block
                );
                assert_eq!(
                    proxy_as_v2.stateHistoryRetentionPeriod().call().await?._0,
                    state_history_retention_period
                );
                assert_eq!(
                    proxy_as_v2.currentBlockNumber().call().await?._0,
                    U256::from(provider.get_block_number().await?)
                );

                tracing::info!(%lcv2_addr, "LightClientProxy successfully upgrade to: ")
            } else {
                tracing::error!("LightClientProxy upgrade failed: {:?}", receipt);
            }

            Ok(receipt)
        },
    }
}

pub struct LightClientV2UpgradeParams {
    pub is_mock: bool,
    pub blocks_per_epoch: u64,
    pub epoch_start_block: u64,
    pub rpc_url: String,
    pub dry_run: Option<bool>,
}

/// Upgrade the light client proxy to use LightClientV2.
/// Internally, first detect existence of proxy, then deploy LCV2, then upgrade and initializeV2.
/// Internal to "deploy LCV2", we deploy PlonkVerifierV2 whose address will be used at LCV2 init time.
/// Assumes:
/// - the proxy is already deployed.
/// - the proxy is owned by a multisig.
/// - the proxy is not yet initialized for V2
///
/// Returns the url link to the upgrade proposal
/// This function can only be called on a real network supported by the safeSDK
pub async fn upgrade_light_client_v2_multisig_owner(
    provider: impl Provider,
    contracts: &mut Contracts,
    params: LightClientV2UpgradeParams,
) -> Result<(String, bool)> {
    let expected_major_version: u8 = 2;
    let dry_run = params.dry_run.unwrap_or_else(|| {
        tracing::warn!("Dry run not specified, defaulting to false");
        false
    });

    let proxy_addr = contracts
        .address(Contract::LightClientProxy)
        .ok_or_else(|| anyhow!("LightClientProxy (multisig owner) not found, can't upgrade"))?;
    tracing::info!("LightClientProxy found at {proxy_addr:#x}");
    let proxy = LightClient::new(proxy_addr, &provider);
    let owner_addr = proxy.owner().call().await?._0;

    if !dry_run {
        tracing::info!("Checking if owner is a contract");
        assert!(
            is_contract(&provider, owner_addr).await?,
            "Owner is not a contract so not a multisig wallet"
        );
    }

    // Prepare addresses
    let (_pv2_addr, lcv2_addr) = if !dry_run {
        // Deploy PlonkVerifierV2.sol (if not already deployed)
        let pv2_addr = contracts
            .deploy(
                Contract::PlonkVerifierV2,
                PlonkVerifierV2::deploy_builder(&provider),
            )
            .await?;

        // then deploy LightClientV2.sol
        let target_lcv2_bytecode = if params.is_mock {
            LightClientV2Mock::BYTECODE.encode_hex()
        } else {
            LightClientV2::BYTECODE.encode_hex()
        };
        let lcv2_linked_bytecode = {
            match target_lcv2_bytecode
                .matches(LIBRARY_PLACEHOLDER_ADDRESS)
                .count()
            {
                0 => return Err(anyhow!("lib placeholder not found")),
                1 => Bytes::from_hex(target_lcv2_bytecode.replacen(
                    LIBRARY_PLACEHOLDER_ADDRESS,
                    &pv2_addr.encode_hex(),
                    1,
                ))?,
                _ => {
                    return Err(anyhow!(
                        "more than one lib placeholder found, consider using a different value"
                    ))
                },
            }
        };
        let lcv2_addr = if params.is_mock {
            let addr = LightClientV2Mock::deploy_builder(&provider)
                .map(|req| req.with_deploy_code(lcv2_linked_bytecode))
                .deploy()
                .await?;
            tracing::info!("deployed LightClientV2Mock at {addr:#x}");
            addr
        } else {
            contracts
                .deploy(
                    Contract::LightClientV2,
                    LightClientV2::deploy_builder(&provider)
                        .map(|req| req.with_deploy_code(lcv2_linked_bytecode)),
                )
                .await?
        };
        (pv2_addr, lcv2_addr)
    } else {
        // Use dummy addresses for dry run
        (Address::random(), Address::random())
    };

    // get initialized version number from proxy
    let initialized = get_proxy_initialized_version(&provider, proxy_addr).await?;
    tracing::info!("Initialized version: {}", initialized);

    // get contract version from proxy
    let lcv2_proxy = LightClientV2::new(proxy_addr, &provider);
    let lcv2_version = lcv2_proxy.getVersion().call().await?;

    // only set the init data if the proxy was not initialized (when initialized the version number is the same as the contract version number)
    let init_data = if initialized == lcv2_version.majorVersion
        && lcv2_version.majorVersion == expected_major_version
    {
        tracing::info!(
            "Proxy was already initialized for version {}",
            expected_major_version
        );
        vec![].into()
    } else {
        tracing::info!("Proxy was not initialized");
        tracing::info!("Init Data to be signed.\n Function: initializeV2\n Arguments:\n blocks_per_epoch: {:?}\n epoch_start_block: {:?}", params.blocks_per_epoch, params.epoch_start_block);
        LightClientV2::new(lcv2_addr, &provider)
            .initializeV2(params.blocks_per_epoch, params.epoch_start_block)
            .calldata()
            .to_owned()
    };

    // invoke upgrade on proxy via the safeSDK
    let result = call_upgrade_proxy_script(
        proxy_addr,
        lcv2_addr,
        init_data.to_string(),
        params.rpc_url,
        owner_addr,
        Some(dry_run),
    )
    .await?;

    tracing::info!("LightClientProxy upgrade proposal sent");
    tracing::info!("Init data: {:?}", init_data);
    if init_data.to_string() != "0x" {
        tracing::info!("Data to be signed:\n Function: initializeV2\n Arguments:\n blocks_per_epoch: {:?}\n epoch_start_block: {:?}", params.blocks_per_epoch, params.epoch_start_block);
    }
    if !dry_run {
        tracing::info!(
            "Send this link to the signers to sign the proposal: https://app.safe.global/transactions/queue?safe={}",
            owner_addr
        );
    }
    // IDEA: add a function to wait for the proposal to be executed

    Ok(result)
}

/// The primary logic for deploying and initializing an upgradable fee contract.
///
/// Deploy the upgradable proxy contract, point to a deployed fee contract as its implementation, and invoke `initialize()` on it.
/// - `admin`: is the new owner (e.g. a multisig address) of the proxy contract
///
/// Return the proxy address.
pub async fn deploy_fee_contract_proxy(
    provider: impl Provider,
    contracts: &mut Contracts,
    admin: Address,
) -> Result<Address> {
    // deploy the fee implementation contract
    let fee_addr = contracts
        .deploy(
            Contract::FeeContract,
            FeeContract::deploy_builder(&provider),
        )
        .await?;
    let fee = FeeContract::new(fee_addr, &provider);

    // prepare the input arg for `initialize()`
    let init_data = fee.initialize(admin).calldata().to_owned();
    // deploy proxy and initialize
    let fee_proxy_addr = contracts
        .deploy(
            Contract::FeeContractProxy,
            ERC1967Proxy::deploy_builder(&provider, fee_addr, init_data),
        )
        .await?;
    // sanity check
    if !is_proxy_contract(&provider, fee_proxy_addr).await? {
        panic!("FeeContractProxy detected not as a proxy, report error!");
    }

    // post deploy verification checks
    let fee_proxy = FeeContract::new(fee_proxy_addr, &provider);
    assert_eq!(fee_proxy.getVersion().call().await?.majorVersion, 1);
    assert_eq!(fee_proxy.owner().call().await?._0, admin);

    Ok(fee_proxy_addr)
}

/// The primary logic for deploying and initializing an upgradable Espresso Token contract.
pub async fn deploy_token_proxy(
    provider: impl Provider,
    contracts: &mut Contracts,
    owner: Address,
    init_grant_recipient: Address,
    initial_supply: U256,
    name: &str,
    symbol: &str,
) -> Result<Address> {
    let token_addr = contracts
        .deploy(Contract::EspToken, EspToken::deploy_builder(&provider))
        .await?;
    let token = EspToken::new(token_addr, &provider);

    let init_data = token
        .initialize(
            owner,
            init_grant_recipient,
            initial_supply,
            name.to_string(),
            symbol.to_string(),
        )
        .calldata()
        .to_owned();
    let token_proxy_addr = contracts
        .deploy(
            Contract::EspTokenProxy,
            ERC1967Proxy::deploy_builder(&provider, token_addr, init_data),
        )
        .await?;

    if !is_proxy_contract(&provider, token_proxy_addr).await? {
        panic!("EspTokenProxy detected not as a proxy, report error!");
    }

    // post deploy verification checks
    let token_proxy = EspToken::new(token_proxy_addr, &provider);
    assert_eq!(token_proxy.getVersion().call().await?.majorVersion, 1);
    assert_eq!(token_proxy.owner().call().await?._0, owner);
    assert_eq!(token_proxy.symbol().call().await?._0, "ESP");
    assert_eq!(token_proxy.decimals().call().await?._0, 18);
    assert_eq!(token_proxy.name().call().await?._0, "Espresso");
    let total_supply = token_proxy.totalSupply().call().await?._0;
    assert_eq!(
        token_proxy.balanceOf(init_grant_recipient).call().await?._0,
        total_supply
    );

    Ok(token_proxy_addr)
}

/// The primary logic for deploying and initializing an upgradable permissionless StakeTable contract.
pub async fn deploy_stake_table_proxy(
    provider: impl Provider,
    contracts: &mut Contracts,
    token_addr: Address,
    light_client_addr: Address,
    exit_escrow_period: U256,
    owner: Address,
) -> Result<Address> {
    let stake_table_addr = contracts
        .deploy(Contract::StakeTable, StakeTable::deploy_builder(&provider))
        .await?;
    let stake_table = StakeTable::new(stake_table_addr, &provider);

    // TODO: verify the light client address contains a contract
    // See #3163, it's a cyclic dependency in the demo environment
    // assert!(is_contract(&provider, light_client_addr).await?);

    // verify the token address contains a contract
    assert!(is_contract(&provider, token_addr).await?);

    let init_data = stake_table
        .initialize(token_addr, light_client_addr, exit_escrow_period, owner)
        .calldata()
        .to_owned();
    let st_proxy_addr = contracts
        .deploy(
            Contract::StakeTableProxy,
            ERC1967Proxy::deploy_builder(&provider, stake_table_addr, init_data),
        )
        .await?;

    if !is_proxy_contract(&provider, st_proxy_addr).await? {
        panic!("StakeTableProxy detected not as a proxy, report error!");
    }

    let st_proxy = StakeTable::new(st_proxy_addr, &provider);
    assert_eq!(st_proxy.getVersion().call().await?.majorVersion, 1);
    assert_eq!(st_proxy.owner().call().await?._0, owner);
    assert_eq!(st_proxy.token().call().await?._0, token_addr);
    assert_eq!(st_proxy.lightClient().call().await?._0, light_client_addr);
    assert_eq!(
        st_proxy.exitEscrowPeriod().call().await?._0,
        exit_escrow_period
    );

    Ok(st_proxy_addr)
}

/// Upgrade the stake table proxy to use StakeTableV2.
<<<<<<< HEAD
/// Internally, first detect existence of proxy, then deploy StakeTableV2
/// Assumes:
/// - the proxy is already deployed.
/// - the proxy is owned by a multisig.
///
/// Returns the url link to the upgrade proposal
/// This function can only be called on a real network supported by the safeSDK
pub async fn upgrade_stake_table_v2_multisig_owner(
    provider: impl Provider,
    contracts: &mut Contracts,
    rpc_url: String,
    multisig_address: Address,
    dry_run: Option<bool>,
) -> Result<(String, bool)> {
    let dry_run = dry_run.unwrap_or(false);
    match contracts.address(Contract::StakeTableProxy) {
        // check if proxy already exists
        None => Err(anyhow!("StakeTableProxy not found, can't upgrade")),
        Some(proxy_addr) => {
            let proxy = StakeTable::new(proxy_addr, &provider);
            let owner = proxy.owner().call().await?;
            let owner_addr = owner._0;
            assert_eq!(
                owner_addr, multisig_address,
                "Proxy is not owned by the multisig"
            );
            // TODO: check if owner is a multisig
            // first deploy StakeTableV2.sol
            let stake_table_v2_addr = contracts
                .deploy(
                    Contract::StakeTableV2,
                    StakeTableV2::deploy_builder(&provider),
                )
                .await?;
            // invoke upgrade on proxy via the safeSDK
            let result = call_upgrade_proxy_script(
                proxy_addr,
                stake_table_v2_addr,
                "0x".to_string(),
                rpc_url,
                owner_addr,
                Some(dry_run),
            )
            .await;

            // Check the result directly
            if let Err(ref err) = result {
                tracing::error!("StakeTableProxy upgrade failed: {:?}", err);
            } else {
                tracing::info!("StakeTableProxy upgrade proposal sent");
                // IDEA: add a function to wait for the proposal to be executed
            }

            match result {
                Ok(r) => Ok(r),
                Err(e) => Err(anyhow!("Upgrade proposal failed: {:?}", e)),
            }
        },
    }
=======
async fn upgrade_stake_table_v2(
    provider: impl Provider,
    contracts: &mut Contracts,
) -> Result<TransactionReceipt> {
    let Some(proxy_addr) = contracts.address(Contract::StakeTableProxy) else {
        anyhow::bail!("StakeTableProxy not found, can't upgrade")
    };

    let proxy = StakeTable::new(proxy_addr, &provider);
    // Deploy the new implementation
    let v2_addr = contracts
        .deploy(
            Contract::StakeTableV2,
            StakeTableV2::deploy_builder(&provider),
        )
        .await?;

    assert!(is_contract(&provider, v2_addr).await?);

    // invoke upgrade on proxy
    let receipt = proxy
        .upgradeToAndCall(v2_addr, vec![].into() /* no new init data for V2 */)
        .send()
        .await?
        .get_receipt()
        .await?;

    if receipt.inner.is_success() {
        // post deploy verification checks
        let proxy_as_v2 = StakeTableV2::new(proxy_addr, &provider);
        assert_eq!(proxy_as_v2.getVersion().call().await?.majorVersion, 2);
        tracing::info!(%v2_addr, "StakeTable successfully upgraded to")
    } else {
        anyhow::bail!("StakeTable upgrade failed: {:?}", receipt);
    }

    Ok(receipt)
>>>>>>> 8ae7462b
}

/// Common logic for any Ownable contract to transfer ownership
pub async fn transfer_ownership(
    provider: impl Provider,
    target: Contract,
    addr: Address,
    new_owner: Address,
) -> Result<TransactionReceipt> {
    let receipt = match target {
        Contract::LightClient | Contract::LightClientProxy => {
            tracing::info!(%addr, %new_owner, "Transfer LightClient ownership");
            let lc = LightClient::new(addr, &provider);
            lc.transferOwnership(new_owner)
                .send()
                .await?
                .get_receipt()
                .await?
        },
        Contract::FeeContract | Contract::FeeContractProxy => {
            tracing::info!(%addr, %new_owner, "Transfer FeeContract ownership");
            let fee = FeeContract::new(addr, &provider);
            fee.transferOwnership(new_owner)
                .send()
                .await?
                .get_receipt()
                .await?
        },
        Contract::EspToken | Contract::EspTokenProxy => {
            tracing::info!(%addr, %new_owner, "Transfer EspToken ownership");
            let token = EspToken::new(addr, &provider);
            token
                .transferOwnership(new_owner)
                .send()
                .await?
                .get_receipt()
                .await?
        },
        Contract::StakeTable | Contract::StakeTableProxy => {
            tracing::info!(%addr, %new_owner, "Transfer StakeTable ownership");
            let stake_table = StakeTable::new(addr, &provider);
            stake_table
                .transferOwnership(new_owner)
                .send()
                .await?
                .get_receipt()
                .await?
        },
        _ => return Err(anyhow!("Not Ownable, can't transfer ownership!")),
    };
    Ok(receipt)
}

/// helper function to decide if the contract at given address `addr` is a proxy contract
pub async fn is_proxy_contract(provider: impl Provider, addr: Address) -> Result<bool> {
    // confirm that the proxy_address is a proxy
    // using the implementation slot, 0x360894a13ba1a3210667c828492db98dca3e2076cc3735a920a3ca505d382bbc, which is the keccak-256 hash of "eip1967.proxy.implementation" subtracted by 1
    let impl_slot = U256::from_str_radix(
        "360894a13ba1a3210667c828492db98dca3e2076cc3735a920a3ca505d382bbc",
        16,
    )?;
    let storage = provider.get_storage_at(addr, impl_slot).await?;
    let impl_address = Address::from_slice(&storage.to_be_bytes_vec()[12..]);

    // when the implementation address is not equal to zero, it's a proxy
    Ok(impl_address != Address::default())
}

pub async fn is_contract(provider: impl Provider, address: Address) -> Result<bool> {
    if address == Address::ZERO {
        return Ok(false);
    }

    let code = provider.get_code_at(address).await?;
    if code.is_empty() {
        return Ok(false);
    }

    Ok(true)
}

pub async fn get_proxy_initialized_version(
    provider: impl Provider,
    proxy_addr: Address,
) -> Result<u8> {
    // From openzeppelin Initializable.sol, the initialized version slot is keccak256("openzeppelin.storage.Initializable");
    let slot: B256 = "0xf0c57e16840df040f15088dc2f81fe391c3923bec73e23a9662efc9c229c6a00"
        .parse()
        .unwrap();
    let value = provider.get_storage_at(proxy_addr, slot.into()).await?;
    let initialized = value.as_le_bytes()[0]; // `_initialized` is u8 stored in the last byte
    Ok(initialized)
}

/// this depends on upgradeProxy.ts which has to be ran on a real network supported by the safeSDK
pub async fn call_upgrade_proxy_script(
    proxy_addr: Address,
    new_impl_addr: Address,
    init_data: String,
    rpc_url: String,
    safe_addr: Address,
    dry_run: Option<bool>,
) -> Result<(String, bool), anyhow::Error> {
    let dry_run = dry_run.unwrap_or(false);
    tracing::info!("Dry run: {}", dry_run);
    tracing::info!(
        "Attempting to send the upgrade proposal to multisig: {}",
        safe_addr
    );

    let script_path = find_script_path()?;

    let output = Command::new(script_path)
        .arg("--from-rust")
        .arg("--proxy")
        .arg(proxy_addr.to_string())
        .arg("--impl")
        .arg(new_impl_addr.to_string())
        .arg("--init-data")
        .arg(init_data)
        .arg("--rpc-url")
        .arg(rpc_url)
        .arg("--safe-address")
        .arg(safe_addr.to_string())
        .arg("--dry-run")
        .arg(dry_run.to_string())
        .stdout(Stdio::piped())
        .stderr(Stdio::piped())
        .output();

    let output = output.unwrap();
    let stdout = String::from_utf8_lossy(&output.stdout);
    let stderr = String::from_utf8_lossy(&output.stderr);
    // if stderr is not empty, return the stderr
    if !output.status.success() {
        return Err(anyhow!("Upgrade script failed: {}", stderr));
    }
    Ok((stdout.to_string(), true))
}

fn find_script_path() -> Result<PathBuf> {
    let mut path_options = Vec::new();
    if let Ok(cargo_manifest_dir) = std::env::var("CARGO_MANIFEST_DIR") {
        path_options.push(
            PathBuf::from(cargo_manifest_dir.clone())
                .join("../../../scripts/multisig-upgrade-entrypoint"),
        );
        path_options
            .push(PathBuf::from(cargo_manifest_dir).join("../scripts/multisig-upgrade-entrypoint"));
    }
    path_options.push(PathBuf::from("/bin/multisig-upgrade-entrypoint"));
    for path in path_options {
        if path.exists() {
            return Ok(path);
        }
    }
    anyhow::bail!("Upgrade entrypoint script, multisig-upgrade-entrypoint, not found in any of the possible locations");
}

/// Deploy and initialize a Timelock contract
///
/// Parameters:
/// - `min_delay`: The minimum delay for operations
/// - `proposers`: The list of addresses that can propose
/// - `executors`: The list of addresses that can execute
/// - `admin`: The address that can perform admin actions
pub async fn deploy_timelock(
    provider: impl Provider,
    contracts: &mut Contracts,
    min_delay: U256,
    proposers: Vec<Address>,
    executors: Vec<Address>,
    admin: Address,
) -> Result<Address> {
    let timelock_addr = contracts
        .deploy(
            Contract::Timelock,
            Timelock::deploy_builder(
                &provider,
                min_delay,
                proposers.clone(),
                executors.clone(),
                admin,
            ),
        )
        .await?;

    // Verify deployment
    let timelock = Timelock::new(timelock_addr, &provider);

    // Verify initialization parameters
    assert_eq!(timelock.getMinDelay().call().await?._0, min_delay);
    assert!(
        timelock
            .hasRole(timelock.PROPOSER_ROLE().call().await?._0, proposers[0])
            .call()
            .await?
            ._0
    );
    assert!(
        timelock
            .hasRole(timelock.EXECUTOR_ROLE().call().await?._0, executors[0])
            .call()
            .await?
            ._0
    );

    // test that the admin is in the default admin role where DEFAULT_ADMIN_ROLE = 0x00
    let default_admin_role = U256::ZERO;
    assert!(
        timelock
            .hasRole(default_admin_role.into(), admin)
            .call()
            .await?
            ._0
    );

    Ok(timelock_addr)
}

#[cfg(test)]
mod tests {
    use alloy::{
        node_bindings::Anvil, primitives::utils::parse_ether, providers::ProviderBuilder,
        sol_types::SolValue,
    };
    use sequencer_utils::test_utils::setup_test;

    use super::*;

    #[tokio::test]
    async fn test_is_contract() -> Result<(), anyhow::Error> {
        setup_test();
        let provider = ProviderBuilder::new().on_anvil_with_wallet();

        // test with zero address returns false
        let zero_address = Address::ZERO;
        assert!(!is_contract(&provider, zero_address).await?);

        // Test with a non-contract address (e.g., a random address)
        let random_address = Address::random();
        assert!(!is_contract(&provider, random_address).await?);

        // Deploy a contract and test with its address
        let fee_contract = FeeContract::deploy(&provider).await?;
        let contract_address = *fee_contract.address();
        assert!(is_contract(&provider, contract_address).await?);

        Ok(())
    }

    #[tokio::test]
    async fn test_is_proxy_contract() -> Result<()> {
        setup_test();
        let provider = ProviderBuilder::new().on_anvil_with_wallet();
        let deployer = provider.get_accounts().await?[0];

        let fee_contract = FeeContract::deploy(&provider).await?;
        let init_data = fee_contract.initialize(deployer).calldata().clone();
        let proxy = ERC1967Proxy::deploy(&provider, *fee_contract.address(), init_data).await?;

        assert!(is_proxy_contract(&provider, *proxy.address()).await?);
        assert!(!is_proxy_contract(&provider, *fee_contract.address()).await?);
        Ok(())
    }

    #[tokio::test]
    async fn test_deploy_light_client() -> Result<()> {
        setup_test();
        let provider = ProviderBuilder::new().on_anvil_with_wallet();
        let mut contracts = Contracts::new();

        // first test if LightClientMock can be deployed
        let mock_lc_addr = deploy_light_client_contract(&provider, &mut contracts, true).await?;
        let pv_addr = contracts.address(Contract::PlonkVerifier).unwrap();

        // then deploy the actual LightClient
        let lc_addr = deploy_light_client_contract(&provider, &mut contracts, false).await?;
        assert_ne!(mock_lc_addr, lc_addr);
        // check that we didn't redeploy PlonkVerifier again, instead use existing ones
        assert_eq!(contracts.address(Contract::PlonkVerifier).unwrap(), pv_addr);
        Ok(())
    }

    #[tokio::test]
    async fn test_deploy_mock_light_client_proxy() -> Result<()> {
        setup_test();
        let provider = ProviderBuilder::new().on_anvil_with_wallet();
        let mut contracts = Contracts::new();

        // prepare `initialize()` input
        let genesis_state = LightClientStateSol::dummy_genesis();
        let genesis_stake = StakeTableStateSol::dummy_genesis();
        let admin = provider.get_accounts().await?[0];
        let prover = admin;

        let lc_proxy_addr = deploy_light_client_proxy(
            &provider,
            &mut contracts,
            true, // is_mock = true
            genesis_state.clone(),
            genesis_stake.clone(),
            admin,
            Some(prover),
        )
        .await?;

        // check initialization is correct
        let lc = LightClientMock::new(lc_proxy_addr, &provider);
        let finalized_state: LightClientStateSol = lc.finalizedState().call().await?.into();
        assert_eq!(
            genesis_state.abi_encode_params(),
            finalized_state.abi_encode_params()
        );
        // mock set the state
        let new_state = LightClientStateSol {
            viewNum: 10,
            blockHeight: 10,
            blockCommRoot: U256::from(42),
        };
        lc.setFinalizedState(new_state.clone().into())
            .send()
            .await?
            .watch()
            .await?;
        let finalized_state: LightClientStateSol = lc.finalizedState().call().await?.into();
        assert_eq!(
            new_state.abi_encode_params(),
            finalized_state.abi_encode_params()
        );

        Ok(())
    }

    #[tokio::test]
    async fn test_deploy_light_client_proxy() -> Result<()> {
        setup_test();
        let provider = ProviderBuilder::new().on_anvil_with_wallet();
        let mut contracts = Contracts::new();

        // prepare `initialize()` input
        let genesis_state = LightClientStateSol::dummy_genesis();
        let genesis_stake = StakeTableStateSol::dummy_genesis();
        let admin = provider.get_accounts().await?[0];
        let prover = Address::random();

        let lc_proxy_addr = deploy_light_client_proxy(
            &provider,
            &mut contracts,
            false,
            genesis_state.clone(),
            genesis_stake.clone(),
            admin,
            Some(prover),
        )
        .await?;

        // check initialization is correct
        let lc = LightClient::new(lc_proxy_addr, &provider);
        let finalized_state = lc.finalizedState().call().await?;
        assert_eq!(finalized_state.viewNum, genesis_state.viewNum);
        assert_eq!(finalized_state.blockHeight, genesis_state.blockHeight);
        assert_eq!(&finalized_state.blockCommRoot, &genesis_state.blockCommRoot);

        let fetched_stake = lc.genesisStakeTableState().call().await?;
        assert_eq!(fetched_stake.blsKeyComm, genesis_stake.blsKeyComm);
        assert_eq!(fetched_stake.schnorrKeyComm, genesis_stake.schnorrKeyComm);
        assert_eq!(fetched_stake.amountComm, genesis_stake.amountComm);
        assert_eq!(fetched_stake.threshold, genesis_stake.threshold);

        let fetched_prover = lc.permissionedProver().call().await?;
        assert_eq!(fetched_prover._0, prover);

        // test transfer ownership to multisig
        let multisig = Address::random();
        let _receipt = transfer_ownership(
            &provider,
            Contract::LightClientProxy,
            lc_proxy_addr,
            multisig,
        )
        .await?;
        assert_eq!(lc.owner().call().await?._0, multisig);

        Ok(())
    }

    #[tokio::test]
    async fn test_deploy_fee_contract_proxy() -> Result<()> {
        setup_test();
        let provider = ProviderBuilder::new().on_anvil_with_wallet();
        let mut contracts = Contracts::new();
        let admin = provider.get_accounts().await?[0];
        let alice = Address::random();

        let fee_proxy_addr = deploy_fee_contract_proxy(&provider, &mut contracts, alice).await?;

        // check initialization is correct
        let fee = FeeContract::new(fee_proxy_addr, &provider);
        let fetched_owner = fee.owner().call().await?._0;
        assert_eq!(fetched_owner, alice);

        // redeploy new fee with admin being the owner
        contracts = Contracts::new();
        let fee_proxy_addr = deploy_fee_contract_proxy(&provider, &mut contracts, admin).await?;
        let fee = FeeContract::new(fee_proxy_addr, &provider);

        // test transfer ownership to multisig
        let multisig = Address::random();
        let _receipt = transfer_ownership(
            &provider,
            Contract::FeeContractProxy,
            fee_proxy_addr,
            multisig,
        )
        .await?;
        assert_eq!(fee.owner().call().await?._0, multisig);

        Ok(())
    }

    async fn test_upgrade_light_client_to_v2_helper(is_mock: bool) -> Result<()> {
        setup_test();
        let provider = ProviderBuilder::new().on_anvil_with_wallet();
        let mut contracts = Contracts::new();
        let blocks_per_epoch = 10; // for test
        let epoch_start_block = 22;

        // prepare `initialize()` input
        let genesis_state = LightClientStateSol::dummy_genesis();
        let genesis_stake = StakeTableStateSol::dummy_genesis();
        let admin = provider.get_accounts().await?[0];
        let prover = Address::random();

        // deploy proxy and V1
        let lc_proxy_addr = deploy_light_client_proxy(
            &provider,
            &mut contracts,
            false,
            genesis_state.clone(),
            genesis_stake.clone(),
            admin,
            Some(prover),
        )
        .await?;

        let state_history_retention_period = LightClient::new(lc_proxy_addr, &provider)
            .stateHistoryRetentionPeriod()
            .call()
            .await?
            ._0;

        // then upgrade to v2
        upgrade_light_client_v2(
            &provider,
            &mut contracts,
            is_mock,
            blocks_per_epoch,
            epoch_start_block,
        )
        .await?;

        // test correct v1 state persistence
        let lc = LightClientV2::new(lc_proxy_addr, &provider);
        let finalized_state: LightClientStateSol = lc.finalizedState().call().await?.into();
        assert_eq!(
            genesis_state.abi_encode_params(),
            finalized_state.abi_encode_params()
        );
        // test new v2 state
        let next_stake: StakeTableStateSol = lc.votingStakeTableState().call().await?.into();
        assert_eq!(
            genesis_stake.abi_encode_params(),
            next_stake.abi_encode_params()
        );
        assert_eq!(lc.getVersion().call().await?.majorVersion, 2);
        assert_eq!(lc.blocksPerEpoch().call().await?._0, blocks_per_epoch);
        assert_eq!(lc.epochStartBlock().call().await?._0, epoch_start_block);
        assert_eq!(
            lc.stateHistoryRetentionPeriod().call().await?._0,
            state_history_retention_period
        );

        // test mock-specific functions
        if is_mock {
            // recast to mock
            let lc_mock = LightClientV2Mock::new(lc_proxy_addr, &provider);
            let new_blocks_per_epoch = blocks_per_epoch + 10;
            lc_mock
                .setBlocksPerEpoch(new_blocks_per_epoch)
                .send()
                .await?
                .watch()
                .await?;
            assert_eq!(
                new_blocks_per_epoch,
                lc_mock.blocksPerEpoch().call().await?._0
            );
        }
        Ok(())
    }

    #[tokio::test]
    async fn test_upgrade_light_client_to_v2() -> Result<()> {
        setup_test();
        test_upgrade_light_client_to_v2_helper(false).await
    }

    #[tokio::test]
    async fn test_upgrade_mock_light_client_v2() -> Result<()> {
        setup_test();
        test_upgrade_light_client_to_v2_helper(true).await
    }
    #[derive(Debug, Clone, Copy)]
    pub enum RunMode {
        DryRun,
        RealRun,
    }

    #[derive(Debug, Clone, Copy)]
    pub enum UpgradeCount {
        Once,
        Twice,
    }

    #[derive(Debug, Clone, Copy)]
    pub struct UpgradeTestOptions {
        pub is_mock: bool,
        pub run_mode: RunMode,
        pub upgrade_count: UpgradeCount,
    }
    // This test is used to test the upgrade of the LightClientProxy via the multisig wallet
    // It only tests the upgrade proposal via the typescript script and thus requires the upgrade proposal to be sent to a real network
    // However, the contracts are deployed on anvil, so the test will pass even if the upgrade proposal is not executed
    // The test assumes that there is a file .env.deployer.rs.test in the root directory:
    // Ensure that the private key has proposal rights on the Safe Multisig Wallet and the SDK supports the network
    async fn test_upgrade_light_client_to_v2_multisig_owner_helper(
        options: UpgradeTestOptions,
    ) -> Result<()> {
        assert!(
            std::path::Path::new("../../../scripts/multisig-upgrade-entrypoint").exists(),
            "Script not found!"
        );
        let mut sepolia_rpc_url = "http://localhost:8545".to_string();
        let mut multisig_admin = Address::random();
        let mut mnemonic =
            "test test test test test test test test test test test junk".to_string();
        let mut account_index = 0;
        let anvil = Anvil::default().spawn();
        let dry_run = matches!(options.run_mode, RunMode::DryRun);
        if !dry_run {
            dotenvy::from_filename_override(".env.deployer.rs.test").ok();

            for item in dotenvy::from_filename_iter(".env.deployer.rs.test")
                .expect("Failed to read .env.deployer.rs.test")
            {
                let (key, val) = item?;
                if key == "ESPRESSO_SEQUENCER_L1_PROVIDER" {
                    sepolia_rpc_url = val.to_string();
                } else if key == "ESPRESSO_SEQUENCER_ETH_MULTISIG_ADDRESS" {
                    multisig_admin = val.parse::<Address>()?;
                } else if key == "ESPRESSO_SEQUENCER_ETH_MNEMONIC" {
                    mnemonic = val.to_string();
                } else if key == "ESPRESSO_DEPLOYER_ACCOUNT_INDEX" {
                    account_index = val.parse::<u32>()?;
                }
            }

            if sepolia_rpc_url.is_empty() || multisig_admin.is_zero() {
                panic!("ESPRESSO_SEQUENCER_L1_PROVIDER and ESPRESSO_SEQUENCER_ETH_MULTISIG_ADDRESS must be set in .env.deployer.rs.test");
            }
        }

        let mut contracts = Contracts::new();
        let blocks_per_epoch = 10; // for test
        let epoch_start_block = 22;
        let admin_signer = MnemonicBuilder::<English>::default()
            .phrase(mnemonic)
            .index(account_index)
            .expect("wrong mnemonic or index")
            .build()?;
        let admin = admin_signer.address();
        let provider = if !dry_run {
            ProviderBuilder::new()
                .wallet(admin_signer)
                .connect(&sepolia_rpc_url)
                .await?
        } else {
            ProviderBuilder::new()
                .wallet(admin_signer)
                .connect(&anvil.endpoint())
                .await?
        };

        // prepare `initialize()` input
        let genesis_state = LightClientStateSol::dummy_genesis();
        let genesis_stake = StakeTableStateSol::dummy_genesis();

        let prover = Address::random();

        // deploy proxy and V1
        let lc_proxy_addr = deploy_light_client_proxy(
            &provider,
            &mut contracts,
            false,
            genesis_state.clone(),
            genesis_stake.clone(),
            admin,
            Some(prover),
        )
        .await?;
        if matches!(options.upgrade_count, UpgradeCount::Twice) {
            // upgrade to v2
            upgrade_light_client_v2(
                &provider,
                &mut contracts,
                options.is_mock,
                blocks_per_epoch,
                epoch_start_block,
            )
            .await?;
        }

        // transfer ownership to multisig
        let _receipt = transfer_ownership(
            &provider,
            Contract::LightClientProxy,
            lc_proxy_addr,
            multisig_admin,
        )
        .await?;
        let lc = LightClient::new(lc_proxy_addr, &provider);
        assert_eq!(lc.owner().call().await?._0, multisig_admin);

        // then send upgrade proposal to the multisig wallet
        let (result, success) = upgrade_light_client_v2_multisig_owner(
            &provider,
            &mut contracts,
            LightClientV2UpgradeParams {
                is_mock: options.is_mock,
                blocks_per_epoch,
                epoch_start_block,
                rpc_url: sepolia_rpc_url.clone(),
                dry_run: Some(dry_run),
            },
        )
        .await?;
        tracing::info!(
            "Result when trying to upgrade LightClientProxy via the multisig wallet: {:?}",
            result
        );
        assert!(success);
        if dry_run {
            let data: serde_json::Value = serde_json::from_str(&result)?;
            assert_eq!(data["rpcUrl"], sepolia_rpc_url);
            assert_eq!(data["safeAddress"], multisig_admin.to_string());
            assert_eq!(data["proxyAddress"], lc_proxy_addr.to_string());

            let expected_init_data = if matches!(options.upgrade_count, UpgradeCount::Twice) {
                "0x" // no init data for the second upgrade because the proxy was already initialized
            } else {
                &LightClientV2::new(lc_proxy_addr, &provider)
                    .initializeV2(blocks_per_epoch, epoch_start_block)
                    .calldata()
                    .to_owned()
                    .to_string()
            };

            assert_eq!(data["initData"], expected_init_data.to_string());
            assert_eq!(data["useHardwareWallet"], false);
        }
        // v1 state persistence cannot be tested here because the upgrade proposal is not yet executed
        // One has to test that the upgrade proposal is available via the Safe UI
        // and then test that the v1 state is persisted
        Ok(())
    }

    #[tokio::test]
    async fn test_upgrade_light_client_to_v2_multisig_owner_dry_run() -> Result<()> {
        test_upgrade_light_client_to_v2_multisig_owner_helper(UpgradeTestOptions {
            is_mock: false,
            run_mode: RunMode::DryRun,
            upgrade_count: UpgradeCount::Once,
        })
        .await
    }

    // We expect no init data for the second upgrade because the proxy was already initialized
    #[tokio::test]
    async fn test_upgrade_light_client_to_v2_twice_multisig_owner_dry_run() -> Result<()> {
        test_upgrade_light_client_to_v2_multisig_owner_helper(UpgradeTestOptions {
            is_mock: false,
            run_mode: RunMode::DryRun,
            upgrade_count: UpgradeCount::Twice,
        })
        .await
    }

    #[tokio::test]
    #[ignore]
    async fn test_upgrade_light_client_to_v2_multisig_owner_live_eth_network() -> Result<()> {
        test_upgrade_light_client_to_v2_multisig_owner_helper(UpgradeTestOptions {
            is_mock: false,
            run_mode: RunMode::RealRun,
            upgrade_count: UpgradeCount::Once,
        })
        .await
    }

    #[tokio::test]
    async fn test_deploy_token_proxy() -> Result<()> {
        setup_test();
        let provider = ProviderBuilder::new().on_anvil_with_wallet();
        let mut contracts = Contracts::new();

        let init_recipient = provider.get_accounts().await?[0];
        let rand_owner = Address::random();
        let initial_supply = U256::from(3590000000u64);
        let name = "Espresso";
        let symbol = "ESP";

        let addr = deploy_token_proxy(
            &provider,
            &mut contracts,
            rand_owner,
            init_recipient,
            initial_supply,
            name,
            symbol,
        )
        .await?;
        let token = EspToken::new(addr, &provider);

        assert_eq!(token.owner().call().await?._0, rand_owner);
        let total_supply = token.totalSupply().call().await?._0;
        assert_eq!(
            total_supply,
            parse_ether(&initial_supply.to_string()).unwrap()
        );
        assert_eq!(
            token.balanceOf(init_recipient).call().await?._0,
            total_supply,
        );
        assert_eq!(token.name().call().await?._0, name);
        assert_eq!(token.symbol().call().await?._0, symbol);

        Ok(())
    }

    #[tokio::test]
    async fn test_deploy_stake_table_proxy() -> Result<()> {
        setup_test();
        let provider = ProviderBuilder::new().on_anvil_with_wallet();
        let mut contracts = Contracts::new();

        // deploy token
        let init_recipient = provider.get_accounts().await?[0];
        let token_owner = Address::random();
        let token_name = "Espresso";
        let token_symbol = "ESP";
        let initial_supply = U256::from(3590000000u64);
        let token_addr = deploy_token_proxy(
            &provider,
            &mut contracts,
            token_owner,
            init_recipient,
            initial_supply,
            token_name,
            token_symbol,
        )
        .await?;

        // deploy light client
        let lc_addr = deploy_light_client_contract(&provider, &mut contracts, false).await?;

        // deploy stake table
        let exit_escrow_period = U256::from(1000);
        let owner = init_recipient;
        let stake_table_addr = deploy_stake_table_proxy(
            &provider,
            &mut contracts,
            token_addr,
            lc_addr,
            exit_escrow_period,
            owner,
        )
        .await?;
        let stake_table = StakeTable::new(stake_table_addr, &provider);

        assert_eq!(
            stake_table.exitEscrowPeriod().call().await?._0,
            exit_escrow_period
        );
        assert_eq!(stake_table.owner().call().await?._0, owner);
        assert_eq!(stake_table.token().call().await?._0, token_addr);
        assert_eq!(stake_table.lightClient().call().await?._0, lc_addr);
        Ok(())
    }

    // This test is used to test the upgrade of the StakeTableProxy via the multisig wallet
    // It only tests the upgrade proposal via the typescript script and thus requires the upgrade proposal to be sent to a real network
    // However, the contracts are deployed on anvil, so the test will pass even if the upgrade proposal is not executed
    // The test assumes that there is a file .env.deployer.rs.test in the root directory with the following variables:
    // RPC_URL=
    // SAFE_MULTISIG_ADDRESS=0x0000000000000000000000000000000000000000
    // SAFE_ORCHESTRATOR_PRIVATE_KEY=0x0000000000000000000000000000000000000000000000000000000000000000
    // Ensure that the private key has proposal rights on the Safe Multisig Wallet and the SDK supports the network
    #[cfg(feature = "safesdk")]
    async fn test_upgrade_stake_table_to_v2_multisig_owner_helper(dry_run: bool) -> Result<()> {
        assert!(
            std::path::Path::new("../../../scripts/multisig-upgrade-entrypoint").exists(),
            "Script not found!"
        );
        let mut sepolia_rpc_url = "http://localhost:8545".to_string();
        let mut multisig_admin = Address::random();
        if !dry_run {
            dotenvy::from_filename_override(".env.deployer.rs.test").ok();

            for item in dotenvy::from_filename_iter(".env.deployer.rs.test")
                .expect("Failed to read .env.deployer.rs.test")
            {
                let (key, val) = item?;
                if key == "RPC_URL" {
                    sepolia_rpc_url = val.to_string();
                } else if key == "SAFE_MULTISIG_ADDRESS" {
                    multisig_admin = val.parse::<Address>()?;
                }
            }

            if sepolia_rpc_url.is_empty() || multisig_admin.is_zero() {
                panic!("RPC_URL and SAFE_MULTISIG_ADDRESS must be set in .env.deployer.rs.test");
            }
        }

        let provider = ProviderBuilder::new().on_anvil_with_wallet();
        let mut contracts = Contracts::new();
        let init_recipient = provider.get_accounts().await?[0];
        let token_owner = Address::random();

        // deploy proxy and V1
        let token_addr =
            deploy_token_proxy(&provider, &mut contracts, token_owner, init_recipient).await?;
        let lc_addr = deploy_light_client_contract(&provider, &mut contracts, false).await?;
        let exit_escrow_period = U256::from(1000);
        let owner = init_recipient;
        let stake_table_proxy_addr = deploy_stake_table_proxy(
            &provider,
            &mut contracts,
            token_addr,
            lc_addr,
            exit_escrow_period,
            owner,
        )
        .await?;
        // transfer ownership to multisig
        let _receipt = transfer_ownership(
            &provider,
            Contract::StakeTableProxy,
            stake_table_proxy_addr,
            multisig_admin,
        )
        .await?;
        let stake_table = StakeTable::new(stake_table_proxy_addr, &provider);
        assert_eq!(stake_table.owner().call().await?._0, multisig_admin);
        // then send upgrade proposal to the multisig wallet
        let (result, success) = upgrade_stake_table_v2_multisig_owner(
            &provider,
            &mut contracts,
            sepolia_rpc_url,
            multisig_admin,
            Some(dry_run),
        )
        .await?;
        tracing::info!(
            "Result when trying to upgrade StakeTableProxy via the multisig wallet: {:?}",
            result
        );
        assert!(success);

        // v1 state persistence cannot be tested here because the upgrade proposal is not yet executed
        // One has to test that the upgrade proposal is available via the Safe UI
        // and then test that the v1 state is persisted
        Ok(())
    }

    #[cfg(feature = "safesdk")]
    #[tokio::test]
    async fn test_upgrade_stake_table_to_v2_multisig_owner_dry_run() -> Result<()> {
        test_upgrade_stake_table_to_v2_multisig_owner_helper(true).await
    }

    #[tokio::test]
    async fn test_upgrade_stake_table_v2() -> Result<()> {
        setup_test();
        setup_test();
        let provider = ProviderBuilder::new().on_anvil_with_wallet();
        let mut contracts = Contracts::new();

        // deploy token
        let init_recipient = provider.get_accounts().await?[0];
        let token_owner = Address::random();
        let token_name = "Espresso";
        let token_symbol = "ESP";
        let initial_supply = U256::from(3590000000u64);
        let token_addr = deploy_token_proxy(
            &provider,
            &mut contracts,
            token_owner,
            init_recipient,
            initial_supply,
            token_name,
            token_symbol,
        )
        .await?;

        // deploy light client
        let lc_addr = deploy_light_client_contract(&provider, &mut contracts, false).await?;

        // deploy stake table
        let exit_escrow_period = U256::from(1000);
        let owner = init_recipient;
        let stake_table_addr = deploy_stake_table_proxy(
            &provider,
            &mut contracts,
            token_addr,
            lc_addr,
            exit_escrow_period,
            owner,
        )
        .await?;
        let stake_table = StakeTable::new(stake_table_addr, &provider);

        // upgrade to v2
        upgrade_stake_table_v2(&provider, &mut contracts).await?;

        assert_eq!(stake_table.getVersion().call().await?, (2, 0, 0).into());
        assert_eq!(stake_table.owner().call().await?._0, owner);
        assert_eq!(stake_table.token().call().await?._0, token_addr);
        assert_eq!(stake_table.lightClient().call().await?._0, lc_addr);
        Ok(())
    }

    #[tokio::test]
    async fn test_deploy_timelock() -> Result<()> {
        setup_test();
        let provider = ProviderBuilder::new().on_anvil_with_wallet();
        let mut contracts = Contracts::new();

        // Setup test parameters
        let min_delay = U256::from(86400); // 1 day in seconds
        let admin = provider.get_accounts().await?[0];
        let proposers = vec![Address::random()];
        let executors = vec![Address::random()];

        let timelock_addr = deploy_timelock(
            &provider,
            &mut contracts,
            min_delay,
            proposers.clone(),
            executors.clone(),
            admin,
        )
        .await?;

        // Verify deployment
        let timelock = Timelock::new(timelock_addr, &provider);
        assert_eq!(timelock.getMinDelay().call().await?._0, min_delay);

        // Verify initialization parameters
        assert_eq!(timelock.getMinDelay().call().await?._0, min_delay);
        assert!(
            timelock
                .hasRole(timelock.PROPOSER_ROLE().call().await?._0, proposers[0])
                .call()
                .await?
                ._0
        );
        assert!(
            timelock
                .hasRole(timelock.EXECUTOR_ROLE().call().await?._0, executors[0])
                .call()
                .await?
                ._0
        );

        // test that the admin is in the default admin role where DEFAULT_ADMIN_ROLE = 0x00
        let default_admin_role = U256::ZERO;
        assert!(
            timelock
                .hasRole(default_admin_role.into(), admin)
                .call()
                .await?
                ._0
        );
        Ok(())
    }
}<|MERGE_RESOLUTION|>--- conflicted
+++ resolved
@@ -111,11 +111,7 @@
     #[clap(long, env = Contract::StakeTable)]
     stake_table: Option<Address>,
 
-<<<<<<< HEAD
-    /// StakeTableV2.sol
-=======
     /// Use an already-deployed StakeTableV2.sol instead of deploying a new one.
->>>>>>> 8ae7462b
     #[clap(long, env = Contract::StakeTableV2)]
     stake_table_v2: Option<Address>,
 
@@ -826,7 +822,46 @@
 }
 
 /// Upgrade the stake table proxy to use StakeTableV2.
-<<<<<<< HEAD
+async fn upgrade_stake_table_v2(
+    provider: impl Provider,
+    contracts: &mut Contracts,
+) -> Result<TransactionReceipt> {
+    let Some(proxy_addr) = contracts.address(Contract::StakeTableProxy) else {
+        anyhow::bail!("StakeTableProxy not found, can't upgrade")
+    };
+
+    let proxy = StakeTable::new(proxy_addr, &provider);
+    // Deploy the new implementation
+    let v2_addr = contracts
+        .deploy(
+            Contract::StakeTableV2,
+            StakeTableV2::deploy_builder(&provider),
+        )
+        .await?;
+
+    assert!(is_contract(&provider, v2_addr).await?);
+
+    // invoke upgrade on proxy
+    let receipt = proxy
+        .upgradeToAndCall(v2_addr, vec![].into() /* no new init data for V2 */)
+        .send()
+        .await?
+        .get_receipt()
+        .await?;
+
+    if receipt.inner.is_success() {
+        // post deploy verification checks
+        let proxy_as_v2 = StakeTableV2::new(proxy_addr, &provider);
+        assert_eq!(proxy_as_v2.getVersion().call().await?.majorVersion, 2);
+        tracing::info!(%v2_addr, "StakeTable successfully upgraded to")
+    } else {
+        anyhow::bail!("StakeTable upgrade failed: {:?}", receipt);
+    }
+
+    Ok(receipt)
+}
+
+/// Upgrade the stake table proxy to use StakeTableV2.
 /// Internally, first detect existence of proxy, then deploy StakeTableV2
 /// Assumes:
 /// - the proxy is already deployed.
@@ -886,45 +921,6 @@
             }
         },
     }
-=======
-async fn upgrade_stake_table_v2(
-    provider: impl Provider,
-    contracts: &mut Contracts,
-) -> Result<TransactionReceipt> {
-    let Some(proxy_addr) = contracts.address(Contract::StakeTableProxy) else {
-        anyhow::bail!("StakeTableProxy not found, can't upgrade")
-    };
-
-    let proxy = StakeTable::new(proxy_addr, &provider);
-    // Deploy the new implementation
-    let v2_addr = contracts
-        .deploy(
-            Contract::StakeTableV2,
-            StakeTableV2::deploy_builder(&provider),
-        )
-        .await?;
-
-    assert!(is_contract(&provider, v2_addr).await?);
-
-    // invoke upgrade on proxy
-    let receipt = proxy
-        .upgradeToAndCall(v2_addr, vec![].into() /* no new init data for V2 */)
-        .send()
-        .await?
-        .get_receipt()
-        .await?;
-
-    if receipt.inner.is_success() {
-        // post deploy verification checks
-        let proxy_as_v2 = StakeTableV2::new(proxy_addr, &provider);
-        assert_eq!(proxy_as_v2.getVersion().call().await?.majorVersion, 2);
-        tracing::info!(%v2_addr, "StakeTable successfully upgraded to")
-    } else {
-        anyhow::bail!("StakeTable upgrade failed: {:?}", receipt);
-    }
-
-    Ok(receipt)
->>>>>>> 8ae7462b
 }
 
 /// Common logic for any Ownable contract to transfer ownership
@@ -1724,6 +1720,57 @@
         Ok(())
     }
 
+    #[tokio::test]
+    async fn test_upgrade_stake_table_v2() -> Result<()> {
+        setup_test();
+        setup_test();
+        let provider = ProviderBuilder::new().on_anvil_with_wallet();
+        let mut contracts = Contracts::new();
+
+        // deploy token
+        let init_recipient = provider.get_accounts().await?[0];
+        let token_owner = Address::random();
+        let token_name = "Espresso";
+        let token_symbol = "ESP";
+        let initial_supply = U256::from(3590000000u64);
+        let token_addr = deploy_token_proxy(
+            &provider,
+            &mut contracts,
+            token_owner,
+            init_recipient,
+            initial_supply,
+            token_name,
+            token_symbol,
+        )
+        .await?;
+
+        // deploy light client
+        let lc_addr = deploy_light_client_contract(&provider, &mut contracts, false).await?;
+
+        // deploy stake table
+        let exit_escrow_period = U256::from(1000);
+        let owner = init_recipient;
+        let stake_table_addr = deploy_stake_table_proxy(
+            &provider,
+            &mut contracts,
+            token_addr,
+            lc_addr,
+            exit_escrow_period,
+            owner,
+        )
+        .await?;
+        let stake_table = StakeTable::new(stake_table_addr, &provider);
+
+        // upgrade to v2
+        upgrade_stake_table_v2(&provider, &mut contracts).await?;
+
+        assert_eq!(stake_table.getVersion().call().await?, (2, 0, 0).into());
+        assert_eq!(stake_table.owner().call().await?._0, owner);
+        assert_eq!(stake_table.token().call().await?._0, token_addr);
+        assert_eq!(stake_table.lightClient().call().await?._0, lc_addr);
+        Ok(())
+    }
+
     // This test is used to test the upgrade of the StakeTableProxy via the multisig wallet
     // It only tests the upgrade proposal via the typescript script and thus requires the upgrade proposal to be sent to a real network
     // However, the contracts are deployed on anvil, so the test will pass even if the upgrade proposal is not executed
@@ -1817,57 +1864,6 @@
     }
 
     #[tokio::test]
-    async fn test_upgrade_stake_table_v2() -> Result<()> {
-        setup_test();
-        setup_test();
-        let provider = ProviderBuilder::new().on_anvil_with_wallet();
-        let mut contracts = Contracts::new();
-
-        // deploy token
-        let init_recipient = provider.get_accounts().await?[0];
-        let token_owner = Address::random();
-        let token_name = "Espresso";
-        let token_symbol = "ESP";
-        let initial_supply = U256::from(3590000000u64);
-        let token_addr = deploy_token_proxy(
-            &provider,
-            &mut contracts,
-            token_owner,
-            init_recipient,
-            initial_supply,
-            token_name,
-            token_symbol,
-        )
-        .await?;
-
-        // deploy light client
-        let lc_addr = deploy_light_client_contract(&provider, &mut contracts, false).await?;
-
-        // deploy stake table
-        let exit_escrow_period = U256::from(1000);
-        let owner = init_recipient;
-        let stake_table_addr = deploy_stake_table_proxy(
-            &provider,
-            &mut contracts,
-            token_addr,
-            lc_addr,
-            exit_escrow_period,
-            owner,
-        )
-        .await?;
-        let stake_table = StakeTable::new(stake_table_addr, &provider);
-
-        // upgrade to v2
-        upgrade_stake_table_v2(&provider, &mut contracts).await?;
-
-        assert_eq!(stake_table.getVersion().call().await?, (2, 0, 0).into());
-        assert_eq!(stake_table.owner().call().await?._0, owner);
-        assert_eq!(stake_table.token().call().await?._0, token_addr);
-        assert_eq!(stake_table.lightClient().call().await?._0, lc_addr);
-        Ok(())
-    }
-
-    #[tokio::test]
     async fn test_deploy_timelock() -> Result<()> {
         setup_test();
         let provider = ProviderBuilder::new().on_anvil_with_wallet();
