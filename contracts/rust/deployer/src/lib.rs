--- conflicted
+++ resolved
@@ -1208,7 +1208,6 @@
     target_address: Address,
     new_owner: Address,
 ) -> Result<TransactionReceipt> {
-<<<<<<< HEAD
     // Use OwnableUpgradeable interface for all Ownable contracts
     // This is more generic and maintainable than matching on each contract type
     let ownable = OwnableUpgradeable::new(target_address, &provider);
@@ -1227,62 +1226,53 @@
         .get_receipt()
         .await?;
 
-=======
-    let receipt = match target_contract {
-        Contract::LightClient | Contract::LightClientProxy => {
-            tracing::info!(%target_address, %new_owner, "Transfer LightClient ownership");
-            let lc = LightClient::new(target_address, &provider);
-            lc.transferOwnership(new_owner)
-                .send()
-                .await?
-                .get_receipt()
-                .await?
-        },
-        Contract::FeeContract | Contract::FeeContractProxy => {
-            tracing::info!(%target_address, %new_owner, "Transfer FeeContract ownership");
-            let fee = FeeContract::new(target_address, &provider);
-            fee.transferOwnership(new_owner)
-                .send()
-                .await?
-                .get_receipt()
-                .await?
-        },
-        Contract::EspToken | Contract::EspTokenProxy => {
-            tracing::info!(%target_address, %new_owner, "Transfer EspToken ownership");
-            let token = EspToken::new(target_address, &provider);
-            token
-                .transferOwnership(new_owner)
-                .send()
-                .await?
-                .get_receipt()
-                .await?
-        },
-        Contract::StakeTable | Contract::StakeTableProxy | Contract::StakeTableV2 => {
-            tracing::info!(%target_address, %new_owner, "Transfer StakeTable ownership");
-            let stake_table = StakeTable::new(target_address, &provider);
-            stake_table
-                .transferOwnership(new_owner)
-                .send()
-                .await?
-                .get_receipt()
-                .await?
-        },
-        Contract::RewardClaim | Contract::RewardClaimProxy => {
-            tracing::info!(%target_address, %new_owner, "Grant RewardClaim DEFAULT_ADMIN_ROLE");
-            let reward_claim = RewardClaim::new(target_address, &provider);
-            let admin_role = reward_claim.DEFAULT_ADMIN_ROLE().call().await?;
-            reward_claim
-                .grantRole(admin_role, new_owner)
-                .send()
-                .await?
-                .get_receipt()
-                .await?
-        },
-        _ => return Err(anyhow!("Not Ownable, can't transfer ownership!")),
-    };
->>>>>>> 037c62c2
     let tx_hash = receipt.transaction_hash;
     tracing::info!(%receipt.gas_used, %tx_hash, "ownership transferred");
+    Ok(receipt)
+}
+
+/// Grant DEFAULT_ADMIN_ROLE to a new admin for AccessControl-based contracts
+/// This handles contracts like RewardClaim that use AccessControl instead of Ownable
+/// TODO: create a function for pauser roles
+pub async fn grant_admin_role(
+    provider: impl Provider,
+    target_contract: Contract,
+    target_address: Address,
+    new_admin: Address,
+) -> Result<TransactionReceipt> {
+    // Use AccessControlUpgradeable interface
+    let access_control = AccessControlUpgradeable::new(target_address, &provider);
+
+    // Verify the contract is actually AccessControl by checking if we can read roles
+    let admin_role = access_control
+        .DEFAULT_ADMIN_ROLE()
+        .call()
+        .await
+        .context(format!(
+            "Contract at {target_address:#x} does not implement AccessControl interface"
+        ))?;
+
+    // Check if new_admin already has the role (for logging purposes)
+    let already_has_role = access_control.hasRole(admin_role, new_admin).call().await?;
+
+    tracing::info!(
+        %target_contract,
+        %target_address,
+        new_admin = %new_admin,
+        already_has_role = %already_has_role,
+        "Granting DEFAULT_ADMIN_ROLE for {target_contract}"
+    );
+
+    // For RewardClaim, grantRole handles the revoke of the previous admin internally
+    let receipt = access_control
+        .grantRole(admin_role, new_admin)
+        .send()
+        .await?
+        .get_receipt()
+        .await?;
+
+    let tx_hash = receipt.transaction_hash;
+    tracing::info!(%receipt.gas_used, %tx_hash, "admin role granted");
     Ok(receipt)
 }
 
@@ -3489,4 +3479,115 @@
 
         Ok(())
     }
+
+    #[test_log::test(tokio::test)]
+    async fn test_grant_admin_role_reward_claim() -> Result<()> {
+        let (_anvil, provider, l1_client) =
+            ProviderBuilder::new().connect_anvil_with_l1_client()?;
+
+        let mut contracts = Contracts::new();
+        let deployer = l1_client.get_accounts().await?[0];
+        let new_admin = Address::random();
+
+        // Deploy RewardClaim
+        let esp_token_addr = deploy_token_proxy(
+            &provider,
+            &mut contracts,
+            deployer,
+            deployer,
+            U256::from(10_000_000u64),
+            "Test Token",
+            "TEST",
+        )
+        .await?;
+        let lc_addr = deploy_light_client_contract(&provider, &mut contracts, false).await?;
+        let reward_claim_addr = deploy_reward_claim_proxy(
+            &provider,
+            &mut contracts,
+            esp_token_addr,
+            lc_addr,
+            deployer,
+            deployer, // pauser
+        )
+        .await?;
+
+        // Verify initial admin
+        let reward_claim = RewardClaim::new(reward_claim_addr, &provider);
+        let admin_role = reward_claim.DEFAULT_ADMIN_ROLE().call().await?;
+        assert!(reward_claim.hasRole(admin_role, deployer).call().await?);
+        assert!(!reward_claim.hasRole(admin_role, new_admin).call().await?);
+
+        // Grant admin role
+        let receipt = grant_admin_role(
+            &provider,
+            Contract::RewardClaimProxy,
+            reward_claim_addr,
+            new_admin,
+        )
+        .await?;
+
+        assert!(receipt.inner.is_success());
+
+        // Verify new admin has role and old admin doesn't
+        assert!(reward_claim.hasRole(admin_role, new_admin).call().await?);
+        assert!(!reward_claim.hasRole(admin_role, deployer).call().await?);
+
+        Ok(())
+    }
+
+    #[test_log::test(tokio::test)]
+    async fn test_transfer_ownership_from_eoa_reward_claim_routes_to_grant_role() -> Result<()> {
+        let (anvil, provider, l1_client) = ProviderBuilder::new().connect_anvil_with_l1_client()?;
+
+        let mut contracts = Contracts::new();
+        let deployer = l1_client.get_accounts().await?[0];
+        let new_admin = Address::random();
+
+        // Deploy RewardClaim
+        let esp_token_addr = deploy_token_proxy(
+            &provider,
+            &mut contracts,
+            deployer,
+            deployer,
+            U256::from(10_000_000u64),
+            "Test Token",
+            "TEST",
+        )
+        .await?;
+        let lc_addr = deploy_light_client_contract(&provider, &mut contracts, false).await?;
+        let reward_claim_addr = deploy_reward_claim_proxy(
+            &provider,
+            &mut contracts,
+            esp_token_addr,
+            lc_addr,
+            deployer,
+            deployer, // pauser
+        )
+        .await?;
+
+        // Verify initial admin
+        let reward_claim = RewardClaim::new(reward_claim_addr, &provider);
+        let admin_role = reward_claim.DEFAULT_ADMIN_ROLE().call().await?;
+        assert!(reward_claim.hasRole(admin_role, deployer).call().await?);
+        assert!(!reward_claim.hasRole(admin_role, new_admin).call().await?);
+
+        use builder::DeployerArgsBuilder;
+
+        let mut args_builder = DeployerArgsBuilder::default();
+        args_builder
+            .deployer(provider.clone())
+            .rpc_url(anvil.endpoint_url())
+            .transfer_ownership_from_eoa(true)
+            .target_contract("rewardclaim".to_string())
+            .transfer_ownership_new_owner(new_admin);
+        let args = args_builder.build()?;
+
+        args.transfer_ownership_from_eoa(&mut contracts).await?;
+
+        // Verify new admin has role and old admin doesn't
+        assert!(reward_claim.hasRole(admin_role, new_admin).call().await?);
+        assert!(!reward_claim.hasRole(admin_role, deployer).call().await?);
+
+        Ok(())
+    }
 }