--- conflicted
+++ resolved
@@ -30,11 +30,8 @@
 
 pub mod builder;
 pub mod network_config;
-<<<<<<< HEAD
 pub mod proposals;
-=======
 pub mod provider;
->>>>>>> b10b08a9
 
 /// Type alias that connects to providers with recommended fillers and wallet
 /// use `<HttpProviderWithWallet as WalletProvider>::wallet()` to access internal wallet
