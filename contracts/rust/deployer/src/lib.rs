use std::{collections::HashMap, io::Write, time::Duration};

use alloy::{
    contract::RawCallBuilder,
    dyn_abi::{DynSolType, DynSolValue, JsonAbiExt},
    hex::{FromHex, ToHexExt},
    json_abi::Function,
    network::{Ethereum, EthereumWallet, TransactionBuilder},
    primitives::{Address, Bytes, B256, U256},
    providers::{
        fillers::{FillProvider, JoinFill, WalletFiller},
        utils::JoinedRecommendedFillers,
        Provider, ProviderBuilder, RootProvider,
    },
    rpc::{client::RpcClient, types::TransactionReceipt},
    signers::{
        ledger::LedgerSigner,
        local::{coins_bip39::English, MnemonicBuilder, PrivateKeySigner},
    },
    transports::http::reqwest::Url,
};
use anyhow::{anyhow, Context, Result};
use clap::{builder::OsStr, Parser};
use derive_more::{derive::Deref, Display};
use hotshot_contract_adapter::sol_types::*;

pub mod builder;
pub mod impersonate_filler;
pub mod network_config;
pub mod proposals;
pub mod provider;

/// Type alias that connects to providers with recommended fillers and wallet
/// use `<HttpProviderWithWallet as WalletProvider>::wallet()` to access internal wallet
/// use `<HttpProviderWithWallet as WalletProvider>::default_signer_address(&provider)` to get wallet address
pub type HttpProviderWithWallet = FillProvider<
    JoinFill<JoinedRecommendedFillers, WalletFiller<EthereumWallet>>,
    RootProvider,
    Ethereum,
>;

/// a handy thin wrapper around wallet builder and provider builder that directly
/// returns an instantiated `Provider` with default fillers with wallet, ready to send tx
pub fn build_provider(
    mnemonic: String,
    account_index: u32,
    url: Url,
    poll_interval: Option<Duration>,
) -> HttpProviderWithWallet {
    let signer = build_signer(mnemonic, account_index);
    let wallet = EthereumWallet::from(signer);

    // alloy sets the polling interval automatically. It tries to guess if an RPC is local, but this
    // guess is wrong when the RPC is running inside docker. This results to 7 second polling
    // intervals on a chain with 1s block time. Therefore, allow overriding the polling interval
    // with a custom value.
    if let Some(interval) = poll_interval {
        tracing::info!("Using custom L1 poll interval: {interval:?}");
        let client = RpcClient::new_http(url.clone()).with_poll_interval(interval);
        ProviderBuilder::new().wallet(wallet).connect_client(client)
    } else {
        tracing::info!("Using default L1 poll interval");
        ProviderBuilder::new().wallet(wallet).connect_http(url)
    }
}

// TODO: tech-debt: provider creation logic should be refactored to handle mnemonic and
// ledger signers and consolidated with similar code in staking-cli
pub fn build_provider_ledger(
    signer: LedgerSigner,
    url: Url,
    poll_interval: Option<Duration>,
) -> HttpProviderWithWallet {
    let wallet = EthereumWallet::from(signer);

    // alloy sets the polling interval automatically. It tries to guess if an RPC is local, but this
    // guess is wrong when the RPC is running inside docker. This results to 7 second polling
    // intervals on a chain with 1s block time. Therefore, allow overriding the polling interval
    // with a custom value.
    if let Some(interval) = poll_interval {
        tracing::info!("Using custom L1 poll interval: {interval:?}");
        let client = RpcClient::new_http(url.clone()).with_poll_interval(interval);
        ProviderBuilder::new().wallet(wallet).connect_client(client)
    } else {
        tracing::info!("Using default L1 poll interval");
        ProviderBuilder::new().wallet(wallet).connect_http(url)
    }
}

pub fn build_signer(mnemonic: String, account_index: u32) -> PrivateKeySigner {
    MnemonicBuilder::<English>::default()
        .phrase(mnemonic)
        .index(account_index)
        .expect("wrong mnemonic or index")
        .build()
        .expect("fail to build signer")
}

/// similar to [`build_provider()`] but using a random wallet
pub fn build_random_provider(url: Url) -> HttpProviderWithWallet {
    let signer = MnemonicBuilder::<English>::default()
        .build_random()
        .expect("fail to build signer");
    let wallet = EthereumWallet::from(signer);
    ProviderBuilder::new().wallet(wallet).connect_http(url)
}

// We pass this during `forge bind --libraries` as a placeholder for the actual deployed library address
const LIBRARY_PLACEHOLDER_ADDRESS: &str = "ffffffffffffffffffffffffffffffffffffffff";
/// `stateHistoryRetentionPeriod` in LightClient.sol as the maximum retention period in seconds
pub const MAX_HISTORY_RETENTION_SECONDS: u32 = 864000;

/// Set of predeployed contracts.
#[derive(Clone, Debug, Parser)]
pub struct DeployedContracts {
    /// Use an already-deployed PlonkVerifier.sol instead of deploying a new one.
    #[clap(long, env = Contract::PlonkVerifier)]
    plonk_verifier: Option<Address>,
    /// OpsTimelock.sol
    #[clap(long, env = Contract::OpsTimelock)]
    ops_timelock: Option<Address>,
    /// SafeExitTimelock.sol
    #[clap(long, env = Contract::SafeExitTimelock)]
    safe_exit_timelock: Option<Address>,
    /// PlonkVerifierV2.sol
    #[clap(long, env = Contract::PlonkVerifierV2)]
    plonk_verifier_v2: Option<Address>,
    /// PlonkVerifierV3.sol
    #[clap(long, env = Contract::PlonkVerifierV3)]
    plonk_verifier_v3: Option<Address>,

    /// Use an already-deployed LightClient.sol instead of deploying a new one.
    #[clap(long, env = Contract::LightClient)]
    light_client: Option<Address>,
    /// LightClientV2.sol
    #[clap(long, env = Contract::LightClientV2)]
    light_client_v2: Option<Address>,
    /// LightClientV3.sol
    #[clap(long, env = Contract::LightClientV3)]
    light_client_v3: Option<Address>,

    /// Use an already-deployed LightClient.sol proxy instead of deploying a new one.
    #[clap(long, env = Contract::LightClientProxy)]
    light_client_proxy: Option<Address>,

    /// Use an already-deployed FeeContract.sol instead of deploying a new one.
    #[clap(long, env = Contract::FeeContract)]
    fee_contract: Option<Address>,

    /// Use an already-deployed FeeContract.sol proxy instead of deploying a new one.
    #[clap(long, env = Contract::FeeContractProxy)]
    fee_contract_proxy: Option<Address>,

    /// Use an already-deployed EspToken.sol instead of deploying a new one.
    #[clap(long, env = Contract::EspToken)]
    esp_token: Option<Address>,

    /// Use an already-deployed EspTokenV2.sol instead of deploying a new one.
    #[clap(long, env = Contract::EspTokenV2)]
    esp_token_v2: Option<Address>,

    /// Use an already-deployed EspToken.sol proxy instead of deploying a new one.
    #[clap(long, env = Contract::EspTokenProxy)]
    esp_token_proxy: Option<Address>,

    /// Use an already-deployed StakeTable.sol instead of deploying a new one.
    #[clap(long, env = Contract::StakeTable)]
    stake_table: Option<Address>,

    /// Use an already-deployed StakeTableV2.sol instead of deploying a new one.
    #[clap(long, env = Contract::StakeTableV2)]
    stake_table_v2: Option<Address>,

    /// Use an already-deployed StakeTable.sol proxy instead of deploying a new one.
    #[clap(long, env = Contract::StakeTableProxy)]
    stake_table_proxy: Option<Address>,
}

/// An identifier for a particular contract.
#[derive(Clone, Copy, Debug, Display, PartialEq, Eq, Hash)]
pub enum Contract {
    #[display("ESPRESSO_SEQUENCER_PLONK_VERIFIER_ADDRESS")]
    PlonkVerifier,
    #[display("ESPRESSO_SEQUENCER_OPS_TIMELOCK_ADDRESS")]
    OpsTimelock,
    #[display("ESPRESSO_SEQUENCER_SAFE_EXIT_TIMELOCK_ADDRESS")]
    SafeExitTimelock,
    #[display("ESPRESSO_SEQUENCER_PLONK_VERIFIER_V2_ADDRESS")]
    PlonkVerifierV2,
    #[display("ESPRESSO_SEQUENCER_PLONK_VERIFIER_V3_ADDRESS")]
    PlonkVerifierV3,
    #[display("ESPRESSO_SEQUENCER_LIGHT_CLIENT_ADDRESS")]
    LightClient,
    #[display("ESPRESSO_SEQUENCER_LIGHT_CLIENT_V2_ADDRESS")]
    LightClientV2,
    #[display("ESPRESSO_SEQUENCER_LIGHT_CLIENT_V3_ADDRESS")]
    LightClientV3,
    #[display("ESPRESSO_SEQUENCER_LIGHT_CLIENT_PROXY_ADDRESS")]
    LightClientProxy,
    #[display("ESPRESSO_SEQUENCER_FEE_CONTRACT_ADDRESS")]
    FeeContract,
    #[display("ESPRESSO_SEQUENCER_FEE_CONTRACT_PROXY_ADDRESS")]
    FeeContractProxy,
    #[display("ESPRESSO_SEQUENCER_ESP_TOKEN_ADDRESS")]
    EspToken,
    #[display("ESPRESSO_SEQUENCER_ESP_TOKEN_V2_ADDRESS")]
    EspTokenV2,
    #[display("ESPRESSO_SEQUENCER_ESP_TOKEN_PROXY_ADDRESS")]
    EspTokenProxy,
    #[display("ESPRESSO_SEQUENCER_STAKE_TABLE_ADDRESS")]
    StakeTable,
    #[display("ESPRESSO_SEQUENCER_STAKE_TABLE_V2_ADDRESS")]
    StakeTableV2,
    #[display("ESPRESSO_SEQUENCER_STAKE_TABLE_PROXY_ADDRESS")]
    StakeTableProxy,
}

impl From<Contract> for OsStr {
    fn from(c: Contract) -> OsStr {
        c.to_string().into()
    }
}

/// Cache of contracts predeployed or deployed during this current run.
#[derive(Deref, Debug, Clone, Default)]
pub struct Contracts(HashMap<Contract, Address>);

impl From<DeployedContracts> for Contracts {
    fn from(deployed: DeployedContracts) -> Self {
        let mut m = HashMap::new();
        if let Some(addr) = deployed.plonk_verifier {
            m.insert(Contract::PlonkVerifier, addr);
        }
        if let Some(addr) = deployed.plonk_verifier_v2 {
            m.insert(Contract::PlonkVerifierV2, addr);
        }
        if let Some(addr) = deployed.plonk_verifier_v3 {
            m.insert(Contract::PlonkVerifierV3, addr);
        }
        if let Some(addr) = deployed.safe_exit_timelock {
            m.insert(Contract::SafeExitTimelock, addr);
        }
        if let Some(addr) = deployed.ops_timelock {
            m.insert(Contract::OpsTimelock, addr);
        }
        if let Some(addr) = deployed.light_client {
            m.insert(Contract::LightClient, addr);
        }
        if let Some(addr) = deployed.light_client_v2 {
            m.insert(Contract::LightClientV2, addr);
        }
        if let Some(addr) = deployed.light_client_v3 {
            m.insert(Contract::LightClientV3, addr);
        }
        if let Some(addr) = deployed.light_client_proxy {
            m.insert(Contract::LightClientProxy, addr);
        }
        if let Some(addr) = deployed.fee_contract {
            m.insert(Contract::FeeContract, addr);
        }
        if let Some(addr) = deployed.fee_contract_proxy {
            m.insert(Contract::FeeContractProxy, addr);
        }
        if let Some(addr) = deployed.esp_token {
            m.insert(Contract::EspToken, addr);
        }
        if let Some(addr) = deployed.esp_token_v2 {
            m.insert(Contract::EspTokenV2, addr);
        }
        if let Some(addr) = deployed.esp_token_proxy {
            m.insert(Contract::EspTokenProxy, addr);
        }
        if let Some(addr) = deployed.stake_table {
            m.insert(Contract::StakeTable, addr);
        }
        if let Some(addr) = deployed.stake_table_v2 {
            m.insert(Contract::StakeTableV2, addr);
        }
        if let Some(addr) = deployed.stake_table_proxy {
            m.insert(Contract::StakeTableProxy, addr);
        }
        Self(m)
    }
}

impl Contracts {
    pub fn new() -> Self {
        Contracts(HashMap::new())
    }

    pub fn address(&self, contract: Contract) -> Option<Address> {
        self.0.get(&contract).copied()
    }

    /// Deploy a contract (with logging and cached deployments)
    ///
    /// The deployment `tx` will be sent only if contract `name` is not already deployed;
    /// otherwise this function will just return the predeployed address.
    pub async fn deploy<P>(&mut self, name: Contract, tx: RawCallBuilder<P>) -> Result<Address>
    where
        P: Provider,
    {
        if let Some(addr) = self.0.get(&name) {
            tracing::info!("skipping deployment of {name}, already deployed at {addr:#x}");
            return Ok(*addr);
        }
        tracing::info!("deploying {name}");
        let pending_tx = tx.send().await?;
        let tx_hash = *pending_tx.tx_hash();
        tracing::info!(%tx_hash, "waiting for tx to be mined");
        let receipt = pending_tx.get_receipt().await?;
        tracing::info!(%receipt.gas_used, %tx_hash, "tx mined");
        let addr = receipt
            .contract_address
            .ok_or(alloy::contract::Error::ContractNotDeployed)?;

        tracing::info!("deployed {name} at {addr:#x}");

        self.0.insert(name, addr);
        Ok(addr)
    }

    /// Write a .env file.
    pub fn write(&self, mut w: impl Write) -> Result<()> {
        for (contract, address) in &self.0 {
            writeln!(w, "{contract}={address:#x}")?;
        }
        Ok(())
    }
}

/// Default deployment function `LightClient.sol` or `LightClientMock.sol` with `mock: true`.
///
/// # NOTE:
/// In most cases, you only need to use [`deploy_light_client_proxy()`]
///
/// # NOTE:
/// currently, `LightClient.sol` follows upgradable contract, thus a follow-up
/// call to `.initialize()` with proper genesis block (and other constructor args)
/// are expected to be *delegatecall-ed through the proxy contract*.
pub(crate) async fn deploy_light_client_contract(
    provider: impl Provider,
    contracts: &mut Contracts,
    mock: bool,
) -> Result<Address> {
    // Deploy library contracts.
    let plonk_verifier_addr = contracts
        .deploy(
            Contract::PlonkVerifier,
            PlonkVerifier::deploy_builder(&provider),
        )
        .await?;

    assert!(is_contract(&provider, plonk_verifier_addr).await?);

    // when generate alloy's bindings, we supply a placeholder address, now we modify the actual
    // bytecode with deployed address of the library.
    let target_lc_bytecode = if mock {
        LightClientMock::BYTECODE.encode_hex()
    } else {
        LightClient::BYTECODE.encode_hex()
    };
    let lc_linked_bytecode = {
        match target_lc_bytecode
            .matches(LIBRARY_PLACEHOLDER_ADDRESS)
            .count()
        {
            0 => return Err(anyhow!("lib placeholder not found")),
            1 => Bytes::from_hex(target_lc_bytecode.replacen(
                LIBRARY_PLACEHOLDER_ADDRESS,
                &plonk_verifier_addr.encode_hex(),
                1,
            ))?,
            _ => {
                return Err(anyhow!(
                    "more than one lib placeholder found, consider using a different value"
                ))
            },
        }
    };

    // Deploy the light client
    let light_client_addr = if mock {
        // for mock, we don't populate the `contracts` since it only track production-ready deployments
        let addr = LightClientMock::deploy_builder(&provider)
            .map(|req| req.with_deploy_code(lc_linked_bytecode))
            .deploy()
            .await?;
        tracing::info!("deployed LightClientMock at {addr:#x}");
        addr
    } else {
        contracts
            .deploy(
                Contract::LightClient,
                LightClient::deploy_builder(&provider)
                    .map(|req| req.with_deploy_code(lc_linked_bytecode)),
            )
            .await?
    };
    Ok(light_client_addr)
}

/// The primary logic for deploying and initializing an upgradable light client contract.
///
/// Deploy the upgradable proxy contract, point to an already deployed light client contract as its implementation, and invoke `initialize()` on it.
/// This is run after `deploy_light_client_contract()`, returns the proxy address.
/// This works for both mock and production light client proxy.
pub async fn deploy_light_client_proxy(
    provider: impl Provider,
    contracts: &mut Contracts,
    mock: bool,
    genesis_state: LightClientStateSol,
    genesis_stake: StakeTableStateSol,
    admin: Address,
    prover: Option<Address>,
) -> Result<Address> {
    // deploy the light client implementation contract
    let impl_addr = deploy_light_client_contract(&provider, contracts, mock).await?;
    let lc = LightClient::new(impl_addr, &provider);

    // prepare the input arg for `initialize()`
    let init_data = lc
        .initialize(
            genesis_state,
            genesis_stake,
            MAX_HISTORY_RETENTION_SECONDS,
            admin,
        )
        .calldata()
        .to_owned();
    // deploy proxy and initialize
    let lc_proxy_addr = contracts
        .deploy(
            Contract::LightClientProxy,
            ERC1967Proxy::deploy_builder(&provider, impl_addr, init_data),
        )
        .await?;

    // sanity check
    if !is_proxy_contract(&provider, lc_proxy_addr).await? {
        panic!("LightClientProxy detected not as a proxy, report error!");
    }

    // instantiate a proxy instance, cast as LightClient's ABI interface
    let lc_proxy = LightClient::new(lc_proxy_addr, &provider);

    // set permissioned prover
    if let Some(prover) = prover {
        tracing::info!(%lc_proxy_addr, %prover, "Set permissioned prover ");
        lc_proxy
            .setPermissionedProver(prover)
            .send()
            .await?
            .get_receipt()
            .await?;
    }

    // post deploy verification checks
    assert_eq!(lc_proxy.getVersion().call().await?.majorVersion, 1);
    assert_eq!(lc_proxy.owner().call().await?, admin);
    if let Some(prover) = prover {
        assert_eq!(lc_proxy.permissionedProver().call().await?, prover);
    }
    assert_eq!(lc_proxy.stateHistoryRetentionPeriod().call().await?, 864000);
    assert_eq!(
        lc_proxy.currentBlockNumber().call().await?,
        U256::from(provider.get_block_number().await?)
    );

    Ok(lc_proxy_addr)
}

/// Upgrade the light client proxy to use LightClientV2.
/// Internally, first detect existence of proxy, then deploy LCV2, then upgrade and initializeV2.
/// Internal to "deploy LCV2", we deploy PlonkVerifierV2 whose address will be used at LCV2 init time.
/// Assumes:
/// - the proxy is already deployed.
/// - the proxy is owned by a regular EOA, not a multisig.
/// - the proxy is not yet initialized for V2
///
/// Returns the receipt of the upgrade transaction.
pub async fn upgrade_light_client_v2(
    provider: impl Provider,
    contracts: &mut Contracts,
    is_mock: bool,
    blocks_per_epoch: u64,
    epoch_start_block: u64,
) -> Result<TransactionReceipt> {
    match contracts.address(Contract::LightClientProxy) {
        // check if proxy already exists
        None => Err(anyhow!("LightClientProxy not found, can't upgrade")),
        Some(proxy_addr) => {
            let proxy = LightClient::new(proxy_addr, &provider);
            let state_history_retention_period = proxy.stateHistoryRetentionPeriod().call().await?;
            // first deploy PlonkVerifierV2.sol
            let pv2_addr = contracts
                .deploy(
                    Contract::PlonkVerifierV2,
                    PlonkVerifierV2::deploy_builder(&provider),
                )
                .await?;

            assert!(is_contract(&provider, pv2_addr).await?);

            // then deploy LightClientV2.sol
            let target_lcv2_bytecode = if is_mock {
                LightClientV2Mock::BYTECODE.encode_hex()
            } else {
                LightClientV2::BYTECODE.encode_hex()
            };
            let lcv2_linked_bytecode = {
                match target_lcv2_bytecode
                    .matches(LIBRARY_PLACEHOLDER_ADDRESS)
                    .count()
                {
                    0 => return Err(anyhow!("lib placeholder not found")),
                    1 => Bytes::from_hex(target_lcv2_bytecode.replacen(
                        LIBRARY_PLACEHOLDER_ADDRESS,
                        &pv2_addr.encode_hex(),
                        1,
                    ))?,
                    _ => {
                        return Err(anyhow!(
                            "more than one lib placeholder found, consider using a different value"
                        ))
                    },
                }
            };
            let lcv2_addr = if is_mock {
                let addr = LightClientV2Mock::deploy_builder(&provider)
                    .map(|req| req.with_deploy_code(lcv2_linked_bytecode))
                    .deploy()
                    .await?;
                tracing::info!("deployed LightClientV2Mock at {addr:#x}");
                addr
            } else {
                contracts
                    .deploy(
                        Contract::LightClientV2,
                        LightClientV2::deploy_builder(&provider)
                            .map(|req| req.with_deploy_code(lcv2_linked_bytecode)),
                    )
                    .await?
            };

            // get owner of proxy
            let owner = proxy.owner().call().await?;
            let owner_addr = owner;
            tracing::info!("Proxy owner: {owner_addr:#x}");

            // prepare init calldata
            let lcv2 = LightClientV2::new(lcv2_addr, &provider);
            let init_data = lcv2
                .initializeV2(blocks_per_epoch, epoch_start_block)
                .calldata()
                .to_owned();
            // invoke upgrade on proxy
            let receipt = proxy
                .upgradeToAndCall(lcv2_addr, init_data)
                .send()
                .await?
                .get_receipt()
                .await?;
            if receipt.inner.is_success() {
                // post deploy verification checks
                let proxy_as_v2 = LightClientV2::new(proxy_addr, &provider);
                assert_eq!(proxy_as_v2.getVersion().call().await?.majorVersion, 2);
                assert_eq!(proxy_as_v2.blocksPerEpoch().call().await?, blocks_per_epoch);
                assert_eq!(
                    proxy_as_v2.epochStartBlock().call().await?,
                    epoch_start_block
                );
                assert_eq!(
                    proxy_as_v2.stateHistoryRetentionPeriod().call().await?,
                    state_history_retention_period
                );
                assert_eq!(
                    proxy_as_v2.currentBlockNumber().call().await?,
                    U256::from(provider.get_block_number().await?)
                );

                tracing::info!(%lcv2_addr, "LightClientProxy successfully upgrade to: ");
                tracing::info!(
                    "blocksPerEpoch: {}",
                    proxy_as_v2.blocksPerEpoch().call().await?
                );
                tracing::info!(
                    "epochStartBlock: {}",
                    proxy_as_v2.epochStartBlock().call().await?
                );
            } else {
                tracing::error!("LightClientProxy upgrade failed: {:?}", receipt);
            }

            Ok(receipt)
        },
    }
}

/// Upgrade the light client proxy to use LightClientV3.
/// Internally, first detect existence of proxy, then deploy LCV3, then upgrade and initializeV3.
/// Internal to "deploy LCV3", we deploy PlonkVerifierV3 whose address will be used at LCV3 init time.
/// Assumes:
/// - the proxy is already deployed.
/// - the proxy is owned by a regular EOA, not a multisig.
/// - the proxy is not yet initialized for V3
pub async fn upgrade_light_client_v3(
    provider: impl Provider,
    contracts: &mut Contracts,
    is_mock: bool,
) -> Result<TransactionReceipt> {
    match contracts.address(Contract::LightClientProxy) {
        // check if proxy already exists
        None => Err(anyhow!("LightClientProxy not found, can't upgrade")),
        Some(proxy_addr) => {
            let proxy = LightClient::new(proxy_addr, &provider);

            // first deploy PlonkVerifierV3.sol
            let pv3_addr = contracts
                .deploy(
                    Contract::PlonkVerifierV3,
                    PlonkVerifierV3::deploy_builder(&provider),
                )
                .await?;
            assert!(is_contract(&provider, pv3_addr).await?);

            // then deploy LightClientV3.sol
            let target_lcv3_bytecode = if is_mock {
                LightClientV3Mock::BYTECODE.encode_hex()
            } else {
                LightClientV3::BYTECODE.encode_hex()
            };
            let lcv3_linked_bytecode = {
                match target_lcv3_bytecode
                    .matches(LIBRARY_PLACEHOLDER_ADDRESS)
                    .count()
                {
                    0 => return Err(anyhow!("lib placeholder not found")),
                    1 => Bytes::from_hex(target_lcv3_bytecode.replacen(
                        LIBRARY_PLACEHOLDER_ADDRESS,
                        &pv3_addr.encode_hex(),
                        1,
                    ))?,
                    _ => {
                        return Err(anyhow!(
                            "more than one lib placeholder found, consider using a different value"
                        ))
                    },
                }
            };
            let lcv3_addr = if is_mock {
                let addr = LightClientV3Mock::deploy_builder(&provider)
                    .map(|req| req.with_deploy_code(lcv3_linked_bytecode))
                    .deploy()
                    .await?;
                tracing::info!("deployed LightClientV3Mock at {addr:#x}");
                addr
            } else {
                contracts
                    .deploy(
                        Contract::LightClientV3,
                        LightClientV3::deploy_builder(&provider)
                            .map(|req| req.with_deploy_code(lcv3_linked_bytecode)),
                    )
                    .await?
            };

            // get owner of proxy
            let owner = proxy.owner().call().await?;
            let owner_addr = owner;
            tracing::info!("Proxy owner: {owner_addr:#x}");

            // prepare init calldata
            let lcv3 = LightClientV3::new(lcv3_addr, &provider);
            let init_data = lcv3.initializeV3().calldata().to_owned();
            // invoke upgrade on proxy
            let receipt = proxy
                .upgradeToAndCall(lcv3_addr, init_data)
                .send()
                .await?
                .get_receipt()
                .await?;
            if receipt.inner.is_success() {
                // post deploy verification checks
                let proxy_as_v3 = LightClientV3::new(proxy_addr, &provider);
                assert_eq!(proxy_as_v3.getVersion().call().await?.majorVersion, 3);
                tracing::info!(%lcv3_addr, "LightClientProxy successfully upgrade to: ")
            } else {
                tracing::error!("LightClientProxy upgrade failed: {:?}", receipt);
            }

            Ok(receipt)
        },
    }
}

async fn already_initialized(
    provider: impl Provider,
    proxy_addr: Address,
    contract: Contract,
    expected_major_version: u8,
) -> Result<bool> {
    let initialized = get_proxy_initialized_version(&provider, proxy_addr).await?;
    tracing::info!("Initialized version: {}", initialized);

    let contract_major_version = match contract {
        Contract::LightClientV2 => {
            let contract_proxy = LightClientV2::new(proxy_addr, &provider);
            contract_proxy.getVersion().call().await?.majorVersion
        },
        Contract::LightClientV3 => {
            let contract_proxy = LightClientV3::new(proxy_addr, &provider);
            contract_proxy.getVersion().call().await?.majorVersion
        },
        Contract::StakeTableV2 => {
            let contract_proxy = StakeTableV2::new(proxy_addr, &provider);
            contract_proxy.getVersion().call().await?.majorVersion
        },
        _ => anyhow::bail!("Unsupported contract type for already_initialized"),
    };

    Ok(initialized == contract_major_version && contract_major_version == expected_major_version)
}

/// The primary logic for deploying and initializing an upgradable fee contract.
///
/// Deploy the upgradable proxy contract, point to a deployed fee contract as its implementation, and invoke `initialize()` on it.
/// - `admin`: is the new owner (e.g. a multisig address) of the proxy contract
///
/// Return the proxy address.
pub async fn deploy_fee_contract_proxy(
    provider: impl Provider,
    contracts: &mut Contracts,
    admin: Address,
) -> Result<Address> {
    // deploy the fee implementation contract
    let fee_addr = contracts
        .deploy(
            Contract::FeeContract,
            FeeContract::deploy_builder(&provider),
        )
        .await?;
    let fee = FeeContract::new(fee_addr, &provider);

    // prepare the input arg for `initialize()`
    let init_data = fee.initialize(admin).calldata().to_owned();
    // deploy proxy and initialize
    let fee_proxy_addr = contracts
        .deploy(
            Contract::FeeContractProxy,
            ERC1967Proxy::deploy_builder(&provider, fee_addr, init_data),
        )
        .await?;
    // sanity check
    if !is_proxy_contract(&provider, fee_proxy_addr).await? {
        panic!("FeeContractProxy detected not as a proxy, report error!");
    }

    // post deploy verification checks
    let fee_proxy = FeeContract::new(fee_proxy_addr, &provider);
    assert_eq!(fee_proxy.getVersion().call().await?.majorVersion, 1);
    assert_eq!(fee_proxy.owner().call().await?, admin);

    Ok(fee_proxy_addr)
}

/// The primary logic for deploying and initializing an upgradable Espresso Token contract.
pub async fn deploy_token_proxy(
    provider: impl Provider,
    contracts: &mut Contracts,
    owner: Address,
    init_grant_recipient: Address,
    initial_supply: U256,
    name: &str,
    symbol: &str,
) -> Result<Address> {
    let token_addr = contracts
        .deploy(Contract::EspToken, EspToken::deploy_builder(&provider))
        .await?;
    let token = EspToken::new(token_addr, &provider);

    let init_data = token
        .initialize(
            owner,
            init_grant_recipient,
            initial_supply,
            name.to_string(),
            symbol.to_string(),
        )
        .calldata()
        .to_owned();
    let token_proxy_addr = contracts
        .deploy(
            Contract::EspTokenProxy,
            ERC1967Proxy::deploy_builder(&provider, token_addr, init_data),
        )
        .await?;

    if !is_proxy_contract(&provider, token_proxy_addr).await? {
        panic!("EspTokenProxy detected not as a proxy, report error!");
    }

    // post deploy verification checks
    let token_proxy = EspToken::new(token_proxy_addr, &provider);
    assert_eq!(token_proxy.getVersion().call().await?.majorVersion, 1);
    assert_eq!(token_proxy.owner().call().await?, owner);
    assert_eq!(token_proxy.symbol().call().await?, symbol);
    assert_eq!(token_proxy.decimals().call().await?, 18);
    assert_eq!(token_proxy.name().call().await?, name);
    let total_supply = token_proxy.totalSupply().call().await?;
    assert_eq!(
        token_proxy.balanceOf(init_grant_recipient).call().await?,
        total_supply
    );

    Ok(token_proxy_addr)
}

/// Upgrade the esp token proxy to use EspTokenV2.
async fn upgrade_esp_token_v2(
    provider: impl Provider,
    contracts: &mut Contracts,
) -> Result<TransactionReceipt> {
    let Some(proxy_addr) = contracts.address(Contract::EspTokenProxy) else {
        anyhow::bail!("EspTokenProxy not found, can't upgrade")
    };

    let proxy = EspToken::new(proxy_addr, &provider);
    // Deploy the new implementation
    let v2_addr = contracts
        .deploy(Contract::EspTokenV2, EspTokenV2::deploy_builder(&provider))
        .await?;

    assert!(is_contract(&provider, v2_addr).await?);

    // invoke upgrade on proxy
    let receipt = proxy
        .upgradeToAndCall(v2_addr, vec![].into() /* no new init data for V2 */)
        .send()
        .await?
        .get_receipt()
        .await?;

    if receipt.inner.is_success() {
        // post deploy verification checks
        let proxy_as_v2 = EspTokenV2::new(proxy_addr, &provider);
        assert_eq!(proxy_as_v2.getVersion().call().await?.majorVersion, 2);
        assert_eq!(proxy_as_v2.name().call().await?, "Espresso");
        tracing::info!(%v2_addr, "EspToken successfully upgraded to")
    } else {
        anyhow::bail!("EspToken upgrade failed: {:?}", receipt);
    }

    Ok(receipt)
}

/// The primary logic for deploying and initializing an upgradable permissionless StakeTable contract.
pub async fn deploy_stake_table_proxy(
    provider: impl Provider,
    contracts: &mut Contracts,
    token_addr: Address,
    light_client_addr: Address,
    exit_escrow_period: U256,
    owner: Address,
) -> Result<Address> {
    let stake_table_addr = contracts
        .deploy(Contract::StakeTable, StakeTable::deploy_builder(&provider))
        .await?;
    let stake_table = StakeTable::new(stake_table_addr, &provider);

    // TODO: verify the light client address contains a contract
    // See #3163, it's a cyclic dependency in the demo environment
    // assert!(is_contract(&provider, light_client_addr).await?);

    // verify the token address contains a contract
    if !is_contract(&provider, token_addr).await? {
        anyhow::bail!("Token address is not a contract, can't deploy StakeTableProxy");
    }

    let init_data = stake_table
        .initialize(token_addr, light_client_addr, exit_escrow_period, owner)
        .calldata()
        .to_owned();
    let st_proxy_addr = contracts
        .deploy(
            Contract::StakeTableProxy,
            ERC1967Proxy::deploy_builder(&provider, stake_table_addr, init_data),
        )
        .await?;

    if !is_proxy_contract(&provider, st_proxy_addr).await? {
        panic!("StakeTableProxy detected not as a proxy, report error!");
    }

    let st_proxy = StakeTable::new(st_proxy_addr, &provider);
    assert_eq!(st_proxy.getVersion().call().await?.majorVersion, 1);
    assert_eq!(st_proxy.owner().call().await?, owner);
    assert_eq!(st_proxy.token().call().await?, token_addr);
    assert_eq!(st_proxy.lightClient().call().await?, light_client_addr);
    assert_eq!(
        st_proxy.exitEscrowPeriod().call().await?,
        exit_escrow_period
    );

    Ok(st_proxy_addr)
}

/// Read commission values from L1 StakeTable V1 ValidatorRegistered events for V2 migration
///
/// Assumes an infura RPC is used, otherwise it may hit other rate limits.
pub async fn fetch_commissions_for_stake_table_storage_migration(
    l1_provider: impl Provider,
    stake_table_address: Address,
) -> Result<Vec<StakeTableV2::InitialCommission>> {
    let stake_table = StakeTable::new(stake_table_address, &l1_provider);

    // Verify this is a V1 contract
    let version = stake_table.getVersion().call().await?;
    if version.majorVersion != 1 {
        anyhow::bail!(
            "Expected StakeTable V1 for commission migration, found V{}",
            version.majorVersion
        );
    }

    let start_block = stake_table.initializedAtBlock().call().await?.to::<u64>();

    tracing::info!(
        "Reading ValidatorRegistered events from L1 StakeTable V1 starting at block {}",
        start_block
    );

    // Query ValidatorRegistered events (V1) to get initial commission values
    let registration_events = stake_table
        .ValidatorRegistered_filter()
        .from_block(start_block)
        .query()
        .await
        .context("Failed to query ValidatorRegistered events from V1 contract")?;

    // Create a vec to store commissions in chronological order
    // Note: V1 events only have initial registration, no updates
    let mut initial_commissions = Vec::<StakeTableV2::InitialCommission>::new();

    for (event, _log) in registration_events {
        tracing::debug!(
            "ValidatorRegistered: validator={:?}, commission={}",
            event.account,
            event.commission
        );
        initial_commissions.push(event.into());
    }

    tracing::info!(
        "Found {} validators with commissions to migrate from V1",
        initial_commissions.len()
    );

    Ok(initial_commissions)
}

/// Prepare the upgrade data for StakeTable V2, checking version and fetching commissions if needed.
///
/// Returns:
/// - The initialization commissions (maybe used for post deployment verification)
/// - The initialization calldata (if initialization is needed)
pub async fn prepare_stake_table_v2_upgrade(
    provider: impl Provider,
    proxy_addr: Address,
    pauser: Address,
    admin: Address,
) -> Result<(Option<Vec<StakeTableV2::InitialCommission>>, Option<Bytes>)> {
    let proxy = StakeTable::new(proxy_addr, &provider);

    let current_version = proxy.getVersion().call().await?;
    let target_version = 2;
    if current_version.majorVersion > target_version {
        anyhow::bail!(
            "Expected StakeTable V1 or V2, found V{}",
            current_version.majorVersion
        );
    }

    // For a non-major version upgrade the proxy storage must already be initialized.
    let needs_initialization = !already_initialized(
        &provider,
        proxy_addr,
        Contract::StakeTableV2,
        target_version,
    )
    .await?;
    assert_eq!(
        needs_initialization,
        current_version.majorVersion < target_version,
        "unexpected version initialized"
    );

    if needs_initialization {
        tracing::info!("Fetching commissions from V1 contract for migration");
        let commissions =
            fetch_commissions_for_stake_table_storage_migration(&provider, proxy_addr).await?;
        tracing::info!("Fetched {} commissions from V1 contract", commissions.len());

        tracing::info!(
            %pauser,
            %admin,
            commission_count = commissions.len(),
            "Init Data to be signed. Function: initializeV2",
        );

        // We can use any address here since we're just building calldata
        let data = StakeTableV2::new(Address::ZERO, &provider)
            .initializeV2(pauser, admin, commissions.clone())
            .calldata()
            .to_owned();

        Ok((Some(commissions), Some(data)))
    } else {
        tracing::info!(
            "Proxy was already initialized for version {}",
            target_version
        );
        Ok((None, None))
    }
}

/// Upgrade the stake table proxy from V1 to V2, or patch V2
pub async fn upgrade_stake_table_v2(
    provider: impl Provider,
    contracts: &mut Contracts,
    pauser: Address,
    admin: Address,
) -> Result<TransactionReceipt> {
    tracing::info!("Upgrading StakeTableProxy to StakeTableV2 with EOA admin");
    let Some(proxy_addr) = contracts.address(Contract::StakeTableProxy) else {
        anyhow::bail!("StakeTableProxy not found, can't upgrade")
    };

    // First prepare upgrade data (including fetching commissions if needed)
    let (init_commissions, init_data) =
        prepare_stake_table_v2_upgrade(&provider, proxy_addr, pauser, admin).await?;

    // Then deploy the new implementation
    let v2_addr = contracts
        .deploy(
            Contract::StakeTableV2,
            StakeTableV2::deploy_builder(&provider),
        )
        .await?;

    let proxy = StakeTable::new(proxy_addr, &provider);

    let receipt = proxy
        .upgradeToAndCall(v2_addr, init_data.unwrap_or_default())
        .send()
        .await?
        .get_receipt()
        .await?;

    if receipt.inner.is_success() {
        // post deploy verification checks
        let proxy_as_v2 = StakeTableV2::new(proxy_addr, &provider);
        assert_eq!(proxy_as_v2.getVersion().call().await?.majorVersion, 2);

        let pauser_role = proxy_as_v2.PAUSER_ROLE().call().await?;
        assert!(proxy_as_v2.hasRole(pauser_role, pauser).call().await?,);

        let admin_role = proxy_as_v2.DEFAULT_ADMIN_ROLE().call().await?;
        assert!(proxy_as_v2.hasRole(admin_role, admin).call().await?,);

        if let Some(migrated) = init_commissions {
            tracing::info!("Verifying migrated commissions, may take a minute");
            for init_comm in migrated {
                let tracking = proxy_as_v2
                    .commissionTracking(init_comm.validator)
                    .call()
                    .await?;
                assert_eq!(tracking.commission, init_comm.commission);
            }
        }

        tracing::info!(%v2_addr, "StakeTable successfully upgraded to");
    } else {
        anyhow::bail!("StakeTable upgrade failed: {:?}", receipt);
    }

    Ok(receipt)
}

/// Common logic for any Ownable contract to transfer ownership
pub async fn transfer_ownership(
    provider: impl Provider,
    target_contract: Contract,
    target_address: Address,
    new_owner: Address,
) -> Result<TransactionReceipt> {
    let receipt = match target_contract {
        Contract::LightClient | Contract::LightClientProxy => {
            tracing::info!(%target_address, %new_owner, "Transfer LightClient ownership");
            let lc = LightClient::new(target_address, &provider);
            lc.transferOwnership(new_owner)
                .send()
                .await?
                .get_receipt()
                .await?
        },
        Contract::FeeContract | Contract::FeeContractProxy => {
            tracing::info!(%target_address, %new_owner, "Transfer FeeContract ownership");
            let fee = FeeContract::new(target_address, &provider);
            fee.transferOwnership(new_owner)
                .send()
                .await?
                .get_receipt()
                .await?
        },
        Contract::EspToken | Contract::EspTokenProxy => {
            tracing::info!(%target_address, %new_owner, "Transfer EspToken ownership");
            let token = EspToken::new(target_address, &provider);
            token
                .transferOwnership(new_owner)
                .send()
                .await?
                .get_receipt()
                .await?
        },
        Contract::StakeTable | Contract::StakeTableProxy | Contract::StakeTableV2 => {
            tracing::info!(%target_address, %new_owner, "Transfer StakeTable ownership");
            let stake_table = StakeTable::new(target_address, &provider);
            stake_table
                .transferOwnership(new_owner)
                .send()
                .await?
                .get_receipt()
                .await?
        },
        _ => return Err(anyhow!("Not Ownable, can't transfer ownership!")),
    };
    let tx_hash = receipt.transaction_hash;
    tracing::info!(%receipt.gas_used, %tx_hash, "ownership transferred");
    Ok(receipt)
}

/// helper function to decide if the contract at given address `addr` is a proxy contract
pub async fn is_proxy_contract(provider: impl Provider, addr: Address) -> Result<bool> {
    // when the implementation address is not equal to zero, it's a proxy
    Ok(read_proxy_impl(provider, addr).await? != Address::default())
}

pub async fn read_proxy_impl(provider: impl Provider, addr: Address) -> Result<Address> {
    // confirm that the proxy_address is a proxy
    // using the implementation slot, 0x360894a13ba1a3210667c828492db98dca3e2076cc3735a920a3ca505d382bbc, which is the keccak-256 hash of "eip1967.proxy.implementation" subtracted by 1
    let impl_slot = U256::from_str_radix(
        "360894a13ba1a3210667c828492db98dca3e2076cc3735a920a3ca505d382bbc",
        16,
    )?;
    let storage = provider.get_storage_at(addr, impl_slot).await?;
    Ok(Address::from_slice(&storage.to_be_bytes_vec()[12..]))
}

pub async fn is_contract(provider: impl Provider, address: Address) -> Result<bool> {
    if address == Address::ZERO {
        return Ok(false);
    }
    Ok(!provider.get_code_at(address).await?.is_empty())
}

pub async fn get_proxy_initialized_version(
    provider: impl Provider,
    proxy_addr: Address,
) -> Result<u8> {
    // From openzeppelin Initializable.sol, the initialized version slot is keccak256("openzeppelin.storage.Initializable");
    let slot: B256 = "0xf0c57e16840df040f15088dc2f81fe391c3923bec73e23a9662efc9c229c6a00"
        .parse()
        .unwrap();
    let value = provider.get_storage_at(proxy_addr, slot.into()).await?;
    let initialized = value.as_le_bytes()[0]; // `_initialized` is u8 stored in the last byte
    Ok(initialized)
}

/// Deploy and initialize the Ops Timelock contract
///
/// Parameters:
/// - `min_delay`: The minimum delay for operations
/// - `proposers`: The list of addresses that can propose
/// - `executors`: The list of addresses that can execute
/// - `admin`: The address that can perform admin actions
pub async fn deploy_ops_timelock(
    provider: impl Provider,
    contracts: &mut Contracts,
    min_delay: U256,
    proposers: Vec<Address>,
    executors: Vec<Address>,
    admin: Address,
) -> Result<Address> {
    tracing::info!(
        "OpsTimelock will be deployed with the following parameters: min_delay: {:?}, proposers: \
         {:?}, executors: {:?}, admin: {:?}",
        min_delay,
        proposers,
        executors,
        admin
    );
    let timelock_addr = contracts
        .deploy(
            Contract::OpsTimelock,
            OpsTimelock::deploy_builder(
                &provider,
                min_delay,
                proposers.clone(),
                executors.clone(),
                admin,
            ),
        )
        .await?;

    // Verify deployment
    let timelock = OpsTimelock::new(timelock_addr, &provider);

    // Verify initialization parameters
    assert_eq!(timelock.getMinDelay().call().await?, min_delay);
    assert!(
        timelock
            .hasRole(timelock.PROPOSER_ROLE().call().await?, proposers[0])
            .call()
            .await?
    );
    assert!(
        timelock
            .hasRole(timelock.EXECUTOR_ROLE().call().await?, executors[0])
            .call()
            .await?
    );

    // test that the admin is in the default admin role where DEFAULT_ADMIN_ROLE = 0x00
    let default_admin_role = U256::ZERO;
    assert!(
        timelock
            .hasRole(default_admin_role.into(), admin)
            .call()
            .await?
    );

    Ok(timelock_addr)
}

/// Deploy and initialize the Safe Exit Timelock contract
///
/// Parameters:
/// - `min_delay`: The minimum delay for operations
/// - `proposers`: The list of addresses that can propose
/// - `executors`: The list of addresses that can execute
/// - `admin`: The address that can perform admin actions
pub async fn deploy_safe_exit_timelock(
    provider: impl Provider,
    contracts: &mut Contracts,
    min_delay: U256,
    proposers: Vec<Address>,
    executors: Vec<Address>,
    admin: Address,
) -> Result<Address> {
    tracing::info!(
        "SafeExitTimelock will be deployed with the following parameters: min_delay: {:?}, \
         proposers: {:?}, executors: {:?}, admin: {:?}",
        min_delay,
        proposers,
        executors,
        admin
    );
    let timelock_addr = contracts
        .deploy(
            Contract::SafeExitTimelock,
            SafeExitTimelock::deploy_builder(
                &provider,
                min_delay,
                proposers.clone(),
                executors.clone(),
                admin,
            ),
        )
        .await?;

    // Verify deployment
    let timelock = SafeExitTimelock::new(timelock_addr, &provider);

    // Verify initialization parameters
    assert_eq!(timelock.getMinDelay().call().await?, min_delay);
    assert!(
        timelock
            .hasRole(timelock.PROPOSER_ROLE().call().await?, proposers[0])
            .call()
            .await?
    );
    assert!(
        timelock
            .hasRole(timelock.EXECUTOR_ROLE().call().await?, executors[0])
            .call()
            .await?
    );

    // test that the admin is in the default admin role where DEFAULT_ADMIN_ROLE = 0x00
    let default_admin_role = U256::ZERO;
    assert!(
        timelock
            .hasRole(default_admin_role.into(), admin)
            .call()
            .await?
    );

    Ok(timelock_addr)
}

/// Encode a function call with the given signature and arguments
///
/// Parameters:
/// - `signature`: e.g. `"transfer(address,uint256)"`
/// - `args`: Solidity typed arguments as `Vec<&str>`
///
/// Returns:
/// - Full calldata: selector + encoded arguments
pub fn encode_function_call(signature: &str, args: Vec<String>) -> Result<Bytes> {
    let func = Function::parse(signature)?;

    // Check if argument count matches the function signature
    if args.len() != func.inputs.len() {
        anyhow::bail!(
            "Mismatch between argument count ({}) and parameter count ({})",
            args.len(),
            func.inputs.len()
        );
    }

    // Parse argument values using the function's parameter types directly
    let arg_values: Vec<DynSolValue> =
        func.inputs
            .iter()
            .enumerate()
            .map(|(i, param)| {
                let arg_str = &args[i];
                let dyn_type: DynSolType =
                    param.ty.to_string().parse().map_err(|e| {
                        anyhow!("Failed to parse parameter type '{}': {}", param.ty, e)
                    })?;
                dyn_type.coerce_str(arg_str).map_err(|e| {
                    anyhow!(
                        "Failed to coerce argument '{}' to type '{}': {}",
                        arg_str,
                        param.ty,
                        e
                    )
                })
            })
            .collect::<Result<Vec<_>>>()?;

    let encoded_input = func.abi_encode_input(&arg_values)?;
    let data = Bytes::from(encoded_input);
    Ok(data)
}

#[cfg(test)]
mod tests {
    use std::sync::Arc;

    use alloy::{
        node_bindings::Anvil,
        primitives::utils::parse_ether,
        providers::{ext::AnvilApi, layers::AnvilProvider, ProviderBuilder},
        sol_types::SolValue,
    };
    use hotshot_contract_adapter::{
        sol_types::{EdOnBN254PointSol, G1PointSol, G2PointSol, StakeTableV2},
        stake_table::sign_address_bls,
    };
    use hotshot_types::{light_client::StateKeyPair, signature_key::BLSKeyPair};
    use rand::{rngs::StdRng, Rng, SeedableRng};

    use super::*;
    use crate::{
        impersonate_filler::ImpersonateFiller,
        proposals::{
            multisig::{
                transfer_ownership_from_multisig_to_timelock, upgrade_esp_token_v2_multisig_owner,
                upgrade_light_client_v2_multisig_owner, upgrade_stake_table_v2_multisig_owner,
                LightClientV2UpgradeParams, TransferOwnershipParams,
            },
            timelock::{
                cancel_timelock_operation, execute_timelock_operation, schedule_timelock_operation,
                TimelockOperationData,
            },
        },
    };

    #[test_log::test(tokio::test)]
    async fn test_is_contract() -> Result<(), anyhow::Error> {
        let provider = ProviderBuilder::new().connect_anvil_with_wallet();

        // test with zero address returns false
        let zero_address = Address::ZERO;
        assert!(!is_contract(&provider, zero_address).await?);

        // Test with a non-contract address (e.g., a random address)
        let random_address = Address::random();
        assert!(!is_contract(&provider, random_address).await?);

        // Deploy a contract and test with its address
        let fee_contract = FeeContract::deploy(&provider).await?;
        let contract_address = *fee_contract.address();
        assert!(is_contract(&provider, contract_address).await?);

        Ok(())
    }

    #[test_log::test(tokio::test)]
    async fn test_is_proxy_contract() -> Result<()> {
        let provider = ProviderBuilder::new().connect_anvil_with_wallet();
        let deployer = provider.get_accounts().await?[0];

        let fee_contract = FeeContract::deploy(&provider).await?;
        let init_data = fee_contract.initialize(deployer).calldata().clone();
        let proxy = ERC1967Proxy::deploy(&provider, *fee_contract.address(), init_data).await?;

        assert!(is_proxy_contract(&provider, *proxy.address()).await?);
        assert!(!is_proxy_contract(&provider, *fee_contract.address()).await?);
        Ok(())
    }

    #[test_log::test(tokio::test)]
    async fn test_deploy_light_client() -> Result<()> {
        let provider = ProviderBuilder::new().connect_anvil_with_wallet();
        let mut contracts = Contracts::new();

        // first test if LightClientMock can be deployed
        let mock_lc_addr = deploy_light_client_contract(&provider, &mut contracts, true).await?;
        let pv_addr = contracts.address(Contract::PlonkVerifier).unwrap();

        // then deploy the actual LightClient
        let lc_addr = deploy_light_client_contract(&provider, &mut contracts, false).await?;
        assert_ne!(mock_lc_addr, lc_addr);
        // check that we didn't redeploy PlonkVerifier again, instead use existing ones
        assert_eq!(contracts.address(Contract::PlonkVerifier).unwrap(), pv_addr);
        Ok(())
    }

    #[test_log::test(tokio::test)]
    async fn test_deploy_mock_light_client_proxy() -> Result<()> {
        let provider = ProviderBuilder::new().connect_anvil_with_wallet();
        let mut contracts = Contracts::new();

        // prepare `initialize()` input
        let genesis_state = LightClientStateSol::dummy_genesis();
        let genesis_stake = StakeTableStateSol::dummy_genesis();
        let admin = provider.get_accounts().await?[0];
        let prover = admin;

        let lc_proxy_addr = deploy_light_client_proxy(
            &provider,
            &mut contracts,
            true, // is_mock = true
            genesis_state.clone(),
            genesis_stake.clone(),
            admin,
            Some(prover),
        )
        .await?;

        // check initialization is correct
        let lc = LightClientMock::new(lc_proxy_addr, &provider);
        let finalized_state: LightClientStateSol = lc.finalizedState().call().await?.into();
        assert_eq!(
            genesis_state.abi_encode_params(),
            finalized_state.abi_encode_params()
        );
        // mock set the state
        let new_state = LightClientStateSol {
            viewNum: 10,
            blockHeight: 10,
            blockCommRoot: U256::from(42),
        };
        lc.setFinalizedState(new_state.clone().into())
            .send()
            .await?
            .watch()
            .await?;
        let finalized_state: LightClientStateSol = lc.finalizedState().call().await?.into();
        assert_eq!(
            new_state.abi_encode_params(),
            finalized_state.abi_encode_params()
        );

        Ok(())
    }

    #[test_log::test(tokio::test)]
    async fn test_deploy_light_client_proxy() -> Result<()> {
        let provider = ProviderBuilder::new().connect_anvil_with_wallet();
        let mut contracts = Contracts::new();

        // prepare `initialize()` input
        let genesis_state = LightClientStateSol::dummy_genesis();
        let genesis_stake = StakeTableStateSol::dummy_genesis();
        let admin = provider.get_accounts().await?[0];
        let prover = Address::random();

        let lc_proxy_addr = deploy_light_client_proxy(
            &provider,
            &mut contracts,
            false,
            genesis_state.clone(),
            genesis_stake.clone(),
            admin,
            Some(prover),
        )
        .await?;

        // check initialization is correct
        let lc = LightClient::new(lc_proxy_addr, &provider);
        let finalized_state = lc.finalizedState().call().await?;
        assert_eq!(finalized_state.viewNum, genesis_state.viewNum);
        assert_eq!(finalized_state.blockHeight, genesis_state.blockHeight);
        assert_eq!(&finalized_state.blockCommRoot, &genesis_state.blockCommRoot);

        let fetched_stake = lc.genesisStakeTableState().call().await?;
        assert_eq!(fetched_stake.blsKeyComm, genesis_stake.blsKeyComm);
        assert_eq!(fetched_stake.schnorrKeyComm, genesis_stake.schnorrKeyComm);
        assert_eq!(fetched_stake.amountComm, genesis_stake.amountComm);
        assert_eq!(fetched_stake.threshold, genesis_stake.threshold);

        let fetched_prover = lc.permissionedProver().call().await?;
        assert_eq!(fetched_prover, prover);

        // test transfer ownership to multisig
        let multisig = Address::random();
        let _receipt = transfer_ownership(
            &provider,
            Contract::LightClientProxy,
            lc_proxy_addr,
            multisig,
        )
        .await?;
        assert_eq!(lc.owner().call().await?, multisig);

        Ok(())
    }

    #[test_log::test(tokio::test)]
    async fn test_deploy_fee_contract_proxy() -> Result<()> {
        let provider = ProviderBuilder::new().connect_anvil_with_wallet();
        let mut contracts = Contracts::new();
        let admin = provider.get_accounts().await?[0];
        let alice = Address::random();

        let fee_proxy_addr = deploy_fee_contract_proxy(&provider, &mut contracts, alice).await?;

        // check initialization is correct
        let fee = FeeContract::new(fee_proxy_addr, &provider);
        let fetched_owner = fee.owner().call().await?;
        assert_eq!(fetched_owner, alice);

        // redeploy new fee with admin being the owner
        contracts = Contracts::new();
        let fee_proxy_addr = deploy_fee_contract_proxy(&provider, &mut contracts, admin).await?;
        let fee = FeeContract::new(fee_proxy_addr, &provider);

        // test transfer ownership to multisig
        let multisig = Address::random();
        let _receipt = transfer_ownership(
            &provider,
            Contract::FeeContractProxy,
            fee_proxy_addr,
            multisig,
        )
        .await?;
        assert_eq!(fee.owner().call().await?, multisig);

        Ok(())
    }

    async fn test_upgrade_light_client_to_v2_helper(is_mock: bool) -> Result<()> {
        let provider = ProviderBuilder::new().connect_anvil_with_wallet();
        let mut contracts = Contracts::new();
        let blocks_per_epoch = 10; // for test
        let epoch_start_block = 22;

        // prepare `initialize()` input
        let genesis_state = LightClientStateSol::dummy_genesis();
        let genesis_stake = StakeTableStateSol::dummy_genesis();
        let admin = provider.get_accounts().await?[0];
        let prover = Address::random();

        // deploy proxy and V1
        let lc_proxy_addr = deploy_light_client_proxy(
            &provider,
            &mut contracts,
            false,
            genesis_state.clone(),
            genesis_stake.clone(),
            admin,
            Some(prover),
        )
        .await?;

        let state_history_retention_period = LightClient::new(lc_proxy_addr, &provider)
            .stateHistoryRetentionPeriod()
            .call()
            .await?;

        // then upgrade to v2
        upgrade_light_client_v2(
            &provider,
            &mut contracts,
            is_mock,
            blocks_per_epoch,
            epoch_start_block,
        )
        .await?;

        // test correct v1 state persistence
        let lc = LightClientV2::new(lc_proxy_addr, &provider);
        let finalized_state: LightClientStateSol = lc.finalizedState().call().await?.into();
        assert_eq!(
            genesis_state.abi_encode_params(),
            finalized_state.abi_encode_params()
        );
        // test new v2 state
        let next_stake: StakeTableStateSol = lc.votingStakeTableState().call().await?.into();
        assert_eq!(
            genesis_stake.abi_encode_params(),
            next_stake.abi_encode_params()
        );
        assert_eq!(lc.getVersion().call().await?.majorVersion, 2);
        assert_eq!(lc.blocksPerEpoch().call().await?, blocks_per_epoch);
        assert_eq!(lc.epochStartBlock().call().await?, epoch_start_block);
        assert_eq!(
            lc.stateHistoryRetentionPeriod().call().await?,
            state_history_retention_period
        );

        // test mock-specific functions
        if is_mock {
            // recast to mock
            let lc_mock = LightClientV2Mock::new(lc_proxy_addr, &provider);
            let new_blocks_per_epoch = blocks_per_epoch + 10;
            lc_mock
                .setBlocksPerEpoch(new_blocks_per_epoch)
                .send()
                .await?
                .watch()
                .await?;
            assert_eq!(new_blocks_per_epoch, lc_mock.blocksPerEpoch().call().await?);
        }
        Ok(())
    }

    #[test_log::test(tokio::test)]
    async fn test_upgrade_light_client_to_v2() -> Result<()> {
        test_upgrade_light_client_to_v2_helper(false).await
    }

    #[test_log::test(tokio::test)]
    async fn test_upgrade_mock_light_client_v2() -> Result<()> {
        test_upgrade_light_client_to_v2_helper(true).await
    }

    #[test_log::test(tokio::test)]
    async fn test_fetch_commissions_for_stake_table_storage_migration() -> Result<()> {
        let provider = ProviderBuilder::new().connect_anvil_with_wallet();
        let mut contracts = Contracts::new();
        let owner = provider.get_accounts().await?[0];

        let token_addr = deploy_token_proxy(
            &provider,
            &mut contracts,
            owner,
            owner,
            U256::from(10_000_000u64),
            "Test Token",
            "TEST",
        )
        .await?;
        let lc_addr = deploy_light_client_contract(&provider, &mut contracts, false).await?;
        let exit_escrow_period = U256::from(1000);

        let stake_table_proxy_addr = deploy_stake_table_proxy(
            &provider,
            &mut contracts,
            token_addr,
            lc_addr,
            exit_escrow_period,
            owner,
        )
        .await?;

        // Use V2 interface even for V1 contract (V2 ABI is a superset of V1)
        let stake_table = StakeTableV2::new(stake_table_proxy_addr, &provider);

        let accounts = provider.get_accounts().await?;
        let test_validators = [
            (accounts[0], 0u16),
            (accounts[1], 100u16),
            (accounts[2], 10_000u16),
        ];

        let mut rng = StdRng::from_seed([42u8; 32]);
        for (validator_addr, commission) in test_validators.iter() {
            let bls_key_pair = BLSKeyPair::generate(&mut rng);
            let state_key_pair = StateKeyPair::generate_from_seed(rng.gen());
            let bls_vk_sol: G2PointSol = bls_key_pair.ver_key().to_affine().into();
            let bls_sig_sol: G1PointSol = sign_address_bls(&bls_key_pair, *validator_addr).into();
            let schnorr_vk_sol: EdOnBN254PointSol = state_key_pair.ver_key().to_affine().into();

            let receipt = stake_table
                .registerValidator(bls_vk_sol, schnorr_vk_sol, bls_sig_sol.into(), *commission)
                .from(*validator_addr)
                .send()
                .await?
                .get_receipt()
                .await?;
            assert!(receipt.status());
        }

        let fetched_commissions =
            fetch_commissions_for_stake_table_storage_migration(&provider, stake_table_proxy_addr)
                .await?;

        assert_eq!(fetched_commissions.len(), test_validators.len(),);

        for ((validator, commission), fetched) in test_validators.iter().zip(&fetched_commissions) {
            assert_eq!(fetched.validator, *validator);
            assert_eq!(fetched.commission, *commission);
        }

        // Migration only applies to V1 contract
        let stake_table_v2 = StakeTableV2::deploy(&provider).await?;
        let err = fetch_commissions_for_stake_table_storage_migration(
            &provider,
            *stake_table_v2.address(),
        )
        .await
        .unwrap_err();
        assert!(err.to_string().contains("Expected StakeTable V1"));

        Ok(())
    }

    /// Check that we can fetch the commissions on sepolia where we will do the
    /// commission migration.
    ///
    /// Assumes an infura RPC is used, otherwise fetching commissions may hit other rate limits.
    ///
    /// env RPC_URL=... cargo test -p espresso-contract-deployer -- --ignored test_fetch_commissions_sepolia
    #[ignore]
    #[test_log::test(tokio::test)]
    async fn test_fetch_commissions_sepolia() -> Result<()> {
        let rpc_url = std::env::var("RPC_URL")
            .expect("RPC_URL environment variable not set")
            .parse()?;
        let provider = ProviderBuilder::new().connect_http(rpc_url);

        // Decaf / sepolia stake table address
        let stake_table_address: Address = "0x40304FbE94D5E7D1492Dd90c53a2D63E8506a037".parse()?;
        let fetched_commissions =
            fetch_commissions_for_stake_table_storage_migration(&provider, stake_table_address)
                .await?;
        assert!(!fetched_commissions.is_empty());

        println!(
            "Fetched {} commissions from Sepolia StakeTable",
            fetched_commissions.len()
        );
        for commission in &fetched_commissions {
            println!(
                "  Validator: {}, Commission: {}",
                commission.validator, commission.commission
            );
        }

        let pauser = Address::random();
        let admin = Address::random();
        let init_v2_calldata = StakeTableV2::new(stake_table_address, &provider)
            .initializeV2(pauser, admin, fetched_commissions)
            .calldata()
            .clone();
        println!("Calldata size: {} bytes", init_v2_calldata.len());

        // The max calldata size is 128 kB per tx, but at the time of writing we
        // only need about 7 kB therefore applying a stricter limit of 32 kB
        assert!(init_v2_calldata.len() < 32 * 1024);
        Ok(())
    }

    impl Contracts {
        fn insert(&mut self, name: Contract, address: Address) -> Option<Address> {
            self.0.insert(name, address)
        }
    }

    /// Fork test to test if we can upgrade the decaf stake table from V1 to V2
    /// This test forks Sepolia (where decaf runs) using anvil, fetches existing commissions,
    /// impersonates the proxy owner, and performs the upgrade.
    ///
    /// Assumes an infura RPC is used, otherwise fetching commissions may hit other rate limits.
    ///
    /// env RPC_URL=... cargo test -p espresso-contract-deployer -- --ignored test_upgrade_decaf_stake_table_fork
    #[ignore]
    #[test_log::test(tokio::test)]
    async fn test_upgrade_decaf_stake_table_fork() -> Result<()> {
        let rpc_url = std::env::var("RPC_URL").expect("RPC_URL environment variable not set");

        // Decaf / sepolia stake table address
        let stake_table_address: Address = "0x40304FbE94D5E7D1492Dd90c53a2D63E8506a037".parse()?;
        let anvil = Anvil::new()
            .fork(rpc_url)
            .arg("--retries")
            .arg("20")
            .spawn();

        let provider = ProviderBuilder::new().connect_http(anvil.endpoint().parse()?);
        let proxy = StakeTable::new(stake_table_address, &provider);
        let proxy_owner = proxy.owner().call().await?;
        tracing::info!("Proxy owner address: {proxy_owner:#x}");

        // Enable impersonation for the proxy owner
        let provider = ProviderBuilder::new()
            .filler(ImpersonateFiller::new(proxy_owner))
            .connect_http(anvil.endpoint().parse()?);
        let anvil_provider = AnvilProvider::new(provider.clone(), Arc::new(anvil));
        anvil_provider.anvil_auto_impersonate_account(true).await?;
        anvil_provider
            .anvil_set_balance(proxy_owner, parse_ether("100")?)
            .await?;

        // We need a Contracts instance with proxy deployed
        let mut contracts = Contracts::new();
        contracts.insert(Contract::StakeTableProxy, stake_table_address);
        let pauser = Address::random();
        let admin = proxy_owner;

        upgrade_stake_table_v2(&provider, &mut contracts, pauser, admin).await?;
        Ok(())
    }

    async fn test_upgrade_light_client_to_v3_helper(options: UpgradeTestOptions) -> Result<()> {
        let provider = ProviderBuilder::new().connect_anvil_with_wallet();
        let mut contracts = Contracts::new();
        let blocks_per_epoch = 10; // for test
        let epoch_start_block = 22;

        // prepare `initialize()` input
        let genesis_state = LightClientStateSol::dummy_genesis();
        let genesis_stake = StakeTableStateSol::dummy_genesis();
        let admin = provider.get_accounts().await?[0];
        let prover = Address::random();

        // deploy proxy and V1
        let lc_proxy_addr = deploy_light_client_proxy(
            &provider,
            &mut contracts,
            false,
            genesis_state.clone(),
            genesis_stake.clone(),
            admin,
            Some(prover),
        )
        .await?;

        // first upgrade to v2
        upgrade_light_client_v2(
            &provider,
            &mut contracts,
            options.is_mock,
            blocks_per_epoch,
            epoch_start_block,
        )
        .await?;

        // then upgrade to v3
        upgrade_light_client_v3(&provider, &mut contracts, options.is_mock).await?;

        // test correct v1 and v2 state persistence
        let lc = LightClientV3::new(lc_proxy_addr, &provider);
        let finalized_state: LightClientStateSol = lc.finalizedState().call().await?.into();
        assert_eq!(
            genesis_state.abi_encode_params(),
            finalized_state.abi_encode_params()
        );

        // test v2 state persistence
        let next_stake: StakeTableStateSol = lc.votingStakeTableState().call().await?.into();
        assert_eq!(
            genesis_stake.abi_encode_params(),
            next_stake.abi_encode_params()
        );

        // test v3 specific properties
        assert_eq!(lc.getVersion().call().await?.majorVersion, 3);

        // V3 inherits blocks_per_epoch and epoch_start_block from V2
        let lc_as_v2 = LightClientV2::new(lc_proxy_addr, &provider);
        assert_eq!(lc_as_v2.blocksPerEpoch().call().await?, blocks_per_epoch);
        assert_eq!(lc_as_v2.epochStartBlock().call().await?, epoch_start_block);

        // test mock-specific functions
        if options.is_mock {
            // recast to mock
            let lc_mock = LightClientV3Mock::new(lc_proxy_addr, &provider);
            // Test that mock-specific functions work
            let new_blocks_per_epoch = blocks_per_epoch + 10;
            lc_mock
                .setBlocksPerEpoch(new_blocks_per_epoch)
                .send()
                .await?
                .watch()
                .await?;
            assert_eq!(new_blocks_per_epoch, lc_mock.blocksPerEpoch().call().await?);
        }
        Ok(())
    }

    #[test_log::test(tokio::test)]
    async fn test_upgrade_light_client_to_v3() -> Result<()> {
        test_upgrade_light_client_to_v3_helper(UpgradeTestOptions {
            is_mock: false,
            run_mode: RunMode::RealRun,
            upgrade_count: UpgradeCount::Once,
        })
        .await
    }

    #[test_log::test(tokio::test)]
    async fn test_upgrade_mock_light_client_v3() -> Result<()> {
        test_upgrade_light_client_to_v3_helper(UpgradeTestOptions {
            is_mock: true,
            run_mode: RunMode::RealRun,
            upgrade_count: UpgradeCount::Once,
        })
        .await
    }

    #[derive(Debug, Clone, Copy)]
    pub enum RunMode {
        DryRun,
        RealRun,
    }

    #[derive(Debug, Clone, Copy)]
    pub enum UpgradeCount {
        Once,
        Twice,
    }

    #[derive(Debug, Clone, Copy)]
    pub struct UpgradeTestOptions {
        pub is_mock: bool,
        pub run_mode: RunMode,
        pub upgrade_count: UpgradeCount,
    }
    // This test is used to test the upgrade of the LightClientProxy via the multisig wallet
    // It only tests the upgrade proposal via the typescript script and thus requires the upgrade proposal to be sent to a real network
    // However, the contracts are deployed on anvil, so the test will pass even if the upgrade proposal is not executed
    // The test assumes that there is a file .env.deployer.rs.test in the root directory:
    // Ensure that the private key has proposal rights on the Safe Multisig Wallet and the SDK supports the network
    async fn test_upgrade_light_client_to_v2_multisig_owner_helper(
        options: UpgradeTestOptions,
    ) -> Result<()> {
        let mut sepolia_rpc_url = "http://localhost:8545".to_string();
        let mut multisig_admin = Address::random();
        let mut mnemonic =
            "test test test test test test test test test test test junk".to_string();
        let mut account_index = 0;
        let anvil = Anvil::default().spawn();
        let dry_run = matches!(options.run_mode, RunMode::DryRun);
        if !dry_run {
            dotenvy::from_filename_override(".env.deployer.rs.test").ok();

            for item in dotenvy::from_filename_iter(".env.deployer.rs.test")
                .expect("Failed to read .env.deployer.rs.test")
            {
                let (key, val) = item?;
                if key == "ESPRESSO_SEQUENCER_L1_PROVIDER" {
                    sepolia_rpc_url = val.to_string();
                } else if key == "ESPRESSO_SEQUENCER_ETH_MULTISIG_ADDRESS" {
                    multisig_admin = val.parse::<Address>()?;
                } else if key == "ESPRESSO_SEQUENCER_ETH_MNEMONIC" {
                    mnemonic = val.to_string();
                } else if key == "ESPRESSO_DEPLOYER_ACCOUNT_INDEX" {
                    account_index = val.parse::<u32>()?;
                }
            }

            if sepolia_rpc_url.is_empty() || multisig_admin.is_zero() {
                panic!(
                    "ESPRESSO_SEQUENCER_L1_PROVIDER and ESPRESSO_SEQUENCER_ETH_MULTISIG_ADDRESS \
                     must be set in .env.deployer.rs.test"
                );
            }
        }

        let mut contracts = Contracts::new();
        let blocks_per_epoch = 10; // for test
        let epoch_start_block = 22;
        let admin_signer = MnemonicBuilder::<English>::default()
            .phrase(mnemonic)
            .index(account_index)
            .expect("wrong mnemonic or index")
            .build()?;
        let admin = admin_signer.address();
        let provider = if !dry_run {
            ProviderBuilder::new()
                .wallet(admin_signer)
                .connect(&sepolia_rpc_url)
                .await?
        } else {
            ProviderBuilder::new()
                .wallet(admin_signer)
                .connect(&anvil.endpoint())
                .await?
        };

        // prepare `initialize()` input
        let genesis_state = LightClientStateSol::dummy_genesis();
        let genesis_stake = StakeTableStateSol::dummy_genesis();

        let prover = Address::random();

        // deploy proxy and V1
        let lc_proxy_addr = deploy_light_client_proxy(
            &provider,
            &mut contracts,
            false,
            genesis_state.clone(),
            genesis_stake.clone(),
            admin,
            Some(prover),
        )
        .await?;
        if matches!(options.upgrade_count, UpgradeCount::Twice) {
            // upgrade to v2
            upgrade_light_client_v2(
                &provider,
                &mut contracts,
                options.is_mock,
                blocks_per_epoch,
                epoch_start_block,
            )
            .await?;
        }

        // transfer ownership to multisig
        let _receipt = transfer_ownership(
            &provider,
            Contract::LightClientProxy,
            lc_proxy_addr,
            multisig_admin,
        )
        .await?;
        let lc = LightClient::new(lc_proxy_addr, &provider);
        assert_eq!(lc.owner().call().await?, multisig_admin);

        // then send upgrade proposal to the multisig wallet
        let result = upgrade_light_client_v2_multisig_owner(
            &provider,
            &mut contracts,
            LightClientV2UpgradeParams {
                blocks_per_epoch,
                epoch_start_block,
            },
            options.is_mock,
            sepolia_rpc_url.clone(),
            Some(dry_run),
        )
        .await?;
        tracing::info!(
            "Result when trying to upgrade LightClientProxy via the multisig wallet: {:?}",
            result
        );
        if dry_run {
            let data: serde_json::Value = serde_json::from_str(&result)?;
            assert_eq!(data["rpcUrl"], sepolia_rpc_url);
            assert_eq!(data["safeAddress"], multisig_admin.to_string());
            assert_eq!(data["proxyAddress"], lc_proxy_addr.to_string());

            let expected_init_data = if matches!(options.upgrade_count, UpgradeCount::Twice) {
                "0x" // no init data for the second upgrade because the proxy was already initialized
            } else {
                &LightClientV2::new(lc_proxy_addr, &provider)
                    .initializeV2(blocks_per_epoch, epoch_start_block)
                    .calldata()
                    .to_owned()
                    .to_string()
            };

            assert_eq!(data["initData"], expected_init_data.to_string());
            assert_eq!(data["useHardwareWallet"], false);
        }
        // v1 state persistence cannot be tested here because the upgrade proposal is not yet executed
        // One has to test that the upgrade proposal is available via the Safe UI
        // and then test that the v1 state is persisted
        Ok(())
    }

    #[test_log::test(tokio::test)]
    async fn test_upgrade_light_client_to_v2_multisig_owner_dry_run() -> Result<()> {
        test_upgrade_light_client_to_v2_multisig_owner_helper(UpgradeTestOptions {
            is_mock: false,
            run_mode: RunMode::DryRun,
            upgrade_count: UpgradeCount::Once,
        })
        .await
    }

    // We expect no init data for the second upgrade because the proxy was already initialized
    #[test_log::test(tokio::test)]
    async fn test_upgrade_light_client_to_v2_twice_multisig_owner_dry_run() -> Result<()> {
        test_upgrade_light_client_to_v2_multisig_owner_helper(UpgradeTestOptions {
            is_mock: false,
            run_mode: RunMode::DryRun,
            upgrade_count: UpgradeCount::Twice,
        })
        .await
    }

    #[test_log::test(tokio::test)]
    #[ignore]
    async fn test_upgrade_light_client_to_v2_multisig_owner_live_eth_network() -> Result<()> {
        test_upgrade_light_client_to_v2_multisig_owner_helper(UpgradeTestOptions {
            is_mock: false,
            run_mode: RunMode::RealRun,
            upgrade_count: UpgradeCount::Once,
        })
        .await
    }

    #[test_log::test(tokio::test)]
    async fn test_deploy_token_proxy() -> Result<()> {
        let provider = ProviderBuilder::new().connect_anvil_with_wallet();
        let mut contracts = Contracts::new();

        let init_recipient = provider.get_accounts().await?[0];
        let rand_owner = Address::random();
        let initial_supply = U256::from(3590000000u64);
        let name = "Espresso";
        let symbol = "ESP";

        let addr = deploy_token_proxy(
            &provider,
            &mut contracts,
            rand_owner,
            init_recipient,
            initial_supply,
            name,
            symbol,
        )
        .await?;
        let token = EspToken::new(addr, &provider);

        assert_eq!(token.owner().call().await?, rand_owner);
        let total_supply = token.totalSupply().call().await?;
        assert_eq!(
            total_supply,
            parse_ether(&initial_supply.to_string()).unwrap()
        );
<<<<<<< HEAD
        assert_eq!(token.balanceOf(init_recipient).call().await?, total_supply,);
=======
        assert_eq!(token.balanceOf(init_recipient).call().await?, total_supply);
>>>>>>> 8d82404a
        assert_eq!(token.name().call().await?, name);
        assert_eq!(token.symbol().call().await?, symbol);

        Ok(())
    }

    #[test_log::test(tokio::test)]
    async fn test_deploy_stake_table_proxy() -> Result<()> {
        let provider = ProviderBuilder::new().connect_anvil_with_wallet();
        let mut contracts = Contracts::new();

        // deploy token
        let init_recipient = provider.get_accounts().await?[0];
        let token_owner = Address::random();
        let token_name = "Espresso";
        let token_symbol = "ESP";
        let initial_supply = U256::from(3590000000u64);
        let token_addr = deploy_token_proxy(
            &provider,
            &mut contracts,
            token_owner,
            init_recipient,
            initial_supply,
            token_name,
            token_symbol,
        )
        .await?;

        // deploy light client proxy
        let lc_proxy_addr = deploy_light_client_proxy(
            &provider,
            &mut contracts,
            false,
            LightClientStateSol::dummy_genesis(),
            StakeTableStateSol::dummy_genesis(),
            init_recipient,
            Some(init_recipient),
        )
        .await?;

        // deploy stake table
        let exit_escrow_period = U256::from(250);
        let owner = init_recipient;
        let stake_table_addr = deploy_stake_table_proxy(
            &provider,
            &mut contracts,
            token_addr,
            lc_proxy_addr,
            exit_escrow_period,
            owner,
        )
        .await?;
        let stake_table = StakeTable::new(stake_table_addr, &provider);

        assert_eq!(
            stake_table.exitEscrowPeriod().call().await?,
            exit_escrow_period
        );
        assert_eq!(stake_table.owner().call().await?, owner);
        assert_eq!(stake_table.token().call().await?, token_addr);
        assert_eq!(stake_table.lightClient().call().await?, lc_proxy_addr);
        Ok(())
    }

    #[test_log::test(tokio::test)]
    async fn test_upgrade_stake_table_v2() -> Result<()> {
        let provider = ProviderBuilder::new().connect_anvil_with_wallet();
        let mut contracts = Contracts::new();

        // deploy token
        let init_recipient = provider.get_accounts().await?[0];
        let token_owner = Address::random();
        let token_name = "Espresso";
        let token_symbol = "ESP";
        let initial_supply = U256::from(3590000000u64);
        let token_addr = deploy_token_proxy(
            &provider,
            &mut contracts,
            token_owner,
            init_recipient,
            initial_supply,
            token_name,
            token_symbol,
        )
        .await?;

        // deploy light client proxy
        let lc_proxy_addr = deploy_light_client_proxy(
            &provider,
            &mut contracts,
            false,
            LightClientStateSol::dummy_genesis(),
            StakeTableStateSol::dummy_genesis(),
            init_recipient,
            Some(init_recipient),
        )
        .await?;

        // deploy stake table
        let exit_escrow_period = U256::from(250);
        let owner = init_recipient;
        let stake_table_addr = deploy_stake_table_proxy(
            &provider,
            &mut contracts,
            token_addr,
            lc_proxy_addr,
            exit_escrow_period,
            owner,
        )
        .await?;
        let stake_table_v1 = StakeTable::new(stake_table_addr, &provider);
        assert_eq!(stake_table_v1.getVersion().call().await?, (1, 0, 0).into());

        // snapshot for later patch upgrade, the upgrade will skip the v2
        // deployment if contracts already contains a v2
        let mut contracts_v1 = contracts.clone();

        // upgrade to v2
        let pauser = Address::random();
        upgrade_stake_table_v2(&provider, &mut contracts, pauser, owner).await?;

        let stake_table_v2 = StakeTableV2::new(stake_table_addr, &provider);

        assert_eq!(stake_table_v2.getVersion().call().await?, (2, 0, 0).into());
        assert_eq!(stake_table_v2.owner().call().await?, owner);
        assert_eq!(stake_table_v2.token().call().await?, token_addr);
        assert_eq!(stake_table_v2.lightClient().call().await?, lc_proxy_addr);

        // get pauser role
        let pauser_role = stake_table_v2.PAUSER_ROLE().call().await?;
        assert!(stake_table_v2.hasRole(pauser_role, pauser).call().await?,);

        // get admin role
        let admin_role = stake_table_v2.DEFAULT_ADMIN_ROLE().call().await?;
        assert!(stake_table_v2.hasRole(admin_role, owner).call().await?,);

        // ensure we can upgrade (again) to a V2 patch version
        let current_impl = read_proxy_impl(&provider, stake_table_addr).await?;
        upgrade_stake_table_v2(&provider, &mut contracts_v1, pauser, owner).await?;
        assert_ne!(
            read_proxy_impl(&provider, stake_table_addr).await?,
            current_impl
        );

        Ok(())
    }

    // This test is used to test the upgrade of the StakeTableProxy via the multisig wallet
    // It only tests the upgrade proposal via the typescript script and thus requires the upgrade proposal to be sent to a real network
    // However, the contracts are deployed on anvil, so the test will pass even if the upgrade proposal is not executed
    // The test assumes that there is a file .env.deployer.rs.test in the root directory with the following variables:
    // RPC_URL=
    // SAFE_MULTISIG_ADDRESS=0x0000000000000000000000000000000000000000
    // SAFE_ORCHESTRATOR_PRIVATE_KEY=0x0000000000000000000000000000000000000000000000000000000000000000
    // Ensure that the private key has proposal rights on the Safe Multisig Wallet and the SDK supports the network
    async fn test_upgrade_stake_table_to_v2_multisig_owner_helper(dry_run: bool) -> Result<()> {
        let mut sepolia_rpc_url = "http://localhost:8545".to_string();
        let mut multisig_admin = Address::random();
        let provider = ProviderBuilder::new().connect_anvil_with_wallet();
        let mut contracts = Contracts::new();
        let init_recipient = provider.get_accounts().await?[0];
        let token_owner = Address::random();
        let initial_supply = U256::from(3590000000u64);

        if !dry_run {
            dotenvy::from_filename_override(".env.deployer.rs.test").ok();

            for item in dotenvy::from_filename_iter(".env.deployer.rs.test")
                .expect("Failed to read .env.deployer.rs.test")
            {
                let (key, val) = item?;
                if key == "RPC_URL" {
                    sepolia_rpc_url = val.to_string();
                } else if key == "SAFE_MULTISIG_ADDRESS" {
                    multisig_admin = val.parse::<Address>()?;
                }
            }

            if sepolia_rpc_url.is_empty() || multisig_admin.is_zero() {
                panic!("RPC_URL and SAFE_MULTISIG_ADDRESS must be set in .env.deployer.rs.test");
            }
        }

        // deploy proxy and V1
        let token_addr = deploy_token_proxy(
            &provider,
            &mut contracts,
            token_owner,
            init_recipient,
            initial_supply,
            "Espresso",
            "ESP",
        )
        .await?;
        // deploy light client proxy
        let lc_proxy_addr = deploy_light_client_proxy(
            &provider,
            &mut contracts,
            false,
            LightClientStateSol::dummy_genesis(),
            StakeTableStateSol::dummy_genesis(),
            init_recipient,
            Some(init_recipient),
        )
        .await?;

        let exit_escrow_period = U256::from(250);
        let owner = init_recipient;
        let stake_table_proxy_addr = deploy_stake_table_proxy(
            &provider,
            &mut contracts,
            token_addr,
            lc_proxy_addr,
            exit_escrow_period,
            owner,
        )
        .await?;
        // transfer ownership to multisig
        let _receipt = transfer_ownership(
            &provider,
            Contract::StakeTableProxy,
            stake_table_proxy_addr,
            multisig_admin,
        )
        .await?;
        let stake_table = StakeTable::new(stake_table_proxy_addr, &provider);
        assert_eq!(stake_table.owner().call().await?, multisig_admin);
        // then send upgrade proposal to the multisig wallet
        let pauser = Address::random();
        upgrade_stake_table_v2_multisig_owner(
            &provider,
            &mut contracts,
            sepolia_rpc_url,
            multisig_admin,
            pauser,
            Some(dry_run),
        )
        .await?;

        // v1 state persistence cannot be tested here because the upgrade proposal is not yet executed
        // One has to test that the upgrade proposal is available via the Safe UI
        // and then test that the v1 state is persisted
        Ok(())
    }

    #[test_log::test(tokio::test)]
    async fn test_upgrade_stake_table_to_v2_multisig_owner_dry_run() -> Result<()> {
        test_upgrade_stake_table_to_v2_multisig_owner_helper(true).await
    }

    #[test_log::test(tokio::test)]
    async fn test_deploy_ops_timelock() -> Result<()> {
        let provider = ProviderBuilder::new().connect_anvil_with_wallet();
        let mut contracts = Contracts::new();

        // Setup test parameters
        let min_delay = U256::from(86400); // 1 day in seconds
        let admin = provider.get_accounts().await?[0];
        let proposers = vec![Address::random()];
        let executors = vec![Address::random()];

        let timelock_addr = deploy_ops_timelock(
            &provider,
            &mut contracts,
            min_delay,
            proposers.clone(),
            executors.clone(),
            admin,
        )
        .await?;

        // Verify deployment
        let timelock = OpsTimelock::new(timelock_addr, &provider);
        assert_eq!(timelock.getMinDelay().call().await?, min_delay);

        // Verify initialization parameters
        assert_eq!(timelock.getMinDelay().call().await?, min_delay);
        assert!(
            timelock
                .hasRole(timelock.PROPOSER_ROLE().call().await?, proposers[0])
                .call()
                .await?
        );
        assert!(
            timelock
                .hasRole(timelock.EXECUTOR_ROLE().call().await?, executors[0])
                .call()
                .await?
        );

        // test that the admin is in the default admin role where DEFAULT_ADMIN_ROLE = 0x00
        let default_admin_role = U256::ZERO;
        assert!(
            timelock
                .hasRole(default_admin_role.into(), admin)
                .call()
                .await?
        );
        Ok(())
    }

    #[test_log::test(tokio::test)]
    async fn test_deploy_safe_exit_timelock() -> Result<()> {
        let provider = ProviderBuilder::new().connect_anvil_with_wallet();
        let mut contracts = Contracts::new();

        // Setup test parameters
        let min_delay = U256::from(86400); // 1 day in seconds
        let admin = provider.get_accounts().await?[0];
        let proposers = vec![Address::random()];
        let executors = vec![Address::random()];

        let timelock_addr = deploy_safe_exit_timelock(
            &provider,
            &mut contracts,
            min_delay,
            proposers.clone(),
            executors.clone(),
            admin,
        )
        .await?;

        // Verify deployment
        let timelock = SafeExitTimelock::new(timelock_addr, &provider);
        assert_eq!(timelock.getMinDelay().call().await?, min_delay);

        // Verify initialization parameters
        assert_eq!(timelock.getMinDelay().call().await?, min_delay);
        assert!(
            timelock
                .hasRole(timelock.PROPOSER_ROLE().call().await?, proposers[0])
                .call()
                .await?
        );
        assert!(
            timelock
                .hasRole(timelock.EXECUTOR_ROLE().call().await?, executors[0])
                .call()
                .await?
        );

        // test that the admin is in the default admin role where DEFAULT_ADMIN_ROLE = 0x00
        let default_admin_role = U256::ZERO;
        assert!(
            timelock
                .hasRole(default_admin_role.into(), admin)
                .call()
                .await?
        );
        Ok(())
    }

    #[test_log::test(tokio::test)]
    async fn test_upgrade_esp_token_v2() -> Result<()> {
        let provider = ProviderBuilder::new().connect_anvil_with_wallet();
        let mut contracts = Contracts::new();

        // deploy token
        let init_recipient = provider.get_accounts().await?[1];
        let token_owner = provider.get_accounts().await?[0];
        let token_name = "Espresso Token";
        let token_symbol = "ESP";
        let initial_supply = U256::from(3590000000u64);
        let token_proxy_addr = deploy_token_proxy(
            &provider,
            &mut contracts,
            token_owner,
            init_recipient,
            initial_supply,
            token_name,
            token_symbol,
        )
        .await?;
        let esp_token = EspToken::new(token_proxy_addr, &provider);
        assert_eq!(esp_token.name().call().await?, token_name);

        // upgrade to v2
        upgrade_esp_token_v2(&provider, &mut contracts).await?;

        let esp_token_v2 = EspTokenV2::new(token_proxy_addr, &provider);

        assert_eq!(esp_token_v2.getVersion().call().await?, (2, 0, 0).into());
        assert_eq!(esp_token_v2.owner().call().await?, token_owner);

        // name is hardcoded in the EspTokenV2 contract
        assert_eq!(esp_token_v2.name().call().await?, "Espresso");
        assert_eq!(esp_token_v2.symbol().call().await?, "ESP");
        assert_eq!(esp_token_v2.decimals().call().await?, 18);

        let initial_supply_in_wei = parse_ether(&initial_supply.to_string()).unwrap();
        assert_eq!(
            esp_token_v2.totalSupply().call().await?,
            initial_supply_in_wei
        );
        assert_eq!(
            esp_token_v2.balanceOf(init_recipient).call().await?,
            initial_supply_in_wei
        );
        assert_eq!(
            esp_token_v2.balanceOf(token_owner).call().await?,
            U256::ZERO
        );

        Ok(())
    }

    // We expect no init data for the upgrade because there is no reinitializer for v2
    #[test_log::test(tokio::test)]
    async fn test_upgrade_esp_token_v2_multisig_owner_dry_run() -> Result<()> {
        test_upgrade_esp_token_v2_multisig_owner_helper(UpgradeTestOptions {
            is_mock: false,
            run_mode: RunMode::DryRun,
            upgrade_count: UpgradeCount::Once,
        })
        .await
    }

    // This test is used to test the upgrade of the EspTokenProxy via the multisig wallet
    // It only tests the upgrade proposal via the typescript script and thus requires the upgrade proposal to be sent to a real network
    // However, the contracts are deployed on anvil, so the test will pass even if the upgrade proposal is not executed
    // The test assumes that there is a file .env.deployer.rs.test in the root directory:
    // Ensure that the private key has proposal rights on the Safe Multisig Wallet and the SDK supports the network
    async fn test_upgrade_esp_token_v2_multisig_owner_helper(
        options: UpgradeTestOptions,
    ) -> Result<()> {
        let mut sepolia_rpc_url = "http://localhost:8545".to_string();
        let mut multisig_admin = Address::random();
        let mut mnemonic =
            "test test test test test test test test test test test junk".to_string();
        let mut account_index = 0;
        let anvil = Anvil::default().spawn();
        let dry_run = matches!(options.run_mode, RunMode::DryRun);

        if !dry_run {
            dotenvy::from_filename_override(".env.deployer.rs.test").ok();

            for item in dotenvy::from_filename_iter(".env.deployer.rs.test")
                .expect("Failed to read .env.deployer.rs.test")
            {
                let (key, val) = item?;
                if key == "ESPRESSO_SEQUENCER_L1_PROVIDER" {
                    sepolia_rpc_url = val.to_string();
                } else if key == "ESPRESSO_SEQUENCER_ETH_MULTISIG_ADDRESS" {
                    multisig_admin = val.parse::<Address>()?;
                } else if key == "ESPRESSO_SEQUENCER_ETH_MNEMONIC" {
                    mnemonic = val.to_string();
                } else if key == "ESPRESSO_DEPLOYER_ACCOUNT_INDEX" {
                    account_index = val.parse::<u32>()?;
                }
            }

            if sepolia_rpc_url.is_empty() || multisig_admin.is_zero() {
                panic!(
                    "ESPRESSO_SEQUENCER_L1_PROVIDER and ESPRESSO_SEQUENCER_ETH_MULTISIG_ADDRESS \
                     must be set in .env.deployer.rs.test"
                );
            }
        }

        let mut contracts = Contracts::new();
        let admin_signer = MnemonicBuilder::<English>::default()
            .phrase(mnemonic)
            .index(account_index)
            .expect("wrong mnemonic or index")
            .build()?;
        let admin = admin_signer.address();
        let provider = if !dry_run {
            ProviderBuilder::new()
                .wallet(admin_signer)
                .connect(&sepolia_rpc_url)
                .await?
        } else {
            ProviderBuilder::new()
                .wallet(admin_signer)
                .connect(&anvil.endpoint())
                .await?
        };
        let init_recipient = provider.get_accounts().await?[0];
        let initial_supply = U256::from(3590000000u64);
        let token_name = "Espresso";
        let token_symbol = "ESP";

        // deploy proxy and V1
        let esp_token_proxy_addr = deploy_token_proxy(
            &provider,
            &mut contracts,
            admin,
            init_recipient,
            initial_supply,
            token_name,
            token_symbol,
        )
        .await?;
        if matches!(options.upgrade_count, UpgradeCount::Twice) {
            // upgrade to v2
            upgrade_esp_token_v2(&provider, &mut contracts).await?;
        }

        // transfer ownership to multisig
        let _receipt = transfer_ownership(
            &provider,
            Contract::EspTokenProxy,
            esp_token_proxy_addr,
            multisig_admin,
        )
        .await?;
        let esp_token = EspToken::new(esp_token_proxy_addr, &provider);
        assert_eq!(esp_token.owner().call().await?, multisig_admin);

        // then send upgrade proposal to the multisig wallet
        let result = upgrade_esp_token_v2_multisig_owner(
            &provider,
            &mut contracts,
            sepolia_rpc_url.clone(),
            Some(dry_run),
        )
        .await?;
        tracing::info!(
            "Result when trying to upgrade EspTokenProxy via the multisig wallet: {:?}",
            result
        );
        if dry_run {
            let data: serde_json::Value = serde_json::from_str(&result)?;
            assert_eq!(data["rpcUrl"], sepolia_rpc_url);
            assert_eq!(data["safeAddress"], multisig_admin.to_string());
            assert_eq!(data["proxyAddress"], esp_token_proxy_addr.to_string());
            assert_eq!(data["initData"], "0x");
            assert_eq!(data["useHardwareWallet"], false);
        }
        // v1 state persistence cannot be tested here because the upgrade proposal is not yet executed
        // One has to test that the upgrade proposal is available via the Safe UI
        // and then test that the v1 state is persisted
        Ok(())
    }

    #[test_log::test(tokio::test)]
    async fn test_schedule_and_execute_timelock_operation() -> Result<()> {
        let provider = ProviderBuilder::new().connect_anvil_with_wallet();
        let mut contracts = Contracts::new();
        let delay = U256::from(0);

        // Get the provider's wallet address (the one actually sending transactions)
        let provider_wallet = provider.get_accounts().await?[0];

        let proposers = vec![provider_wallet];
        let executors = vec![provider_wallet];

        let timelock_addr = deploy_ops_timelock(
            &provider,
            &mut contracts,
            delay,
            proposers,
            executors,
            provider_wallet, // Use provider wallet as admin too
        )
        .await?;

        // deploy fee contract and set the timelock as the admin
        let fee_contract_proxy_addr =
            deploy_fee_contract_proxy(&provider, &mut contracts, timelock_addr).await?;

        let proxy = FeeContract::new(fee_contract_proxy_addr, &provider);
        let upgrade_data = proxy
            .transferOwnership(provider_wallet)
            .calldata()
            .to_owned();

        // propose a timelock operation
        let mut operation = TimelockOperationData {
            target: fee_contract_proxy_addr,
            value: U256::ZERO,
            data: upgrade_data,
            predecessor: B256::ZERO,
            salt: B256::ZERO,
            delay,
        };
        let operation_id =
            schedule_timelock_operation(&provider, Contract::FeeContractProxy, operation.clone())
                .await?;

        // check that the tx is scheduled
        let timelock = OpsTimelock::new(timelock_addr, &provider);
        assert!(timelock.isOperationPending(operation_id).call().await?);
        assert!(timelock.isOperationReady(operation_id).call().await?);
        assert!(!timelock.isOperationDone(operation_id).call().await?);
        assert!(timelock.getTimestamp(operation_id).call().await? > U256::ZERO);

        // execute the tx since the delay is 0
        execute_timelock_operation(&provider, Contract::FeeContractProxy, operation.clone())
            .await?;

        // check that the tx is executed
        assert!(timelock.isOperationDone(operation_id).call().await?);
        assert!(!timelock.isOperationPending(operation_id).call().await?);
        assert!(!timelock.isOperationReady(operation_id).call().await?);
        // check that the new owner is the provider_wallet
        let fee_contract = FeeContract::new(operation.target, &provider);
        assert_eq!(fee_contract.owner().call().await?, provider_wallet);

        operation.value = U256::from(1);
        //transfer ownership back to the timelock
        let tx_receipt = fee_contract
            .transferOwnership(timelock_addr)
            .send()
            .await?
            .get_receipt()
            .await?;
        assert!(tx_receipt.inner.is_success());

        schedule_timelock_operation(&provider, Contract::FeeContractProxy, operation.clone())
            .await?;

        cancel_timelock_operation(&provider, Contract::FeeContractProxy, operation.clone()).await?;

        // check that the tx is cancelled
        let next_operation_id = timelock
            .hashOperation(
                operation.target,
                operation.value,
                operation.data.clone(),
                operation.predecessor,
                operation.salt,
            )
            .call()
            .await?;
        assert!(timelock.getTimestamp(next_operation_id).call().await? == U256::ZERO);
        Ok(())
    }

    async fn test_transfer_ownership_helper(
        contract_type: Contract,
        options: UpgradeTestOptions,
    ) -> Result<()> {
        assert!(
            std::path::Path::new("../../../scripts/multisig-upgrade-entrypoint").exists(),
            "Script not found!"
        );
        let mut sepolia_rpc_url = "http://127.0.0.1:8545".to_string();
        let mut multisig_admin = Address::random();
        let mut timelock = Address::random();
        let mut mnemonic =
            "test test test test test test test test test test test junk".to_string();
        let mut account_index = 0;
        let anvil = Anvil::default().spawn();
        let dry_run = matches!(options.run_mode, RunMode::DryRun);
        if !dry_run {
            dotenvy::from_filename_override(".env.deployer.rs.test").ok();

            for item in dotenvy::from_filename_iter(".env.deployer.rs.test")
                .expect("Failed to read .env.deployer.rs.test")
            {
                let (key, val) = item?;
                if key == "ESPRESSO_SEQUENCER_L1_PROVIDER" {
                    sepolia_rpc_url = val.to_string();
                } else if key == "ESPRESSO_SEQUENCER_ETH_MULTISIG_ADDRESS" {
                    multisig_admin = val.parse::<Address>()?;
                } else if key == "ESPRESSO_SEQUENCER_ETH_MNEMONIC" {
                    mnemonic = val.to_string();
                } else if key == "ESPRESSO_DEPLOYER_ACCOUNT_INDEX" {
                    account_index = val.parse::<u32>()?;
                } else if key == "ESPRESSO_SEQUENCER_TIMELOCK_ADDRESS" {
                    timelock = val.parse::<Address>()?;
                }
            }

            if sepolia_rpc_url.is_empty() || multisig_admin.is_zero() || timelock.is_zero() {
                panic!(
                    "ESPRESSO_SEQUENCER_L1_PROVIDER, ESPRESSO_SEQUENCER_ETH_MULTISIG_ADDRESS, \
                     ESPRESSO_SEQUENCER_TIMELOCK_ADDRESS must be set in .env.deployer.rs.test"
                );
            }
        }

        let mut contracts = Contracts::new();
        let admin_signer = MnemonicBuilder::<English>::default()
            .phrase(mnemonic)
            .index(account_index)
            .expect("wrong mnemonic or index")
            .build()?;
        let admin = admin_signer.address();
        let provider = if !dry_run {
            ProviderBuilder::new()
                .wallet(admin_signer)
                .connect(&sepolia_rpc_url)
                .await?
        } else {
            ProviderBuilder::new()
                .wallet(admin_signer)
                .connect(&anvil.endpoint())
                .await?
        };

        // prepare `initialize()` input
        let genesis_state = LightClientStateSol::dummy_genesis();
        let genesis_stake = StakeTableStateSol::dummy_genesis();

        let prover = Address::random();

        // deploy proxy and V1
        let proxy_addr = match contract_type {
            Contract::LightClientProxy => {
                deploy_light_client_proxy(
                    &provider,
                    &mut contracts,
                    false,
                    genesis_state.clone(),
                    genesis_stake.clone(),
                    admin,
                    Some(prover),
                )
                .await?
            },
            Contract::FeeContractProxy => {
                deploy_fee_contract_proxy(&provider, &mut contracts, admin).await?
            },
            Contract::EspTokenProxy => {
                deploy_token_proxy(
                    &provider,
                    &mut contracts,
                    admin,
                    multisig_admin,
                    U256::from(0u64),
                    "Test",
                    "TEST",
                )
                .await?
            },
            Contract::StakeTableProxy => {
                let token_addr = deploy_token_proxy(
                    &provider,
                    &mut contracts,
                    admin,
                    admin,
                    U256::from(0u64),
                    "Test",
                    "TEST",
                )
                .await?;
                let initial_admin = provider.get_accounts().await?[0];
                // deploy light client proxy
                let lc_proxy_addr = deploy_light_client_proxy(
                    &provider,
                    &mut contracts,
                    false,
                    LightClientStateSol::dummy_genesis(),
                    StakeTableStateSol::dummy_genesis(),
                    initial_admin,
                    Some(prover),
                )
                .await?;
                // upgrade to v2
                let blocks_per_epoch = 50;
                let epoch_start_block = 50;
                upgrade_light_client_v2(
                    &provider,
                    &mut contracts,
                    false,
                    blocks_per_epoch,
                    epoch_start_block,
                )
                .await?;
                let lc_v2 = LightClientV2::new(lc_proxy_addr, &provider);
                assert_eq!(lc_v2.getVersion().call().await?.majorVersion, 2);
                assert_eq!(lc_v2.blocksPerEpoch().call().await?, blocks_per_epoch);
                assert_eq!(lc_v2.epochStartBlock().call().await?, epoch_start_block);

                deploy_stake_table_proxy(
                    &provider,
                    &mut contracts,
                    token_addr,
                    lc_proxy_addr,
                    U256::from(1000u64),
                    admin,
                )
                .await?
            },
            _ => anyhow::bail!("Not a proxy contract, can't transfer ownership"),
        };

        // transfer ownership to multisig
        let _receipt =
            transfer_ownership(&provider, contract_type, proxy_addr, multisig_admin).await?;
        assert_eq!(
            OwnableUpgradeable::new(proxy_addr, &provider)
                .owner()
                .call()
                .await?,
            multisig_admin
        );

        // then send transfer ownership proposal to the multisig wallet
        let result = transfer_ownership_from_multisig_to_timelock(
            &provider,
            &mut contracts,
            contract_type,
            TransferOwnershipParams {
                new_owner: timelock,
                rpc_url: sepolia_rpc_url.clone(),
                safe_addr: multisig_admin,
                use_hardware_wallet: false,
                dry_run,
            },
        )
        .await?;
        assert!(result.status.success());
        tracing::info!("Transfer ownership output: {:?}", result);

        let stdout = String::from_utf8_lossy(&result.stdout);
        let first_line = stdout.lines().next().unwrap();
        let data: serde_json::Value = serde_json::from_str(first_line)?;
        assert_eq!(data["rpcUrl"], sepolia_rpc_url);
        assert_eq!(data["safeAddress"], multisig_admin.to_string());

        let expected_init_data = match contract_type {
            Contract::LightClientProxy => LightClient::new(proxy_addr, &provider)
                .transferOwnership(timelock)
                .calldata()
                .to_string(),
            Contract::FeeContractProxy => FeeContract::new(proxy_addr, &provider)
                .transferOwnership(timelock)
                .calldata()
                .to_string(),
            Contract::EspTokenProxy => EspToken::new(proxy_addr, &provider)
                .transferOwnership(timelock)
                .calldata()
                .to_string(),
            Contract::StakeTableProxy => StakeTable::new(proxy_addr, &provider)
                .transferOwnership(timelock)
                .calldata()
                .to_string(),
            _ => "0x".to_string(),
        };

        assert_eq!(data["initData"], expected_init_data);
        assert_eq!(data["useHardwareWallet"], false);
        // }
        // v1 state persistence cannot be tested here because the upgrade proposal is not yet executed
        // One has to test that the upgrade proposal is available via the Safe UI
        // and then test that the v1 state is persisted
        Ok(())
    }

    #[test_log::test(tokio::test)]
    async fn test_encode_function_call() -> Result<()> {
        let function_signature = "transfer(address,uint256)".to_string();
        let values = vec![
            "0x000000000000000000000000000000000000dead".to_string(),
            "1000".to_string(),
        ];
        let expected = "0xa9059cbb000000000000000000000000000000000000000000000000000000000000dead00000000000000000000000000000000000000000000000000000000000003e8".parse::<Bytes>()?;
        let encoded = encode_function_call(&function_signature, values).expect("encoding failed");

        assert_eq!(encoded, expected);
        Ok(())
    }

    #[test_log::test(tokio::test)]
    async fn test_encode_function_call_upgrade_to_and_call() -> Result<()> {
        let function_signature = "upgradeToAndCall(address,bytes)".to_string();
        let values = vec![
            "0xe1f131b07550a689d6a11f21d9e9238a5c466996".to_string(),
            "0x".to_string(),
        ];
        let expected = "0x4f1ef286000000000000000000000000e1f131b07550a689d6a11f21d9e9238a5c46699600000000000000000000000000000000000000000000000000000000000000400000000000000000000000000000000000000000000000000000000000000000".parse::<Bytes>()?;
        let encoded = encode_function_call(&function_signature, values).expect("encoding failed");

        assert_eq!(encoded, expected);
        Ok(())
    }

    #[test_log::test(tokio::test)]
    async fn test_encode_function_call_with_bytes32() -> Result<()> {
        let function_signature = "setHash(bytes32)".to_string();
        let values =
            vec!["0x0123456789abcdef0123456789abcdef0123456789abcdef0123456789abcdef".to_string()];
        let expected = "0x0c4c42850123456789abcdef0123456789abcdef0123456789abcdef0123456789abcdef"
            .parse::<Bytes>()?;
        let encoded = encode_function_call(&function_signature, values).expect("encoding failed");

        assert_eq!(encoded, expected);
        Ok(())
    }

    #[test_log::test(tokio::test)]
    async fn test_encode_function_call_with_bytes() -> Result<()> {
        let function_signature = "emitData(bytes)".to_string();
        let values = vec!["0xdeadbeef".to_string()];
        let expected = "0xd836083e00000000000000000000000000000000000000000000000000000000000000200000000000000000000000000000000000000000000000000000000000000004deadbeef00000000000000000000000000000000000000000000000000000000".parse::<Bytes>()?;
        let encoded = encode_function_call(&function_signature, values).expect("encoding failed");

        assert_eq!(encoded, expected);
        Ok(())
    }

    #[test_log::test(tokio::test)]
    async fn test_encode_function_call_with_bool() -> Result<()> {
        let function_signature = "setFlag(bool)".to_string();
        let mut values = vec!["true".to_string()];
        let mut expected =
            "0x3927f6af0000000000000000000000000000000000000000000000000000000000000001"
                .parse::<Bytes>()?;
        let mut encoded =
            encode_function_call(&function_signature, values).expect("encoding failed");

        assert_eq!(encoded, expected);

        values = vec!["false".to_string()];
        expected = "0x3927f6af0000000000000000000000000000000000000000000000000000000000000000"
            .parse::<Bytes>()?;
        encoded = encode_function_call(&function_signature, values).expect("encoding failed");

        assert_eq!(encoded, expected);
        Ok(())
    }

    #[test_log::test(tokio::test)]
    async fn test_encode_function_call_with_string() -> Result<()> {
        let function_signature = "logMessage(string)".to_string();
        let values = vec!["Hello, world!".to_string()];
        let expected = "0x7c9900520000000000000000000000000000000000000000000000000000000000000020000000000000000000000000000000000000000000000000000000000000000d48656c6c6f2c20776f726c642100000000000000000000000000000000000000".parse::<Bytes>()?;
        let encoded = encode_function_call(&function_signature, values).expect("encoding failed");

        assert_eq!(encoded, expected);
        Ok(())
    }

    #[test_log::test(tokio::test)]
    async fn test_transfer_ownership_light_client_proxy() -> Result<()> {
        test_transfer_ownership_helper(
            Contract::LightClientProxy,
            UpgradeTestOptions {
                is_mock: false,
                run_mode: RunMode::DryRun,
                upgrade_count: UpgradeCount::Once,
            },
        )
        .await
    }

    #[test_log::test(tokio::test)]
    async fn test_transfer_ownership_fee_contract_proxy() -> Result<()> {
        test_transfer_ownership_helper(
            Contract::FeeContractProxy,
            UpgradeTestOptions {
                is_mock: false,
                run_mode: RunMode::DryRun,
                upgrade_count: UpgradeCount::Once,
            },
        )
        .await
    }

    #[test_log::test(tokio::test)]
    #[ignore]
    async fn test_transfer_ownership_fee_contract_proxy_real_proposal() -> Result<()> {
        println!("Starting test_transfer_ownership_fee_contract_proxy_real_proposal");
        tracing::info!("Starting test_transfer_ownership_fee_contract_proxy_real_proposal");

        test_transfer_ownership_helper(
            Contract::FeeContractProxy,
            UpgradeTestOptions {
                is_mock: false,
                run_mode: RunMode::RealRun,
                upgrade_count: UpgradeCount::Once,
            },
        )
        .await
    }

    #[test_log::test(tokio::test)]
    async fn test_transfer_ownership_esp_token_proxy() -> Result<()> {
        test_transfer_ownership_helper(
            Contract::EspTokenProxy,
            UpgradeTestOptions {
                is_mock: false,
                run_mode: RunMode::DryRun,
                upgrade_count: UpgradeCount::Once,
            },
        )
        .await
    }

    #[test_log::test(tokio::test)]
    async fn test_transfer_ownership_stake_table_proxy() -> Result<()> {
        test_transfer_ownership_helper(
            Contract::StakeTableProxy,
            UpgradeTestOptions {
                is_mock: false,
                run_mode: RunMode::DryRun,
                upgrade_count: UpgradeCount::Once,
            },
        )
        .await
    }
}<|MERGE_RESOLUTION|>--- conflicted
+++ resolved
@@ -2158,11 +2158,7 @@
             total_supply,
             parse_ether(&initial_supply.to_string()).unwrap()
         );
-<<<<<<< HEAD
-        assert_eq!(token.balanceOf(init_recipient).call().await?, total_supply,);
-=======
         assert_eq!(token.balanceOf(init_recipient).call().await?, total_supply);
->>>>>>> 8d82404a
         assert_eq!(token.name().call().await?, name);
         assert_eq!(token.symbol().call().await?, symbol);
 
