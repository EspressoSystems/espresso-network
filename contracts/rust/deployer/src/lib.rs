use std::{collections::HashMap, io::Write, time::Duration};

use alloy::{
    contract::RawCallBuilder,
    dyn_abi::{DynSolType, DynSolValue, JsonAbiExt},
    hex::{FromHex, ToHexExt},
    json_abi::Function,
    network::{Ethereum, EthereumWallet, TransactionBuilder},
    primitives::{Address, Bytes, B256, U256},
    providers::{
        fillers::{FillProvider, JoinFill, WalletFiller},
        utils::JoinedRecommendedFillers,
        Provider, ProviderBuilder, RootProvider,
    },
    rpc::{client::RpcClient, types::TransactionReceipt},
    signers::{
        ledger::LedgerSigner,
        local::{coins_bip39::English, MnemonicBuilder, PrivateKeySigner},
    },
    transports::http::reqwest::Url,
};
use anyhow::{anyhow, Context, Result};
use clap::{builder::OsStr, Parser};
use derive_more::{derive::Deref, Display};
use hotshot_contract_adapter::sol_types::*;

pub mod builder;
pub mod impersonate_filler;
pub mod network_config;
pub mod proposals;
pub mod provider;

/// Type alias that connects to providers with recommended fillers and wallet
/// use `<HttpProviderWithWallet as WalletProvider>::wallet()` to access internal wallet
/// use `<HttpProviderWithWallet as WalletProvider>::default_signer_address(&provider)` to get wallet address
pub type HttpProviderWithWallet = FillProvider<
    JoinFill<JoinedRecommendedFillers, WalletFiller<EthereumWallet>>,
    RootProvider,
    Ethereum,
>;

/// a handy thin wrapper around wallet builder and provider builder that directly
/// returns an instantiated `Provider` with default fillers with wallet, ready to send tx
pub fn build_provider(
    mnemonic: String,
    account_index: u32,
    url: Url,
    poll_interval: Option<Duration>,
) -> HttpProviderWithWallet {
    let signer = build_signer(mnemonic, account_index);
    let wallet = EthereumWallet::from(signer);

    // alloy sets the polling interval automatically. It tries to guess if an RPC is local, but this
    // guess is wrong when the RPC is running inside docker. This results to 7 second polling
    // intervals on a chain with 1s block time. Therefore, allow overriding the polling interval
    // with a custom value.
    if let Some(interval) = poll_interval {
        tracing::info!("Using custom L1 poll interval: {interval:?}");
        let client = RpcClient::new_http(url.clone()).with_poll_interval(interval);
        ProviderBuilder::new().wallet(wallet).on_client(client)
    } else {
        tracing::info!("Using default L1 poll interval");
        ProviderBuilder::new().wallet(wallet).on_http(url)
    }
}

// TODO: tech-debt: provider creation logic should be refactored to handle mnemonic and
// ledger signers and consolidated with similar code in staking-cli
pub fn build_provider_ledger(
    signer: LedgerSigner,
    url: Url,
    poll_interval: Option<Duration>,
) -> HttpProviderWithWallet {
    let wallet = EthereumWallet::from(signer);

    // alloy sets the polling interval automatically. It tries to guess if an RPC is local, but this
    // guess is wrong when the RPC is running inside docker. This results to 7 second polling
    // intervals on a chain with 1s block time. Therefore, allow overriding the polling interval
    // with a custom value.
    if let Some(interval) = poll_interval {
        tracing::info!("Using custom L1 poll interval: {interval:?}");
        let client = RpcClient::new_http(url.clone()).with_poll_interval(interval);
        ProviderBuilder::new().wallet(wallet).on_client(client)
    } else {
        tracing::info!("Using default L1 poll interval");
        ProviderBuilder::new().wallet(wallet).on_http(url)
    }
}

pub fn build_signer(mnemonic: String, account_index: u32) -> PrivateKeySigner {
    MnemonicBuilder::<English>::default()
        .phrase(mnemonic)
        .index(account_index)
        .expect("wrong mnemonic or index")
        .build()
        .expect("fail to build signer")
}

/// similar to [`build_provider()`] but using a random wallet
pub fn build_random_provider(url: Url) -> HttpProviderWithWallet {
    let signer = MnemonicBuilder::<English>::default()
        .build_random()
        .expect("fail to build signer");
    let wallet = EthereumWallet::from(signer);
    ProviderBuilder::new().wallet(wallet).on_http(url)
}

// We pass this during `forge bind --libraries` as a placeholder for the actual deployed library address
const LIBRARY_PLACEHOLDER_ADDRESS: &str = "ffffffffffffffffffffffffffffffffffffffff";
/// `stateHistoryRetentionPeriod` in LightClient.sol as the maximum retention period in seconds
pub const MAX_HISTORY_RETENTION_SECONDS: u32 = 864000;

/// Set of predeployed contracts.
#[derive(Clone, Debug, Parser)]
pub struct DeployedContracts {
    /// Use an already-deployed PlonkVerifier.sol instead of deploying a new one.
    #[clap(long, env = Contract::PlonkVerifier)]
    plonk_verifier: Option<Address>,
    /// OpsTimelock.sol
    #[clap(long, env = Contract::OpsTimelock)]
    ops_timelock: Option<Address>,
    /// SafeExitTimelock.sol
    #[clap(long, env = Contract::SafeExitTimelock)]
    safe_exit_timelock: Option<Address>,
    /// PlonkVerifierV2.sol
    #[clap(long, env = Contract::PlonkVerifierV2)]
    plonk_verifier_v2: Option<Address>,
    /// PlonkVerifierV3.sol
    #[clap(long, env = Contract::PlonkVerifierV3)]
    plonk_verifier_v3: Option<Address>,

    /// Use an already-deployed LightClient.sol instead of deploying a new one.
    #[clap(long, env = Contract::LightClient)]
    light_client: Option<Address>,
    /// LightClientV2.sol
    #[clap(long, env = Contract::LightClientV2)]
    light_client_v2: Option<Address>,
    /// LightClientV3.sol
    #[clap(long, env = Contract::LightClientV3)]
    light_client_v3: Option<Address>,

    /// Use an already-deployed LightClient.sol proxy instead of deploying a new one.
    #[clap(long, env = Contract::LightClientProxy)]
    light_client_proxy: Option<Address>,

    /// Use an already-deployed FeeContract.sol instead of deploying a new one.
    #[clap(long, env = Contract::FeeContract)]
    fee_contract: Option<Address>,

    /// Use an already-deployed FeeContract.sol proxy instead of deploying a new one.
    #[clap(long, env = Contract::FeeContractProxy)]
    fee_contract_proxy: Option<Address>,

    /// Use an already-deployed EspToken.sol instead of deploying a new one.
    #[clap(long, env = Contract::EspToken)]
    esp_token: Option<Address>,

    /// Use an already-deployed EspTokenV2.sol instead of deploying a new one.
    #[clap(long, env = Contract::EspTokenV2)]
    esp_token_v2: Option<Address>,

    /// Use an already-deployed EspToken.sol proxy instead of deploying a new one.
    #[clap(long, env = Contract::EspTokenProxy)]
    esp_token_proxy: Option<Address>,

    /// Use an already-deployed StakeTable.sol instead of deploying a new one.
    #[clap(long, env = Contract::StakeTable)]
    stake_table: Option<Address>,

    /// Use an already-deployed StakeTableV2.sol instead of deploying a new one.
    #[clap(long, env = Contract::StakeTableV2)]
    stake_table_v2: Option<Address>,

    /// Use an already-deployed StakeTable.sol proxy instead of deploying a new one.
    #[clap(long, env = Contract::StakeTableProxy)]
    stake_table_proxy: Option<Address>,
    /// RewardClaim.sol
    #[clap(long, env = Contract::RewardClaim)]
    reward_claim: Option<Address>,
    /// Use an already-deployed RewardClaim.sol proxy instead of deploying a new one.
    #[clap(long, env = Contract::RewardClaimProxy)]
    reward_claim_proxy: Option<Address>,
}

/// An identifier for a particular contract.
#[derive(Clone, Copy, Debug, Display, PartialEq, Eq, Hash)]
pub enum Contract {
    #[display("ESPRESSO_SEQUENCER_PLONK_VERIFIER_ADDRESS")]
    PlonkVerifier,
    #[display("ESPRESSO_SEQUENCER_OPS_TIMELOCK_ADDRESS")]
    OpsTimelock,
    #[display("ESPRESSO_SEQUENCER_SAFE_EXIT_TIMELOCK_ADDRESS")]
    SafeExitTimelock,
    #[display("ESPRESSO_SEQUENCER_PLONK_VERIFIER_V2_ADDRESS")]
    PlonkVerifierV2,
    #[display("ESPRESSO_SEQUENCER_PLONK_VERIFIER_V3_ADDRESS")]
    PlonkVerifierV3,
    #[display("ESPRESSO_SEQUENCER_LIGHT_CLIENT_ADDRESS")]
    LightClient,
    #[display("ESPRESSO_SEQUENCER_LIGHT_CLIENT_V2_ADDRESS")]
    LightClientV2,
    #[display("ESPRESSO_SEQUENCER_LIGHT_CLIENT_V3_ADDRESS")]
    LightClientV3,
    #[display("ESPRESSO_SEQUENCER_LIGHT_CLIENT_PROXY_ADDRESS")]
    LightClientProxy,
    #[display("ESPRESSO_SEQUENCER_FEE_CONTRACT_ADDRESS")]
    FeeContract,
    #[display("ESPRESSO_SEQUENCER_FEE_CONTRACT_PROXY_ADDRESS")]
    FeeContractProxy,
    #[display("ESPRESSO_SEQUENCER_ESP_TOKEN_ADDRESS")]
    EspToken,
    #[display("ESPRESSO_SEQUENCER_ESP_TOKEN_V2_ADDRESS")]
    EspTokenV2,
    #[display("ESPRESSO_SEQUENCER_ESP_TOKEN_PROXY_ADDRESS")]
    EspTokenProxy,
    #[display("ESPRESSO_SEQUENCER_STAKE_TABLE_ADDRESS")]
    StakeTable,
    #[display("ESPRESSO_SEQUENCER_STAKE_TABLE_V2_ADDRESS")]
    StakeTableV2,
    #[display("ESPRESSO_SEQUENCER_STAKE_TABLE_PROXY_ADDRESS")]
    StakeTableProxy,
    #[display("ESPRESSO_SEQUENCER_REWARD_CLAIM_ADDRESS")]
    RewardClaim,
    #[display("ESPRESSO_SEQUENCER_REWARD_CLAIM_PROXY_ADDRESS")]
    RewardClaimProxy,
}

impl From<Contract> for OsStr {
    fn from(c: Contract) -> OsStr {
        c.to_string().into()
    }
}

/// Cache of contracts predeployed or deployed during this current run.
#[derive(Deref, Debug, Clone, Default)]
pub struct Contracts(HashMap<Contract, Address>);

impl From<DeployedContracts> for Contracts {
    fn from(deployed: DeployedContracts) -> Self {
        let mut m = HashMap::new();
        if let Some(addr) = deployed.plonk_verifier {
            m.insert(Contract::PlonkVerifier, addr);
        }
        if let Some(addr) = deployed.plonk_verifier_v2 {
            m.insert(Contract::PlonkVerifierV2, addr);
        }
        if let Some(addr) = deployed.plonk_verifier_v3 {
            m.insert(Contract::PlonkVerifierV3, addr);
        }
        if let Some(addr) = deployed.safe_exit_timelock {
            m.insert(Contract::SafeExitTimelock, addr);
        }
        if let Some(addr) = deployed.ops_timelock {
            m.insert(Contract::OpsTimelock, addr);
        }
        if let Some(addr) = deployed.light_client {
            m.insert(Contract::LightClient, addr);
        }
        if let Some(addr) = deployed.light_client_v2 {
            m.insert(Contract::LightClientV2, addr);
        }
        if let Some(addr) = deployed.light_client_v3 {
            m.insert(Contract::LightClientV3, addr);
        }
        if let Some(addr) = deployed.light_client_proxy {
            m.insert(Contract::LightClientProxy, addr);
        }
        if let Some(addr) = deployed.fee_contract {
            m.insert(Contract::FeeContract, addr);
        }
        if let Some(addr) = deployed.fee_contract_proxy {
            m.insert(Contract::FeeContractProxy, addr);
        }
        if let Some(addr) = deployed.esp_token {
            m.insert(Contract::EspToken, addr);
        }
        if let Some(addr) = deployed.esp_token_v2 {
            m.insert(Contract::EspTokenV2, addr);
        }
        if let Some(addr) = deployed.esp_token_proxy {
            m.insert(Contract::EspTokenProxy, addr);
        }
        if let Some(addr) = deployed.stake_table {
            m.insert(Contract::StakeTable, addr);
        }
        if let Some(addr) = deployed.stake_table_v2 {
            m.insert(Contract::StakeTableV2, addr);
        }
        if let Some(addr) = deployed.stake_table_proxy {
            m.insert(Contract::StakeTableProxy, addr);
        }
        if let Some(addr) = deployed.reward_claim {
            m.insert(Contract::RewardClaim, addr);
        }
        if let Some(addr) = deployed.reward_claim_proxy {
            m.insert(Contract::RewardClaimProxy, addr);
        }
        Self(m)
    }
}

impl Contracts {
    pub fn new() -> Self {
        Contracts(HashMap::new())
    }

    pub fn address(&self, contract: Contract) -> Option<Address> {
        self.0.get(&contract).copied()
    }

    /// Deploy a contract (with logging and cached deployments)
    ///
    /// The deployment `tx` will be sent only if contract `name` is not already deployed;
    /// otherwise this function will just return the predeployed address.
    pub async fn deploy<T, P>(
        &mut self,
        name: Contract,
        tx: RawCallBuilder<T, P>,
    ) -> Result<Address>
    where
        P: Provider,
    {
        if let Some(addr) = self.0.get(&name) {
            tracing::info!("skipping deployment of {name}, already deployed at {addr:#x}");
            return Ok(*addr);
        }
        tracing::info!("deploying {name}");
        let pending_tx = tx.send().await?;
        let tx_hash = *pending_tx.tx_hash();
        tracing::info!(%tx_hash, "waiting for tx to be mined");
        let receipt = pending_tx.get_receipt().await?;
        tracing::info!(%receipt.gas_used, %tx_hash, "tx mined");
        let addr = receipt
            .contract_address
            .ok_or(alloy::contract::Error::ContractNotDeployed)?;

        tracing::info!("deployed {name} at {addr:#x}");

        self.0.insert(name, addr);
        Ok(addr)
    }

    /// Write a .env file.
    pub fn write(&self, mut w: impl Write) -> Result<()> {
        for (contract, address) in &self.0 {
            writeln!(w, "{contract}={address:#x}")?;
        }
        Ok(())
    }
}

/// Default deployment function `LightClient.sol` or `LightClientMock.sol` with `mock: true`.
///
/// # NOTE:
/// In most cases, you only need to use [`deploy_light_client_proxy()`]
///
/// # NOTE:
/// currently, `LightClient.sol` follows upgradable contract, thus a follow-up
/// call to `.initialize()` with proper genesis block (and other constructor args)
/// are expected to be *delegatecall-ed through the proxy contract*.
pub(crate) async fn deploy_light_client_contract(
    provider: impl Provider,
    contracts: &mut Contracts,
    mock: bool,
) -> Result<Address> {
    // Deploy library contracts.
    let plonk_verifier_addr = contracts
        .deploy(
            Contract::PlonkVerifier,
            PlonkVerifier::deploy_builder(&provider),
        )
        .await?;

    assert!(is_contract(&provider, plonk_verifier_addr).await?);

    // when generate alloy's bindings, we supply a placeholder address, now we modify the actual
    // bytecode with deployed address of the library.
    let target_lc_bytecode = if mock {
        LightClientMock::BYTECODE.encode_hex()
    } else {
        LightClient::BYTECODE.encode_hex()
    };
    let lc_linked_bytecode = {
        match target_lc_bytecode
            .matches(LIBRARY_PLACEHOLDER_ADDRESS)
            .count()
        {
            0 => return Err(anyhow!("lib placeholder not found")),
            1 => Bytes::from_hex(target_lc_bytecode.replacen(
                LIBRARY_PLACEHOLDER_ADDRESS,
                &plonk_verifier_addr.encode_hex(),
                1,
            ))?,
            _ => {
                return Err(anyhow!(
                    "more than one lib placeholder found, consider using a different value"
                ))
            },
        }
    };

    // Deploy the light client
    let light_client_addr = if mock {
        // for mock, we don't populate the `contracts` since it only track production-ready deployments
        let addr = LightClientMock::deploy_builder(&provider)
            .map(|req| req.with_deploy_code(lc_linked_bytecode))
            .deploy()
            .await?;
        tracing::info!("deployed LightClientMock at {addr:#x}");
        addr
    } else {
        contracts
            .deploy(
                Contract::LightClient,
                LightClient::deploy_builder(&provider)
                    .map(|req| req.with_deploy_code(lc_linked_bytecode)),
            )
            .await?
    };
    Ok(light_client_addr)
}

/// The primary logic for deploying and initializing an upgradable light client contract.
///
/// Deploy the upgradable proxy contract, point to an already deployed light client contract as its implementation, and invoke `initialize()` on it.
/// This is run after `deploy_light_client_contract()`, returns the proxy address.
/// This works for both mock and production light client proxy.
pub async fn deploy_light_client_proxy(
    provider: impl Provider,
    contracts: &mut Contracts,
    mock: bool,
    genesis_state: LightClientStateSol,
    genesis_stake: StakeTableStateSol,
    admin: Address,
    prover: Option<Address>,
) -> Result<Address> {
    // deploy the light client implementation contract
    let impl_addr = deploy_light_client_contract(&provider, contracts, mock).await?;
    let lc = LightClient::new(impl_addr, &provider);

    // prepare the input arg for `initialize()`
    let init_data = lc
        .initialize(
            genesis_state,
            genesis_stake,
            MAX_HISTORY_RETENTION_SECONDS,
            admin,
        )
        .calldata()
        .to_owned();
    // deploy proxy and initialize
    let lc_proxy_addr = contracts
        .deploy(
            Contract::LightClientProxy,
            ERC1967Proxy::deploy_builder(&provider, impl_addr, init_data),
        )
        .await?;

    // sanity check
    if !is_proxy_contract(&provider, lc_proxy_addr).await? {
        panic!("LightClientProxy detected not as a proxy, report error!");
    }

    // instantiate a proxy instance, cast as LightClient's ABI interface
    let lc_proxy = LightClient::new(lc_proxy_addr, &provider);

    // set permissioned prover
    if let Some(prover) = prover {
        tracing::info!(%lc_proxy_addr, %prover, "Set permissioned prover ");
        lc_proxy
            .setPermissionedProver(prover)
            .send()
            .await?
            .get_receipt()
            .await?;
    }

    // post deploy verification checks
    assert_eq!(lc_proxy.getVersion().call().await?.majorVersion, 1);
    assert_eq!(lc_proxy.owner().call().await?._0, admin);
    if let Some(prover) = prover {
        assert_eq!(lc_proxy.permissionedProver().call().await?._0, prover);
    }
    assert_eq!(
        lc_proxy.stateHistoryRetentionPeriod().call().await?._0,
        864000
    );
    assert_eq!(
        lc_proxy.currentBlockNumber().call().await?._0,
        U256::from(provider.get_block_number().await?)
    );

    Ok(lc_proxy_addr)
}

/// Upgrade the light client proxy to use LightClientV2.
/// Internally, first detect existence of proxy, then deploy LCV2, then upgrade and initializeV2.
/// Internal to "deploy LCV2", we deploy PlonkVerifierV2 whose address will be used at LCV2 init time.
/// Assumes:
/// - the proxy is already deployed.
/// - the proxy is owned by a regular EOA, not a multisig.
/// - the proxy is not yet initialized for V2
///
/// Returns the receipt of the upgrade transaction.
pub async fn upgrade_light_client_v2(
    provider: impl Provider,
    contracts: &mut Contracts,
    is_mock: bool,
    blocks_per_epoch: u64,
    epoch_start_block: u64,
) -> Result<TransactionReceipt> {
    match contracts.address(Contract::LightClientProxy) {
        // check if proxy already exists
        None => Err(anyhow!("LightClientProxy not found, can't upgrade")),
        Some(proxy_addr) => {
            let proxy = LightClient::new(proxy_addr, &provider);
            let state_history_retention_period =
                proxy.stateHistoryRetentionPeriod().call().await?._0;
            // first deploy PlonkVerifierV2.sol
            let pv2_addr = contracts
                .deploy(
                    Contract::PlonkVerifierV2,
                    PlonkVerifierV2::deploy_builder(&provider),
                )
                .await?;

            assert!(is_contract(&provider, pv2_addr).await?);

            // then deploy LightClientV2.sol
            let target_lcv2_bytecode = if is_mock {
                LightClientV2Mock::BYTECODE.encode_hex()
            } else {
                LightClientV2::BYTECODE.encode_hex()
            };
            let lcv2_linked_bytecode = {
                match target_lcv2_bytecode
                    .matches(LIBRARY_PLACEHOLDER_ADDRESS)
                    .count()
                {
                    0 => return Err(anyhow!("lib placeholder not found")),
                    1 => Bytes::from_hex(target_lcv2_bytecode.replacen(
                        LIBRARY_PLACEHOLDER_ADDRESS,
                        &pv2_addr.encode_hex(),
                        1,
                    ))?,
                    _ => {
                        return Err(anyhow!(
                            "more than one lib placeholder found, consider using a different value"
                        ))
                    },
                }
            };
            let lcv2_addr = if is_mock {
                let addr = LightClientV2Mock::deploy_builder(&provider)
                    .map(|req| req.with_deploy_code(lcv2_linked_bytecode))
                    .deploy()
                    .await?;
                tracing::info!("deployed LightClientV2Mock at {addr:#x}");
                addr
            } else {
                contracts
                    .deploy(
                        Contract::LightClientV2,
                        LightClientV2::deploy_builder(&provider)
                            .map(|req| req.with_deploy_code(lcv2_linked_bytecode)),
                    )
                    .await?
            };

            // get owner of proxy
            let owner = proxy.owner().call().await?;
            let owner_addr = owner._0;
            tracing::info!("Proxy owner: {owner_addr:#x}");

            // prepare init calldata
            let lcv2 = LightClientV2::new(lcv2_addr, &provider);
            let init_data = lcv2
                .initializeV2(blocks_per_epoch, epoch_start_block)
                .calldata()
                .to_owned();
            // invoke upgrade on proxy
            let receipt = proxy
                .upgradeToAndCall(lcv2_addr, init_data)
                .send()
                .await?
                .get_receipt()
                .await?;
            if receipt.inner.is_success() {
                // post deploy verification checks
                let proxy_as_v2 = LightClientV2::new(proxy_addr, &provider);
                assert_eq!(proxy_as_v2.getVersion().call().await?.majorVersion, 2);
                assert_eq!(
                    proxy_as_v2.blocksPerEpoch().call().await?._0,
                    blocks_per_epoch
                );
                assert_eq!(
                    proxy_as_v2.epochStartBlock().call().await?._0,
                    epoch_start_block
                );
                assert_eq!(
                    proxy_as_v2.stateHistoryRetentionPeriod().call().await?._0,
                    state_history_retention_period
                );
                assert_eq!(
                    proxy_as_v2.currentBlockNumber().call().await?._0,
                    U256::from(provider.get_block_number().await?)
                );

                tracing::info!(%lcv2_addr, "LightClientProxy successfully upgrade to: ");
                tracing::info!(
                    "blocksPerEpoch: {}",
                    proxy_as_v2.blocksPerEpoch().call().await?._0
                );
                tracing::info!(
                    "epochStartBlock: {}",
                    proxy_as_v2.epochStartBlock().call().await?._0
                );
            } else {
                tracing::error!("LightClientProxy upgrade failed: {:?}", receipt);
            }

            Ok(receipt)
        },
    }
}

/// Upgrade the light client proxy to use LightClientV3.
/// Internally, first detect existence of proxy, then deploy LCV3, then upgrade and initializeV3.
/// Internal to "deploy LCV3", we deploy PlonkVerifierV3 whose address will be used at LCV3 init time.
/// Assumes:
/// - the proxy is already deployed.
/// - the proxy is owned by a regular EOA, not a multisig.
/// - the proxy is not yet initialized for V3
pub async fn upgrade_light_client_v3(
    provider: impl Provider,
    contracts: &mut Contracts,
    is_mock: bool,
) -> Result<TransactionReceipt> {
    match contracts.address(Contract::LightClientProxy) {
        // check if proxy already exists
        None => Err(anyhow!("LightClientProxy not found, can't upgrade")),
        Some(proxy_addr) => {
            let proxy = LightClient::new(proxy_addr, &provider);

            // first deploy PlonkVerifierV3.sol
            let pv3_addr = contracts
                .deploy(
                    Contract::PlonkVerifierV3,
                    PlonkVerifierV3::deploy_builder(&provider),
                )
                .await?;
            assert!(is_contract(&provider, pv3_addr).await?);

            // then deploy LightClientV3.sol
            let target_lcv3_bytecode = if is_mock {
                LightClientV3Mock::BYTECODE.encode_hex()
            } else {
                LightClientV3::BYTECODE.encode_hex()
            };
            let lcv3_linked_bytecode = {
                match target_lcv3_bytecode
                    .matches(LIBRARY_PLACEHOLDER_ADDRESS)
                    .count()
                {
                    0 => return Err(anyhow!("lib placeholder not found")),
                    1 => Bytes::from_hex(target_lcv3_bytecode.replacen(
                        LIBRARY_PLACEHOLDER_ADDRESS,
                        &pv3_addr.encode_hex(),
                        1,
                    ))?,
                    _ => {
                        return Err(anyhow!(
                            "more than one lib placeholder found, consider using a different value"
                        ))
                    },
                }
            };
            let lcv3_addr = if is_mock {
                let addr = LightClientV3Mock::deploy_builder(&provider)
                    .map(|req| req.with_deploy_code(lcv3_linked_bytecode))
                    .deploy()
                    .await?;
                tracing::info!("deployed LightClientV3Mock at {addr:#x}");
                addr
            } else {
                contracts
                    .deploy(
                        Contract::LightClientV3,
                        LightClientV3::deploy_builder(&provider)
                            .map(|req| req.with_deploy_code(lcv3_linked_bytecode)),
                    )
                    .await?
            };

            // get owner of proxy
            let owner = proxy.owner().call().await?;
            let owner_addr = owner._0;
            tracing::info!("Proxy owner: {owner_addr:#x}");

            // prepare init calldata
            let lcv3 = LightClientV3::new(lcv3_addr, &provider);
            let init_data = lcv3.initializeV3().calldata().to_owned();
            // invoke upgrade on proxy
            let receipt = proxy
                .upgradeToAndCall(lcv3_addr, init_data)
                .send()
                .await?
                .get_receipt()
                .await?;
            if receipt.inner.is_success() {
                // post deploy verification checks
                let proxy_as_v3 = LightClientV3::new(proxy_addr, &provider);
                assert_eq!(proxy_as_v3.getVersion().call().await?.majorVersion, 3);
                tracing::info!(%lcv3_addr, "LightClientProxy successfully upgrade to: ")
            } else {
                tracing::error!("LightClientProxy upgrade failed: {:?}", receipt);
            }

            Ok(receipt)
        },
    }
}

async fn already_initialized(
    provider: impl Provider,
    proxy_addr: Address,
    contract: Contract,
    expected_major_version: u8,
) -> Result<bool> {
    let initialized = get_proxy_initialized_version(&provider, proxy_addr).await?;
    tracing::info!("Initialized version: {}", initialized);

    let contract_major_version = match contract {
        Contract::LightClientV2 => {
            let contract_proxy = LightClientV2::new(proxy_addr, &provider);
            contract_proxy.getVersion().call().await?.majorVersion
        },
        Contract::LightClientV3 => {
            let contract_proxy = LightClientV3::new(proxy_addr, &provider);
            contract_proxy.getVersion().call().await?.majorVersion
        },
        Contract::StakeTableV2 => {
            let contract_proxy = StakeTableV2::new(proxy_addr, &provider);
            contract_proxy.getVersion().call().await?.majorVersion
        },
        _ => anyhow::bail!("Unsupported contract type for already_initialized"),
    };

    Ok(initialized == contract_major_version && contract_major_version == expected_major_version)
}

/// The primary logic for deploying and initializing an upgradable fee contract.
///
/// Deploy the upgradable proxy contract, point to a deployed fee contract as its implementation, and invoke `initialize()` on it.
/// - `admin`: is the new owner (e.g. a multisig address) of the proxy contract
///
/// Return the proxy address.
pub async fn deploy_fee_contract_proxy(
    provider: impl Provider,
    contracts: &mut Contracts,
    admin: Address,
) -> Result<Address> {
    // deploy the fee implementation contract
    let fee_addr = contracts
        .deploy(
            Contract::FeeContract,
            FeeContract::deploy_builder(&provider),
        )
        .await?;
    let fee = FeeContract::new(fee_addr, &provider);

    // prepare the input arg for `initialize()`
    let init_data = fee.initialize(admin).calldata().to_owned();
    // deploy proxy and initialize
    let fee_proxy_addr = contracts
        .deploy(
            Contract::FeeContractProxy,
            ERC1967Proxy::deploy_builder(&provider, fee_addr, init_data),
        )
        .await?;
    // sanity check
    if !is_proxy_contract(&provider, fee_proxy_addr).await? {
        panic!("FeeContractProxy detected not as a proxy, report error!");
    }

    // post deploy verification checks
    let fee_proxy = FeeContract::new(fee_proxy_addr, &provider);
    assert_eq!(fee_proxy.getVersion().call().await?.majorVersion, 1);
    assert_eq!(fee_proxy.owner().call().await?._0, admin);

    Ok(fee_proxy_addr)
}

/// The primary logic for deploying and initializing an upgradable Espresso Token contract.
pub async fn deploy_token_proxy(
    provider: impl Provider,
    contracts: &mut Contracts,
    owner: Address,
    init_grant_recipient: Address,
    initial_supply: U256,
    name: &str,
    symbol: &str,
) -> Result<Address> {
    let token_addr = contracts
        .deploy(Contract::EspToken, EspToken::deploy_builder(&provider))
        .await?;
    let token = EspToken::new(token_addr, &provider);

    let init_data = token
        .initialize(
            owner,
            init_grant_recipient,
            initial_supply,
            name.to_string(),
            symbol.to_string(),
        )
        .calldata()
        .to_owned();
    let token_proxy_addr = contracts
        .deploy(
            Contract::EspTokenProxy,
            ERC1967Proxy::deploy_builder(&provider, token_addr, init_data),
        )
        .await?;

    if !is_proxy_contract(&provider, token_proxy_addr).await? {
        panic!("EspTokenProxy detected not as a proxy, report error!");
    }

    // post deploy verification checks
    let token_proxy = EspToken::new(token_proxy_addr, &provider);
    assert_eq!(token_proxy.getVersion().call().await?.majorVersion, 1);
    assert_eq!(token_proxy.owner().call().await?._0, owner);
    assert_eq!(token_proxy.symbol().call().await?._0, symbol);
    assert_eq!(token_proxy.decimals().call().await?._0, 18);
    assert_eq!(token_proxy.name().call().await?._0, name);
    let total_supply = token_proxy.totalSupply().call().await?._0;
    assert_eq!(
        token_proxy.balanceOf(init_grant_recipient).call().await?._0,
        total_supply
    );

    Ok(token_proxy_addr)
}

/// Upgrade the esp token proxy to use EspTokenV2.
async fn upgrade_esp_token_v2(
    provider: impl Provider,
    contracts: &mut Contracts,
) -> Result<TransactionReceipt> {
    let Some(proxy_addr) = contracts.address(Contract::EspTokenProxy) else {
        anyhow::bail!("EspTokenProxy not found, can't upgrade")
    };

    let proxy = EspToken::new(proxy_addr, &provider);
    // Deploy the new implementation
    let v2_addr = contracts
        .deploy(Contract::EspTokenV2, EspTokenV2::deploy_builder(&provider))
        .await?;

    assert!(is_contract(&provider, v2_addr).await?);

    // prepare init calldata for V2
    let proxy_as_v2 = EspTokenV2::new(proxy_addr, &provider);
    let init_data = proxy_as_v2.initializeV2().calldata().to_owned();

    // invoke upgrade on proxy with initializeV2 call
    let receipt = proxy
        .upgradeToAndCall(v2_addr, init_data)
        .send()
        .await?
        .get_receipt()
        .await?;

    if receipt.inner.is_success() {
        // post deploy verification checks
        let proxy_as_v2 = EspTokenV2::new(proxy_addr, &provider);
        assert_eq!(proxy_as_v2.getVersion().call().await?.majorVersion, 2);
        assert_eq!(proxy_as_v2.name().call().await?._0, "Espresso");
        tracing::info!(%v2_addr, "EspToken successfully upgraded to")
    } else {
        anyhow::bail!("EspToken upgrade failed: {:?}", receipt);
    }

    Ok(receipt)
}

/// The primary logic for deploying and initializing an upgradable permissionless StakeTable contract.
pub async fn deploy_stake_table_proxy(
    provider: impl Provider,
    contracts: &mut Contracts,
    token_addr: Address,
    light_client_addr: Address,
    exit_escrow_period: U256,
    owner: Address,
) -> Result<Address> {
    let stake_table_addr = contracts
        .deploy(Contract::StakeTable, StakeTable::deploy_builder(&provider))
        .await?;
    let stake_table = StakeTable::new(stake_table_addr, &provider);

    // TODO: verify the light client address contains a contract
    // See #3163, it's a cyclic dependency in the demo environment
    // assert!(is_contract(&provider, light_client_addr).await?);

    // verify the token address contains a contract
    if !is_contract(&provider, token_addr).await? {
        anyhow::bail!("Token address is not a contract, can't deploy StakeTableProxy");
    }

    let init_data = stake_table
        .initialize(token_addr, light_client_addr, exit_escrow_period, owner)
        .calldata()
        .to_owned();
    let st_proxy_addr = contracts
        .deploy(
            Contract::StakeTableProxy,
            ERC1967Proxy::deploy_builder(&provider, stake_table_addr, init_data),
        )
        .await?;

    if !is_proxy_contract(&provider, st_proxy_addr).await? {
        panic!("StakeTableProxy detected not as a proxy, report error!");
    }

    let st_proxy = StakeTable::new(st_proxy_addr, &provider);
    assert_eq!(st_proxy.getVersion().call().await?.majorVersion, 1);
    assert_eq!(st_proxy.owner().call().await?._0, owner);
    assert_eq!(st_proxy.token().call().await?._0, token_addr);
    assert_eq!(st_proxy.lightClient().call().await?._0, light_client_addr);
    assert_eq!(
        st_proxy.exitEscrowPeriod().call().await?._0,
        exit_escrow_period
    );

    Ok(st_proxy_addr)
}

<<<<<<< HEAD
/// Deploy and initialize the RewardClaim contract behind a proxy
pub async fn deploy_reward_claim_proxy(
    provider: impl Provider,
    contracts: &mut Contracts,
    esp_token_addr: Address,
    light_client_addr: Address,
    owner: Address,
) -> Result<Address> {
    let reward_claim_addr = contracts
        .deploy(
            Contract::RewardClaim,
            RewardClaim::deploy_builder(&provider),
        )
        .await?;
    let reward_claim = RewardClaim::new(reward_claim_addr, &provider);

    // verify the esp token address contains a contract
    if !is_contract(&provider, esp_token_addr).await? {
        anyhow::bail!("EspToken address is not a contract, can't deploy RewardClaimProxy");
    }

    // verify the light client address contains a contract
    if !is_contract(&provider, light_client_addr).await? {
        anyhow::bail!("LightClient address is not a contract, can't deploy RewardClaimProxy");
    }

    let init_data = reward_claim
        .initialize(owner, esp_token_addr, light_client_addr)
        .calldata()
        .to_owned();
    let reward_claim_proxy_addr = contracts
        .deploy(
            Contract::RewardClaimProxy,
            ERC1967Proxy::deploy_builder(&provider, reward_claim_addr, init_data),
        )
        .await?;

    if !is_proxy_contract(&provider, reward_claim_proxy_addr).await? {
        panic!("RewardClaimProxy detected not as a proxy, report error!");
    }

    let reward_claim_proxy = RewardClaim::new(reward_claim_proxy_addr, &provider);
    assert_eq!(
        reward_claim_proxy.getVersion().call().await?,
        (1, 0, 0).into()
    );
    assert_eq!(reward_claim_proxy.owner().call().await?._0, owner);
    assert_eq!(
        reward_claim_proxy.espToken().call().await?._0,
        esp_token_addr
    );
    assert_eq!(
        reward_claim_proxy.lightClient().call().await?._0,
        light_client_addr
    );

    Ok(reward_claim_proxy_addr)
}

/// Upgrade the stake table proxy to use StakeTableV2.
async fn upgrade_stake_table_v2(
=======
/// Read commission values from L1 StakeTable V1 ValidatorRegistered events for V2 migration
///
/// Assumes an infura RPC is used, otherwise it may hit other rate limits.
pub async fn fetch_commissions_for_stake_table_storage_migration(
    l1_provider: impl Provider,
    stake_table_address: Address,
) -> Result<Vec<StakeTableV2::InitialCommission>> {
    let stake_table = StakeTable::new(stake_table_address, &l1_provider);

    // Verify this is a V1 contract
    let version = stake_table.getVersion().call().await?;
    if version.majorVersion != 1 {
        anyhow::bail!(
            "Expected StakeTable V1 for commission migration, found V{}",
            version.majorVersion
        );
    }

    let start_block = stake_table
        .initializedAtBlock()
        .call()
        .await?
        ._0
        .to::<u64>();

    tracing::info!(
        "Reading ValidatorRegistered events from L1 StakeTable V1 starting at block {}",
        start_block
    );

    // Query ValidatorRegistered events (V1) to get initial commission values
    let registration_events = stake_table
        .ValidatorRegistered_filter()
        .from_block(start_block)
        .query()
        .await
        .context("Failed to query ValidatorRegistered events from V1 contract")?;

    // Create a vec to store commissions in chronological order
    // Note: V1 events only have initial registration, no updates
    let mut initial_commissions = Vec::<StakeTableV2::InitialCommission>::new();

    for (event, _log) in registration_events {
        tracing::debug!(
            "ValidatorRegistered: validator={:?}, commission={}",
            event.account,
            event.commission
        );
        initial_commissions.push(event.into());
    }

    tracing::info!(
        "Found {} validators with commissions to migrate from V1",
        initial_commissions.len()
    );

    Ok(initial_commissions)
}

/// Prepare the upgrade data for StakeTable V2, checking version and fetching commissions if needed.
///
/// Returns:
/// - The initialization commissions (maybe used for post deployment verification)
/// - The initialization calldata (if initialization is needed)
pub async fn prepare_stake_table_v2_upgrade(
>>>>>>> 85747e90
    provider: impl Provider,
    proxy_addr: Address,
    pauser: Address,
    admin: Address,
) -> Result<(Option<Vec<StakeTableV2::InitialCommission>>, Option<Bytes>)> {
    let proxy = StakeTable::new(proxy_addr, &provider);

    let current_version = proxy.getVersion().call().await?;
    let target_version = 2;
    if current_version.majorVersion > target_version {
        anyhow::bail!(
            "Expected StakeTable V1 or V2, found V{}",
            current_version.majorVersion
        );
    }

    // For a non-major version upgrade the proxy storage must already be initialized.
    let needs_initialization = !already_initialized(
        &provider,
        proxy_addr,
        Contract::StakeTableV2,
        target_version,
    )
    .await?;
    assert_eq!(
        needs_initialization,
        current_version.majorVersion < target_version,
        "unexpected version initialized"
    );

    if needs_initialization {
        tracing::info!("Fetching commissions from V1 contract for migration");
        let commissions =
            fetch_commissions_for_stake_table_storage_migration(&provider, proxy_addr).await?;
        tracing::info!("Fetched {} commissions from V1 contract", commissions.len());

        tracing::info!(
            %pauser,
            %admin,
            commission_count = commissions.len(),
            "Init Data to be signed. Function: initializeV2",
        );

        // We can use any address here since we're just building calldata
        let data = StakeTableV2::new(Address::ZERO, &provider)
            .initializeV2(pauser, admin, commissions.clone())
            .calldata()
            .to_owned();

        Ok((Some(commissions), Some(data)))
    } else {
        tracing::info!(
            "Proxy was already initialized for version {}",
            target_version
        );
        Ok((None, None))
    }
}

/// Upgrade the stake table proxy from V1 to V2, or patch V2
pub async fn upgrade_stake_table_v2(
    provider: impl Provider,
    contracts: &mut Contracts,
    pauser: Address,
    admin: Address,
) -> Result<TransactionReceipt> {
    tracing::info!("Upgrading StakeTableProxy to StakeTableV2 with EOA admin");
    let Some(proxy_addr) = contracts.address(Contract::StakeTableProxy) else {
        anyhow::bail!("StakeTableProxy not found, can't upgrade")
    };

    // First prepare upgrade data (including fetching commissions if needed)
    let (init_commissions, init_data) =
        prepare_stake_table_v2_upgrade(&provider, proxy_addr, pauser, admin).await?;

    // Then deploy the new implementation
    let v2_addr = contracts
        .deploy(
            Contract::StakeTableV2,
            StakeTableV2::deploy_builder(&provider),
        )
        .await?;

    let proxy = StakeTable::new(proxy_addr, &provider);

    let receipt = proxy
        .upgradeToAndCall(v2_addr, init_data.unwrap_or_default())
        .send()
        .await?
        .get_receipt()
        .await?;

    if receipt.inner.is_success() {
        // post deploy verification checks
        let proxy_as_v2 = StakeTableV2::new(proxy_addr, &provider);
        assert_eq!(proxy_as_v2.getVersion().call().await?.majorVersion, 2);

        let pauser_role = proxy_as_v2.PAUSER_ROLE().call().await?._0;
        assert!(proxy_as_v2.hasRole(pauser_role, pauser).call().await?._0,);

        let admin_role = proxy_as_v2.DEFAULT_ADMIN_ROLE().call().await?._0;
        assert!(proxy_as_v2.hasRole(admin_role, admin).call().await?._0,);

        if let Some(migrated) = init_commissions {
            tracing::info!("Verifying migrated commissions, may take a minute");
            for init_comm in migrated {
                let tracking = proxy_as_v2
                    .commissionTracking(init_comm.validator)
                    .call()
                    .await?;
                assert_eq!(tracking.commission, init_comm.commission);
            }
        }

        tracing::info!(%v2_addr, "StakeTable successfully upgraded to");
    } else {
        anyhow::bail!("StakeTable upgrade failed: {:?}", receipt);
    }

    Ok(receipt)
}

/// Common logic for any Ownable contract to transfer ownership
pub async fn transfer_ownership(
    provider: impl Provider,
    target_contract: Contract,
    target_address: Address,
    new_owner: Address,
) -> Result<TransactionReceipt> {
    let receipt = match target_contract {
        Contract::LightClient | Contract::LightClientProxy => {
            tracing::info!(%target_address, %new_owner, "Transfer LightClient ownership");
            let lc = LightClient::new(target_address, &provider);
            lc.transferOwnership(new_owner)
                .send()
                .await?
                .get_receipt()
                .await?
        },
        Contract::FeeContract | Contract::FeeContractProxy => {
            tracing::info!(%target_address, %new_owner, "Transfer FeeContract ownership");
            let fee = FeeContract::new(target_address, &provider);
            fee.transferOwnership(new_owner)
                .send()
                .await?
                .get_receipt()
                .await?
        },
        Contract::EspToken | Contract::EspTokenProxy => {
            tracing::info!(%target_address, %new_owner, "Transfer EspToken ownership");
            let token = EspToken::new(target_address, &provider);
            token
                .transferOwnership(new_owner)
                .send()
                .await?
                .get_receipt()
                .await?
        },
        Contract::StakeTable | Contract::StakeTableProxy | Contract::StakeTableV2 => {
            tracing::info!(%target_address, %new_owner, "Transfer StakeTable ownership");
            let stake_table = StakeTable::new(target_address, &provider);
            stake_table
                .transferOwnership(new_owner)
                .send()
                .await?
                .get_receipt()
                .await?
        },
        _ => return Err(anyhow!("Not Ownable, can't transfer ownership!")),
    };
    let tx_hash = receipt.transaction_hash;
    tracing::info!(%receipt.gas_used, %tx_hash, "ownership transferred");
    Ok(receipt)
}

/// helper function to decide if the contract at given address `addr` is a proxy contract
pub async fn is_proxy_contract(provider: impl Provider, addr: Address) -> Result<bool> {
    // when the implementation address is not equal to zero, it's a proxy
    Ok(read_proxy_impl(provider, addr).await? != Address::default())
}

pub async fn read_proxy_impl(provider: impl Provider, addr: Address) -> Result<Address> {
    // confirm that the proxy_address is a proxy
    // using the implementation slot, 0x360894a13ba1a3210667c828492db98dca3e2076cc3735a920a3ca505d382bbc, which is the keccak-256 hash of "eip1967.proxy.implementation" subtracted by 1
    let impl_slot = U256::from_str_radix(
        "360894a13ba1a3210667c828492db98dca3e2076cc3735a920a3ca505d382bbc",
        16,
    )?;
    let storage = provider.get_storage_at(addr, impl_slot).await?;
    Ok(Address::from_slice(&storage.to_be_bytes_vec()[12..]))
}

pub async fn is_contract(provider: impl Provider, address: Address) -> Result<bool> {
    if address == Address::ZERO {
        return Ok(false);
    }
    Ok(!provider.get_code_at(address).await?.is_empty())
}

pub async fn get_proxy_initialized_version(
    provider: impl Provider,
    proxy_addr: Address,
) -> Result<u8> {
    // From openzeppelin Initializable.sol, the initialized version slot is keccak256("openzeppelin.storage.Initializable");
    let slot: B256 = "0xf0c57e16840df040f15088dc2f81fe391c3923bec73e23a9662efc9c229c6a00"
        .parse()
        .unwrap();
    let value = provider.get_storage_at(proxy_addr, slot.into()).await?;
    let initialized = value.as_le_bytes()[0]; // `_initialized` is u8 stored in the last byte
    Ok(initialized)
}

/// Deploy and initialize the Ops Timelock contract
///
/// Parameters:
/// - `min_delay`: The minimum delay for operations
/// - `proposers`: The list of addresses that can propose
/// - `executors`: The list of addresses that can execute
/// - `admin`: The address that can perform admin actions
pub async fn deploy_ops_timelock(
    provider: impl Provider,
    contracts: &mut Contracts,
    min_delay: U256,
    proposers: Vec<Address>,
    executors: Vec<Address>,
    admin: Address,
) -> Result<Address> {
    tracing::info!(
        "OpsTimelock will be deployed with the following parameters: min_delay: {:?}, proposers: \
         {:?}, executors: {:?}, admin: {:?}",
        min_delay,
        proposers,
        executors,
        admin
    );
    let timelock_addr = contracts
        .deploy(
            Contract::OpsTimelock,
            OpsTimelock::deploy_builder(
                &provider,
                min_delay,
                proposers.clone(),
                executors.clone(),
                admin,
            ),
        )
        .await?;

    // Verify deployment
    let timelock = OpsTimelock::new(timelock_addr, &provider);

    // Verify initialization parameters
    assert_eq!(timelock.getMinDelay().call().await?._0, min_delay);
    assert!(
        timelock
            .hasRole(timelock.PROPOSER_ROLE().call().await?._0, proposers[0])
            .call()
            .await?
            ._0
    );
    assert!(
        timelock
            .hasRole(timelock.EXECUTOR_ROLE().call().await?._0, executors[0])
            .call()
            .await?
            ._0
    );

    // test that the admin is in the default admin role where DEFAULT_ADMIN_ROLE = 0x00
    let default_admin_role = U256::ZERO;
    assert!(
        timelock
            .hasRole(default_admin_role.into(), admin)
            .call()
            .await?
            ._0
    );

    Ok(timelock_addr)
}

/// Deploy and initialize the Safe Exit Timelock contract
///
/// Parameters:
/// - `min_delay`: The minimum delay for operations
/// - `proposers`: The list of addresses that can propose
/// - `executors`: The list of addresses that can execute
/// - `admin`: The address that can perform admin actions
pub async fn deploy_safe_exit_timelock(
    provider: impl Provider,
    contracts: &mut Contracts,
    min_delay: U256,
    proposers: Vec<Address>,
    executors: Vec<Address>,
    admin: Address,
) -> Result<Address> {
    tracing::info!(
        "SafeExitTimelock will be deployed with the following parameters: min_delay: {:?}, \
         proposers: {:?}, executors: {:?}, admin: {:?}",
        min_delay,
        proposers,
        executors,
        admin
    );
    let timelock_addr = contracts
        .deploy(
            Contract::SafeExitTimelock,
            SafeExitTimelock::deploy_builder(
                &provider,
                min_delay,
                proposers.clone(),
                executors.clone(),
                admin,
            ),
        )
        .await?;

    // Verify deployment
    let timelock = SafeExitTimelock::new(timelock_addr, &provider);

    // Verify initialization parameters
    assert_eq!(timelock.getMinDelay().call().await?._0, min_delay);
    assert!(
        timelock
            .hasRole(timelock.PROPOSER_ROLE().call().await?._0, proposers[0])
            .call()
            .await?
            ._0
    );
    assert!(
        timelock
            .hasRole(timelock.EXECUTOR_ROLE().call().await?._0, executors[0])
            .call()
            .await?
            ._0
    );

    // test that the admin is in the default admin role where DEFAULT_ADMIN_ROLE = 0x00
    let default_admin_role = U256::ZERO;
    assert!(
        timelock
            .hasRole(default_admin_role.into(), admin)
            .call()
            .await?
            ._0
    );

    Ok(timelock_addr)
}

/// Encode a function call with the given signature and arguments
///
/// Parameters:
/// - `signature`: e.g. `"transfer(address,uint256)"`
/// - `args`: Solidity typed arguments as `Vec<&str>`
///
/// Returns:
/// - Full calldata: selector + encoded arguments
pub fn encode_function_call(signature: &str, args: Vec<String>) -> Result<Bytes> {
    let func = Function::parse(signature)?;

    // Check if argument count matches the function signature
    if args.len() != func.inputs.len() {
        anyhow::bail!(
            "Mismatch between argument count ({}) and parameter count ({})",
            args.len(),
            func.inputs.len()
        );
    }

    // Parse argument values using the function's parameter types directly
    let arg_values: Vec<DynSolValue> =
        func.inputs
            .iter()
            .enumerate()
            .map(|(i, param)| {
                let arg_str = &args[i];
                let dyn_type: DynSolType =
                    param.ty.to_string().parse().map_err(|e| {
                        anyhow!("Failed to parse parameter type '{}': {}", param.ty, e)
                    })?;
                dyn_type.coerce_str(arg_str).map_err(|e| {
                    anyhow!(
                        "Failed to coerce argument '{}' to type '{}': {}",
                        arg_str,
                        param.ty,
                        e
                    )
                })
            })
            .collect::<Result<Vec<_>>>()?;

    let encoded_input = func.abi_encode_input(&arg_values)?;
    let data = Bytes::from(encoded_input);
    Ok(data)
}

#[cfg(test)]
mod tests {
    use std::sync::Arc;

    use alloy::{
        node_bindings::Anvil,
        primitives::utils::parse_ether,
        providers::{ext::AnvilApi, layers::AnvilProvider, ProviderBuilder},
        sol_types::SolValue,
    };
    use hotshot_contract_adapter::{
        sol_types::{EdOnBN254PointSol, G1PointSol, G2PointSol, StakeTableV2},
        stake_table::sign_address_bls,
    };
    use hotshot_types::{light_client::StateKeyPair, signature_key::BLSKeyPair};
    use rand::{rngs::StdRng, Rng, SeedableRng};

    use super::*;
    use crate::{
        impersonate_filler::ImpersonateFiller,
        proposals::{
            multisig::{
                transfer_ownership_from_multisig_to_timelock, upgrade_esp_token_v2_multisig_owner,
                upgrade_light_client_v2_multisig_owner, upgrade_stake_table_v2_multisig_owner,
                LightClientV2UpgradeParams, TransferOwnershipParams,
            },
            timelock::{
                cancel_timelock_operation, execute_timelock_operation, schedule_timelock_operation,
                TimelockOperationData,
            },
        },
    };

    #[test_log::test(tokio::test)]
    async fn test_is_contract() -> Result<(), anyhow::Error> {
        let provider = ProviderBuilder::new().on_anvil_with_wallet();

        // test with zero address returns false
        let zero_address = Address::ZERO;
        assert!(!is_contract(&provider, zero_address).await?);

        // Test with a non-contract address (e.g., a random address)
        let random_address = Address::random();
        assert!(!is_contract(&provider, random_address).await?);

        // Deploy a contract and test with its address
        let fee_contract = FeeContract::deploy(&provider).await?;
        let contract_address = *fee_contract.address();
        assert!(is_contract(&provider, contract_address).await?);

        Ok(())
    }

    #[test_log::test(tokio::test)]
    async fn test_is_proxy_contract() -> Result<()> {
        let provider = ProviderBuilder::new().on_anvil_with_wallet();
        let deployer = provider.get_accounts().await?[0];

        let fee_contract = FeeContract::deploy(&provider).await?;
        let init_data = fee_contract.initialize(deployer).calldata().clone();
        let proxy = ERC1967Proxy::deploy(&provider, *fee_contract.address(), init_data).await?;

        assert!(is_proxy_contract(&provider, *proxy.address()).await?);
        assert!(!is_proxy_contract(&provider, *fee_contract.address()).await?);
        Ok(())
    }

    #[test_log::test(tokio::test)]
    async fn test_deploy_light_client() -> Result<()> {
        let provider = ProviderBuilder::new().on_anvil_with_wallet();
        let mut contracts = Contracts::new();

        // first test if LightClientMock can be deployed
        let mock_lc_addr = deploy_light_client_contract(&provider, &mut contracts, true).await?;
        let pv_addr = contracts.address(Contract::PlonkVerifier).unwrap();

        // then deploy the actual LightClient
        let lc_addr = deploy_light_client_contract(&provider, &mut contracts, false).await?;
        assert_ne!(mock_lc_addr, lc_addr);
        // check that we didn't redeploy PlonkVerifier again, instead use existing ones
        assert_eq!(contracts.address(Contract::PlonkVerifier).unwrap(), pv_addr);
        Ok(())
    }

    #[test_log::test(tokio::test)]
    async fn test_deploy_mock_light_client_proxy() -> Result<()> {
        let provider = ProviderBuilder::new().on_anvil_with_wallet();
        let mut contracts = Contracts::new();

        // prepare `initialize()` input
        let genesis_state = LightClientStateSol::dummy_genesis();
        let genesis_stake = StakeTableStateSol::dummy_genesis();
        let admin = provider.get_accounts().await?[0];
        let prover = admin;

        let lc_proxy_addr = deploy_light_client_proxy(
            &provider,
            &mut contracts,
            true, // is_mock = true
            genesis_state.clone(),
            genesis_stake.clone(),
            admin,
            Some(prover),
        )
        .await?;

        // check initialization is correct
        let lc = LightClientMock::new(lc_proxy_addr, &provider);
        let finalized_state: LightClientStateSol = lc.finalizedState().call().await?.into();
        assert_eq!(
            genesis_state.abi_encode_params(),
            finalized_state.abi_encode_params()
        );
        // mock set the state
        let new_state = LightClientStateSol {
            viewNum: 10,
            blockHeight: 10,
            blockCommRoot: U256::from(42),
        };
        lc.setFinalizedState(new_state.clone().into())
            .send()
            .await?
            .watch()
            .await?;
        let finalized_state: LightClientStateSol = lc.finalizedState().call().await?.into();
        assert_eq!(
            new_state.abi_encode_params(),
            finalized_state.abi_encode_params()
        );

        Ok(())
    }

    #[test_log::test(tokio::test)]
    async fn test_deploy_light_client_proxy() -> Result<()> {
        let provider = ProviderBuilder::new().on_anvil_with_wallet();
        let mut contracts = Contracts::new();

        // prepare `initialize()` input
        let genesis_state = LightClientStateSol::dummy_genesis();
        let genesis_stake = StakeTableStateSol::dummy_genesis();
        let admin = provider.get_accounts().await?[0];
        let prover = Address::random();

        let lc_proxy_addr = deploy_light_client_proxy(
            &provider,
            &mut contracts,
            false,
            genesis_state.clone(),
            genesis_stake.clone(),
            admin,
            Some(prover),
        )
        .await?;

        // check initialization is correct
        let lc = LightClient::new(lc_proxy_addr, &provider);
        let finalized_state = lc.finalizedState().call().await?;
        assert_eq!(finalized_state.viewNum, genesis_state.viewNum);
        assert_eq!(finalized_state.blockHeight, genesis_state.blockHeight);
        assert_eq!(&finalized_state.blockCommRoot, &genesis_state.blockCommRoot);

        let fetched_stake = lc.genesisStakeTableState().call().await?;
        assert_eq!(fetched_stake.blsKeyComm, genesis_stake.blsKeyComm);
        assert_eq!(fetched_stake.schnorrKeyComm, genesis_stake.schnorrKeyComm);
        assert_eq!(fetched_stake.amountComm, genesis_stake.amountComm);
        assert_eq!(fetched_stake.threshold, genesis_stake.threshold);

        let fetched_prover = lc.permissionedProver().call().await?;
        assert_eq!(fetched_prover._0, prover);

        // test transfer ownership to multisig
        let multisig = Address::random();
        let _receipt = transfer_ownership(
            &provider,
            Contract::LightClientProxy,
            lc_proxy_addr,
            multisig,
        )
        .await?;
        assert_eq!(lc.owner().call().await?._0, multisig);

        Ok(())
    }

    #[test_log::test(tokio::test)]
    async fn test_deploy_fee_contract_proxy() -> Result<()> {
        let provider = ProviderBuilder::new().on_anvil_with_wallet();
        let mut contracts = Contracts::new();
        let admin = provider.get_accounts().await?[0];
        let alice = Address::random();

        let fee_proxy_addr = deploy_fee_contract_proxy(&provider, &mut contracts, alice).await?;

        // check initialization is correct
        let fee = FeeContract::new(fee_proxy_addr, &provider);
        let fetched_owner = fee.owner().call().await?._0;
        assert_eq!(fetched_owner, alice);

        // redeploy new fee with admin being the owner
        contracts = Contracts::new();
        let fee_proxy_addr = deploy_fee_contract_proxy(&provider, &mut contracts, admin).await?;
        let fee = FeeContract::new(fee_proxy_addr, &provider);

        // test transfer ownership to multisig
        let multisig = Address::random();
        let _receipt = transfer_ownership(
            &provider,
            Contract::FeeContractProxy,
            fee_proxy_addr,
            multisig,
        )
        .await?;
        assert_eq!(fee.owner().call().await?._0, multisig);

        Ok(())
    }

    async fn test_upgrade_light_client_to_v2_helper(is_mock: bool) -> Result<()> {
        let provider = ProviderBuilder::new().on_anvil_with_wallet();
        let mut contracts = Contracts::new();
        let blocks_per_epoch = 10; // for test
        let epoch_start_block = 22;

        // prepare `initialize()` input
        let genesis_state = LightClientStateSol::dummy_genesis();
        let genesis_stake = StakeTableStateSol::dummy_genesis();
        let admin = provider.get_accounts().await?[0];
        let prover = Address::random();

        // deploy proxy and V1
        let lc_proxy_addr = deploy_light_client_proxy(
            &provider,
            &mut contracts,
            false,
            genesis_state.clone(),
            genesis_stake.clone(),
            admin,
            Some(prover),
        )
        .await?;

        let state_history_retention_period = LightClient::new(lc_proxy_addr, &provider)
            .stateHistoryRetentionPeriod()
            .call()
            .await?
            ._0;

        // then upgrade to v2
        upgrade_light_client_v2(
            &provider,
            &mut contracts,
            is_mock,
            blocks_per_epoch,
            epoch_start_block,
        )
        .await?;

        // test correct v1 state persistence
        let lc = LightClientV2::new(lc_proxy_addr, &provider);
        let finalized_state: LightClientStateSol = lc.finalizedState().call().await?.into();
        assert_eq!(
            genesis_state.abi_encode_params(),
            finalized_state.abi_encode_params()
        );
        // test new v2 state
        let next_stake: StakeTableStateSol = lc.votingStakeTableState().call().await?.into();
        assert_eq!(
            genesis_stake.abi_encode_params(),
            next_stake.abi_encode_params()
        );
        assert_eq!(lc.getVersion().call().await?.majorVersion, 2);
        assert_eq!(lc.blocksPerEpoch().call().await?._0, blocks_per_epoch);
        assert_eq!(lc.epochStartBlock().call().await?._0, epoch_start_block);
        assert_eq!(
            lc.stateHistoryRetentionPeriod().call().await?._0,
            state_history_retention_period
        );

        // test mock-specific functions
        if is_mock {
            // recast to mock
            let lc_mock = LightClientV2Mock::new(lc_proxy_addr, &provider);
            let new_blocks_per_epoch = blocks_per_epoch + 10;
            lc_mock
                .setBlocksPerEpoch(new_blocks_per_epoch)
                .send()
                .await?
                .watch()
                .await?;
            assert_eq!(
                new_blocks_per_epoch,
                lc_mock.blocksPerEpoch().call().await?._0
            );
        }
        Ok(())
    }

    #[test_log::test(tokio::test)]
    async fn test_upgrade_light_client_to_v2() -> Result<()> {
        test_upgrade_light_client_to_v2_helper(false).await
    }

    #[test_log::test(tokio::test)]
    async fn test_upgrade_mock_light_client_v2() -> Result<()> {
        test_upgrade_light_client_to_v2_helper(true).await
    }

    #[test_log::test(tokio::test)]
    async fn test_fetch_commissions_for_stake_table_storage_migration() -> Result<()> {
        let provider = ProviderBuilder::new().on_anvil_with_wallet();
        let mut contracts = Contracts::new();
        let owner = provider.get_accounts().await?[0];

        let token_addr = deploy_token_proxy(
            &provider,
            &mut contracts,
            owner,
            owner,
            U256::from(10_000_000u64),
            "Test Token",
            "TEST",
        )
        .await?;
        let lc_addr = deploy_light_client_contract(&provider, &mut contracts, false).await?;
        let exit_escrow_period = U256::from(1000);

        let stake_table_proxy_addr = deploy_stake_table_proxy(
            &provider,
            &mut contracts,
            token_addr,
            lc_addr,
            exit_escrow_period,
            owner,
        )
        .await?;

        // Use V2 interface even for V1 contract (V2 ABI is a superset of V1)
        let stake_table = StakeTableV2::new(stake_table_proxy_addr, &provider);

        let accounts = provider.get_accounts().await?;
        let test_validators = [
            (accounts[0], 0u16),
            (accounts[1], 100u16),
            (accounts[2], 10_000u16),
        ];

        let mut rng = StdRng::from_seed([42u8; 32]);
        for (validator_addr, commission) in test_validators.iter() {
            let bls_key_pair = BLSKeyPair::generate(&mut rng);
            let state_key_pair = StateKeyPair::generate_from_seed(rng.gen());
            let bls_vk_sol: G2PointSol = bls_key_pair.ver_key().to_affine().into();
            let bls_sig_sol: G1PointSol = sign_address_bls(&bls_key_pair, *validator_addr).into();
            let schnorr_vk_sol: EdOnBN254PointSol = state_key_pair.ver_key().to_affine().into();

            let receipt = stake_table
                .registerValidator(bls_vk_sol, schnorr_vk_sol, bls_sig_sol.into(), *commission)
                .from(*validator_addr)
                .send()
                .await?
                .get_receipt()
                .await?;
            assert!(receipt.status());
        }

        let fetched_commissions =
            fetch_commissions_for_stake_table_storage_migration(&provider, stake_table_proxy_addr)
                .await?;

        assert_eq!(fetched_commissions.len(), test_validators.len(),);

        for ((validator, commission), fetched) in test_validators.iter().zip(&fetched_commissions) {
            assert_eq!(fetched.validator, *validator);
            assert_eq!(fetched.commission, *commission);
        }

        // Migration only applies to V1 contract
        let stake_table_v2 = StakeTableV2::deploy(&provider).await?;
        let err = fetch_commissions_for_stake_table_storage_migration(
            &provider,
            *stake_table_v2.address(),
        )
        .await
        .unwrap_err();
        assert!(err.to_string().contains("Expected StakeTable V1"));

        Ok(())
    }

    /// Check that we can fetch the commissions on sepolia where we will do the
    /// commission migration.
    ///
    /// Assumes an infura RPC is used, otherwise fetching commissions may hit other rate limits.
    ///
    /// env RPC_URL=... cargo test -p espresso-contract-deployer -- --ignored test_fetch_commissions_sepolia
    #[ignore]
    #[test_log::test(tokio::test)]
    async fn test_fetch_commissions_sepolia() -> Result<()> {
        let rpc_url = std::env::var("RPC_URL")
            .expect("RPC_URL environment variable not set")
            .parse()?;
        let provider = ProviderBuilder::new().on_http(rpc_url);

        // Decaf / sepolia stake table address
        let stake_table_address: Address = "0x40304FbE94D5E7D1492Dd90c53a2D63E8506a037".parse()?;
        let fetched_commissions =
            fetch_commissions_for_stake_table_storage_migration(&provider, stake_table_address)
                .await?;
        assert!(!fetched_commissions.is_empty());

        println!(
            "Fetched {} commissions from Sepolia StakeTable",
            fetched_commissions.len()
        );
        for commission in &fetched_commissions {
            println!(
                "  Validator: {}, Commission: {}",
                commission.validator, commission.commission
            );
        }

        let pauser = Address::random();
        let admin = Address::random();
        let init_v2_calldata = StakeTableV2::new(stake_table_address, &provider)
            .initializeV2(pauser, admin, fetched_commissions)
            .calldata()
            .clone();
        println!("Calldata size: {} bytes", init_v2_calldata.len());

        // The max calldata size is 128 kB per tx, but at the time of writing we
        // only need about 7 kB therefore applying a stricter limit of 32 kB
        assert!(init_v2_calldata.len() < 32 * 1024);
        Ok(())
    }

    impl Contracts {
        fn insert(&mut self, name: Contract, address: Address) -> Option<Address> {
            self.0.insert(name, address)
        }
    }

    /// Fork test to test if we can upgrade the decaf stake table from V1 to V2
    /// This test forks Sepolia (where decaf runs) using anvil, fetches existing commissions,
    /// impersonates the proxy owner, and performs the upgrade.
    ///
    /// Assumes an infura RPC is used, otherwise fetching commissions may hit other rate limits.
    ///
    /// env RPC_URL=... cargo test -p espresso-contract-deployer -- --ignored test_upgrade_decaf_stake_table_fork
    #[ignore]
    #[test_log::test(tokio::test)]
    async fn test_upgrade_decaf_stake_table_fork() -> Result<()> {
        let rpc_url = std::env::var("RPC_URL").expect("RPC_URL environment variable not set");

        // Decaf / sepolia stake table address
        let stake_table_address: Address = "0x40304FbE94D5E7D1492Dd90c53a2D63E8506a037".parse()?;
        let anvil = Anvil::new()
            .fork(rpc_url)
            .arg("--retries")
            .arg("20")
            .spawn();

        let provider = ProviderBuilder::new().on_http(anvil.endpoint().parse()?);
        let proxy = StakeTable::new(stake_table_address, &provider);
        let proxy_owner = proxy.owner().call().await?._0;
        tracing::info!("Proxy owner address: {proxy_owner:#x}");

        // Enable impersonation for the proxy owner
        let provider = ProviderBuilder::new()
            .filler(ImpersonateFiller::new(proxy_owner))
            .on_http(anvil.endpoint().parse()?);
        let anvil_provider = AnvilProvider::new(provider.clone(), Arc::new(anvil));
        anvil_provider.anvil_auto_impersonate_account(true).await?;
        anvil_provider
            .anvil_set_balance(proxy_owner, parse_ether("100")?)
            .await?;

        // We need a Contracts instance with proxy deployed
        let mut contracts = Contracts::new();
        contracts.insert(Contract::StakeTableProxy, stake_table_address);
        let pauser = Address::random();
        let admin = proxy_owner;

        upgrade_stake_table_v2(&provider, &mut contracts, pauser, admin).await?;
        Ok(())
    }

    async fn test_upgrade_light_client_to_v3_helper(options: UpgradeTestOptions) -> Result<()> {
        let provider = ProviderBuilder::new().on_anvil_with_wallet();
        let mut contracts = Contracts::new();
        let blocks_per_epoch = 10; // for test
        let epoch_start_block = 22;

        // prepare `initialize()` input
        let genesis_state = LightClientStateSol::dummy_genesis();
        let genesis_stake = StakeTableStateSol::dummy_genesis();
        let admin = provider.get_accounts().await?[0];
        let prover = Address::random();

        // deploy proxy and V1
        let lc_proxy_addr = deploy_light_client_proxy(
            &provider,
            &mut contracts,
            false,
            genesis_state.clone(),
            genesis_stake.clone(),
            admin,
            Some(prover),
        )
        .await?;

        // first upgrade to v2
        upgrade_light_client_v2(
            &provider,
            &mut contracts,
            options.is_mock,
            blocks_per_epoch,
            epoch_start_block,
        )
        .await?;

        // then upgrade to v3
        upgrade_light_client_v3(&provider, &mut contracts, options.is_mock).await?;

        // test correct v1 and v2 state persistence
        let lc = LightClientV3::new(lc_proxy_addr, &provider);
        let finalized_state: LightClientStateSol = lc.finalizedState().call().await?.into();
        assert_eq!(
            genesis_state.abi_encode_params(),
            finalized_state.abi_encode_params()
        );

        // test v2 state persistence
        let next_stake: StakeTableStateSol = lc.votingStakeTableState().call().await?.into();
        assert_eq!(
            genesis_stake.abi_encode_params(),
            next_stake.abi_encode_params()
        );

        // test v3 specific properties
        assert_eq!(lc.getVersion().call().await?.majorVersion, 3);

        // V3 inherits blocks_per_epoch and epoch_start_block from V2
        let lc_as_v2 = LightClientV2::new(lc_proxy_addr, &provider);
        assert_eq!(lc_as_v2.blocksPerEpoch().call().await?._0, blocks_per_epoch);
        assert_eq!(
            lc_as_v2.epochStartBlock().call().await?._0,
            epoch_start_block
        );

        // test mock-specific functions
        if options.is_mock {
            // recast to mock
            let lc_mock = LightClientV3Mock::new(lc_proxy_addr, &provider);
            // Test that mock-specific functions work
            let new_blocks_per_epoch = blocks_per_epoch + 10;
            lc_mock
                .setBlocksPerEpoch(new_blocks_per_epoch)
                .send()
                .await?
                .watch()
                .await?;
            assert_eq!(
                new_blocks_per_epoch,
                lc_mock.blocksPerEpoch().call().await?._0
            );
        }
        Ok(())
    }

    #[test_log::test(tokio::test)]
    async fn test_upgrade_light_client_to_v3() -> Result<()> {
        test_upgrade_light_client_to_v3_helper(UpgradeTestOptions {
            is_mock: false,
            run_mode: RunMode::RealRun,
            upgrade_count: UpgradeCount::Once,
        })
        .await
    }

    #[test_log::test(tokio::test)]
    async fn test_upgrade_mock_light_client_v3() -> Result<()> {
        test_upgrade_light_client_to_v3_helper(UpgradeTestOptions {
            is_mock: true,
            run_mode: RunMode::RealRun,
            upgrade_count: UpgradeCount::Once,
        })
        .await
    }

    #[derive(Debug, Clone, Copy)]
    pub enum RunMode {
        DryRun,
        RealRun,
    }

    #[derive(Debug, Clone, Copy)]
    pub enum UpgradeCount {
        Once,
        Twice,
    }

    #[derive(Debug, Clone, Copy)]
    pub struct UpgradeTestOptions {
        pub is_mock: bool,
        pub run_mode: RunMode,
        pub upgrade_count: UpgradeCount,
    }
    // This test is used to test the upgrade of the LightClientProxy via the multisig wallet
    // It only tests the upgrade proposal via the typescript script and thus requires the upgrade proposal to be sent to a real network
    // However, the contracts are deployed on anvil, so the test will pass even if the upgrade proposal is not executed
    // The test assumes that there is a file .env.deployer.rs.test in the root directory:
    // Ensure that the private key has proposal rights on the Safe Multisig Wallet and the SDK supports the network
    async fn test_upgrade_light_client_to_v2_multisig_owner_helper(
        options: UpgradeTestOptions,
    ) -> Result<()> {
        let mut sepolia_rpc_url = "http://localhost:8545".to_string();
        let mut multisig_admin = Address::random();
        let mut mnemonic =
            "test test test test test test test test test test test junk".to_string();
        let mut account_index = 0;
        let anvil = Anvil::default().spawn();
        let dry_run = matches!(options.run_mode, RunMode::DryRun);
        if !dry_run {
            dotenvy::from_filename_override(".env.deployer.rs.test").ok();

            for item in dotenvy::from_filename_iter(".env.deployer.rs.test")
                .expect("Failed to read .env.deployer.rs.test")
            {
                let (key, val) = item?;
                if key == "ESPRESSO_SEQUENCER_L1_PROVIDER" {
                    sepolia_rpc_url = val.to_string();
                } else if key == "ESPRESSO_SEQUENCER_ETH_MULTISIG_ADDRESS" {
                    multisig_admin = val.parse::<Address>()?;
                } else if key == "ESPRESSO_SEQUENCER_ETH_MNEMONIC" {
                    mnemonic = val.to_string();
                } else if key == "ESPRESSO_DEPLOYER_ACCOUNT_INDEX" {
                    account_index = val.parse::<u32>()?;
                }
            }

            if sepolia_rpc_url.is_empty() || multisig_admin.is_zero() {
                panic!(
                    "ESPRESSO_SEQUENCER_L1_PROVIDER and ESPRESSO_SEQUENCER_ETH_MULTISIG_ADDRESS \
                     must be set in .env.deployer.rs.test"
                );
            }
        }

        let mut contracts = Contracts::new();
        let blocks_per_epoch = 10; // for test
        let epoch_start_block = 22;
        let admin_signer = MnemonicBuilder::<English>::default()
            .phrase(mnemonic)
            .index(account_index)
            .expect("wrong mnemonic or index")
            .build()?;
        let admin = admin_signer.address();
        let provider = if !dry_run {
            ProviderBuilder::new()
                .wallet(admin_signer)
                .connect(&sepolia_rpc_url)
                .await?
        } else {
            ProviderBuilder::new()
                .wallet(admin_signer)
                .connect(&anvil.endpoint())
                .await?
        };

        // prepare `initialize()` input
        let genesis_state = LightClientStateSol::dummy_genesis();
        let genesis_stake = StakeTableStateSol::dummy_genesis();

        let prover = Address::random();

        // deploy proxy and V1
        let lc_proxy_addr = deploy_light_client_proxy(
            &provider,
            &mut contracts,
            false,
            genesis_state.clone(),
            genesis_stake.clone(),
            admin,
            Some(prover),
        )
        .await?;
        if matches!(options.upgrade_count, UpgradeCount::Twice) {
            // upgrade to v2
            upgrade_light_client_v2(
                &provider,
                &mut contracts,
                options.is_mock,
                blocks_per_epoch,
                epoch_start_block,
            )
            .await?;
        }

        // transfer ownership to multisig
        let _receipt = transfer_ownership(
            &provider,
            Contract::LightClientProxy,
            lc_proxy_addr,
            multisig_admin,
        )
        .await?;
        let lc = LightClient::new(lc_proxy_addr, &provider);
        assert_eq!(lc.owner().call().await?._0, multisig_admin);

        // then send upgrade proposal to the multisig wallet
        let result = upgrade_light_client_v2_multisig_owner(
            &provider,
            &mut contracts,
            LightClientV2UpgradeParams {
                blocks_per_epoch,
                epoch_start_block,
            },
            options.is_mock,
            sepolia_rpc_url.clone(),
            Some(dry_run),
        )
        .await?;
        tracing::info!(
            "Result when trying to upgrade LightClientProxy via the multisig wallet: {:?}",
            result
        );
        if dry_run {
            let data: serde_json::Value = serde_json::from_str(&result)?;
            assert_eq!(data["rpcUrl"], sepolia_rpc_url);
            assert_eq!(data["safeAddress"], multisig_admin.to_string());
            assert_eq!(data["proxyAddress"], lc_proxy_addr.to_string());

            let expected_init_data = if matches!(options.upgrade_count, UpgradeCount::Twice) {
                "0x" // no init data for the second upgrade because the proxy was already initialized
            } else {
                &LightClientV2::new(lc_proxy_addr, &provider)
                    .initializeV2(blocks_per_epoch, epoch_start_block)
                    .calldata()
                    .to_owned()
                    .to_string()
            };

            assert_eq!(data["initData"], expected_init_data.to_string());
            assert_eq!(data["useHardwareWallet"], false);
        }
        // v1 state persistence cannot be tested here because the upgrade proposal is not yet executed
        // One has to test that the upgrade proposal is available via the Safe UI
        // and then test that the v1 state is persisted
        Ok(())
    }

    #[test_log::test(tokio::test)]
    async fn test_upgrade_light_client_to_v2_multisig_owner_dry_run() -> Result<()> {
        test_upgrade_light_client_to_v2_multisig_owner_helper(UpgradeTestOptions {
            is_mock: false,
            run_mode: RunMode::DryRun,
            upgrade_count: UpgradeCount::Once,
        })
        .await
    }

    // We expect no init data for the second upgrade because the proxy was already initialized
    #[test_log::test(tokio::test)]
    async fn test_upgrade_light_client_to_v2_twice_multisig_owner_dry_run() -> Result<()> {
        test_upgrade_light_client_to_v2_multisig_owner_helper(UpgradeTestOptions {
            is_mock: false,
            run_mode: RunMode::DryRun,
            upgrade_count: UpgradeCount::Twice,
        })
        .await
    }

    #[test_log::test(tokio::test)]
    #[ignore]
    async fn test_upgrade_light_client_to_v2_multisig_owner_live_eth_network() -> Result<()> {
        test_upgrade_light_client_to_v2_multisig_owner_helper(UpgradeTestOptions {
            is_mock: false,
            run_mode: RunMode::RealRun,
            upgrade_count: UpgradeCount::Once,
        })
        .await
    }

    #[test_log::test(tokio::test)]
    async fn test_deploy_token_proxy() -> Result<()> {
        let provider = ProviderBuilder::new().on_anvil_with_wallet();
        let mut contracts = Contracts::new();

        let init_recipient = provider.get_accounts().await?[0];
        let rand_owner = Address::random();
        let initial_supply = U256::from(3590000000u64);
        let name = "Espresso";
        let symbol = "ESP";

        let addr = deploy_token_proxy(
            &provider,
            &mut contracts,
            rand_owner,
            init_recipient,
            initial_supply,
            name,
            symbol,
        )
        .await?;
        let token = EspToken::new(addr, &provider);

        assert_eq!(token.owner().call().await?._0, rand_owner);
        let total_supply = token.totalSupply().call().await?._0;
        assert_eq!(
            total_supply,
            parse_ether(&initial_supply.to_string()).unwrap()
        );
        assert_eq!(
            token.balanceOf(init_recipient).call().await?._0,
            total_supply,
        );
        assert_eq!(token.name().call().await?._0, name);
        assert_eq!(token.symbol().call().await?._0, symbol);

        Ok(())
    }

    #[test_log::test(tokio::test)]
    async fn test_deploy_stake_table_proxy() -> Result<()> {
        let provider = ProviderBuilder::new().on_anvil_with_wallet();
        let mut contracts = Contracts::new();

        // deploy token
        let init_recipient = provider.get_accounts().await?[0];
        let token_owner = Address::random();
        let token_name = "Espresso";
        let token_symbol = "ESP";
        let initial_supply = U256::from(3590000000u64);
        let token_addr = deploy_token_proxy(
            &provider,
            &mut contracts,
            token_owner,
            init_recipient,
            initial_supply,
            token_name,
            token_symbol,
        )
        .await?;

        // deploy light client proxy
        let lc_proxy_addr = deploy_light_client_proxy(
            &provider,
            &mut contracts,
            false,
            LightClientStateSol::dummy_genesis(),
            StakeTableStateSol::dummy_genesis(),
            init_recipient,
            Some(init_recipient),
        )
        .await?;

        // deploy stake table
        let exit_escrow_period = U256::from(250);
        let owner = init_recipient;
        let stake_table_addr = deploy_stake_table_proxy(
            &provider,
            &mut contracts,
            token_addr,
            lc_proxy_addr,
            exit_escrow_period,
            owner,
        )
        .await?;
        let stake_table = StakeTable::new(stake_table_addr, &provider);

        assert_eq!(
            stake_table.exitEscrowPeriod().call().await?._0,
            exit_escrow_period
        );
        assert_eq!(stake_table.owner().call().await?._0, owner);
        assert_eq!(stake_table.token().call().await?._0, token_addr);
        assert_eq!(stake_table.lightClient().call().await?._0, lc_proxy_addr);
        Ok(())
    }

    #[test_log::test(tokio::test)]
    async fn test_upgrade_stake_table_v2() -> Result<()> {
        let provider = ProviderBuilder::new().on_anvil_with_wallet();
        let mut contracts = Contracts::new();

        // deploy token
        let init_recipient = provider.get_accounts().await?[0];
        let token_owner = Address::random();
        let token_name = "Espresso";
        let token_symbol = "ESP";
        let initial_supply = U256::from(3590000000u64);
        let token_addr = deploy_token_proxy(
            &provider,
            &mut contracts,
            token_owner,
            init_recipient,
            initial_supply,
            token_name,
            token_symbol,
        )
        .await?;

        // deploy light client proxy
        let lc_proxy_addr = deploy_light_client_proxy(
            &provider,
            &mut contracts,
            false,
            LightClientStateSol::dummy_genesis(),
            StakeTableStateSol::dummy_genesis(),
            init_recipient,
            Some(init_recipient),
        )
        .await?;

        // deploy stake table
        let exit_escrow_period = U256::from(250);
        let owner = init_recipient;
        let stake_table_addr = deploy_stake_table_proxy(
            &provider,
            &mut contracts,
            token_addr,
            lc_proxy_addr,
            exit_escrow_period,
            owner,
        )
        .await?;
        let stake_table_v1 = StakeTable::new(stake_table_addr, &provider);
        assert_eq!(stake_table_v1.getVersion().call().await?, (1, 0, 0).into());

        // snapshot for later patch upgrade, the upgrade will skip the v2
        // deployment if contracts already contains a v2
        let mut contracts_v1 = contracts.clone();

        // upgrade to v2
        let pauser = Address::random();
        upgrade_stake_table_v2(&provider, &mut contracts, pauser, owner).await?;

        let stake_table_v2 = StakeTableV2::new(stake_table_addr, &provider);

        assert_eq!(stake_table_v2.getVersion().call().await?, (2, 0, 0).into());
        assert_eq!(stake_table_v2.owner().call().await?._0, owner);
        assert_eq!(stake_table_v2.token().call().await?._0, token_addr);
        assert_eq!(stake_table_v2.lightClient().call().await?._0, lc_proxy_addr);

        // get pauser role
        let pauser_role = stake_table_v2.PAUSER_ROLE().call().await?._0;
        assert!(stake_table_v2.hasRole(pauser_role, pauser).call().await?._0,);

        // get admin role
        let admin_role = stake_table_v2.DEFAULT_ADMIN_ROLE().call().await?._0;
        assert!(stake_table_v2.hasRole(admin_role, owner).call().await?._0,);

        // ensure we can upgrade (again) to a V2 patch version
        let current_impl = read_proxy_impl(&provider, stake_table_addr).await?;
        upgrade_stake_table_v2(&provider, &mut contracts_v1, pauser, owner).await?;
        assert_ne!(
            read_proxy_impl(&provider, stake_table_addr).await?,
            current_impl
        );

        Ok(())
    }

    // This test is used to test the upgrade of the StakeTableProxy via the multisig wallet
    // It only tests the upgrade proposal via the typescript script and thus requires the upgrade proposal to be sent to a real network
    // However, the contracts are deployed on anvil, so the test will pass even if the upgrade proposal is not executed
    // The test assumes that there is a file .env.deployer.rs.test in the root directory with the following variables:
    // RPC_URL=
    // SAFE_MULTISIG_ADDRESS=0x0000000000000000000000000000000000000000
    // SAFE_ORCHESTRATOR_PRIVATE_KEY=0x0000000000000000000000000000000000000000000000000000000000000000
    // Ensure that the private key has proposal rights on the Safe Multisig Wallet and the SDK supports the network
    async fn test_upgrade_stake_table_to_v2_multisig_owner_helper(dry_run: bool) -> Result<()> {
        let mut sepolia_rpc_url = "http://localhost:8545".to_string();
        let mut multisig_admin = Address::random();
        let provider = ProviderBuilder::new().on_anvil_with_wallet();
        let mut contracts = Contracts::new();
        let init_recipient = provider.get_accounts().await?[0];
        let token_owner = Address::random();
        let initial_supply = U256::from(3590000000u64);

        if !dry_run {
            dotenvy::from_filename_override(".env.deployer.rs.test").ok();

            for item in dotenvy::from_filename_iter(".env.deployer.rs.test")
                .expect("Failed to read .env.deployer.rs.test")
            {
                let (key, val) = item?;
                if key == "RPC_URL" {
                    sepolia_rpc_url = val.to_string();
                } else if key == "SAFE_MULTISIG_ADDRESS" {
                    multisig_admin = val.parse::<Address>()?;
                }
            }

            if sepolia_rpc_url.is_empty() || multisig_admin.is_zero() {
                panic!("RPC_URL and SAFE_MULTISIG_ADDRESS must be set in .env.deployer.rs.test");
            }
        }

        // deploy proxy and V1
        let token_addr = deploy_token_proxy(
            &provider,
            &mut contracts,
            token_owner,
            init_recipient,
            initial_supply,
            "Espresso",
            "ESP",
        )
        .await?;
        // deploy light client proxy
        let lc_proxy_addr = deploy_light_client_proxy(
            &provider,
            &mut contracts,
            false,
            LightClientStateSol::dummy_genesis(),
            StakeTableStateSol::dummy_genesis(),
            init_recipient,
            Some(init_recipient),
        )
        .await?;

        let exit_escrow_period = U256::from(250);
        let owner = init_recipient;
        let stake_table_proxy_addr = deploy_stake_table_proxy(
            &provider,
            &mut contracts,
            token_addr,
            lc_proxy_addr,
            exit_escrow_period,
            owner,
        )
        .await?;
        // transfer ownership to multisig
        let _receipt = transfer_ownership(
            &provider,
            Contract::StakeTableProxy,
            stake_table_proxy_addr,
            multisig_admin,
        )
        .await?;
        let stake_table = StakeTable::new(stake_table_proxy_addr, &provider);
        assert_eq!(stake_table.owner().call().await?._0, multisig_admin);
        // then send upgrade proposal to the multisig wallet
        let pauser = Address::random();
        upgrade_stake_table_v2_multisig_owner(
            &provider,
            &mut contracts,
            sepolia_rpc_url,
            multisig_admin,
            pauser,
            Some(dry_run),
        )
        .await?;

        // v1 state persistence cannot be tested here because the upgrade proposal is not yet executed
        // One has to test that the upgrade proposal is available via the Safe UI
        // and then test that the v1 state is persisted
        Ok(())
    }

    #[test_log::test(tokio::test)]
    async fn test_upgrade_stake_table_to_v2_multisig_owner_dry_run() -> Result<()> {
        test_upgrade_stake_table_to_v2_multisig_owner_helper(true).await
    }

    #[test_log::test(tokio::test)]
    async fn test_deploy_ops_timelock() -> Result<()> {
        let provider = ProviderBuilder::new().on_anvil_with_wallet();
        let mut contracts = Contracts::new();

        // Setup test parameters
        let min_delay = U256::from(86400); // 1 day in seconds
        let admin = provider.get_accounts().await?[0];
        let proposers = vec![Address::random()];
        let executors = vec![Address::random()];

        let timelock_addr = deploy_ops_timelock(
            &provider,
            &mut contracts,
            min_delay,
            proposers.clone(),
            executors.clone(),
            admin,
        )
        .await?;

        // Verify deployment
        let timelock = OpsTimelock::new(timelock_addr, &provider);
        assert_eq!(timelock.getMinDelay().call().await?._0, min_delay);

        // Verify initialization parameters
        assert_eq!(timelock.getMinDelay().call().await?._0, min_delay);
        assert!(
            timelock
                .hasRole(timelock.PROPOSER_ROLE().call().await?._0, proposers[0])
                .call()
                .await?
                ._0
        );
        assert!(
            timelock
                .hasRole(timelock.EXECUTOR_ROLE().call().await?._0, executors[0])
                .call()
                .await?
                ._0
        );

        // test that the admin is in the default admin role where DEFAULT_ADMIN_ROLE = 0x00
        let default_admin_role = U256::ZERO;
        assert!(
            timelock
                .hasRole(default_admin_role.into(), admin)
                .call()
                .await?
                ._0
        );
        Ok(())
    }

    #[test_log::test(tokio::test)]
    async fn test_deploy_safe_exit_timelock() -> Result<()> {
        let provider = ProviderBuilder::new().on_anvil_with_wallet();
        let mut contracts = Contracts::new();

        // Setup test parameters
        let min_delay = U256::from(86400); // 1 day in seconds
        let admin = provider.get_accounts().await?[0];
        let proposers = vec![Address::random()];
        let executors = vec![Address::random()];

        let timelock_addr = deploy_safe_exit_timelock(
            &provider,
            &mut contracts,
            min_delay,
            proposers.clone(),
            executors.clone(),
            admin,
        )
        .await?;

        // Verify deployment
        let timelock = SafeExitTimelock::new(timelock_addr, &provider);
        assert_eq!(timelock.getMinDelay().call().await?._0, min_delay);

        // Verify initialization parameters
        assert_eq!(timelock.getMinDelay().call().await?._0, min_delay);
        assert!(
            timelock
                .hasRole(timelock.PROPOSER_ROLE().call().await?._0, proposers[0])
                .call()
                .await?
                ._0
        );
        assert!(
            timelock
                .hasRole(timelock.EXECUTOR_ROLE().call().await?._0, executors[0])
                .call()
                .await?
                ._0
        );

        // test that the admin is in the default admin role where DEFAULT_ADMIN_ROLE = 0x00
        let default_admin_role = U256::ZERO;
        assert!(
            timelock
                .hasRole(default_admin_role.into(), admin)
                .call()
                .await?
                ._0
        );
        Ok(())
    }

    #[test_log::test(tokio::test)]
    async fn test_upgrade_esp_token_v2() -> Result<()> {
        let provider = ProviderBuilder::new().on_anvil_with_wallet();
        let mut contracts = Contracts::new();

        // deploy token
        let init_recipient = provider.get_accounts().await?[1];
        let token_owner = provider.get_accounts().await?[0];
        let token_name = "Espresso Token";
        let token_symbol = "ESP";
        let initial_supply = U256::from(3590000000u64);
        let token_proxy_addr = deploy_token_proxy(
            &provider,
            &mut contracts,
            token_owner,
            init_recipient,
            initial_supply,
            token_name,
            token_symbol,
        )
        .await?;
        let esp_token = EspToken::new(token_proxy_addr, &provider);
        assert_eq!(esp_token.name().call().await?._0, token_name);

        // upgrade to v2
        upgrade_esp_token_v2(&provider, &mut contracts).await?;

        let esp_token_v2 = EspTokenV2::new(token_proxy_addr, &provider);

        assert_eq!(esp_token_v2.getVersion().call().await?, (2, 0, 0).into());
        assert_eq!(esp_token_v2.owner().call().await?._0, token_owner);

        // name is hardcoded in the EspTokenV2 contract
        assert_eq!(esp_token_v2.name().call().await?._0, "Espresso");
        assert_eq!(esp_token_v2.symbol().call().await?._0, "ESP");
        assert_eq!(esp_token_v2.decimals().call().await?._0, 18);

        let initial_supply_in_wei = parse_ether(&initial_supply.to_string()).unwrap();
        assert_eq!(
            esp_token_v2.totalSupply().call().await?._0,
            initial_supply_in_wei
        );
        assert_eq!(
            esp_token_v2.balanceOf(init_recipient).call().await?._0,
            initial_supply_in_wei
        );
        assert_eq!(
            esp_token_v2.balanceOf(token_owner).call().await?._0,
            U256::ZERO
        );

        Ok(())
    }

    // We expect no init data for the upgrade because there is no reinitializer for v2
    #[test_log::test(tokio::test)]
    async fn test_upgrade_esp_token_v2_multisig_owner_dry_run() -> Result<()> {
        test_upgrade_esp_token_v2_multisig_owner_helper(UpgradeTestOptions {
            is_mock: false,
            run_mode: RunMode::DryRun,
            upgrade_count: UpgradeCount::Once,
        })
        .await
    }

    // This test is used to test the upgrade of the EspTokenProxy via the multisig wallet
    // It only tests the upgrade proposal via the typescript script and thus requires the upgrade proposal to be sent to a real network
    // However, the contracts are deployed on anvil, so the test will pass even if the upgrade proposal is not executed
    // The test assumes that there is a file .env.deployer.rs.test in the root directory:
    // Ensure that the private key has proposal rights on the Safe Multisig Wallet and the SDK supports the network
    async fn test_upgrade_esp_token_v2_multisig_owner_helper(
        options: UpgradeTestOptions,
    ) -> Result<()> {
        let mut sepolia_rpc_url = "http://localhost:8545".to_string();
        let mut multisig_admin = Address::random();
        let mut mnemonic =
            "test test test test test test test test test test test junk".to_string();
        let mut account_index = 0;
        let anvil = Anvil::default().spawn();
        let dry_run = matches!(options.run_mode, RunMode::DryRun);

        if !dry_run {
            dotenvy::from_filename_override(".env.deployer.rs.test").ok();

            for item in dotenvy::from_filename_iter(".env.deployer.rs.test")
                .expect("Failed to read .env.deployer.rs.test")
            {
                let (key, val) = item?;
                if key == "ESPRESSO_SEQUENCER_L1_PROVIDER" {
                    sepolia_rpc_url = val.to_string();
                } else if key == "ESPRESSO_SEQUENCER_ETH_MULTISIG_ADDRESS" {
                    multisig_admin = val.parse::<Address>()?;
                } else if key == "ESPRESSO_SEQUENCER_ETH_MNEMONIC" {
                    mnemonic = val.to_string();
                } else if key == "ESPRESSO_DEPLOYER_ACCOUNT_INDEX" {
                    account_index = val.parse::<u32>()?;
                }
            }

            if sepolia_rpc_url.is_empty() || multisig_admin.is_zero() {
                panic!(
                    "ESPRESSO_SEQUENCER_L1_PROVIDER and ESPRESSO_SEQUENCER_ETH_MULTISIG_ADDRESS \
                     must be set in .env.deployer.rs.test"
                );
            }
        }

        let mut contracts = Contracts::new();
        let admin_signer = MnemonicBuilder::<English>::default()
            .phrase(mnemonic)
            .index(account_index)
            .expect("wrong mnemonic or index")
            .build()?;
        let admin = admin_signer.address();
        let provider = if !dry_run {
            ProviderBuilder::new()
                .wallet(admin_signer)
                .connect(&sepolia_rpc_url)
                .await?
        } else {
            ProviderBuilder::new()
                .wallet(admin_signer)
                .connect(&anvil.endpoint())
                .await?
        };
        let init_recipient = provider.get_accounts().await?[0];
        let initial_supply = U256::from(3590000000u64);
        let token_name = "Espresso";
        let token_symbol = "ESP";

        // deploy proxy and V1
        let esp_token_proxy_addr = deploy_token_proxy(
            &provider,
            &mut contracts,
            admin,
            init_recipient,
            initial_supply,
            token_name,
            token_symbol,
        )
        .await?;
        if matches!(options.upgrade_count, UpgradeCount::Twice) {
            // upgrade to v2
            upgrade_esp_token_v2(&provider, &mut contracts).await?;
        }

        // transfer ownership to multisig
        let _receipt = transfer_ownership(
            &provider,
            Contract::EspTokenProxy,
            esp_token_proxy_addr,
            multisig_admin,
        )
        .await?;
        let esp_token = EspToken::new(esp_token_proxy_addr, &provider);
        assert_eq!(esp_token.owner().call().await?._0, multisig_admin);

        // then send upgrade proposal to the multisig wallet
        let result = upgrade_esp_token_v2_multisig_owner(
            &provider,
            &mut contracts,
            sepolia_rpc_url.clone(),
            Some(dry_run),
        )
        .await?;
        tracing::info!(
            "Result when trying to upgrade EspTokenProxy via the multisig wallet: {:?}",
            result
        );
        if dry_run {
            let data: serde_json::Value = serde_json::from_str(&result)?;
            assert_eq!(data["rpcUrl"], sepolia_rpc_url);
            assert_eq!(data["safeAddress"], multisig_admin.to_string());
            assert_eq!(data["proxyAddress"], esp_token_proxy_addr.to_string());
            assert_eq!(data["initData"], "0x");
            assert_eq!(data["useHardwareWallet"], false);
        }
        // v1 state persistence cannot be tested here because the upgrade proposal is not yet executed
        // One has to test that the upgrade proposal is available via the Safe UI
        // and then test that the v1 state is persisted
        Ok(())
    }

    #[test_log::test(tokio::test)]
    async fn test_schedule_and_execute_timelock_operation() -> Result<()> {
        let provider = ProviderBuilder::new().on_anvil_with_wallet();
        let mut contracts = Contracts::new();
        let delay = U256::from(0);

        // Get the provider's wallet address (the one actually sending transactions)
        let provider_wallet = provider.get_accounts().await?[0];

        let proposers = vec![provider_wallet];
        let executors = vec![provider_wallet];

        let timelock_addr = deploy_ops_timelock(
            &provider,
            &mut contracts,
            delay,
            proposers,
            executors,
            provider_wallet, // Use provider wallet as admin too
        )
        .await?;

        // deploy fee contract and set the timelock as the admin
        let fee_contract_proxy_addr =
            deploy_fee_contract_proxy(&provider, &mut contracts, timelock_addr).await?;

        let proxy = FeeContract::new(fee_contract_proxy_addr, &provider);
        let upgrade_data = proxy
            .transferOwnership(provider_wallet)
            .calldata()
            .to_owned();

        // propose a timelock operation
        let mut operation = TimelockOperationData {
            target: fee_contract_proxy_addr,
            value: U256::ZERO,
            data: upgrade_data,
            predecessor: B256::ZERO,
            salt: B256::ZERO,
            delay,
        };
        let operation_id =
            schedule_timelock_operation(&provider, Contract::FeeContractProxy, operation.clone())
                .await?;

        // check that the tx is scheduled
        let timelock = OpsTimelock::new(timelock_addr, &provider);
        assert!(timelock.isOperationPending(operation_id).call().await?._0);
        assert!(timelock.isOperationReady(operation_id).call().await?._0);
        assert!(!timelock.isOperationDone(operation_id).call().await?._0);
        assert!(timelock.getTimestamp(operation_id).call().await?._0 > U256::ZERO);

        // execute the tx since the delay is 0
        execute_timelock_operation(&provider, Contract::FeeContractProxy, operation.clone())
            .await?;

        // check that the tx is executed
        assert!(timelock.isOperationDone(operation_id).call().await?._0);
        assert!(!timelock.isOperationPending(operation_id).call().await?._0);
        assert!(!timelock.isOperationReady(operation_id).call().await?._0);
        // check that the new owner is the provider_wallet
        let fee_contract = FeeContract::new(operation.target, &provider);
        assert_eq!(fee_contract.owner().call().await?._0, provider_wallet);

        operation.value = U256::from(1);
        //transfer ownership back to the timelock
        let tx_receipt = fee_contract
            .transferOwnership(timelock_addr)
            .send()
            .await?
            .get_receipt()
            .await?;
        assert!(tx_receipt.inner.is_success());

        schedule_timelock_operation(&provider, Contract::FeeContractProxy, operation.clone())
            .await?;

        cancel_timelock_operation(&provider, Contract::FeeContractProxy, operation.clone()).await?;

        // check that the tx is cancelled
        let next_operation_id = timelock
            .hashOperation(
                operation.target,
                operation.value,
                operation.data.clone(),
                operation.predecessor,
                operation.salt,
            )
            .call()
            .await?
            ._0;
        assert!(timelock.getTimestamp(next_operation_id).call().await?._0 == U256::ZERO);
        Ok(())
    }

    async fn test_transfer_ownership_helper(
        contract_type: Contract,
        options: UpgradeTestOptions,
    ) -> Result<()> {
        assert!(
            std::path::Path::new("../../../scripts/multisig-upgrade-entrypoint").exists(),
            "Script not found!"
        );
        let mut sepolia_rpc_url = "http://127.0.0.1:8545".to_string();
        let mut multisig_admin = Address::random();
        let mut timelock = Address::random();
        let mut mnemonic =
            "test test test test test test test test test test test junk".to_string();
        let mut account_index = 0;
        let anvil = Anvil::default().spawn();
        let dry_run = matches!(options.run_mode, RunMode::DryRun);
        if !dry_run {
            dotenvy::from_filename_override(".env.deployer.rs.test").ok();

            for item in dotenvy::from_filename_iter(".env.deployer.rs.test")
                .expect("Failed to read .env.deployer.rs.test")
            {
                let (key, val) = item?;
                if key == "ESPRESSO_SEQUENCER_L1_PROVIDER" {
                    sepolia_rpc_url = val.to_string();
                } else if key == "ESPRESSO_SEQUENCER_ETH_MULTISIG_ADDRESS" {
                    multisig_admin = val.parse::<Address>()?;
                } else if key == "ESPRESSO_SEQUENCER_ETH_MNEMONIC" {
                    mnemonic = val.to_string();
                } else if key == "ESPRESSO_DEPLOYER_ACCOUNT_INDEX" {
                    account_index = val.parse::<u32>()?;
                } else if key == "ESPRESSO_SEQUENCER_TIMELOCK_ADDRESS" {
                    timelock = val.parse::<Address>()?;
                }
            }

            if sepolia_rpc_url.is_empty() || multisig_admin.is_zero() || timelock.is_zero() {
                panic!(
                    "ESPRESSO_SEQUENCER_L1_PROVIDER, ESPRESSO_SEQUENCER_ETH_MULTISIG_ADDRESS, \
                     ESPRESSO_SEQUENCER_TIMELOCK_ADDRESS must be set in .env.deployer.rs.test"
                );
            }
        }

        let mut contracts = Contracts::new();
        let admin_signer = MnemonicBuilder::<English>::default()
            .phrase(mnemonic)
            .index(account_index)
            .expect("wrong mnemonic or index")
            .build()?;
        let admin = admin_signer.address();
        let provider = if !dry_run {
            ProviderBuilder::new()
                .wallet(admin_signer)
                .connect(&sepolia_rpc_url)
                .await?
        } else {
            ProviderBuilder::new()
                .wallet(admin_signer)
                .connect(&anvil.endpoint())
                .await?
        };

        // prepare `initialize()` input
        let genesis_state = LightClientStateSol::dummy_genesis();
        let genesis_stake = StakeTableStateSol::dummy_genesis();

        let prover = Address::random();

        // deploy proxy and V1
        let proxy_addr = match contract_type {
            Contract::LightClientProxy => {
                deploy_light_client_proxy(
                    &provider,
                    &mut contracts,
                    false,
                    genesis_state.clone(),
                    genesis_stake.clone(),
                    admin,
                    Some(prover),
                )
                .await?
            },
            Contract::FeeContractProxy => {
                deploy_fee_contract_proxy(&provider, &mut contracts, admin).await?
            },
            Contract::EspTokenProxy => {
                deploy_token_proxy(
                    &provider,
                    &mut contracts,
                    admin,
                    multisig_admin,
                    U256::from(0u64),
                    "Test",
                    "TEST",
                )
                .await?
            },
            Contract::StakeTableProxy => {
                let token_addr = deploy_token_proxy(
                    &provider,
                    &mut contracts,
                    admin,
                    admin,
                    U256::from(0u64),
                    "Test",
                    "TEST",
                )
                .await?;
                let initial_admin = provider.get_accounts().await?[0];
                // deploy light client proxy
                let lc_proxy_addr = deploy_light_client_proxy(
                    &provider,
                    &mut contracts,
                    false,
                    LightClientStateSol::dummy_genesis(),
                    StakeTableStateSol::dummy_genesis(),
                    initial_admin,
                    Some(prover),
                )
                .await?;
                // upgrade to v2
                let blocks_per_epoch = 50;
                let epoch_start_block = 50;
                upgrade_light_client_v2(
                    &provider,
                    &mut contracts,
                    false,
                    blocks_per_epoch,
                    epoch_start_block,
                )
                .await?;
                let lc_v2 = LightClientV2::new(lc_proxy_addr, &provider);
                assert_eq!(lc_v2.getVersion().call().await?.majorVersion, 2);
                assert_eq!(lc_v2.blocksPerEpoch().call().await?._0, blocks_per_epoch);
                assert_eq!(lc_v2.epochStartBlock().call().await?._0, epoch_start_block);

                deploy_stake_table_proxy(
                    &provider,
                    &mut contracts,
                    token_addr,
                    lc_proxy_addr,
                    U256::from(1000u64),
                    admin,
                )
                .await?
            },
            _ => anyhow::bail!("Not a proxy contract, can't transfer ownership"),
        };

        // transfer ownership to multisig
        let _receipt =
            transfer_ownership(&provider, contract_type, proxy_addr, multisig_admin).await?;
        assert_eq!(
            OwnableUpgradeable::new(proxy_addr, &provider)
                .owner()
                .call()
                .await?
                ._0,
            multisig_admin
        );

        // then send transfer ownership proposal to the multisig wallet
        let result = transfer_ownership_from_multisig_to_timelock(
            &provider,
            &mut contracts,
            contract_type,
            TransferOwnershipParams {
                new_owner: timelock,
                rpc_url: sepolia_rpc_url.clone(),
                safe_addr: multisig_admin,
                use_hardware_wallet: false,
                dry_run,
            },
        )
        .await?;
        assert!(result.status.success());
        tracing::info!("Transfer ownership output: {:?}", result);

        let stdout = String::from_utf8_lossy(&result.stdout);
        let first_line = stdout.lines().next().unwrap();
        let data: serde_json::Value = serde_json::from_str(first_line)?;
        assert_eq!(data["rpcUrl"], sepolia_rpc_url);
        assert_eq!(data["safeAddress"], multisig_admin.to_string());

        let expected_init_data = match contract_type {
            Contract::LightClientProxy => LightClient::new(proxy_addr, &provider)
                .transferOwnership(timelock)
                .calldata()
                .to_string(),
            Contract::FeeContractProxy => FeeContract::new(proxy_addr, &provider)
                .transferOwnership(timelock)
                .calldata()
                .to_string(),
            Contract::EspTokenProxy => EspToken::new(proxy_addr, &provider)
                .transferOwnership(timelock)
                .calldata()
                .to_string(),
            Contract::StakeTableProxy => StakeTable::new(proxy_addr, &provider)
                .transferOwnership(timelock)
                .calldata()
                .to_string(),
            _ => "0x".to_string(),
        };

        assert_eq!(data["initData"], expected_init_data);
        assert_eq!(data["useHardwareWallet"], false);
        // }
        // v1 state persistence cannot be tested here because the upgrade proposal is not yet executed
        // One has to test that the upgrade proposal is available via the Safe UI
        // and then test that the v1 state is persisted
        Ok(())
    }

    #[test_log::test(tokio::test)]
    async fn test_encode_function_call() -> Result<()> {
        let function_signature = "transfer(address,uint256)".to_string();
        let values = vec![
            "0x000000000000000000000000000000000000dead".to_string(),
            "1000".to_string(),
        ];
        let expected = "0xa9059cbb000000000000000000000000000000000000000000000000000000000000dead00000000000000000000000000000000000000000000000000000000000003e8".parse::<Bytes>()?;
        let encoded = encode_function_call(&function_signature, values).expect("encoding failed");

        assert_eq!(encoded, expected);
        Ok(())
    }

    #[test_log::test(tokio::test)]
    async fn test_encode_function_call_upgrade_to_and_call() -> Result<()> {
        let function_signature = "upgradeToAndCall(address,bytes)".to_string();
        let values = vec![
            "0xe1f131b07550a689d6a11f21d9e9238a5c466996".to_string(),
            "0x".to_string(),
        ];
        let expected = "0x4f1ef286000000000000000000000000e1f131b07550a689d6a11f21d9e9238a5c46699600000000000000000000000000000000000000000000000000000000000000400000000000000000000000000000000000000000000000000000000000000000".parse::<Bytes>()?;
        let encoded = encode_function_call(&function_signature, values).expect("encoding failed");

        assert_eq!(encoded, expected);
        Ok(())
    }

    #[test_log::test(tokio::test)]
    async fn test_encode_function_call_with_bytes32() -> Result<()> {
        let function_signature = "setHash(bytes32)".to_string();
        let values =
            vec!["0x0123456789abcdef0123456789abcdef0123456789abcdef0123456789abcdef".to_string()];
        let expected = "0x0c4c42850123456789abcdef0123456789abcdef0123456789abcdef0123456789abcdef"
            .parse::<Bytes>()?;
        let encoded = encode_function_call(&function_signature, values).expect("encoding failed");

        assert_eq!(encoded, expected);
        Ok(())
    }

    #[test_log::test(tokio::test)]
    async fn test_encode_function_call_with_bytes() -> Result<()> {
        let function_signature = "emitData(bytes)".to_string();
        let values = vec!["0xdeadbeef".to_string()];
        let expected = "0xd836083e00000000000000000000000000000000000000000000000000000000000000200000000000000000000000000000000000000000000000000000000000000004deadbeef00000000000000000000000000000000000000000000000000000000".parse::<Bytes>()?;
        let encoded = encode_function_call(&function_signature, values).expect("encoding failed");

        assert_eq!(encoded, expected);
        Ok(())
    }

    #[test_log::test(tokio::test)]
    async fn test_encode_function_call_with_bool() -> Result<()> {
        let function_signature = "setFlag(bool)".to_string();
        let mut values = vec!["true".to_string()];
        let mut expected =
            "0x3927f6af0000000000000000000000000000000000000000000000000000000000000001"
                .parse::<Bytes>()?;
        let mut encoded =
            encode_function_call(&function_signature, values).expect("encoding failed");

        assert_eq!(encoded, expected);

        values = vec!["false".to_string()];
        expected = "0x3927f6af0000000000000000000000000000000000000000000000000000000000000000"
            .parse::<Bytes>()?;
        encoded = encode_function_call(&function_signature, values).expect("encoding failed");

        assert_eq!(encoded, expected);
        Ok(())
    }

    #[test_log::test(tokio::test)]
    async fn test_encode_function_call_with_string() -> Result<()> {
        let function_signature = "logMessage(string)".to_string();
        let values = vec!["Hello, world!".to_string()];
        let expected = "0x7c9900520000000000000000000000000000000000000000000000000000000000000020000000000000000000000000000000000000000000000000000000000000000d48656c6c6f2c20776f726c642100000000000000000000000000000000000000".parse::<Bytes>()?;
        let encoded = encode_function_call(&function_signature, values).expect("encoding failed");

        assert_eq!(encoded, expected);
        Ok(())
    }

    #[test_log::test(tokio::test)]
    async fn test_transfer_ownership_light_client_proxy() -> Result<()> {
        test_transfer_ownership_helper(
            Contract::LightClientProxy,
            UpgradeTestOptions {
                is_mock: false,
                run_mode: RunMode::DryRun,
                upgrade_count: UpgradeCount::Once,
            },
        )
        .await
    }

    #[test_log::test(tokio::test)]
    async fn test_transfer_ownership_fee_contract_proxy() -> Result<()> {
        test_transfer_ownership_helper(
            Contract::FeeContractProxy,
            UpgradeTestOptions {
                is_mock: false,
                run_mode: RunMode::DryRun,
                upgrade_count: UpgradeCount::Once,
            },
        )
        .await
    }

    #[test_log::test(tokio::test)]
    #[ignore]
    async fn test_transfer_ownership_fee_contract_proxy_real_proposal() -> Result<()> {
        println!("Starting test_transfer_ownership_fee_contract_proxy_real_proposal");
        tracing::info!("Starting test_transfer_ownership_fee_contract_proxy_real_proposal");

        test_transfer_ownership_helper(
            Contract::FeeContractProxy,
            UpgradeTestOptions {
                is_mock: false,
                run_mode: RunMode::RealRun,
                upgrade_count: UpgradeCount::Once,
            },
        )
        .await
    }

    #[test_log::test(tokio::test)]
    async fn test_transfer_ownership_esp_token_proxy() -> Result<()> {
        test_transfer_ownership_helper(
            Contract::EspTokenProxy,
            UpgradeTestOptions {
                is_mock: false,
                run_mode: RunMode::DryRun,
                upgrade_count: UpgradeCount::Once,
            },
        )
        .await
    }

    #[test_log::test(tokio::test)]
    async fn test_transfer_ownership_stake_table_proxy() -> Result<()> {
        test_transfer_ownership_helper(
            Contract::StakeTableProxy,
            UpgradeTestOptions {
                is_mock: false,
                run_mode: RunMode::DryRun,
                upgrade_count: UpgradeCount::Once,
            },
        )
        .await
    }
}<|MERGE_RESOLUTION|>--- conflicted
+++ resolved
@@ -936,7 +936,6 @@
     Ok(st_proxy_addr)
 }
 
-<<<<<<< HEAD
 /// Deploy and initialize the RewardClaim contract behind a proxy
 pub async fn deploy_reward_claim_proxy(
     provider: impl Provider,
@@ -996,9 +995,6 @@
     Ok(reward_claim_proxy_addr)
 }
 
-/// Upgrade the stake table proxy to use StakeTableV2.
-async fn upgrade_stake_table_v2(
-=======
 /// Read commission values from L1 StakeTable V1 ValidatorRegistered events for V2 migration
 ///
 /// Assumes an infura RPC is used, otherwise it may hit other rate limits.
@@ -1064,7 +1060,6 @@
 /// - The initialization commissions (maybe used for post deployment verification)
 /// - The initialization calldata (if initialization is needed)
 pub async fn prepare_stake_table_v2_upgrade(
->>>>>>> 85747e90
     provider: impl Provider,
     proxy_addr: Address,
     pauser: Address,
