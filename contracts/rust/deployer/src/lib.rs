use std::{
    collections::HashMap,
    io::Write,
    path::PathBuf,
    process::{Command, Stdio},
    time::Duration,
};

use alloy::{
    contract::RawCallBuilder,
    hex::{FromHex, ToHexExt},
    network::{Ethereum, EthereumWallet, TransactionBuilder},
    primitives::{Address, Bytes, B256, U256},
    providers::{
        fillers::{FillProvider, JoinFill, WalletFiller},
        utils::JoinedRecommendedFillers,
        Provider, ProviderBuilder, RootProvider,
    },
    rpc::{client::RpcClient, types::TransactionReceipt},
    signers::{
        ledger::LedgerSigner,
        local::{coins_bip39::English, MnemonicBuilder, PrivateKeySigner},
    },
    transports::http::reqwest::Url,
};
use anyhow::{anyhow, Context, Result};
use clap::{builder::OsStr, Parser};
use derive_more::{derive::Deref, Display};
use hotshot_contract_adapter::sol_types::*;

pub mod builder;
pub mod network_config;
pub mod provider;

/// Type alias that connects to providers with recommended fillers and wallet
/// use `<HttpProviderWithWallet as WalletProvider>::wallet()` to access internal wallet
/// use `<HttpProviderWithWallet as WalletProvider>::default_signer_address(&provider)` to get wallet address
pub type HttpProviderWithWallet = FillProvider<
    JoinFill<JoinedRecommendedFillers, WalletFiller<EthereumWallet>>,
    RootProvider,
    Ethereum,
>;

/// a handy thin wrapper around wallet builder and provider builder that directly
/// returns an instantiated `Provider` with default fillers with wallet, ready to send tx
pub fn build_provider(
    mnemonic: String,
    account_index: u32,
    url: Url,
    poll_interval: Option<Duration>,
) -> HttpProviderWithWallet {
    let signer = build_signer(mnemonic, account_index);
    let wallet = EthereumWallet::from(signer);

    // alloy sets the polling interval automatically. It tries to guess if an RPC is local, but this
    // guess is wrong when the RPC is running inside docker. This results to 7 second polling
    // intervals on a chain with 1s block time. Therefore, allow overriding the polling interval
    // with a custom value.
    if let Some(interval) = poll_interval {
        tracing::info!("Using custom L1 poll interval: {interval:?}");
        let client = RpcClient::new_http(url.clone()).with_poll_interval(interval);
        ProviderBuilder::new().wallet(wallet).on_client(client)
    } else {
        tracing::info!("Using default L1 poll interval");
        ProviderBuilder::new().wallet(wallet).on_http(url)
    }
}

// TODO: tech-debt: provider creation logic should be refactored to handle mnemonic and
// ledger signers and consolidated with similar code in staking-cli
pub fn build_provider_ledger(
    signer: LedgerSigner,
    url: Url,
    poll_interval: Option<Duration>,
) -> HttpProviderWithWallet {
    let wallet = EthereumWallet::from(signer);

    // alloy sets the polling interval automatically. It tries to guess if an RPC is local, but this
    // guess is wrong when the RPC is running inside docker. This results to 7 second polling
    // intervals on a chain with 1s block time. Therefore, allow overriding the polling interval
    // with a custom value.
    if let Some(interval) = poll_interval {
        tracing::info!("Using custom L1 poll interval: {interval:?}");
        let client = RpcClient::new_http(url.clone()).with_poll_interval(interval);
        ProviderBuilder::new().wallet(wallet).on_client(client)
    } else {
        tracing::info!("Using default L1 poll interval");
        ProviderBuilder::new().wallet(wallet).on_http(url)
    }
}

pub fn build_signer(mnemonic: String, account_index: u32) -> PrivateKeySigner {
    MnemonicBuilder::<English>::default()
        .phrase(mnemonic)
        .index(account_index)
        .expect("wrong mnemonic or index")
        .build()
        .expect("fail to build signer")
}

/// similar to [`build_provider()`] but using a random wallet
pub fn build_random_provider(url: Url) -> HttpProviderWithWallet {
    let signer = MnemonicBuilder::<English>::default()
        .build_random()
        .expect("fail to build signer");
    let wallet = EthereumWallet::from(signer);
    ProviderBuilder::new().wallet(wallet).on_http(url)
}

// We pass this during `forge bind --libraries` as a placeholder for the actual deployed library address
const LIBRARY_PLACEHOLDER_ADDRESS: &str = "ffffffffffffffffffffffffffffffffffffffff";
/// `stateHistoryRetentionPeriod` in LightClient.sol as the maximum retention period in seconds
pub const MAX_HISTORY_RETENTION_SECONDS: u32 = 864000;

/// Set of predeployed contracts.
#[derive(Clone, Debug, Parser)]
pub struct DeployedContracts {
    /// Use an already-deployed PlonkVerifier.sol instead of deploying a new one.
    #[clap(long, env = Contract::PlonkVerifier)]
    plonk_verifier: Option<Address>,
    /// Timelock.sol
    #[clap(long, env = Contract::Timelock)]
    timelock: Option<Address>,
    /// PlonkVerifierV2.sol
    #[clap(long, env = Contract::PlonkVerifierV2)]
    plonk_verifier_v2: Option<Address>,

    /// Use an already-deployed LightClient.sol instead of deploying a new one.
    #[clap(long, env = Contract::LightClient)]
    light_client: Option<Address>,
    /// LightClientV2.sol
    #[clap(long, env = Contract::LightClientV2)]
    light_client_v2: Option<Address>,

    /// Use an already-deployed LightClient.sol proxy instead of deploying a new one.
    #[clap(long, env = Contract::LightClientProxy)]
    light_client_proxy: Option<Address>,

    /// Use an already-deployed FeeContract.sol instead of deploying a new one.
    #[clap(long, env = Contract::FeeContract)]
    fee_contract: Option<Address>,

    /// Use an already-deployed FeeContract.sol proxy instead of deploying a new one.
    #[clap(long, env = Contract::FeeContractProxy)]
    fee_contract_proxy: Option<Address>,

    /// Use an already-deployed EspToken.sol instead of deploying a new one.
    #[clap(long, env = Contract::EspToken)]
    esp_token: Option<Address>,

    /// Use an already-deployed EspTokenV2.sol instead of deploying a new one.
    #[clap(long, env = Contract::EspTokenV2)]
    esp_token_v2: Option<Address>,

    /// Use an already-deployed EspToken.sol proxy instead of deploying a new one.
    #[clap(long, env = Contract::EspTokenProxy)]
    esp_token_proxy: Option<Address>,

    /// Use an already-deployed StakeTable.sol instead of deploying a new one.
    #[clap(long, env = Contract::StakeTable)]
    stake_table: Option<Address>,

    /// Use an already-deployed StakeTableV2.sol instead of deploying a new one.
    #[clap(long, env = Contract::StakeTableV2)]
    stake_table_v2: Option<Address>,

    /// Use an already-deployed StakeTable.sol proxy instead of deploying a new one.
    #[clap(long, env = Contract::StakeTableProxy)]
    stake_table_proxy: Option<Address>,
}

/// An identifier for a particular contract.
#[derive(Clone, Copy, Debug, Display, PartialEq, Eq, Hash)]
pub enum Contract {
    #[display("ESPRESSO_SEQUENCER_PLONK_VERIFIER_ADDRESS")]
    PlonkVerifier,
    #[display("ESPRESSO_SEQUENCER_TIMELOCK_CONTROLLER_ADDRESS")]
    Timelock,
    #[display("ESPRESSO_SEQUENCER_PLONK_VERIFIER_V2_ADDRESS")]
    PlonkVerifierV2,
    #[display("ESPRESSO_SEQUENCER_LIGHT_CLIENT_ADDRESS")]
    LightClient,
    #[display("ESPRESSO_SEQUENCER_LIGHT_CLIENT_V2_ADDRESS")]
    LightClientV2,
    #[display("ESPRESSO_SEQUENCER_LIGHT_CLIENT_PROXY_ADDRESS")]
    LightClientProxy,
    #[display("ESPRESSO_SEQUENCER_FEE_CONTRACT_ADDRESS")]
    FeeContract,
    #[display("ESPRESSO_SEQUENCER_FEE_CONTRACT_PROXY_ADDRESS")]
    FeeContractProxy,
    #[display("ESPRESSO_SEQUENCER_ESP_TOKEN_ADDRESS")]
    EspToken,
    #[display("ESPRESSO_SEQUENCER_ESP_TOKEN_V2_ADDRESS")]
    EspTokenV2,
    #[display("ESPRESSO_SEQUENCER_ESP_TOKEN_PROXY_ADDRESS")]
    EspTokenProxy,
    #[display("ESPRESSO_SEQUENCER_STAKE_TABLE_ADDRESS")]
    StakeTable,
    #[display("ESPRESSO_SEQUENCER_STAKE_TABLE_V2_ADDRESS")]
    StakeTableV2,
    #[display("ESPRESSO_SEQUENCER_STAKE_TABLE_PROXY_ADDRESS")]
    StakeTableProxy,
}

impl From<Contract> for OsStr {
    fn from(c: Contract) -> OsStr {
        c.to_string().into()
    }
}

/// Cache of contracts predeployed or deployed during this current run.
#[derive(Deref, Debug, Clone, Default)]
pub struct Contracts(HashMap<Contract, Address>);

impl From<DeployedContracts> for Contracts {
    fn from(deployed: DeployedContracts) -> Self {
        let mut m = HashMap::new();
        if let Some(addr) = deployed.plonk_verifier {
            m.insert(Contract::PlonkVerifier, addr);
        }
        if let Some(addr) = deployed.plonk_verifier_v2 {
            m.insert(Contract::PlonkVerifierV2, addr);
        }
        if let Some(addr) = deployed.timelock {
            m.insert(Contract::Timelock, addr);
        }
        if let Some(addr) = deployed.light_client {
            m.insert(Contract::LightClient, addr);
        }
        if let Some(addr) = deployed.light_client_v2 {
            m.insert(Contract::LightClientV2, addr);
        }
        if let Some(addr) = deployed.light_client_proxy {
            m.insert(Contract::LightClientProxy, addr);
        }
        if let Some(addr) = deployed.fee_contract {
            m.insert(Contract::FeeContract, addr);
        }
        if let Some(addr) = deployed.fee_contract_proxy {
            m.insert(Contract::FeeContractProxy, addr);
        }
        if let Some(addr) = deployed.esp_token {
            m.insert(Contract::EspToken, addr);
        }
        if let Some(addr) = deployed.esp_token_v2 {
            m.insert(Contract::EspTokenV2, addr);
        }
        if let Some(addr) = deployed.esp_token_proxy {
            m.insert(Contract::EspTokenProxy, addr);
        }
        if let Some(addr) = deployed.stake_table {
            m.insert(Contract::StakeTable, addr);
        }
        if let Some(addr) = deployed.stake_table_v2 {
            m.insert(Contract::StakeTableV2, addr);
        }
        if let Some(addr) = deployed.stake_table_proxy {
            m.insert(Contract::StakeTableProxy, addr);
        }
        Self(m)
    }
}

impl Contracts {
    pub fn new() -> Self {
        Contracts(HashMap::new())
    }

    pub fn address(&self, contract: Contract) -> Option<Address> {
        self.0.get(&contract).copied()
    }

    /// Deploy a contract (with logging and cached deployments)
    ///
    /// The deployment `tx` will be sent only if contract `name` is not already deployed;
    /// otherwise this function will just return the predeployed address.
    pub async fn deploy<T, P>(
        &mut self,
        name: Contract,
        tx: RawCallBuilder<T, P>,
    ) -> Result<Address>
    where
        P: Provider,
    {
        if let Some(addr) = self.0.get(&name) {
            tracing::info!("skipping deployment of {name}, already deployed at {addr:#x}");
            return Ok(*addr);
        }
        tracing::info!("deploying {name}");
        let addr = tx.deploy().await?;
        tracing::info!("deployed {name} at {addr:#x}");

        self.0.insert(name, addr);
        Ok(addr)
    }

    /// Write a .env file.
    pub fn write(&self, mut w: impl Write) -> Result<()> {
        for (contract, address) in &self.0 {
            writeln!(w, "{contract}={address:#x}")?;
        }
        Ok(())
    }
}

/// Verify the node js files are present and can be executed.
///
/// It calls the upgrade proxy script with a dummy address and a dummy rpc url in dry run mode
pub async fn verify_node_js_files() -> Result<()> {
    call_upgrade_proxy_script(
        Address::random(),
        Address::random(),
        String::from("0x"),
        String::from("https://sepolia.infura.io/v3/"),
        Address::random(),
        Some(true),
    )
    .await?;
<<<<<<< HEAD
    tracing::info!("Ok!");
=======
    tracing::info!("Node.js files verified successfully");
>>>>>>> a4cf1fff
    Ok(())
}

/// Default deployment function `LightClient.sol` or `LightClientMock.sol` with `mock: true`.
///
/// # NOTE:
/// In most cases, you only need to use [`deploy_light_client_proxy()`]
///
/// # NOTE:
/// currently, `LightClient.sol` follows upgradable contract, thus a follow-up
/// call to `.initialize()` with proper genesis block (and other constructor args)
/// are expected to be *delegatecall-ed through the proxy contract*.
pub(crate) async fn deploy_light_client_contract(
    provider: impl Provider,
    contracts: &mut Contracts,
    mock: bool,
) -> Result<Address> {
    // Deploy library contracts.
    let plonk_verifier_addr = contracts
        .deploy(
            Contract::PlonkVerifier,
            PlonkVerifier::deploy_builder(&provider),
        )
        .await?;

    assert!(is_contract(&provider, plonk_verifier_addr).await?);

    // when generate alloy's bindings, we supply a placeholder address, now we modify the actual
    // bytecode with deployed address of the library.
    let target_lc_bytecode = if mock {
        LightClientMock::BYTECODE.encode_hex()
    } else {
        LightClient::BYTECODE.encode_hex()
    };
    let lc_linked_bytecode = {
        match target_lc_bytecode
            .matches(LIBRARY_PLACEHOLDER_ADDRESS)
            .count()
        {
            0 => return Err(anyhow!("lib placeholder not found")),
            1 => Bytes::from_hex(target_lc_bytecode.replacen(
                LIBRARY_PLACEHOLDER_ADDRESS,
                &plonk_verifier_addr.encode_hex(),
                1,
            ))?,
            _ => {
                return Err(anyhow!(
                    "more than one lib placeholder found, consider using a different value"
                ))
            },
        }
    };

    // Deploy the light client
    let light_client_addr = if mock {
        // for mock, we don't populate the `contracts` since it only track production-ready deployments
        let addr = LightClientMock::deploy_builder(&provider)
            .map(|req| req.with_deploy_code(lc_linked_bytecode))
            .deploy()
            .await?;
        tracing::info!("deployed LightClientMock at {addr:#x}");
        addr
    } else {
        contracts
            .deploy(
                Contract::LightClient,
                LightClient::deploy_builder(&provider)
                    .map(|req| req.with_deploy_code(lc_linked_bytecode)),
            )
            .await?
    };
    Ok(light_client_addr)
}

/// The primary logic for deploying and initializing an upgradable light client contract.
///
/// Deploy the upgradable proxy contract, point to an already deployed light client contract as its implementation, and invoke `initialize()` on it.
/// This is run after `deploy_light_client_contract()`, returns the proxy address.
/// This works for both mock and production light client proxy.
pub async fn deploy_light_client_proxy(
    provider: impl Provider,
    contracts: &mut Contracts,
    mock: bool,
    genesis_state: LightClientStateSol,
    genesis_stake: StakeTableStateSol,
    admin: Address,
    prover: Option<Address>,
) -> Result<Address> {
    // deploy the light client implementation contract
    let impl_addr = deploy_light_client_contract(&provider, contracts, mock).await?;
    let lc = LightClient::new(impl_addr, &provider);

    // prepare the input arg for `initialize()`
    let init_data = lc
        .initialize(
            genesis_state,
            genesis_stake,
            MAX_HISTORY_RETENTION_SECONDS,
            admin,
        )
        .calldata()
        .to_owned();
    // deploy proxy and initialize
    let lc_proxy_addr = contracts
        .deploy(
            Contract::LightClientProxy,
            ERC1967Proxy::deploy_builder(&provider, impl_addr, init_data),
        )
        .await?;

    // sanity check
    if !is_proxy_contract(&provider, lc_proxy_addr).await? {
        panic!("LightClientProxy detected not as a proxy, report error!");
    }

    // instantiate a proxy instance, cast as LightClient's ABI interface
    let lc_proxy = LightClient::new(lc_proxy_addr, &provider);

    // set permissioned prover
    if let Some(prover) = prover {
        tracing::info!(%lc_proxy_addr, %prover, "Set permissioned prover ");
        lc_proxy
            .setPermissionedProver(prover)
            .send()
            .await?
            .get_receipt()
            .await?;
    }

    // post deploy verification checks
    assert_eq!(lc_proxy.getVersion().call().await?.majorVersion, 1);
    assert_eq!(lc_proxy.owner().call().await?._0, admin);
    if let Some(prover) = prover {
        assert_eq!(lc_proxy.permissionedProver().call().await?._0, prover);
    }
    assert_eq!(
        lc_proxy.stateHistoryRetentionPeriod().call().await?._0,
        864000
    );
    assert_eq!(
        lc_proxy.currentBlockNumber().call().await?._0,
        U256::from(provider.get_block_number().await?)
    );

    Ok(lc_proxy_addr)
}

/// Upgrade the light client proxy to use LightClientV2.
/// Internally, first detect existence of proxy, then deploy LCV2, then upgrade and initializeV2.
/// Internal to "deploy LCV2", we deploy PlonkVerifierV2 whose address will be used at LCV2 init time.
/// Assumes:
/// - the proxy is already deployed.
/// - the proxy is owned by a regular EOA, not a multisig.
/// - the proxy is not yet initialized for V2
pub async fn upgrade_light_client_v2(
    provider: impl Provider,
    contracts: &mut Contracts,
    is_mock: bool,
    blocks_per_epoch: u64,
    epoch_start_block: u64,
) -> Result<TransactionReceipt> {
    match contracts.address(Contract::LightClientProxy) {
        // check if proxy already exists
        None => Err(anyhow!("LightClientProxy not found, can't upgrade")),
        Some(proxy_addr) => {
            let proxy = LightClient::new(proxy_addr, &provider);
            let state_history_retention_period =
                proxy.stateHistoryRetentionPeriod().call().await?._0;
            // first deploy PlonkVerifierV2.sol
            let pv2_addr = contracts
                .deploy(
                    Contract::PlonkVerifierV2,
                    PlonkVerifierV2::deploy_builder(&provider),
                )
                .await?;

            assert!(is_contract(&provider, pv2_addr).await?);

            // then deploy LightClientV2.sol
            let target_lcv2_bytecode = if is_mock {
                LightClientV2Mock::BYTECODE.encode_hex()
            } else {
                LightClientV2::BYTECODE.encode_hex()
            };
            let lcv2_linked_bytecode = {
                match target_lcv2_bytecode
                    .matches(LIBRARY_PLACEHOLDER_ADDRESS)
                    .count()
                {
                    0 => return Err(anyhow!("lib placeholder not found")),
                    1 => Bytes::from_hex(target_lcv2_bytecode.replacen(
                        LIBRARY_PLACEHOLDER_ADDRESS,
                        &pv2_addr.encode_hex(),
                        1,
                    ))?,
                    _ => {
                        return Err(anyhow!(
                            "more than one lib placeholder found, consider using a different value"
                        ))
                    },
                }
            };
            let lcv2_addr = if is_mock {
                let addr = LightClientV2Mock::deploy_builder(&provider)
                    .map(|req| req.with_deploy_code(lcv2_linked_bytecode))
                    .deploy()
                    .await?;
                tracing::info!("deployed LightClientV2Mock at {addr:#x}");
                addr
            } else {
                contracts
                    .deploy(
                        Contract::LightClientV2,
                        LightClientV2::deploy_builder(&provider)
                            .map(|req| req.with_deploy_code(lcv2_linked_bytecode)),
                    )
                    .await?
            };

            // get owner of proxy
            let owner = proxy.owner().call().await?;
            let owner_addr = owner._0;
            tracing::info!("Proxy owner: {owner_addr:#x}");

            // prepare init calldata
            let lcv2 = LightClientV2::new(lcv2_addr, &provider);
            let init_data = lcv2
                .initializeV2(blocks_per_epoch, epoch_start_block)
                .calldata()
                .to_owned();
            // invoke upgrade on proxy
            let receipt = proxy
                .upgradeToAndCall(lcv2_addr, init_data)
                .send()
                .await?
                .get_receipt()
                .await?;
            if receipt.inner.is_success() {
                // post deploy verification checks
                let proxy_as_v2 = LightClientV2::new(proxy_addr, &provider);
                assert_eq!(proxy_as_v2.getVersion().call().await?.majorVersion, 2);
                assert_eq!(
                    proxy_as_v2.blocksPerEpoch().call().await?._0,
                    blocks_per_epoch
                );
                assert_eq!(
                    proxy_as_v2.epochStartBlock().call().await?._0,
                    epoch_start_block
                );
                assert_eq!(
                    proxy_as_v2.stateHistoryRetentionPeriod().call().await?._0,
                    state_history_retention_period
                );
                assert_eq!(
                    proxy_as_v2.currentBlockNumber().call().await?._0,
                    U256::from(provider.get_block_number().await?)
                );

                tracing::info!(%lcv2_addr, "LightClientProxy successfully upgrade to: ")
            } else {
                tracing::error!("LightClientProxy upgrade failed: {:?}", receipt);
            }

            Ok(receipt)
        },
    }
}

pub struct LightClientV2UpgradeParams {
    pub blocks_per_epoch: u64,
    pub epoch_start_block: u64,
}

/// Upgrade the light client proxy to use LightClientV2.
/// Internally, first detect existence of proxy, then deploy LCV2, then upgrade and initializeV2.
/// Internal to "deploy LCV2", we deploy PlonkVerifierV2 whose address will be used at LCV2 init time.
/// Assumes:
/// - the proxy is already deployed.
/// - the proxy is owned by a multisig.
/// - the proxy is not yet initialized for V2
///
/// Returns the url link to the upgrade proposal
/// This function can only be called on a real network supported by the safeSDK
pub async fn upgrade_light_client_v2_multisig_owner(
    provider: impl Provider,
    contracts: &mut Contracts,
    params: LightClientV2UpgradeParams,
    is_mock: bool,
    rpc_url: String,
    dry_run: Option<bool>,
) -> Result<(String, bool)> {
    let expected_major_version: u8 = 2;
    let dry_run = dry_run.unwrap_or_else(|| {
        tracing::warn!("Dry run not specified, defaulting to false");
        false
    });

    let proxy_addr = contracts
        .address(Contract::LightClientProxy)
        .ok_or_else(|| anyhow!("LightClientProxy (multisig owner) not found, can't upgrade"))?;
    tracing::info!("LightClientProxy found at {proxy_addr:#x}");
    let proxy = LightClient::new(proxy_addr, &provider);
    let owner_addr = proxy.owner().call().await?._0;

    if !dry_run && !is_contract(&provider, owner_addr).await? {
        tracing::error!("Proxy owner is not a contract. Expected: {owner_addr:#x}");
        anyhow::bail!("Proxy owner is not a contract");
    }

    // Prepare addresses
    let (_pv2_addr, lcv2_addr) = if !dry_run {
        // Deploy PlonkVerifierV2.sol (if not already deployed)
        let pv2_addr = contracts
            .deploy(
                Contract::PlonkVerifierV2,
                PlonkVerifierV2::deploy_builder(&provider),
            )
            .await?;

        // then deploy LightClientV2.sol
        let target_lcv2_bytecode = if is_mock {
            LightClientV2Mock::BYTECODE.encode_hex()
        } else {
            LightClientV2::BYTECODE.encode_hex()
        };
        let lcv2_linked_bytecode = {
            match target_lcv2_bytecode
                .matches(LIBRARY_PLACEHOLDER_ADDRESS)
                .count()
            {
                0 => return Err(anyhow!("lib placeholder not found")),
                1 => Bytes::from_hex(target_lcv2_bytecode.replacen(
                    LIBRARY_PLACEHOLDER_ADDRESS,
                    &pv2_addr.encode_hex(),
                    1,
                ))?,
                _ => {
                    return Err(anyhow!(
                        "more than one lib placeholder found, consider using a different value"
                    ))
                },
            }
        };
        let lcv2_addr = if is_mock {
            let addr = LightClientV2Mock::deploy_builder(&provider)
                .map(|req| req.with_deploy_code(lcv2_linked_bytecode))
                .deploy()
                .await?;
            tracing::info!("deployed LightClientV2Mock at {addr:#x}");
            addr
        } else {
            contracts
                .deploy(
                    Contract::LightClientV2,
                    LightClientV2::deploy_builder(&provider)
                        .map(|req| req.with_deploy_code(lcv2_linked_bytecode)),
                )
                .await?
        };
        (pv2_addr, lcv2_addr)
    } else {
        // Use dummy addresses for dry run
        (Address::random(), Address::random())
    };

    // Prepare init data
    let init_data = if already_initialized(
        &provider,
        proxy_addr,
        Contract::LightClientV2,
        expected_major_version,
    )
    .await?
    {
        tracing::info!(
            "Proxy was already initialized for version {}",
            expected_major_version
        );
        vec![].into()
    } else {
        tracing::info!("Init Data to be signed.\n Function: initializeV2\n Arguments:\n blocks_per_epoch: {:?}\n epoch_start_block: {:?}", params.blocks_per_epoch, params.epoch_start_block);
        LightClientV2::new(lcv2_addr, &provider)
            .initializeV2(params.blocks_per_epoch, params.epoch_start_block)
            .calldata()
            .to_owned()
    };

    // invoke upgrade on proxy via the safeSDK
    let result = call_upgrade_proxy_script(
        proxy_addr,
        lcv2_addr,
        init_data.to_string(),
        rpc_url,
        owner_addr,
        Some(dry_run),
    )
    .await?;

    tracing::info!("Init data: {:?}", init_data);
    if init_data.to_string() != "0x" {
        tracing::info!("Data to be signed:\n Function: initializeV2\n Arguments:\n blocks_per_epoch: {:?}\n epoch_start_block: {:?}", params.blocks_per_epoch, params.epoch_start_block);
    }
    if !dry_run {
        tracing::info!(
            "LightClientProxy upgrade proposal sent. Send this link to the signers to sign the proposal: https://app.safe.global/transactions/queue?safe={}",
            owner_addr
        );
    }
    // IDEA: add a function to wait for the proposal to be executed

    Ok(result)
}

async fn already_initialized(
    provider: impl Provider,
    proxy_addr: Address,
    contract: Contract,
    expected_major_version: u8,
) -> Result<bool> {
    let initialized = get_proxy_initialized_version(&provider, proxy_addr).await?;
    tracing::info!("Initialized version: {}", initialized);

    let contract_major_version = match contract {
        Contract::LightClientV2 => {
            let contract_proxy = LightClientV2::new(proxy_addr, &provider);
            contract_proxy.getVersion().call().await?.majorVersion
        },
        Contract::StakeTableV2 => {
            let contract_proxy = StakeTableV2::new(proxy_addr, &provider);
            contract_proxy.getVersion().call().await?.majorVersion
        },
        _ => anyhow::bail!("Unsupported contract type for already_initialized"),
    };

    Ok(initialized == contract_major_version && contract_major_version == expected_major_version)
}

/// The primary logic for deploying and initializing an upgradable fee contract.
///
/// Deploy the upgradable proxy contract, point to a deployed fee contract as its implementation, and invoke `initialize()` on it.
/// - `admin`: is the new owner (e.g. a multisig address) of the proxy contract
///
/// Return the proxy address.
pub async fn deploy_fee_contract_proxy(
    provider: impl Provider,
    contracts: &mut Contracts,
    admin: Address,
) -> Result<Address> {
    // deploy the fee implementation contract
    let fee_addr = contracts
        .deploy(
            Contract::FeeContract,
            FeeContract::deploy_builder(&provider),
        )
        .await?;
    let fee = FeeContract::new(fee_addr, &provider);

    // prepare the input arg for `initialize()`
    let init_data = fee.initialize(admin).calldata().to_owned();
    // deploy proxy and initialize
    let fee_proxy_addr = contracts
        .deploy(
            Contract::FeeContractProxy,
            ERC1967Proxy::deploy_builder(&provider, fee_addr, init_data),
        )
        .await?;
    // sanity check
    if !is_proxy_contract(&provider, fee_proxy_addr).await? {
        panic!("FeeContractProxy detected not as a proxy, report error!");
    }

    // post deploy verification checks
    let fee_proxy = FeeContract::new(fee_proxy_addr, &provider);
    assert_eq!(fee_proxy.getVersion().call().await?.majorVersion, 1);
    assert_eq!(fee_proxy.owner().call().await?._0, admin);

    Ok(fee_proxy_addr)
}

/// The primary logic for deploying and initializing an upgradable Espresso Token contract.
pub async fn deploy_token_proxy(
    provider: impl Provider,
    contracts: &mut Contracts,
    owner: Address,
    init_grant_recipient: Address,
    initial_supply: U256,
    name: &str,
    symbol: &str,
) -> Result<Address> {
    let token_addr = contracts
        .deploy(Contract::EspToken, EspToken::deploy_builder(&provider))
        .await?;
    let token = EspToken::new(token_addr, &provider);

    let init_data = token
        .initialize(
            owner,
            init_grant_recipient,
            initial_supply,
            name.to_string(),
            symbol.to_string(),
        )
        .calldata()
        .to_owned();
    let token_proxy_addr = contracts
        .deploy(
            Contract::EspTokenProxy,
            ERC1967Proxy::deploy_builder(&provider, token_addr, init_data),
        )
        .await?;

    if !is_proxy_contract(&provider, token_proxy_addr).await? {
        panic!("EspTokenProxy detected not as a proxy, report error!");
    }

    // post deploy verification checks
    let token_proxy = EspToken::new(token_proxy_addr, &provider);
    assert_eq!(token_proxy.getVersion().call().await?.majorVersion, 1);
    assert_eq!(token_proxy.owner().call().await?._0, owner);
    assert_eq!(token_proxy.symbol().call().await?._0, symbol);
    assert_eq!(token_proxy.decimals().call().await?._0, 18);
    assert_eq!(token_proxy.name().call().await?._0, name);
    let total_supply = token_proxy.totalSupply().call().await?._0;
    assert_eq!(
        token_proxy.balanceOf(init_grant_recipient).call().await?._0,
        total_supply
    );

    Ok(token_proxy_addr)
}

/// Upgrade the esp token proxy to use EspTokenV2.
async fn upgrade_esp_token_v2(
    provider: impl Provider,
    contracts: &mut Contracts,
) -> Result<TransactionReceipt> {
    let Some(proxy_addr) = contracts.address(Contract::EspTokenProxy) else {
        anyhow::bail!("EspTokenProxy not found, can't upgrade")
    };

    let proxy = EspToken::new(proxy_addr, &provider);
    // Deploy the new implementation
    let v2_addr = contracts
        .deploy(Contract::EspTokenV2, EspTokenV2::deploy_builder(&provider))
        .await?;

    assert!(is_contract(&provider, v2_addr).await?);

    // invoke upgrade on proxy
    let receipt = proxy
        .upgradeToAndCall(v2_addr, vec![].into() /* no new init data for V2 */)
        .send()
        .await?
        .get_receipt()
        .await?;

    if receipt.inner.is_success() {
        // post deploy verification checks
        let proxy_as_v2 = EspTokenV2::new(proxy_addr, &provider);
        assert_eq!(proxy_as_v2.getVersion().call().await?.majorVersion, 2);
        assert_eq!(proxy_as_v2.name().call().await?._0, "Espresso");
        tracing::info!(%v2_addr, "EspToken successfully upgraded to")
    } else {
        anyhow::bail!("EspToken upgrade failed: {:?}", receipt);
    }

    Ok(receipt)
}

/// Upgrade the EspToken proxy to use EspTokenV2.
/// Internally, first detect existence of proxy, then deploy EspTokenV2, then upgrade and initializeV2.
/// Assumes:
/// - the proxy is already deployed.
/// - the proxy is owned by a multisig.
///
/// Returns the url link to the upgrade proposal
/// This function can only be called on a real network supported by the safeSDK
pub async fn upgrade_esp_token_v2_multisig_owner(
    provider: impl Provider,
    contracts: &mut Contracts,
    rpc_url: String,
    dry_run: Option<bool>,
) -> Result<(String, bool)> {
    let dry_run = dry_run.unwrap_or_else(|| {
        tracing::warn!("Dry run not specified, defaulting to false");
        false
    });

    let proxy_addr = contracts
        .address(Contract::EspTokenProxy)
        .ok_or_else(|| anyhow!("EspTokenProxy (multisig owner) not found, can't upgrade"))?;
    tracing::info!("EspTokenProxy found at {proxy_addr:#x}");
    let proxy = EspToken::new(proxy_addr, &provider);
    let owner_addr = proxy.owner().call().await?._0;

    if !dry_run {
        tracing::info!("Checking if owner is a contract");
        assert!(
            is_contract(&provider, owner_addr).await?,
            "Owner is not a contract so not a multisig wallet"
        );
    }

    // Prepare addresses
    let esp_token_v2_addr = if !dry_run {
        contracts
            .deploy(Contract::EspTokenV2, EspTokenV2::deploy_builder(&provider))
            .await?
    } else {
        // Use dummy addresses for dry run
        Address::random()
    };

    // no reinitializer so empty init data
    let init_data = "0x".to_string();

    // invoke upgrade on proxy via the safeSDK
    let result = call_upgrade_proxy_script(
        proxy_addr,
        esp_token_v2_addr,
        init_data.to_string(),
        rpc_url,
        owner_addr,
        Some(dry_run),
    )
    .await?;

    tracing::info!("No init data to be signed");
    if !dry_run {
        tracing::info!(
            "EspTokenProxy upgrade proposal sent. Send this link to the signers to sign the proposal: https://app.safe.global/transactions/queue?safe={}",
            owner_addr
        );
    }

    Ok(result)
}

/// The primary logic for deploying and initializing an upgradable permissionless StakeTable contract.
pub async fn deploy_stake_table_proxy(
    provider: impl Provider,
    contracts: &mut Contracts,
    token_addr: Address,
    light_client_addr: Address,
    exit_escrow_period: U256,
    owner: Address,
) -> Result<Address> {
    let stake_table_addr = contracts
        .deploy(Contract::StakeTable, StakeTable::deploy_builder(&provider))
        .await?;
    let stake_table = StakeTable::new(stake_table_addr, &provider);

    // TODO: verify the light client address contains a contract
    // See #3163, it's a cyclic dependency in the demo environment
    // assert!(is_contract(&provider, light_client_addr).await?);

    // verify the token address contains a contract
    assert!(is_contract(&provider, token_addr).await?);

    let init_data = stake_table
        .initialize(token_addr, light_client_addr, exit_escrow_period, owner)
        .calldata()
        .to_owned();
    let st_proxy_addr = contracts
        .deploy(
            Contract::StakeTableProxy,
            ERC1967Proxy::deploy_builder(&provider, stake_table_addr, init_data),
        )
        .await?;

    if !is_proxy_contract(&provider, st_proxy_addr).await? {
        panic!("StakeTableProxy detected not as a proxy, report error!");
    }

    let st_proxy = StakeTable::new(st_proxy_addr, &provider);
    assert_eq!(st_proxy.getVersion().call().await?.majorVersion, 1);
    assert_eq!(st_proxy.owner().call().await?._0, owner);
    assert_eq!(st_proxy.token().call().await?._0, token_addr);
    assert_eq!(st_proxy.lightClient().call().await?._0, light_client_addr);
    assert_eq!(
        st_proxy.exitEscrowPeriod().call().await?._0,
        exit_escrow_period
    );

    Ok(st_proxy_addr)
}

/// Upgrade the stake table proxy to use StakeTableV2.
async fn upgrade_stake_table_v2(
    provider: impl Provider,
    contracts: &mut Contracts,
    pauser: Address,
    admin: Address,
) -> Result<TransactionReceipt> {
    tracing::info!("Upgrading StakeTableProxy to StakeTableV2 with EOA admin");
    let Some(proxy_addr) = contracts.address(Contract::StakeTableProxy) else {
        anyhow::bail!("StakeTableProxy not found, can't upgrade")
    };

    let proxy = StakeTable::new(proxy_addr, &provider);
    // Deploy the new implementation
    let v2_addr = contracts
        .deploy(
            Contract::StakeTableV2,
            StakeTableV2::deploy_builder(&provider),
        )
        .await?;

    assert!(is_contract(&provider, v2_addr).await?);

    // Prepare init data
    let expected_major_version = 2;
    let init_data = if already_initialized(
        &provider,
        proxy_addr,
        Contract::StakeTableV2,
        expected_major_version,
    )
    .await?
    {
        tracing::info!(
            "Proxy was already initialized for version {}",
            expected_major_version
        );
        vec![].into()
    } else {
        tracing::info!("Init Data to be signed.\n Function: initializeV2\n Arguments:\n pauser: {:?}\n admin: {:?}", pauser, admin);
        StakeTableV2::new(v2_addr, &provider)
            .initializeV2(pauser, admin)
            .calldata()
            .to_owned()
    };

    // invoke upgrade on proxy
    let receipt = proxy
        .upgradeToAndCall(v2_addr, init_data)
        .send()
        .await?
        .get_receipt()
        .await?;

    if receipt.inner.is_success() {
        // post deploy verification checks
        let proxy_as_v2 = StakeTableV2::new(proxy_addr, &provider);
        assert_eq!(proxy_as_v2.getVersion().call().await?.majorVersion, 2);
        // get pauser role
        let pauser_role = proxy_as_v2.PAUSER_ROLE().call().await?._0;
        assert!(proxy_as_v2.hasRole(pauser_role, pauser).call().await?._0,);
        // get admin role
        let admin_role = proxy_as_v2.DEFAULT_ADMIN_ROLE().call().await?._0;
        assert!(proxy_as_v2.hasRole(admin_role, admin).call().await?._0,);
        tracing::info!(%v2_addr, "StakeTable successfully upgraded to")
    } else {
        anyhow::bail!("StakeTable upgrade failed: {:?}", receipt);
    }

    Ok(receipt)
}

/// Upgrade the stake table proxy to use StakeTableV2.
/// Internally, first detect existence of proxy, then deploy StakeTableV2
/// Assumes:
/// - the proxy is already deployed.
/// - the proxy is owned by a multisig.
///
/// Returns the url link to the upgrade proposal
/// This function can only be called on a real network supported by the safeSDK
pub async fn upgrade_stake_table_v2_multisig_owner(
    provider: impl Provider,
    contracts: &mut Contracts,
    rpc_url: String,
    multisig_address: Address,
    pauser: Address,
    dry_run: Option<bool>,
) -> Result<(String, bool)> {
    tracing::info!("Upgrading StakeTableProxy to StakeTableV2 using multisig owner");
    let dry_run = dry_run.unwrap_or(false);
    match contracts.address(Contract::StakeTableProxy) {
        // check if proxy already exists
        None => Err(anyhow!("StakeTableProxy not found, can't upgrade")),
        Some(proxy_addr) => {
            let proxy = StakeTable::new(proxy_addr, &provider);
            let owner = proxy.owner().call().await?;
            let owner_addr = owner._0;
            if owner_addr != multisig_address {
                tracing::error!("Proxy is not owned by the multisig. Expected: {multisig_address:#x}, Got: {owner_addr:#x}");
                anyhow::bail!("Proxy is not owned by the multisig");
            }
            if !dry_run && !is_contract(&provider, owner_addr).await? {
                tracing::error!("Proxy owner is not a contract. Expected: {owner_addr:#x}");
                anyhow::bail!("Proxy owner is not a contract");
            }
            // TODO: check if owner is a SAFE multisig

            // first deploy StakeTableV2.sol implementation
            let stake_table_v2_addr = contracts
                .deploy(
                    Contract::StakeTableV2,
                    StakeTableV2::deploy_builder(&provider),
                )
                .await?;

            // prepare init data
            let expected_major_version = 2;
            let init_data = if already_initialized(
                &provider,
                proxy_addr,
                Contract::StakeTableV2,
                expected_major_version,
            )
            .await?
            {
                tracing::info!(
                    "Proxy was already initialized for version {}",
                    expected_major_version
                );
                vec![].into()
            } else {
                tracing::info!("Init Data to be signed.\n Function: initializeV2\n Arguments:\n pauser: {:?}\n admin: {:?}", pauser, owner_addr);
                StakeTableV2::new(stake_table_v2_addr, &provider)
                    .initializeV2(pauser, owner_addr)
                    .calldata()
                    .to_owned()
            };

            // invoke upgrade on proxy via the safeSDK
            let result = call_upgrade_proxy_script(
                proxy_addr,
                stake_table_v2_addr,
                init_data.to_string(),
                rpc_url,
                owner_addr,
                Some(dry_run),
            )
            .await;

            // Check the result directly
            if let Err(ref err) = result {
                tracing::error!("StakeTableProxy upgrade failed: {:?}", err);
            } else {
                tracing::info!("StakeTableProxy upgrade proposal sent");
                // IDEA: add a function to wait for the proposal to be executed
            }
            Ok(result.context("Upgrade proposal failed")?)
        },
    }
}

/// Common logic for any Ownable contract to transfer ownership
pub async fn transfer_ownership(
    provider: impl Provider,
    target: Contract,
    addr: Address,
    new_owner: Address,
) -> Result<TransactionReceipt> {
    let receipt = match target {
        Contract::LightClient | Contract::LightClientProxy => {
            tracing::info!(%addr, %new_owner, "Transfer LightClient ownership");
            let lc = LightClient::new(addr, &provider);
            lc.transferOwnership(new_owner)
                .send()
                .await?
                .get_receipt()
                .await?
        },
        Contract::FeeContract | Contract::FeeContractProxy => {
            tracing::info!(%addr, %new_owner, "Transfer FeeContract ownership");
            let fee = FeeContract::new(addr, &provider);
            fee.transferOwnership(new_owner)
                .send()
                .await?
                .get_receipt()
                .await?
        },
        Contract::EspToken | Contract::EspTokenProxy => {
            tracing::info!(%addr, %new_owner, "Transfer EspToken ownership");
            let token = EspToken::new(addr, &provider);
            token
                .transferOwnership(new_owner)
                .send()
                .await?
                .get_receipt()
                .await?
        },
        Contract::StakeTable | Contract::StakeTableProxy => {
            tracing::info!(%addr, %new_owner, "Transfer StakeTable ownership");
            let stake_table = StakeTable::new(addr, &provider);
            stake_table
                .transferOwnership(new_owner)
                .send()
                .await?
                .get_receipt()
                .await?
        },
        _ => return Err(anyhow!("Not Ownable, can't transfer ownership!")),
    };
    Ok(receipt)
}

/// helper function to decide if the contract at given address `addr` is a proxy contract
pub async fn is_proxy_contract(provider: impl Provider, addr: Address) -> Result<bool> {
    // confirm that the proxy_address is a proxy
    // using the implementation slot, 0x360894a13ba1a3210667c828492db98dca3e2076cc3735a920a3ca505d382bbc, which is the keccak-256 hash of "eip1967.proxy.implementation" subtracted by 1
    let impl_slot = U256::from_str_radix(
        "360894a13ba1a3210667c828492db98dca3e2076cc3735a920a3ca505d382bbc",
        16,
    )?;
    let storage = provider.get_storage_at(addr, impl_slot).await?;
    let impl_address = Address::from_slice(&storage.to_be_bytes_vec()[12..]);

    // when the implementation address is not equal to zero, it's a proxy
    Ok(impl_address != Address::default())
}

pub async fn is_contract(provider: impl Provider, address: Address) -> Result<bool> {
    if address == Address::ZERO {
        return Ok(false);
    }

    let code = provider.get_code_at(address).await?;
    if code.is_empty() {
        return Ok(false);
    }

    Ok(true)
}

pub async fn get_proxy_initialized_version(
    provider: impl Provider,
    proxy_addr: Address,
) -> Result<u8> {
    // From openzeppelin Initializable.sol, the initialized version slot is keccak256("openzeppelin.storage.Initializable");
    let slot: B256 = "0xf0c57e16840df040f15088dc2f81fe391c3923bec73e23a9662efc9c229c6a00"
        .parse()
        .unwrap();
    let value = provider.get_storage_at(proxy_addr, slot.into()).await?;
    let initialized = value.as_le_bytes()[0]; // `_initialized` is u8 stored in the last byte
    Ok(initialized)
}

/// this depends on upgradeProxy.ts which has to be ran on a real network supported by the safeSDK
pub async fn call_upgrade_proxy_script(
    proxy_addr: Address,
    new_impl_addr: Address,
    init_data: String,
    rpc_url: String,
    safe_addr: Address,
    dry_run: Option<bool>,
) -> Result<(String, bool), anyhow::Error> {
    let dry_run = dry_run.unwrap_or(false);
    tracing::info!("Dry run: {}", dry_run);
    tracing::info!(
        "Attempting to send the upgrade proposal to multisig: {}",
        safe_addr
    );

    let script_path = find_script_path()?;

    let output = Command::new(script_path)
        .arg("--from-rust")
        .arg("--proxy")
        .arg(proxy_addr.to_string())
        .arg("--impl")
        .arg(new_impl_addr.to_string())
        .arg("--init-data")
        .arg(init_data)
        .arg("--rpc-url")
        .arg(rpc_url)
        .arg("--safe-address")
        .arg(safe_addr.to_string())
        .arg("--dry-run")
        .arg(dry_run.to_string())
        .stdout(Stdio::piped())
        .stderr(Stdio::piped())
        .output();

    let output = output.unwrap();
    let stdout = String::from_utf8_lossy(&output.stdout);
    let stderr = String::from_utf8_lossy(&output.stderr);
    // if stderr is not empty, return the stderr
    if !output.status.success() {
        return Err(anyhow!("Upgrade script failed: {}", stderr));
    }
    Ok((stdout.to_string(), true))
}

fn find_script_path() -> Result<PathBuf> {
    let mut path_options = Vec::new();
    if let Ok(cargo_manifest_dir) = std::env::var("CARGO_MANIFEST_DIR") {
        path_options.push(
            PathBuf::from(cargo_manifest_dir.clone())
                .join("../../../scripts/multisig-upgrade-entrypoint"),
        );
        path_options
            .push(PathBuf::from(cargo_manifest_dir).join("../scripts/multisig-upgrade-entrypoint"));
    }
    path_options.push(PathBuf::from("/bin/multisig-upgrade-entrypoint"));
    for path in path_options {
        if path.exists() {
            return Ok(path);
        }
    }
    anyhow::bail!("Upgrade entrypoint script, multisig-upgrade-entrypoint, not found in any of the possible locations");
}

/// Deploy and initialize a Timelock contract
///
/// Parameters:
/// - `min_delay`: The minimum delay for operations
/// - `proposers`: The list of addresses that can propose
/// - `executors`: The list of addresses that can execute
/// - `admin`: The address that can perform admin actions
pub async fn deploy_timelock(
    provider: impl Provider,
    contracts: &mut Contracts,
    min_delay: U256,
    proposers: Vec<Address>,
    executors: Vec<Address>,
    admin: Address,
) -> Result<Address> {
    let timelock_addr = contracts
        .deploy(
            Contract::Timelock,
            Timelock::deploy_builder(
                &provider,
                min_delay,
                proposers.clone(),
                executors.clone(),
                admin,
            ),
        )
        .await?;

    // Verify deployment
    let timelock = Timelock::new(timelock_addr, &provider);

    // Verify initialization parameters
    assert_eq!(timelock.getMinDelay().call().await?._0, min_delay);
    assert!(
        timelock
            .hasRole(timelock.PROPOSER_ROLE().call().await?._0, proposers[0])
            .call()
            .await?
            ._0
    );
    assert!(
        timelock
            .hasRole(timelock.EXECUTOR_ROLE().call().await?._0, executors[0])
            .call()
            .await?
            ._0
    );

    // test that the admin is in the default admin role where DEFAULT_ADMIN_ROLE = 0x00
    let default_admin_role = U256::ZERO;
    assert!(
        timelock
            .hasRole(default_admin_role.into(), admin)
            .call()
            .await?
            ._0
    );

    Ok(timelock_addr)
}

#[cfg(test)]
mod tests {
    use alloy::{
        node_bindings::Anvil, primitives::utils::parse_ether, providers::ProviderBuilder,
        sol_types::SolValue,
    };
    use sequencer_utils::test_utils::setup_test;

    use super::*;

    #[tokio::test]
    async fn test_is_contract() -> Result<(), anyhow::Error> {
        setup_test();
        let provider = ProviderBuilder::new().on_anvil_with_wallet();

        // test with zero address returns false
        let zero_address = Address::ZERO;
        assert!(!is_contract(&provider, zero_address).await?);

        // Test with a non-contract address (e.g., a random address)
        let random_address = Address::random();
        assert!(!is_contract(&provider, random_address).await?);

        // Deploy a contract and test with its address
        let fee_contract = FeeContract::deploy(&provider).await?;
        let contract_address = *fee_contract.address();
        assert!(is_contract(&provider, contract_address).await?);

        Ok(())
    }

    #[tokio::test]
    async fn test_is_proxy_contract() -> Result<()> {
        setup_test();
        let provider = ProviderBuilder::new().on_anvil_with_wallet();
        let deployer = provider.get_accounts().await?[0];

        let fee_contract = FeeContract::deploy(&provider).await?;
        let init_data = fee_contract.initialize(deployer).calldata().clone();
        let proxy = ERC1967Proxy::deploy(&provider, *fee_contract.address(), init_data).await?;

        assert!(is_proxy_contract(&provider, *proxy.address()).await?);
        assert!(!is_proxy_contract(&provider, *fee_contract.address()).await?);
        Ok(())
    }

    #[tokio::test]
    async fn test_deploy_light_client() -> Result<()> {
        setup_test();
        let provider = ProviderBuilder::new().on_anvil_with_wallet();
        let mut contracts = Contracts::new();

        // first test if LightClientMock can be deployed
        let mock_lc_addr = deploy_light_client_contract(&provider, &mut contracts, true).await?;
        let pv_addr = contracts.address(Contract::PlonkVerifier).unwrap();

        // then deploy the actual LightClient
        let lc_addr = deploy_light_client_contract(&provider, &mut contracts, false).await?;
        assert_ne!(mock_lc_addr, lc_addr);
        // check that we didn't redeploy PlonkVerifier again, instead use existing ones
        assert_eq!(contracts.address(Contract::PlonkVerifier).unwrap(), pv_addr);
        Ok(())
    }

    #[tokio::test]
    async fn test_deploy_mock_light_client_proxy() -> Result<()> {
        setup_test();
        let provider = ProviderBuilder::new().on_anvil_with_wallet();
        let mut contracts = Contracts::new();

        // prepare `initialize()` input
        let genesis_state = LightClientStateSol::dummy_genesis();
        let genesis_stake = StakeTableStateSol::dummy_genesis();
        let admin = provider.get_accounts().await?[0];
        let prover = admin;

        let lc_proxy_addr = deploy_light_client_proxy(
            &provider,
            &mut contracts,
            true, // is_mock = true
            genesis_state.clone(),
            genesis_stake.clone(),
            admin,
            Some(prover),
        )
        .await?;

        // check initialization is correct
        let lc = LightClientMock::new(lc_proxy_addr, &provider);
        let finalized_state: LightClientStateSol = lc.finalizedState().call().await?.into();
        assert_eq!(
            genesis_state.abi_encode_params(),
            finalized_state.abi_encode_params()
        );
        // mock set the state
        let new_state = LightClientStateSol {
            viewNum: 10,
            blockHeight: 10,
            blockCommRoot: U256::from(42),
        };
        lc.setFinalizedState(new_state.clone().into())
            .send()
            .await?
            .watch()
            .await?;
        let finalized_state: LightClientStateSol = lc.finalizedState().call().await?.into();
        assert_eq!(
            new_state.abi_encode_params(),
            finalized_state.abi_encode_params()
        );

        Ok(())
    }

    #[tokio::test]
    async fn test_deploy_light_client_proxy() -> Result<()> {
        setup_test();
        let provider = ProviderBuilder::new().on_anvil_with_wallet();
        let mut contracts = Contracts::new();

        // prepare `initialize()` input
        let genesis_state = LightClientStateSol::dummy_genesis();
        let genesis_stake = StakeTableStateSol::dummy_genesis();
        let admin = provider.get_accounts().await?[0];
        let prover = Address::random();

        let lc_proxy_addr = deploy_light_client_proxy(
            &provider,
            &mut contracts,
            false,
            genesis_state.clone(),
            genesis_stake.clone(),
            admin,
            Some(prover),
        )
        .await?;

        // check initialization is correct
        let lc = LightClient::new(lc_proxy_addr, &provider);
        let finalized_state = lc.finalizedState().call().await?;
        assert_eq!(finalized_state.viewNum, genesis_state.viewNum);
        assert_eq!(finalized_state.blockHeight, genesis_state.blockHeight);
        assert_eq!(&finalized_state.blockCommRoot, &genesis_state.blockCommRoot);

        let fetched_stake = lc.genesisStakeTableState().call().await?;
        assert_eq!(fetched_stake.blsKeyComm, genesis_stake.blsKeyComm);
        assert_eq!(fetched_stake.schnorrKeyComm, genesis_stake.schnorrKeyComm);
        assert_eq!(fetched_stake.amountComm, genesis_stake.amountComm);
        assert_eq!(fetched_stake.threshold, genesis_stake.threshold);

        let fetched_prover = lc.permissionedProver().call().await?;
        assert_eq!(fetched_prover._0, prover);

        // test transfer ownership to multisig
        let multisig = Address::random();
        let _receipt = transfer_ownership(
            &provider,
            Contract::LightClientProxy,
            lc_proxy_addr,
            multisig,
        )
        .await?;
        assert_eq!(lc.owner().call().await?._0, multisig);

        Ok(())
    }

    #[tokio::test]
    async fn test_deploy_fee_contract_proxy() -> Result<()> {
        setup_test();
        let provider = ProviderBuilder::new().on_anvil_with_wallet();
        let mut contracts = Contracts::new();
        let admin = provider.get_accounts().await?[0];
        let alice = Address::random();

        let fee_proxy_addr = deploy_fee_contract_proxy(&provider, &mut contracts, alice).await?;

        // check initialization is correct
        let fee = FeeContract::new(fee_proxy_addr, &provider);
        let fetched_owner = fee.owner().call().await?._0;
        assert_eq!(fetched_owner, alice);

        // redeploy new fee with admin being the owner
        contracts = Contracts::new();
        let fee_proxy_addr = deploy_fee_contract_proxy(&provider, &mut contracts, admin).await?;
        let fee = FeeContract::new(fee_proxy_addr, &provider);

        // test transfer ownership to multisig
        let multisig = Address::random();
        let _receipt = transfer_ownership(
            &provider,
            Contract::FeeContractProxy,
            fee_proxy_addr,
            multisig,
        )
        .await?;
        assert_eq!(fee.owner().call().await?._0, multisig);

        Ok(())
    }

    async fn test_upgrade_light_client_to_v2_helper(is_mock: bool) -> Result<()> {
        setup_test();
        let provider = ProviderBuilder::new().on_anvil_with_wallet();
        let mut contracts = Contracts::new();
        let blocks_per_epoch = 10; // for test
        let epoch_start_block = 22;

        // prepare `initialize()` input
        let genesis_state = LightClientStateSol::dummy_genesis();
        let genesis_stake = StakeTableStateSol::dummy_genesis();
        let admin = provider.get_accounts().await?[0];
        let prover = Address::random();

        // deploy proxy and V1
        let lc_proxy_addr = deploy_light_client_proxy(
            &provider,
            &mut contracts,
            false,
            genesis_state.clone(),
            genesis_stake.clone(),
            admin,
            Some(prover),
        )
        .await?;

        let state_history_retention_period = LightClient::new(lc_proxy_addr, &provider)
            .stateHistoryRetentionPeriod()
            .call()
            .await?
            ._0;

        // then upgrade to v2
        upgrade_light_client_v2(
            &provider,
            &mut contracts,
            is_mock,
            blocks_per_epoch,
            epoch_start_block,
        )
        .await?;

        // test correct v1 state persistence
        let lc = LightClientV2::new(lc_proxy_addr, &provider);
        let finalized_state: LightClientStateSol = lc.finalizedState().call().await?.into();
        assert_eq!(
            genesis_state.abi_encode_params(),
            finalized_state.abi_encode_params()
        );
        // test new v2 state
        let next_stake: StakeTableStateSol = lc.votingStakeTableState().call().await?.into();
        assert_eq!(
            genesis_stake.abi_encode_params(),
            next_stake.abi_encode_params()
        );
        assert_eq!(lc.getVersion().call().await?.majorVersion, 2);
        assert_eq!(lc.blocksPerEpoch().call().await?._0, blocks_per_epoch);
        assert_eq!(lc.epochStartBlock().call().await?._0, epoch_start_block);
        assert_eq!(
            lc.stateHistoryRetentionPeriod().call().await?._0,
            state_history_retention_period
        );

        // test mock-specific functions
        if is_mock {
            // recast to mock
            let lc_mock = LightClientV2Mock::new(lc_proxy_addr, &provider);
            let new_blocks_per_epoch = blocks_per_epoch + 10;
            lc_mock
                .setBlocksPerEpoch(new_blocks_per_epoch)
                .send()
                .await?
                .watch()
                .await?;
            assert_eq!(
                new_blocks_per_epoch,
                lc_mock.blocksPerEpoch().call().await?._0
            );
        }
        Ok(())
    }

    #[tokio::test]
    async fn test_upgrade_light_client_to_v2() -> Result<()> {
        setup_test();
        test_upgrade_light_client_to_v2_helper(false).await
    }

    #[tokio::test]
    async fn test_upgrade_mock_light_client_v2() -> Result<()> {
        setup_test();
        test_upgrade_light_client_to_v2_helper(true).await
    }
    #[derive(Debug, Clone, Copy)]
    pub enum RunMode {
        DryRun,
        RealRun,
    }

    #[derive(Debug, Clone, Copy)]
    pub enum UpgradeCount {
        Once,
        Twice,
    }

    #[derive(Debug, Clone, Copy)]
    pub struct UpgradeTestOptions {
        pub is_mock: bool,
        pub run_mode: RunMode,
        pub upgrade_count: UpgradeCount,
    }
    // This test is used to test the upgrade of the LightClientProxy via the multisig wallet
    // It only tests the upgrade proposal via the typescript script and thus requires the upgrade proposal to be sent to a real network
    // However, the contracts are deployed on anvil, so the test will pass even if the upgrade proposal is not executed
    // The test assumes that there is a file .env.deployer.rs.test in the root directory:
    // Ensure that the private key has proposal rights on the Safe Multisig Wallet and the SDK supports the network
    async fn test_upgrade_light_client_to_v2_multisig_owner_helper(
        options: UpgradeTestOptions,
    ) -> Result<()> {
        let mut sepolia_rpc_url = "http://localhost:8545".to_string();
        let mut multisig_admin = Address::random();
        let mut mnemonic =
            "test test test test test test test test test test test junk".to_string();
        let mut account_index = 0;
        let anvil = Anvil::default().spawn();
        let dry_run = matches!(options.run_mode, RunMode::DryRun);
        if !dry_run {
            dotenvy::from_filename_override(".env.deployer.rs.test").ok();

            for item in dotenvy::from_filename_iter(".env.deployer.rs.test")
                .expect("Failed to read .env.deployer.rs.test")
            {
                let (key, val) = item?;
                if key == "ESPRESSO_SEQUENCER_L1_PROVIDER" {
                    sepolia_rpc_url = val.to_string();
                } else if key == "ESPRESSO_SEQUENCER_ETH_MULTISIG_ADDRESS" {
                    multisig_admin = val.parse::<Address>()?;
                } else if key == "ESPRESSO_SEQUENCER_ETH_MNEMONIC" {
                    mnemonic = val.to_string();
                } else if key == "ESPRESSO_DEPLOYER_ACCOUNT_INDEX" {
                    account_index = val.parse::<u32>()?;
                }
            }

            if sepolia_rpc_url.is_empty() || multisig_admin.is_zero() {
                panic!("ESPRESSO_SEQUENCER_L1_PROVIDER and ESPRESSO_SEQUENCER_ETH_MULTISIG_ADDRESS must be set in .env.deployer.rs.test");
            }
        }

        let mut contracts = Contracts::new();
        let blocks_per_epoch = 10; // for test
        let epoch_start_block = 22;
        let admin_signer = MnemonicBuilder::<English>::default()
            .phrase(mnemonic)
            .index(account_index)
            .expect("wrong mnemonic or index")
            .build()?;
        let admin = admin_signer.address();
        let provider = if !dry_run {
            ProviderBuilder::new()
                .wallet(admin_signer)
                .connect(&sepolia_rpc_url)
                .await?
        } else {
            ProviderBuilder::new()
                .wallet(admin_signer)
                .connect(&anvil.endpoint())
                .await?
        };

        // prepare `initialize()` input
        let genesis_state = LightClientStateSol::dummy_genesis();
        let genesis_stake = StakeTableStateSol::dummy_genesis();

        let prover = Address::random();

        // deploy proxy and V1
        let lc_proxy_addr = deploy_light_client_proxy(
            &provider,
            &mut contracts,
            false,
            genesis_state.clone(),
            genesis_stake.clone(),
            admin,
            Some(prover),
        )
        .await?;
        if matches!(options.upgrade_count, UpgradeCount::Twice) {
            // upgrade to v2
            upgrade_light_client_v2(
                &provider,
                &mut contracts,
                options.is_mock,
                blocks_per_epoch,
                epoch_start_block,
            )
            .await?;
        }

        // transfer ownership to multisig
        let _receipt = transfer_ownership(
            &provider,
            Contract::LightClientProxy,
            lc_proxy_addr,
            multisig_admin,
        )
        .await?;
        let lc = LightClient::new(lc_proxy_addr, &provider);
        assert_eq!(lc.owner().call().await?._0, multisig_admin);

        // then send upgrade proposal to the multisig wallet
        let (result, success) = upgrade_light_client_v2_multisig_owner(
            &provider,
            &mut contracts,
            LightClientV2UpgradeParams {
                blocks_per_epoch,
                epoch_start_block,
            },
            options.is_mock,
            sepolia_rpc_url.clone(),
            Some(dry_run),
        )
        .await?;
        tracing::info!(
            "Result when trying to upgrade LightClientProxy via the multisig wallet: {:?}",
            result
        );
        assert!(success);
        if dry_run {
            let data: serde_json::Value = serde_json::from_str(&result)?;
            assert_eq!(data["rpcUrl"], sepolia_rpc_url);
            assert_eq!(data["safeAddress"], multisig_admin.to_string());
            assert_eq!(data["proxyAddress"], lc_proxy_addr.to_string());

            let expected_init_data = if matches!(options.upgrade_count, UpgradeCount::Twice) {
                "0x" // no init data for the second upgrade because the proxy was already initialized
            } else {
                &LightClientV2::new(lc_proxy_addr, &provider)
                    .initializeV2(blocks_per_epoch, epoch_start_block)
                    .calldata()
                    .to_owned()
                    .to_string()
            };

            assert_eq!(data["initData"], expected_init_data.to_string());
            assert_eq!(data["useHardwareWallet"], false);
        }
        // v1 state persistence cannot be tested here because the upgrade proposal is not yet executed
        // One has to test that the upgrade proposal is available via the Safe UI
        // and then test that the v1 state is persisted
        Ok(())
    }

    #[tokio::test]
    async fn test_upgrade_light_client_to_v2_multisig_owner_dry_run() -> Result<()> {
        test_upgrade_light_client_to_v2_multisig_owner_helper(UpgradeTestOptions {
            is_mock: false,
            run_mode: RunMode::DryRun,
            upgrade_count: UpgradeCount::Once,
        })
        .await
    }

    // We expect no init data for the second upgrade because the proxy was already initialized
    #[tokio::test]
    async fn test_upgrade_light_client_to_v2_twice_multisig_owner_dry_run() -> Result<()> {
        test_upgrade_light_client_to_v2_multisig_owner_helper(UpgradeTestOptions {
            is_mock: false,
            run_mode: RunMode::DryRun,
            upgrade_count: UpgradeCount::Twice,
        })
        .await
    }

    #[tokio::test]
    #[ignore]
    async fn test_upgrade_light_client_to_v2_multisig_owner_live_eth_network() -> Result<()> {
        test_upgrade_light_client_to_v2_multisig_owner_helper(UpgradeTestOptions {
            is_mock: false,
            run_mode: RunMode::RealRun,
            upgrade_count: UpgradeCount::Once,
        })
        .await
    }

    #[tokio::test]
    async fn test_deploy_token_proxy() -> Result<()> {
        setup_test();
        let provider = ProviderBuilder::new().on_anvil_with_wallet();
        let mut contracts = Contracts::new();

        let init_recipient = provider.get_accounts().await?[0];
        let rand_owner = Address::random();
        let initial_supply = U256::from(3590000000u64);
        let name = "Espresso";
        let symbol = "ESP";

        let addr = deploy_token_proxy(
            &provider,
            &mut contracts,
            rand_owner,
            init_recipient,
            initial_supply,
            name,
            symbol,
        )
        .await?;
        let token = EspToken::new(addr, &provider);

        assert_eq!(token.owner().call().await?._0, rand_owner);
        let total_supply = token.totalSupply().call().await?._0;
        assert_eq!(
            total_supply,
            parse_ether(&initial_supply.to_string()).unwrap()
        );
        assert_eq!(
            token.balanceOf(init_recipient).call().await?._0,
            total_supply,
        );
        assert_eq!(token.name().call().await?._0, name);
        assert_eq!(token.symbol().call().await?._0, symbol);

        Ok(())
    }

    #[tokio::test]
    async fn test_deploy_stake_table_proxy() -> Result<()> {
        setup_test();
        let provider = ProviderBuilder::new().on_anvil_with_wallet();
        let mut contracts = Contracts::new();

        // deploy token
        let init_recipient = provider.get_accounts().await?[0];
        let token_owner = Address::random();
        let token_name = "Espresso";
        let token_symbol = "ESP";
        let initial_supply = U256::from(3590000000u64);
        let token_addr = deploy_token_proxy(
            &provider,
            &mut contracts,
            token_owner,
            init_recipient,
            initial_supply,
            token_name,
            token_symbol,
        )
        .await?;

        // deploy light client
        let lc_addr = deploy_light_client_contract(&provider, &mut contracts, false).await?;

        // deploy stake table
        let exit_escrow_period = U256::from(1000);
        let owner = init_recipient;
        let stake_table_addr = deploy_stake_table_proxy(
            &provider,
            &mut contracts,
            token_addr,
            lc_addr,
            exit_escrow_period,
            owner,
        )
        .await?;
        let stake_table = StakeTable::new(stake_table_addr, &provider);

        assert_eq!(
            stake_table.exitEscrowPeriod().call().await?._0,
            exit_escrow_period
        );
        assert_eq!(stake_table.owner().call().await?._0, owner);
        assert_eq!(stake_table.token().call().await?._0, token_addr);
        assert_eq!(stake_table.lightClient().call().await?._0, lc_addr);
        Ok(())
    }

    #[tokio::test]
    async fn test_upgrade_stake_table_v2() -> Result<()> {
        setup_test();
        let provider = ProviderBuilder::new().on_anvil_with_wallet();
        let mut contracts = Contracts::new();

        // deploy token
        let init_recipient = provider.get_accounts().await?[0];
        let token_owner = Address::random();
        let token_name = "Espresso";
        let token_symbol = "ESP";
        let initial_supply = U256::from(3590000000u64);
        let token_addr = deploy_token_proxy(
            &provider,
            &mut contracts,
            token_owner,
            init_recipient,
            initial_supply,
            token_name,
            token_symbol,
        )
        .await?;

        // deploy light client
        let lc_addr = deploy_light_client_contract(&provider, &mut contracts, false).await?;

        // deploy stake table
        let exit_escrow_period = U256::from(1000);
        let owner = init_recipient;
        let stake_table_addr = deploy_stake_table_proxy(
            &provider,
            &mut contracts,
            token_addr,
            lc_addr,
            exit_escrow_period,
            owner,
        )
        .await?;
        let stake_table_v1 = StakeTable::new(stake_table_addr, &provider);
        assert_eq!(stake_table_v1.getVersion().call().await?, (1, 0, 0).into());

        // upgrade to v2
        let pauser = Address::random();
        upgrade_stake_table_v2(&provider, &mut contracts, pauser, owner).await?;

        let stake_table_v2 = StakeTableV2::new(stake_table_addr, &provider);

        assert_eq!(stake_table_v2.getVersion().call().await?, (2, 0, 0).into());
        assert_eq!(stake_table_v2.owner().call().await?._0, owner);
        assert_eq!(stake_table_v2.token().call().await?._0, token_addr);
        assert_eq!(stake_table_v2.lightClient().call().await?._0, lc_addr);

        // get pauser role
        let pauser_role = stake_table_v2.PAUSER_ROLE().call().await?._0;
        assert!(stake_table_v2.hasRole(pauser_role, pauser).call().await?._0,);

        // get admin role
        let admin_role = stake_table_v2.DEFAULT_ADMIN_ROLE().call().await?._0;
        assert!(stake_table_v2.hasRole(admin_role, owner).call().await?._0,);
        Ok(())
    }

    // This test is used to test the upgrade of the StakeTableProxy via the multisig wallet
    // It only tests the upgrade proposal via the typescript script and thus requires the upgrade proposal to be sent to a real network
    // However, the contracts are deployed on anvil, so the test will pass even if the upgrade proposal is not executed
    // The test assumes that there is a file .env.deployer.rs.test in the root directory with the following variables:
    // RPC_URL=
    // SAFE_MULTISIG_ADDRESS=0x0000000000000000000000000000000000000000
    // SAFE_ORCHESTRATOR_PRIVATE_KEY=0x0000000000000000000000000000000000000000000000000000000000000000
    // Ensure that the private key has proposal rights on the Safe Multisig Wallet and the SDK supports the network
    async fn test_upgrade_stake_table_to_v2_multisig_owner_helper(dry_run: bool) -> Result<()> {
        let mut sepolia_rpc_url = "http://localhost:8545".to_string();
        let mut multisig_admin = Address::random();
        let provider = ProviderBuilder::new().on_anvil_with_wallet();
        let mut contracts = Contracts::new();
        let init_recipient = provider.get_accounts().await?[0];
        let token_owner = Address::random();
        let initial_supply = U256::from(3590000000u64);

        if !dry_run {
            dotenvy::from_filename_override(".env.deployer.rs.test").ok();

            for item in dotenvy::from_filename_iter(".env.deployer.rs.test")
                .expect("Failed to read .env.deployer.rs.test")
            {
                let (key, val) = item?;
                if key == "RPC_URL" {
                    sepolia_rpc_url = val.to_string();
                } else if key == "SAFE_MULTISIG_ADDRESS" {
                    multisig_admin = val.parse::<Address>()?;
                }
            }

            if sepolia_rpc_url.is_empty() || multisig_admin.is_zero() {
                panic!("RPC_URL and SAFE_MULTISIG_ADDRESS must be set in .env.deployer.rs.test");
            }
        }

        // deploy proxy and V1
        let token_addr = deploy_token_proxy(
            &provider,
            &mut contracts,
            token_owner,
            init_recipient,
            initial_supply,
            "Espresso",
            "ESP",
        )
        .await?;
        let lc_addr = deploy_light_client_contract(&provider, &mut contracts, false).await?;
        let exit_escrow_period = U256::from(1000);
        let owner = init_recipient;
        let stake_table_proxy_addr = deploy_stake_table_proxy(
            &provider,
            &mut contracts,
            token_addr,
            lc_addr,
            exit_escrow_period,
            owner,
        )
        .await?;
        // transfer ownership to multisig
        let _receipt = transfer_ownership(
            &provider,
            Contract::StakeTableProxy,
            stake_table_proxy_addr,
            multisig_admin,
        )
        .await?;
        let stake_table = StakeTable::new(stake_table_proxy_addr, &provider);
        assert_eq!(stake_table.owner().call().await?._0, multisig_admin);
        // then send upgrade proposal to the multisig wallet
        let pauser = Address::random();
        let (result, success) = upgrade_stake_table_v2_multisig_owner(
            &provider,
            &mut contracts,
            sepolia_rpc_url,
            multisig_admin,
            pauser,
            Some(dry_run),
        )
        .await?;
        tracing::info!(
            "Result when trying to upgrade StakeTableProxy via the multisig wallet: {:?}",
            result
        );
        assert!(success);

        // v1 state persistence cannot be tested here because the upgrade proposal is not yet executed
        // One has to test that the upgrade proposal is available via the Safe UI
        // and then test that the v1 state is persisted
        Ok(())
    }

    #[tokio::test]
    async fn test_upgrade_stake_table_to_v2_multisig_owner_dry_run() -> Result<()> {
        test_upgrade_stake_table_to_v2_multisig_owner_helper(true).await
    }

    #[tokio::test]
    async fn test_deploy_timelock() -> Result<()> {
        setup_test();
        let provider = ProviderBuilder::new().on_anvil_with_wallet();
        let mut contracts = Contracts::new();

        // Setup test parameters
        let min_delay = U256::from(86400); // 1 day in seconds
        let admin = provider.get_accounts().await?[0];
        let proposers = vec![Address::random()];
        let executors = vec![Address::random()];

        let timelock_addr = deploy_timelock(
            &provider,
            &mut contracts,
            min_delay,
            proposers.clone(),
            executors.clone(),
            admin,
        )
        .await?;

        // Verify deployment
        let timelock = Timelock::new(timelock_addr, &provider);
        assert_eq!(timelock.getMinDelay().call().await?._0, min_delay);

        // Verify initialization parameters
        assert_eq!(timelock.getMinDelay().call().await?._0, min_delay);
        assert!(
            timelock
                .hasRole(timelock.PROPOSER_ROLE().call().await?._0, proposers[0])
                .call()
                .await?
                ._0
        );
        assert!(
            timelock
                .hasRole(timelock.EXECUTOR_ROLE().call().await?._0, executors[0])
                .call()
                .await?
                ._0
        );

        // test that the admin is in the default admin role where DEFAULT_ADMIN_ROLE = 0x00
        let default_admin_role = U256::ZERO;
        assert!(
            timelock
                .hasRole(default_admin_role.into(), admin)
                .call()
                .await?
                ._0
        );
        Ok(())
    }

    #[tokio::test]
    async fn test_upgrade_esp_token_v2() -> Result<()> {
        setup_test();
        let provider = ProviderBuilder::new().on_anvil_with_wallet();
        let mut contracts = Contracts::new();

        // deploy token
        let init_recipient = provider.get_accounts().await?[1];
        let token_owner = provider.get_accounts().await?[0];
        let token_name = "Espresso Token";
        let token_symbol = "ESP";
        let initial_supply = U256::from(3590000000u64);
        let token_proxy_addr = deploy_token_proxy(
            &provider,
            &mut contracts,
            token_owner,
            init_recipient,
            initial_supply,
            token_name,
            token_symbol,
        )
        .await?;
        let esp_token = EspToken::new(token_proxy_addr, &provider);
        assert_eq!(esp_token.name().call().await?._0, token_name);

        // upgrade to v2
        upgrade_esp_token_v2(&provider, &mut contracts).await?;

        let esp_token_v2 = EspTokenV2::new(token_proxy_addr, &provider);

        assert_eq!(esp_token_v2.getVersion().call().await?, (2, 0, 0).into());
        assert_eq!(esp_token_v2.owner().call().await?._0, token_owner);

        // name is hardcoded in the EspTokenV2 contract
        assert_eq!(esp_token_v2.name().call().await?._0, "Espresso");
        assert_eq!(esp_token_v2.symbol().call().await?._0, "ESP");
        assert_eq!(esp_token_v2.decimals().call().await?._0, 18);

        let initial_supply_in_wei = parse_ether(&initial_supply.to_string()).unwrap();
        assert_eq!(
            esp_token_v2.totalSupply().call().await?._0,
            initial_supply_in_wei
        );
        assert_eq!(
            esp_token_v2.balanceOf(init_recipient).call().await?._0,
            initial_supply_in_wei
        );
        assert_eq!(
            esp_token_v2.balanceOf(token_owner).call().await?._0,
            U256::ZERO
        );

        Ok(())
    }

    // We expect no init data for the upgrade because there is no reinitializer for v2
    #[tokio::test]
    async fn test_upgrade_esp_token_v2_multisig_owner_dry_run() -> Result<()> {
        test_upgrade_esp_token_v2_multisig_owner_helper(UpgradeTestOptions {
            is_mock: false,
            run_mode: RunMode::DryRun,
            upgrade_count: UpgradeCount::Once,
        })
        .await
    }

    // This test is used to test the upgrade of the EspTokenProxy via the multisig wallet
    // It only tests the upgrade proposal via the typescript script and thus requires the upgrade proposal to be sent to a real network
    // However, the contracts are deployed on anvil, so the test will pass even if the upgrade proposal is not executed
    // The test assumes that there is a file .env.deployer.rs.test in the root directory:
    // Ensure that the private key has proposal rights on the Safe Multisig Wallet and the SDK supports the network
    async fn test_upgrade_esp_token_v2_multisig_owner_helper(
        options: UpgradeTestOptions,
    ) -> Result<()> {
        let mut sepolia_rpc_url = "http://localhost:8545".to_string();
        let mut multisig_admin = Address::random();
        let mut mnemonic =
            "test test test test test test test test test test test junk".to_string();
        let mut account_index = 0;
        let anvil = Anvil::default().spawn();
        let dry_run = matches!(options.run_mode, RunMode::DryRun);

        if !dry_run {
            dotenvy::from_filename_override(".env.deployer.rs.test").ok();

            for item in dotenvy::from_filename_iter(".env.deployer.rs.test")
                .expect("Failed to read .env.deployer.rs.test")
            {
                let (key, val) = item?;
                if key == "ESPRESSO_SEQUENCER_L1_PROVIDER" {
                    sepolia_rpc_url = val.to_string();
                } else if key == "ESPRESSO_SEQUENCER_ETH_MULTISIG_ADDRESS" {
                    multisig_admin = val.parse::<Address>()?;
                } else if key == "ESPRESSO_SEQUENCER_ETH_MNEMONIC" {
                    mnemonic = val.to_string();
                } else if key == "ESPRESSO_DEPLOYER_ACCOUNT_INDEX" {
                    account_index = val.parse::<u32>()?;
                }
            }

            if sepolia_rpc_url.is_empty() || multisig_admin.is_zero() {
                panic!("ESPRESSO_SEQUENCER_L1_PROVIDER and ESPRESSO_SEQUENCER_ETH_MULTISIG_ADDRESS must be set in .env.deployer.rs.test");
            }
        }

        let mut contracts = Contracts::new();
        let admin_signer = MnemonicBuilder::<English>::default()
            .phrase(mnemonic)
            .index(account_index)
            .expect("wrong mnemonic or index")
            .build()?;
        let admin = admin_signer.address();
        let provider = if !dry_run {
            ProviderBuilder::new()
                .wallet(admin_signer)
                .connect(&sepolia_rpc_url)
                .await?
        } else {
            ProviderBuilder::new()
                .wallet(admin_signer)
                .connect(&anvil.endpoint())
                .await?
        };
        let init_recipient = provider.get_accounts().await?[0];
        let initial_supply = U256::from(3590000000u64);
        let token_name = "Espresso";
        let token_symbol = "ESP";

        // deploy proxy and V1
        let esp_token_proxy_addr = deploy_token_proxy(
            &provider,
            &mut contracts,
            admin,
            init_recipient,
            initial_supply,
            token_name,
            token_symbol,
        )
        .await?;
        if matches!(options.upgrade_count, UpgradeCount::Twice) {
            // upgrade to v2
            upgrade_esp_token_v2(&provider, &mut contracts).await?;
        }

        // transfer ownership to multisig
        let _receipt = transfer_ownership(
            &provider,
            Contract::EspTokenProxy,
            esp_token_proxy_addr,
            multisig_admin,
        )
        .await?;
        let esp_token = EspToken::new(esp_token_proxy_addr, &provider);
        assert_eq!(esp_token.owner().call().await?._0, multisig_admin);

        // then send upgrade proposal to the multisig wallet
        let (result, success) = upgrade_esp_token_v2_multisig_owner(
            &provider,
            &mut contracts,
            sepolia_rpc_url.clone(),
            Some(dry_run),
        )
        .await?;
        tracing::info!(
            "Result when trying to upgrade EspTokenProxy via the multisig wallet: {:?}",
            result
        );
        assert!(success);
        if dry_run {
            let data: serde_json::Value = serde_json::from_str(&result)?;
            assert_eq!(data["rpcUrl"], sepolia_rpc_url);
            assert_eq!(data["safeAddress"], multisig_admin.to_string());
            assert_eq!(data["proxyAddress"], esp_token_proxy_addr.to_string());
            assert_eq!(data["initData"], "0x");
            assert_eq!(data["useHardwareWallet"], false);
        }
        // v1 state persistence cannot be tested here because the upgrade proposal is not yet executed
        // One has to test that the upgrade proposal is available via the Safe UI
        // and then test that the v1 state is persisted
        Ok(())
    }
}<|MERGE_RESOLUTION|>--- conflicted
+++ resolved
@@ -316,11 +316,7 @@
         Some(true),
     )
     .await?;
-<<<<<<< HEAD
-    tracing::info!("Ok!");
-=======
     tracing::info!("Node.js files verified successfully");
->>>>>>> a4cf1fff
     Ok(())
 }
 
